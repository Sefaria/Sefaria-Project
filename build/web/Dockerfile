--- conflicted
+++ resolved
@@ -1,13 +1,6 @@
-<<<<<<< HEAD
-# Source: python3-dockerfiles
-
-FROM python:3.7-buster
-
-=======
 # Descended from python3
 FROM gcr.io/production-deployment/pyre2:3e01eba
 
->>>>>>> 62e0f07a
 COPY ./requirements.txt ./
 COPY . /app/
 COPY ./build/node/local_settings.json /app/node/local_settings.json
@@ -18,14 +11,8 @@
 ENV DJANGO_SETTINGS_MODULE sefaria.settings
 WORKDIR /app/
 
-<<<<<<< HEAD
-RUN apt-get update && apt-get install --yes apache2 apache2-dev libapache2-mod-wsgi-py3 npm  && apt-get clean
-RUN pip3 install --no-cache-dir -r ./requirements.txt
-RUN git clone https://code.googlesource.com/re2 && cd re2 && make && make install && cd / && pip3 install https://github.com/andreasvc/pyre2/archive/master.zip
-=======
 RUN apt-get update && apt-get install --yes npm  && apt-get clean
 RUN pip3 install --no-cache-dir -r ./requirements.txt
->>>>>>> 62e0f07a
 RUN npm install && npm run build-prod
 RUN python manage.py collectstatic
 
