--- conflicted
+++ resolved
@@ -151,14 +151,8 @@
   DOWN_FOR_MAINTENANCE: false
   MAINTENANCE_MESSAGE: "Contextus is down for scheduled maintenance. We expect to be back online within 15 minutes. Thank you for your patience."
   GLOBAL_WARNING: false
-<<<<<<< HEAD
   GLOBAL_WARNING_MESSAGE: "Contextus will be in <b>Read-Only</b> mode for scheduled maintenance from 4:45pm-6:45pm Pacific time. Edits will <b>not</b> be saved during that time."
   SITE_PACKAGE: "sites.s4d"
   SEARCH_HOST: contextus-es-http.elasticsearch.svc
-=======
-  GLOBAL_WARNING_MESSAGE: "Sefaria will be in <b>Read-Only</b> mode for scheduled maintenance from 4:45pm-6:45pm Pacific time. Edits will <b>not</b> be saved during that time."
-  SITE_PACKAGE: "sites.sefaria"
-  SEARCH_HOST: elasticsearch.data  
-  DEFAULT_FROM_EMAIL: "Sefaria <hello@sefaria.org>"
-  SERVER_EMAIL: "dev@sefaria.org"
->>>>>>> d93f98b7
+  DEFAULT_FROM_EMAIL: "Contextus <hello@contextus.org>"
+  SERVER_EMAIL: "dev@contextus.org"
