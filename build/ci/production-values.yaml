sandbox: "false"
contentSandbox: "false"
deployEnv: production
previousServicesCount: "3"
restore:
  enabled: true
  bucket: sefaria-contextus-backup
  tarball: jmc-private_dump_21.09.22.tar
  serviceAccount: database-backup-read
backup:
  mongo:
    enabled: true
    prefix: ""
    public: true
    bucket: sefaria-contextus-backup
    archiveBucket: sefaria-contextus-archive
    serviceAccount: database-backup-write
  postgres:
    enabled: true
    version: 10.3
    prefix: ""
    bucket: sefaria-contextus-user-backup
    serviceAccount: database-backup-write
  sitemaps:
    enabled: true
    bucket: sefaria-contextus-sitemaps
web:
  containerImage:
    imageRegistry:
    tag:
<<<<<<< HEAD
  replicaCount: 2
=======
  replicaCount: 7
>>>>>>> 2bdc42cd
  resources:
    web:
      gunicornWorkerCount: 5
      gunicornThreadCount: 5
      resources:
        requests:
          memory: "12Gi"
          cpu: "1500m"
        limits:
          memory: "14Gi"
          cpu: "2"
  secrets:
    googleClient:
      ref: google-client-secret
linker:
  enabled: false
  containerImage:
    imageRegistry:
    tag:
redis:
  containerImage:
    imageRegistry: redis
    tag: latest
  resources:
    requests:
      memory: "500Mi"
      cpu: "100m"
    limits:
      memory: "1500Mi"
      cpu: "200m"
nodejs:
  containerImage:
    imageRegistry:
    tag:
<<<<<<< HEAD
  replicaCount: 2
=======
  replicaCount: 4
>>>>>>> 2bdc42cd
  resources:
    requests:
      memory: "1Gi"
      cpu: "1"
    limits:
      memory: "1500Mi"
      cpu: "1500m"
varnish:
  logging: {}
  replicaCount: 1
  resources:
    requests:
      memory: "17Gi"
      cpu: "1"
    limits:
      memory: "18Gi"
      cpu: "1500m"
  tuning:
    malloc: "14440m"
    nuke_limit: "400"
    thread_pools: 2
    thread_pool_max: 5000
    thread_pool_min: 100
    first_byte_timeout: 60  # Default 60s
    between_bytes_timeout: 60  # Default 60s
  secrets:
    varnish:
      ref: varnish-secret-production
  monitoring:
    enabled: true
ingress:
  hosts:
<<<<<<< HEAD
    - host: "contextus.org"
=======
    - host: "sefaria.org"
      path: /*
      serviceName: nginx
      port: 80
    - host: "sefaria.org.il"
>>>>>>> 2bdc42cd
      path: /*
      serviceName: nginx
      port: 80
    - host: "www.contextus.org"
      path: /*
      serviceName: nginx
      port: 80
    - host: "prod.contextus.org"
      path: /*
      serviceName: nginx
      port: 80
    - host: "rollout.contextus.org"
      path: /*
      serviceName: nginx
      port: 80
  secrets:
    originTls:
<<<<<<< HEAD
      ref: origin-tls
=======
      ref: origin-tls-prod2
    originIlTls:
      ref: origin-il-tls-prod2
>>>>>>> 2bdc42cd
nginx:
  containerImage:
    imageRegistry:
    tag:
<<<<<<< HEAD
  SEARCH_HOST: contextus-es-http.elasticsearch.svc
=======
  SEARCH_HOST: elasticsearch-data
>>>>>>> 2bdc42cd
  replicaCount: 2
  resources:
    requests:
      memory: "200Mi"
      cpu: "100m"
    limits:
      memory: "300Mi"
      cpu: "150m"
monitor:
  containerImage:
    imageRegistry:
    tag:
  replicaCount: 1
  resources:
    requests:
      memory: "300Mi"
      cpu: "50m"
    limits:
      memory: "400Mi"
      cpu: "100m"
cronJobs:
<<<<<<< HEAD
  regenerate:
    enabled: false
=======
  # Settings for regenerating long cached data
  regenerate:
    enabled: true
  dailyEmailNotifications:
    enabled: true
  indexFromQueue:
    enabled: true
  metrics:
    enabled: true
  nationBuilderSync:
    enabled: true
  rambiWebpagesWeekly:
    enabled: true
  reindexElasticSearch:
    enabled: true
  topicsIndexing:
    enabled: true
  trello:
    enabled: true
  weeklyEmailNotifications:
     enabled: true
>>>>>>> 2bdc42cd
secrets:
  localSettings:
    ref: local-settings-secrets-production
  backupManager:
    ref: backup-manager-secret-production
  slackWebhook:
    ref: slack-webhook-production
instrumentation:
  enabled: true
  otelEndpoint: "http://otel-collector-collector.monitoring:4317"
  jaegerEndpoint: "jaeger-agent-dev.monitoring.svc.cluster.local:6831"

localSettings:
  DEBUG: false
  DOMAIN_LANGUAGE: {
    "https://contextus.org": "english",
  }
  MONGO_HOST: "mongo"
  APSCHEDULER_NAME: "apscheduler-{{ .Values.deployEnv }}"
  SEARCH_ADMIN: "http://contextus-es-http.elasticsearch.svc:9200"
  TURN_SERVER: ''
  USE_CLOUDFLARE: false
<<<<<<< HEAD
  FRONT_END_URL:  "http://contextus.org"
=======
  FRONT_END_URL:  "http://www.sefaria.org"
>>>>>>> 2bdc42cd
  OFFLINE: false
  DOWN_FOR_MAINTENANCE: false
  MAINTENANCE_MESSAGE: "Contextus is down for scheduled maintenance. We expect to be back online within 15 minutes. Thank you for your patience."
  GLOBAL_WARNING: false
<<<<<<< HEAD
  GLOBAL_WARNING_MESSAGE: "Contextus will be in <b>Read-Only</b> mode for scheduled maintenance from 4:45pm-6:45pm Pacific time. Edits will <b>not</b> be saved during that time."
  SITE_PACKAGE: "sites.s4d"
  SEARCH_HOST: contextus-es-http.elasticsearch.svc
  DEFAULT_FROM_EMAIL: "Contextus <hello@contextus.org>"
  SERVER_EMAIL: "dev@contextus.org"
  MULTISERVER_ENABLED: "False"
=======
  GLOBAL_WARNING_MESSAGE: "Sefaria will be in <b>Read-Only</b> mode for scheduled maintenance from 4:45pm-6:45pm Pacific time. Edits will <b>not</b> be saved during that time."
  SITE_PACKAGE: "sites.sefaria"
  SEARCH_HOST: elasticsearch.data
  DEFAULT_FROM_EMAIL: "Sefaria <hello@sefaria.org>"
  SERVER_EMAIL: "dev@sefaria.org"
  MULTISERVER_ENABLED: "True"
>>>>>>> 2bdc42cd
<|MERGE_RESOLUTION|>--- conflicted
+++ resolved
@@ -28,11 +28,7 @@
   containerImage:
     imageRegistry:
     tag:
-<<<<<<< HEAD
   replicaCount: 2
-=======
-  replicaCount: 7
->>>>>>> 2bdc42cd
   resources:
     web:
       gunicornWorkerCount: 5
@@ -67,11 +63,7 @@
   containerImage:
     imageRegistry:
     tag:
-<<<<<<< HEAD
   replicaCount: 2
-=======
-  replicaCount: 4
->>>>>>> 2bdc42cd
   resources:
     requests:
       memory: "1Gi"
@@ -104,15 +96,7 @@
     enabled: true
 ingress:
   hosts:
-<<<<<<< HEAD
     - host: "contextus.org"
-=======
-    - host: "sefaria.org"
-      path: /*
-      serviceName: nginx
-      port: 80
-    - host: "sefaria.org.il"
->>>>>>> 2bdc42cd
       path: /*
       serviceName: nginx
       port: 80
@@ -130,22 +114,12 @@
       port: 80
   secrets:
     originTls:
-<<<<<<< HEAD
       ref: origin-tls
-=======
-      ref: origin-tls-prod2
-    originIlTls:
-      ref: origin-il-tls-prod2
->>>>>>> 2bdc42cd
 nginx:
   containerImage:
     imageRegistry:
     tag:
-<<<<<<< HEAD
   SEARCH_HOST: contextus-es-http.elasticsearch.svc
-=======
-  SEARCH_HOST: elasticsearch-data
->>>>>>> 2bdc42cd
   replicaCount: 2
   resources:
     requests:
@@ -167,32 +141,8 @@
       memory: "400Mi"
       cpu: "100m"
 cronJobs:
-<<<<<<< HEAD
   regenerate:
     enabled: false
-=======
-  # Settings for regenerating long cached data
-  regenerate:
-    enabled: true
-  dailyEmailNotifications:
-    enabled: true
-  indexFromQueue:
-    enabled: true
-  metrics:
-    enabled: true
-  nationBuilderSync:
-    enabled: true
-  rambiWebpagesWeekly:
-    enabled: true
-  reindexElasticSearch:
-    enabled: true
-  topicsIndexing:
-    enabled: true
-  trello:
-    enabled: true
-  weeklyEmailNotifications:
-     enabled: true
->>>>>>> 2bdc42cd
 secrets:
   localSettings:
     ref: local-settings-secrets-production
@@ -215,27 +165,14 @@
   SEARCH_ADMIN: "http://contextus-es-http.elasticsearch.svc:9200"
   TURN_SERVER: ''
   USE_CLOUDFLARE: false
-<<<<<<< HEAD
   FRONT_END_URL:  "http://contextus.org"
-=======
-  FRONT_END_URL:  "http://www.sefaria.org"
->>>>>>> 2bdc42cd
   OFFLINE: false
   DOWN_FOR_MAINTENANCE: false
   MAINTENANCE_MESSAGE: "Contextus is down for scheduled maintenance. We expect to be back online within 15 minutes. Thank you for your patience."
   GLOBAL_WARNING: false
-<<<<<<< HEAD
   GLOBAL_WARNING_MESSAGE: "Contextus will be in <b>Read-Only</b> mode for scheduled maintenance from 4:45pm-6:45pm Pacific time. Edits will <b>not</b> be saved during that time."
   SITE_PACKAGE: "sites.s4d"
   SEARCH_HOST: contextus-es-http.elasticsearch.svc
   DEFAULT_FROM_EMAIL: "Contextus <hello@contextus.org>"
   SERVER_EMAIL: "dev@contextus.org"
   MULTISERVER_ENABLED: "False"
-=======
-  GLOBAL_WARNING_MESSAGE: "Sefaria will be in <b>Read-Only</b> mode for scheduled maintenance from 4:45pm-6:45pm Pacific time. Edits will <b>not</b> be saved during that time."
-  SITE_PACKAGE: "sites.sefaria"
-  SEARCH_HOST: elasticsearch.data
-  DEFAULT_FROM_EMAIL: "Sefaria <hello@sefaria.org>"
-  SERVER_EMAIL: "dev@sefaria.org"
-  MULTISERVER_ENABLED: "True"
->>>>>>> 2bdc42cd
