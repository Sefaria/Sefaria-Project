sandbox: "false"
contentSandbox: "false"
deployEnv: production
previousServicesCount: "3"
restore:
  enabled: true
  bucket: sefaria-contextus-backup
  tarball: jmc-private_dump_21.09.22.tar
  serviceAccount: database-backup-read
backup:
  mongo:
    enabled: true
    prefix: ""
    public: true
    bucket: sefaria-contextus-backup
    archiveBucket: sefaria-contextus-archive
    serviceAccount: database-backup-write
  postgres:
    enabled: true
    version: 10.3
    prefix: ""
    bucket: sefaria-contextus-user-backup
    serviceAccount: database-backup-write
  sitemaps:
    enabled: true
    bucket: sefaria-contextus-sitemaps
web:
  containerImage:
    imageRegistry:
    tag:
  replicaCount: 1
  resources:
    web:
      gunicornWorkerCount: 5
      gunicornThreadCount: 5
      resources:
        requests:
          memory: "12Gi"
          cpu: "1500m"
        limits:
          memory: "14Gi"
          cpu: "2"
  secrets:
    googleClient:
      ref: google-client-secret
linker:
  enabled: false
  containerImage:
    imageRegistry:
    tag:
redis:
  containerImage:
    imageRegistry: redis
    tag: latest
  resources:
    requests:
      memory: "500Mi"
      cpu: "100m"
    limits:
      memory: "1500Mi"
      cpu: "200m"
nodejs:
  containerImage:
    imageRegistry:
    tag:
  replicaCount: 2
  resources:
    requests:
      memory: "1Gi"
      cpu: "1"
    limits:
      memory: "1500Mi"
      cpu: "1500m"
varnish:
  logging: {}
  replicaCount: 1
  resources:
    requests:
      memory: "17Gi"
      cpu: "1"
    limits:
      memory: "18Gi"
      cpu: "1500m"
  tuning:
    malloc: "14440m"
    nuke_limit: "400"
    thread_pools: 2
    thread_pool_max: 5000
    thread_pool_min: 100
    first_byte_timeout: 60  # Default 60s
    between_bytes_timeout: 60  # Default 60s
  secrets:
    varnish:
      ref: varnish-secret-production
  monitoring:
    enabled: true
ingress:
  hosts:
    - host: "contextus.org"
      path: /*
      serviceName: nginx
      port: 80
    - host: "www.contextus.org"
      path: /*
      serviceName: nginx
      port: 80
    - host: "prod.contextus.org"
      path: /*
      serviceName: nginx
      port: 80
    - host: "rollout.contextus.org"
      path: /*
      serviceName: nginx
      port: 80
  secrets:
    originTls:
      ref: origin-tls
nginx:
  containerImage:
    imageRegistry:
    tag:
  SEARCH_HOST: contextus-es-http.elasticsearch.svc
  replicaCount: 2
  resources:
    requests:
      memory: "200Mi"
      cpu: "100m"
    limits:
      memory: "300Mi"
      cpu: "150m"
monitor:
  containerImage:
    imageRegistry:
    tag:
  replicaCount: 1
  resources:
    requests:
      memory: "300Mi"
      cpu: "50m"
    limits:
      memory: "400Mi"
      cpu: "100m"
cronJobs:
  regenerate:
    enabled: false
secrets:
  localSettings:
    ref: local-settings-secrets-production
  backupManager:
    ref: backup-manager-secret-production
  slackWebhook:
    ref: slack-webhook-production
<<<<<<< HEAD
instrumentation:
  enabled: false
  otelEndpoint: "http://otel-collector-collector.monitoring:4317"
  jaegerEndpoint: "jaeger-agent-dev.monitoring.svc.cluster.local:6831"

=======
>>>>>>> 730cfc79
localSettings:
  DEBUG: false
  DOMAIN_LANGUAGE: {
    "https://contextus.org": "english",
  }
  MONGO_HOST: "mongo"
  APSCHEDULER_NAME: "apscheduler-{{ .Values.deployEnv }}"
  SEARCH_ADMIN: "http://contextus-es-http.elasticsearch.svc:9200"
  TURN_SERVER: ''
  USE_CLOUDFLARE: false
  FRONT_END_URL:  "http://contextus.org"
  OFFLINE: false
  DOWN_FOR_MAINTENANCE: false
  MAINTENANCE_MESSAGE: "Contextus is down for scheduled maintenance. We expect to be back online within 15 minutes. Thank you for your patience."
  GLOBAL_WARNING: false
  GLOBAL_WARNING_MESSAGE: "Contextus will be in <b>Read-Only</b> mode for scheduled maintenance from 4:45pm-6:45pm Pacific time. Edits will <b>not</b> be saved during that time."
  SITE_PACKAGE: "sites.s4d"
  SEARCH_HOST: contextus-es-http.elasticsearch.svc
  DEFAULT_FROM_EMAIL: "Contextus <hello@contextus.org>"
  SERVER_EMAIL: "dev@contextus.org"
  MULTISERVER_ENABLED: "False"
<|MERGE_RESOLUTION|>--- conflicted
+++ resolved
@@ -150,14 +150,10 @@
     ref: backup-manager-secret-production
   slackWebhook:
     ref: slack-webhook-production
-<<<<<<< HEAD
 instrumentation:
   enabled: false
   otelEndpoint: "http://otel-collector-collector.monitoring:4317"
   jaegerEndpoint: "jaeger-agent-dev.monitoring.svc.cluster.local:6831"
-
-=======
->>>>>>> 730cfc79
 localSettings:
   DEBUG: false
   DOMAIN_LANGUAGE: {
