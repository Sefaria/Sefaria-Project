--- conflicted
+++ resolved
@@ -4,16 +4,10 @@
 previousServicesCount: "3"
 deploymentMessage: true
 restore:
-<<<<<<< HEAD
   enabled: true
   bucket: sefaria-contextus-backup
   tarball: jmc-private_dump_21.09.22.tar
   serviceAccount: database-backup-read
-=======
-  enabled: false
-  dynamicName: false
-  cleanup: false
->>>>>>> 43866bf9
 backup:
   mongo:
     enabled: true
@@ -127,12 +121,8 @@
   containerImage:
     imageRegistry:
     tag:
-<<<<<<< HEAD
   SEARCH_HOST: contextus-es-http.elasticsearch.svc
-=======
-  SEARCH_HOST: elasticsearch-data
   disableScraping: false
->>>>>>> 43866bf9
   replicaCount: 2
   resources:
     requests:
@@ -189,5 +179,5 @@
   DEFAULT_FROM_EMAIL: "Contextus <hello@contextus.org>"
   SERVER_EMAIL: "dev@contextus.org"
   MULTISERVER_ENABLED: "False"
-  CRM_TYPE: "SALESFORCE"
+  CRM_TYPE: "NONE"
   FAIL_GRACEFULLY: "True"