--- conflicted
+++ resolved
@@ -59,10 +59,6 @@
   DEBUG: false
   DOMAIN_LANGUAGE: {}
   DOMAIN_MODULES: '{"library": "https://${NAME}.cauldron.sefaria.org", "sheets": "https://sheets.${NAME}.cauldron.sefaria.org"}'
-<<<<<<< HEAD
-  MODULE_ROUTES: '{"library": "/", "sheets": "/sheets/"}'
-=======
->>>>>>> a97f8934
   APSCHEDULER_NAME: "apscheduler-{{ .Values.deployEnv }}"
   USE_CLOUDFLARE: false
   FRONT_END_URL:  "http://${NAME}.cauldron.sefaria.org" 
