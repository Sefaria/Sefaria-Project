
sjs = {
	Init: {},
	books: [],
	cache: {},
	current: null,
	depth: 0,
	thread: [],
	view: null,
	trail: [],
	editing: {},
	ref: {},
	loading: false,
	pages: {
		count: 0,
		current: 0
	},
	visible: {
		first: 1,
		last: 1
	},
	flags: {
		verseSelecting: false
	},
	add: {
		source: null
	},
	timers: {},
	touch: {
		start: {x: null, y: null}
	},
	palette: ["#5B1094", "#00681C", "#790619", "#CC0060", "#008391", "#C88900", "#009486"],
	_direction: 1,
	_verseHeights: null,
	_scrollMap: null
}



sjs.Init.all = function() {
//  Initialize everything

// ----------- Init Stored Elements ---------------
	
	sjs._$basetext = $(".basetext").eq(0);
	sjs._$commentaryViewPort = $(".commentaryViewPort").eq(0);
	sjs._$commentaryBox = $(".commentaryBox").eq(0);
	sjs._$sourcesBox = $(".sourcesBox").eq(0);
	sjs._$sourcesCount = $(".sourcesCount").eq(0);
	sjs._$sourcesList = $(".sourcesList").eq(0);
	sjs._$sourcesHeader = $(".sourcesHeader").eq(0);
	sjs._$sourcesWrapper = $(".sourcesWrapper").eq(0);
	sjs._$newVersion = $("#newVersion");
	sjs._$newVersionMirror = $("#newVersionMirror");

	// list of known books (_books is set in reader.html)
	sjs.books = _books;
		

	if(typeof(console) === 'undefined') {
	    var console = {}
	    console.log = function() {};
	}


}


// -------------- DOM Ready ------------------------	
$(function() {
	sjs.Init.all();
	// TODO pull much of the code below into sjs.Init
	
	// ------------iPad Fixes ---------------------
		
	if (isTouchDevice()) {
		$("body").bind("touchmove", function(e) { e.preventDefault() })
		// document.addEventListener("orientationchange", rebuildPagedView);

	}
	
	
	
	// -------------- localStorage ----------------------
	// TODO Broken	
	try {
		localStorage.clear();
		if ("sjs.cache" in localStorage)
			sjs.cache = JSON.parse(localStorage["sjs.cache"]);
	} catch (e) {
		
	}
	
	
	// ---------------- Handle Hash Change ----------------
	
	$(window).hashchange( function(){
		if (location.hash == "") {
			$("#header").html("Genesis")
			get(parseQuery("Genesis"), 1);
		} else {
			get(parseQuery(location.hash.substr(2)), sjs._direction)
		}
	})
	
	if ("Genesis.1" in sjs.cache && location.hash == "") 
		buildView(sjs.cache["Genesis.1"]);
	else
		$(window).trigger("hashchange");
	
	
	
	// ------------- Hide Modals on outside Click -----------
	
	$(window).click(function() {
		$(".boxOpen").removeClass("boxOpen");
		$(".zipOpen").removeClass("zipOpen");
		$(".zipBox").hide();
		$(".navBox").show();
		lowlightOff();
	})
	
	// -------------- Hide Modals on Overlay click ----------
	
	$("#overlay").click(function() {
		$("#overlay").hide();
		$("#newTextModal").hide();
		$(".open").remove();
	
	})
	
	
	// ------------- Top Button Handlers -------------
		
	$("#open, #about, #search").bind("mouseenter click touch", function(e) {
		$(this).addClass("boxOpen")
			.find(".anchoredMenu, .menuConnector").show()
		$(this).find("input").focus();
		e.stopPropagation();
	
	})
	
	$("#open, #about, #search").mouseleave(function(){
		$(this).removeClass("boxOpen")
			.find(".anchoredMenu, .menuConnector").hide()
	})
		
	
	
	// ------------- Search -----------------------
	
	
	$("#searchForm").keypress(function(e) {
	
		if (e.keyCode == 13) {
			window.location = "/search/" + this.value.replace(" ", "+");
		}
	})
	
	
	// ------------- Nav Box --------------------
	
	$(".navBox .name").toggle(function() {
		$(".navBox").hide();
		$(this).parent().show();
		$(this).next().show();
		$(this).parent().addClass("zipOpen");
	
	}, function() {
		$(".navBox").show();
		$(this).next().hide();
		$(this).parent().removeClass("zipOpen");
	
	})
				
	// ---------------- Sources List ---------------
	

	$(".sourcesHeader").live("click", function() {
		if (sjs._$sourcesList.is(":visible")) {
			sjs._$sourcesList.hide()
		} else if (sjs._$sourcesWrapper.children() != []) {
			sjs._$sourcesList.show()
		}
	})
	
	$(".source").live("click", function() {
		// Commentary filtering by clicking on source name
		 
		var c = $(this).attr("data-category")
		
		// If all are on, first turn all off 
		if (!$(".source.lowlight").length){
			$(".source").addClass("lowlight")
			sjs._$commentaryViewPort.find(".commentary").hide()
		}
		
		// turn this on, if it's off
		if ($(this).hasClass("lowlight")) {
			$(this).removeClass("lowlight")
			$(".commentary[data-category='" + c + "']").show()
		} 
		// turn this off
		else {
			$(this).addClass("lowlight")
			$(".commentary[data-category='" + c + "']").hide()
		}
		
		if (!$(".source").not(".lowlight").length) {
			$(".source").removeClass("lowlight")
			sjs._$commentaryViewPort.find(".commentary").show()
		}
		
		return false
	})
		
	// --------------- Ref Links in Sources Text -------------------
	
	$(".refLink").live("click", function() {
		var ref = $(this).attr("data-ref");
		if (!ref) return;
		location.hash = refHash(parseQuery(ref));
	})
	
	$("li.refLink, .sederBox .refLink").click(function() {
		var ref = ($(this).hasClass("mishna") ? "Mishna " + $(this).text() : $(this).text())
		if (!ref) return;
		location.hash = refHash(parseQuery(ref))
	})
	
	
	// -------------- Edit Text -------------------
	
	$("#editText").click(function(e) {
		sjs._$basetext.addClass("lines");
		$(".boxOpen").removeClass("boxOpen");
		// TODO use appropriate section name instead of chapter
		$("#header").text("Editing " + sjs.current.book + " chapter " + sjs.current.chapter);
		sjs.edits = {};
		$('.edit-count').show();
		sjs.editing.book = sjs.current.book;
		sjs.editing.chapter = sjs.current.chapter;
		if (sjs.current.langMode === 'en') {
			sjs.editing.versionTitle = sjs.current.versionTitle;
			sjs.editing.text = sjs.current.text;
		} else {
			sjs.editing.versionTitle = sjs.current.heVersionTitle;
			sjs.editing.text = sjs.current.he;
		}
		$("#viewButtons").hide()
		$("#editButtons").show()
		$("#prev, #next, #about").hide()
		$(".verse").die()
		$(window).unbind("scroll")
		$(".verse .en").click(clickEdit)
		enterFullMode();
		
		// prevent about from unhiding itself
		e.stopPropagation()
	
	})

	function enterFullMode() {
		showNewText();
		var text = sjs.editing.text.join('\n\n');
		$('#newVersion').val(text);
		$('#newVersion').trigger('keyup');
		$('#versionTitle').val(sjs.editing.versionTitle);
	}
	
	// ------------- New Text -- TODO Merge with below-------------------------
	
	checkNewTextRef = function() {
		// Check ref function for new text UI
		checkRef($("#newTextName"), $("#newTextMsg"), $("#newTextOK"), 1, function(){}, false);
	}	
	
	
	$("#newText").click(function(e) {
		$(".boxOpen").removeClass("boxOpen");
		$("#overlay").show();
		$("#newTextModal").show();
		$("#newTextName").focus();
		
		$("input#newTextName").autocomplete({ source: sjs.books, minLength: 2, select: checkNewTextRef});
		$("#newTextName").blur(checkNewTextRef);
		$("#newTextName").bind("textchange", function(e) {
			if (sjs.timers.checkNewText) clearTimeout(sjs.timers.checkNewText);
			sjs.timers.checkNewText = setTimeout("checkNewTextRef();", 250);
		});
		sjs.ref.tests = null;
	
		// prevent about from unhiding itself
		e.stopPropagation()
	
	});
	
	$("#newTextCancel").click(function() {
		$("#overlay").hide();
		$("#newTextMsg").text("Text or commentator name:");
		$("#newTextName").val("");
		$("#newTextModal").hide();
	
	})
	
	$("#newTextOK").click(function(){
		if ($(this).hasClass("inactive")) return;
		
		if (!sjs.editing.index) {
			var title = $("#newTextName").val()
			$("#textTitle").val(title);
			$(".textName").text(title);
			sjs.showNewIndex();
		} else {
			$.extend(sjs.editing, parseQuery($("#newTextName").val()));		
			sjs.showNewText();	
		}
		$("#newTextCancel").trigger("click");	
	})
	
<<<<<<< HEAD
	
sjs.showNewText = function () {
		// Show interface for adding a new text
		// assumes sjs.editing is set with 
		
		$(".boxOpen").removeClass("boxOpen");
		
		
		$("#header").text("Add a New Text");
		
		$("#editTitle").text(sjs.editing.book.replace("_", " ") + " " + 
			sjs.editing.index.sections[sjs.editing.index.sections.length-2] +
			" " + sjs.editing.chapter);
		$("#viewButtons").hide();
		$("#editButtons").show();
		$("#prev, #next, #about").hide();
=======
	function showNewText() {
		$(".boxOpen").removeClass("boxOpen")
		if (sjs.editing.index) {
			$("#header").text("Add Text: " + sjs.editing.book + " " + 
				sjs.editing.index.sections[0] +
				" " + sjs.editing.chapter)
		}
		$("#viewButtons").hide()
		$("#editButtons").show()
		$("#prev, #next, #about").hide()
>>>>>>> 836de10a
		$(window).unbind("scroll")
			.unbind("resize");
		$("body").addClass("newText");
		sjs._$commentaryBox.hide();
		sjs._$basetext.hide();
		$("#newVersion").show();
		$("#addVersionHeader").show();
		
		$("#newTextNumbers").append("<div class='verse'>" + 
			sjs.editing.index.sections[sjs.editing.index.sections.length-1] + " 1</div>");
		
		$("#newVersion").bind("textchange", checkTextDirection)
			.bind("keyup", handleTextChange)
<<<<<<< HEAD
			.focus();
	
	}
	
sjs.showNewIndex = function() {
		$(".boxOpen").removeClass("boxOpen");
		$("#header").text("Add a New Text");
		$("#viewButtons").hide();
		$("#prev, #next, #about").hide();
		$(window).unbind("scroll")
			.unbind("resize");
		sjs._$commentaryBox.hide();
		sjs._$basetext.hide();
		$(window).scrollLeft(0);
				
		
		$(".sectionType").first().blur(function() {
			var name = $(this).val();
			$(".sectionName").each(function() {
				var i = $(this).index() + 1;
				$(this).find(".name").text(name + " " + i + ":");
			})
		})		
		
		$("#textCategory").change(function() {
			if ($(this).val() == "Other") $("#otherCategory").show();
			else $("#otherCategory").hide();
		})
				
		$("#addSection").click(function() {
			$(this).before(" > <input class='sectionType'/>");
		})
		
		$("#addSectionName").click(function() {
			$(this).before('<div class="sectionName"><input class="shorthandFrom" /> ' + 
				'⇾ <input class="shorthandTo"/> <span class="remove">X</span>');
		})
		
		$("#addShorthand").click(function() {
			$(this).before('<div class="shorthand"><input class="shorthandFrom" /> ' + 
				'⇾ <input class="shorthandTo"/> <span class="remove">X</span>');
		})
		
		$(".remove").live("click", function() {
			$(this).parent().remove();
		})
				
		$("#newIndex").show();
	}
	
	function validateNewIndex() {
	
	
	}
	
	
	readNewIndex = function() {
		var index = {};
		
		index.title = $("#textTitle").val();
		index.titleVariants = $("#textTitleVariants").val().split(", ");
		var cat = $("#textCategory").val();
		index.categories = (cat == "Other" ? [$("#otherCategories").val()] : [cat]);
		var sectionNames = [];
		$(".sectionType").each(function() {
			sectionNames.push($(this).val());
		})
		index.sectionNames = sectionNames;
		var maps = [];
		$(".shorthand").each(function() {
			var from = $(this).find(".shorthandFrom").val()
			var to = $(this).find(".shorthandTo").val()

			if (!from && !to) return;
			
			maps.push([from, to]);
		});
		index.maps = maps;
		
		return index;
	
	}
	
	function saveNewIndex() {
=======
			.focus()
		// Calling elastic() here makes the #newVersion textarea
		// resize automatically as text is added or removed.
		$('#newVersion').elastic();
>>>>>>> 836de10a
	
	}
	
	
	// --------------- Add Version  TODO Merge with above ------------------
	
		$("#addVersion").click(function(e) {
			sjs._$commentaryBox.hide();
			sjs._$sourcesBox.hide();
			$(".screen").css("left", "0px");
			$("#about, #prev, #next").hide();
			$(".boxOpen").removeClass("boxOpen");
			sjs._$basetext.addClass("versionCompare lines");
			$(".verse").unbind("click");
			
			$("#newVersion").css("min-height", sjs._$basetext.height()).show().focus()
			
			$(".compareTitle").text($("#aboutTitle").text())
			
			sjs.editing["book"] = sjs.current.book
			sjs.editing["chapter"] = sjs.current.chapter

			$("#header").text("Add a New Version");
			$("#editTitle").text(sjs.editing.book + " " +
				sjs.current.sectionNames[sjs.current.sectionNames.length -2] + " " + sjs.editing.chapter);
			$(window).unbind("scroll")
			
			$("#viewButtons").hide();
			$("#editButtons").show();
			$("#addVersionHeader").show();
			
			$("#newVersion").bind("textchange", checkTextDirection);
			$("#newVersion").bind("keyup", handleTextChange);
	
			// prevent about from unhiding itself
			e.stopPropagation();

		})
		
	// ------------- Add / Edit Cancel -----------
		
		$("#addVersionCancel").click(function() {
			$("#newTextNumbers .verse").remove();
			$("#newVersion").val("");
			var left = 5000 + (sjs.depth * 100) + "%"
			$(".screen").css("left", left);
			$(window).scrollLeft(left);
			buildView(sjs.current);
			$('.edit-count').hide();
		})
		
	// ------------- Add / Edit Save --------------	
		
		$("#addVersionSave").click(function() {

			var version = readNewVersion();
			
			if (version.versionTitle == "" || !version.versionTitle) {
				alert("Please give a version title.")
				return
			}
			
			// Is this necessary? Commenting out for now. -MEE
			//
			// if (version.source == "" ) {
			// 	alert("Please give a source.")
			// 	return
			// }

			saveText(version);
		
		})
		
		
	// ------ Text Syncing --------------
		
		function handleTextChange(e) {
			// Handle Backspace -- whah?
			if (e.keyCode == 8) {
				var cursor = sjs._$newVersion.caret().start
				
				if (cursor) {
					var text = sjs._$newVersion.val()
					
					while (text[cursor] == "\n") cursor++
					
					var newLines = 0;
					while (text[cursor-newLines-1] == "\n") newLines++
					
					if (newLines) {
						text = text.substr(0, cursor-newLines) + text.substr(cursor)
						sjs._$newVersion.val(text)
							.caret({start: cursor-newLines, end: cursor-newLines})
					}
				}
			}
		
			var cursor = sjs._$newVersion.caret().start
			var text = sjs._$newVersion.val().replace(/([^\n])\n([^\n])/g, "$1\n\n$2")
			sjs._$newVersion.val(text)
	
			if (cursor) {
				if (e.keyCode == 13) cursor++
				sjs._$newVersion.caret({start: cursor, end: cursor})
			}
				
		
			if ($("body").hasClass("newText")) {
				var matches = sjs._$newVersion.val().match(/\n+/g)
				var groups = matches ? matches.length + 1 : 1
				numStr = ""
				for (var i = 1; i <= groups; i++) {
					numStr += "<div class='verse'>"+
						sjs.editing.index.sections[sjs.editing.index.sections.length-1] + " " + i + "</div>"
				}
				$("#newTextNumbers").empty().append(numStr)
	
				sjs._$newNumbers = $("#newTextNumbers .verse")
				syncTextGroups(sjs._$newNumbers)
	
			} else {
				syncTextGroups(sjs._$verses)
	
			}
	
		}
	
		
		function checkTextDirection() {
			// Look at first 20 charaters, count if Hebrew of English
			// adjust text direction accordingly 
			
			var text = $(this).val()
			if (text == "") return
			
			var heCount = 0;
			var enCount = 0;
			
			for (var i = 0; i < 20; i++) {
				if (i >= text.length) break;
				if ((text.charCodeAt(i) > 0x590) && (text.charCodeAt(i) < 0x5FF)) {
					heCount++
				} else {
					enCount++
				}
			}
			
			if (heCount > enCount) {
				$(this).css("direction", "rtl")
				$("#language").val("he")
				
			} else {	
				$(this).css("direction", "ltr")
				$("#language").val("en")
	
			}
		}
	
	// ------------- Next Link Url -----------------
	
		$("#next, #prev").live("click", function() {
			if (this.id == "prev") 
				sjs._direction = -1
			else
				sjs._direction = 1
				
			var ref = $(this).attr("data-ref");
			location.hash = refHash(parseQuery(ref));
		})
	
	
	// ---------------- Layout Options ------------------
		
		// TODO -- Abstract these 6 blocks
		
		$("#block").live("click", function(){
			$("#layoutToggle .toggleOption").removeClass("active")
			$(this).addClass("active")
			sjs._$basetext.addClass("lines")
			setVerseHeights()
			if (sjs.view == "paged") rebuildPagedView()
			else updateVisible()
			
		})
		
		$("#inline").live("click", function(){
			$("#layoutToggle .toggleOption").removeClass("active")
			$(this).addClass("active")
			sjs._$basetext.removeClass("lines")
			setVerseHeights()
			if (sjs.view == "paged") rebuildPagedView()
			else updateVisible()
	
		})
	
	// ------------------ Language Options ---------------
	
		$("#hebrew").live("click", function(){
			sjs.current.langMode = 'he';
			$("#languageToggle .toggleOption").removeClass("active")
			$(this).addClass("active")
			sjs._$basetext.removeClass("english bilingual heLeft")
				.addClass("hebrew")
			$("#layoutToggle").show()
			$("#biLayoutToggle").hide()
			setVerseHeights()
			if (sjs.view == "paged") rebuildPagedView()
			else updateVisible()
	
			return false
		})
		
		$("#english").live("click", function(){
			sjs.current.langMode = 'en';
			$("#languageToggle .toggleOption").removeClass("active")
			$(this).addClass("active")
			sjs._$basetext.removeClass("hebrew bilingual heLeft")
				.addClass("english")
			$("#layoutToggle").show()
			$("#biLayoutToggle").hide()
			setVerseHeights()
			if (sjs.view == "paged") rebuildPagedView()
			else updateVisible()
	
			return false
	
		})
		
		$("#bilingual").live("click", function() {
			sjs.current.langMode = 'bi';
			$("#languageToggle .toggleOption").removeClass("active")
			$(this).addClass("active")
			sjs._$basetext.removeClass("english hebrew")
				.addClass("bilingual heLeft")
			$("#layoutToggle").hide()
			$("#biLayoutToggle").show()
			setVerseHeights()
			if (sjs.view == "paged") rebuildPagedView()
			else updateVisible()
	
			return false
	
		})
		
		$("#heLeft").live("click", function() {
			$("#biLayoutToggle .toggleOption").removeClass("active")
			$(this).addClass("active")
			sjs._$basetext.removeClass("english hebrew")
				.addClass("bilingual heLeft")
			setVerseHeights()	
			if (sjs.view == "paged") rebuildPagedView()
			else updateVisible()
	
			return false
	
		})
	
		$("#enLeft").live("click", function() {
			$("#biLayoutToggle .toggleOption").removeClass("active")
			$(this).addClass("active")
			sjs._$basetext.removeClass("english hebrew heLeft")
				.addClass("bilingual")
			setVerseHeights()
			if (sjs.view == "paged") rebuildPagedView()
			else updateVisible()
	
			return false
	
		})
	
	
	// ---------------------- Commentary Modal --------------------------
		
		$(".commentary").live("click", function(e){
			if ($(this).hasClass("lowlight")) {
				lowlightOff();
			}
			buildOpen($(e.currentTarget))
			return false;
		});
		
	
	
	// ----------------------- Commentary Edit --------------------
	
		$(".editLink").live("click", function () {
			var source = {}
			
			source["id"] = parseInt($(this).parent().attr("data-id"))
			source["ref"] = sjs.current.book + " " + sjs.current.chapter + ":" + $(this).parent().attr("data-vref")
			
			sjs.add.source = source
			buildOpen(false, true)
		})
	
		
	// ------------------- Commentary Model Hide ----------------------
	
		$(".open").live("click", function(e){
			//$(".open").remove()
			//$("#overlay").hide()
			return false
		})
		
	
	// -------------------- Open Text Scrolling --------------------
	
		$(".openScrollCtl .up").live("click", function(e) {
			$b = $(".openBottom");
			var h = $b.height();
			var lh = parseInt($b.css("line-height"));
			h -= h % lh;
			$b.scrollTo("-=" + h + "px", 600, {easing: "easeOutExpo"});
			return false;
		});
		$(".openScrollCtl .down").live("click", function(e){
			$b = $(".openBottom");
			var h = $b.height();
			var lh = parseInt($b.css("line-height"));
			h -= h % lh;
			$b.scrollTo("+=" + h + "px", 600, {easing: "easeOutExpo"});
			return false;
		});
	
	
	
	
	// -------------- Highlight Commentary on Verse Click -------------- 
	
	$(".verse").live("click", function (e) {
		lowlightOff();
		var v = $(this).attr("data-num")		
		lowlightOn(v)
	
		if (sjs.flags.verseSelecting) {
			var verse = sjs.current.book + " " + sjs.current.chapter + ":" + (v)
			sjs.add.source = {ref: verse}
			$("#selectedVerse").text(verse)
			$("#selectConfirm").show()
			$("#selectInstructions").hide()
		}
	
		// Scroll commentary view port
		var $comments = sjs._$commentaryBox.find(".commentary[data-vref=" + (v) + "]")
		var $fc = $comments.eq(0);
		if ($fc.length == 1) {	
			var top = $(window).scrollTop() - $(this).offset().top + 120 ;					
			sjs._$commentaryViewPort.clearQueue().scrollTo($fc, {duration: 600, offset: top, easing: "easeOutExpo"})
		
		}
		return false;
	})
	
	
	// --------------- Verse View --------------------
	
	$(".verseNum").live("click", toggleVerseView)
	
	function toggleVerseView() {
	
		if ($("body").hasClass("verseView")) {	
			$(this).parent().removeClass("bigVerse")
			$("body").removeClass("verseView")
			$.scrollTo(this, {offset: -200})
		} else {
			$(this).parent().addClass("bigVerse")
			$("body").addClass("verseView")
			$.scrollTo(0)
		}
	
	}
	
	// --------------- Add Source ------------------------
	
	$(".addSource").live("click", function(){
		sjs._$commentaryBox.hide();
		$("#verseSelectModal").show();
		$("#selectConfirm").hide();
		$("#selectInstructions").show();
		sjs.flags.verseSelecting = true;
		sjs.ref.tests = null;
		
		if ($(".lowlight").length) {
			$(".verse").not($(".lowlight")).trigger("click");
		}
		
		return false;
	})
	$("#addSourceCancel").live("click", function() {
		$(".open").remove();
		$("#overlay").hide();
		
	})
	
	$("#addModal").click(function() {
		return false;
	})
	
	// --------------- Verse Select ----------------
	
	$("#selectVerse").click(function() {
		$("#addModal, #overlay").hide();
		sjs._$commentaryBox.hide();
		sjs._$sourcesBox.hide();
		$("#verseSelectModal").show();
		sjs.flags.verseSelecting = true;
		
	})
	
	$("#verseSelectModal #selectOk").click(function() {
		$("#overlay").show();
		buildOpen();
		sjs._$commentaryBox.show();
		sjs._$sourcesBox.show();
		$("#verseSelectModal").hide();
		lowlightOff();
		sjs.flags.verseSelecting = false;
		return false;
		
	})
	
	$("#selectReset").click(function() {
		$("#selectInstructions").show();
		$("#selectConfirm").hide();
	
	})
	
	$("#verseSelectModal .cancel").click(function() {
		$("#verseSelectModal").hide()
		if (sjs.current.commentary) sjs._$commentaryBox.show()
	
	})
	
	// ------------- Nav Queries -----------------
	
	
			
	$("#goto").keypress(function(e) {
			if (e.keyCode == 13) {
				q = parseQuery($("#goto").val());
				var ref = "/" + q.book;
				if (q.chapter) {
					ref += "." + q.chapter;
				}
				if (q.verse) {
					ref += "." + q.verse;
				}
				location.hash = ref;
			}
		})
		
	$("input#goto").autocomplete({ source: sjs.books });
		
	
}); // ---------------- End DOM Ready --------------------------


function get(q, direction) {
	// take an object representing a query
	// get data from api or cache
	// prepare a new screen for the text to live in
	// callback on buildView
	
	direction = direction || 1;
	
	sjs.depth += direction;
	
	
	if (direction == 1) {
		if (sjs.depth > sjs.thread.length) 
			sjs.thread.push(q.ref);
		else {
			sjs.thread[sjs.depth] = q.ref;	
			sjs.thread = sjs.thread.slice(0, sjs.depth);
		}	
	}

	sjs.loading = true
	$("#header").html(q.book.replace("_", " ") + " <img id='loadingImg' src='/img/ajax-loader.gif'/>")

	$("#open").removeClass("boxOpen")
	var getStr = "/texts/" + q.book
	if (q.chapter) {
		getStr += "." + q.chapter
	}
	if (q.verse) {
		getStr += "." + q.verse
	} // TODO handle toVerse only
	if (q.toChapter) {
		getStr += "-" + q.toChapter;
	}
	if (q.toVerse) {
		getStr += "." + q.toVerse;
	}
	
	$(".boxOpen").removeClass("boxOpen")
	$("#layoutToggle, #languageToggle, #overlay").hide()
	$("#goto").val("")
	$(".open").remove()
	$("#next, #prev").hide()
	$(".screen").addClass("goodbye")
	
	
	// Add a new screen for the new text to fill
	var screen = '<div class="screen">' +
						'<div class="basetext english"></div>' +
						'<div class="commentaryBox">' +
							'<div class="commentaryViewPort">' +
							'</div>'+
							'<div class="sourcesBox">'+
								'<div class="sourcesHeader">'+
									'<b><span class="sourcesCount"></span> Sources</b>'+
									'<span class="ui-icon-triangle-1-s ui-icon"></span>'+
									'<span class="addSource">Add source <span class="textIcon">+</span></span>'+
									'<div class="clear"></div>'+
								'</div>' +	
								'<div class="sourcesList gradient"><div class="sourcesWrapper"></div></div>' +
							'</div>' +
						'</div>'
	
	$("body").append(screen);
	
	var $screen = $(".screen").last();
	
	// Copy old basetext classes (display, lang settings) to new basetext
	$screen.find(".basetext").attr("class", $(".goodbye").find(".basetext").attr("class")).removeClass("goodbye");
	
	// Set screens far to the left to allow many backwards transitions
	$screen.css("left", 5000 + (sjs.depth * 100) + "%");
	
	var top = $(window).scrollTop() + ($(window).height() * .09);
	sjs._$commentaryBox.css({"position": "absolute", "top": top + "px", "bottom": "auto"});
	
	sjs._$basetext = $(".basetext").last();
	sjs._$commentaryBox = $(".commentaryBox").last();
	sjs._$commentaryViewPort = $(".commentaryViewPort").last();
	sjs._$sourcesBox = $(".sourcesBox").last();
	sjs._$sourcesWrapper = $(".sourcesWrapper").last();
	sjs._$sourcesCount = $(".sourcesCount").last();
	sjs._$sourcesList = $(".sourcesList").last();
	sjs._$sourcesHeader = $(".sourcesHeader").last();

	sjs._$commentaryBox.css({"position": "absolute", "top": top + "px", "bottom": "auto"}); 
	
	//sjs.pages.current = 0;
	//sjs.pages.count = 1;

	var ref = q.book + "." + q.chapter;
	if (ref in sjs.cache) {
		buildView(sjs.cache[ref]);
	} else {
		$.getJSON(getStr, buildView);

	}
		
}


function buildView(data) {
	// take data returned from api and build it into the DOM
	// assumes sjs._$basetext and sjs._$commentaryViewPort are set
	
		if (data.error) {
			$("#header").html(data.error);
			return;
		}
	
		var $basetext = sjs._$basetext
		var $commentaryBox = sjs._$commentaryBox
		var $commentaryViewPort = sjs._$commentaryViewPort
		var $sourcesWrapper = sjs._$sourcesWrapper
		var $sourcesCount = sjs._$sourcesCount
		var $sourcesBox = sjs._$sourcesBox
	
	
		// Clear everything out 
		$basetext.empty().removeClass("noCommentary versionCompare").show()
		$("body").removeClass("newText")
		$commentaryBox.removeClass("noCommentary").hide() // rmv
		$commentaryBox.find(".commentary").remove() // rmv
		$("#addVersionHeader").hide()
		$("#newVersion").hide()
		$("#editButtons").hide()
		$("#viewButtons").show()
		$("#next, #prev").hide()
		
		
		sjs.cache[data.book + "." + data.chapter] = data;
		sjs.current = data;
		sjs.current.langMode = 'en';
		
		book = data.book;
		chapter = data.chapter;
		$("#header").html(data.title)
		
		if (data.he) {
			$("#languageToggle").show();
		} else {
			$("#languageToggle").hide();
			$("#english").trigger("click");
		}
		
		if (!sjs._$basetext.hasClass("bilingual")) $("#layoutToggle").show()
		
		if (data.type == "Mishna" || data.type == "Commentary") $("#block").trigger("click")
		
		
		// Build basetext
		basetext = basetextHtml(data.text, data.he, "") || "No text for " + data.ref + "."
		var basetextTitle = data.type == "Talmud" ? data.title : [data.book, data.sectionNames[0], data.sections[0]].join(" ")
		basetext = "<div class='sectionTitle'>" + basetextTitle + "</div>" + basetext +
			"<div class='clear'></div>" 
		$basetext.html(basetext)

		sjs._$verses = $basetext.find(".verse") 
	
		// Populate About menu
		$("#about").css("display", "inline-block")
		$("#aboutTitle").html(sjs.current.versionTitle || sjs.current.heVersionTitle)
		var source = sjs.current.versionSource || sjs.current.heVersionSource
		$("#aboutSource").html("<a href='"+source+"'>"+source+"</a>")
		
		
		// Prefetch Next and Prev
		if (data.next) {
			prefetch(data.next.ref);
			$("#next").attr("data-ref", data.next.ref).show();
		}
		if (data.prev) {
			prefetch(data.prev.ref);
			$("#prev").attr("data-ref", data.prev.ref).show();
		}
	
		// Parse Commentary into CommentaryBox
		if (data.commentary.length) {
			$sourcesWrapper.empty();
			var colorAssignments = {};
			var sourceCounts = {};	
			var commentaryHtml = "";
			var sourcesHtml = "";
			var n = 0; // number of assiged color in pallette
			
			for (var i = 0; i < data.commentary.length; i++) {
				c = data.commentary[i];
				// Give each Commentator a Color
				var color;

				if (!(c.category in colorAssignments)) {
					colorAssignments[c.category] = n
					sourceCounts[c.category] = 0
					color = sjs.palette[colorAssignments[c.category]];
					sourcesHtml += '<div class="source" data-category="' + c.category +
						'" style="color:'+ color +
						'"><span class="cName">'+
						c.category+'</span><span class="count"></div>'
					n++
				}
								
				sourceCounts[c.category]++
				
				if (typeof(c.anchorText) == "undefined") {c.anchorText = ""}
				c.text = wrapRefLinks(c.text)						
				
				
				
				commentaryHtml += "<span class='commentary' data-vref='" + c.anchorVerse + 
					"' data-id='" + c.id +
					"' data-source='" + c.source +
					"' data-category='" + c.category +
					"' data-ref='" + (c.ref || "") + "'>" + 
					"<span class='commentator refLink' style='color:" + color + 
						"' data-ref='"+ (c.ref || "") +"'>" + c.commentator + 
					":</span><span class='anchorText'>" + c.anchorText + 
					"</span><span class='text'>" + c.text + "</span></span>"
			} 

			$commentaryViewPort.append(commentaryHtml)
			$sourcesWrapper.append(sourcesHtml + "<div class='clear'></div>")
			
			// Build source counts
			var sourceTotal = 0
			for (category in sourceCounts) {
				$(".count", '.source[data-category="'+category+'"]').text("("+sourceCounts[category]+")")
				sourceTotal += sourceCounts[category]
			}
			
			$sourcesCount.text(sourceTotal).show();
			
			// Sort by data-ref
			var $comments = $commentaryViewPort.children(".commentary").get();
			$comments.sort(function(a, b) {

			   var compA = parseInt($(a).attr("data-vref"));
			   var compB = parseInt($(b).attr("data-vref"));
			   return (compA < compB) ? -1 : (compA > compB) ? 1 : 0;
			})
			$.each($comments, function(idx, itm) { $commentaryViewPort.append(itm); });
			$commentaryBox.show();										
		
		} else { // No Commentary
			$sourcesCount.text("0").show();
			$basetext.addClass("noCommentary");
			$sourcesBox.addClass("noCommentary");
			$commentaryBox.show().addClass("noCommentary");
		}
		$sourcesBox.show();	
		$(window).bind("resize scroll", updateVisible);
		sjs.loading = false;
		sjs.view = "scroll";
		setScrollMap();
		
		if (isTouchDevice()) {			

			// give base text and commentary box wrappers with ids
			// (id is required for iScroll to work)
			var btid = "BT" + sjs.depth
			var cbid = "CB" + sjs.depth
			
			$basetext.wrap('<div id="'+ btid +'" />')
				.css({height: "100%"})
			
			$commentaryBox.attr("id", cbid)
		
			scrollBase = new iScroll(btid);
			scrollCommentary = new iScroll(cbid);
			
			sjs._$verses.addClass("touchVerse")
			// iScroll to highlight verse
			updateVisible();

		} else {

			// highlight verse (if indicated)
			if (data.sections.length > 1) {
				lowlightOn(data.sections[1], data.toSections[1]);
				$("#header").html(data.title + ":" + data.sections[1] + "-" + data.toSections[1]);
			} else {
				updateVisible();
			}
		
		}

		var $screen = $(".screen").last();
		
		
		// Forward / Back buttons
		//if (sjs.depth > 1) $screen.append("<div class='back'><</div>")
		//if (sjs.depth < sjs.thread.length) $screen.append("<div class='forward'>></div>")
		
		$(window).scrollTo($screen, {axis: "x", duration: 500, onAfter: function() {
			sjs._$commentaryBox.css({"position": "fixed", "bottom": "0px", "top": "auto"})
			$(window).scrollTo(sjs._$basetext.find(".verse").not(".lowlight").first(), {offset: -200, axis: "y", duration: 200});
			$(".goodbye").remove()
		}})

		

	} // ------- END Build View---------------



	function basetextHtml(en, he, prefix) {
		var basetext = ""
		
		// Step through English Text first
		for (var i = 0; i < en.length; i++) {
            if (en[i] instanceof Array) {
                en[i] = en[i][0]
            }
			var verseText = en[i] || "..."
			if (i == 0 && verseText !== "…") {
				var words = verseText.split(" ")
				if (words.length > 2) {
					verseText = "<span class='lfc'>" + words.slice(0,3).join(" ") + 
						" </span>" + words.slice(3).join(" ")
				} else {
					verseText = "<span class=lfc'>" + words.join(" ") + "</span>"
				}
			}
			var n = prefix + (i+1)

			if (typeof(verseText) == "object") {
				var subHe = he.length > i ? he[i] : []
				basetext += basetextHtml(verseText, subHe, n + ".")
				continue
			}
			
			verseText = wrapRefLinks(verseText)
			var verse = '<span class="en">' + verseText + "</span>"
			
			if (he.length > i) {
				verse += '<span class="he">' + he[i] + '</span><div class="clear"></div>'
			}
			
			var verseNum = "<div class='verseNum'>" + n + "</div>"
			basetext +=	'<span class="verse" data-num="'+ (prefix+n).split(".")[0] +'">' +
				verseNum + verse + '</span>'

		}
		
		// If English was empty, step throug Hebrew Text
		if (!basetext && he.length) {
			//TODO this shouldn't be here
			$("#hebrew").trigger("click")
			$("#languageToggle").hide()

			for (var i = 0; i < he.length; i++) {
				var n = prefix + (i+1)
				var verseText =  "..."
				var verse = '<span class="en">' + verseText + "</span>"
				var heText = he[i] || "…"
					
				if (typeof(heText) == "object") {
					var subHe = he.length > i ? he[i] : []
					basetext += basetextHtml(verseText, suBhe, n + ".")
					continue
				}
				
				var verseNum = "<div class='verseNum'>" + n + "</div>"
				verse += '<span class="he">' + verseNum + heText + '</span><div class="clear"></div>'
				basetext +=	'<span class="verse" data-num="'+ (prefix+n).split(".")[0]  +'">' + verse + '</span>'
			}
		}
	
		return basetext
	
	}

	
	
//  -------------------- Update Visible (Verse Count, Commentary) --------------------------

	function updateVisible() {
		if (sjs.loading) {
			return
		}
		
		if (sjs.view == "scroll") { // Scroll View -- look for verse in view port
			var $v = sjs._$verses
			var $com = sjs._$commentaryViewPort.find(".commentary")
			var $w = $(window);
			var nVerses = $v.length;
			var wTop = $w.scrollTop() + 50
			var wBottom = $w.scrollTop() + $w.height()
			
			// Look for first visible 
			for (var i = 0; i < sjs._verseHeights.length; i++) {
				if (sjs._verseHeights[i] > wTop) {
					sjs.visible.first = i + 1
					break
				}
			}
			
			// look for last visible
			for (var k=i+1; k < sjs._verseHeights.length; k++) {
				if (sjs._verseHeights[k] > wBottom) {
					sjs.visible.last = k - 1
					break
				}
			}			
			// Scroll commentary according to scroll map
			
			// Something is highlighted, scroll commentary to track highlight in basetext
			if ($(".lowlight").length) {
			
				var $first = $v.not(".lowlight").eq(0);
				var top = ($first.length ? $w.scrollTop() - $first.offset().top + 120 : 0);
				var vref = $first.attr("data-num");
				
				var $firstCom = $com.not(".lowlight").eq(0);
				if ($firstCom.length) {
					sjs._$commentaryViewPort.clearQueue()
						.scrollTo($firstCom, {duration: 0, offset: top})				
				}

			} else {				
			// There is nothing highlighted, scroll commentary to match basetext
				for (var i = 0; i < sjs._scrollMap.length; i++) {
					if (wTop < sjs._scrollMap[i]) {
						sjs._$commentaryViewPort.clearQueue()
							.scrollTo($com.eq(i), 300)
						break
					}
				}
			}
		
		} else if (sjs.view == "paged") { // Page View -- look for verse in current page
			sjs.visible.first = parseInt($(".page").eq(sjs.pages.current).find(".verse").first().attr("data-num"))
			sjs.visible.last = parseInt($(".page").eq(sjs.pages.current).find(".verse").last().attr("data-num"))		
		
			// Fade commentary out and in)	
			if (!sjs.loading) {
				$commentaryBox.fadeOut(500)
				$commentaryBox.find(".commentary").hide()
				for ( i = sjs.visible.first; i <= sjs.visible.last; i++) {
					$commentaryBox.find(".commentary[data-ref='" + i + "']").show()
				}
				$commentaryBox.fadeIn(500)	
			}
		}
		
		if (sjs.current.type == "Talmud") return
		
		$("#header").html(sjs.current.title  + ":" + sjs.visible.first + "-" + sjs.visible.last)
	
	}




function parseQuery(q) {
	var response = {book: false, chapter: false, verse: false, to: false, toChapter: false, toVerse: false}
	if (!q) return response
	
	var q = q.replace(/[.:]/g, " ").replace(/ +/, " ")
	var toSplit = q.split("-")
	var p = toSplit[0].split(" ")
	
	for (i = 0; i < p.length; i++) {
		if (p[i].match(/\d+[ab]?/)) {
			boundary = i;
			break
		}
	}
	
	words = p.slice(0,i)
	nums = p.slice(i)
	
	response.book = words.join("_")

	if (nums.length) response.chapter = nums[0]
	if (nums.length > 1) response.verse = nums[1]
	
	if (toSplit.length == 2) {
		var cv = toSplit[1].split(" ")
		if (cv.length == 2) {
			response.toChapter = cv[0]
			response.toVerse = cv[1]
		} else if (cv.length == 1) {
			response.toVerse = cv[0]
			response.toChaptere = response.chapter
		}
	}
	
	return response;
}


function buildOpen($c, editMode) {
	// Build modal text view
	// if $c is present, create based on a .commentary
	// if editMode, copy existing .open for editing
	// if neither, build a modal for adding a new source
	// This is a mess. 
	
	
	if (editMode) {
		var commentator = $(".open .commentator").text().substr(0, $(".open .commentator").text().length - 1)
		var text = $(".open .text").text()
		var anchorText = $(".open .anchorText").text()
		var source = $(".open").attr("data-source")
		$("#selectedVerse").text($(".open .openVerseTitle").text())
	}
	
	$(".open").remove()
	
	
	if ($c) {
	// building a modal to read
		$c.clone().hide().appendTo("body")
			.removeClass("commentary").addClass("open")

		
		var $o	= $(".open");
		var v = parseInt($o.attr("data-vref"))			
		
		
		// prefetch ref links 
		$o.find(".refLink").each(function() {
			prefetch($(this).attr("data-ref"))	
		})
		
	} else {
	// building an editing modal
		var ref = $("#selectedVerse").text()
		var v = ref.split(":")[1]
		
		var html = 	'<div class="open edit">' +
			'<div id="addSourceType" class="formRow">'+
				'<div class="label">Source Type:</div><select>'+
					'<option value="">Select type...</option>'+
					'<option value="commentary">Commentary</option>'+
					'<option value="quotation">Quotation</option>'+
					'<option value="quotationSource">Quotation Source</option>'+
					'<option value="allusion">Allusion</option>'+
					'<option value="allusionSource">Allusion Source</option>'+
					'<option value="context">Context</option>'+
					'<option value="comparison">Comparison</option>'+
					'<option value="other">Other...</option>'+
				'</select><input id="otherType" placeholder=""></div>' +
			'<div id="commentatorForm" class="formRow">'+
				'<div class="label">Citation:</div>' +
				'<input placeholder="e.g., Rashi, Brachot 32a, Bereshit Rabbah 3:4"></div>'+
			'<div class="formRow">' +
				'<div id="addSourceMsg"></div>' +
				'<div id="addSourceText">…</div></div>' +
			'<div class="formRow" id="anchorForm"><span class="label">Anchor Words:</span>' +
				'<input><span id="selectAnchor" class="button">Select</span></div>' +
			'<div id="addSourceControls"><span id="addSourceSave" class="button inactive">Add</span>'+
			'<span id="addSourceCancel" class="button">Cancel</span></div>' +
			'</div>'
			

		$("body").append(html)
		
		var $o = $(".open")
		$o.css("max-height", "550px")
		if (editMode) $o.removeClass("edit")

		var addSourceSuccess = function() {
			$("#addSourceMsg").html("...");
			
			var ref = $("#commentatorForm input").val();
			if (sjs.ref.index.categories[0] == "Commentary") {
				ref += " on " + sjs.add.source.ref;
				$("#commentatorForm input").val(ref)
					.autocomplete("close");
				$("#addSourceType select").val("commentary");
			}
			
			ref = makeRef(parseQuery(ref));
			
			$.getJSON("/texts/" + ref, function(data) {				
				$("#addSourceMsg").html("");
			
				if (data.error) {
					$("#addSourceMsg").html(data.error);
					return;
				}
							
				var text = "";
				var en = "";
				var he = "";
				var controlsHtml = "";
				
				// TODO loop for ranges
				
				for (var i = data.sections[data.sections.length-1]-1; i < data.toSections[data.toSections.length-1]; i++) {
					console.log(i)
				
					if (data.text.length) {
						en += data.text[i] + " ";	
					}
					if (data.he.length) {
						he += data.he[i] + " ";
					}
				}
				
				if (en && !he) {
					controlsHtml = "<div id='addSourceTextControls'>"+
						"<span id='addSourceHebrew' class='addSourceTextAction'>Add Hebrew</span>" +
						"<span id='addSourceVersion' class='addSourceTextAction'>Add another version</span></div>";
				} else if (he && !en) {
					controlsHtml = "<div id='addSourceTextControls'>"+
						"<span id='addSourceEnglish' class='addSourceTextAction'>Add English</span>" +
						"<span id='addSourceVersion' class='addSourceTextAction'>Add another version</span></div>";
					$("#addSourceText").addClass("he");
				} else if (he && en) {
					controlsHtml = "<div id='addSourceTextControls'>"+
						"<span class='addSourceTextAction en'>Show Hebrew</span>" +
						"<span class='addSourceTextAction he'>Show English</span>" +
						"<span id='addSourceVersion' class='addSourceTextAction'>Add another version</span></div>";
				} else if (!he && !en) {
					controlsHtml = "<span id='addSourceVersion' class='button'>Add this Text</span>"
				}
				
			
				text = en + he ? "<span class='en'>"+en+"</span>"+"<span class='he'>"+he+"</span>"  : "<i>No text available.</i>";
				
				// TODO save this data for dynamic insertion.
				
				$("#addSourceText").html(controlsHtml+text);
				
				// Language toggles for addSourceText
				$(".addSourceTextAction.en").click(function() {
					$("#addSourceText").addClass("he")
				});
				$(".addSourceTextAction.he").click(function() {
					$("#addSourceText").removeClass("he")
				});
				
				// Add version links 
				
				$("#addSourceVersion, #addSourceHebrew, #addSourceEnglish").click(function() {
				
					sjs.editing.index = sjs.ref.index;
					$.extend(sjs.editing, parseQuery(ref));
					$("#overlay").hide();
					$(".open").removeClass("open").addClass("pendingModal");
					
					if (this.id == "addSourceHebrew") {
						$("#language").val("he");
						$("#newVersion").css("direction", "rtl");
					}
					
					sjs.showNewText();
					
				})
				
			});
			
		}

		checkSourceRef = function() {
			$("#addSourceText").html("");
			checkRef($("#commentatorForm input"), $("#addSourceMsg"), $("#addSourceSave"), 0, addSourceSuccess, true);
		}

		$("#commentatorForm input").autocomplete({ source: sjs.books, 
													select: checkSourceRef,
													focus: function(){},
													minLength: 2})
			.bind("textchange", function(e) {
				if (sjs.timers.checkSourceRef) clearTimeout(sjs.timers.checkSourceRef);
				sjs.timers.checkSourceRef = setTimeout("checkSourceRef();", 250);
		});
	
		$("#addSourceSave").click(handleSaveSource)
		$("#addSourceType select").change(function() {
			if ($(this).val() == "other") $("#otherType").show()
			else $("#otherType").hide()
		})	

			
		$("#selectAnchor").toggle(function() {
			$o.addClass("selectingAnchor")
			$(this).text("OK")
		}, function() {
			$o.removeClass("selectingAnchor")
			if ($("#anchorForm input").val()) {
				$(this).text("Change")
				$("#anchorForm input").show()
			} else {
				$(this).text("Select")
			}

		})

	}
	
	if (editMode) {
		$("#commentatorForm input").val(commentator);
		$("#anchorForm input").val(anchorText);
		if (anchorText) $("#anchorForm input").show();
		$("#textForm textarea").val(text);
		$("#sourceForm input").val(source);
		$("#addSourceSave").text("Save");

	}
	var verse = $(".verse").eq(v-1).find(".en").text();
	var title = $("#header").html();
	title = title.split(":");
	title = title[0] + ":" + v;
	
	$o.prepend("<br>")
		.prepend("<div class='openVerse'>" + (verse.length > 810 ? verse.slice(0,810) + "..." : verse) + "</div>");
	if ($o.hasClass("edit")) title = "Add a source to " + title;
	$o.prepend("<div class='openVerseTitle'>"+title+"</div>");

		
	
	// Positioning of Open Modal
	var h = $o.height();
	var w = $o.width();
	var mh = parseInt($o.css("max-height"));
	var p = parseInt($o.css("padding-top"));
	var pl = parseInt($o.css("padding-left"));
	var wh = $(window).height();
	var ww = $(window).width();

	if (h + (2*p) >= mh) {
		$o.wrapInner("<div class='openBottom' />");
		$o.children().eq(0).height(h - p)
		$o.append('<div class="openScrollCtl"> \
			<img src="/img/up.png" class="up"/> \
			<img src="/img/down.png" class="down"/> \
		</div>');
	} else {
		
	}
	
	$o.css("top",  (wh - (h+(2*p))) / 2.2 + "px");
	$o.css("left", (ww - (w+(2*pl))) / 2 + "px");
	
	if ($c) {
		$o.append("<div class='editLink'>Edit</div>")
		var ref = $o.find(".commentator").attr("data-ref").replace(".", " ");
		if (ref) {
			$o.find(".commentator").html(ref+":");	
		}
	} else {
		//select anchor words	
	 	var words = verse.split(" ")
	 	// wrap each word in verse 
	 	var html = ""
	 	for (var i = 0; i < words.length; i++) {
	 		html += '<span class="selectWord">' + words[i] + "</span> "
	 	}
	 	 
	 	html = $.trim(html)
	 	 
		$(".openVerse").html(html)
		$(".selectWord").click(function() {
		
			if (!$(".selectWord.lowlight").length){
				$(".selectWord").addClass("lowlight")				
			}
			
			if ($(this).hasClass("lowlight")) {
				$(this).removeClass("lowlight")
			} else {
				$(this).addClass("lowlight")
			}
		
			var anchorWords = ""
		
			$(".selectWord").each(function() {
				if (!$(this).hasClass("lowlight")) {
					anchorWords += $(this).text() + " "
				}
			})
			
			$("#anchorForm input").val(anchorWords)
			})
			
			return false

	}
	
	$o.show();
	$("#overlay").show()
	return false
}


function wrapRefLinks(text) {
	
	text = text || "";
	
	var refReStr = "(" + sjs.books.join("|") + ") (\\d+):(\\d+)([\\-–]\\d+(:\\d+)?)?";
	var refRe = new RegExp(refReStr, "g");
	var refText = text.replace(refRe, '<span class="refLink" data-ref="$1.$2.$3$4">$1 $2:$3$4</span>');
	return refText;
	
}

function validateSource(source) {
	if (!source || source.refs.length != 2) {
		return false;
	}
	
	if (!source.type) {
		alert("Please select a source type.");
		return false; 
	}
	
	return true; 
}

function handleSaveSource() {
	var source = readSource();
	
	console.log(source);
	
	if (validateSource(source)) {
		console.log("saving…");
		saveSource(source);
	} 
}


function readSource() {
	
	var source = {}
	var ref1 = sjs.add.source.ref.replace(":", ".") 
	var ref2 = $("#commentatorForm  input").val().replace(":", ".");
	
	source["refs"] = [ref1, ref2]
	delete source.ref
	source["anchorText"] = $("#anchorForm input").val()
	source["type"] = $("#addSourceType select").val()
	if (source["type"] == "other") source["type"] = $("#otherType").val()
	if (source["type"] == "quotationSource" || source["type"] == "allusionSource" ) {
		source["refs"] = source["refs"].reverse()
		source["type"] = source["type"].slice(0,-6)		
	}

	// source["text"] = $("#textForm textarea").val()
	// source["source"] = $("#sourceForm input").val()
	// TODO language detection
	// source["language"] = "en"
			
	return source
	
}


function saveSource(source) {
 	postJSON= JSON.stringify(source);
	
	$.post("/links", {"json": postJSON}, function(data) {
		if (data.error) {
			alert(data.error)
		} else if (data) {
			alert("Source Saved.");
			
			// TODO add new commentary dynamically 
			sjs.cache = {}; // be more precise in killing the cache?
			window.location = "/#/" + makeRef(parseQuery(data.refs[0]));
		
			//	requires converting json  of readSource to json of sjs.current.commentary 
			/*
			$(".open").remove()
			$("#overlay").hide()
			
			if (!sjs.current.commentary) {
				sjs.current.commentary = [data]
			} else {
				
				for (var i = 0; i < sjs.current.commentary.length; i++) {
					if (sjs.current.commentary[i].id == data.id) {
						sjs.current.commentary.splice(i, 1)
					}
				}
				sjs.current.commentary.push(data);

			}
			buildView(sjs.current); */
			
		} else {
			alert("Sorry, there was a problem saving your source");
		}
	})
}


function makeRef(q) {
	var ref = q.book.replace(" ", "_");
	if (q.chapter) {
		ref += "." + q.chapter;
	}
	if (q.verse) {
		ref += "." + q.verse;
	}
	if (q.toChapter) {
		ref += "-" + q.toChapter + "." + q.toVerse
	} else if (q.toVerse) {
		ref += "-" + q.toVerse
	}
	
	return ref
}

function refHash(q) {
	return "/" + makeRef(q);
}


// Check if a div is overflowing
// TODO: don't assume $div is absolute

function overflows($div) {
	var h = $div.height();
	var $children = $div.children();
	for ( var i = 0; i < $children.length; i++) {
		var $c = $children.eq(i)
		if ($c.position().top + $c.outerHeight() > h ) {
			return true;
		}
	}
	return false;
}

// Determine is an element is scroll visible
// TODO: don't assume the parent is the scroll window

function isScrollVis($div) {
	var t = $div.offset().top
	var h = $div.parent().outerHeight();
	var pt = $div.parent().offset().top;
	
	if (t < pt) return false;
	if (t > pt + h) return false;
	
	return true;	
}


function heightAtChar(n) {
// Find the height of character in #newVersion
// Not fully working

	n++
	var text = $("#newVersion").val()
	text = text.substr(0,n) + "<span id='heightMarker'/>" + text.substr(n)
	text = text.replace(/\n/g, "<br>")
	sjs._$newVersionMirror.html(text).show()
	
	var top = $("#heightMarker").offset().top
	
	$("#newVersionMirror").hide()
	
	$("#dot").remove()
	
	$("<div id='dot'/>").appendTo("body")
		.css({"position": "absolute", 
			"height": "10px",
			"width": "10px",
			"left": "50%",
			"background": "red",
			"top": top})
	return top;
}

function heightAtGroup(n) {
// find the height at Group n in #newVersion where groups are seprated by \n\n

	var text = sjs._$newVersion.val()
			
	text = "<span class='heightMarker'>" + text
	text = text.replace(/(\n+)([^\n])/g, "</span>$1<span class='heightMarker'>$2")
	text = text.replace(/\n/g, "<br>")
	text = text + "</span>"

	sjs._$newVersionMirror.html(text)
	
	if (n >= $(".heightMarker").length) return false;

	
	sjs._$newVersionMirror.show()
	
	var top = $(".heightMarker").eq(n).offset().top
	
	sjs._$newVersionMirror.hide()
	
	return top;

}

function syncTextGroups($target) {
	
	var verses = $target.length

	for (var i = 1; i < verses; i++) {

	
		vTop = $target.eq(i).offset().top
		
		tTop = heightAtGroup(i)

		if (!tTop) return
		
		// Text is above matching line
		if (vTop < tTop) {
			
			var marginBottom = parseInt($target.eq(i-1).css("margin-bottom")) + (tTop-vTop)
			
			$target.eq(i-1).css("margin-bottom", marginBottom + "px")
			
		
		// Matching line is above text	
		} else if (tTop < vTop) {
			// Try to reset border above and try cycle again
			if (parseInt($target.eq(i-1).css("margin-bottom")) > 32) {
				$target.eq(i-1).css("margin-bottom", "32px")
				i--
				continue
			}
			// Else add an extra new line to push down text and try again
			var text = sjs._$newVersion.val()
			
			var regex = new RegExp("\n+", "g")
				
			for (var k = 0; k < i; k++) {
				var m = regex.exec(text)
			}
			
			text = text.substr(0, m.index) + "\n" + text.substr(m.index)
			
			var cursorPos = sjs._$newVersion.caret().start
			sjs._$newVersion.val(text)
				.caret({start: cursorPos+1, end: cursorPos+1})
			
			i--
		
		}	
	
	}

}

function readNewVersion() {
	
	var version = {};

	version["title"] = sjs.editing.book;
	version["chapter"] = sjs.editing.chapter;

	var text = $("#newVersion").val();
	var verses = text.split(/\n\n+/g);
	// If there's nothing in text, assume we're calling
	// this from the line-by-line editing interface. This
	// is pretty hacky. If there's a good way to separate
	// the save actions of the different interfaces, that
	// would probably end up being a lot cleaner. Right
	// now they all have the same button, #addVersionSave,
	// which always has the same function attached. -MEE
	if (text.length < 1) {
		// TODO: handle hebrew
		var text = $('div.basetext span.verse span.en');
		var verses = [];
		for (i = 0; i < text.length; i++) {
	    	verses.push($(text[i]).text());
		}
	}
	version["text"] = verses;
	version["language"] = $("#language").val();
	version["versionTitle"] = $("#versionTitle").val() || sjs.editing.versionTitle;
	version["method"] = $("#versionMethod").val();
	version["versionSource"] = $("#versionSource").val();
	return version;
	
}

	
function saveText(text) {
 	
 	var ref = text.title.replace(" ", "_") + "." + text.chapter
 	
 	delete text["title"]
 	delete text["chapter"]
 	
 	postJSON = JSON.stringify(text);
	
	$.post("/texts/" + ref, {json: postJSON}, function(data) {
		
		if ("error" in data) {
		 	alert(data.error)
		} else {
			alert("It seems to have worked.")
			location.hash = refHash(parseQuery(ref));

		}
	})
}

function checkRef($input, $msg, $ok, level, success, commentatorOnly) {
	
	/* check the user inputed text ref
	   give fedback to make it corret to a certain level of specificity 
	   talk the server when needed to find section names
		* level -- how deep the ref should go - (0: to the end, 1: one level above)
		* success -- a function to call when a valid ref has been found
		* commentatorOnly --- whether to stop at only a commentatory name
	*/
	
	var sortedBooks = sjs.books.sort(function(a,b){
		if (a.length == b.length) return 0;
		return (a.length < b.length ? 1 : -1); 
	})
	
	var booksReStr = "^(" + sortedBooks.join("\\b|") + ")";
	var booksRe = new RegExp(booksReStr, "i");
	var baseTests = [{test: /^/,
					  msg: "Text or commentator name:",
					  action: "reset"},
					 {test: booksRe,
					  msg: "...",
					  action: "getBook"}];
	
	
	// An array of objects with properites 'test', 'msg', 'action' which are tested with each change
	sjs.ref.tests = sjs.ref.tests || baseTests;
	var tests = sjs.ref.tests;
	
	var ref = $input.val();
	console.log("Seeing: " + ref);
	console.log("Test Queue:");
	console.log(sjs.ref.tests)
	// Walk backwards through all tests, give the message and do the action of first match
	for (var i = tests.length -1;  i > -1;  i--) {
		if (ref.match(tests[i].test)) {
			action = tests[i].action;
			$msg.html(tests[i].msg);
			break;
		}
	}
	
	console.log("Action: " + action);
	switch(action){
	
		// Back to square 1
		case("reset"):
			sjs.ref.tests = baseTests;
			sjs.ref.index = {}
			sjs.editing.index = null;
			if (ref) $ok.removeClass("inactive");
			break;
		
		// Don't change anything	
		case("pass"):
			sjs.editing.index = null;
			$ok.addClass("inactive");
			break;
		
		// get information about an entered book (e.g., "Genesis", "Rashi", "Brachot") 
		// add appropriate tests and prompts	
		case("getBook"):
		
			ref = ref.match(booksRe)[0];
			// Don't look up info we already have
			if (sjs.ref.index && sjs.ref.index.title == ref) break;
			
			$.getJSON("/index/" + ref, function(data){
				if ("error" in data) {
					$msg.html(data.error);
					$ok.addClass("inactive");

				} else {
					sjs.ref.index = data;
					$ok.addClass("inactive");

					if (data.categories[0] == "Commentary") {
						
						if (commentatorOnly) {
							sjs.ref.tests.push(
								{test: new RegExp("^" + data.title + "$"), 
								 msg: "", 
								 action: "ok"});
							
						} else {
							$input.val(data.title + " on ");
							var commentatorRe = new RegExp("^" + data.title)
							sjs.ref.tests.push(
								{test: commentatorRe, 
								 msg: "Enter a Text that " + data.title + " comments on:", 
								 action: "pass"});
							
							var commentaryReStr = "^" + data.title + " on (" + sjs.books.join("|") + ")$";
							var commentaryRe = new RegExp(commentaryReStr, "i");
							sjs.ref.tests.push(
								{test: commentaryRe,
								 msg: "...",
								 action: "getCommentaryBook"});
					
						}
					} else if (data.categories[0] == "Talmud") {
						$input.val(data.title);
						
						sjs.ref.tests.push(
							{test: RegExp("^" + data.title),
							 msg: "Enter a Daf of Tractate " + data.title + " to add:",
							 action: "pass"});
						sjs.ref.tests.push(
							{test:  RegExp("^" + data.title + " \\d+[ab]", "i"),
							 msg: "Enter a starting line number:.",
							 action: "pass"});
						sjs.ref.tests.push(
							{test:  RegExp("^" + data.title + " \\d+[ab][ .:]\\d+", "i"),
							 msg: "Enter an ending line number:",
							 action: "pass"});	
						sjs.ref.tests.push(
							{test:  RegExp("^" + data.title + " \\d+[ab][ .:]\\d+-\\d+$", "i"),
							 msg: "",
							 action: "ok"});
					
					} else {
						$input.val(data.title + " ");
						var bookRe = new RegExp("^" + data.title + " ?$");
						sjs.ref.tests.push(
									{test: bookRe,
									 msg: "Enter a " + data.sections[0] + " of " + data.title + " to add:",
									 action: "pass"});
						
						var reStr = "^" + data.title + " \\d+"
						for (var i = 0; i < data.sections.length - level - 1; i++) {
							sjs.ref.tests.push(
									{test: RegExp(reStr),
									msg: "Enter a " + data.sections[i+1] + " of " + data.title + " to add:",
									action: "pass"});
							reStr += "[ .:]\\d+";
						}

						sjs.ref.tests.push(
							{test: RegExp(reStr + "$"),
							 msg: "OK. Click <b>add</b> to continue.",
							 action: "ok"});
							 
						sjs.ref.tests.push(
							{test: RegExp(reStr + "-"),
							 msg: "Enter an end " + data.sections[i] + ":",
							 action: "pass"});
							 
						sjs.ref.tests.push(
							{test: RegExp(reStr + "-\\d+$"),
							 msg: "OK. Click <b>add</b> to continue.",
							 action: "ok"});
						
					}
					
					checkRef($input, $msg, $ok, level, success, commentatorOnly);
				}	
			});
			break;
		
		// get information about a book entered as the object of a commentator 
		//(e.g. the "Genesis" in "Rashi on Genesis")		
		case("getCommentaryBook"):
		console.log("gcb")
		console.log("ref: " + ref)
			
			// reset stored title to commentator name only
			sjs.ref.index.title = ref.slice(0, ref.indexOf(" on "));
			var book = ref.slice((sjs.ref.index.title + " on ").length) 
			
			$.getJSON("/index/" + book, function(data){
				if ("error" in data) {
					$msg.html(data.error);
				} else {
					sjs.ref.index.title += " on " + data.title;
					$ok.addClass("inactive");

					if (data.categories[0] == "Commentary") {
						var commentaryRe = new RegExp(sjs.ref.index.title, "i");
						sjs.ref.tests.push(
							{test: commentaryRe,
							 msg: "No commentary on commentary action.",
							 action: "pass"});
					
					} else if (data.categories[0] == "Talmud") {
						$input.val(sjs.ref.index.title);
						var tractateRe = new RegExp("^" + sjs.ref.index.title);
						sjs.ref.tests.push(
							{test: tractateRe,
							 msg: "Enter a Daf of tractate " + data.title + ":",
							 action: "pass"});
						
						var talmudReStr = "^" + sjs.ref.index.title + " \\d+[ab]$";
						var talmudRe = new RegExp(talmudReStr, "i");
						sjs.ref.tests.push(
							{test: talmudRe,
							 msg: "OK. Click <b>add</b> to conitnue.",
							 action: "ok"});
					
					} else {
						$input.val(sjs.ref.index.title);
						var bookRe = new RegExp("^" + sjs.ref.index.title);
						sjs.ref.tests.push(
							{test: bookRe,
							 msg: "Enter a " + data.sections[0] + " of " + data.title + ":",
							 action: "pass"});
						
						var reStr = "^" + sjs.ref.index.title + " \\d+"
						// Cycle through sections, add tests and msg for each
						for (var i = 0; i < data.sections.length - level; i++) {
							var re = new RegExp(reStr)
							sjs.ref.tests.push(
								{test: re,
								 msg: "Enter a " + data.sections[i+1] + " of " + data.title + ":",
								 action: "pass"});
							reStr += "[ .:]\\d+";
						}
						reStr += "$"
						var re = new RegExp(reStr);
						sjs.ref.tests.push(
							{test: re,
							 msg: "OK. Click <b>add</b> to conitnue.",
							 action: "ok"});				
					
					}
					
					checkRef($input, $msg, $ok, level, success, false);
				}
			});
			break;
			
		case("ok"):
			sjs.editing.index = sjs.ref.index;
			$ok.removeClass("inactive");
			success();
			break;
	}
		
}	


function cache(ref, data) {
	// store some data in the cache (key'd by ref)
	sjs.cache[ref] = data
	
	try {
		localStorage.setItem("sjs.cache", JSON.stringify(sjs.cache));
	} catch (e) {
		return;
	}

}

function prefetch(ref) {
	// grab a text from the server and put it in the cache
	
	if (!ref) return;
	
	ref = makeRef(parseQuery(ref));
	if (ref in sjs.cache) return;	

	$.getJSON("/texts/" + ref, function(data) {
	
		if (data.error) return;
		
		cache(data.book + "." + data.chapter, data);
	})
}

function lowlightOn(n, m) {
	
	m = m || n;
	n = parseInt(n);
	m = parseInt(m);
	$c = sjs._$commentaryViewPort.find(".commentary[data-vref="+ (n) + "]");
	sjs._$commentaryViewPort.find(".commentary").addClass("lowlight");
	$c.removeClass("lowlight");
	$(".verse").addClass("lowlight" );
	$(".verse").each(function() {
		if (n <= parseInt($(this).attr("data-num")) && parseInt($(this).attr("data-num"))  <= m) {
			$(this).removeClass("lowlight");
		}
	});
}


function lowlightOff() {
	sjs._$commentaryViewPort.find(".commentary").removeClass("lowlight");
	$(".verse").removeClass("lowlight");
}

function updatePage() {
	var left = -sjs.pages.current * (sjs._$basetext.width() + 50);
	sjs._$pages.css("left", left);
	lowlightOff();
	updateVisible();
}

function setVerseHeights() {
	sjs._verseHeights = [];
	if (!sjs._$verses) return;
	sjs._$verses.each(function() {
		sjs._verseHeights.push($(this).offset().top);
	})	
}

function setScrollMap() {
	// Maps each commentary to a window scrollTop position, based on top positions of verses.
	
	if(!sjs._verseHeights) setVerseHeights();
	sjs._scrollMap = [];
	
	// walk through all verses, split among it's commentaries
	for (var i = 0; i < sjs._$verses.length; i++) {
		var prevTop = (i == 0 ?  0 : sjs._verseHeights[i-1]);
		var space = sjs._verseHeights[i] - prevTop;
		
		var nCommentaries = sjs._$commentaryViewPort.find(".commentary[data-vref="+ (i+1) + "]").length;
		// walk through each comment a verse has
		for (k = 0; k < nCommentaries; k++) {
			var prevCTop = (sjs._scrollMap.length == 0 ?  0 : sjs._scrollMap[sjs._scrollMap.length-1]);
			sjs._scrollMap.push(prevCTop + ( space / nCommentaries) );
		}
	
	}
	
	return sjs._scrollMap;
		
}

function clickEdit(e) {
	// Enable click editing on element e
	// when e is click a textarea will appear over it, change are put back into e
	
	var $text, top, left, width, height, pos, fontSize, dataNum;
	
	$text = $(this)
	pos = $text.offset()
	top = pos.top - 2
	left = pos.left - 2
	height = $text.height()
	width = $text.width()
	fontSize = $text.css("font-size");
	dataNum = $text.parent().attr('data-num');
	
	$(this).addClass("editing")
	
	var closeEdit = function (e) {
	
		var text = $(this).val();
		$(".editing").html(text);
		$(".editing").removeClass("editing");
		sjs.edits[dataNum] = true;
		var editCount = Object.keys(sjs.edits).length;
		$('.edit-count .count').text(editCount);
		
		$(this).remove() 
	}
	
	var text =  $text.text()
	
	$("<textarea id='" + dataNum + "' class='clickEdit'>" + text + "</textarea>")
		.appendTo("body")
		.css({"position": "absolute",
				"top": top,
				"left": left,
				"height": height,
				"width": width,
				"font-size": fontSize})
		.bind("focusout", closeEdit)
		.keypress(function(e) {
			if (e.keyCode == 13) $(this).trigger("focusout")
		}).focus()
}



function isTouchDevice() {  
	return "ontouchstart" in document.documentElement;
}

function isInt(x) {
		var y=parseInt(x);
		if (isNaN(y)) return false;
		return x==y && x.toString()==y.toString();
	}



// -------- Special Case for IE ----------------
if ($.browser.msie) {
	$("#unsupported").show();
	$("#header").html("");
	$.isReady = true;
}<|MERGE_RESOLUTION|>--- conflicted
+++ resolved
@@ -261,7 +261,7 @@
 	})
 
 	function enterFullMode() {
-		showNewText();
+		sjs.showNewText();
 		var text = sjs.editing.text.join('\n\n');
 		$('#newVersion').val(text);
 		$('#newVersion').trigger('keyup');
@@ -318,14 +318,13 @@
 		$("#newTextCancel").trigger("click");	
 	})
 	
-<<<<<<< HEAD
+
 	
 sjs.showNewText = function () {
 		// Show interface for adding a new text
 		// assumes sjs.editing is set with 
 		
 		$(".boxOpen").removeClass("boxOpen");
-		
 		
 		$("#header").text("Add a New Text");
 		
@@ -335,18 +334,7 @@
 		$("#viewButtons").hide();
 		$("#editButtons").show();
 		$("#prev, #next, #about").hide();
-=======
-	function showNewText() {
-		$(".boxOpen").removeClass("boxOpen")
-		if (sjs.editing.index) {
-			$("#header").text("Add Text: " + sjs.editing.book + " " + 
-				sjs.editing.index.sections[0] +
-				" " + sjs.editing.chapter)
-		}
-		$("#viewButtons").hide()
-		$("#editButtons").show()
-		$("#prev, #next, #about").hide()
->>>>>>> 836de10a
+
 		$(window).unbind("scroll")
 			.unbind("resize");
 		$("body").addClass("newText");
@@ -360,8 +348,8 @@
 		
 		$("#newVersion").bind("textchange", checkTextDirection)
 			.bind("keyup", handleTextChange)
-<<<<<<< HEAD
-			.focus();
+			.focus()
+			.elastic(); //  let textarea grow with input
 	
 	}
 	
@@ -445,13 +433,7 @@
 	}
 	
 	function saveNewIndex() {
-=======
-			.focus()
-		// Calling elastic() here makes the #newVersion textarea
-		// resize automatically as text is added or removed.
-		$('#newVersion').elastic();
->>>>>>> 836de10a
-	
+
 	}
 	
 	
