var sjs = {
	Init: {},
	books: [],
	bind: {},
	cache: {},
	current: null,
	depth: 0,
	thread: [],
	view: null,
	trail: [],
	editing: {},
	eventHandlers: {},
	ref: {},
	loading: false,
	pages: {
		count: 0,
		current: 0
	},
	visible: {
		first: 1,
		last: 1
	},
	flags: {
		verseSelecting: false,
		saving: false
	},
	add: {
		source: null
	},
	timers: {
		hideMenu: null
	},
	touch: {
		start: {x: null, y: null}
	},
	palette: ["#5B1094", "#00681C", "#790619", "#CC0060", "#008391", "#001866", "#C88900", "#009486", "#935A10"],
	_direction: 0,
	_verseHeights: [],
	_scrollMap: []
};

<<<<<<< HEAD


=======
>>>>>>> da5c01b1
//  Initialize everything
sjs.Init.all = function() {

	// ----------- Init Stored Elements ---------------
	sjs._$basetext = $(".basetext").eq(0);
	sjs._$commentaryViewPort = $(".commentaryViewPort").eq(0);
	sjs._$commentaryBox = $(".commentaryBox").eq(0);
	sjs._$sourcesBox = $(".sourcesBox").eq(0);
	sjs._$sourcesCount = $(".sourcesCount").eq(0);
	sjs._$sourcesList = $(".sourcesList").eq(0);
	sjs._$sourcesHeader = $(".sourcesHeader").eq(0);
	sjs._$sourcesWrapper = $(".sourcesWrapper").eq(0);
	sjs._$newVersion = $("#newVersion");
	sjs._$newVersionMirror = $("#newVersionMirror");

	// list of known books (_books is set in reader.html)
	sjs.books = typeof(_books) === "undefined" ? [] : _books;
};


// -------------- DOM Ready ------------------------	
$(function() {
	sjs.Init.all();

	
	// TODO pull much of the code below into sjs.Init
	
	// ------------iPad Fixes ---------------------
		
	if (isTouchDevice()) {
		//$("body").bind("touchmove", function(e) { e.preventDefault(); });
		// document.addEventListener("orientationchange", rebuildPagedView);
		$(window).bind('touchmove', updateVisible);
	}
	
	
	// ---------------- Handle Hash Change ----------------
	
	$(window).hashchange(function(){
		if (location.hash === "") {
			$("#header").html("Genesis");
			get(parseQuery("Genesis"), 1);
		} else {
			get(parseQuery(location.hash.substr(2)), sjs._direction);
		}
	});
	
	if (sjs.cache.get("Genesis.1") && location.hash === "") {
		buildView(sjs.cache.get("Genesis.1"));
	} else {
		$(window).trigger("hashchange");
	}
	
	
	// ------------- Make Table of Contents ------------------

	$.getJSON("/index/", makeToc);


	// ------------- Hide Modals on outside Click -----------
	
	$(window).click(function() {
		$(".boxOpen").removeClass("boxOpen");
		$(".zipOpen").removeClass("zipOpen");
		$(".zipBox").hide();
		$(".navBack").hide();
		$(".navBox").show();
		lowlightOff();
		resetSources();
	});
	
	// -------------- Hide Modals on Overlay click ----------
	
	$("#overlay").click(function() {
		$("#overlay").hide();
		$("#newTextModal").hide();
		$(".open").remove();
	
	});
	
	
	// ------------- Top Button Handlers -------------

	var currentScrollPositionX = $(document).scrollTop();
	var currentScrollPositionY = $(document).scrollLeft();
	$(document).scroll(function(){
	    currentScrollPositionX = $(this).scrollTop();
	    currentScrollPositionY = $(this).scrollLeft();
	});
	var openBox = function(el, e) {
		clearTimeout(sjs.timers.hideMenu);
		$(".boxOpen").removeClass("boxOpen");
		$(el).addClass("boxOpen")
			.find(".anchoredMenu, .menuConnector").show();
		$(el).find("input").focus();
		$(document).scrollTop(currentScrollPositionX);
		$(document).scrollLeft(currentScrollPositionY);
		e.stopPropagation();
	};
	var openBoxWrpr = function (e) {
		openBox($(this), e);
	}
	var closeBox = function() {
		var hide = function() {
			$('.boxOpen').find('input').blur();
			$(".boxOpen").removeClass("boxOpen")
				.find(".anchoredMenu, .menuConnector").hide();
		};
		if (isTouchDevice()) {
			hide();
		} else {
			sjs.timers.hideMenu = setTimeout(hide, 300);
		}
	};
	var toggleBox = function (e) {
		el = $(this);
		if (el.hasClass('boxOpen')) {
			closeBox();
		} else {
			openBox(el, e);
		}
	}
	

	$('#open, #about, #search').bind('touch', toggleBox);
	$('#open, #about, #search').bind('mouseleave', closeBox);
	$("#open, #about, #search").bind('mouseenter', openBoxWrpr)
	$('div.screen').bind('click touch', closeBox);


	// ------------- Search -----------------------
	
	$("#searchForm").keypress(function(e) {
		if (e.keyCode == 13) {
			window.location = "/search/" + this.value.replace(/ /g, "+");
		}
	});
		
			
	// ---------------- Sources List ---------------
	

	$(".sourcesHeader").live("click", function(e) {
		if (sjs._$sourcesList.is(":visible")) {
			sjs._$sourcesList.hide();
		} else if (sjs._$commentaryBox.hasClass("noCommentary") && sjs.current.commentary.length) {		  
	  		sjs._$basetext.removeClass("noCommentary");
			sjs._$commentaryBox.removeClass("noCommentary");
			sjs._$commentaryViewPort.fadeIn();
			$(".hideCommentary").show();
		} else if (sjs.current.commentary.length) {
			sjs._$sourcesList.show();
		}
		e.stopPropagation();
	});
	
	
	$(".hideCommentary").live("click", function(e) {
		sjs._$basetext.addClass("noCommentary");
		sjs._$commentaryBox.addClass("noCommentary");
		sjs._$commentaryViewPort.fadeOut();
		$(this).hide();
		e.stopPropagation();
	});
	
		
	$(".showCommentary").live("click", function(e) {
		sjs._$basetext.removeClass("noCommentary");
		sjs._$commentaryBox.removeClass("noCommentary");
		sjs._$commentaryViewPort.fadeIn();
		$(this).addClass("hideCommentary ui-icon-triangle-1-e")
			.removeClass("showCommentary ui-icon-triangle-1-w");
		e.stopPropagation();
	});
	
	$(".source").live("click", function() {
		// Commentary filtering by clicking on source name
		 
		var c = $(this).attr("data-category")
		
		// Handle "All"
		if (c === "all") {
			$(".source").removeClass("lowlight")
			sjs._$commentaryViewPort.find(".commentary").show()
			return false;
		}
		
		// If all are on, first turn all off 
		if (!$(".source.lowlight").length){
			$(".source").addClass("lowlight")
			sjs._$commentaryViewPort.find(".commentary").hide()
		}
		
		// turn this on, if it's off
		if ($(this).hasClass("lowlight")) {
			$(this).removeClass("lowlight")
			$(".commentary[data-category='" + c + "']").show()
		} 
		// turn this off
		else {
			$(this).addClass("lowlight")
			$(".commentary[data-category='" + c + "']").hide()
		}
		
		if (!$(".source").not(".lowlight").length) {
			$(".source").removeClass("lowlight")
			sjs._$commentaryViewPort.find(".commentary").show()
		}
		
		return false;
	});
		
// --------------- Ref Links -------------------
	
sjs.eventHandlers.refLinkClick = function (e) {

		if ($(this).hasClass("commentaryRef")) {
			$("#goto").val($(this).text() + " on ").focus();
			e.stopPropagation();
			return false;
		}

		var ref =  $(this).attr("data-ref") || $(this).text();
		if (!ref) return;
		ref = $(this).hasClass("mishnaRef") ? "Mishna " + ref : ref;

		sjs._direction = $(this).parent().attr("id") == "breadcrumbs" ? -1 : 1;
		location.hash = refHash(parseQuery(ref));
		e.stopPropagation();

}	

	$(".refLink").live("click", sjs.eventHandlers.refLinkClick);


	
// -------------- Edit Text -------------------
	
	$("#editText").click(function(e) {
		sjs._$basetext.addClass("lines");

		sjs.editing.book = sjs.current.book;
		sjs.editing.sections = sjs.current.sections;
		sjs.editing.sectionNames = sjs.current.sectionNames;
		sjs.editing.smallSectionName = sjs.current.sectionNames[sjs.current.sectionNames.length-1];
		sjs.editing.bigSectionName = sjs.current.sectionNames[sjs.current.sectionNames.length-2];
		
		if (sjs.current.langMode === 'en') {
			sjs.editing.versionTitle = sjs.current.versionTitle;
			sjs.editing.versionSource = sjs.current.versionSource;
			sjs.editing.text = sjs.current.text;
		} else {
			sjs.editing.versionTitle = sjs.current.heVersionTitle;
			sjs.editing.versionSource = sjs.current.versionSource;
			sjs.editing.text = sjs.current.he;
		}
		
		sjs.editing.msg = "Edit Text";
		
		sjs.showNewText();
		
		var text = sjs.editing.text.join('\n\n');
		$('#newVersion').val(text);
		$('#newVersion').trigger('keyup');
		$('#versionTitle').val(sjs.editing.versionTitle);
		$('#versionSource').val(sjs.editing.versionSource);
		// prevent about from unhiding itself
		e.stopPropagation()
	});
	
	$(".addThis").live("click", function() {
		$("#editText").trigger("click");
	});


// ---------------- Edit Text Info ----------------------------

	$("#editTextInfo").click(function(){
		sjs.showNewIndex();
		$("#newIndexMsg").hide();
		$("#header").text("Edit Text Information");
		$("#textTitle").val(sjs.current.book);
		$("#textTitleVariants").val(sjs.current.titleVariants.slice(1).join(", "));
		$("#textCategory").val(sjs.current.type);
		
		for (var i = 2; i < sjs.current.sectionNames.length; i++) {
			$("#addSection").trigger("click");
		}
		
		$(".sectionType").each(function(){
			$(this).find("input").val(sjs.current.sectionNames[$(this).index()]);
		});
		
		for (var i = 1; i < sjs.current.maps.length; i++) {
			$("#addShorthand").trigger("click");
		}
		
		$(".shorthand").each(function(){
			if (!sjs.current.maps.length) return;
			$(this).find(".shorthandFrom").val(sjs.current.maps[$(this).index()].from);
			$(this).find(".shorthandTo").val(sjs.current.maps[$(this).index()].to);

		});
		
	});



// ------------- New Text --------------------------
	
	checkNewTextRef = function() {
		// Check ref function for new text UI
		checkRef($("#newTextName"), $("#newTextMsg"), $("#newTextOK"), 1, function(){}, false);
	};
	
	
	$("#newText").click(function(e) {
		$(".boxOpen").removeClass("boxOpen");
		$("#overlay").show();
		$("#newTextModal").show()
			.position({of: $(window)});
		$("#newTextName").focus();
		
		$("input#newTextName").autocomplete({ source: sjs.books, minLength: 2, select: checkNewTextRef});
		$("#newTextName").blur(checkNewTextRef);
		$("#newTextName").bind("textchange", function(e) {
			if (sjs.timers.checkNewText) clearTimeout(sjs.timers.checkNewText);
			sjs.timers.checkNewText = setTimeout("checkNewTextRef();", 250);
		});
		sjs.ref.tests = null;
	
		// prevent about from unhiding itself
		e.stopPropagation()
	
	});
	
	$("#newTextCancel").click(function() {
		$("#overlay").hide();
		$("#newTextMsg").text("Text or commentator name:");
		$("#newTextName").val("");
		$("#newTextModal").hide();
	
	});
	
	$("#newTextOK").click(function(){
		if ($(this).hasClass("inactive")) return;
		
		if (!sjs.editing.index) {
			var title = $("#newTextName").val()
			$("#textTitle").val(title);
			$(".textName").text(title);
			$("#newIndexMsg").show();
			$("#header").text("Add a New Text");
			sjs.showNewIndex();
		} else {
			$.extend(sjs.editing, parseQuery($("#newTextName").val()));
			sjs.editing.section = sjs.editing.index.sections;
			sjs.editing.sectionNames = sjs.editing.index.sectionNames;		
			sjs.editing.smallSectionName = sjs.editing.sectionNames[sjs.editing.sectionNames.length-1];
			sjs.editing.bigSectionName = sjs.editing.sectionNames[sjs.editing.sectionNames.length-2];
			sjs.editing.msg = "Add a New Text";
			sjs.showNewText();	
		}
		$("#newTextCancel").trigger("click");	
	});
	
// ------------------- New Index -------------------	
	
	$("#newIndexSave").click(function() {
		var index = sjs.readNewIndex();
		if (sjs.validateIndex(index)) 
			sjs.saveNewIndex(index);
	});
	
	$("#newIndexCancel").click(function() {
		sjs.clearNewIndex();
		$("#newIndex").hide();
		sjs._direction = 0;
		buildView(sjs.current);
	})


	
// --------------- Add Version  ------------------
	
		$("#addVersion").click(function(e) {
			if (sjs._$basetext.hasClass("bilingual")) {
				$("#hebrew").trigger("click");
			}
			sjs.showNewVersion()
			e.stopPropagation();
		});
		
		$("#addVersionCancel").click(function() { sjs.clearNewVersion() });
		
		
		$("#addVersionSave").click(function() {
			var version = readNewVersion();
			
			if (validateText(version)) {
				saveText(version);
			}
		})


sjs.showNewVersion = function() {

		$(".screen, .screen-container").css("left", "0px");
		sjs._$newVersion.css("height", sjs._$basetext.height()).show().focus().elastic()
		
		var title = sjs.current.langMode == "en" ? sjs.current.versionTitle : sjs.current.heVersionTitle;
		var source = sjs.current.langMode == "en" ? sjs.current.versionSource : sjs.current.heVersionSource;
		
		$(".compareTitle").text(title);
		$(".compareSource").text(source);

		sjs.editing.book = sjs.current.book;
		sjs.editing.sections = sjs.current.sections;
		sjs.editing.sectionNames = sjs.current.sectionNames;
		sjs.editing.smallSectionName = sjs.current.sectionNames[sjs.current.sectionNames.length-1];
		sjs.editing.bigSectionName = sjs.current.sectionNames[sjs.current.sectionNames.length-2];

		sjs.showNewText();
		
		$("#versionSource").val("");
					
		sjs._$basetext.addClass("versionCompare lines").show();
		$("body").removeClass("newText");

		// prevent about from unhiding itself

}

sjs.clearNewVersion = function() {
		sjs.clearNewText();
		sjs._direction = 0;
		buildView(sjs.current);
		sjs.editing = {};
}

	
sjs.showNewText = function () {
		// Show interface for adding a new text
		// assumes sjs.editing is set with 
		// * msg -- displayed in header
		// * book, sections, toSections -- what is being edited
		// * smallSectionName, bigSectionName -- used line numbering and title respectively
		
		sjs.clearNewText();

		$(".open").remove();
		$("#viewButtons").hide();
		$("#editButtons").show();
		$("#prev, #next, #about").hide();
		
		$(window).scrollLeft(0)
			.unbind("scroll", updateVisible)
			.unbind("resize", updateVisible);
		$(".boxOpen").removeClass("boxOpen");

		$("#header").text(sjs.editing.msg);
			
		var title = sjs.editing.book.replace(/_/g, " ");
		for (var i = 0; i < sjs.editing.sectionNames.length-1; i++) {
			title += " : " + sjs.editing.sectionNames[i] + " " + sjs.editing.sections[i];
		}	
		$("#editTitle").text(title);
		$("#versionSource").val(sjs.editing.versionSource);
		
		$("body").addClass("newText");
		sjs._$commentaryBox.hide();
		sjs._$basetext.hide();
		$("#addVersionHeader").show();
		
		var verse_num = sjs.editing.offset || 1;
		$("#newTextNumbers").append("<div class='verse'>" + 
			sjs.editing.smallSectionName + " " + verse_num + "</div>");

		$("#newVersion").bind("textchange", checkTextDirection)
			.bind("keyup", handleTextChange)
			.bind("click", handleTextChange)
			.elastic()
			.show(); //  let textarea grow with input

		$("#versionMethod").change(function(e) {
			if ($(this).val() === "original") {
				$("#versionTitle").val("Sefaria Crowd");
				$("#versionMethodFrom").hide();
			} else {
				if ($("#versionTitle").val() === "Sefaria Crowd") {
					$("#versionTitle").val("");
				}
				$("#versionMethodFrom").show();
			}
		})
	};

	
sjs.clearNewText = function() {
		$("#newTextNumbers").empty();
		$("#addVersionHeader input").val("");
		$("#newVersion").val("").unbind();
		$("#versionMethod").unbind();
	};	

	
sjs.showNewIndex = function() {
		$(".boxOpen").removeClass("boxOpen");
		$("#viewButtons").hide();
		$("#prev, #next, #about").hide();
		$(window).unbind("scroll.update resize.scrollLeft");
		sjs._$commentaryBox.hide();
		sjs._$basetext.hide();
		$(window).scrollLeft(0);
				
		
		$("#textCategory").change(function() {
			if ($(this).val() === "Other") $("#otherCategory").show();
			else $("#otherCategory").hide();

			if ($(this).val() === "Commentary") $("#textStructureFieldSet, #shorthandsFieldSet").hide();
			else $("#textStructureFieldSet, #shorthandsFieldSet").show();
		});
				
		$("#addSection").click(function() {
			$(this).before("<span class='sectionType'> > <input/> <span class='remove'>X</span></span>");
		});
		
		$("#addShorthand").click(function() {
			$(this).before('<div class="shorthand"><input class="shorthandFrom" /> ' + 
				'⇾ <input class="shorthandTo"/> <span class="remove">X</span>');
		});
		
		$(".remove").live("click", function() {
			$(this).parent().remove();
		});
				
		$("#newIndex").show();
	};
	
sjs.clearNewIndex = function() {
		$("#newIndexMsg").show();
		$("#newIndex input, #newIndex select").val("");
		$(".sectionType:gt(1)").remove();
		$(".shorthand:not(:first)").remove();
		$("#addShorthand").unbind();
		$("#addSection").unbind();

}	
	
sjs.validateIndex = function(index) {

		if (!index.title) {
			sjs.alert.message("Please give a text title or commentator name.")
			return false;
		}
		if (index.categories.length === 0 || index.categories[0] === "") {
			sjs.alert.message("Please choose a text category.")
			return false;
		}
		if (index.sectionNames.length == 0 || index.sectionNames[0] === "") {
			if ( index.categories[0] !== "Commentary" ) {
				sjs.alert.message("Please describe at least one level of text structure.")
				return false;
			}
		}

		return true;
};
	
	
sjs.readNewIndex = function() {
		var index = {};
		
		index.title = $("#textTitle").val();
		var titleVariants = $("#textTitleVariants").val();
		index.titleVariants = titleVariants.length ? titleVariants.split(", ") : [];
		index.titleVariants.unshift(index.title);
		var cat = $("#textCategory").val();
		index.categories = (cat == "Other" ? [$("#otherCategories").val()] : [cat]);
		var sectionNames = [];
		$(".sectionType input").each(function() {
			sectionNames.push($(this).val());
		})
		index.sectionNames = sectionNames;
		var maps = [];
		$(".shorthand").each(function() {
			var from = $(this).find(".shorthandFrom").val()
			var to = $(this).find(".shorthandTo").val()

			if (!from && !to) return;
			
			maps.push({"from": from, "to": to});
		});
		index.maps = maps;
		
		return index;
	
	}
	
sjs.saveNewIndex = function(index) {

		var postJSON = JSON.stringify(index);
		var title = index["title"].replace(/ /g, "_");

		sjs.alert.saving("Saving text information...")
		$.post("/index/" + title,  {"json": postJSON}, function(data) {
			if (data.error) {
				sjs.alert.message(data.error);
			} else {
				//sjs.alert.message("Text information saved.");
				$("#newIndex").hide();
				sjs.clearNewIndex();
				sjs.books.push.apply(sjs.books, data.titleVariants);
				for (var i = 0; i < data.maps.length; i++)
					sjs.books.push(data.maps[i].from);
				sjs.bind.gotoAutocomplete();
				buildView(sjs.current);
				//hardRefresh(data.title);
				sjs.alert.clear();
				$.getJSON("/index/", makeToc);
				$("#newText").trigger("click");
				$("#newTextName").val(data.title).trigger("textchange");
			}
		});			
		
	};


		
		
// ------ Text Syncing --------------
		
		function handleTextChange(e) {
			// Handle Backspace -- whah?
			if (e.keyCode == 8 && sjs.charBeforeCursor == '\n') {
				var cursor = sjs._$newVersion.caret().start;
				
				if (cursor) {
					var text = sjs._$newVersion.val();
					
					while (text[cursor] == "\n") cursor++;
					
					var newLines = 0;
					while (text[cursor-newLines-1] == "\n") newLines++;
					
					if (newLines) {
						text = text.substr(0, cursor-newLines) + text.substr(cursor)
						sjs._$newVersion.val(text)
							.caret({start: cursor-newLines, end: cursor-newLines})
					}
				}
			}
		
			// replace any single newlines with a double newline
			var cursor = sjs._$newVersion.caret().start;
			single_newlines = /([^\n])\n([^\n])/g;
			var text = sjs._$newVersion.val();
			if (single_newlines.test(text)) {
				text = text.replace(single_newlines, "$1\n\n$2");
				sjs._$newVersion.val(text);
				// move the cursor to the position after the second newline
				if (cursor) {
					cursor++;
					sjs._$newVersion.caret({start: cursor, end: cursor});
				}
			}
				
			if ($("body").hasClass("newText")) {
				var matches = sjs._$newVersion.val().match(/\n+/g)
				var groups = matches ? matches.length + 1 : 1
				numStr = "";
				var offset = sjs.editing.offset || 1;
				for (var i = offset; i < groups + offset; i++) {
					numStr += "<div class='verse'>"+
						sjs.editing.smallSectionName + " " + i + "</div>"
				}
				$("#newTextNumbers").empty().append(numStr)
	
				sjs._$newNumbers = $("#newTextNumbers .verse")
				syncTextGroups(sjs._$newNumbers, e.keyCode)
	
			} else {
				syncTextGroups(sjs._$verses, e.keyCode)
	
			}
			var cursor = sjs._$newVersion.caret().start;
			sjs.charBeforeCursor = sjs._$newVersion.val()[cursor-1];
	
		}
	
		
		function checkTextDirection() {
			// Look at first 20 charaters, count Hebrew and English
			// adjust text direction accordingly 
			
			var text = $(this).val()
			if (text == "") return
			
			var heCount = 0;
			var enCount = 0;
			
			for (var i = 0; i < 20; i++) {
				if (i >= text.length) break;
				if ((text.charCodeAt(i) > 0x590) && (text.charCodeAt(i) < 0x5FF)) {
					heCount++
				} else {
					enCount++
				}
			}
			
			if (heCount > enCount) {
				$(this).css("direction", "rtl")
				$("#language").val("he")
				
			} else {	
				$(this).css("direction", "ltr")
				$("#language").val("en")
	
			}
		}
	
// ------------- Next Link Url -----------------
		
		var event = isTouchDevice() ? 'touchstart' : 'click';
		$("#next, #prev").on(event, function() {
			if (this.id == "prev") 
				sjs._direction = -1;
			else
				sjs._direction = 1;
				
			var ref = $(this).attr("data-ref");
			location.hash = refHash(parseQuery(ref));
		});
		$('#next').on('touchend hover touchstart', function() {
			console.log('ho!');
		});
	
	
// ---------------- Layout Options ------------------
		
		// TODO -- Abstract these 6 blocks
		
		$("#block").live("click", function(){
			$("#layoutToggle .toggleOption").removeClass("active");
			$(this).addClass("active");
			sjs._$basetext.addClass("lines");
			setVerseHeights();
			updateVisible();
		});
		
		$("#inline").live("click", function(){
			$("#layoutToggle .toggleOption").removeClass("active");
			$(this).addClass("active");
			sjs._$basetext.removeClass("lines");
			setVerseHeights();
			updateVisible();
		});
	
// ------------------ Language Options ---------------
	
		$("#hebrew").live("click", function(){
			sjs.current.langMode = 'he';
			$("#languageToggle .toggleOption").removeClass("active");
			$(this).addClass("active");
			sjs._$basetext.removeClass("english bilingual heLeft")
				.addClass("hebrew");
			$("body").removeClass("english").addClass("hebrew");
			$("#layoutToggle").show();
			$("#biLayoutToggle").hide();
			setVerseHeights();
			updateVisible();
	
			return false;
		});
		
		$("#english").live("click", function(){
			sjs.current.langMode = 'en';
			$("#languageToggle .toggleOption").removeClass("active");
			$(this).addClass("active");
			sjs._$basetext.removeClass("hebrew bilingual heLeft")
				.addClass("english");
			$("body").removeClass("hebrew").addClass("english");
			$("#layoutToggle").show();
			$("#biLayoutToggle").hide();
			setVerseHeights();
			updateVisible();
	
			return false;
	
		});
		
		$("#bilingual").live("click", function() {
			sjs.current.langMode = 'bi';
			$("#languageToggle .toggleOption").removeClass("active");
			$(this).addClass("active");
			sjs._$basetext.removeClass("english hebrew")
				.addClass("bilingual heLeft");
			$("body").removeClass("hebrew").addClass("english");
			$("#layoutToggle").hide();
			$("#biLayoutToggle").show();
			setVerseHeights();
			updateVisible();
	
			return false;
	
		});
		
		$("#heLeft").live("click", function() {
			$("#biLayoutToggle .toggleOption").removeClass("active")
			$(this).addClass("active")
			sjs._$basetext.removeClass("english hebrew")
				.addClass("bilingual heLeft");
			setVerseHeights();	
			updateVisible();
	
			return false;
		});
	
		$("#enLeft").live("click", function() {
			$("#biLayoutToggle .toggleOption").removeClass("active");
			$(this).addClass("active");
			sjs._$basetext.removeClass("english hebrew heLeft")
				.addClass("bilingual");
			setVerseHeights();
			updateVisible();
	
			return false;
		});
	
	
	// ---------------------- Commentary Modal --------------------------
		
		$(".commentary").live("click", function(e){
			if ($(this).hasClass("lowlight")) {
				lowlightOff();
			}
			buildOpen($(e.currentTarget))
			return false;
		});
		
	
	
	// ----------------------- Commentary Edit --------------------
	
		$(".editLink").live("click", function () {
			var $o = $(this).parent();
			var source = {};
			
			source["id"] = parseInt($o.attr("data-id"));
			source["ref"] =  sjs.current.book + " " + 
				sjs.current.sections.slice(0, sjs.current.sectionNames.length -1).join(".") +
				"." + $o.attr("data-vref");
			sjs.add.source = source;
			
			buildOpen(false, true);
		})
	
		
	// ------------------- Commentary Model Hide ----------------------
	
		$(".open").live("click", function(e){
			return false;
		})
		
	
	// -------------------- Open Text Scrolling --------------------
	
		$(".openScrollCtl .up").live("click", function(e) {
			$b = $(".openBottom");
			var h = $b.height();
			var lh = parseInt($b.css("line-height"));
			h -= h % lh;
			$b.scrollTo("-=" + h + "px", 600, {easing: "easeOutExpo"});
			return false;
		});
		$(".openScrollCtl .down").live("click", function(e){
			$b = $(".openBottom");
			var h = $b.height();
			var lh = parseInt($b.css("line-height"));
			h -= h % lh;
			$b.scrollTo("+=" + h + "px", 600, {easing: "easeOutExpo"});
			return false;
		});
	
	
	
	
	// -------------- Highlight Commentary on Verse Click -------------- 
	
	$(".verse").live("click", handleVerseClick );
	
	function handleVerseClick(e) {
		lowlightOff();
		var v = $(this).attr("data-num");		
		lowlightOn(v);
	
		var selected = sjs.current.book + " ";
		for (var i = 0; i < sjs.current.sectionNames.length -1 ; i++) {
			selected += sjs.current.sections[i] + ":";
		}
		selected  += v;
		sjs.selected = selected;

		if (sjs.flags.verseSelecting) {			
			// Selecting a verse for add source
			sjs.add.source = {ref: selected};
			$("#selectedVerse").text(selected);
			$("#selectConfirm").show();
			$("#selectInstructions").hide();
		} else if (!isTouchDevice()) {
			// Add verseControls
			var offset = $(this).offset();
			var left = sjs._$basetext.offset().left + sjs._$basetext.outerWidth();
			var top = offset.top;
			var verseControls = '<div class="verseControls" ' +
				'style="left:'+ left +'px;top:'+top+'px">+' +
				'<div class="verseControlsList">' +
					'<span class="addSource">Add Source</span>' + 
					'<span class="addNote">Add Note</span>' + 
					'<span class="addToSheet">Add to Sourcesheet</span>' +
					'<span class="copyToClipboard">Copy to clipboard</span>' + 
				'</div>' +
				'</div>';
			$("body").append(verseControls);
			$(".verseControls").click(function(e){ return false; });
			$(".verseControls .addSource").click(addToSelected);
			$(".verseControls .addNote").click(addNoteToSelected);
			$(".verseControls .addToSheet").click(addSelectedToSheet);
		}
	
		// Scroll commentary view port
		var $comments = sjs._$commentaryBox.find(".commentary[data-vref=" + (v) + "]")
		var $fc = $comments.eq(0);
		if ($fc.length == 1) {	
			var top = $(window).scrollTop() - $(this).offset().top + 120 ;					
			sjs._$commentaryViewPort.clearQueue().scrollTo($fc, {duration: 600, offset: top, easing: "easeOutExpo"})
		
		}
		sjs._$sourcesCount.text($comments.length);
		sjs._$sourcesWrapper.html(sourcesHtml(sjs.current.commentary, v));
		return false;
	}

	function addToSelected() {
		$("#overlay").show();
		sjs.flags.verseSelecting = false;
		sjs.add.source = {ref: sjs.selected};
		buildOpen();

		return false;
	}
	

	function addNoteToSelected() {
		addToSelected();
		$("#addSourceType select").val("note").trigger("change");
		$(".open").position({of: $(window)});
	}


// --------------- Add to Sheet ----------------

	function addSelectedToSheet() {

		// Get sheet list if necessary
		if (!$("#sheets .sheet").length) {
			$("#sheets").html("Loading...");
			$.getJSON("/api/sheets/", function(data) {
				$("#sheets").empty();
				var sheets = "";
				for (i = 0; i < data.sheets.length; i++) {
					sheets += '<li class="sheet" data-id="'+data.sheets[i].id+'">'+
						data.sheets[i].title + "</li>";
				}
				$("#sheets").html(sheets);
				$("#addToSheetModal").position({of:$(window)});
				$(".sheet").click(function(){
					$(".sheet").removeClass("selected");
					$(this).addClass("selected");
					return false;
				})
			})			
		}

		$("#addToSheetModal .sourceName").text(sjs.selected);

		$("#overlay").show();
		$("#addToSheetModal").show().position({
			my: "center center",
			at: "center center",
			of: $(window)
		});
		
	}

	$("#addToSheetModal .cancel").click(function() {
		$("#overlay, #addToSheetModal").hide();
	})

	$("#addToSheetModal .ok").click(function(){
		if (sjs.flags.saving === true) {
			return false;
		}

		var selected = $(".sheet.selected");
		if (!selected.length) {
			sjs.alert.message("Please selecte a source sheet.");
			return false;
		}

		var url = "/api/sheets/" + selected.attr("data-id") + "/add";
		sjs.flags.saving = true;
		$.post(url, {ref: sjs.selected}, function(data) {
			sjs.flags.saving = false;
			$("#addToSheetModal").hide();
			if ("error" in data) {
				sjs.alert.message(data.error)
			} else {
				sjs.alert.message(data.ref + " added to "+selected.html()+".<br><a target='_blank' href='/sheets/"+data.id+"'>View sheet.</a>")
			}
		})

	});

	// --------------- Add Source ------------------------
	
	$(".addSource").live("click", function(){
		sjs._$commentaryBox.hide();
		$(".smallSectionName").text(sjs.current.sectionNames[sjs.current.sectionNames.length-1]);
		$("#verseSelectModal").show();
		$("#selectConfirm").hide();
		$("#selectInstructions").show();
		sjs.flags.verseSelecting = true;
		sjs.ref.tests = null;
		
		if ($(".lowlight").length) {
			$(".verse").not($(".lowlight")).trigger("click");
		}
		
		return false;
	})
	$("#addSourceCancel").live("click", function() {
		$(".open").remove();
		$("#overlay").hide();
		
	})
	
	$("#addModal").click(function() {
		return false;
	})
	
	// --------------- Verse Select ----------------
	
	$("#selectVerse").click(function() {
		$("#addModal, #overlay").hide();
		sjs._$commentaryBox.hide();
		sjs._$sourcesBox.hide();
		$("#verseSelectModal").show();
		sjs.flags.verseSelecting = true;
		
	})
	
	$("#verseSelectModal #selectOk").click(function() {
		$("#overlay").show();
		buildOpen();
		sjs._$commentaryBox.show();
		sjs._$sourcesBox.show();
		$("#verseSelectModal").hide();
		lowlightOff();
		sjs.flags.verseSelecting = false;
		return false;
		
	})
	
	$("#selectReset").click(function() {
		$("#selectInstructions").show();
		$("#selectConfirm").hide();
	
	})
	
	$("#verseSelectModal .cancel").click(function() {
		$("#verseSelectModal").hide();
		if (sjs.current.commentary) sjs._$commentaryBox.show();
		sjs.flags.verseSelecting = false;
	
	})
	
	// ------------- Nav Queries -----------------
	
			
	$("#goto").keypress(function(e) {
			if (e.keyCode == 13) {
				q = parseQuery($("#goto").val());
				ref = refHash(q);
				
				location.hash = ref;
			}
		})
		
	sjs.bind.gotoAutocomplete();
		
	
}); // ---------------- End DOM Ready --------------------------

sjs.bind = {
	// Beginning to pull all event bindings into one place here
	windowScroll: function() {
		$(window).unbind("scroll.update");
		$(window).bind("scroll.update", updateVisible);
	}, 
	gotoAutocomplete: function() {
		$("input#goto").autocomplete({ source: sjs.books });
	}
}

function get(q, direction) {
	// take an object representing a query
	// get data from api or cache
	// prepare a new screen for the text to live in
	// callback on buildView
	
	var direction = direction || 1;
	sjs.depth += direction;
	
	var ref = makeRef(q);
	var sliced = false;
	for (var i = 0; i < sjs.thread.length; i++) {
		if (sjs.thread[i] == ref) {
			sjs.thread = sjs.thread.slice(0, i+1);
			sliced = true;
		} 
	}
	
	if (!sliced ) sjs.thread.push(ref);

	console.log(sjs.thread)
	
	sjs.updateBreadcrumbs();

	sjs.loading = true;
	$("#header").html(q.book.replace(/_/g, " ") + " <img id='loadingImg' src='/img/ajax-loader.gif'/>");

	$("#open, .boxOpen").removeClass("boxOpen");	
	$("#layoutToggle, #languageToggle, #overlay").hide();
	$("#goto").val("");
	$(".open").remove();
	$(".screen").addClass("goodbye");
	
	
	// Add a new screen for the new text to fill
	var screen = '<div class="screen">' +
						'<div class="basetext english"></div>' +
						'<div class="commentaryBox">' +
							'<div class="commentaryViewPort">' +
							'</div>'+
							'<div class="sourcesBox">'+
								'<div class="sourcesHeader">'+
									'<span class="hideCommentary ui-icon ui-icon-triangle-1-e"></span>'+
									'<b><span class="sourcesCount"></span> Sources</b>'+
									'<span class="ui-icon-triangle-1-s ui-icon"></span>'+
									'<span class="addSource">Add source <span class="textIcon">+</span></span>'+
									'<div class="clear"></div>'+
								'</div>' +	
								'<div class="sourcesList gradient"><div class="sourcesWrapper"></div></div>' +
							'</div>' +
						'</div>';
	
	$(".screen-container").append(screen);
	
	var $screen = $(".screen").last();
	
	// Copy old basetext classes (display, lang settings) to new basetext
	$screen.find(".basetext").attr("class", $(".goodbye").find(".basetext").attr("class")).removeClass("goodbye");
	$screen.attr("class", $(".goodbye").attr("class")).removeClass("goodbye");

	
	// Set screens far to the left to allow many backwards transitions
	$screen.css("left", 5000 + (sjs.depth * 100) + "%");
	
	var top = $(window).scrollTop() + ($(window).height() * .09);
	sjs._$commentaryBox.css({"position": "absolute", "top": top + "px", "bottom": "auto"});
	
	sjs._$screen = $screen;
	sjs._$basetext = $(".basetext").last();
	sjs._$commentaryBox = $(".commentaryBox").last();
	sjs._$commentaryViewPort = $(".commentaryViewPort").last();
	sjs._$sourcesBox = $(".sourcesBox").last();
	sjs._$sourcesWrapper = $(".sourcesWrapper").last();
	sjs._$sourcesCount = $(".sourcesCount").last();
	sjs._$sourcesList = $(".sourcesList").last();
	sjs._$sourcesHeader = $(".sourcesHeader").last();

	sjs._$commentaryBox.css({"position": "absolute", "top": top + "px", "bottom": "auto"}); 
	
	var ref = makeRef(q);
	if (sjs.cache.get(ref)) {
		buildView(sjs.cache.get(ref));
	} else {
		$.getJSON("/texts/" + ref, buildView);
	}
}


function buildView(data) {
	// take data returned from api and build it into the DOM
	// assumes sjs._$basetext and sjs._$commentaryViewPort are set
	
		if (data.error) {
			sjs.alert.message(data.error);
			$("#header").html("");
			return;
		}
	
		var $basetext = sjs._$basetext;
		var $commentaryBox = sjs._$commentaryBox;
		var $commentaryViewPort = sjs._$commentaryViewPort;
		var $sourcesWrapper = sjs._$sourcesWrapper;
		var $sourcesCount = sjs._$sourcesCount;
		var $sourcesBox = sjs._$sourcesBox;
	
	
		// Clear everything out 
		$basetext.empty().removeClass("noCommentary versionCompare").show();
		$("body").removeClass("newText");
		$commentaryBox.removeClass("noCommentary").hide(); 
		$commentaryBox.find(".commentary").remove();
		$("#addVersionHeader, #newVersion, #editButtons").hide();
		$("#viewButtons").show();		
		
		sjs.cache.save(data);
		var langMode = sjs.current ? sjs.current.langMode : 'en';
		sjs.current = data;
		sjs.current.langMode = langMode;
		
		
		if (data.he.length && data.text.length) {
			$("#languageToggle").show();
		} else if (data.text.length && !data.he.length) {
			$("#languageToggle").hide();
			$("#english").trigger("click");
		} else if (data.he.length && !data.text.length) {
			$("#languageToggle").hide();
			$("#hebrew").trigger("click");
		}
		
		if (!sjs._$basetext.hasClass("bilingual")) $("#layoutToggle").show();
		
		if (data.type == "Mishna" || data.type == "Commentary" || data.type == "Halacha" || data.book == "Psalms") {
			$("#block").trigger("click");
		}
		
		// Build basetext
		var emptyView = "<span class='btn addThis gradient'>Add this Text</span>"+
			"<i>No text available.</i>";
		
		basetext = basetextHtml(data.text, data.he, "")
		if (!basetext) {
			basetext = emptyView;
			$("#english").trigger("click");
			$("#viewButtons").hide();
		} 
		
		if (data.title) 
			var basetextTitle = data.title;
		else {
			var basetextTitle = data.book.replace(/_/g, " ");
			for (var i = 0; i < data.sectionNames.length-1; i++) {
				basetextTitle += " : " + data.sectionNames[i] + " " + data.sections[i];
			}	
		}
		
			
		basetext = "<div class='sectionTitle'>" + basetextTitle + "</div>" + 
			"<span class='spacer'></span>" +
			basetext +
			"<div class='clear'></div>"; 
		$basetext.html(basetext);

		sjs._$verses = $basetext.find(".verse");
	
		$("#about, #next, #prev").css("visibility", "visible").show();

	
		// Populate About menu
		$("#aboutTitle").html(sjs.current.versionTitle || sjs.current.heVersionTitle || "Source Unknown");
		var source = sjs.current.versionSource || sjs.current.heVersionSource || ""; 
		$("#aboutSource").html("<a href='"+source+"'>"+source+"</a>");
		if (data.type == "Commentary")
			$("#editTextInfo").hide(); // Can't handle this case yet
		else
			$("#editTextInfo").show();
		
		
		// Prefetch Next and Prev
		if (data.next) {
			prefetch(data.next.ref);
			$("#next").attr("data-ref", data.next.ref)
				.css("display", "inline-block")
				.removeClass("inactive");
		} else {
			$("#next").addClass("inactive");
		}
		if (data.prev) {
			prefetch(data.prev.ref);
			$("#prev").attr("data-ref", data.prev.ref)
				.css("display", "inline-block")
				.removeClass("inactive");
		} else {
			$("#prev").addClass("inactive");
		}
		
		// Build Commentary if any
		if (data.commentary.length) {
			buildCommentary(data.commentary);	
		} else {
			$sourcesCount.text("0").show();
			$basetext.addClass("noCommentary");
			$sourcesBox.addClass("noCommentary");
			$commentaryBox.show().addClass("noCommentary");
			$(".hideCommentary").hide();
		}
		sjs._$commentary = $commentaryBox.find(".commentary");								

		
		$sourcesBox.show();	
		sjs.bind.windowScroll();
		sjs.loading = false;
		
		// highlight verse (if indicated)
		if (data.sections.length == data.sectionNames.length) {
			var last = data.sections.length-1;
			lowlightOn(data.sections[last], data.toSections[last]);
			$("#header").html(data.book + " " + 
				data.sections.slice(0, -1).join(":") + "-" + 
				data.toSections[data.toSections.length-1]);
		} else {
			updateVisible();
		}
		
		// Forward / Back buttons
		//if (sjs.depth > 1) $screen.append("<div class='back'><</div>")
		//if (sjs.depth < sjs.thread.length) $screen.append("<div class='forward'>></div>")
		
		// Scroll horizontally to the new Screen
		var scrollXDur = sjs._direction == 0 ? 0 : 500;
		var scrollYDur = sjs._direction == 0 ? 0 : 200;
		
		// Animate horizonatally to new screen	
		$('.screen-container').css('position', 'fixed');
		$('.screen-container').animate({left: '-' + sjs._$screen.css('left')}, {duration: 600, complete: function() {
			$('.goodbye').remove();
			$(this).css('position', 'relative');
			sjs._$commentaryBox.css({"position": "fixed", "bottom": "0px", "top": "auto"});
			
<<<<<<< HEAD
			sjs._verseHeights = [];
			setScrollMap();
=======
			// Scroll vertically to the highlighted verse if any
>>>>>>> da5c01b1
			$highlight = sjs._$basetext.find(".verse").not(".lowlight").first();
		 	if ($highlight.length) {
				$.scrollTo($highlight, {offset: -250, axis: "y", duration: scrollYDur});
		 	}
		}});
		

	} // ------- END Build View---------------



	function basetextHtml(en, he, prefix) {
		var basetext = "";

		// Pad the shorter array to make stepping through them easier.
		var length = Math.max(en.length, he.length);
		en.pad(length, "");
		he.pad(length, "")

		// Step through both en and he together 
		for (var i = 0; i < Math.max(en.length, he.length); i++) {
            if (en[i] instanceof Array || he[i] instanceof Array) {
                basetext += basetextHtml(en[i], he[i], (i+1) + ".");
                continue;
            }

			var enText = wrapRefLinks(en[i]) || "<i>No English available.</i>"//"…";
			var heText = he[i] || "<i>No Hebew available.</i>"//"…";
			var n = prefix + (i+1);
			var verse =
				"<div class='verseNum'>" + n + "</div>" +
				'<span class="en">' + enText + "</span>" +
				'<span class="he">' + heText + '</span><div class="clear"></div>';

			basetext +=	'<span class="verse" data-num="'+ (prefix+n).split(".")[0] +'">' + verse + '</span>';

		}
	
		return basetext;
	
	}


	function buildCommentary(commentary) {
	
		var $commentaryBox = sjs._$commentaryBox;
		var $commentaryViewPort = sjs._$commentaryViewPort;
		var $sourcesWrapper = sjs._$sourcesWrapper;
		var $sourcesCount = sjs._$sourcesCount;
		var $sourcesBox = sjs._$sourcesBox;
	
		$sourcesWrapper.empty();
		var sources = {};
		var commentaryObjects = [];
		var commentaryHtml = "";
		var n = 0; // number of assiged color in pallette
		
		for (var i = 0; i < commentary.length; i++) {
			var c = commentary[i];
	
			if (c.error) {
				console.log(c.error);
				continue;
			}
	
			// Give each Commentator a Color
			if (!(c.category in sources)) {
				var color = sjs.palette[n];
				var source = {color: color};
				sources[c.category] = source;

				n = (n+1) % sjs.palette.length;
			}
							
			sources[c.category].count++;
			
			if (typeof(c.anchorText) == "undefined") c.anchorText = "";
			if (typeof(c.text) == "undefined") c.text = "";
			if (typeof(c.he) == "undefined") c.he = "";

			
			var classStr = "";
			if (!c.text.length && c.he) classStr = "heOnly";
			if (!c.he.length && c.text) classStr = "enOnly";
			
			c.text = c.text || c.he || "[text not found]";
			c.he = c.he || c.text || "[text not found]";
			
			c.text = wrapRefLinks(c.text);						
			var commentaryObject = {};
			
			commentaryObject.vref = c.anchorVerse;
			commentaryObject.cnum = c.cNum;
			commentaryObject.commentator = c.commentator;
			commentaryObject.html = "<span class='commentary " + classStr + 
				"' data-vref='" + c.anchorVerse + 
				"' data-id='" + i +
				"' data-category='" + c.category +
				"' data-type='" + c.type +
				"' data-ref='" + (c.ref || "") + "'>" + 
				"<span class='commentator" + (c.ref ? " refLink" : "") + "'" + 
					" style='color:" + sources[c.category].color + 
					"' data-ref='"+ (c.ref || "") +"'>" + c.commentator + 
				":</span><span class='anchorText'>" + c.anchorText + 
				"</span><span class='text'><span class='en'>" + c.text + 
				"</span><span class='he'>" + c.he + "</span></span></span>";
			
			commentaryObjects.push(commentaryObject);		
		} 

		
		// Sort commentary 
		commentaryObjects.sort(function (a,b) {
			if (a.vref != b.vref) {
				return (a.vref > b.vref) ? 1 : -1;
			}
			if (a.cnum != b.cnum) {
				return (a.cnum > b.cnum) ? 1 : -1; 
			} 
			if (a.commentator != b.commentator) {
				return (a.commentator > b.commentator) ? -1 : 1; 
			} 
			
			return 0;
		})
		
		for (var i = 0; i < commentaryObjects.length; i++) {
			commentaryHtml += commentaryObjects[i].html;
		}

		$commentaryViewPort.append(commentaryHtml)
		$sourcesWrapper.html(sourcesHtml(commentary));
		$sourcesCount.html(commentary.length);
		$commentaryBox.show();	
	
	
	}
	
	function sourcesHtml(commentary, selected) {
		if (!selected) { var selected = 0;}

		var sources = {};
		var sourceTotal = 0;
		var n = 0;
		var html = "<div class='source' data-category='all'>All <span class='count'>("; 

		for (var i = 0; i < commentary.length; i++) {
			var c = commentary[i];
	
			if (c.error) {
				console.log(c.error);
				continue;
			}

			if (selected && c.anchorVerse != selected) { continue; }
	
			// Give each Commentator a Color
			if (!(c.category in sources)) {
				var color = sjs.palette[n];
				var source = {count: 0, color: color, html: ""};

				n = (n+1) % sjs.palette.length;
				sources[c.category] = source;
			}
			sources[c.category].count++;
			sourceTotal++;
		}

		html += sourceTotal + ")</span></div>";
		// Build source counts
		for (category in sources) {
			sources[category].html += '<div class="source" data-category="' + category +
				'" style="color:'+ sources[category].color +
				'"><span class="cName">'+
				category+'</span><span class="count">('+ sources[category].count+')</div>';
		}
		// Sort sources count and add them
		var sortable = [];
		for (var source in sources) {
				sortable.push([source, sources[source].count, sources[source].html])
		}
		sortable.sort(function(a, b) {return b[1] - a[1]})
		for (var i = 0; i < sortable.length; i++) {
			html += sortable[i][2];
		}			
		html += "<div class='clear'></div>";

		return html;
	}

	function resetSources() {
		sjs._$sourcesWrapper.html(sourcesHtml(sjs.current.commentary));
		sjs._$sourcesCount.html(sjs.current.commentary.length);
		sjs._$commentaryBox.find(".commentary").show();
	}


	function tocHtml(data) {

		var order = ["Tanach", "Mishna", "Talmud", "Midrash", "Kabbalah", "Commentary", "Other"];
		var html = "";

		for (var i=0; i < order.length; i++) {
			if (!(order[i] in data)) continue;
			var sectionName = order[i];
			var section = data[sectionName];

			if (sectionName === "Tanach") {
				var tOrder = ["Torah", "Prophets", "Writings"];
				for (var k=0; k < tOrder.length; k++) {
					html += tocZipBoxHtml(tOrder[k], section[tOrder[k]], "col");
				}
				continue;
			}

			if (sectionName in {Mishna:1, Talmud:1, Commentary:1}) {
				html += tocZipBoxHtml(sectionName, section, "seder");
				continue;
			}

			html += tocZipBoxHtml(sectionName, section, "col");

		}
		return html;

	}

	function tocZipBoxHtml(name, list, type) {
			
			var html = '<div class="navBox">' +
						'<div class="name">' + name + '</div>' +
						'<div class="zipBox">' +
						(type === "col" ? tocColHtml(list) : tocSederHtml(list, name)) +
					'</div></div>'
			return html;
	}

	function tocColHtml(list) {

			var html = '<ul class="col">';

			for (var j=0; j < list.length; j++) {
				html += '<li class="refLink">' + list[j].title + '</li>'
				if (j > 7 && j == Math.ceil(list.length /2 )) {
					html += "</ul><ul class='col'>";
				}
			}

			html += '<div class="clear"></div></ul>';
			
			return html;
	}

	function tocSederHtml(list, type) {
		var html = "";

		console.log(list);
		order = (type == "Commentary" ? 
				["Geonim", "Rishonim", "Acharonim", "Other"] :
				["Seder Zeraim", "Seder Moed", "Seder Nashim", "Seder Nezikin", "Seder Kodashim", "Seder Tahorot"]);

		for (var k = 0; k < order.length; k++) {
			console.log(order[k]);
			html += '<div class="sederBox"><span class="seder">' + order[k] + ': </span>';
			for (var i=0; i < list[order[k]].length; i++) {
				html += '<span class="refLink ' + type.toLowerCase() + 'Ref">' +
					(type == "Mishna" ? list[order[k]][i].title.slice(7) : list[order[k]][i].title) +
					'</span>, '
			}
			html = html.slice(0,-2) + '</div>';

		}
		return html;
	}

	function makeToc(data) {
		$("#toc").html(tocHtml(data));

		// ------------- Nav Box Bindings--------------------
	
		$(".navBox .name").toggle(function() {
			$(".navBox").hide();
			$(this).parent().show();
			$(this).next().show();
			$(this).parent().addClass("zipOpen");
			$(this).parent().find(".navBack").show();
		
		}, function() {
			$(".navBox").show();
			$(this).next().hide();
			$(this).parent().removeClass("zipOpen");
			$(this).parent().find(".navBack").hide();
		});
		
		$(".navBox").append("<div class='navBack'>&#0171; back</div>");
		$(".navBack").click(function() { $(this).parent().find(".name").trigger("click") });	

	}


//  -------------------- Update Visible (Verse Count, Commentary) --------------------------

	function updateVisible() {
		if (sjs.loading) {
			return
		}
		
		var $v = sjs._$verses
		var $com = sjs._$commentary;
		var $w = $(window);
		var nVerses = $v.length;
		var wTop = $w.scrollTop() + 40;
		var wBottom = $w.scrollTop() + $w.height()
		
		// Look for first visible 
		for (var i = 0; i < sjs._verseHeights.length; i++) {
			if (sjs._verseHeights[i] > wTop) {
				sjs.visible.first = i + 1
				break
			}
		}
		
		// look for last visible
		for (var k=i+1; k < sjs._verseHeights.length; k++) {
			if (sjs._verseHeights[k] > wBottom) {
				sjs.visible.last = k - 1
				break
			}
		}
		
					
		// Scroll commentary according to scroll map
		if (!sjs._$commentaryBox.hasClass("noCommentary")) {
			// If something is highlighted, scroll commentary to track highlight in basetext
			if ($(".lowlight").length) {
			
				var $first = $v.not(".lowlight").eq(0);
				var top = ($first.length ? $w.scrollTop() - $first.offset().top + 120 : 0);
				var vref = $first.attr("data-num");
				
				var $firstCom = $com.not(".lowlight").eq(0);
				if ($firstCom.length) {
					sjs._$commentaryViewPort.clearQueue()
						.scrollTo($firstCom, {duration: 0, offset: top})				
				}
	
			} else {				
			// There is nothing highlighted, scroll commentary to match basetext
				for (var i = 0; i < sjs._scrollMap.length; i++) {
					if (wTop < sjs._scrollMap[i] && $com.eq(i).length) {
						if (isTouchDevice()) {
							//sjs._$commentaryViewPort.clearQueue().scrollTo($com.eq(i), {duration: 600, easing: "easeOutExpo"});
							sjs._$commentaryViewPort.clearQueue()
								.scrollTop(sjs._$commentaryViewPort.scrollTop() + $com.eq(i).position().top);
						} else {
							var offset = $(window).scrollTop() - $com.eq(i).offset().top + 120 ;					
							sjs._$commentaryViewPort.clearQueue()
								.scrollTo($com.eq(i), {duration: 600, offset: 0, easing: "easeOutExpo"})
						}
						break;
					}
				}
			}
		}
		

		var header = sjs.current.book  + " " +
			sjs.current.sections.slice(0, sjs.current.sectionNames.length-1).join(":");
			//+ ":" + sjs.visible.first + "-" + sjs.visible.last;
		 
		$("#header").html(header);
	
	}

// ---------------- Breadcrumbs ------------------

sjs.updateBreadcrumbs = function() {
	if (sjs.thread.length == 1) {
		$("#breadcrumbs").hide();
		return;
	}
	
	var html = "";
	
	for (var i = 0; i < sjs.thread.length - 1; i++) {
		html += "<span class='refLink'><span class='ui-icon ui-icon-triangle-1-w'></span>" + sjs.thread[i] + "</span>";
	}
	$("#breadcrumbs").html(html).show();

}

function parseQuery(q) {
	var response = {book: false, 
					sections: [],
					toSections: []};
					
	if (!q) return response;
	
	var q = q.replace(/[.:]/g, " ").replace(/ +/, " ");
	var toSplit = q.split("-");
	var p = toSplit[0].split(" ");
	
	for (i = 0; i < p.length; i++) {
		if (p[i].match(/\d+[ab]?/)) {
			boundary = i;
			break;
		}
	}
	
	words = p.slice(0,i);
	nums = p.slice(i);
	
	response.book = words.join("_");
	response.sections = nums.slice();
	response.toSections = nums.slice();

	
	// Parse range end (if any)
	if (toSplit.length == 2) {
		var toSections = toSplit[1].replace(/[.:]/g, " ").split(" ");
		
		var diff = response.sections.length - toSections.length;
		
		for (var i = diff; i < toSections.length + diff; i++) {
			response.toSections[i] = toSections[i-diff];
		}
	}
	
	return response;
}

addSourceSuccess = function() {
			
	var ref = $("#addSourceCitation").val();
	if (sjs.ref.index.categories[0] == "Commentary") {
		$("#addSourceType select").val("commentary");
	}
	
	ref = makeRef(parseQuery(ref));
	
	$("#addSourceText").text("Checking for text…");
	
	$.getJSON("/texts/" + ref, function(data) {
		if (data.error) {
			$("#addSourceText").html(data.error);
			return;
		}
		
		sjs.ref.bookData = data;
					
		var text = "";
		var en = "";
		var he = "";
		var controlsHtml = "";
		
		if (data.sections.length < data.sectionNames.length) {
			data.sections.push(1);
			data.toSections.push(Math.max(data.text.length, data.he.length));
		}
						
		for (var i = data.sections[data.sections.length-1]-1; i < data.toSections[data.toSections.length-1]; i++) {
		
			if (data.text.length > i) {
				en += (i+1) + ". " + data.text[i] + "<br><br>";	
			}
			if (data.he.length > i) {
				he += (i+1) + ". " + data.he[i] + "<br><br>";	
			}
		}
			
		
		controlsHtml = "";
		
		if (en && !he) {
			$("#addSourceHebrew, #addSourceVersion").removeClass("inactive");
			$("#addSourceEnglish, #addSourceThis").addClass("inactive");
			$("#addSourceText").removeClass("he");
			text = "<span class='en'>" + en + "</span>";

		} else if (!en && he) {
			$("#addSourceEnglish, #addSourceVersion").removeClass("inactive");
			$("#addSourceHebrew, #addSourceThis").addClass("inactive");
			text = "<span class='he'>" + he + "</span>";
			$("#addSourceText").addClass("he");

		} else if (he && en) {
			$("#addSourceHebrew, #addSourceEnglish, #addSourceThis").addClass("inactive");
			$("#addSourceVersion").removeClass("inactive");
			$("#addSourceText").removeClass("he");

			controlsHtml = "<div id='addSourceTextControls'>"+
				"<span class='addSourceTextAction en'>Show Hebrew</span>" +
				"<span class='addSourceTextAction he'>Show English</span>" +
				"</div>";
			text = "<span class='en'>"+en+"</span>"+"<span class='he'>"+he+"</span>"
		} else if (!en && !he) {
			text = "<i>No text available.</i>"
			$("#addSourceHebrew, #addSourceEnglish, #addSourceVersion, #addSourceComment, #addSourceSave").addClass("inactive");
			$("#addSourceThis").removeClass("inactive");
		}
				
		if (data.type == "Talmud") {
			var talmudMsg = "<span id='editDaf' class='btn gradient'>Edit Daf</span><div class='addSourceMsg'>Talmud line numbers may not be correct.<br>Please check the line numbers and edit if necessary before adding a source.</div>";
			controlsHtml = talmudMsg + controlsHtml;
		}
		
		$("#addSourceText").html(controlsHtml+text);
		$(".open").position({of: $(window)});
		
		i++;
		if (data.type == "Commentary" && i > 1) {
			$("#addSourceSave").addClass("inactive");
			
			$("#addSourceComment").removeClass("inactive")
				.find(".commentCount").html(i + (i == 2 ? "nd" : i == 3 ? "rd" : "th"));
			
		} else { 
			$("#addSourceComment").addClass("inactive");
		}				
		
		// Language toggles for addSourceText
		$(".addSourceTextAction.en").click(function() {
			$("#addSourceText").addClass("he")
		});
		$(".addSourceTextAction.he").click(function() {
			$("#addSourceText").removeClass("he")
		});
		
		// Add version links 
		$("#addSourceVersion, #addSourceHebrew, #addSourceEnglish, #addSourceThis").click(function() {
		
			sjs.editing = data;
			sjs.editing.smallSectionName = data.sectionNames[data.sectionNames.length - 1];
			sjs.editing.bigSectionName = data.sectionNames[data.sectionNames.length - 2];
			sjs.editing.versionSource = '';
			sjs.editing.offset = data.sections[data.sections.length-1];
			$.extend(sjs.editing, parseQuery(ref));
			$("#overlay").hide();
			
			if (this.id == "addSourceHebrew") {
				$("#language").val("he");
				$("#newVersion").css("direction", "rtl");
			}
			
			sjs.editing.msg = "Add a New Text";
			sjs.showNewText();
			
		})
		
		// Edit Daf Link
		$("#editDaf").click(function() {
			sjs.current = sjs.ref.bookData;
			sjs.current.langMode = 'he';
			$("#overlay").hide();
			$("#editText").trigger("click")	
		})
		
		
	});
	
}


function buildOpen($c, editMode) {
	// Build modal text view
	// if $c is present, create based on a .commentary
	// if editMode, copy existing .open for editing
	// if neither, build a modal for adding a new source
	// This is a mess and shoud be rewritten from scratch. 
	
	
	if (editMode) {
		var commentator = $(".open .commentator").text().substr(0, $(".open .commentator").text().length - 1);
		var enText = $(".open .text .en").text();
		var heText = $(".open .text .he").text();
		var anchorText = $(".open .anchorText").text();
		var source = $(".open").attr("data-source");
		var type = $(".open").attr("data-type");
		var id = $(".open").attr("data-id");
		var text = (type === "note" ? enText : "")
		var title = (type === "note" ? commentator : "")
		$("#selectedVerse").text($(".open .openVerseTitle").text());
	}
	
	$(".open").remove();
	
	if ($c) {
	// building a modal to read
		$c.clone().hide().appendTo("body")
			.removeClass("commentary").addClass("open");
		
		var $o	= $(".open");
		var v = parseInt($o.attr("data-vref"));			
		
		// prefetch ref links 
		$o.find(".refLink").each(function() {
			prefetch($(this).attr("data-ref"))	
		})
		
	} else {
	// building an editing modal
		var ref = sjs.add.source.ref;
		var sections = ref.split(":");
		var v = sections[sections.length - 1];
		
		var html = 	'<div class="open edit'+ (editMode && type === "note" ? " noteMode": "") + '">' +
			'<div class="formRow" id="anchorForm"><span class="label">Anchor Words:</span>' +
				'<input><span id="selectAnchor" class="btn">Select</span></div>' +
			'<div id="addSourceType" class="formRow">'+
				'<div class="label">Source Type:</div><select>'+
					'<option value="">Select type...</option>'+
					'<option value="commentary">Commentary</option>'+
					'<option value="quotation">Quotation</option>'+
					'<option value="quotationSource">Quotation Source</option>'+
					'<option value="allusion">Allusion</option>'+
					'<option value="allusionSource">Allusion Source</option>'+
					'<option value="midrash">Midrash</option>'+
					'<option value="context">Context</option>'+
					'<option value="comparison">Comparison</option>'+
					'<option value="note">Note</option>'+
					'<option value="other">Other...</option>'+
				'</select><input id="otherType" placeholder=""></div>' +
			'<div id="commentatorForm" class="formRow">'+
				'<div class="label">Citation:</div>' +
				'<input id="addSourceCitation" placeholder="e.g., Rashi, Brachot 32a:4-9, Bereshit Rabbah 3:4"></div>'+
			'<div class="formRow">' +
				'<div id="addSourceText">…</div></div>' +
			'<div id="addNoteTitleForm" class="formRow">'+
				'<div class="label">Note Title:</div>' +
				'<input id="addNoteTitle" value="'+(title || "")+'"></div>'+
			'<div class="formRow">' +
				'<textarea id="addNoteTextarea">'+(text || "")+'</textarea></div>' +
			'<div id="addSourceControls"><span id="addSourceSave" class="btn inactive">Save Source</span>'+
				"<span id='addNoteSave' class='btn'>Save Note</span>" +
				"<span id='addSourceThis' class='btn inactive'>Add this Text</span>" +
				"<span id='addSourceEnglish' class='btn inactive'>Add English</span>" +
				"<span id='addSourceHebrew' class='btn inactive'>Add Hebrew</span>" +
				"<span id='addSourceVersion' class='btn inactive'>Add Version</span>" +
				"<span id='addSourceComment' class='btn inactive'>Add	 <span class='commentCount'></span> Comment</span>" +
				'<span id="addSourceCancel" class="btn">Cancel</span></div>' +
			'</div>'
			

		$("body").append(html);
		
		var $o = $(".open");
		$("#addSourceCitation").val("");
		$o.css("max-height", "550px");
	
		checkSourceRef = function() {
			$("#addSourceText").html("");
			checkRef($("#addSourceCitation"), $("#addSourceText"), $("#addSourceSave"), 0, addSourceSuccess, true);
		}

		$("#addSourceCitation").autocomplete({ source: sjs.books, 
													select: checkSourceRef,
													focus: function(){},
													minLength: 2})
			.bind("textchange", function(e) {
				if (sjs.timers.checkSourceRef) clearTimeout(sjs.timers.checkSourceRef);
				sjs.timers.checkSourceRef = setTimeout("checkSourceRef();", 250);
				});
	
		$("#addSourceSave").click(handleSaveSource);
		$("#addNoteSave").click(handleSaveNote);
		$("#addSourceType select").change(function() {
			if ($(this).val() === "other") {
				$("#otherType").show();
			} else { 
				$("#otherType").hide();
			}
			if ($(this).val() === "note") {
				$(this).parents(".open").addClass("noteMode");
				$("#addNoteTitle").focus();
			} else {
				$(this).parents(".open").removeClass("noteMode");
			}
		})	
		$("#selectAnchor").toggle(function() {
			$o.addClass("selectingAnchor");
			$(this).text("OK");
		}, function() {
			$o.removeClass("selectingAnchor")
			if ($("#anchorForm input").val()) {
				$(this).text("Change");
				$("#anchorForm input").show();
			} else {
				$(this).text("Select");
			}

		})

	}
	
	if (editMode) {
		$o.css("direction", "ltr")
			.attr("data-id", id);
		$("#addSourceCitation").val(commentator);
		$("#anchorForm input").val(anchorText);
		if (anchorText) $("#anchorForm input").show();
		$("#addSourceText").html("<span class='en'>"+enText+"</span><span class='he'>"+heText+"</span>");
		$("#sourceForm input").val(source);
		$("#addSourceType select").val(type);
		if (type !== "note") $("#addSourceSave").removeClass("inactive");
	}

	var title = sjs.add.source ? sjs.add.source.ref : $("#header").html().slice(0, $("#header").html().lastIndexOf(":")) + ":" + v;
	
	var enText = $(".verse").eq(v-1).find(".en").text().slice(0,810);
	var heText = $(".verse").eq(v-1).find(".he").text().slice(0,810);
	
	var openVerseHtml = "<div class='openVerse'>" +
							"<span class='en'>" + enText + "</span>" +
							"<span class='he'>" + heText + "</span>" +
						"</div>";

	$o.prepend(openVerseHtml + "<br>");
	if ($o.hasClass("edit") && !editMode) title = "Add a source to " + title;
	var titleHtml = "<div class='openVerseTitle'>" + title + "</div>";
	if (editMode) titleHtml += "<div class='delete'>delete</div>";
	$o.prepend(titleHtml);

	$(".open .delete").click(function(e) {
		if (confirm("Are you sure you want to delete this source?")) {
			var link = {};
			var id = $(this).parents(".open").attr("data-id");
			var com = sjs.current.commentary[id];
			var url = ($(this).parents(".open").hasClass("noteMode") ? "/notes/" : "/links/") + com["_id"];
			$.ajax({
				type: "delete",
				url: url,
				success: function() { 
					hardRefresh()
				},
				error: function () {
					sjs.alert.message("Something went wrong (that's all I know).");
				}
			});
		}

	});
		
	// Positioning of Open Modal
	var h = $o.height();
	var w = $o.width();
	var mh = parseInt($o.css("max-height"));
	var p = parseInt($o.css("padding-top"));
	var pl = parseInt($o.css("padding-left"));
	var wh = $(window).height();
	var ww = $(window).width();

	// Add scrolling controls if text is too long
	if (h + (2*p) >= mh) {
		$o.wrapInner("<div class='openBottom' />");
		$o.children().eq(0).height(h - p)
		$o.append('<div class="openScrollCtl"> \
			<img src="/img/up.png" class="up"/> \
			<img src="/img/down.png" class="down"/> \
		</div>');
	} 
	
	$o.position({
		my: "center center",
		at: "center center",
		of: $(window)
	});
	//$o.css("top",  (wh - (h+(2*p))) / 2.2 + "px");
	//$o.css("left", (ww - (w+(2*pl))) / 2 + "px");
	
	if ($c) {
		$o.append("<div class='editLink'>Edit</div>")
		var ref = $o.find(".commentator").attr("data-ref").replace(".", " ");
		if (ref) {
			$o.find(".commentator").html(ref+":");	
		}
	} else {
		//select anchor words	
	 	var words = enText.split(" ");
	 	// wrap each word in verse 
	 	var html = "";
	 	for (var i = 0; i < words.length; i++) {
	 		html += '<span class="selectWord">' + words[i] + "</span> ";
	 	}
	 	 
	 	html = $.trim(html)
	 	 
		$(".openVerse").html(html)
		$(".selectWord").click(function() {
		
			if (!$(".selectWord.lowlight").length){
				$(".selectWord").addClass("lowlight")				
			}
			
			if ($(this).hasClass("lowlight")) {
				$(this).removeClass("lowlight")
			} else {
				$(this).addClass("lowlight")
			}
		
			var anchorWords = ""
		
			$(".selectWord").each(function() {
				if (!$(this).hasClass("lowlight")) {
					anchorWords += $(this).text() + " "
				}
			})
			
			$("#anchorForm input").val(anchorWords);
		});
		
		return false;

	}

	$o.show();
	$("#overlay").show();
	return false;
}


function wrapRefLinks(text) {
	
	text = text || "";
	
	var refReStr = "(" + sjs.books.join("|") + ") (\\d+[ab]?)(:(\\d+)([\\-–]\\d+(:\\d+)?)?)?";
	var refRe = new RegExp(refReStr, "g");
	try {
		var refText = text.replace(refRe, '<span class="refLink" data-ref="$1.$2$3">$1 $2$3</span>');
	} catch (TypeError) {
		// this catches an error caused by some bad data
		var refText = "Error: bad data";
	}
	return refText;
	
}

function validateText(text) {
	if (text.versionTitle == "" || !text.versionTitle) {
		sjs.alert.message("Please give a version title.");
		return false;
	}
	
	if (text.source == "" ) {
	 	sjs.alert.message("Please give a source.");
	 	return false;
	}

	return true;
}

function validateSource(source) {
	if (!source || source.refs.length != 2) {
		sjs.alert.message("Didn't receive a source or refs.");
		return false;
	}
	
	if (!source.type) {
		sjs.alert.message("Please select a source type.");
		return false; 
	}
	
	return true; 
}

function handleSaveSource() {
	if ($("#addSourceSave").hasClass("inactive")) return;
	
	var source = readSource();
	
	console.log(source);
	
	if (validateSource(source)) {
		console.log("saving…");
		saveSource(source);
	} 
}


function readSource() {
	
	var source = {}
	var ref1 = sjs.add.source.ref.replace(/:/g, ".") 
	var ref2 = $("#addSourceCitation").val().replace(/:/g, ".");
	ref2 = makeRef(parseQuery(ref2));
	
	source["refs"] = [ref1, ref2]
	delete source.ref
	source["anchorText"] = $("#anchorForm input").val()
	source["type"] = $("#addSourceType select").val()
	if (source["type"] == "other") source["type"] = $("#otherType").val()
	if (source["type"] == "quotationSource" || source["type"] == "allusionSource" ) {
		source["refs"] = source["refs"].reverse()
		source["type"] = source["type"].slice(0,-6)		
	}

	// source["text"] = $("#textForm textarea").val()
	// source["source"] = $("#sourceForm input").val()
	// TODO language detection
	// source["language"] = "en"
			
	return source
	
}

function validateNote(note) {
	if (!note) {
		sjs.alert.message("Didn't receive a note.");
		return false;
	}
	
	if (!note.title) {
		sjs.alert.message("Please give this note a title.");
		return false; 
	}
	
	
	if (!note.text) {
		sjs.alert.message("Please enter a note text.");
		return false; 
	}

	return true; 
}

function handleSaveNote() {
	
	var note = readNote();
	
	console.log(note);
	
	if (validateNote(note)) {
		console.log("saving note…");
		saveSource(note);
	} 
}


function readNote() {
	var note = {
		ref: sjs.add.source.ref.replace(/:/g, "."),
		anchorText: $("#anchorForm input").val(),
		type:  $("#addSourceType select").val(),
		title: $("#addNoteTitle").val(),
		text: $("#addNoteTextarea").val()
	};

	var id = $(".open").attr("data-id");
	if (id) {
		note["_id"] = sjs.current.commentary[id]["_id"];
	}

	return note;
}


function saveSource(source) {
 	postJSON= JSON.stringify(source);
	
	sjs.alert.saving("Saving Source…");
	$.post("/links", {"json": postJSON}, function(data) {
		if (data.error) {
			sjs.alert.message(data.error);
		} else if (data) {
			sjs.alert.message("Source Saved.");		
			// TODO add new commentary dynamically 
			hardRefresh(data.ref || data.refs[0]);
			
		} else {
			sjs.alert.message("Sorry, there was a problem saving your source");
		}
	})
}


function makeRef(q) {
	var ref = q.book.replace(/ /g, "_");

	if (q.sections.length)
		ref += "." + q.sections.join(".");
	
	if (!q.sections.compare(q.toSections)) {
		
		for (var i = 0; i < q.toSections.length; i ++)
			if (q.sections[i] != q.toSections[i]) break;
		ref += "-" + q.toSections.slice(i).join(".");
	}
	
	return ref;
}

function refHash(q) {
	return "/" + makeRef(q);
}


// Check if a div is overflowing
// TODO: don't assume $div is absolute

function overflows($div) {
	var h = $div.height();
	var $children = $div.children();
	for ( var i = 0; i < $children.length; i++) {
		var $c = $children.eq(i)
		if ($c.position().top + $c.outerHeight() > h ) {
			return true;
		}
	}
	return false;
}

// Determine is an element is scroll visible
// TODO: don't assume the parent is the scroll window

function isScrollVis($div) {
	var t = $div.offset().top
	var h = $div.parent().outerHeight();
	var pt = $div.parent().offset().top;
	
	if (t < pt) return false;
	if (t > pt + h) return false;
	
	return true;	
}


function groupHeights(verses) {
	// find the heights of text groups in #newVersion where groups are seprated by \n\n
	// look at up to the number 'verses' of groups 

	// get the text to measure
	var text = sjs._$newVersion.val();
	
	// Split text intro groups and wrap each group with in class heighMarker
	text =  "<span class='heightMarker'>" +
		text.replace(/\n/g, "<br>")
		.replace(/((<br>)+)/g, "$1<split!>")
		.split("<split!>")
		.join("</span><span class='heightMarker'>") +
		".</span>"; 
		// Last span includes '.', to prevent an empty span for a trailing line break.
		// Empty spans get no positioning. 

	// New Version Mirror is a HTML div whose contents mirror exactly the text area
	// It is shown to measure heights then hidden when done.
	sjs._$newVersionMirror.html(text);
	sjs._$newVersionMirror.show();
	
	var heights = [];
	for (i = 0; i < verses; i++) {
		// Stop counting if there are less heighMarkers than $targets
		if (i > $('.heightMarker').length - 1) {
			sjs._$newVersionMirror.hide();
			return heights;
		}
		heights[i] = $(".heightMarker").eq(i).offset().top;
	}

	sjs._$newVersionMirror.hide();
	
	return heights;
}

function syncTextGroups($target, keyCode) {
	// Between $target and textarea (fixed in code as sjs._$newVersion)
	// sync the heigh of groups by either adding margin-bottom to elements of $targer
	// or adding adding \n between groups ins newVersion.


	var verses = $target.length;
	var heights = groupHeights(verses);
	// cursorCount tracks the number of newlines added near the cursor
	// so that we can move the cursor to the correct place at the end
	// of the loop.
	var cursorCount = 0;

	for (var i = 1; i < verses; i++) {
		// top of the "verse", or label trying to match to
		vTop = $target.eq(i).offset().top;
		
		// top of the text group
		tTop = heights[i];

		if (!tTop) break;
		
		// Text is above matching line
		if (vTop < tTop) {
			var marginBottom = parseInt($target.eq(i-1).css("margin-bottom")) + (tTop-vTop);
			
			$target.eq(i-1).css("margin-bottom", marginBottom + "px");
			
		
		// Matching line is above text	
		} else if (tTop < vTop) {
			// Try to reset border above and try cycle again
			if (parseInt($target.eq(i-1).css("margin-bottom")) > 32) {
				$target.eq(i-1).css("margin-bottom", "32px");
				heights = groupHeights(verses);
				console.log("border reset")
				console.log(heights)
				i--;
				continue;
			}
			// Else add an extra new line to push down text and try again
			var text = sjs._$newVersion.val();
			
			// search for new line groups i times to find the position of insertion
			var regex = new RegExp("\n+", "g");
			for (var k = 0; k < i; k++) {
				var m = regex.exec(text);
			}
			text = text.substr(0, m.index) + "\n" + text.substr(m.index);
			
			var cursorPos = sjs._$newVersion.caret().start;
			sjs._$newVersion.val(text);
			var cursorDistance = cursorPos - m.index;
			// I'm a little nervous about the fuzziness here... If there's
			// a weird cursor bug, check here first. :-)
			if (cursorDistance > 0 && cursorDistance < 10) {
				cursorCount += 1;
			}
			sjs._$newVersion.caret({start: cursorPos, end: cursorPos});
			heights = groupHeights(verses);
			console.log("new line added");
			console.log(heights);
			i--;
		
		}	
	
	}
	if (cursorCount > 0) {
		cursorPos = cursorPos + cursorCount;
		sjs._$newVersion.caret({start: cursorPos, end: cursorPos});
	}

}

function readNewVersion() {
	
	var version = {};

	version.postUrl = sjs.editing.book.replace(/ /g, "_");
	for (var i= 0 ; i < sjs.editing.sectionNames.length -1; i++) {
		version.postUrl += "." + sjs.editing.sections[i];
	}
	

	var text = $("#newVersion").val();
	var verses = text.split(/\n\n+/g);
	if (sjs.editing.offset) {
		var filler = new Array(sjs.editing.offset - 1);
		verses = filler.concat(verses);
	}
	version["text"] = verses;
	version["language"] = $("#language").val();
	version["versionTitle"] = $("#versionTitle").val() || sjs.editing.versionTitle;
	version["method"] = $("#versionMethod").val();
	version["versionSource"] = $("#versionSource").val();
	return version;
	
}

	
function saveText(text) {
 	
 	var ref = text.postUrl;
 	delete text["postUrl"];
 	
 	postJSON = JSON.stringify(text);
	
	sjs.alert.saving("Saving text...")
	$.post("/texts/" + ref, {json: postJSON}, function(data) {
		
		if ("error" in data) {
		 	sjs.alert.message(data.error);
		} else {
			hardRefresh(ref);
			sjs.editing = {};
			sjs.alert.message("Text saved.");

		}
	})
}


function checkRef($input, $msg, $ok, level, success, commentatorOnly) {
	
	/* check the user inputed text ref
	   give fedback to make it corret to a certain level of specificity 
	   talk to the server when needed to find section names
		* level -- how deep the ref should go - (0: to the end, 1: one level above)
		* success -- a function to call when a valid ref has been found
		* commentatorOnly --- whether to stop at only a commentatory name
	*/
	
	// sort books by length so longest matches first in regex
	var sortedBooks = sjs.books.sort(function(a,b){
		if (a.length == b.length) return 0;
		return (a.length < b.length ? 1 : -1); 
	})
	
	var booksReStr = "^(" + sortedBooks.join("\\b|") + ")";
	var booksRe = new RegExp(booksReStr, "i");
	var baseTests = [{test: /^/,
					  msg: "Enter a text or commentator name",
					  action: "allow"},
					 {test: /^$/,
					  msg: "Enter a text or commentator name",
					  action: "reset"},
					 {test: booksRe,
					  msg: "...",
					  action: "getBook"}];
	
	
	// An array of objects with properites 'test', 'msg', 'action' which are tested with each change
	// Test are tried backwards from the last. If 'test' matched, then 'msg' is displayed to the user
	// and 'action' is carried out (according to the switch in this code).
	sjs.ref.tests = sjs.ref.tests || baseTests;
	var tests = sjs.ref.tests;
	
	var ref = $input.val();
	console.log("Seeing: " + ref);
	console.log("Test Queue:");
	console.log(sjs.ref.tests)
	// Walk backwards through all tests, give the message and do the action of first match
	for (var i = tests.length -1;  i > -1;  i--) {
		if (ref.match(tests[i].test)) {
			action = tests[i].action;
			$msg.html("<i>"+tests[i].msg+"</i>");
			break;
		}
	}
	$msg.removeClass("he");
	
	console.log("Action: " + action);
	switch(action){
	
		// GO back to square 1
		case("reset"):
			sjs.ref.tests = baseTests;
			sjs.ref.index = {};
			sjs.editing.index = null;
			$input.val("");
			$("#addSourceControls .btn").addClass("inactive");
			$("#addSourceCancel").removeClass("inactive");
			break;
		
		// Don't change anything	
		case("pass"):
			sjs.editing.index = null;
			$ok.addClass("inactive");
			// this reaches in to logic specific to add source
			$("#addSourceControls .btn").addClass("inactive");
			$("#addSourceCancel").removeClass("inactive")
			break;

		// The current value of the ref is acceptable, allow is to be accepted
		case("allow"):
			$ok.removeClass("inactive");
			// also reaches into specific logic
			$("#addSourceControls .btn").addClass("inactive");
			$("#addSourceCancel").removeClass("inactive")
			break;

		// When a commentator's name is entered, insert text reference, 
		// e.g., "Rashi" -> "Rashi on Genesis 2:5"
		case("insertRef"):
			$input.val($input.val() + " on " + sjs.add.source.ref)
				.autocomplete("close");
			checkRef($input, $msg, $ok, level, success, commentatorOnly);
			break;
		
		// get information about an entered book (e.g., "Genesis", "Rashi", "Brachot") from server
		// then add appropriate tests and prompts	
		case("getBook"):
			match = ref.match(booksRe);
			if (!match) return;
			else ref = match[0];
			// Don't look up info we already have
			if (sjs.ref.index && sjs.ref.index.title == ref) break;
			
			$.getJSON("/index/" + ref, function(data){
				if ("error" in data) {
					$msg.html(data.error);
					$ok.addClass("inactive");

				} else {
					sjs.ref.index = data;
					$ok.addClass("inactive");

					if (data.categories[0] == "Commentary") {
						$input.val(data.title);
						if (commentatorOnly) {
							sjs.ref.tests.push(
								{test: new RegExp("^" + data.title + "$"), 
								 msg: "", 
								 action: "insertRef"});
							sjs.ref.tests.push(
								{test: new RegExp("^" + data.title + " on " + sjs.add.source.ref + "$"), 
								 msg: "", 
								 action: "ok"});
							
						} else {
							$input.val(data.title + " on ");
							var commentatorRe = new RegExp("^" + data.title)
							sjs.ref.tests.push(
								{test: commentatorRe, 
								 msg: "Enter a <b>Text</b> that " + data.title + " comments on", 
								 action: "pass"});
							
							var commentaryReStr = "^" + data.title + " on (" + sjs.books.join("|") + ")$";
							var commentaryRe = new RegExp(commentaryReStr, "i");
							sjs.ref.tests.push(
								{test: commentaryRe,
								 msg: "...",
								 action: "getCommentaryBook"});
					
						}
					} else if (data.categories[0] == "Talmud") {
						$input.val(data.title)
							.autocomplete("close");
						
						sjs.ref.tests.push(
							{test: RegExp("^" + data.title),
							 msg: "Enter a <b>Daf</b> of Tractate " + data.title + " to add, e.g. " +
							 	data.title + " 4b",
							 action: "pass"});
						if (level == 1) {
							sjs.ref.tests.push(
								{test:  RegExp("^" + data.title + " \\d+[ab]$", "i"),
								 msg: "OK. Click <b>add</b> to continue.",
								 action: "ok"});
						} else {
							sjs.ref.tests.push(
								{test:  RegExp("^" + data.title + " \\d+[ab]", "i"),
								 msg: "Enter a starting <b>line number</b>, e.g. " + 
								 	data.title + " 4b:1",
								 action: "pass"});
							sjs.ref.tests.push(
								{test:  RegExp("^" + data.title + " \\d+[ab][ .:]\\d+", "i"),
								 msg: "Enter an ending <b>line number</b>, e.g. " +
								 	data.title + " 4b:1-5",
								 action: "pass"});	
							sjs.ref.tests.push(
								{test:  RegExp("^" + data.title + " \\d+[ab][ .:]\\d+-\\d+$", "i"),
								 msg: "",
								 action: "ok"});
						}
						

					
					} else {
						$input.val(data.title + " ")
							.autocomplete("close");
						var bookRe = new RegExp("^" + data.title + " ?$");
						sjs.ref.tests.push(
									{test: bookRe,
									 msg: "Enter a <b>" + data.sectionNames[0] + "</b> of " + data.title + 
									 	" to add, e.g., " + data.title + " 5",
									 action: "pass"});
						
						var reStr = "^" + data.title + " \\d+"
						for (var i = 0; i < data.sectionNames.length - level - 1; i++) {
							sjs.ref.tests.push(
									{test: RegExp(reStr),
									msg: "Enter a <b>" + data.sectionNames[i+1] + "</b> of " + data.title + 
										" to add, e.g., " + data.title + " 5:7",
									action: "pass"});
							reStr += "[ .:]\\d+";
						}

						sjs.ref.tests.push(
							{test: RegExp(reStr + "$"),
							 msg: "OK. Click <b>add</b> to continue.",
							 action: "ok"});
							 
						sjs.ref.tests.push(
							{test: RegExp(reStr + "-"),
							 msg: "Enter an ending <b>" + data.sectionNames[i] + "</b>",
							 action: "pass"});
							 
						sjs.ref.tests.push(
							{test: RegExp(reStr + "-\\d+$"),
							 msg: "OK. Click <b>add</b> to continue.",
							 action: "ok"});
						
					}
					
					checkRef($input, $msg, $ok, level, success, commentatorOnly);
				}	
			});
			break;
		
		// get information about a book entered as the object of a commentator 
		//(e.g. the "Genesis" in "Rashi on Genesis")		
		case("getCommentaryBook"):
		console.log("gcb")
		console.log("ref: " + ref)
			
			// reset stored title to commentator name only
			sjs.ref.index.title = ref.slice(0, ref.indexOf(" on "));
			var book = ref.slice((sjs.ref.index.title + " on ").length) 
			
			$.getJSON("/index/" + book, function(data){
				if ("error" in data) {
					$msg.html(data.error);
				} else {
					sjs.ref.index.title += " on " + data.title;
					data.sectionNames.push("Comment");
					sjs.ref.index.sectionNames = data.sectionNames;
					$ok.addClass("inactive");

					if (data.categories[0] == "Commentary") {
						var commentaryRe = new RegExp(sjs.ref.index.title, "i");
						sjs.ref.tests.push(
							{test: commentaryRe,
							 msg: "No commentary on commentary action.",
							 action: "pass"});
					
					} else if (data.categories[0] == "Talmud") {
						$input.val(sjs.ref.index.title);
						var tractateRe = new RegExp("^" + sjs.ref.index.title);
						sjs.ref.tests.push(
							{test: tractateRe,
							 msg: "Enter a Daf of tractate " + data.title + ", e.g, " +
							 	data.title + " 4b",
							 action: "pass"});
						
						var talmudReStr = "^" + sjs.ref.index.title + " \\d+[ab]$";
						var talmudRe = new RegExp(talmudReStr, "i");
						sjs.ref.tests.push(
							{test: talmudRe,
							 msg: "OK. Click <b>add</b> to conitnue.",
							 action: "ok"});
					
					} else {
						$input.val(sjs.ref.index.title);
						var bookRe = new RegExp("^" + sjs.ref.index.title);
						sjs.ref.tests.push(
							{test: bookRe,
							 msg: "Enter a " + data.sectionNames[0] + " of " + data.title,
							 action: "pass"});
						
						var reStr = "^" + sjs.ref.index.title + " \\d+";
						
						console.log("level: " + level);
						console.log("length: " + data.sectionNames.length);

						// Cycle through sections, add tests and msg for each
						for (var i = 1; i < data.sectionNames.length - level; i++) {
							var re = new RegExp(reStr)
							sjs.ref.tests.push(
								{test: re,
								 msg: "Enter a " + data.sectionNames[i] + " of " + data.title,
								 action: "pass"});
							reStr += "[ .:]\\d+";
						}
						reStr += "$"
						var re = new RegExp(reStr);
						sjs.ref.tests.push(
							{test: re,
							 msg: "OK. Click <b>add</b> to conitnue.",
							 action: "ok"});				
					
					}
					
					checkRef($input, $msg, $ok, level, success, false);
				}
			});
			break;
			
		case("ok"):
			sjs.editing.index = sjs.ref.index;
			$ok.removeClass("inactive");
			success();
			break;
	}
		
}	




function prefetch(ref) {
	// grab a text from the server and put it in the cache
	if (!ref) return;
	
	ref = makeRef(parseQuery(ref));
	if (sjs.cache.get(ref)) return;	

	$.getJSON("/texts/" + ref, function(data) {
		if (data.error) return;
		sjs.cache.save(data);
	})
}


function lowlightOn(n, m) {
	// turn on lowlight, leaving verse n-m highlighted
	
	m = m || n;
	n = parseInt(n);
	m = parseInt(m);
	$c = sjs._$commentaryViewPort.find(".commentary[data-vref="+ (n) + "]");
	sjs._$commentaryViewPort.find(".commentary").addClass("lowlight");
	$c.removeClass("lowlight");
	$(".verse").addClass("lowlight" );
	$(".verse").each(function() {
		if (n <= parseInt($(this).attr("data-num")) && parseInt($(this).attr("data-num"))  <= m) {
			$(this).removeClass("lowlight");
		}
	});
}


function lowlightOff() {
	sjs._$commentaryViewPort.find(".commentary").removeClass("lowlight");
	$(".verse").removeClass("lowlight");
	$(".verseControls").remove();
	sjs.selected = null;
}


function setVerseHeights() {
	// Store a list of the top height of each verse
	sjs._verseHeights = [];
	if (!sjs._$verses) return;
	sjs._$verses.each(function() {
		sjs._verseHeights.push($(this).offset().top);
	})	
}


function setScrollMap() {
	// Maps each commentary to a window scrollTop position, based on top positions of verses.
	// scrollMap[i] is the window scrollTop below which commentary i should be displayed at top.
	
	if(!sjs._verseHeights.length) setVerseHeights();
	sjs._scrollMap = [];
	var nVerses = sjs._$verses.length;

	// walk through all verses, split its space among its commentaries
	for (var i = 0; i < nVerses; i++) {
		
		// The top of the previous verse assigned:
		var prevTop = (i === 0 ?  0 : sjs._verseHeights[i-1]);
		// The number of commentaries this verse has:
		var nCommentaries = sjs._$commentaryViewPort.find(".commentary[data-vref="+ (i+1) + "]").length;
		// How much vertical space is available before the next verse
		// Special case the last verse which has no boundary after it
		var space = (i === nVerses-1 ? nCommentaries * 10 : sjs._verseHeights[i] - prevTop);

		// walk through each source this verse has
		for (k = 0; k < nCommentaries; k++) {
			sjs._scrollMap.push(prevTop + (k * (space / nCommentaries)) + 50);
		}
	
	}
	
	return sjs._scrollMap;
		
}


function clickEdit(e) {
	// Enable click editing on element e
	// when e is click a textarea will appear over it, change are put back into e
	
	var $text, top, left, width, height, pos, fontSize, dataNum;
	
	$text = $(this)
	pos = $text.offset()
	top = pos.top - 2
	left = pos.left - 2
	height = $text.height()
	width = $text.width()
	fontSize = $text.css("font-size");
	dataNum = $text.parent().attr('data-num');
	
	$(this).addClass("editing")
	
	var closeEdit = function (e) {
	
		var text = $(this).val();
		$(".editing").html(text);
		$(".editing").removeClass("editing");
		sjs.edits[dataNum] = true;
		
		$(this).remove() 
	}
	
	var text =  $text.text()
	
	$("<textarea id='" + dataNum + "' class='clickEdit'>" + text + "</textarea>")
		.appendTo("body")
		.css({"position": "absolute",
				"top": top,
				"left": left,
				"height": height,
				"width": width,
				"font-size": fontSize})
		.bind("focusout", closeEdit)
		.keypress(function(e) {
			if (e.keyCode == 13) $(this).trigger("focusout")
		}).focus()
}



function isTouchDevice() {  
	return "ontouchstart" in document.documentElement;
}

function hardRefresh(ref) {
	console.log("attempting hard refresh");
	sjs._direction = 0;
	
	ref = ref || location.hash.substr(2);

	sjs.cache.kill(ref);
		
	if (location.hash === "#" + refHash(parseQuery(ref)))
		get(parseQuery(ref));
	else
		window.location = "/#/" + makeRef(parseQuery(ref));
	
}

sjs.alert = { 
	saving: function(msg) {
		$(".alert").remove();
		
		alertHtml = '<div class="alert">' +
				'<div class="msg">' + msg +'</div>' +
				'<img id="loadingImg" src="/img/ajax-loader.gif"/>'
			'</div>';
		
		$("#overlay").show();
		$("body").append(alertHtml);
		sjs.alert.bindOk();		
	}, 
	
	message: function(msg) {
		
		$(".alert").remove();
		
		alertHtml = '<div class="alert">' +
				'<div class="msg">' + msg +'</div>' +
				'<div class="ok btn">OK</div>' +
			'</div>';
		
		$("#overlay").show();
		$("body").append(alertHtml);
		sjs.alert.bindOk();		
	},
	
	bindOk: function() {
		$(".alert .ok").click(function(e) {
			$(".alert").remove();
			$("#overlay").hide();
			e.stopPropagation();
		});
	},
	clear: function() {
		$(".alert").remove();
		$("#overlay").hide();
	}
}


sjs.cache = {
// Caching of texts
	get: function(ref) {
		var pRef = parseQuery(ref);
		var normRef = makeRef(pRef);

		if (normRef in this._cache) {
			var data = clone(this._cache[normRef]);
			
			if (!("remake" in data))
				return data;
		
			// If the ref has more than 1 section listed, try trimming the last section
			var normRef = normRef.replace(/:/g, ".").slice(0, normRef.lastIndexOf("."));

			var data = clone(this._cache[normRef]);
			var lastSection = parseInt(pRef.sections[pRef.sections.length -1]);
			var lastToSection = parseInt(pRef.toSections[pRef.toSections.length -1]);
			
			data.sections.push(lastSection);
			data.toSections.push(lastToSection);
			data.ref = ref;
			
			return data;
		}

		return false;
	},
	
	save: function(origData) {
		var data = {};
		$.extend(data, origData);
		
		// Store data for book name alone (eg "Genesis") immediatley
		// normalizing below will render this "Genesis.1" which we also store
		if (data.ref.indexOf(".") == -1) {
			this._cache[data.ref] = data;
		}
		
		// Trim the data to "chapter" level
		if (data.sections.length == data.sectionNames.length) {
			data.sections = data.sections.slice(0, data.sections.length - 1);
		}
		if (data.toSections.length == data.sectionNames.length) {
			data.toSections = data.toSections.slice(0, data.toSections.length - 1);
		}
		
		var ref = makeRef(data);
		this._cache[ref] = data;
	
		
		// Leave links for each lower level (e.g. "verse") request
		for (var i = 1; i <= Math.max(data.text.length, data.he.length); i++)
			this._cache[ref+"."+i] = {"remake": 1};	
	},
	
	kill: function(ref) {
		ref = makeRef(parseQuery(ref));
		if (ref in this._cache) delete this._cache[ref];
		else if (ref.indexOf(".") != ref.lastIndexOf(".")) {
			ref = ref.slice(0, ref.lastIndexOf("."));
			delete this._cache[ref];
		}
	},
	_cache: {}
}

function isInt(x) {
		var y=parseInt(x);
		if (isNaN(y)) return false;
		return x==y && x.toString()==y.toString();
	}

function clone(obj) {
    // Handle the 3 simple types, and null or undefined
    if (null == obj || "object" != typeof obj) return obj;

    // Handle Date
    if (obj instanceof Date) {
        var copy = new Date();
        copy.setTime(obj.getTime());
        return copy;
    }

    // Handle Array
    if (obj instanceof Array) {
        var copy = [];
        var len = obj.length;
        for (var i = 0; i < len; ++i) {
            copy[i] = clone(obj[i]);
        }
        return copy;
    }

    // Handle Object
    if (obj instanceof Object) {
        var copy = {};
        for (var attr in obj) {
            if (obj.hasOwnProperty(attr)) copy[attr] = clone(obj[attr]);
        }
        return copy;
    }

    throw new Error("Unable to copy obj! Its type isn't supported.");
}

Array.prototype.compare = function(testArr) {
    if (this.length != testArr.length) return false;
    for (var i = 0; i < testArr.length; i++) {
        if (this[i].compare) { 
            if (!this[i].compare(testArr[i])) return false;
        }
        if (this[i] !== testArr[i]) return false;
    }
    return true;
}

Array.prototype.pad =
  function(s,v) {
    var l = Math.abs(s) - this.length;
    var a = [].concat(this);
    if (l <= 0)
      return a;
    for(var i=0; i<l; i++)
      s < 0 ? a.unshift(v) : a.push(v);
    return a;
};

if(typeof(console) === 'undefined') {
    var console = {}
    console.log = function() {};
}

// -------- Special Case for IE ----------------
if ($.browser.msie) {
	$("#unsupported").show();
	$("#header").html("");
	$.isReady = true;
}<|MERGE_RESOLUTION|>--- conflicted
+++ resolved
@@ -39,11 +39,7 @@
 	_scrollMap: []
 };
 
-<<<<<<< HEAD
-
-
-=======
->>>>>>> da5c01b1
+
 //  Initialize everything
 sjs.Init.all = function() {
 
@@ -1398,13 +1394,11 @@
 			$('.goodbye').remove();
 			$(this).css('position', 'relative');
 			sjs._$commentaryBox.css({"position": "fixed", "bottom": "0px", "top": "auto"});
-			
-<<<<<<< HEAD
+
+			// TODO - are these necessary?
 			sjs._verseHeights = [];
 			setScrollMap();
-=======
 			// Scroll vertically to the highlighted verse if any
->>>>>>> da5c01b1
 			$highlight = sjs._$basetext.find(".verse").not(".lowlight").first();
 		 	if ($highlight.length) {
 				$.scrollTo($highlight, {offset: -250, axis: "y", duration: scrollYDur});
