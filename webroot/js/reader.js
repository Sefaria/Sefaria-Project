--- conflicted
+++ resolved
@@ -2026,7 +2026,6 @@
 	// Enable click editing on element e
 	// when e is click a textarea will appear over it, change are put back into e
 	
-<<<<<<< HEAD
 	var $text, top, left, width, height, pos, fontSize, dataNum;
 	
 	$text = $(this)
@@ -2037,17 +2036,6 @@
 	width = $text.width()
 	fontSize = $text.css("font-size");
 	dataNum = $text.parent().attr('data-num');
-=======
-	var $text, top, left, width, height, pos, fontSize;
-	
-	$text = $(this);
-	pos = $text.offset();
-	top = pos.top - 2;
-	left = pos.left - 2;
-	height = $text.height();
-	width = $text.width();
-	fontSize = $text.css("font-size")
->>>>>>> f42207f2
 	
 	$(this).addClass("editing")
 	
