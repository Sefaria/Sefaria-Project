--- conflicted
+++ resolved
@@ -61,7 +61,7 @@
 
 #### Install gettext
 
-`gettext` is a GNU utility that Django uses to manage localizations. 
+`gettext` is a GNU utility that Django uses to manage localizations.
 
 On Mac:
 
@@ -79,7 +79,7 @@
     cp local_settings_example.py local_settings.py
     vim local_settings.py
     
-Replace the placeholder values with values with those matching your environment. For the most part, you should only have to specify values in the top part of the file where it directs you to change the given values. 
+Replace the placeholder values with values with those matching your environment. For the most part, you should only have to specify values in the top part of the file where it directs you to change the given values.
 
 You can name your local database (`sefaria` will be the default created by `mongorestore` below). You can leave `SEFARIA_DB_USER` ad `SEFARIA_DB_PASSWORD` blank if you don't need to run authentication on Mongo.
 
@@ -95,11 +95,7 @@
 
 #### Put some texts in your database:
 
-<<<<<<< HEAD
-We make a MongoDB dump of our database is available download. The complete dump is available at http://dev.sefaria.org/static/dump.tar.gz . The complete dump includes a `history` collections which includes a complete revision history of every text our library. For many applications this data is not relevant. A small dump which exclude `history` is available at: http://dev.sefaria.org/static/dump_small.tar.gz . We recommend using the smaller dump unless you're specifically interested in texts revision history within Sefaria. 
-=======
-We make a MongoDB dump of our database is available download. The complete dump is available at https://storage.googleapis.com/sefaria-mongo-backup/dump.tar.gz . The complete dump includes a `history` collections which includes a complete revision history of every text our library. For many applications this data is not relevant. A small dump which exclude `history` is available at: https://storage.googleapis.com/sefaria-mongo-backup/dump_small.tar.gz . We recommend using the smaller dump unless you're specifically interested in texts revision history within Sefaria. 
->>>>>>> d66363a0
+We make a MongoDB dump of our database is available download. The complete dump is available at https://storage.googleapis.com/sefaria-mongo-backup/dump.tar.gz . The complete dump includes a `history` collections which includes a complete revision history of every text our library. For many applications this data is not relevant. A small dump which exclude `history` is available at: https://storage.googleapis.com/sefaria-mongo-backup/dump_small.tar.gz . We recommend using the smaller dump unless you're specifically interested in texts revision history within Sefaria.
 
 Once you've download and unzipped this content, from the parent directory which contains `dump` run:
 
@@ -112,7 +108,7 @@
 #### Set up Django's local server
 `manage.py` is used to run and to manage the local server.  It is located in the root directory of the `Sefaria-Project` code base. 
 
-Django auth features run on a separate database. To init this database and set up Django's auth system, switch to the root directory of the `Sefaria-Project` code base, and run (from the project root): 
+Django auth features run on a separate database. To init this database and set up Django's auth system, switch to the root directory of the `Sefaria-Project` code base, and run (from the project root):
 
     python manage.py migrate
     
