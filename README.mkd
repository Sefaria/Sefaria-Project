## New Interfaces for Jewish Texts

Sefaria is creating interfaces, apps (like a source sheet builder) and infrastructure (like an API and a structured dataset) for Jewish texts and textual learning. Our website is up at www.sefaria.org.

You can find outputs of our entire database in [Sefaria-Export](https://github.com/Sefaria/Sefaria-Export).

Interested developers should join the [sefara-dev mailing list](https://groups.google.com/forum/#!forum/sefaria-dev).

For general discussion about the project, please post to the [Sefaria Forum](https://groups.google.com/forum/?fromgroups#!forum/sefaria).

You can post bugs or request/discuss features on [GitHub Issues](https://github.com/blockspeiser/Sefaria-Project/issues?direction=desc&page=1&sort=created&state=open). Tackling an issue marked as a "Starter Project" is a good way to sink your teeth into Sefaria.

If you're interested in working on a project you see listed here, please email the [sefara-dev mailing list](https://groups.google.com/forum/#!forum/sefaria-dev).

***

### Getting Started
First clone the Sefaria-Project repository to a directory on your computer, then follow the instructions:

#### Install Python
Most UNIX systems come with a python interpreter pre-installed. 
##### For Windows:

Go to the [Python Download Page](https://www.python.org/download/releases/2.7.6) and download and install python.
Add the python directory to your OS' PATH variable. See [here](https://docs.python.org/2/using/windows.html)

#### (Optional) Install virtualenv:
*Note: You can perform this step from anywhere in your command line, but it might be easier and tidier to run this step from the root of your project directory that you just cloned. e.g `~/web-projecs/Sefaria-Project $`*

If you work on many Python projects, you may want to keep Sefaria's python installation separate using Virtualenv.  If you're happy having Sefaria requirements in your main Python installation, skip this step.

Install [virtualenv](http://pypi.python.org/pypi/virtualenv) then enter these commands:

    virtualenv venv --distribute
    source venv/bin/activate

Now you should see `(venv)` in front of your command prompt. The second command sets your shell to use the Python virtual environment that you've just created. This is something that you have to run everytime you open a new shell and want to run the Sefaria demo. You can always tell if you're in the virtual environment by checking if `(venv)` is at the beginning of your command prompt. 
    
#### Pip: 
If you don't already have it in your Python installation, install [pip](https://pip.pypa.io/en/stable/installing/). Then use it to install the required Python packages.

*Note: this step (and **most** of the following command line instructions) must be run from the Sefaria-Project root directory*

	pip install -r requirements.txt

If you are not using virtualenv, run it with sudo: `sudo pip install -r requirements.txt`

If you see an error about a missing 'python.h' file, you'll need to install the Python development libraries. 

On Debian systems: 

    sudo apt-get install python-dev

On Fedora systems:

    sudo dnf install python2-devel

After installing the Python development libraries, run `pip install -r requirements.txt` again.

On Windows systems, use instructions [here](http://www.tylerbutler.com/2012/05/how-to-install-python-pip-and-virtualenv-on-windows-with-powershell/) and then make sure that the scripts sub folder of the python installation directory is also in PATH.

#### Install gettext

`gettext` is a GNU utility that Django uses to manage localizations. 

On Mac:

    brew install gettext

On Debian systems

    sudo apt-get install gettext

#### Create a local settings file:

*Note: this step must be run from the Sefaria-Project root directory*

    cd sefaria
    cp local_settings_example.py local_settings.py
    vim local_settings.py
    
Replace the placeholder values with values with those matching your environment. For the most part, you should only have to specify values in the top part of the file where it directs you to change the given values. 

You can name your local database (`sefaria` will be the default created by `mongorestore` below). You can leave `SEFARIA_DB_USER` ad `SEFARIA_DB_PASSWORD` blank if you don't need to run authentication on Mongo.

#### Create a log directory:
Create a directory called `log` under the project folder. To do this, run `mkdir log` from the project's root directory.
Make sure that the server user has write access to it by using a command such as `chmod 777 log`.

#### Get Mongo running:

If you don't already have it, [install MongoDB](http://docs.mongodb.org/manual/installation/). Our current data dump requires MongoDB version 2.6 or later. After installing Mongo, run the mongo daemon with:

    sudo mongod

#### Put some texts in your database:

<<<<<<< HEAD
We make a MongoDB dump of our database is available download. The complete dump is available at http://dev.sefaria.org/static/dump.tar.gz . The complete dump includes a `history` collections which includes a complete revision history of every text our library. For many applications this data is not relevant. A small dump which exclude `history` is available at: http://dev.sefaria.org/static/dump_small.tar.gz . We recommend using the smaller dump unless you're specifically interested in texts revision history within Sefaria. 
=======
We make a MongoDB dump of our database is available download. The complete dump is available at https://storage.googleapis.com/sefaria-mongo-backup/dump.tar.gz . The complete dump includes a `history` collections which includes a complete revision history of every text our library. For many applications this data is not relevant. A small dump which exclude `history` is available at: https://storage.googleapis.com/sefaria-mongo-backup/dump_small.tar.gz . We recommend using the smaller dump unless you're specifically interested in texts revision history within Sefaria. 
>>>>>>> d66363a0

Once you've download and unzipped this content, from the parent directory which contains `dump` run:

    mongorestore --drop

This will create (or overwrite) a mongo database called `sefaria`.

If you have used `dump_small.tar.gz`, use the mongo client shell, or a GUI you have installed to create an empty collection inside the `sefaria` database called `history`.

#### Set up Django's local server
`manage.py` is used to run and to manage the local server.  It is located in the root directory of the `Sefaria-Project` code base. 

Django auth features run on a separate database. To init this database and set up Django's auth system, switch to the root directory of the `Sefaria-Project` code base, and run (from the project root): 

    python manage.py migrate
    
#### Run the development server:

    python manage.py runserver

You can also make it publicly available by specifying 0.0.0.0 for the host:

    python manage.py runserver 0.0.0.0:8000

#### Get Node:

*Note: Older versions of `Node` and `npm` ran into a file name length limit on Windows OS. This problem should be mitigated in newer versions on Windows 10.*

Node is now required to run the site because we are using [Webpack](https://webpack.js.org/) to bundle our javascript. To install node and npm, see [here](https://nodejs.org/en/download/). On Debian systems you can do:

    sudo apt-get install nodejs
    sudo apt-get install npm

Now download the required Javascript libraries and install some global tools for development with the `setup` script (from the project root).

    npm install
    sudo npm run setup

Create a local settings file for node and tell it what port to run on and where to find the Django server. The port should match the `NODE_HOST` variable set in Django's `local_settings.py`.

    cp node/local_settings_example.json node/local_settings.json
    vim node/local_settings.json
    
#### Run Webpack

To get the site running, you need to bundle the javascript with Webpack. Run:

    npm run build-client
    
to bundle once. To watch the javascript for changes and automatically rebuild, run:

    npm run watch-client

    
#### Server-side rendering with Node:

Sefaria uses React.js. To render HTML server-side, we use a Node.js server. For development, the site is fully functional without server-side rendering. For deploying in a production environemnet however server side HTML is very important for bots and SEO. 

For development, you can run the Node server using nodemon with:

    npm start
    
You also need to set 

    USE_NODE = True
    
in Django's `local_settings.py`. To run webpack with server-side rendering, use:

    npm run build
    
or

    npm run watch

## Command Line Interface

The shell script `cli` will invoke a python interpreter with the core models loaded, and can be used as a standalone interface to texts or for testing.

    $ ./cli
    >>> p = LinkSet(Ref("Genesis 13"))
    >>> p.count()
    226

## Thanks

We're grateful to the following orgazations for providing us with donated services:

- [BrowserStack](https://www.browserstack.com/)
- [Google Apps for Work](https://apps.google.com/)
- [PyCharm](https://www.jetbrains.com/pycharm/)
- [Slack](https://slack.com)


## License

[GPL](http://www.gnu.org/copyleft/gpl.html)

<|MERGE_RESOLUTION|>--- conflicted
+++ resolved
@@ -95,11 +95,7 @@
 
 #### Put some texts in your database:
 
-<<<<<<< HEAD
-We make a MongoDB dump of our database is available download. The complete dump is available at http://dev.sefaria.org/static/dump.tar.gz . The complete dump includes a `history` collections which includes a complete revision history of every text our library. For many applications this data is not relevant. A small dump which exclude `history` is available at: http://dev.sefaria.org/static/dump_small.tar.gz . We recommend using the smaller dump unless you're specifically interested in texts revision history within Sefaria. 
-=======
 We make a MongoDB dump of our database is available download. The complete dump is available at https://storage.googleapis.com/sefaria-mongo-backup/dump.tar.gz . The complete dump includes a `history` collections which includes a complete revision history of every text our library. For many applications this data is not relevant. A small dump which exclude `history` is available at: https://storage.googleapis.com/sefaria-mongo-backup/dump_small.tar.gz . We recommend using the smaller dump unless you're specifically interested in texts revision history within Sefaria. 
->>>>>>> d66363a0
 
 Once you've download and unzipped this content, from the parent directory which contains `dump` run:
 
