--- conflicted
+++ resolved
@@ -1,320 +1,3 @@
-<<<<<<< HEAD
-## New Interfaces for Constitutional Texts
-=======
-## New Interfaces for Jewish Texts
-
-[Sefaria](https://www.sefaria.org) is creating interfaces, apps (like a source sheet builder), and infrastructure (like an API and a structured dataset) for Jewish texts and textual learning.
-
-You can find outputs of our entire database in [Sefaria-Export](https://github.com/Sefaria/Sefaria-Export).
-
-Interested developers should join the [sefaria-dev mailing list](https://groups.google.com/forum/#!forum/sefaria-dev).
-
-For general discussion questions about the project, please email [hello@sefaria.org](mailto:hello@sefaria.org).
-
-If you find textual problems in our library, please email [corrections@sefaria.org](mailto:corrections@sefaria.org).
-
-You can post bugs or request/discuss features on [GitHub Issues](https://github.com/sefaria/Sefaria-Project/issues?direction=desc&page=1&sort=created&state=open). Tackling an issue marked as a "Starter Project" is a good way to sink your teeth into Sefaria.
-
-If you're interested in working on a project you see listed here, please email the [sefaria-dev mailing list](https://groups.google.com/forum/#!forum/sefaria-dev).
-
-***
-
-### Getting Started
-First clone the Sefaria-Project repository to a directory on your computer, then follow the instructions:
-
-*Note: if you are a developer that might want to contribute code to Sefaria, we suggest first making a fork of this repository by clicking the "Fork" button above when logged in to GitHub.*
-
-*Note for macOS users - Install `Homebrew`:*
-
-    /bin/bash -c "$(curl -fsSL https://raw.githubusercontent.com/Homebrew/install/master/install.sh)"
-    
-#### 1) Install Python 3.7
-
-*We Recommend using the latest Python 3.7 as opposed to later versions of Python (esp 3.10 and up) since it has been known to cause some compatability issues. These are solvable, but for an easier install experience, we currently recommend 3.7*
-
-###### Linux and macOS
-Most UNIX systems come with a python interpreter pre-installed. However, this is generally still Python 2. The recommended way to get Python 3, and not mess up any software the OS is dependent on, is by using Pyenv. You can use the instructions [here](https://github.com/pyenv/pyenv#installation) and also [here](https://opensource.com/article/19/5/python-3-default-mac#what-we-should-do).
-
-In a later step, we can configure virtual environments to work with Pyenv so you can completely isolate your Sefaria stack. 
-
-###### Windows:
-The Pyenv repository above also has recommendations for Windows.
-
-In order to just plain install Python:
-- Read the [Official Python documentation on Windows](https://docs.python.org/3.7/using/windows.html) 
-- Go to the [Python Download Page](https://www.python.org/downloads/release/python-375/) and download and install Python.
-- Add the python directory to your OS' PATH variable if the installer has not done so. 
-
-#### 2) Install virtualenv (Recommended, but optional):
-If you work on many Python projects, you may want to keep Sefaria's python installation separate using Virtualenv.  If you're happy having Sefaria requirements in your main Python installation, skip this step.
-
-##### Use With Pyenv (Recommended)
-You can use virtualenv functionality while also using Pyenv; this allows you to further isolate your code and requirements from other projects. 
-
-###### Unix & Windows
-Instructions [here](https://github.com/pyenv/pyenv-virtualenv#installing-as-a-pyenv-plugin).
-###### macOS:
-Instructions [here](https://github.com/pyenv/pyenv-virtualenv#installing-with-homebrew-for-macos-users). 
-
-Create [a pyenv virtualenv](https://github.com/pyenv/pyenv-virtualenv#using-pyenv-virtualenv-with-pyenv). 
-
-In your Sefaria directory, run `pyenv local [venv-name]`. This will create a `.python-version` and write the version name provided to the file (e.g. `3.7.5/envs/sefaria-venv`). This should serve to activate the virtualenv whenever you are in the Sefaria directory. 
-
-*Note: If, after following the installation and configuration instructions, running `python -V` still displays the system version, you may have to manually add the shims directory to your path.* If that does not correct the issue, you should check your bash init file (.zshrc, .bashrc, or the like) for the line `eval "$(pyenv init -)"` (not inside an if statement) and change it to `eval "$(pyenv init --path)"` and restart the shell.
-
-*Note: If you are using an IDE like PyCharm, you can (and should) configure the interpreter options on your Sefaria-Project to point to the python executable of this virtualenv (e.g. `~/.pyenv/versions/3.7.5/envs/sefaria-venv/bin/python3.7`)*
-
-##### Classic virtualenv
-Install [virtualenv](http://pypi.python.org/pypi/virtualenv), then enter these commands:
-
-*Note: You may need to install Pip (see below) first in order to install virtualenv*
-
-*Note: You can perform this step from anywhere in your command line, but it might be easier and tidier to run this step from the root of your project directory that you just cloned. e.g `~/web-projects/Sefaria-Project $`*
-
-    virtualenv venv --distribute
-    source venv/bin/activate
-
-Now you should see `(venv)` in front of your command prompt. The second command sets your shell to use the Python virtual environment that you've just created. This is something that you have to run every time you open a new shell and want to run the Sefaria demo. You can always tell if you're in the virtual environment by checking if `(venv)` is at the beginning of your command prompt. 
-    
-#### 3) Pip: 
-If you used pyenv, Pip should be available via the pyenv version of Python. 
-###### Unix 
-If you don't already have it in your Python installation, install [Pip](https://pip.pypa.io/en/stable/installing/). Then use it to install the required Python packages.
-
-###### Windows 
-Use instructions [here](http://www.tylerbutler.com/2012/05/how-to-install-python-pip-and-virtualenv-on-windows-with-powershell/) and then make sure that the scripts subfolder of the python installation directory is also in PATH.
-
-
-*Note: this step (and **most** of the following command line instructions) must be run from the Sefaria-Project root directory*
-
-Please *temporarily* comment out the line `psycopg2==2.8.6` in `requirements.txt.` and then run:
-
-	pip install -r requirements.txt
-
-If you are *not* using virtualenv, you may have to run it with sudo: `sudo pip install -r requirements.txt`
-
-*Note: You'll probably need to install the Python development libraries as well:*
-
-###### On Debian systems: 
-
-    sudo apt-get install python-dev python3-dev libpq-dev
-
-###### On Fedora systems:
-
-    sudo dnf install python2-devel libpq-devel
-
-
-*Note: If you see an error that `pg_config executable not found`, you need to install PostgreSQL. If on macOS you see an error while `Building wheel for psycopg2` about `linker command failed with exit code 1`, you may need to add the path to OpenSSL*
-
-```
-export LDFLAGS="-L/usr/local/opt/openssl/lib"
-export CPPFLAGS="-I/usr/local/opt/openssl/include"
-```
-
-After installing the Python development libraries or other dependencies, run `pip install -r requirements.txt` again. 
-
-
-#### 4) Install gettext
-
-`gettext` is a GNU utility that Django uses to manage localizations.
-
-###### On macOS:
-
-    brew install gettext
-    
-    
-On some macOS systems `gettext` will still not run after installation and `django manage.py makemessages` will fail. In such a case, one easy solution is to add (replace x's with your gettext version number) to your .bashrc(or its equivalent on your system):
-    
-    export TEMP_PATH=$PATH
-    export PATH=$PATH:/usr/local/Cellar/gettext/0.xx.x/bin
-    
-
-###### On Debian systems
-
-    sudo apt-get install gettext
-
-#### 5) Create a local settings file:
-
-*Note: this step must be run from the Sefaria-Project root directory*
-
-    cd sefaria
-    cp local_settings_example.py local_settings.py
-    vim local_settings.py
-    
-Replace the placeholder values with those matching your environment. For the most part, you should only have to specify values in the top part of the file where it directs you to change the given values.
-
-You can name your local database (`sefaria` will be the default created by `mongorestore` below). You can leave `SEFARIA_DB_USER` ad `SEFARIA_DB_PASSWORD` blank if you don't need to run authentication on Mongo.
-
-#### 6) Create a log directory:
-Create a directory called `log` under the project folder. To do this, run `mkdir log` from the project's root directory.
-Make sure that the server user has write access to it by using a command such as `chmod 777 log`.
-
-#### 7) Get Mongo running:
-
-If you don't already have it, [install MongoDB](https://www.mongodb.com/docs/manual/administration/install-community/). Our current data dump requires MongoDB version 4.4 or later. After installing Mongo according to the instructions, you should have a mongo service automatically running in the background. 
-
-Otherwise, run the mongo daemon with:
-
-    mongod
-    
-(Only use sudo if necessary, as it may result in a locked socket file being created that may prevent mongo from running later on).
-    
-Or use your os service manager to have it start on startup.
-
-Mongo usually sets all the correct paths for itself to run properly nowadays, but see [here](https://www.mongodb.com/docs/manual/tutorial/manage-mongodb-processes/#start-mongod-processes) for details on setting a specific path for it to store data in.
-
-
-#### 8) Put some texts in your database:
-
-MongoDB dumps of our database are available to download. 
-
-The recommended dump (which is a more manageable size) is available [here](https://storage.googleapis.com/sefaria-mongo-backup/dump_small.tar.gz). 
-
-A complete dump is also available [here](https://storage.googleapis.com/sefaria-mongo-backup/dump.tar.gz). The complete dump includes the `history` collections, which contains a complete revision history of every text in our library. For many applications, this data is not relevant. We recommend using the smaller dump unless you're specifically interested in texts revision history within Sefaria.
-
-Unzip the file and extract the `dump` folder. If you don't have an app for unzipping, this can be done from Command Prompt by navigating to the folder containing the download and using `tar -xf dump.tar.gz` or `tar -xf dump_small.tar.gz` (depending on which dump you downloaded).
-
-This `dump` must be restored as a MongoDB database. 
-
-From MongoDB version 4.4, mongorestore comes separately from the MongoDB server, so if you don't already have it, you'll also need to download and unzip the [Database Tools](https://www.mongodb.com/try/download/database-tools?tck=docs_databasetools). You may then need to add its \bin\ directory to your PATH environment variables.
-
-Once you have the unzipped `dump`; from the folder which contains `dump`, run:
-
-    mongorestore --drop
-
-This will create (or overwrite) a mongo database called `sefaria`.
-
-If you used the recommended dump, `dump_small.tar.gz`, create an empty collection inside the `sefaria` database called `history`. This can be done using the mongo client shell or a GUI you have installed, such as MongoDB Compass.
-
-#### 9) Set up Django's local server
-
-Sefaria is using Google's reCAPTCHA to verify the user is not a bot. For a deployment, you should register and use your own reCAPTCHA keys (https://pypi.org/project/django-recaptcha/#installation).
-For local development, the default test keys would suffice. The warning can be suppressed by uncommenting the following in the local_settings.py file:
-
-    SILENCED_SYSTEM_CHECKS = ['captcha.recaptcha_test_key_error']
-
-`manage.py` is used to run and manage the local server. It is located in the root directory of the `Sefaria-Project` codebase. 
-
-Django auth features run on a separate database. To init this database and set up Django's auth system, switch to the root directory of the `Sefaria-Project` code base, and run (from the project root):
-
-    python manage.py migrate
-    
-
-#### 10) Install Node:
-
-*Note: Older versions of `Node` and `npm` ran into a file name length limit on Windows OS. This problem should be mitigated in newer versions on Windows 10.*
-
-Node is now required to run the site. Even if you choose to have js run only on the client, we are also using [Webpack](https://webpack.js.org/) to bundle our javascript. 
-
-Instaling Node and npm from the main installers on Node's homepage may cause permission issues. For that reason, it is recommended to use one of the alternative methods (with a preference for a version manager like nvm) listed [here](https://nodejs.org/en/download/package-manager/).
-
-###### Debian, Ubuntu, and Linux Mint 
-You are better off using `apt-get nodejs` or following the instructions [here](https://github.com/nodesource/distributions/blob/master/README.md). They will install both Node and npm. 
-
-###### macOS
-use `brew install node` or [`nvm`](https://nodejs.org/en/download/package-manager/#nvm)
-
-
-Now download the required Javascript libraries and install some global tools for development with the `setup` script (from the project root).
-
-    npm install
-    npm run setup
-    
-If the second command fails, you may have to install using `sudo npm run setup`.
-
-    
-#### Run Webpack
-
-To get the site running, you need to bundle the javascript with Webpack. Run:
-
-    npm run build-client
-    
-to bundle once. To watch the javascript for changes and automatically rebuild, run:
-
-    npm run watch-client
-
-    
-#### Server-side rendering with Node:
-
-Sefaria uses React.js. To render HTML server-side, we use a Node.js server. For development, the site is fully functional without server-side rendering. For deploying in a production environment, however, server-side HTML is very important for bots and SEO. 
-
-##### Install Redis
-
-To use server-side rendering, you must also install Redis Cache. `brew install redis` or `sudo apt-get install redis`.
-
-To run redis: `redis-server`. On macOS: `brew services start redis`
-
-
-##### Configure Django and Node to use Redis as a shared datastore
-
-**Django**
-
-Update your `local_settings.py` file and replace the `CACHES` variable with the `CACHES` variable meant for server-side rendering, commented out in `local_settings_example.py`.
-
-Also, make sure the following are set: 
-```
-SESSION_CACHE_ALIAS = "default" #declares where Django's session engine will store data
-USER_AGENTS_CACHE = 'default' #declares where the Django user agent middleware will store data (cannot be JSON encoded!)
-SHARED_DATA_CACHE_ALIAS = 'shared' #Tells the application where to store data placed in cache by `sefaria.system.cache` shared-cache functions
-
-USE_NODE = True
-NODE_HOST = "http://localhost:3000" #Or whatever host and port you set Node up to listen on
-
-```
-
-
-**Node**
-
-The following environment variables, defined in `./node/local_settings.js`, can be set to configure the node instance:
-
-| Env Var | Default | Description |
-|---------|---------|-------------|
-| `NODEJS_PORT` | `3000` | The port to be used by the NodeJs service |
-| `DEBUG` | `false` | Determines whether the NodeJs service should run in debug mode | 
-| `REDIS_HOST` | `127.0.0.1` | The Redis instance to point Node to when running |
-| `REDIS_PORT` | `6379` | The Default port Redis listens on | 
-
-
-These variables can be set via command line explicitly or set up to be defined when your machine's shell runs or set up in your IDE settings for running the node server. 
-
-For development, you can run the Node server using nodemon with:
-
-    npm start
-    
-
-To run webpack with server-side rendering, use:
-
-    npm run build
-    
-or
-
-    npm run watch
-    
-#### 11) Run the development server:
-
-    python manage.py runserver
-
-You can also make it publicly available by specifying 0.0.0.0 for the host:
-
-    python manage.py runserver 0.0.0.0:8000    
-
-## Command Line Interface
-
-The shell script `cli` will invoke a python interpreter with the core models loaded, and can be used as a standalone interface to texts or for testing.
-
-    $ ./cli
-    >>> p = LinkSet(Ref("Genesis 13"))
-    >>> p.count()
-    226
-
-## Thanks
-
-We're grateful to the following organizations for providing us with donated services:
-
-- [Google Apps for Work](https://apps.google.com/)
-- [PyCharm](https://www.jetbrains.com/pycharm/)
-- [Slack](https://slack.com)
->>>>>>> 999784a2
 
 [ContextUS](https://www.contextus.org) is an living repository of American constitutional texts.
 The underlying code is derived from [The Sefaria Project](http://www.github.com/Sefaria/Sefaria-Project).
