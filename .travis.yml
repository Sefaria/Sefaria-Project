--- conflicted
+++ resolved
@@ -53,10 +53,6 @@
   - python manage.py syncdb --noinput
   - python manage.py runserver 2> server.error.log > server.log &
 
-<<<<<<< HEAD
-# command to run tests
-=======
->>>>>>> e07e5056
 script:
  - 'py.test -vv -m "not deep and not failing"'
  - '[ "${TRAVIS_PULL_REQUEST}" = "false" ] && cd reader/browsertest && python run_tests_on_travis.py "Build - ${TRAVIS_BUILD_NUMBER}"'
