# -*- coding: utf-8 -*-
#!/usr/bin/python2.6

import sys
import pymongo
import re 
import copy
from config import *
from datetime import datetime
import simplejson as json

connection = pymongo.Connection()
db = connection[SEFARIA_DB]

def getIndex(book=None):
	
	if book:
		book = book[0].upper() + book[1:]
		i = db.index.find_one({"titleVariants": book})
		if not i:
			return {"error": "No book called %s" % book}
			
		del i["_id"]
		
		cat = i["categories"][0]
		
		if cat == "Tanach":
			i["sections"] = ["Chapter", "Verse"]
			i["totalOrder"] = float(i["order"][0])
		
		elif cat == "Mishna":
			i["sections"] = ["Chapter", "Mishna"]
			i["totalOrder"] = float(i["order"][0]) + 1000
		
		elif cat =="Talmud":
			i["sections"] = ["Daf", "Line"]
			i["totalOrder"] = float(i["order"][0]) + 2000
		
		elif cat =="Midrash":
			i["sections"] = ["Chapter", "Paragraph"]
			i["totalOrder"] = float(i["order"][0]) + 3000

		elif cat =="Commentary":
			i["sections"] = ["Chapter", "Verse", "Comment"]
			i["totalOrder"] = float(i["order"][0]) + 4000

		return i
			
	return db.index.distinct("titleVariants")

<<<<<<< HEAD
=======
def textFromCur(ref, textCur, commentary):
	text = []
	for t in textCur:
		try:
			# these lines dive down into t until the
			# text is found
			result = t['chapter'][0]
			for i in ref['sections'][1:]:
				result = result[i - 1]
			text.append(result)
			ref["versionTitle"] = t.get("versionTitle") or ""
			ref["versionSource"] = t.get("versionSource") or ""
		except IndexError:
			pass
	if len(text) == 0:
		ref['text'] = []
	elif len(text) == 1 or isinstance(text[0], basestring):
		if not commentary: # this means we're dealing with commentary
			ref['text'] = text[0]
		else:
			# tests are all passing, but this seems like it might
			# need to be generalized
			ref['text'] = t['chapter'][0]
	elif len(text) > 1:
		# these two lines merge multiple lists into
		# one list that has the minimum number of gaps.
		# e.g. [["a", ""], ["", "b", "c"]] becomes ["a", "b", "c"]
		merged = map(None, *text)
		text = map(max, merged)
		ref['text'] = text
	return ref
>>>>>>> 78c883f1


def getText(ref, context=1, commentary=True):
	
	r = parseRef(ref)
	if "error" in r:
		return r
	
	
	# search for the book - TODO: look for a stored default version
	# TODO  merge with below code for hebrew

	skip = r["sections"][0] - 1
	limit = 1
	textCur = db.texts.find({"title": r["book"], "language": "en"}, {"chapter": {"$slice": [skip, limit]}})
	
<<<<<<< HEAD
	if not textCur:
		r["text"] = []
	else:
		text = []
		for t in textCur:
=======
	r = textFromCur(r, textCur, commentary)

	# if not textCur:
	# 	r["text"] = []
	# else:
	# 	text = []
	# 	for t in textCur:
>>>>>>> 78c883f1
			
			if t["chapter"] == []: continue
			sub = t["chapter"][0]
			hasIt = True
			
			for i in range(1, len(r["sections"]) - context):
				if len(sub) < r["sections"][i]: 
					hasIt = False
					break
				sub = sub[r["sections"][i]-1]
			
			if not hasIt: continue
			
			if sub == "" or sub == []: continue
			text = sub
			r["versionTitle"] = t.get("versionTitle") or ""
			r["versionSource"] = t.get("versionSource") or ""
			break
			
		r["text"] = text
		

	
	# check for Hebrew - TODO: look for a stored default version
	heCur = db.texts.find({"title": r["book"], "language": "he"}, {"chapter": {"$slice": [r["sections"][0]-1,1]}})

	if not heCur:
		r["he"] = []
	else:
		he = []
		for h in heCur:
			if h["chapter"] == []: continue
			sub = h["chapter"][0]
			hasIt = True
			for i in range(1, len(r["sections"]) - context):
				if len(sub) < r["sections"][i]: 
					hasIt = False
					break
				sub = sub[r["sections"][i]-1]
			if not hasIt: continue
			if sub == "" or sub == []: continue
			he = sub
			r["heVersionTitle"] = h.get("versionTitle") or ""
			r["heVersionSource"] = h.get("versionSource") or ""
			break	
			
		r["he"] = he

	
	if r["type"] == "Talmud":
		chapter = r["sections"][0] + 1
		r["chapter"] = str(chapter / 2) + "b" if (chapter % 2) else str((chapter+1) / 2) + "a"		
	else:
		r["chapter"] = str(r["sections"][0])

	r["title"] = r["book"] + " " + r["chapter"]
	
	if commentary:
		r["commentary"] = getLinks(r["book"] + "." + r["chapter"])
		
	return r


def getLinks(ref):
	
	links = []
	reRef = ref.replace(".", "[ .]")	 #hack to account for "." or " " between book and sections
	reRef = "^%s$|^%s\." % (reRef, reRef)
	linksCur = db.links.find({"refs": {"$regex": reRef}})
	# For all links that mention ref (in any position)
	for link in linksCur:
		pos = 0 if re.match(reRef, link["refs"][0]) else 1 # find the position of "anchor", the one we're getting links for
		com = {}
		
		anchorRef = parseRef(link["refs"][pos])
		if "error" in anchorRef:
			return "ERROR parsing %s: %s" % (link["refs"][pos], anchorRef["error"])
		
		
		linkRef = parseRef( link[ "refs" ][ ( pos + 1 ) % 2 ] )
		if "error" in linkRef:
			return "ERROR parsing %s: %s" % (link["refs"][(pos + 1) % 2], linkRef["error"])
		
		com["category"] = linkRef["type"]
		
		if com["category"] == "Commentary": # strip redundant verse ref for commentators 
			split = linkRef["book"].find(" on ")
			com["commentator"] = linkRef["book"][:split]
			com["category"] = com["commentator"]
		else:
			com["commentator"] = linkRef["book"]
		
		
		com["ref"] = linkRef["ref"]
		com["anchorRef"] = "%s %d" % (anchorRef["book"], anchorRef["sections"][0])
		com["anchorVerse"] = anchorRef["sections"][1]	 
		com["anchorText"] = link["anchorText"]
		
		text = getText(linkRef["ref"], context=0, commentary=False)
		# TODO hebrew
		if text["text"]:
			com["text"] = text["text"]
		else:
			com["text"] = "[text not found]"
		links.append(com)		



	commentary = db.commentary.find({"ref": ref}).sort([["_id", -1]])
	for c in commentary:
		com = {}
		com["commentator"] = com["category"] = c["commentator"]
		com["anchorRef"] = c["ref"]
		com["id"] = c["id"]
		com["anchorVerse"] = c["refVerse"]
		com["source"] = ""
		if "source" in c: com["source"] = c["source"] 
		if "anchorText" in c: com["anchorText"] = c["anchorText"]
		com["text"] = c["text"]
		links.append(com)		
	return links


	
def parseRef(ref):
	"""
	Take a string reference (e.g. Job.2:3-3:1) and return a parsed dictionary of its fields
	"""
	pRef = {"ref": ref}
	
	# Split into range start and range end (if any)
	ref = ref.decode('utf-8').replace(u"–", "-")
	toSplit = ref.split("-")
	if len(toSplit) > 2:
		pRef["error"] = "Couldn't understand ref (too many -'s)"
		return pRef
	
	# Get book	
	base = toSplit[0]
	bcv = base.split(".")
	# Normalize Book
	pRef["book"] = bcv[0].replace("_", " ")
	
	# handle space between book and sections (Genesis 4:5) as well as . (Genesis.4.3)
	if re.match(r".+ \d+[ab]?", pRef["book"]):
		p = pRef["book"].rfind(" ")
		bcv.insert(1, pRef["book"][p+1:])
		pRef["book"] = pRef["book"][:p]
	
	pRef["book"] = pRef["book"][0].upper() + pRef["book"][1:]
	# Find index record or book
	index = db.index.find_one({"titleVariants": pRef["book"]})
	if not index:
		# Match "Commentator on Text" e.g. "Rashi on Genesis"
		commentators = db.index.find({"categories.0": "Commentary"}).distinct("titleVariants")
		commentatorsRe = "^(" + "|".join(commentators) + ") .*"
		if re.match(commentatorsRe, pRef["book"]):
			index = {"title": pRef["book"], "categories": ["Commentary"]}
		else:
			return {"error": "No book called '%s'." % pRef["book"]}
	
	pRef["book"] = index["title"]
	pRef["type"] = index["categories"][0]
	
	if index["categories"][0] == "Talmud":
		pRef["ref"] = ref
		return subParseTalmud(pRef, index)
	
	# Parse section numbers
	pRef["sections"] = []
	# Book only
	if len(bcv) == 1:
		pRef["sections"].append(1)
	else:
		for i in range(1, len(bcv)):
			pRef["sections"].append(int(bcv[i]))

	pRef["toSections"] = pRef["sections"][:]

		
	# end of range (if any) - TODO - account for Gen 2-4
	if len(toSplit) > 1:
		cv = toSplit[1].split(".")
		if len(cv) == 1:
			pRef["toSections"][1] = int(cv[0])
		elif len(cv) == 2:
			pRef["toSections"] = [int(cv[0]), int(cv[1])]
	
	if pRef["type"] == "Tanach":
		pRef["sectionNames"] = ["Chapter", "Verse"]
	elif pRef["type"] == "Mishna":
		pRef["sectionNames"] = ["Chapter", "Mishna"]
	elif pRef["type"] =="Midrash":
		pRef["sectionNames"] = ["Chapter", "Paragraph"]
	elif pRef["type"] =="Commentary":
		pRef["sectionNames"] = ["Chapter", "Verse", "Commentary"]
		
	# give error if requested section is out of bounds
	if "length" in index and pRef["sections"][0] > index["length"]:
		return {"error": "%s only has %d chapters." % (pRef["book"], index["length"])}
	
	# add Next / Prev links - TODO goto next/prev book
	if "length" in index and pRef["sections"][0] < index["length"]:
		nextChap = str(pRef["sections"][0] + 1)
		pRef["next"] = {"ref": "%s %s" % (pRef["book"], nextChap), "label": "%s %s" % ("Chapter", nextChap)}
	if not pRef["sections"][0] == 1:
		prevChap = str(pRef["sections"][0] - 1)
		pRef["prev"] = {"ref": "%s %s" % (pRef["book"], prevChap), "label": "%s %s" % ("Chapter", prevChap)}	
	
	return pRef
	

def subParseTalmud(pRef, index):
	toSplit = pRef["ref"].split("-")
	
	bcv = toSplit[0].split(".")
	
	pRef["sectionNames"] = index["sectionNames"]

	
	pRef["sections"] = []
	if len(bcv) == 1:
		pRef["sections"].append(3)
		pRef["next"] = {"ref": pRef["book"] + " 2b", "label": "Daf 2b"}
	else:
		daf = bcv[1]
		if not re.match("\d+[ab]", daf):
			pRef["error"] = "Couldn't understand Talmud Daf reference: %s" % daf
			return pRef
		amud = daf[-1]
		daf = int(daf[:-1])
		
		if daf > index["length"]:
			pRef["error"] = "%s only has %d dafs." % (pRef["book"], index["length"])
			return pRef
		
		chapter = daf * 2
		if amud == "a": chapter -= 1
		
		pRef["sections"] = pRef["toSections"] = [chapter]
		
		if pRef["sections"][0] < index["length"] * 2:
			nextDaf = (str(daf) + "b" if amud == "a" else str(daf+1) + "a")
			pRef["next"] = {"ref": "%s %s" % (pRef["book"], nextDaf), "label":  "%s %s" % ("Daf", nextDaf)}
		if pRef["sections"][0] > 3:
			prevDaf = (str(daf-1) + "b" if amud == "a" else str(daf) + "a")
			pRef["prev"] = {"ref": "%s %s" % (pRef["book"], prevDaf), "label":  "%s %s" % ("Daf", prevDaf)}
		
		
	return pRef

def saveText(ref, text):
	"""
	Save a version of a text named by ref
	
	j is a dict which must include attributes to be stored on the version doc, as well as the text itself
	
	returns saved JSON on ok or error
	"""
	
	# Validate Args
	pRef = parseRef(ref)
	if "error" in pRef:
		return pRef
	
	chapter = pRef["sections"][0]
	verse = pRef["sections"][1] if len(pRef["sections"]) > 1 else None
	subVerse = pRef["sections"][2] if len(pRef["sections"]) > 2 else None
	
	if not validateText(text):
		return {"error": "Text didn't pass validation."}
	

	# Check if we already have this	text
	existing = db.texts.find_one({"title": pRef["book"], "versionTitle": text["versionTitle"], "language": text["language"]})
	
	if existing:
		# Have this (book / version / language)
		# pad existing version if it has fewer chapters
		if len(existing["chapter"]) < chapter:
			for i in range(len(existing["chapter"]), chapter):
				existing["chapter"].append([])
	
		# Save at depth 2 (e.g. verse: Genesis 4.5, Mishan Avot 2.4, array of comentary eg. Rashi on Genesis 1.3)
		if len(pRef["sections"]) == 2:
			if isinstance(existing["chapter"][chapter-1], unicode):
				existing["chapter"][chapter-1] = [existing["chapter"][chapter-1]]
			for i in range(len(existing["chapter"][chapter-1]), verse):
				existing["chapter"][chapter-1].append("")
			existing["chapter"][chapter-1][verse-1] = text["text"]		
		
		# Save at depth 3 (e.g., a single Rashi Commentary: Rashi on Genesis 1.3.2) 
		elif len(pRef["sections"]) == 3:
		
			# if chapter is a str, make it an array
			if isinstance(existing["chapter"][chapter-1], str):
				existing["chapter"][chapter-1] = [existing["chapter"][chapter-1]]
			# pad chapters with empty arrays if needed
			for i in range(len(existing["chapter"][chapter-1]), verse):
				existing["chapter"][chapter-1].append([])
		
			# if verse is a str, make it an array
			if isinstance(existing["chapter"][chapter-1][verse-1], unicode):
				existing["chapter"][chapter-1][verse-1] = [existing["chapter"][chapter-1][verse-1]]
			# pad verse with empty arrays if needed
			for i in range(len(existing["chapter"][chapter-1][verse-1]), subVerse):
				existing["chapter"][chapter-1][verse-1].append([])
			
			existing["chapter"][chapter-1][verse-1][subVerse-1] = text["text"]
		# Save as is (e.g, a whole chapter posted to Genesis.4)
		else:
			existing["chapter"][chapter-1] = text["text"]
		
		db.texts.save(existing)
		
		del existing["_id"]
		return existing
	
	# New (book / version / language)
	else:
		text["title"] = pRef["book"]
		
		# add placeholders for preceding chapters
		text["chapter"] = []
		for i in range(chapter):
			text["chapter"].append([])
		
		# Save at depth 2 (e.g. verse: Genesis 4.5, Mishan Avot 2.4, array of comentary eg. Rashi on Genesis 1.3)
		if len(pRef["sections"]) == 2:
			chapterText = []
			for i in range(1, verse):
				chapterText.append("")
			chapterText.append(text["text"])
			text["chapter"][chapter-1] = chapterText
		
		# Save at depth 3 (e.g., a single Rashi Commentary: Rashi on Genesis 1.3.2) 
		elif len(pRef["sections"]) == 3:
			for i in range(verse):
				text["chapter"][chapter-1].append([])
			subChapter = []
			for i in range(1, subVerse):
				subChapter.append([])
			subChapter.append(text["text"])
			text["chapter"][chapter-1][verse-1] = subChapter
		
		# Save as is (e.g, a whole chapter posted to Genesis.4)
		else:	
			text["chapter"][chapter-1] = text["text"]
		
		del text["text"]
		db.texts.update({"title": pRef["book"], "versionTitle": text["versionTitle"], "language": text["language"]}, text, True, False)
		
		return text

	return {"error": "It didn't work."}

	
def validateText(text):
	"""
	validate a dictionary representing a text to be written to db.texts
	"""
	
	# Required Keys	
	for key in ("versionTitle", "language", "text"):
		if not key in text: 
			return False
	
	# TODO Check text structure matches ref
	
	return True

def saveLink(link):
	"""
	Save a new link to the DB. link should have: 
		- refs - array of connected refs
		- type 
		- anchorText - relative to the first? 
	"""
	
	db.links.save(link)
	
	del link["_id"]
	return link
	
def makeTOC():
	talmud = db.index.find({"categories.0": "Talmud"}).sort("order.0")
	
	html = ""
	seder = ""
	
	for m in talmud:
		if not m["categories"][1] == seder:
			html += "</div><div class='sederBox'><span class='seder'>%s:</span> " % m["categories"][1]
			seder = m["categories"][1]
		html += "<span class='refLink'>%s</span>, " % m["title"]
		
	html = html[6:-2] + "</div>"
	
	f = open("talmudBox.html", "w")
	f.write(html)
	f.close()
	

def indexAll():
	from indextank.client import ApiClient
	import pprint
	api = ApiClient('http://:Yl82EKYAwbJGl1@p9e3.api.indextank.com')

	index = api.get_index('texts')
	
	textsCur = db.texts.find()
	
	for text in textsCur:
		docs = []
		print "Adding %s" % text["title"] + " / " + text["versionTitle"] + " / " + text["language"]
		about = getIndex(text["title"])
		for chapter in range(len(text["chapter"])):
			doc = copy.deepcopy(text)
			doc["text"] = doc["title"] + " " + str(chapter+1) + "\n" + doc["versionTitle"] +"\n" +  segArrayToStr(text["chapter"][chapter])
			doc["chapter"] = chapter+1
			doc["ref"] = doc["title"].replace(" ", "_") + "." + str(chapter+1) # TODO Handle Talmud
			del doc["chapter"]
			del doc["_id"]
			if "revisionNum" in doc: del doc["revisionNum"]
			if "revisionDate" in doc: del doc["revisionDate"] 
			
			if not "error" in about:
				categories = {"type": about["categories"][0],
					"book": about["title"]}
				
				if len(about["categories"]) > 1: categories["type2"] = about["categories"][1]
				
				variables = {0: about["totalOrder"] + (float(chapter) / 1000)}
			
			docid = doc["ref"] + " / " + doc["versionTitle"] +" / " + doc["language"]
			docs.append({"docid": docid, "fields": doc, "categories": categories, "variables": variables})
		
		index.add_documents(docs)
		print "Ok."

def segArrayToStr(arr):
	string = ""
	for i in range(len(arr)):
		if type(arr[i]) == unicode: string += "  %s" % arr[i]
		elif type(arr[i]) == list: string += segArrayToStr(arr[i])
		else: return False
	return string
	
			
def migrateRashi():
	cur = db.commentary.find({"commentator": "Rashi"}).sort([["_id", 1]])
	
	counts = {}
	
	for c in cur:
		ref = c["ref"] + "." + c["refVerse"]
		if ref in counts:
			counts[ref] += 1
		else:
			counts[ref] = 1
			
		ref = "%s on %s.%d" % (c["commentator"],ref, counts[ref])
		
		text = {}
		
		text["versionTitle"] = c["source"]
		text["text"] = c["text"]
		text["language"] = "en"
		
		saveText(ref, text)
		
def rashiLinks():
	cur = db.commentary.find({"commentator": "Rashi"}).sort([["_id", 1]])
	
	counts = {}
	
	for c in cur:
		ref = c["ref"] + "." + c["refVerse"]
		if ref in counts:
			counts[ref] += 1
		else:
			counts[ref] = 1
			
		cRef = "%s on %s.%d" % (c["commentator"],ref, counts[ref])
		
		link ={}
		
		link["anchorText"] = c["anchorText"]
		link["type"] = "commentary"
		link["refs"] = [ref, cRef] 
		
		db.links.save(link)<|MERGE_RESOLUTION|>--- conflicted
+++ resolved
@@ -48,8 +48,7 @@
 			
 	return db.index.distinct("titleVariants")
 
-<<<<<<< HEAD
-=======
+
 def textFromCur(ref, textCur, commentary):
 	text = []
 	for t in textCur:
@@ -81,7 +80,6 @@
 		text = map(max, merged)
 		ref['text'] = text
 	return ref
->>>>>>> 78c883f1
 
 
 def getText(ref, context=1, commentary=True):
@@ -96,72 +94,16 @@
 
 	skip = r["sections"][0] - 1
 	limit = 1
-	textCur = db.texts.find({"title": r["book"], "language": "en"}, {"chapter": {"$slice": [skip, limit]}})
-	
-<<<<<<< HEAD
-	if not textCur:
-		r["text"] = []
-	else:
-		text = []
-		for t in textCur:
-=======
+	
+	textCur = db.texts.find({"title": r["book"], "language": "en"}, {"chapter": {"$slice": [skip, limit]}})	
 	r = textFromCur(r, textCur, commentary)
 
-	# if not textCur:
-	# 	r["text"] = []
-	# else:
-	# 	text = []
-	# 	for t in textCur:
->>>>>>> 78c883f1
-			
-			if t["chapter"] == []: continue
-			sub = t["chapter"][0]
-			hasIt = True
-			
-			for i in range(1, len(r["sections"]) - context):
-				if len(sub) < r["sections"][i]: 
-					hasIt = False
-					break
-				sub = sub[r["sections"][i]-1]
-			
-			if not hasIt: continue
-			
-			if sub == "" or sub == []: continue
-			text = sub
-			r["versionTitle"] = t.get("versionTitle") or ""
-			r["versionSource"] = t.get("versionSource") or ""
-			break
-			
-		r["text"] = text
-		
-
-	
 	# check for Hebrew - TODO: look for a stored default version
-	heCur = db.texts.find({"title": r["book"], "language": "he"}, {"chapter": {"$slice": [r["sections"][0]-1,1]}})
-
-	if not heCur:
-		r["he"] = []
-	else:
-		he = []
-		for h in heCur:
-			if h["chapter"] == []: continue
-			sub = h["chapter"][0]
-			hasIt = True
-			for i in range(1, len(r["sections"]) - context):
-				if len(sub) < r["sections"][i]: 
-					hasIt = False
-					break
-				sub = sub[r["sections"][i]-1]
-			if not hasIt: continue
-			if sub == "" or sub == []: continue
-			he = sub
-			r["heVersionTitle"] = h.get("versionTitle") or ""
-			r["heVersionSource"] = h.get("versionSource") or ""
-			break	
-			
-		r["he"] = he
-
-	
+	heCur = db.texts.find({"title": r["book"], "language": "he"}, {"chapter": {"$slice": [skip, limit]}})
+
+	r["he"] = textFromCur(r, textCur, commentary)
+	
+
 	if r["type"] == "Talmud":
 		chapter = r["sections"][0] + 1
 		r["chapter"] = str(chapter / 2) + "b" if (chapter % 2) else str((chapter+1) / 2) + "a"		
