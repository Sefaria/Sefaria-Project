--- conflicted
+++ resolved
@@ -817,10 +817,7 @@
 	function loadSource(data, $target) {
 		if (data.error) {
 			$("#error").html(data.error);
-<<<<<<< HEAD
-=======
 			$target.remove();
->>>>>>> da5c01b1
 			if (!--sjs.loading) doneLoading();
 			return;
 		}
@@ -831,13 +828,6 @@
 		sjs.cache[data.ref] = data;
 		
 		$target.attr("data-ref", data.ref);	
-<<<<<<< HEAD
-		var title = data.book + " " + data.sections[0] + ":" + data.sections[1];
-		if (data.toSections[1] != data.sections[1]) title += "-" + data.toSections[1]; 
-		$title.html(title);
-		var verseStr = "";
-		for (var i = data.sections[1] - 1; i < data.toSections[1]; i++) {
-=======
 		var title = data.book + " " + data.sections.join(":");
 		if (data.toSections.length > 1 && data.toSections[1] != data.sections[1]) {
 			title += "-" + data.toSections[1]; 
@@ -847,7 +837,6 @@
 		var start = data.sections.length > 1 ? data.sections[1] - 1 : 0;
 		var end = data.toSections.length > 1 ? data.toSections[1] : Math.max(data.text.length, data.he.length);
 		for (var i = start; i < end; i++) {
->>>>>>> da5c01b1
 			verseStr += "<span class='verse'>";
 			if (data.text.length > i) {
 				verseStr += "<span class='en'>" + data.text[i] + "</span>  "; 
