# -*- coding: utf-8 -*-

import django
django.setup()

from sefaria.model.group import Group


g = Group().load({"name": u"גיליונות נחמה"})

g = Group().load({"name": u"Hillel Educators"})


g.toc = {
	"categories": ["Tanakh", "Commentary"],
	"title": "The Nechama Leibowitz Collection",
	"heTitle": u"גיליונות נחמה",
	"description": "<span class='dedication'>Dedicated in loving memory of our mother and grandmother Miriam Magda Reichner.<br>The Rubinstein family — Toronto, Canada & Raanana, Israel.</span>",
<<<<<<< HEAD
	"heDescription": u"<span class='dedication'>לעילוי נשמת אמנו וסבתנו מרים רייכנער<br>נדבת משפחת רובינשטיין — טורונטו, קנדה ורעננה, ישראל<span class='dedication'>"
}
=======
	"heDescription": u"<span class='dedication'>לעילוי נשמת אמנו וסבתנו מרים רייכנער<br>נדבת משפחת רובינשטיין — טורונטו, קנדה ורעננה, ישראל<span class='dedication'>"}
>>>>>>> 950f0428

g.save()

<|MERGE_RESOLUTION|>--- conflicted
+++ resolved
@@ -1,27 +1,19 @@
 # -*- coding: utf-8 -*-
-
 import django
 django.setup()
 
 from sefaria.model.group import Group
 
-
 g = Group().load({"name": u"גיליונות נחמה"})
-
-g = Group().load({"name": u"Hillel Educators"})
-
 
 g.toc = {
 	"categories": ["Tanakh", "Commentary"],
 	"title": "The Nechama Leibowitz Collection",
 	"heTitle": u"גיליונות נחמה",
 	"description": "<span class='dedication'>Dedicated in loving memory of our mother and grandmother Miriam Magda Reichner.<br>The Rubinstein family — Toronto, Canada & Raanana, Israel.</span>",
-<<<<<<< HEAD
 	"heDescription": u"<span class='dedication'>לעילוי נשמת אמנו וסבתנו מרים רייכנער<br>נדבת משפחת רובינשטיין — טורונטו, קנדה ורעננה, ישראל<span class='dedication'>"
 }
-=======
-	"heDescription": u"<span class='dedication'>לעילוי נשמת אמנו וסבתנו מרים רייכנער<br>נדבת משפחת רובינשטיין — טורונטו, קנדה ורעננה, ישראל<span class='dedication'>"}
->>>>>>> 950f0428
+
 
 g.save()
 
