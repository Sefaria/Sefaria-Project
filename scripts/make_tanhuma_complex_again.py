--- conflicted
+++ resolved
@@ -15,7 +15,7 @@
 
 def get_parshiot():
     en_he_parshiot = []
-    with open("../data/tmp/parsha.csv") as parsha_file:
+    with open("data/tmp/parsha.csv") as parsha_file:
         parshiot = csv.reader(parsha_file)
         parshiot.next()
         order = 1
@@ -142,11 +142,6 @@
 
 if __name__ == "__main__":
     #move english
-<<<<<<< HEAD
-    en_he_parshiot = get_parshiot()
-=======
-    '''
->>>>>>> 8c6e633a
     refs = ["1:15", "1:22", "1:23", "1:24", "1:25", "1:35", "1:48", "1:49", "1:50"]
     outer_info = [12, 11, 10, 10, 11]
     map_array = []
@@ -158,16 +153,6 @@
         swap_text(ref, "Rabbi Mike Feuer, Jerusalem Anthology")
     for ref in refs:
         swap_text(ref, "Sefaria Community Translation")
-<<<<<<< HEAD
-
-=======
-    tc = TextChunk(Ref("Midrash Tanchuma 8:1"), vtitle="C 2011")
-    new_tc = TextChunk(Ref("Midrash Tanchuma 3:8:1"), vtitle="C 2011")
-    new_tc.text = tc.text[0] + " " + tc.text[1]
-    new_tc.save()
-    tc.text = []
-    tc.save()
->>>>>>> 8c6e633a
     cascade("Midrash Tanchuma", rewriter, needs_rewrite)
 
     #make it complex
@@ -180,7 +165,6 @@
     except InputError:
         pass
     migrate_to_complex_structure("Midrash Tanchuma", book.serialize(), mappings)
-    '''
     #increase depth
     i = library.get_index("Midrash Tanchuma")
     nodes = i.nodes.children
@@ -189,12 +173,4 @@
         if count < 2 or node._full_title['en'].find("Footnotes") >= 0:
             continue
         new_names = ["Siman", "Paragraph"]
-        change_node_structure(node, new_names)
-
-
-    #get rid of "Complex" in title by deleting old one and renaming new one
-    library.get_index("Midrash Tanchuma").delete()
-    i = library.get_index("Complex Midrash Tanchuma")
-    i.set_title("Midrash Tanchuma")
-    i.set_title(u"מדרש תנחומא", lang="he")
-    i.save()+        change_node_structure(node, new_names)