--- conflicted
+++ resolved
@@ -142,10 +142,7 @@
 
 if __name__ == "__main__":
     #move english
-<<<<<<< HEAD
     en_he_parshiot = get_parshiot()
-=======
->>>>>>> 92c4f26e
     refs = ["1:15", "1:22", "1:23", "1:24", "1:25", "1:35", "1:48", "1:49", "1:50"]
     outer_info = [12, 11, 10, 10, 11]
     map_array = []
@@ -169,10 +166,7 @@
     except InputError:
         pass
     migrate_to_complex_structure("Midrash Tanchuma", book.serialize(), mappings)
-<<<<<<< HEAD
 
-=======
->>>>>>> 92c4f26e
     #increase depth
     i = library.get_index("Midrash Tanchuma")
     nodes = i.nodes.children
