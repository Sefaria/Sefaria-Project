--- conflicted
+++ resolved
@@ -11,14 +11,7 @@
         for btitle in idx.base_text_titles:
             flink = LinkSet.get_first_ref_in_linkset(btitle, idx.title)
             if flink:
-<<<<<<< Updated upstream
-                print "{} - {}) [{}] {}".format(idx.title, btitle, flink.refs, flink.type)
-<<<<<<< HEAD
-=======
-                flink.is_first_comment=True
-=======
                 print "{} - {}) {} {}".format(idx.title, btitle, flink.refs, flink.type)
->>>>>>> a73fc6e5
                 flink.is_first_comment = True
                 flink.first_comment_indexes = [idx.title, btitle]
                 if index_ref.contains(text.Ref(flink.refs[0])):
@@ -26,10 +19,6 @@
                 else:
                     flink.first_comment_section_ref = text.Ref(flink.refs[1]).section_ref().normal()
 
-<<<<<<< HEAD
-=======
->>>>>>> Stashed changes
->>>>>>> a73fc6e5
                 flink.save(override_dependencies=True)
             else:
                 print "{} - {}) Nothing".format(idx.title, btitle)