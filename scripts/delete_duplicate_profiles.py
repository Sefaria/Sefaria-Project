from sefaria.system.database import db
from collections import defaultdict

<<<<<<< HEAD
"""
Deletes duplicate profiles in the database and produces an output file documenting
which profiles were deleted.
:flag --dry-run, -d: produce output file without actually deleting any profiles

Notes:
"Duplicate profiles" are defined as mongo profile documents that have the same profile id, but a different slug and a
different _id. They were created by the bug identified here: https://trello.com/c/pUEf6Awr/2828-user-accounts-are-duplicated
"""


def dedupe(profile_id, dry_run):
    """
    Returns a dictionary with information about id attempted to delete.

    Current profile accessor functions pull by id and do not have a mechanism for determining the 'primary' profile.
    Values are read from and written to the "first" profile match (based on insertion order -- Mongo's default)
    Therefore, we too make the "assumption" that the first profile pulled is the "main" profile.
    """
    duplicates = db.profiles.find({"id": profile_id})
    profiles = [profile for profile in duplicates]
    if len(profiles) < 2:
        return {"id": profile_id, "notes":"2 profiles not found: database change error", "dry_run": dry_run}
    try:
        to_keep = profiles[0]
        output_log = {"id": to_keep['id'], "_id_deleted": '', "_id_remaining": '', "dry_run": dry_run,
                      '_id_remaining': to_keep['_id']}
        deleted = []
        for profile in profiles[1:]:
            deleted.append(str(profile['_id']))
            if not dry_run:
                update_empty(to_keep, profile)
                db.profiles.delete_one({'_id': profile['_id']})
        output_log['_id_deleted'] = '+'.join(deleted)
    except Exception as e:
        output_log['notes'] = e
    return output_log


def profiles_empty(non_primary_profiles):
    """
    Ensure that non-primary profiles do not have anything useful in them
    """
    non_primaries_empty = True
    for non_primary_profile in non_primary_profiles:
        # Check that non-primary profiles do not have any important info
        # Note: We don't check profile_pic_url or nationbuilder_id because
        # these were populated in the duplicate profile by a script
        non_primaries_empty = non_primary_profile.get('bio', '') == '' \
                              and non_primary_profile.get('gauth_email') is None \
                              and non_primary_profile.get('public_email', '') == '' \
                              and non_primary_profile.get('position', '') == ''
    return non_primaries_empty


def update_empty(copy_into, copy_from):
    for k, v in list(copy_from.items()):
        if v:
            if k not in copy_into or copy_into[k] == '' or copy_into[k] == []:
                copy_into[k] = v
    db.profiles.update_one({"id": copy_into["id"]}, {"$set": copy_into})


if __name__ == '__main__':
    parser = argparse.ArgumentParser(
        prog="DeleteDuplicateProfile",
        description="Deletes duplicate profiles in mongo (same id)"
    )
    parser.add_argument("-d", "--dry-run", action='store_true',
                        help="produce output file without actually deleting any profiles")
    args = parser.parse_args()

    with open("duplicate_profiles_outf.csv", "w+") as outf:
        fieldnames = ["id", "_id_deleted", "_id_remaining", "notes", "dry_run"]
        csv_writer = csv.DictWriter(outf, fieldnames)
        csv_writer.writeheader()
        for p in db.profiles.aggregate([
            {"$group": {"_id": "$id", "count": {"$sum": 1}}},
            {"$match": {"_id": {"$ne": None}, "count": {"$gt": 1}}},
            {"$project": {"_id": 1}}
        ]):  # get profiles that are duplicated
            csv_writer.writerow(dedupe(p['_id'], args.dry_run))

# old code -- does not work because all profiles have slugs, including duplicate profiles
# for p in db.profiles.find({}):
#     id_map[p["id"]] += [p]
#
# bad_accounts  =0
# for k, v in list(id_map.items()):
#     if len(v) == 2:
#         empty_p, normal_p = (v[0], v[1]) if v[0]["slug"] == "" and v[1]["slug"] != "" else (v[1], v[0])
#         try:
#             assert empty_p["slug"] == ""
#             assert normal_p["slug"] != ""
#             bad_accounts += 1
#         except AssertionError:
#             continue
#         print(empty_p["_id"])
#         # db.profiles.delete_one({"_id": empty_p["_id"]})
# print(bad_accounts)
=======
id_map = defaultdict(list)
for p in db.profiles.find({}):
    id_map[p["id"]] += [p]

bad_accounts  =0
for k, v in list(id_map.items()):
    if len(v) == 2:
        empty_p, normal_p = (v[0], v[1]) if v[0]["slug"] == "" and v[1]["slug"] != "" else (v[1], v[0])
        try:
            assert empty_p["slug"] == ""
            assert normal_p["slug"] != ""
            bad_accounts += 1
        except AssertionError:
            continue
        print(empty_p["_id"])
        # db.profiles.delete_one({"_id": empty_p["_id"]})
print(bad_accounts)
>>>>>>> 2090e6ed
<|MERGE_RESOLUTION|>--- conflicted
+++ resolved
@@ -1,11 +1,9 @@
 from sefaria.system.database import db
 from collections import defaultdict
 
-<<<<<<< HEAD
-"""
-Deletes duplicate profiles in the database and produces an output file documenting
-which profiles were deleted.
-:flag --dry-run, -d: produce output file without actually deleting any profiles
+id_map = defaultdict(list)
+for p in db.profiles.find({}):
+    id_map[p["id"]] += [p]
 
 Notes:
 "Duplicate profiles" are defined as mongo profile documents that have the same profile id, but a different slug and a
@@ -102,22 +100,3 @@
 #         print(empty_p["_id"])
 #         # db.profiles.delete_one({"_id": empty_p["_id"]})
 # print(bad_accounts)
-=======
-id_map = defaultdict(list)
-for p in db.profiles.find({}):
-    id_map[p["id"]] += [p]
-
-bad_accounts  =0
-for k, v in list(id_map.items()):
-    if len(v) == 2:
-        empty_p, normal_p = (v[0], v[1]) if v[0]["slug"] == "" and v[1]["slug"] != "" else (v[1], v[0])
-        try:
-            assert empty_p["slug"] == ""
-            assert normal_p["slug"] != ""
-            bad_accounts += 1
-        except AssertionError:
-            continue
-        print(empty_p["_id"])
-        # db.profiles.delete_one({"_id": empty_p["_id"]})
-print(bad_accounts)
->>>>>>> 2090e6ed
