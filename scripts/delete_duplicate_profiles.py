from sefaria.system.database import db
from collections import defaultdict
import csv
import sys
import argparse

"""
Deletes duplicate profiles in the database and produces an output file documenting
which profiles were deleted.
:flag --dry-run, -d: produce output file without actually deleting any profiles

Notes:
"Duplicate profiles" are defined as mongo profile documents that have the same profile id, but a different slug and a
different _id. They were created by the bug identified here: https://trello.com/c/pUEf6Awr/2828-user-accounts-are-duplicated
"""


def dedupe(profile_id, dry_run):
    """
    Returns a dictionary with information about id attempted to delete.

    Current profile accessor functions pull by id and do not have a mechanism for determining the 'primary' profile.
    Values are read from and written to the "first" profile match (based on insertion order -- Mongo's default)
    Therefore, we too make the "assumption" that the first profile pulled is the "main" profile.
    """
    duplicates = db.profiles.find({"id": profile_id})
    profiles = [profile for profile in duplicates]
    if len(profiles) < 2:
        return {"id": profile_id, "notes":"2 profiles not found: database change error", "dry_run": dry_run}
    try:
        to_keep = profiles[0]
        output_log = {"id": to_keep['id'], "_id_deleted": '', "_id_remaining": '', "dry_run": dry_run,
                      '_id_remaining': to_keep['_id']}
        deleted = []
        for profile in profiles[1:]:
<<<<<<< HEAD
            if not dry_run:
                update_empty(to_keep, profile)
                db.profiles.delete_one({'_id': profile['_id']})
            deleted.append(profile['_id'])
        output_log['_id_deleted'] = '+'.join(output_log['_id_deleted'])
=======
            deleted.append(str(profile['_id']))
            if not dry_run:
                update_empty(to_keep, profile)
                db.profiles.delete_one({'_id': profile['_id']})
        output_log['_id_deleted'] = '+'.join(deleted)
>>>>>>> 1da91bac
    except Exception as e:
        output_log['notes'] = e
    return output_log


def profiles_empty(non_primary_profiles):
    """
    Ensure that non-primary profiles do not have anything useful in them
    """
    non_primaries_empty = True
    for non_primary_profile in non_primary_profiles:
        # Check that non-primary profiles do not have any important info
        # Note: We don't check profile_pic_url or nationbuilder_id because
        # these were populated in the duplicate profile by a script
        non_primaries_empty = non_primary_profile.get('bio', '') == '' \
                              and non_primary_profile.get('gauth_email') is None \
                              and non_primary_profile.get('public_email', '') == '' \
                              and non_primary_profile.get('position', '') == ''
    return non_primaries_empty


def update_empty(copy_into, copy_from):
    for k, v in list(copy_from.items()):
        if v:
<<<<<<< HEAD
            if k not in copy_into.__dict__ or copy_into.__dict__[k] == '' or copy_into.__dict__[k] == []:
                copy_into.__dict__[k] = v
=======
            if k not in copy_into or copy_into[k] == '' or copy_into[k] == []:
                copy_into[k] = v
>>>>>>> 1da91bac
    db.profile.save(copy_into)

if __name__ == '__main__':
    parser = argparse.ArgumentParser(
        prog="DeleteDuplicateProfile",
        description="Deletes duplicate profiles in mongo (same id)"
    )
    parser.add_argument("-d", "--dry-run", action='store_true',
                        help="produce output file without actually deleting any profiles")
    args = parser.parse_args()

    with open("duplicate_profiles_outf.csv", "w+") as outf:
        fieldnames = ["id", "_id_deleted", "_id_remaining", "notes", "dry_run"]
        csv_writer = csv.DictWriter(outf, fieldnames)
        csv_writer.writeheader()
        for p in db.profiles.aggregate([
            {"$group": {"_id": "$id", "count": {"$sum": 1}}},
            {"$match": {"_id": {"$ne": None}, "count": {"$gt": 1}}},
            {"$project": {"_id": 1}}
        ]):  # get profiles that are duplicated
            csv_writer.writerow(dedupe(p['_id'], args.dry_run))

# old code -- does not work because all profiles have slugs, including duplicate profiles
# for p in db.profiles.find({}):
#     id_map[p["id"]] += [p]
#
# bad_accounts  =0
# for k, v in list(id_map.items()):
#     if len(v) == 2:
#         empty_p, normal_p = (v[0], v[1]) if v[0]["slug"] == "" and v[1]["slug"] != "" else (v[1], v[0])
#         try:
#             assert empty_p["slug"] == ""
#             assert normal_p["slug"] != ""
#             bad_accounts += 1
#         except AssertionError:
#             continue
#         print(empty_p["_id"])
#         # db.profiles.delete_one({"_id": empty_p["_id"]})
# print(bad_accounts)<|MERGE_RESOLUTION|>--- conflicted
+++ resolved
@@ -33,19 +33,11 @@
                       '_id_remaining': to_keep['_id']}
         deleted = []
         for profile in profiles[1:]:
-<<<<<<< HEAD
-            if not dry_run:
-                update_empty(to_keep, profile)
-                db.profiles.delete_one({'_id': profile['_id']})
-            deleted.append(profile['_id'])
-        output_log['_id_deleted'] = '+'.join(output_log['_id_deleted'])
-=======
             deleted.append(str(profile['_id']))
             if not dry_run:
                 update_empty(to_keep, profile)
                 db.profiles.delete_one({'_id': profile['_id']})
         output_log['_id_deleted'] = '+'.join(deleted)
->>>>>>> 1da91bac
     except Exception as e:
         output_log['notes'] = e
     return output_log
@@ -70,13 +62,8 @@
 def update_empty(copy_into, copy_from):
     for k, v in list(copy_from.items()):
         if v:
-<<<<<<< HEAD
-            if k not in copy_into.__dict__ or copy_into.__dict__[k] == '' or copy_into.__dict__[k] == []:
-                copy_into.__dict__[k] = v
-=======
             if k not in copy_into or copy_into[k] == '' or copy_into[k] == []:
                 copy_into[k] = v
->>>>>>> 1da91bac
     db.profile.save(copy_into)
 
 if __name__ == '__main__':
