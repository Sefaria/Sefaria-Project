--- conflicted
+++ resolved
@@ -1,11 +1,7 @@
 # -*- coding: utf-8 -*-
 
-<<<<<<< HEAD
-from sefaria.model import Index, IndexSet, VersionSet, Term
-=======
 from sefaria.model.text import Index, CommentaryIndex, IndexSet, VersionSet
 from sefaria.model.schema import Term
->>>>>>> c5cdd0e1
 from sefaria.system.database import db
 import re
 
@@ -26,11 +22,7 @@
         'dependence' : 'commentary',
         'authors' : getattr(idx, "authors", None),
         'base_text_titles': [idx.commentaryBook],
-<<<<<<< HEAD
-        'work_title': idx.commentator,
-=======
         'collective_title': idx.commentator,
->>>>>>> c5cdd0e1
         'auto_linking_scheme': 'commentary_increment_base_text_depth',
         'related_categories': other_categories
     }
@@ -38,11 +30,7 @@
     nidx = Index(new_idx)
     if hasattr(nidx.nodes, 'lengths'):
         delattr(nidx.nodes, 'lengths')
-<<<<<<< HEAD
-    nidx.save()
-=======
 
->>>>>>> c5cdd0e1
     if not Term().load({"name": idx.commentator}):
         term = Term({"name": idx.commentator, 'scheme': 'commentary_works'})
         titles = [
@@ -64,10 +52,7 @@
         term.set_titles(titles)
         term.save()
 
-<<<<<<< HEAD
-=======
     nidx.save(override_dependencies=True)
->>>>>>> c5cdd0e1
     return idx.c_index.title
 
 def del_old_commentator(index):
@@ -82,10 +67,7 @@
 """ ---- """
 
 
-<<<<<<< HEAD
 
-=======
->>>>>>> c5cdd0e1
 #titles = library.get_commentary_version_titles()
 num_old_commentary_titles = len(titles)
 commentators = set(IndexSet({"categories.0": "Commentary"}).distinct("title"))
