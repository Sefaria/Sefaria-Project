--- conflicted
+++ resolved
@@ -1,10 +1,6 @@
 # -*- coding: utf-8 -*-
 
-<<<<<<< HEAD
 from sefaria.model import Index, IndexSet, VersionSet, Term
-=======
-from sefaria.model import *
->>>>>>> 74eca9ad
 from sefaria.system.database import db
 import re
 
@@ -30,14 +26,10 @@
         'related_categories': other_categories
     }
 
-<<<<<<< HEAD
-    Index(new_idx).save()
-=======
     nidx = Index(new_idx)
     if hasattr(nidx.nodes, 'lengths'):
         delattr(nidx.nodes, 'lengths')
     nidx.save()
->>>>>>> 74eca9ad
     if not Term().load({"name": idx.commentator}):
         term = Term({"name": idx.commentator, 'scheme': 'commentary_works'})
         titles = [
@@ -52,15 +44,9 @@
                 "primary": True
             }
         ]
-<<<<<<< HEAD
-        for he_title_var in getattr(self.c_index, "heTitleVariants", []):
-            titles.append({"lang": "he", "text": he_title_var})
-        for en_title_var in getattr(self.c_index, "titleVariants", []):
-=======
         for he_title_var in getattr(idx.c_index, "heTitleVariants", []):
             titles.append({"lang": "he", "text": he_title_var})
         for en_title_var in getattr(idx.c_index, "titleVariants", []):
->>>>>>> 74eca9ad
             titles.append({"lang": "en", "text": en_title_var})
         term.set_titles(titles)
         term.save()
@@ -77,6 +63,7 @@
 query = {"title": {"$regex": commentary_re}}
 titles = VersionSet(query).distinct("title")
 """ ---- """
+
 
 
 #titles = library.get_commentary_version_titles()
