--- conflicted
+++ resolved
@@ -15,26 +15,16 @@
 
 class ServerTextCopier(object):
 
-<<<<<<< HEAD
-    def __init__(self, dest_server, apikey, title, post_index=True, versions=None):
-=======
     def __init__(self, dest_server, apikey, title, post_index=True, versions=None, post_links=False):
->>>>>>> d13a6800
         self._dest_server = dest_server
         self._apikey = apikey
         self._title_to_retrieve = title
         self._versions_to_retrieve = versions
         self._post_index = post_index
-<<<<<<< HEAD
-
-    def load_objects(self):
-        self._index_obj = Index().load({'title': self._title_to_retrieve})
-=======
         self._post_links = post_links
 
     def load_objects(self):
         self._index_obj = library.get_index(self._title_to_retrieve)
->>>>>>> d13a6800
         if not self._index_obj:
             raise AttributeError("No record found for {}".format(self._title_to_retrieve))
         self._version_objs = []
@@ -49,16 +39,6 @@
                         print "Warning: No version object found for  lang: {} version title: {}. Skipping.".format(version['language'], version['versionTitle'])
                     else:
                         self._version_objs.append(vs)
-<<<<<<< HEAD
-
-    def do_copy(self):
-        self.load_objects()
-        """if self._post_index:
-            self._make_post_request_to_server(self._prepare_index_api_call(self._title_to_retrieve), self._index_obj.contents(raw=True))
-        content_nodes = self._index_obj.nodes.get_leaf_nodes()
-        for ver in self._version_objs:
-            print ver.versionTitle.encode('utf-8')
-=======
         if self._post_links:
             if self._post_links == 1: # only manual
                 query = {"$and" : [{ "refs": {"$regex": Ref(self._index_obj.title).regex()}}, { "$or" : [ { "auto" : False }, { "auto" : 0 }, {"auto" :{ "$exists": False}} ] } ]}
@@ -85,9 +65,8 @@
             for flag in ver.optional_attrs:
                 if hasattr(ver, flag):
                     flags[flag] = getattr(ver, flag, None)
->>>>>>> d13a6800
             for node in content_nodes:
-                #print node.full_title(force_update=True)
+                print node.full_title(force_update=True)
                 text = JaggedTextArray(ver.content_node(node)).array()
                 version_payload = {
                         "versionTitle": ver.versionTitle,
@@ -95,11 +74,6 @@
                         "language": ver.language,
                         "text": text
                 }
-<<<<<<< HEAD
-                self._make_post_request_to_server(self._prepare_text_api_call(node.full_title(force_update=True)), version_payload)
-        """
-
-=======
                 if len(text) > 0:
                 # only bother posting nodes that have content.
                     found_non_empty_content = True
@@ -119,7 +93,6 @@
         if self._post_links:
             links = [l.contents() for l in self._linkset if not getattr(l, 'source_text_oid', None)]
             self._make_post_request_to_server(self._prepare_links_api_call(), links)
->>>>>>> d13a6800
 
     def _prepare_index_api_call(self, index_title):
         return 'api/v2/raw/index/{}'.format(index_title.replace(" ", "_"))
@@ -127,15 +100,12 @@
     def _prepare_text_api_call(self, terminal_ref):
         return 'api/texts/{}?count_after=0&index_after=0'.format(urllib.quote(terminal_ref.replace(" ", "_").encode('utf-8')))
 
-<<<<<<< HEAD
-=======
     def _prepare_version_attrs_api_call(self, title, lang, vtitle):
         return "api/version/flags/{}/{}/{}".format(urllib.quote(title), urllib.quote(lang), urllib.quote(vtitle))
 
     def _prepare_links_api_call(self):
         return "api/links/"
 
->>>>>>> d13a6800
     def _make_post_request_to_server(self, url, payload):
         full_url = "{}/{}".format(self._dest_server, url)
         jpayload = json.dumps(payload)
@@ -176,9 +146,5 @@
                 lang_vtitle = versionstr.split(":")
                 version_arr.append({'language': lang_vtitle[0], "versionTitle": lang_vtitle[1]})
             args.versionlist = version_arr
-<<<<<<< HEAD
-    copier = ServerTextCopier(args.destination_server, args.apikey, args.title, args.noindex, args.versionlist)
-=======
     copier = ServerTextCopier(args.destination_server, args.apikey, args.title, args.noindex, args.versionlist, args.links)
->>>>>>> d13a6800
     copier.do_copy()