# -*- coding: utf-8 -*-

SITE_SETTINGS = {
	"TORAH_SPECIFIC": True,
	"SITE_NAME": {
		"en": "Sefaria",
		"he": "ספריא"
	},
	"LIBRARY_NAME": {
		"en": "The Sefaria Library",
		"he": "האוסף של ספריא",
	},
	"LONG_SITE_NAME": "Sefaria: a Living Library of Jewish Texts Online",
	"SUPPORTED_TRANSLATION_LANGUAGES": ['en', 'es', 'fr', 'de'],
<<<<<<< HEAD
	"LOGO": "/static/img/logo.svg",
	"HE_LOGO": "/static/img/logo-hebrew.png",
	"LIBRARY_MESSAGE": "The largest free library of Jewish texts available to read online in Hebrew and English including Torah, Tanakh, Talmud, Mishnah, Midrash, commentaries and more."
=======
	"COLLECTIONS_BUCKET": "sefaria-collection-images",
	"PROFILES_BUCKET": 'sefaria-profile-pictures',
	"UGC_BUCKET": 'sheet-user-uploaded-media'
>>>>>>> 155f1b62
}<|MERGE_RESOLUTION|>--- conflicted
+++ resolved
@@ -12,13 +12,10 @@
 	},
 	"LONG_SITE_NAME": "Sefaria: a Living Library of Jewish Texts Online",
 	"SUPPORTED_TRANSLATION_LANGUAGES": ['en', 'es', 'fr', 'de'],
-<<<<<<< HEAD
 	"LOGO": "/static/img/logo.svg",
 	"HE_LOGO": "/static/img/logo-hebrew.png",
 	"LIBRARY_MESSAGE": "The largest free library of Jewish texts available to read online in Hebrew and English including Torah, Tanakh, Talmud, Mishnah, Midrash, commentaries and more."
-=======
 	"COLLECTIONS_BUCKET": "sefaria-collection-images",
 	"PROFILES_BUCKET": 'sefaria-profile-pictures',
 	"UGC_BUCKET": 'sheet-user-uploaded-media'
->>>>>>> 155f1b62
 }