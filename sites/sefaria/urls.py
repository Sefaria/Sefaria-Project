# -*- coding: utf-8 -*-

from django.conf.urls import url
from django.http import HttpResponseRedirect
import reader.views as reader_views
from sefaria.settings import STATIC_URL


static_pages = [
    "strategy",
    "supporters",
    "connect",
    "visualizations",
    "jobs",
    "terms",
    "privacy-policy",
    "coming-soon",
    "shraga-silverstein",
    "henry-and-julia-koschitzky-apps",
    "adin-even-israel-steinsaltz",
    "william-davidson-talmud",
    "nash-bravmann-collection",
    "linker",
    "ios",
    "mobile",
    "app",
    "sefaria-edition",
    "sefaria-community-translation",
    "contributed-to-sefaria",
    "random-walk-through-torah",
    "educators",
    "the-sefaria-story",
    "aramaic-translation-contest",
    "newsletter",
    "testimonials",
    "torah-tab",
    "dicta-thanks",
    "daf-yomi",
    "remote-learning",
    "sheets",
    "powered-by-sefaria-contest-2020",
    "powered-by-sefaria-contest-2021",
    "ramban-sponsorships",
    "rabbis",
    "contest",
    "design-system",
    "powered-by",
    "word-by-word",
    "cloudflare_site_is_down_en",
    "cloudflare_site_is_down_he",
    "team",
<<<<<<< HEAD
    "products"
=======
    "link-to-annual-report",
    'mobile-about-menu',
    "updates",
    "pioneers"
>>>>>>> 4a07329b
]

static_pages_by_lang = [
    "about",
    "ways-to-give",
]


# Static and Semi Static Content
site_urlpatterns = [
    url(r'^enable_new_editor/?$', reader_views.enable_new_editor),
    url(r'^disable_new_editor/?$', reader_views.disable_new_editor),
    url(r'^metrics/?$', reader_views.metrics),
    url(r'^digitized-by-sefaria/?$', reader_views.digitized_by_sefaria),
    url(r'^apple-app-site-association/?$', reader_views.apple_app_site_association),
    url(r'^\.well-known/apple-app-site-association/?$', reader_views.apple_app_site_association),
    url(r'^\.well-known/assetlinks.json/?$', reader_views.android_asset_links_json),
    url(r'^(%s)/?$' % "|".join(static_pages), reader_views.serve_static),
    url(r'^(%s)/?$' % "|".join(static_pages_by_lang), reader_views.serve_static_by_lang),
    url(r'^healthz/?$', reader_views.application_health_api),  # this oddly is returning 'alive' when it's not.  is k8s jumping in the way?
    url(r'^health-check/?$', reader_views.application_health_api),
    url(r'^healthz-rollout/?$', reader_views.rollout_health_api),
]


# Redirects to Wikis etc
site_urlpatterns += [
    url(r'^donate/mobile?$', lambda x: HttpResponseRedirect('https://donate.sefaria.org/' if x.interfaceLang == 'english' else 'https://donate.sefaria.org/he?c_src=mobile-app')),
    url(r'^donate/?$', lambda x: HttpResponseRedirect('https://donate.sefaria.org/' if x.interfaceLang == 'english' else 'https://donate.sefaria.org/he')),
    url(r'^wiki/?$', lambda x: HttpResponseRedirect('https://github.com/Sefaria/Sefaria-Project/wiki')),
    url(r'^developers/?$', lambda x: HttpResponseRedirect('https://github.com/Sefaria/Sefaria-Project/wiki#developers')),
    url(r'^request-a-text/?$', lambda x: HttpResponseRedirect('https://goo.gl/forms/ru33ivawo7EllQxa2')),
    url(r'^request-a-training/?$', lambda x: HttpResponseRedirect(' https://docs.google.com/forms/d/1CJZHRivM2qFeF2AE2afpvE1m86AgJPCxUEFu5EG92F8/edit?usp=sharing_eil&ts=5a4dc5e0')),
    url(r'^contribute/?$', lambda x: HttpResponseRedirect('https://github.com/Sefaria/Sefaria-Project/wiki/Guide-to-Contributing')),
    url(r'^faq/?$', lambda x: HttpResponseRedirect('/collections/sefaria-faqs' if x.interfaceLang == 'english' else '/collections/%D7%A9%D7%90%D7%9C%D7%95%D7%AA-%D7%A0%D7%A4%D7%95%D7%A6%D7%95%D7%AA-%D7%91%D7%A1%D7%A4%D7%A8%D7%99%D7%90')),
    url(r'^help/?$', lambda x: HttpResponseRedirect('/collections/sefaria-faqs' if x.interfaceLang == 'english' else '/collections/%D7%A9%D7%90%D7%9C%D7%95%D7%AA-%D7%A0%D7%A4%D7%95%D7%A6%D7%95%D7%AA-%D7%91%D7%A1%D7%A4%D7%A8%D7%99%D7%90')),
    url(r'^gala/?$', lambda x: HttpResponseRedirect('https://donate.sefaria.org/event/sefarias-10-year-anniversary-gala/e486954')),
    url(r'^give/(?P<campaign_id>[a-zA-Z0-9]+)/?$', lambda x, campaign_id: HttpResponseRedirect(f'https://donate.sefaria.org/give/550774/#!/donation/checkout?c_src={campaign_id}')),
    url(r'^give/?$', lambda x: HttpResponseRedirect(f'https://donate.sefaria.org/give/550774/#!/donation/checkout?c_src=mu')),
    url(r'^giving/?$', lambda x: HttpResponseRedirect('https://donate.sefaria.org/give/524771/#!/donation/checkout')),
    url(r'^jfn?$', lambda x: HttpResponseRedirect('https://www.sefaria.org/sheets/60494')),
    url(r'^[nN]echama/?', lambda x: HttpResponseRedirect("/collections/גיליונות-נחמה")),
    url(r'^contest?', lambda x: HttpResponseRedirect("/powered-by-sefaria-contest-2020")),
    url(r'^dayoflearningcalendar/?$', lambda x: HttpResponseRedirect("https://docs.google.com/spreadsheets/d/1CUVb18QKbRcgBvBzH-x9R_Stx-_o5YkE9bi7oYBTlRw/edit#gid=0")),
]


site_urlpatterns +=[
    url(r'^textmap/?$', lambda x: HttpResponseRedirect(STATIC_URL + 'files/Sefaria-Text-Map-June-2016.pdf')),
    url(r'^workshop/?$', lambda x: HttpResponseRedirect(STATIC_URL + 'files/Sefaria_SummerMeeting_2016.pdf')),
    url(r'^ideasforteaching/?$',lambda x: HttpResponseRedirect(STATIC_URL + 'files/Sefaria_Teacher_Generated_Ideas_for_Your_Classroom.pdf')),
    url(r'^strategicplan/?$',lambda x: HttpResponseRedirect(STATIC_URL + 'files/Sefaria_Strategic_Plan.pdf')),
    url(r'^annualreport2021?$', lambda x: HttpResponseRedirect('/annualreport/2021')), # Added for backwards compatability for old links that might still point to this
    url(r'^annualreport(/(?P<report_year>\d+)/?|/?)$', reader_views.annual_report),
]<|MERGE_RESOLUTION|>--- conflicted
+++ resolved
@@ -49,14 +49,11 @@
     "cloudflare_site_is_down_en",
     "cloudflare_site_is_down_he",
     "team",
-<<<<<<< HEAD
-    "products"
-=======
+    "products",
     "link-to-annual-report",
     'mobile-about-menu',
     "updates",
     "pioneers"
->>>>>>> 4a07329b
 ]
 
 static_pages_by_lang = [
