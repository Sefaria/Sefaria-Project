--- conflicted
+++ resolved
@@ -47,11 +47,8 @@
     "word-by-word",
     "cloudflare_site_is_down_en",
     "cloudflare_site_is_down_he",
-<<<<<<< HEAD
-    "open_api_docs"
-=======
-    "team",
->>>>>>> e06cc4cd
+    "open_api_docs",
+    "team"
 ]
 
 static_pages_by_lang = [
