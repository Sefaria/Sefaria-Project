# -*- coding: utf-8 -*-

from django.conf.urls import url
from django.http import HttpResponseRedirect
import reader.views as reader_views
from sefaria.settings import STATIC_URL


static_pages = [
    "strategy",
    "supporters",
    "connect",
    "visualizations",
    "jobs",
    "terms",
    "privacy-policy",
    "coming-soon",
    "shraga-silverstein",
    "henry-and-julia-koschitzky-apps",
    "adin-even-israel-steinsaltz",
    "william-davidson-talmud",
    "nash-bravmann-collection",
    "linker",
    "ios",
    "mobile",
    "app",
    "sefaria-edition",
    "sefaria-community-translation",
    "contributed-to-sefaria",
    "random-walk-through-torah",
    "educators",
    "the-sefaria-story",
    "aramaic-translation-contest",
    "newsletter",
    "testimonials",
    "torah-tab",
    "dicta-thanks",
    "daf-yomi",
    "remote-learning",
    "sheets",
    "powered-by-sefaria-contest-2020",
    "powered-by-sefaria-contest-2021",
    "ramban-sponsorships",
    "rabbis",
    "contest",
    "design-system",
    "powered-by",
    "word-by-word",
    "cloudflare_site_is_down_en",
    "cloudflare_site_is_down_he",
<<<<<<< HEAD
    "team",
    "pioneers",
    "pioneers-take-two"
=======
    "team"
>>>>>>> aa66964b
]

static_pages_by_lang = [
    "about",
    "ways-to-give",
]


# Static and Semi Static Content
site_urlpatterns = [
    url(r'^enable_new_editor/?$', reader_views.enable_new_editor),
    url(r'^disable_new_editor/?$', reader_views.disable_new_editor),
    url(r'^metrics/?$', reader_views.metrics),
    url(r'^digitized-by-sefaria/?$', reader_views.digitized_by_sefaria),
    url(r'^apple-app-site-association/?$', reader_views.apple_app_site_association),
    url(r'^\.well-known/apple-app-site-association/?$', reader_views.apple_app_site_association),
    url(r'^\.well-known/assetlinks.json/?$', reader_views.android_asset_links_json),
    url(r'^(%s)/?$' % "|".join(static_pages), reader_views.serve_static),
    url(r'^(%s)/?$' % "|".join(static_pages_by_lang), reader_views.serve_static_by_lang),
    url(r'^healthz/?$', reader_views.application_health_api),  # this oddly is returning 'alive' when it's not.  is k8s jumping in the way?
    url(r'^health-check/?$', reader_views.application_health_api),
    url(r'^healthz-rollout/?$', reader_views.rollout_health_api),
]


# Redirects to Wikis etc
site_urlpatterns += [
    url(r'^donate/mobile?$', lambda x: HttpResponseRedirect('https://donate.sefaria.org/en?c_src=mobile-app' if x.interfaceLang == 'english' else 'https://donate.sefaria.org/he?c_src=mobile-app')),
    url(r'^donate/?$', lambda x: HttpResponseRedirect('https://donate.sefaria.org/en' if x.interfaceLang == 'english' else 'https://donate.sefaria.org/he')),
    url(r'^wiki/?$', lambda x: HttpResponseRedirect('https://github.com/Sefaria/Sefaria-Project/wiki')),
    url(r'^developers/?$', lambda x: HttpResponseRedirect('https://github.com/Sefaria/Sefaria-Project/wiki#developers')),
    url(r'^request-a-text/?$', lambda x: HttpResponseRedirect('https://goo.gl/forms/ru33ivawo7EllQxa2')),
    url(r'^request-a-training/?$', lambda x: HttpResponseRedirect(' https://docs.google.com/forms/d/1CJZHRivM2qFeF2AE2afpvE1m86AgJPCxUEFu5EG92F8/edit?usp=sharing_eil&ts=5a4dc5e0')),
    url(r'^contribute/?$', lambda x: HttpResponseRedirect('https://github.com/Sefaria/Sefaria-Project/wiki/Guide-to-Contributing')),
    url(r'^faq/?$', lambda x: HttpResponseRedirect('/collections/sefaria-faqs' if x.interfaceLang == 'english' else '/collections/%D7%A9%D7%90%D7%9C%D7%95%D7%AA-%D7%A0%D7%A4%D7%95%D7%A6%D7%95%D7%AA-%D7%91%D7%A1%D7%A4%D7%A8%D7%99%D7%90')),
    url(r'^help/?$', lambda x: HttpResponseRedirect('/collections/sefaria-faqs' if x.interfaceLang == 'english' else '/collections/%D7%A9%D7%90%D7%9C%D7%95%D7%AA-%D7%A0%D7%A4%D7%95%D7%A6%D7%95%D7%AA-%D7%91%D7%A1%D7%A4%D7%A8%D7%99%D7%90')),
    url(r'^gala/?$', lambda x: HttpResponseRedirect('https://donate.sefaria.org/event/sefarias-10-year-anniversary-gala/e486954')),
    url(r'^give/(?P<campaign_id>[a-zA-Z0-9]+)/?$', lambda x, campaign_id: HttpResponseRedirect(f'https://donate.sefaria.org/give/550774/#!/donation/checkout?c_src={campaign_id}')),
    url(r'^give/?$', lambda x: HttpResponseRedirect(f'https://donate.sefaria.org/give/550774/#!/donation/checkout?c_src=mu')),
    url(r'^giving/?$', lambda x: HttpResponseRedirect('https://donate.sefaria.org/give/524771/#!/donation/checkout')),
    url(r'^jfn?$', lambda x: HttpResponseRedirect('https://www.sefaria.org/sheets/60494')),
    url(r'^[nN]echama/?', lambda x: HttpResponseRedirect("/collections/גיליונות-נחמה")),
    url(r'^contest?', lambda x: HttpResponseRedirect("/powered-by-sefaria-contest-2020")),
    url(r'^dayoflearningcalendar/?$', lambda x: HttpResponseRedirect("https://docs.google.com/spreadsheets/d/1CUVb18QKbRcgBvBzH-x9R_Stx-_o5YkE9bi7oYBTlRw/edit#gid=0")),
]


site_urlpatterns +=[
    url(r'^textmap/?$', lambda x: HttpResponseRedirect(STATIC_URL + 'files/Sefaria-Text-Map-June-2016.pdf')),
    url(r'^workshop/?$', lambda x: HttpResponseRedirect(STATIC_URL + 'files/Sefaria_SummerMeeting_2016.pdf')),
    url(r'^ideasforteaching/?$',lambda x: HttpResponseRedirect(STATIC_URL + 'files/Sefaria_Teacher_Generated_Ideas_for_Your_Classroom.pdf')),
    url(r'^strategicplan/?$',lambda x: HttpResponseRedirect(STATIC_URL + 'files/Sefaria_Strategic_Plan.pdf')),
    url(r'^annualreport2021?$', lambda x: HttpResponseRedirect('/annualreport/2021')), # Added for backwards compatability for old links that might still point to this
    url(r'^annualreport(/(?P<report_year>\d+)/?|/?)$', reader_views.annual_report),
]<|MERGE_RESOLUTION|>--- conflicted
+++ resolved
@@ -48,13 +48,9 @@
     "word-by-word",
     "cloudflare_site_is_down_en",
     "cloudflare_site_is_down_he",
-<<<<<<< HEAD
     "team",
     "pioneers",
     "pioneers-take-two"
-=======
-    "team"
->>>>>>> aa66964b
 ]
 
 static_pages_by_lang = [
