# -*- coding: utf-8 -*-

from django.conf.urls import url
from django.http import HttpResponseRedirect
import reader.views as reader_views
from sefaria.settings import STATIC_URL


static_pages = [
    "strategy",
    "supporters",
    "connect",
    "visualizations",
    "jobs",
    "terms",
    "privacy-policy",
    "coming-soon",
    "shraga-silverstein",
    "henry-and-julia-koschitzky-apps",
    "adin-even-israel-steinsaltz",
    "william-davidson-talmud",
    "nash-bravmann-collection",
    "linker",
    "ios",
    "mobile",
    "app",
    "sefaria-edition",
    "sefaria-community-translation",
    "contributed-to-sefaria",
    "random-walk-through-torah",
    "educators",
    "the-sefaria-story",
    "aramaic-translation-contest",
    "newsletter",
    "testimonials",
    "torah-tab",
    "dicta-thanks",
    "daf-yomi",
<<<<<<< HEAD
    "remote-learning",
    "powered-by-sefaria-contest-2020",
    "powered-by-sefaria-contest-2021",
    "ramban-sponsorships",
    "rabbis",
    "edit_collection",
=======
    "sheets",
    "powered-by-sefaria-contest-2020",
    "powered-by-sefaria-contest-2021",
    "ramban-sponsorships",
>>>>>>> cae1e5ee
    "contest",
    "design-system",
    "powered-by",
    "word-by-word",
    "cloudflare_site_is_down_en",
    "cloudflare_site_is_down_he",
    "team",
    "products",
    "link-to-annual-report",
    'mobile-about-menu',
    "updates",
    "pioneers",
    "ai",
    "metrics"
]

static_pages_by_lang = [
    "about",
    "ways-to-give",
]


# Static and Semi Static Content
site_urlpatterns = [
    url(r'^metrics/?$', reader_views.metrics),
    url(r'^digitized-by-sefaria/?$', reader_views.digitized_by_sefaria),
    url(r'^apple-app-site-association/?$', reader_views.apple_app_site_association),
    url(r'^\.well-known/apple-app-site-association/?$', reader_views.apple_app_site_association),
    url(r'^\.well-known/assetlinks.json/?$', reader_views.android_asset_links_json),
    url(r'^(%s)/?$' % "|".join(static_pages), reader_views.serve_static),
    url(r'^(%s)/?$' % "|".join(static_pages_by_lang), reader_views.serve_static_by_lang),
    url(r'^healthz/?$', reader_views.application_health_api),  # this oddly is returning 'alive' when it's not.  is k8s jumping in the way?
    url(r'^health-check/?$', reader_views.application_health_api),
    url(r'^healthz-rollout/?$', reader_views.rollout_health_api),
]


# Redirects to Wikis etc
site_urlpatterns += [
    url(r'^donate/mobile?$', lambda x: HttpResponseRedirect('https://donate.sefaria.org/english?c_src=App' if x.interfaceLang == 'english' else 'https://donate.sefaria.org/he?c_src=App')),
    url(r'^donate/?$', lambda x: HttpResponseRedirect('https://donate.sefaria.org/english' if x.interfaceLang == 'english' else 'https://donate.sefaria.org/he')),
    url(r'^wiki/?$', lambda x: HttpResponseRedirect('https://developers.sefaria.org/docs/welcome')),
    url(r'^developers/?$', lambda x: HttpResponseRedirect('https://developers.sefaria.org')),
    url(r'^request-a-text/?$', lambda x: HttpResponseRedirect('https://goo.gl/forms/ru33ivawo7EllQxa2')),
    url(r'^request-a-training/?$', lambda x: HttpResponseRedirect(' https://docs.google.com/forms/d/1CJZHRivM2qFeF2AE2afpvE1m86AgJPCxUEFu5EG92F8/edit?usp=sharing_eil&ts=5a4dc5e0')),
    url(r'^contribute/?$', lambda x: HttpResponseRedirect('https://github.com/Sefaria/Sefaria-Project/wiki/Guide-to-Contributing')),
    url(r'^faq/?$', lambda x: HttpResponseRedirect('/sheets/collections/sefaria-faqs' if x.interfaceLang == 'english' else '/sheets/collections/%D7%A9%D7%90%D7%9C%D7%95%D7%AA-%D7%A0%D7%A4%D7%95%D7%A6%D7%95%D7%AA-%D7%91%D7%A1%D7%A4%D7%A8%D7%99%D7%90')),
    url(r'^help/?$', lambda x: HttpResponseRedirect('/sheets/collections/sefaria-faqs' if x.interfaceLang == 'english' else '/sheets/collections/%D7%A9%D7%90%D7%9C%D7%95%D7%AA-%D7%A0%D7%A4%D7%95%D7%A6%D7%95%D7%AA-%D7%91%D7%A1%D7%A4%D7%A8%D7%99%D7%90')),
    url(r'^gala/?$', lambda x: HttpResponseRedirect('https://donate.sefaria.org/event/sefarias-10-year-anniversary-gala/e486954')),
    url(r'^give/(?P<channel_source>[a-zA-Z0-9]+)/?$', lambda x, channel_source: HttpResponseRedirect(f'https://donate.sefaria.org/give/550774/#!/donation/checkout?c_src={channel_source}')),
    url(r'^give/?$', lambda x: HttpResponseRedirect(f'https://donate.sefaria.org/give/550774/#!/donation/checkout?c_src=mu')),
    url(r'^giving/?$', lambda x: HttpResponseRedirect('https://donate.sefaria.org/give/524771/#!/donation/checkout')),
    url(r'^jfn?$', lambda x: HttpResponseRedirect('https://www.sefaria.org/sheets/60494')),
    url(r'^[nN]echama/?', lambda x: HttpResponseRedirect("/sheets/collections/גיליונות-נחמה")),
    url(r'^contest?', lambda x: HttpResponseRedirect("/powered-by-sefaria-contest-2020")),
    url(r'^dayoflearningcalendar/?$', lambda x: HttpResponseRedirect("https://docs.google.com/spreadsheets/d/1CUVb18QKbRcgBvBzH-x9R_Stx-_o5YkE9bi7oYBTlRw/edit#gid=0")),
    url(r'^rabbis/?$', lambda x: HttpResponseRedirect('/educators')),
]


site_urlpatterns +=[
    url(r'^textmap/?$', lambda x: HttpResponseRedirect(STATIC_URL + 'files/Sefaria-Text-Map-June-2016.pdf')),
    url(r'^workshop/?$', lambda x: HttpResponseRedirect(STATIC_URL + 'files/Sefaria_SummerMeeting_2016.pdf')),
    url(r'^ideasforteaching/?$',lambda x: HttpResponseRedirect(STATIC_URL + 'files/Sefaria_Teacher_Generated_Ideas_for_Your_Classroom.pdf')),
    url(r'^strategicplan/?$',lambda x: HttpResponseRedirect(STATIC_URL + 'files/Sefaria_Strategic_Plan.pdf')),
    url(r'^annualreport2021?$', lambda x: HttpResponseRedirect('/annualreport/2021')), # Added for backwards compatability for old links that might still point to this
    url(r'^annualreport(/(?P<report_year>\d+)/?|/?)$', reader_views.annual_report),
]<|MERGE_RESOLUTION|>--- conflicted
+++ resolved
@@ -36,19 +36,10 @@
     "torah-tab",
     "dicta-thanks",
     "daf-yomi",
-<<<<<<< HEAD
-    "remote-learning",
     "powered-by-sefaria-contest-2020",
     "powered-by-sefaria-contest-2021",
     "ramban-sponsorships",
-    "rabbis",
     "edit_collection",
-=======
-    "sheets",
-    "powered-by-sefaria-contest-2020",
-    "powered-by-sefaria-contest-2021",
-    "ramban-sponsorships",
->>>>>>> cae1e5ee
     "contest",
     "design-system",
     "powered-by",
