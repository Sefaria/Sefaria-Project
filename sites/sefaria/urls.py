--- conflicted
+++ resolved
@@ -49,13 +49,10 @@
     "cloudflare_site_is_down_en",
     "cloudflare_site_is_down_he",
     "team",
-<<<<<<< HEAD
     "link-to-annual-report",
     'mobile-about-menu',
     "updates"
-=======
     "pioneers"
->>>>>>> 27e454f8
 ]
 
 static_pages_by_lang = [
