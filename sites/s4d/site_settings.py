# -*- coding: utf-8 -*-

SITE_SETTINGS = {
	"TORAH_SPECIFIC": False,
	"SITE_NAME": {
		"en": "ContextUS",
		"he": "ContextUS"
	},
	"LIBRARY_NAME": {
		"en": "ContextUS - The American Democracy Library",
		"he": "ContextUS - The American Democracy Library",
	},
	"LONG_SITE_NAME": "ContextUS - The American Democracy Library",
	"SUPPORTED_TRANSLATION_LANGUAGES": [],
<<<<<<< HEAD
	"LIBRARY_MESSAGE": 'ContextUS is home to the core texts in the American political tradition. We provide free access to texts, translations, and commentaries so that everyone can participate in the ongoing process of studying, interpreting, and creating American political history.',
	"LOGO": "/static/img/jmc-logo.png",
	"HE_LOGO": "/static/img/jmc-logo.png",
}
=======
	"LIBRARY_MESSAGE": "This site is a proof of concept for bringing <a href='https://www.sefaria.org' target='_blank'>Sefaria</a>'s approach to interlinking Jewish texts to the United States Constitution and related writings. It contains an initial set of example texts, for which we are seeking a partner organization to build into a complete library. This library is not interconnected with Sefaria's library of Jewish texts. <a target='_blank' href='https://docs.google.com/document/d/e/2PACX-1vREoqWlYLC68jScm2yBO2cZY1SbLOjj67Tu59VdVVYf1lbnNIxiKG07GSNKlg6p77kIpauiqPRZsSsk/pub'>Learn More ›</a>",
	"COLLECTIONS_BUCKET": "jmc-collection-images",
	"PROFILES_BUCKET": 'jmc-profile-pictures',
	"UGC_BUCKET": 'jmc-sheet-user-uploaded-media'
}
>>>>>>> 155f1b62
<|MERGE_RESOLUTION|>--- conflicted
+++ resolved
@@ -12,15 +12,10 @@
 	},
 	"LONG_SITE_NAME": "ContextUS - The American Democracy Library",
 	"SUPPORTED_TRANSLATION_LANGUAGES": [],
-<<<<<<< HEAD
 	"LIBRARY_MESSAGE": 'ContextUS is home to the core texts in the American political tradition. We provide free access to texts, translations, and commentaries so that everyone can participate in the ongoing process of studying, interpreting, and creating American political history.',
 	"LOGO": "/static/img/jmc-logo.png",
 	"HE_LOGO": "/static/img/jmc-logo.png",
-}
-=======
-	"LIBRARY_MESSAGE": "This site is a proof of concept for bringing <a href='https://www.sefaria.org' target='_blank'>Sefaria</a>'s approach to interlinking Jewish texts to the United States Constitution and related writings. It contains an initial set of example texts, for which we are seeking a partner organization to build into a complete library. This library is not interconnected with Sefaria's library of Jewish texts. <a target='_blank' href='https://docs.google.com/document/d/e/2PACX-1vREoqWlYLC68jScm2yBO2cZY1SbLOjj67Tu59VdVVYf1lbnNIxiKG07GSNKlg6p77kIpauiqPRZsSsk/pub'>Learn More ›</a>",
 	"COLLECTIONS_BUCKET": "jmc-collection-images",
 	"PROFILES_BUCKET": 'jmc-profile-pictures',
 	"UGC_BUCKET": 'jmc-sheet-user-uploaded-media'
-}
->>>>>>> 155f1b62
+}