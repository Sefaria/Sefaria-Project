--- conflicted
+++ resolved
@@ -4,12 +4,8 @@
 from urllib3.exceptions import NewConnectionError
 from elasticsearch.exceptions import AuthorizationException
 
-<<<<<<< HEAD
-from io import StringIO
-=======
 from datetime import datetime, timedelta
 from io import StringIO, BytesIO
->>>>>>> a4ba49da
 
 import logging
 logger = logging.getLogger(__name__)
@@ -1029,41 +1025,6 @@
 
 
 def sheet_to_html_string(sheet):
-<<<<<<< HEAD
-    """
-    Create the html string of sheet with sheet_id.
-    """
-    sheet["sources"] = annotate_user_links(sheet["sources"])
-    sheet = resolve_options_of_sources(sheet)
-
-    try:
-        owner = User.objects.get(id=sheet["owner"])
-        author = owner.first_name + " " + owner.last_name
-    except User.DoesNotExist:
-        author = "Someone Mysterious"
-
-    sheet_group = (Group().load({"name": sheet["group"]})
-                   if "group" in sheet and sheet["group"] != "None" else None)
-
-    context = {
-        "sheetJSON": json.dumps(sheet),
-        "sheet": sheet,
-        "sheet_class": make_sheet_class_string(sheet),
-        "can_edit": False,
-        "can_add": False,
-        "title": sheet["title"],
-        "author": author,
-        "is_owner": False,
-        "is_public": sheet["status"] == "public",
-        "owner_groups": None,
-        "sheet_group":  sheet_group,
-        "like_count": len(sheet.get("likes", [])),
-        "viewer_is_liker": False,
-        "assignments_from_sheet": assignments_from_sheet(sheet['id']),
-    }
-
-    return render_to_string('gdocs_sheet.html', context).encode('utf-8')
-=======
 	"""
 	Create the html string of sheet with sheet_id.
 	"""
@@ -1097,7 +1058,6 @@
 	}
 
 	return render_to_string('gdocs_sheet.html', context)
->>>>>>> a4ba49da
 
 
 def resolve_options_of_sources(sheet):
@@ -1136,21 +1096,12 @@
         'mimeType': 'application/vnd.google-apps.document'
     }
 
-<<<<<<< HEAD
-    html_string = sheet_to_html_string(sheet)
-
-    media = MediaIoBaseUpload(
-        StringIO(html_string),
-        mimetype='text/html',
-        resumable=True)
-=======
 	html_string = bytes(sheet_to_html_string(sheet), "utf8")
 
 	media = MediaIoBaseUpload(
 		BytesIO(html_string),
 		mimetype='text/html',
 		resumable=True)
->>>>>>> a4ba49da
 
     new_file = service.files().create(body=file_metadata,
                                       media_body=media,
