--- conflicted
+++ resolved
@@ -960,14 +960,10 @@
     """
     API to retrieve the list of trending tags.
     """
-<<<<<<< HEAD
-    ntags = request.GET.get('n', 10)
-=======
     try:
         ntags = int(request.GET.get('n', 10))
     except ValueError:
         return jsonResponse({"error": "Invalid value for parameter 'n'. It must be an integer."})
->>>>>>> 6d70a9cc
     response = trending_topics(ntags=ntags)
     response = jsonResponse(response, callback=request.GET.get("callback", None))
     response["Cache-Control"] = "max-age=3600"
