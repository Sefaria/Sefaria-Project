# -*- coding: utf-8 -*-
import json
import httplib2
from urllib3.exceptions import NewConnectionError
from urllib.parse import unquote
from elasticsearch.exceptions import AuthorizationException
from datetime import datetime
from io import StringIO, BytesIO
from django.contrib.admin.views.decorators import staff_member_required

import structlog
logger = structlog.get_logger(__name__)

from django.template.loader import render_to_string
from django.shortcuts import render, redirect
from django.http import Http404

from django.views.decorators.csrf import ensure_csrf_cookie, csrf_exempt, csrf_protect
from django.contrib.auth.decorators import login_required
from django.utils.translation import ugettext as _

# noinspection PyUnresolvedReferences
from django.contrib.auth.models import User
from rest_framework.decorators import api_view

from googleapiclient.discovery import build
from googleapiclient.http import MediaIoBaseUpload
from sefaria.google_storage_manager import GoogleStorageManager

from sefaria.client.util import jsonResponse, HttpResponse
from sefaria.model import *
from sefaria.sheets import *
from sefaria.model.user_profile import *
from sefaria.model.notification import process_sheet_deletion_in_notifications
from sefaria.model.collection import Collection, CollectionSet, process_sheet_deletion_in_collections
from sefaria.system.decorators import catch_error_as_json
from sefaria.utils.util import strip_tags
from sefaria.site.site_settings import SITE_SETTINGS

from reader.views import render_template, catchall, get_search_params
from sefaria.sheets import clean_source, bleach_text
from bs4 import BeautifulSoup

# sefaria.model.dependencies makes sure that model listeners are loaded.
# noinspection PyUnresolvedReferences
import sefaria.model.dependencies


from sefaria.gauth.decorators import gauth_required
from reader.views import menu_page

def annotate_user_links(sources):
    """
    Search a sheet for any addedBy fields (containg a UID) and add corresponding user links.
    """
    for source in sources:
        if "addedBy" in source:
            source["userLink"] = user_link(source["addedBy"])
        if "subsources" in source:
            source["subsources"] = annotate_user_links(source["subsources"])

    return sources

from django.utils.translation import ugettext as _
from reader.views import menu_page
def sheets_home_page(request):
<<<<<<< HEAD
    title = _("Sheets on Sefaria")
    desc  = _("Mix and match sources from Sefaria’s library of Jewish texts, and add your comments, images and videos.")
    return menu_page(request, page="sheets", title=title, desc=desc)
=======
    title = _("Voices on Sefaria")
    desc  = _("Mix and match sources from Sefaria’s library of Jewish texts, and add your comments, images and videos.")
    return menu_page(request, page="voices", title=title, desc=desc)
>>>>>>> a97f8934

@login_required
@ensure_csrf_cookie
def new_sheet(request):
    profile = UserProfile(id=request.user.id)
    sheet = {
    'status': 'unlisted',
    'title': '',
    'sources': [],
    'nextNode': 1,
    'options': {
        'layout':    "stacked",
        'boxed':  0,
        'language':    "bilingual",
        'numbered':    0,
        'assignable':    0,
        'divineNames':    "noSub",
        'collaboration':    "none",
        'highlightMode':    0,
        'langLayout':    "heRight",
        'bsd':    0}
    }

    responseSheet = save_sheet(sheet, request.user.id)
    return catchall(request, str(responseSheet["id"]), True)

def can_edit(user, sheet):
    """
    Returns True if user can edit sheet.
    """
    if sheet["owner"] == user.id:
        return True
    if "collaboration" not in sheet["options"]:
        return False
    if sheet["options"]["collaboration"] == "anyone-can-edit":
        return True

    return False


def can_add(user, sheet):
    """
    Returns True if user has adding persmission on sheet.
    Returns False if user has the higher permission "can_edit"
    """
    if not user.is_authenticated:
        return False
    if can_edit(user, sheet):
        return False
    if "assigner_id" in sheet:
        if sheet["assigner_id"] == user.id:
            return True
    if "collaboration" not in sheet["options"]:
        return False
    if sheet["options"]["collaboration"] == "anyone-can-add":
        return True

    return False


def get_user_collections(uid, private=True):
    """
    Returns a list of Collections that user belongs to.
    """
    if not uid:
        return None
    collections = CollectionSet().for_user(uid, private=private)
    collections = [collection.listing_contents(uid) for collection in collections]
    return collections


def get_user_collections_for_sheet(uid, sheet_id):
    """
    Returns a list of `uid`'s collections that `sheet_id` is included in.
    """
    collections = CollectionSet({"$or": [{"admins": uid, "sheets": sheet_id}, {"members": uid, "sheets": sheet_id}]})
    collections = [collection.listing_contents(uid) for collection in collections]
    return collections


def make_sheet_class_string(sheet):
    """
    Returns a string of class names corresponding to the options of sheet.
    """

    o = sheet["options"]
    classes = []
    classes.append(o.get("language", "bilingual"))
    classes.append(o.get("layout", "sideBySide"))
    classes.append(o.get("langLayout", "heRight"))

    if o.get("numbered", False):  classes.append("numbered")
    if o.get("boxed", False):     classes.append("boxed")

    if sheet["status"] == "public":
        classes.append("public")

    return " ".join(classes)

@ensure_csrf_cookie
def view_sheet(request, sheet_id, editorMode = False):
    """
    View the sheet with sheet_id.
    """
    help_center_redirects = SITE_SETTINGS.get('HELP_CENTER_REDIRECTS', {})
    lang_code = request.LANGUAGE_CODE if request.LANGUAGE_CODE in help_center_redirects else 'en'
    redirect_url = help_center_redirects.get(lang_code, {}).get(str(sheet_id))
    if redirect_url:
        return redirect(redirect_url)
    
    embed = request.GET.get('embed', '0')
    if embed != '1' and editorMode is False:
        return catchall(request, sheet_id, True)

    sheet_id = int(sheet_id)
    sheet = get_sheet(sheet_id)

    if "error" in sheet and sheet["error"] != "Sheet updated.":
            return HttpResponse(sheet["error"])

    sheet["sources"] = annotate_user_links(sheet["sources"])

    # Count this as a view
    db.sheets.update_one({"id": sheet_id}, {"$inc": {"views": 1}})

    try:
        owner = User.objects.get(id=sheet["owner"])
        author = owner.first_name + " " + owner.last_name
    except User.DoesNotExist:
        author = "Someone Mysterious"

    sheet_class          = make_sheet_class_string(sheet)
    sheet_collections    = get_user_collections_for_sheet(request.user.id, sheet_id) if sheet["owner"] == request.user.id else None
    displayed_collection = Collection().load({"slug": sheet["displayedCollection"]}) if sheet.get("displayedCollection", None) else None
    embed_flag           = "embed" in request.GET
    likes                = sheet.get("likes", [])
    like_count           = len(likes)
    if request.user.is_authenticated:
        can_edit_flag    = can_edit(request.user, sheet)
        can_add_flag     = can_add(request.user, sheet)
        viewer_is_liker  = request.user.id in likes
    else:
        can_edit_flag    = False
        can_add_flag     = False
        viewer_is_liker  = False

    canonical_url = request.get_full_path().replace("?embed=1", "").replace("&embed=1", "")

    return render_template(request,'sheets.html', None, {
        "sheetJSON": json.dumps(sheet),
        "sheet": sheet,
        "sheet_class": sheet_class,
        "can_edit": can_edit_flag,
        "can_add": can_add_flag,
        "title": sheet["title"],
        "author": author,
        "is_owner": request.user.id == sheet["owner"],
        "sheet_collections": sheet_collections,
        "displayed_collection":  displayed_collection,
        "like_count": like_count,
        "viewer_is_liker": viewer_is_liker,
        "current_url": request.get_full_path,
        "canonical_url": canonical_url,
        "assignments_from_sheet":assignments_from_sheet(sheet_id),
    })


def assignments_from_sheet(sheet_id):
    try:
        query = {"assignment_id": int(sheet_id)}
        return db.sheets.find(query)
    except:
        return None


def view_visual_sheet(request, sheet_id):
    """
    View the sheet with sheet_id.
    """
    sheet = get_sheet(sheet_id)
    if "error" in sheet:
        return HttpResponse(sheet["error"])

    sheet["sources"] = annotate_user_links(sheet["sources"])

    # Count this as a view
    db.sheets.update_one({"id": int(sheet_id)}, {"$inc": {"views": 1}})

    try:
        owner = User.objects.get(id=sheet["owner"])
        author = owner.first_name + " " + owner.last_name
    except User.DoesNotExist:
        author = "Someone Mysterious"

    sheet_class     = make_sheet_class_string(sheet)
    can_edit_flag   = can_edit(request.user, sheet)
    can_add_flag    = can_add(request.user, sheet)

    return render_template(request,'sheets_visual.html', None, {
        "sheetJSON": json.dumps(sheet),
        "sheet": sheet,
        "sheet_class": sheet_class,
        "can_edit": can_edit_flag,
        "can_add": can_add_flag,
        "title": sheet["title"],
        "author": author,
        "is_owner": request.user.id == sheet["owner"],
        "is_public": sheet["status"] == "public",
        "current_url": request.get_full_path,
    })

@csrf_exempt
def delete_sheet_api(request, sheet_id):
    """
    Deletes sheet with id, only if the requester is the sheet owner.
    """
    import sefaria.search as search
    id = int(sheet_id)
    sheet = db.sheets.find_one({"id": id})
    if not sheet:
        return jsonResponse({"error": "Sheet %d not found." % id})

    if not request.user.is_authenticated:
        key = request.POST.get("apikey")
        if not key:
            return jsonResponse({"error": "You must be logged in or use an API key to delete a sheet."})
        apikey = db.apikeys.find_one({"key": key})
        if not apikey:
            return jsonResponse({"error": "Unrecognized API key."})
    else:
        apikey = None

    if apikey:
        user = User.objects.get(id=apikey["uid"])
    else:
        user = request.user

    if user.id != sheet["owner"]:
        return jsonResponse({"error": "Only the sheet owner may delete a sheet."})

    db.sheets.delete_one({"id": id})
    process_sheet_deletion_in_collections(id)
    process_sheet_deletion_in_notifications(id)

    try:
        es_index_name = search.get_new_and_current_index_names("sheet")['current']
        search.delete_sheet(es_index_name, id)
    except NewConnectionError as e:
        logger.warn("Failed to connect to elastic search server on sheet delete.")
    except AuthorizationException as e:
        logger.warn("Failed to connect to elastic search server on sheet delete.")


    return jsonResponse({"status": "ok"})


@csrf_exempt
def collections_api(request, slug=None):
    if request.method == "GET":
        return collections_get_api(request, slug)
    else:
        if not request.user.is_authenticated and request.method == "POST":
            key = request.POST.get("apikey")
            if not key:
                return jsonResponse({"error": _("You must be logged in to create a new collection.")})
            apikey = db.apikeys.find_one({"key": key})
            if not apikey:
                return jsonResponse({"error": "Unrecognized API key."})
            else:
                user_id = apikey["uid"]
            return collections_post_api(request, user_id, slug=slug)
        else:
            user_id = request.user.id
            return protected_collections_post_api(request, user_id, slug=slug)

@csrf_protect
@login_required
def protected_collections_post_api(request, user_id, slug=None):
    return collections_post_api(request, user_id, slug)


@csrf_protect
def collections_get_api(request, slug=None):
    if not slug:
        return jsonResponse(CollectionSet.get_collection_listing(request.user.id))
    uslug = unquote(slug)
    collection_obj = Collection().load({"$or": [{"slug": uslug}, {"privateSlug": uslug}]})
    if not collection_obj:
        return jsonResponse({"error": "No collection with slug '{}'".format(slug)})
    is_member = request.user.is_authenticated and collection_obj.is_member(request.user.id)
    collection_content = collection_obj.contents(with_content=True, authenticated=is_member)
    return jsonResponse(collection_content)


@csrf_exempt
@catch_error_as_json
def collections_post_api(request, user_id, slug=None):
    if request.method == "POST":
        j = request.POST.get("json")
        if not j:
            return jsonResponse({"error": "No JSON given in post data."})
        collection_data = json.loads(j)
        if "slug" in collection_data:
            collection = Collection().load({"slug": collection_data["slug"]})
            if not collection:
                return jsonResponse({"error": "Collection with slug `{}` not found.".format(collection["slug"])})
            # check poster is a collection admin
            if user_id not in collection.admins:
                return jsonResponse({"error": "You do not have permission to edit this collection."})

            collection.load_from_dict(collection_data)
            collection.save()
        else:
            collection_data["admins"] = [user_id]
            collection = Collection(collection_data)
            collection.save()
        return jsonResponse({"status": "ok", "collection": collection.listing_contents(request.user.id)})

    elif request.method == "DELETE":
        if not slug:
            return jsonResponse({"error": "Please specify a collection in the URL."})
        existing = Collection().load({"slug": slug})
        if existing:
            if user_id not in existing.admins:
                return jsonResponse({"error": "You do not have permission to delete this collection."})
            else:
                CollectionSet({"slug": slug}).delete()
                return jsonResponse({"status": "ok"})
        else:
            return jsonResponse({"error": "Collection with the slug `{}` does not exist".format(slug)})

    else:
        return jsonResponse({"error": "Unsupported HTTP method."})


@csrf_exempt
def user_collections_api(request, user_id):
    from sefaria.system.database import db
    if request.method == "GET":
        is_me = request.user.id == int(user_id)
        collections_serialized = get_user_collections(int(user_id), is_me)
        return jsonResponse(collections_serialized)
    return jsonResponse({"error": "Unsupported HTTP method."})


@login_required
def collections_inclusion_api(request, slug, action, sheet_id):
    """
    API for adding or removing a sheet from a collection
    """
    if request.method != "POST":
        return jsonResponse({"error": "Unsupported HTTP method."})
    collection = Collection().load({"slug": slug})
    if not collection:
        return jsonResponse({"error": "No collection with slug `{}`.".format(slug)})
    if not collection.is_member(request.user.id):
        return jsonResponse({"error": "Only members of this collection my change its contents."})
    sheet_id = int(sheet_id)
    sheet = db.sheets.find_one({"id": sheet_id})
    if not sheet:
        return jsonResponse({"error": "No sheet with id {}.".format(sheet_id)})

    if action == "remove":
        if sheet_id in collection.sheets:
            collection.sheets.remove(sheet_id)
            if request.user.id == sheet["owner"] and sheet.get("displayedCollection", None) == collection.slug:
                sheet["displayedCollection"] = None
                db.sheets.find_one_and_replace({"id": sheet["id"]}, sheet)
        else:
            return jsonResponse({"error": "Sheet with id {} is not in this collection.".format(sheet_id)})
    if action == "add":
        if sheet_id not in collection.sheets:
            collection.sheets.append(sheet_id)
            # If a sheet's owner adds it to a collection, and the sheet is not highlighted
            # in another collection, set it to highlight this collection.
            if request.user.id == sheet["owner"] and not sheet.get("displayedCollection", None):
                sheet["displayedCollection"] = collection.slug
                db.sheets.find_one_and_replace({"id": sheet["id"]}, sheet)

    collection.save()
    is_member = request.user.is_authenticated and collection.is_member(request.user.id)
    sheet = get_sheet_for_panel(int(sheet_id))
    sheet_listing = annotate_user_collections([sheet_to_dict(sheet)], request.user.id)[0]
    return jsonResponse({
        "status": "ok",
        "action": action,
        "collectionListing": collection.listing_contents(request.user.id),
        "collection": collection.contents(with_content=True, authenticated=is_member),
        "sheet": sheet,
        "sheetListing": sheet_listing,
    })


@login_required
def collections_for_sheet_api(request, sheet_id):
    """
    API for determining which collections that a user is a member of contain `sheet_id`.
    """
    sheet_id = int(sheet_id)
    uid = request.user.id
    collections = get_user_collections_for_sheet(uid, sheet_id)

    return jsonResponse(collections)


@login_required
def collections_role_api(request, slug, uid, role):
    """
    API for setting a collection members role, or removing them from a collection.
    """
    if request.method != "POST":
        return jsonResponse({"error": "Unsupported HTTP method."})
    collection = Collection().load({"slug": slug})
    if not collection:
        return jsonResponse({"error": "No collection with slug `{}`.".format(slug)})
    uid = int(uid)
    if request.user.id not in collection.admins:
        if not (uid == request.user.id and role == "remove"): # non admins can remove themselves
            return jsonResponse({"error": "You must be a collection owner to change contributor roles."})
    user = UserProfile(id=uid)
    if not user.exists():
        return jsonResponse({"error": "No user with the specified ID exists."})
    if role not in ("member", "publisher", "admin", "remove"):
        return jsonResponse({"error": "Unknown collection contributor role."})
    if uid == request.user.id and collection.admins == [request.user.id] and role != "admin":
        return jsonResponse({"error": _("Leaving this collection would leave it without any owners. Please appoint another owner before leaving, or delete the collection.")})
    if role == "remove":
        collection.remove_member(uid)
    else:
        collection.add_member(uid, role)

    collection_content = collection.contents(with_content=True, authenticated=True)
    return jsonResponse(collection_content)


@login_required
def collections_invite_api(request, slug, uid_or_email, uninvite=False):
    """
    API for adding or removing collection members, or collection invitations
    """
    if request.method != "POST":
        return jsonResponse({"error": "Unsupported HTTP method."})
    collection = Collection().load({"slug": slug})
    if not collection:
        return jsonResponse({"error": "No collection with slug {}.".format(slug)})
    if request.user.id not in collection.admins:
        return jsonResponse({"error": "You must be a collection owner to invite new members."})

    user = UserProfile(email=uid_or_email)
    if not user.exists():
        if uninvite:
            collection.remove_invitation(uid_or_email)
            message = "Invitation removed."
        else:
            collection.invite_member(uid_or_email, request.user.id)
            message = "Invitation sent."
    else:
        is_new_member = not collection.is_member(user.id)

        if is_new_member:
            collection.add_member(user.id)
            from sefaria.model.notification import Notification
            notification = Notification({"uid": user.id})
            notification.make_collection_add(adder_id=request.user.id, collection_slug=collection.slug)
            notification.save()
            message = "Collection editor added."
        else:
            message = "%s is already a editor of this collection." % user.full_name

    collection_content = collection.contents(with_content=True, authenticated=True)
    del collection_content["lastModified"]
    return jsonResponse({"collection": collection_content, "message": message})


@login_required
def collections_pin_sheet_api(request, slug, sheet_id):
    if request.method != "POST":
        return jsonResponse({"error": "Unsupported HTTP method."})
    collection = Collection().load({"slug": slug})
    if not collection:
        return jsonResponse({"error": "No collection with slug `{}`.".format(slug)})
    if not collection.is_member(request.user.id):
        return jsonResponse({"error": "You must be a collection editor to pin sheets."})

    sheet_id = int(sheet_id)
    collection.pin_sheet(sheet_id)
    collection_content = collection.contents(with_content=True, authenticated=True)
    del collection_content["lastModified"]
    return jsonResponse({"collection": collection_content, "status": "success"})


def sheet_stats(request):
    pass


@csrf_exempt
def save_sheet_api(request):
    """
    API for listing available sheets
    """
    if request.method == "GET":
        return jsonResponse({"error": "Unsupported HTTP method."})

    # Save a sheet
    if request.method == "POST":
        if not request.user.is_authenticated:
            key = request.POST.get("apikey")
            if not key:
                return jsonResponse(
                    {"error": "You must be logged in or use an API key to save.", "errorAction": "loginRedirect"},
                    status=401
                )
            apikey = db.apikeys.find_one({"key": key})
            if not apikey:
                return jsonResponse({"error": "Unrecognized API key."}, status=401)
        else:
            apikey = None

        j = request.POST.get("json") or request.body
        if not j:
            return jsonResponse({"error": "No JSON given in post data."})
        sheet = json.loads(j)

        if apikey:
            if "id" in sheet:
                sheet["lastModified"] = get_sheet(sheet["id"])["dateModified"] # Usually lastModified gets set on the frontend, so we need to set it here to match with the previous dateModified so that the check in `save_sheet` returns properly
            user = User.objects.get(id=apikey["uid"])
        else:
            user = request.user

        if "id" in sheet:
            existing = get_sheet(sheet["id"])
            if "error" not in existing  and \
                not can_edit(user, existing) and \
                not can_add(request.user, existing):

                return jsonResponse({"error": "You don't have permission to edit this sheet."})
        else:
            existing = None

        cleaned_sources = []
        for source in sheet["sources"]:
            cleaned_sources.append(clean_source(source))
        sheet["sources"] = cleaned_sources

        sheet["title"] = bleach_text(sheet["title"])

        if "summary" in sheet:
            sheet["summary"] = bleach_text(sheet["summary"])

        if sheet.get("displayedCollection", None):
            # Don't allow non collection members to set displayedCollection
            if sheet["displayedCollection"] not in [g["slug"] for g in get_user_collections(user.id)]:
                sheet["displayedCollection"] = None

        rebuild_nodes = request.POST.get('rebuildNodes', False)
        responseSheet = save_sheet(sheet, user.id, rebuild_nodes=rebuild_nodes)
        responseSheet["topics"] = add_langs_to_topics(responseSheet.get("topics", [])) # add langs to topics for consistency.  GET requests already do this, but POST requests didn't before
        if "rebuild" in responseSheet and responseSheet["rebuild"]:
            # Don't bother adding user links if this data won't be used to rebuild the sheet
            responseSheet["sources"] = annotate_user_links(responseSheet["sources"])

        return jsonResponse(responseSheet)


def bulksheet_api(request, sheet_id_list):
    if request.method == "GET":
        cb = request.GET.get("callback", None)
        only_public = bool(int(request.GET.get("public", True)))
        sheet_id_list = [int(sheet_id) for sheet_id in set(sheet_id_list.split("|"))]
        response = jsonResponse({s['sheet_id']: s for s in sheet_list_to_story_list(request, sheet_id_list, only_public)}, cb)
        return response


@api_view(["GET"])
def user_sheet_list_api(request, user_id, sort_by="date", limiter=0, offset=0):
    sort_by  = sort_by if sort_by else "date"
    limiter  = int(limiter) if limiter else 0
    offset   = int(offset) if offset else 0
    private  = int(user_id) == request.user.id
    return jsonResponse(user_sheets(user_id, sort_by, private=private, limit=limiter, skip=offset), callback=request.GET.get("callback", None))


def sheet_api(request, sheet_id):
    """
    API for accessing and individual sheet.
    """
    if request.method == "GET":
        more_data = request.GET.get('more_data', '0')
        if more_data == '1':
            sheet = get_sheet_for_panel(int(sheet_id))
        else:
            sheet = get_sheet(int(sheet_id))
        return jsonResponse(sheet, callback=request.GET.get("callback", None))

    if request.method == "POST":
        return jsonResponse({"error": "TODO - save to sheet by id"})


def sheet_node_api(request, sheet_id, node_id):
    if request.method == "GET":
        sheet_node = get_sheet_node(int(sheet_id),int(node_id))
        return jsonResponse(sheet_node, callback=request.GET.get("callback", None))

    if request.method == "POST":
        return jsonResponse({"error": "Unsupported HTTP method."})


def check_sheet_modified_api(request, sheet_id, timestamp):
    """
    Check if sheet_id has been modified since timestamp.
    If modified, return the new sheet.
    """
    sheet_id = int(sheet_id)
    callback=request.GET.get("callback", None)
    last_mod = get_last_updated_time(sheet_id)
    if not last_mod:
        return jsonResponse({"error": "Couldn't find last modified time."}, callback)

    if timestamp >= last_mod:
        return jsonResponse({"modified": False}, callback)

    sheet = get_sheet(sheet_id)
    if "error" in sheet:
        return jsonResponse(sheet, callback)

    sheet["modified"] = True
    sheet["sources"] = annotate_user_links(sheet["sources"])
    return jsonResponse(sheet, callback)


def add_source_to_sheet_api(request, sheet_id):
    """
    API to add a fully formed source (posted as JSON) to sheet_id.

    The contents of the "source" field will be a dictionary.
    The input format is similar to, but differs slightly from, the internal format for sources on source sheets.
    This method reformats the source to the format expected by add_source_to_sheet().

    Fields of input dictionary:
        either `refs` - an array of string refs, indicating a range
            or `ref` - a string ref
            or `outsideText` - a string
            or `outsideBiText` - a dictionary with string fields "he" and "en"
            or `comment` - a string
            or `media` - a URL string

        If the `ref` or `refs` fields are present, the `version`, `he` or `en` fields
        can further specify the origin or content of text for that ref.

    """
    def remove_footnotes(txt):
        #removes all i tags that are of class "footnote" as well as the preceding "sup" tag
        soup = BeautifulSoup(txt, parser='lxml')
        for el in soup.find_all("i", {"class": "footnote"}):
            if el.previousSibling.name == "sup":
                el.previousSibling.decompose()
            el.decompose()
        return bleach.clean(str(soup), tags=Version.ALLOWED_TAGS, attributes=Version.ALLOWED_ATTRS, strip=True)


    # Internal func that does the same thing for each language to get text for the source
    def get_correct_text_from_source_obj(source_obj, ref_obj, lang):

        if lang in source_obj:  # if there's actual content passed in, that tkaes precedence as the source text
            lang_tc = source_obj[lang]
            del source_obj[lang]
            return lang_tc
        else:  # otherwise get the text chunk for the prvided ref, either with a version (if provided) or the default.
            lang_tc = TextChunk(ref_obj, lang, source["version-"+lang]) if source.get("version-"+lang, None) else TextChunk(ref_obj, lang)
            lang_tc = lang_tc.ja().flatten_to_string()
            if "version-"+lang in source_obj:
                del source_obj["version-"+lang]
            return lang_tc if lang_tc != "" else "..."

    sheet = db.sheets.find_one({"id": int(sheet_id)})
    if not sheet:
        return {"error": "No sheet with id %s." % (id)}
    if sheet["owner"] != request.user.id:
        return jsonResponse({"error": "User can only edit their own sheet" })
    
    source = json.loads(request.POST.get("source"))
    if not source:
        return jsonResponse({"error": "No source to copy given."})

    if "refs" in source and source["refs"]:
        ref = Ref(source["refs"][0]).to(Ref(source["refs"][-1]))
        source["ref"] = ref.normal()
        del source["refs"]

    if "ref" in source and source["ref"]:
        text = {}
        ref = Ref(source["ref"])
        source["heRef"] = ref.he_normal()
        text["en"] = get_correct_text_from_source_obj(source, ref, "en")
        text["en"] = remove_footnotes(text["en"])
        text["he"] = get_correct_text_from_source_obj(source, ref, "he")
        text["he"] = remove_footnotes(text["he"])
        source["text"] = text

    note = request.POST.get("note", None)
    source.pop("node", None)
    response = add_source_to_sheet(int(sheet_id), source, note=note)

    return jsonResponse(response)

@login_required
def copy_source_to_sheet_api(request, sheet_id):
    """
    API to copy a source from one sheet to another.
    """
    from sefaria.system.database import db
    copy_sheet = request.POST.get("sheetID")
    copy_source = request.POST.get("nodeID")
    if not copy_sheet and copy_source:
        return jsonResponse({"error": "Need both a sheet and source node ID to copy."})
    sheet = db.sheets.find_one({"id": int(sheet_id)})
    if not sheet:
        return {"error": "No sheet with id %s." % (id)}
    if sheet["owner"] != request.user.id:
        return jsonResponse({"error": "User can only edit their own sheet" })
    source = get_sheet_node(int(copy_sheet), int(copy_source))
    del source["node"]
    response = add_source_to_sheet(int(sheet_id), source)

    return jsonResponse(response)


@login_required
def add_ref_to_sheet_api(request, sheet_id):
    """
    API to add a source to a sheet using only a ref.
    """
    ref = request.POST.get("ref")
    if not ref:
        return jsonResponse({"error": "No ref given in post data."})
    return jsonResponse(add_ref_to_sheet(int(sheet_id), ref, request))


@login_required
def update_sheet_topics_api(request, sheet_id):
    """
    API to update tags for sheet_id.
    """
    topics = json.loads(request.POST.get("topics"))
    sheet = db.sheets.find_one({"id": int(sheet_id)}, {"topics":1})
    if sheet["owner"] != request.user.id:
        return jsonResponse({"error": "user can only add topics to their own sheet"})
    old_topics = sheet.get("topics", [])
    return jsonResponse(update_sheet_topics(int(sheet_id), topics, old_topics))


def visual_sheet_api(request, sheet_id):
    """
    API for visual source sheet layout
    """
    if not request.user.is_authenticated:
        return {"error": "You must be logged in to save a sheet layout."}
    if request.method != "POST":
        return jsonResponse({"error": "Unsupported HTTP method."})

    visualNodes = json.loads(request.POST.get("visualNodes"))
    zoomLevel =  json.loads(request.POST.get("zoom"))
    add_visual_data(int(sheet_id), visualNodes, zoomLevel)
    return jsonResponse({"status": "ok"})


def like_sheet_api(request, sheet_id):
    """
    API to like sheet_id.
    """
    if not request.user.is_authenticated:
        return {"error": "You must be logged in to like sheets."}
    if request.method != "POST":
        return jsonResponse({"error": "Unsupported HTTP method."})

    add_like_to_sheet(int(sheet_id), request.user.id)
    return jsonResponse({"status": "ok"})


def unlike_sheet_api(request, sheet_id):
    """
    API to unlike sheet_id.
    """
    if not request.user.is_authenticated:
        return jsonResponse({"error": "You must be logged in to like sheets."})
    if request.method != "POST":
        return jsonResponse({"error": "Unsupported HTTP method."})

    remove_like_from_sheet(int(sheet_id), request.user.id)
    return jsonResponse({"status": "ok"})


def sheet_likers_api(request, sheet_id):
    """
    API to retrieve the list of people who like sheet_id.
    """
    response = {"likers": likers_list_for_sheet(sheet_id)}
    return jsonResponse(response, callback=request.GET.get("callback", None))


def tag_list_api(request, sort_by="count"):
    """
    API to retrieve the list of public tags ordered by count.
    """
    response = public_tag_list(sort_by)
    response = jsonResponse(response, callback=request.GET.get("callback", None))
    response["Cache-Control"] = "max-age=3600"
    return response


def user_tag_list_api(request, user_id):
    """
    API to retrieve the list of public tags ordered by count.
    """
    #if int(user_id) != request.user.id:
        #return jsonResponse({"error": "You are not authorized to view that."})
    response = sheet_topics_counts({"owner": int(user_id)})
    response = jsonResponse(response, callback=request.GET.get("callback", None))
    response["Cache-Control"] = "max-age=3600"
    return response

def trending_tags_api(request):
    """
    API to retrieve the list of trending tags.
    """
    try:
        ntags = int(request.GET.get('n', 10))
    except ValueError:
        return jsonResponse({"error": "Invalid value for parameter 'n'. It must be an integer."})
    response = trending_topics(ntags=ntags)
    response = jsonResponse(response, callback=request.GET.get("callback", None))
    response["Cache-Control"] = "max-age=3600"
    return response


def all_sheets_api(request, limiter, offset=0):
    limiter  = int(limiter)
    offset   = int(offset)
    lang     = request.GET.get("lang")
    filtered = bool(int(request.GET.get("filtered", False)))
    response = public_sheets(limit=limiter, skip=offset, lang=lang, filtered=filtered)
    response = jsonResponse(response, callback=request.GET.get("callback", None))
    return response


def sheet_to_story_dict(request, sid):
    from sefaria.model.story import Story
    d = Story.sheet_metadata(sid, return_id=True)
    d.update(Story.publisher_metadata(d["publisher_id"]))

    if request.user.is_authenticated:
        d["publisher_followed"] = d["publisher_id"] in following.FolloweesSet(request.user.id).uids

    return d


def sheet_list_to_story_list(request, sid_list, public=True):
    """
    :param request:
    :param sid_list: list of sheet ids
    :param public: if True, return only public sheets
    :return:
    """
    from sefaria.model.story import Story
    dict_list = Story.sheet_metadata_bulk(sid_list, return_id=True, public=public)
    followees_set = following.FolloweesSet(request.user.id).uids
    for d in dict_list:
        d.update(Story.publisher_metadata(d["publisher_id"]))
        if request.user.is_authenticated:
            d["publisher_followed"] = d["publisher_id"] in followees_set

    return dict_list


def story_form_sheets_by_tag(request, tag):
    sheets   = get_sheets_by_topic(tag, public=True)
    sheets   = [sheet_to_story_dict(request, s["id"]) for s in sheets]
    response = {"tag": tag, "sheets": sheets}
    response = jsonResponse(response, callback=request.GET.get("callback", None))
    response["Cache-Control"] = "max-age=3600"
    return response


def sheets_by_tag_api(request, tag):
    """
    API to get a list of sheets by `tag`.
    """
    sheets   = get_sheets_by_topic(tag, public=True)
    sheets   = [sheet_to_dict(s) for s in sheets]
    response = {"tag": tag, "sheets": sheets}
    response = jsonResponse(response, callback=request.GET.get("callback", None))
    response["Cache-Control"] = "max-age=3600"
    return response


def sheets_by_ref_api(request, ref):
    """
    API to get public sheets by ref.
    """
    include_collections = bool(int(request.GET.get("include_collections", 0)))
    sheets = get_sheets_for_ref(ref)
    if include_collections:
        sheets = annotate_sheets_with_collections(sheets)
    return jsonResponse(sheets)
<<<<<<< HEAD

def sheets_with_ref(request, tref):
    """
    Accepts tref as a string which is expected to be in the format of a ref or refs separated by commas, indicating a range.
    """
    search_params = get_search_params(request.GET)

=======

def sheets_with_ref(request, tref):
    """
    Accepts tref as a string which is expected to be in the format of a ref or refs separated by commas, indicating a range.
    """
    search_params = get_search_params(request.GET)

>>>>>>> a97f8934
    props={
        "initialSearchField": search_params["field"],
        "initialSearchFilters": search_params["filters"],
        "initialSearchFilterAggTypes": search_params["filterAggTypes"],
        "initialSearchSortType": search_params["sort"]
    }
    he_tref = Ref(tref).he_normal()
    normal_ref = tref if request.interfaceLang == "english" else he_tref
    title = _(f"Sheets with ")+normal_ref+_(" on Sefaria")
    props["sheetsWithRef"] = {"en": tref, "he": he_tref}
    return menu_page(request, page="sheetsWithRef", title=title, props=props)

def get_aliyot_by_parasha_api(request, parasha):
    response = {"ref":[]};

    if parasha == "V'Zot HaBerachah":
        return jsonResponse({"ref":["Deuteronomy 33:1-7","Deuteronomy 33:8-12","Deuteronomy 33:13-17","Deuteronomy 33:18-21","Deuteronomy 33:22-26","Deuteronomy 33:27-29","Deuteronomy 34:1-12"]}, callback=request.GET.get("callback", None))

    else:
        p = db.parshiot.find({"parasha": parasha}, limit=1).sort([("date", 1)])
        p = next(p)

        for aliyah in p["aliyot"]:
            response["ref"].append(aliyah)
        return jsonResponse(response, callback=request.GET.get("callback", None))


@login_required
def make_sheet_from_text_api(request, ref, sources=None):
    """
    API to generate a sheet from a ref with optional sources.
    """
    sources = sources.replace("_", " ").split("+") if sources else None
    sheet = make_sheet_from_text(ref, sources=sources, uid=request.user.id, generatedBy=None, title=None)
    return redirect("/sheets/%d" % sheet["id"])


def sheet_to_html_string(sheet):
    """
    Create the html string of sheet with sheet_id.
    """
    sheet["sources"] = annotate_user_links(sheet["sources"])
    try:
        owner = User.objects.get(id=sheet["owner"])
        author = owner.first_name + " " + owner.last_name
    except User.DoesNotExist:
        author = "Someone Mysterious"

    context = {
        "sheetJSON": json.dumps(sheet),
        "sheet": sheet,
        "sheet_class": make_sheet_class_string(sheet),
        "can_edit": False,
        "can_add": False,
        "title": sheet["title"],
        "author": author,
        "is_owner": False,
        "is_public": sheet["status"] == "public",
        "like_count": len(sheet.get("likes", [])),
        "viewer_is_liker": False,
        "assignments_from_sheet": assignments_from_sheet(sheet['id']),
    }

    return render_to_string('gdocs_sheet.html', context)



@gauth_required(scope=['openid', 'https://www.googleapis.com/auth/drive.file', 'https://www.googleapis.com/auth/userinfo.email'], ajax=True)
def export_to_drive(request, credential, sheet_id):
    """
    Export a sheet to Google Drive.
    """
    # Using credentials in google-api-python-client.
    service = build('drive', 'v3', credentials=credential, cache_discovery=False)
    user_info_service = build('oauth2', 'v2', credentials=credential, cache_discovery=False)
    sheet = get_sheet(sheet_id)
    if 'error' in sheet:
        return jsonResponse({'error': {'message': sheet["error"]}})

    options = {'language': request.GET.get("language", "bilingual"),
               'layout': request.GET.get("layout", "heRight")}
    sheet['options'] = sheet['options'] | options

    file_metadata = {
        'name': strip_tags(sheet['title'].strip()),
        'mimeType': 'application/vnd.google-apps.document'
    }
    html_string = bytes(sheet_to_html_string(sheet), "utf8")

    media = MediaIoBaseUpload(
        BytesIO(html_string),
        mimetype='text/html',
        resumable=True)

    new_file = service.files().create(body=file_metadata,
                                        media_body=media,
                                        fields='webViewLink').execute()
        
    user_info = user_info_service.userinfo().get().execute()

    profile = UserProfile(id=request.user.id)
    profile.update({"gauth_email": user_info['email']})
    profile.save()

    return jsonResponse(new_file)

@catch_error_as_json
def upload_sheet_media(request):
    if not request.user.is_authenticated:
        return jsonResponse({"error": _("You must be logged in to access this api.")})
    if request.method == "POST":
        from PIL import Image
        from io import BytesIO
        import uuid
        import base64
        import imghdr

        bucket_name = GoogleStorageManager.UGC_SHEET_BUCKET
        max_img_size = [1024, 1024]

        img_file_in_mem = BytesIO(base64.b64decode(request.POST.get('file')))

        if imghdr.what(img_file_in_mem) == "gif":
            img_url = GoogleStorageManager.upload_file(img_file_in_mem, f"{request.user.id}-{uuid.uuid1()}.gif", bucket_name)

        else:
            im = Image.open(img_file_in_mem)
            img_file = BytesIO()
            im.thumbnail(max_img_size, Image.LANCZOS)
            im.save(img_file, format=im.format)
            img_file.seek(0)

            img_url = GoogleStorageManager.upload_file(img_file, f"{request.user.id}-{uuid.uuid1()}.{im.format.lower()}", bucket_name)

        return jsonResponse({"url": img_url})
    return jsonResponse({"error": "Unsupported HTTP method."})


@staff_member_required
@api_view(["PUT"])
def next_untagged(request):
    from sefaria.sheets import update_sheet_tags_categories, get_sheet_categorization_info
    body_unicode = request.body.decode('utf-8')
    body = json.loads(body_unicode)
    if("sheetId" in body):
       update_sheet_tags_categories(body, request.user.id)
    return jsonResponse(get_sheet_categorization_info("topics", body['skipIds']))


@staff_member_required
@api_view(["PUT"])
def next_uncategorized(request):
    from sefaria.sheets import update_sheet_tags_categories, get_sheet_categorization_info
    body_unicode = request.body.decode('utf-8')
    body = json.loads(body_unicode)
    if("sheetId" in body):
       update_sheet_tags_categories(body, request.user.id)
    return jsonResponse(get_sheet_categorization_info("categories", body['skipIds']))
<|MERGE_RESOLUTION|>--- conflicted
+++ resolved
@@ -64,15 +64,9 @@
 from django.utils.translation import ugettext as _
 from reader.views import menu_page
 def sheets_home_page(request):
-<<<<<<< HEAD
-    title = _("Sheets on Sefaria")
-    desc  = _("Mix and match sources from Sefaria’s library of Jewish texts, and add your comments, images and videos.")
-    return menu_page(request, page="sheets", title=title, desc=desc)
-=======
     title = _("Voices on Sefaria")
     desc  = _("Mix and match sources from Sefaria’s library of Jewish texts, and add your comments, images and videos.")
     return menu_page(request, page="voices", title=title, desc=desc)
->>>>>>> a97f8934
 
 @login_required
 @ensure_csrf_cookie
@@ -978,7 +972,6 @@
     if include_collections:
         sheets = annotate_sheets_with_collections(sheets)
     return jsonResponse(sheets)
-<<<<<<< HEAD
 
 def sheets_with_ref(request, tref):
     """
@@ -986,15 +979,6 @@
     """
     search_params = get_search_params(request.GET)
 
-=======
-
-def sheets_with_ref(request, tref):
-    """
-    Accepts tref as a string which is expected to be in the format of a ref or refs separated by commas, indicating a range.
-    """
-    search_params = get_search_params(request.GET)
-
->>>>>>> a97f8934
     props={
         "initialSearchField": search_params["field"],
         "initialSearchFilters": search_params["filters"],
