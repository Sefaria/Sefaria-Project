# -*- coding: utf-8 -*-
import json
import httplib2
from urllib3.exceptions import NewConnectionError
from urllib.parse import unquote
from elasticsearch.exceptions import AuthorizationException
from datetime import datetime
from io import StringIO, BytesIO
from django.contrib.admin.views.decorators import staff_member_required

import structlog
logger = structlog.get_logger(__name__)

from django.template.loader import render_to_string
from django.shortcuts import render, redirect
from django.http import Http404

from django.views.decorators.csrf import ensure_csrf_cookie, csrf_exempt, csrf_protect
from django.contrib.auth.decorators import login_required
from django.utils.translation import ugettext as _

# noinspection PyUnresolvedReferences
from django.contrib.auth.models import User
from rest_framework.decorators import api_view

from googleapiclient.discovery import build
from googleapiclient.http import MediaIoBaseUpload
from sefaria.google_storage_manager import GoogleStorageManager

from sefaria.client.util import jsonResponse, HttpResponse
from sefaria.model import *
from sefaria.sheets import *
from sefaria.model.user_profile import *
from sefaria.model.notification import process_sheet_deletion_in_notifications
from sefaria.model.collection import Collection, CollectionSet, process_sheet_deletion_in_collections
from sefaria.system.decorators import catch_error_as_json
from sefaria.utils.util import strip_tags

from reader.views import render_template, catchall, get_search_params
from sefaria.sheets import clean_source, bleach_text
from bs4 import BeautifulSoup

# sefaria.model.dependencies makes sure that model listeners are loaded.
# noinspection PyUnresolvedReferences
import sefaria.model.dependencies


from sefaria.gauth.decorators import gauth_required
from reader.views import menu_page

def annotate_user_links(sources):
    """
    Search a sheet for any addedBy fields (containg a UID) and add corresponding user links.
    """
    for source in sources:
        if "addedBy" in source:
            source["userLink"] = user_link(source["addedBy"])
        if "subsources" in source:
            source["subsources"] = annotate_user_links(source["subsources"])

    return sources

from django.utils.translation import ugettext as _
from reader.views import menu_page
def sheets_home_page(request):
    title = _("Sheets on Sefaria")
    desc  = _("Mix and match sources from Sefaria’s library of Jewish texts, and add your comments, images and videos.")
    return menu_page(request, page="sheets", title=title, desc=desc)

@login_required
@ensure_csrf_cookie
def new_sheet(request):
	profile = UserProfile(id=request.user.id)
	if getattr(profile, "uses_new_editor", False):
		sheet = {
				'status': 'unlisted',
				'title': '',
				'sources': [],
				'nextNode': 1,
				'options': {
					'layout':    "stacked",
					'boxed':  0,
					'language':    "bilingual",
					'numbered':    0,
					'assignable':    0,
					'divineNames':    "noSub",
					'collaboration':    "none",
					'highlightMode':    0,
					'langLayout':    "heRight",
					'bsd':    0,
				}
		}

		responseSheet = save_sheet(sheet, request.user.id)
		return catchall(request, str(responseSheet["id"]), True)

	"""
	View an new, empty source sheet.
	"""
	if "assignment" in request.GET:
		sheet_id  = int(request.GET["assignment"])

		query = { "owner": request.user.id or -1, "assignment_id": sheet_id }
		existingAssignment = db.sheets.find_one(query) or []
		if "id" in existingAssignment:
			return view_sheet(request,str(existingAssignment["id"]),True)

		if "assignable" in db.sheets.find_one({"id": sheet_id})["options"]:
			if db.sheets.find_one({"id": sheet_id})["options"]["assignable"] == 1:
				return assigned_sheet(request, sheet_id)

	query         = {"owner": request.user.id or -1 }
	hide_video    = db.sheets.count_documents(query) > 2

	return render_template(request,'sheets.html', None, {
        "can_edit": True,
        "new_sheet": True,
        "is_owner": True,
        "hide_video": hide_video,
        "current_url": request.get_full_path,
    })


def can_edit(user, sheet):
    """
    Returns True if user can edit sheet.
    """
    if sheet["owner"] == user.id:
        return True
    if "collaboration" not in sheet["options"]:
        return False
    if sheet["options"]["collaboration"] == "anyone-can-edit":
        return True

    return False


def can_add(user, sheet):
    """
    Returns True if user has adding persmission on sheet.
    Returns False if user has the higher permission "can_edit"
    """
    if not user.is_authenticated:
        return False
    if can_edit(user, sheet):
        return False
    if "assigner_id" in sheet:
        if sheet["assigner_id"] == user.id:
            return True
    if "collaboration" not in sheet["options"]:
        return False
    if sheet["options"]["collaboration"] == "anyone-can-add":
        return True

    return False


def get_user_collections(uid, private=True):
    """
    Returns a list of Collections that user belongs to.
    """
    if not uid:
        return None
    collections = CollectionSet().for_user(uid, private=private)
    collections = [collection.listing_contents(uid) for collection in collections]
    return collections


def get_user_collections_for_sheet(uid, sheet_id):
    """
    Returns a list of `uid`'s collections that `sheet_id` is included in.
    """
    collections = CollectionSet({"$or": [{"admins": uid, "sheets": sheet_id}, {"members": uid, "sheets": sheet_id}]})
    collections = [collection.listing_contents(uid) for collection in collections]
    return collections


def make_sheet_class_string(sheet):
    """
    Returns a string of class names corresponding to the options of sheet.
    """
    o = sheet["options"]
    classes = []
    classes.append(o.get("language", "bilingual"))
    classes.append(o.get("layout", "sideBySide"))
    classes.append(o.get("langLayout", "heRight"))

    if o.get("numbered", False):  classes.append("numbered")
    if o.get("boxed", False):     classes.append("boxed")

    if sheet["status"] == "public":
        classes.append("public")

    return " ".join(classes)


@ensure_csrf_cookie
def view_sheet(request, sheet_id, editorMode = False):
    """
    View the sheet with sheet_id.
    """
    editor = request.GET.get('editor', '0')
    embed = request.GET.get('embed', '0')

    if editor != '1' and embed !='1' and editorMode is False:
        return catchall(request, sheet_id, True)

    sheet_id = int(sheet_id)
    sheet = get_sheet(sheet_id)
    if "error" in sheet and sheet["error"] != "Sheet updated.":
            return HttpResponse(sheet["error"])

    sheet["sources"] = annotate_user_links(sheet["sources"])

    # Count this as a view
    db.sheets.update({"id": sheet_id}, {"$inc": {"views": 1}})

    try:
        owner = User.objects.get(id=sheet["owner"])
        author = owner.first_name + " " + owner.last_name
    except User.DoesNotExist:
        author = "Someone Mysterious"

    sheet_class          = make_sheet_class_string(sheet)
    sheet_collections    = get_user_collections_for_sheet(request.user.id, sheet_id) if sheet["owner"] == request.user.id else None
    displayed_collection = Collection().load({"slug": sheet["displayedCollection"]}) if sheet.get("displayedCollection", None) else None
    embed_flag           = "embed" in request.GET
    likes                = sheet.get("likes", [])
    like_count           = len(likes)
    if request.user.is_authenticated:
        can_edit_flag    = can_edit(request.user, sheet)
        can_add_flag     = can_add(request.user, sheet)
        viewer_is_liker  = request.user.id in likes
    else:
        can_edit_flag    = False
        can_add_flag     = False
        viewer_is_liker  = False

    canonical_url = request.get_full_path().replace("?embed=1", "").replace("&embed=1", "")

    return render_template(request,'sheets.html', None, {
        "sheetJSON": json.dumps(sheet),
        "sheet": sheet,
        "sheet_class": sheet_class,
        "can_edit": can_edit_flag,
        "can_add": can_add_flag,
        "title": sheet["title"],
        "author": author,
        "is_owner": request.user.id == sheet["owner"],
        "sheet_collections": sheet_collections,
        "displayed_collection":  displayed_collection,
        "like_count": like_count,
        "viewer_is_liker": viewer_is_liker,
        "current_url": request.get_full_path,
        "canonical_url": canonical_url,
        "assignments_from_sheet":assignments_from_sheet(sheet_id),
    })


def assignments_from_sheet(sheet_id):
    try:
        query = {"assignment_id": int(sheet_id)}
        return db.sheets.find(query)
    except:
        return None


def view_visual_sheet(request, sheet_id):
    """
    View the sheet with sheet_id.
    """
    sheet = get_sheet(sheet_id)
    if "error" in sheet:
        return HttpResponse(sheet["error"])

    sheet["sources"] = annotate_user_links(sheet["sources"])

    # Count this as a view
    db.sheets.update({"id": int(sheet_id)}, {"$inc": {"views": 1}})

    try:
        owner = User.objects.get(id=sheet["owner"])
        author = owner.first_name + " " + owner.last_name
    except User.DoesNotExist:
        author = "Someone Mysterious"

    sheet_class     = make_sheet_class_string(sheet)
    can_edit_flag   = can_edit(request.user, sheet)
    can_add_flag    = can_add(request.user, sheet)

    return render_template(request,'sheets_visual.html', None, {
        "sheetJSON": json.dumps(sheet),
        "sheet": sheet,
        "sheet_class": sheet_class,
        "can_edit": can_edit_flag,
        "can_add": can_add_flag,
        "title": sheet["title"],
        "author": author,
        "is_owner": request.user.id == sheet["owner"],
        "is_public": sheet["status"] == "public",
        "current_url": request.get_full_path,
    })


@ensure_csrf_cookie
def assigned_sheet(request, assignment_id):
    """
    A new sheet prefilled with an assignment.
    """
    sheet = get_sheet(assignment_id)
    if "error" in sheet:
        return HttpResponse(sheet["error"])

    sheet["sources"] = annotate_user_links(sheet["sources"])

    # Remove keys from we don't want transferred
    for key in ("id", "like", "views", "displayedCollection"):
        if key in sheet:
            del sheet[key]

    assigner             = UserProfile(id=sheet["owner"])
    assigner_id	         = assigner.id
    sheet_class          = make_sheet_class_string(sheet)
    can_edit_flag        = True
    can_add_flag         = can_add(request.user, sheet)
    embed_flag           = "embed" in request.GET
    likes                = sheet.get("likes", [])
    like_count           = len(likes)
    viewer_is_liker      = request.user.id in likes

    return render_template(request,'sheets.html', None, {
        "sheetJSON": json.dumps(sheet),
        "sheet": sheet,
        "assignment_id": assignment_id,
        "assigner_id": assigner_id,
        "new_sheet": True,
        "sheet_class": sheet_class,
        "can_edit": can_edit_flag,
        "can_add": can_add_flag,
        "title": sheet["title"],
        "is_owner": True,
        "is_public": sheet["status"] == "public",
        "sheet_collections": [],
        "displayed_collection":  None,
        "like_count": like_count,
        "viewer_is_liker": viewer_is_liker,
        "current_url": request.get_full_path,
    })


@csrf_exempt
def delete_sheet_api(request, sheet_id):
    """
    Deletes sheet with id, only if the requester is the sheet owner.
    """
    import sefaria.search as search
    id = int(sheet_id)
    sheet = db.sheets.find_one({"id": id})
    if not sheet:
        return jsonResponse({"error": "Sheet %d not found." % id})

    if not request.user.is_authenticated:
        key = request.POST.get("apikey")
        if not key:
            return jsonResponse({"error": "You must be logged in or use an API key to delete a sheet."})
        apikey = db.apikeys.find_one({"key": key})
        if not apikey:
            return jsonResponse({"error": "Unrecognized API key."})
    else:
        apikey = None

    if apikey:
        user = User.objects.get(id=apikey["uid"])
    else:
        user = request.user

    if user.id != sheet["owner"]:
        return jsonResponse({"error": "Only the sheet owner may delete a sheet."})

    db.sheets.remove({"id": id})
    process_sheet_deletion_in_collections(id)
    process_sheet_deletion_in_notifications(id)

    try:
        es_index_name = search.get_new_and_current_index_names("sheet")['current']
        search.delete_sheet(es_index_name, id)
    except NewConnectionError as e:
        logger.warn("Failed to connect to elastic search server on sheet delete.")
    except AuthorizationException as e:
        logger.warn("Failed to connect to elastic search server on sheet delete.")


    return jsonResponse({"status": "ok"})


@csrf_exempt
def collections_api(request, slug=None):
    if request.method == "GET":
        return collections_get_api(request, slug)
    else:
        if not request.user.is_authenticated and request.method == "POST":
            key = request.POST.get("apikey")
            if not key:
                return jsonResponse({"error": _("You must be logged in to create a new collection.")})
            apikey = db.apikeys.find_one({"key": key})
            if not apikey:
                return jsonResponse({"error": "Unrecognized API key."})
            else:
                user_id = apikey["uid"]
            return collections_post_api(request, user_id, slug=slug)
        else:
            user_id = request.user.id
            return protected_collections_post_api(request, user_id, slug=slug)

@csrf_protect
@login_required
def protected_collections_post_api(request, user_id, slug=None):
    return collections_post_api(request, user_id, slug)


@csrf_protect
def collections_get_api(request, slug=None):
    if not slug:
        return jsonResponse(CollectionSet.get_collection_listing(request.user.id))
    uslug = unquote(slug)
    collection_obj = Collection().load({"$or": [{"slug": uslug}, {"privateSlug": uslug}]})
    if not collection_obj:
        return jsonResponse({"error": "No collection with slug '{}'".format(slug)})
    is_member = request.user.is_authenticated and collection_obj.is_member(request.user.id)
    collection_content = collection_obj.contents(with_content=True, authenticated=is_member)
    return jsonResponse(collection_content)


@csrf_exempt
@catch_error_as_json
def collections_post_api(request, user_id, slug=None):
    if request.method == "POST":
        j = request.POST.get("json")
        if not j:
            return jsonResponse({"error": "No JSON given in post data."})
        collection_data = json.loads(j)
        if "slug" in collection_data:
            collection = Collection().load({"slug": collection_data["slug"]})
            if not collection:
                return jsonResponse({"error": "Collection with slug `{}` not found.".format(collection["slug"])})
            # check poster is a collection admin
            if user_id not in collection.admins:
                return jsonResponse({"error": "You do not have permission to edit this collection."})

            collection.load_from_dict(collection_data)
            collection.save()
        else:
            collection_data["admins"] = [user_id]
            collection = Collection(collection_data)
            collection.save()
        return jsonResponse({"status": "ok", "collection": collection.listing_contents(request.user.id)})

    elif request.method == "DELETE":
        if not slug:
            return jsonResponse({"error": "Please specify a collection in the URL."})
        existing = Collection().load({"slug": slug})
        if existing:
            if user_id not in existing.admins:
                return jsonResponse({"error": "You do not have permission to delete this collection."})
            else:
                CollectionSet({"slug": slug}).delete()
                return jsonResponse({"status": "ok"})
        else:
            return jsonResponse({"error": "Collection with the slug `{}` does not exist".format(slug)})

    else:
        return jsonResponse({"error": "Unsupported HTTP method."})


@csrf_exempt
def user_collections_api(request, user_id):
    from sefaria.system.database import db
    if request.method == "GET":
        is_me = request.user.id == int(user_id)
        collections_serialized = get_user_collections(int(user_id), is_me)
        return jsonResponse(collections_serialized)
    return jsonResponse({"error": "Unsupported HTTP method."})


@login_required
def collections_inclusion_api(request, slug, action, sheet_id):
    """
    API for adding or removing a sheet from a collection
    """
    if request.method != "POST":
        return jsonResponse({"error": "Unsupported HTTP method."})
    collection = Collection().load({"slug": slug})
    if not collection:
        return jsonResponse({"error": "No collection with slug `{}`.".format(slug)})
    if not collection.is_member(request.user.id):
        return jsonResponse({"error": "Only members of this collection my change its contents."})
    sheet_id = int(sheet_id)
    sheet = db.sheets.find_one({"id": sheet_id})
    if not sheet:
        return jsonResponse({"error": "No sheet with id {}.".format(sheet_id)})

    if action == "remove":
        if sheet_id in collection.sheets:
            collection.sheets.remove(sheet_id)
            if request.user.id == sheet["owner"] and sheet.get("displayedCollection", None) == collection.slug:
                sheet["displayedCollection"] = None
                db.sheets.find_one_and_replace({"id": sheet["id"]}, sheet)
        else:
            return jsonResponse({"error": "Sheet with id {} is not in this collection.".format(sheet_id)})
    if action == "add":
        if sheet_id not in collection.sheets:
            collection.sheets.append(sheet_id)
            # If a sheet's owner adds it to a collection, and the sheet is not highlighted
            # in another collection, set it to highlight this collection.
            if request.user.id == sheet["owner"] and not sheet.get("displayedCollection", None):
                sheet["displayedCollection"] = collection.slug
                db.sheets.find_one_and_replace({"id": sheet["id"]}, sheet)

    collection.save()
    is_member = request.user.is_authenticated and collection.is_member(request.user.id)
    sheet = get_sheet_for_panel(int(sheet_id))
    sheet_listing = annotate_user_collections([sheet_to_dict(sheet)], request.user.id)[0]
    return jsonResponse({
        "status": "ok",
        "action": action,
        "collectionListing": collection.listing_contents(request.user.id),
        "collection": collection.contents(with_content=True, authenticated=is_member),
        "sheet": sheet,
        "sheetListing": sheet_listing,
    })


@login_required
def collections_for_sheet_api(request, sheet_id):
    """
    API for determining which collections that a user is a member of contain `sheet_id`.
    """
    sheet_id = int(sheet_id)
    uid = request.user.id
    collections = get_user_collections_for_sheet(uid, sheet_id)

    return jsonResponse(collections)


@login_required
def collections_role_api(request, slug, uid, role):
    """
    API for setting a collection members role, or removing them from a collection.
    """
    if request.method != "POST":
        return jsonResponse({"error": "Unsupported HTTP method."})
    collection = Collection().load({"slug": slug})
    if not collection:
        return jsonResponse({"error": "No collection with slug `{}`.".format(slug)})
    uid = int(uid)
    if request.user.id not in collection.admins:
        if not (uid == request.user.id and role == "remove"): # non admins can remove themselves
            return jsonResponse({"error": "You must be a collection owner to change contributor roles."})
    user = UserProfile(id=uid)
    if not user.exists():
        return jsonResponse({"error": "No user with the specified ID exists."})
    if role not in ("member", "publisher", "admin", "remove"):
        return jsonResponse({"error": "Unknown collection contributor role."})
    if uid == request.user.id and collection.admins == [request.user.id] and role != "admin":
        return jsonResponse({"error": _("Leaving this collection would leave it without any owners. Please appoint another owner before leaving, or delete the collection.")})
    if role == "remove":
        collection.remove_member(uid)
    else:
        collection.add_member(uid, role)

    collection_content = collection.contents(with_content=True, authenticated=True)
    return jsonResponse(collection_content)


@login_required
def collections_invite_api(request, slug, uid_or_email, uninvite=False):
    """
    API for adding or removing collection members, or collection invitations
    """
    if request.method != "POST":
        return jsonResponse({"error": "Unsupported HTTP method."})
    collection = Collection().load({"slug": slug})
    if not collection:
        return jsonResponse({"error": "No collection with slug {}.".format(slug)})
    if request.user.id not in collection.admins:
        return jsonResponse({"error": "You must be a collection owner to invite new members."})

    user = UserProfile(email=uid_or_email)
    if not user.exists():
        if uninvite:
            collection.remove_invitation(uid_or_email)
            message = "Invitation removed."
        else:
            collection.invite_member(uid_or_email, request.user.id)
            message = "Invitation sent."
    else:
        is_new_member = not collection.is_member(user.id)

        if is_new_member:
            collection.add_member(user.id)
            from sefaria.model.notification import Notification
            notification = Notification({"uid": user.id})
            notification.make_collection_add(adder_id=request.user.id, collection_slug=collection.slug)
            notification.save()
            message = "Collection editor added."
        else:
            message = "%s is already a editor of this collection." % user.full_name

    collection_content = collection.contents(with_content=True, authenticated=True)
    del collection_content["lastModified"]
    return jsonResponse({"collection": collection_content, "message": message})


@login_required
def collections_pin_sheet_api(request, slug, sheet_id):
    if request.method != "POST":
        return jsonResponse({"error": "Unsupported HTTP method."})
    collection = Collection().load({"slug": slug})
    if not collection:
        return jsonResponse({"error": "No collection with slug `{}`.".format(slug)})
    if not collection.is_member(request.user.id):
        return jsonResponse({"error": "You must be a collection editor to pin sheets."})

    sheet_id = int(sheet_id)
    collection.pin_sheet(sheet_id)
    collection_content = collection.contents(with_content=True, authenticated=True)
    del collection_content["lastModified"]
    return jsonResponse({"collection": collection_content, "status": "success"})


def sheet_stats(request):
    pass


@csrf_exempt
def save_sheet_api(request):
    """
    API for listing available sheets
    """
    if request.method == "GET":
        return jsonResponse({"error": "Unsupported HTTP method."})

    # Save a sheet
    if request.method == "POST":
        if not request.user.is_authenticated:
            key = request.POST.get("apikey")
            if not key:
                return jsonResponse({"error": "You must be logged in or use an API key to save.", "errorAction": "loginRedirect"})
            apikey = db.apikeys.find_one({"key": key})
            if not apikey:
                return jsonResponse({"error": "Unrecognized API key."})
        else:
            apikey = None

        j = request.POST.get("json")
        if not j:
            return jsonResponse({"error": "No JSON given in post data."})
        sheet = json.loads(j)

        if apikey:
            if "id" in sheet:
                sheet["lastModified"] = get_sheet(sheet["id"])["dateModified"] # Usually lastModified gets set on the frontend, so we need to set it here to match with the previous dateModified so that the check in `save_sheet` returns properly
            user = User.objects.get(id=apikey["uid"])
        else:
            user = request.user

        if "id" in sheet:
            existing = get_sheet(sheet["id"])
            if "error" not in existing  and \
                not can_edit(user, existing) and \
                not can_add(request.user, existing):

                return jsonResponse({"error": "You don't have permission to edit this sheet."})
        else:
            existing = None

        cleaned_sources = []
        for source in sheet["sources"]:
            cleaned_sources.append(clean_source(source))
        sheet["sources"] = cleaned_sources

        sheet["title"] = bleach_text(sheet["title"])

        if "summary" in sheet:
            sheet["summary"] = bleach_text(sheet["summary"])

        if sheet.get("displayedCollection", None):
            # Don't allow non collection members to set displayedCollection
            if sheet["displayedCollection"] not in [g["slug"] for g in get_user_collections(user.id)]:
                sheet["displayedCollection"] = None

        rebuild_nodes = request.POST.get('rebuildNodes', False)
        responseSheet = save_sheet(sheet, user.id, rebuild_nodes=rebuild_nodes)
        if "rebuild" in responseSheet and responseSheet["rebuild"]:
            # Don't bother adding user links if this data won't be used to rebuild the sheet
            responseSheet["sources"] = annotate_user_links(responseSheet["sources"])

        return jsonResponse(responseSheet)


def bulksheet_api(request, sheet_id_list):
    if request.method == "GET":
        cb = request.GET.get("callback", None)
        only_public = bool(int(request.GET.get("public", True)))
        sheet_id_list = [int(sheet_id) for sheet_id in set(sheet_id_list.split("|"))]
        response = jsonResponse({s['sheet_id']: s for s in sheet_list_to_story_list(request, sheet_id_list, only_public)}, cb)
        return response


@api_view(["GET"])
def user_sheet_list_api(request, user_id, sort_by="date", limiter=0, offset=0):
    sort_by  = sort_by if sort_by else "date"
    limiter  = int(limiter) if limiter else 0
    offset   = int(offset) if offset else 0
    private  = int(user_id) == request.user.id
    return jsonResponse(user_sheets(user_id, sort_by, private=private, limit=limiter, skip=offset), callback=request.GET.get("callback", None))


def sheet_api(request, sheet_id):
    """
    API for accessing and individual sheet.
    """
    if request.method == "GET":
        more_data = request.GET.get('more_data', '0')
        if more_data == '1':
            sheet = get_sheet_for_panel(int(sheet_id))
        else:
            sheet = get_sheet(int(sheet_id))
        return jsonResponse(sheet, callback=request.GET.get("callback", None))

    if request.method == "POST":
        return jsonResponse({"error": "TODO - save to sheet by id"})


def sheet_node_api(request, sheet_id, node_id):
    if request.method == "GET":
        sheet_node = get_sheet_node(int(sheet_id),int(node_id))
        return jsonResponse(sheet_node, callback=request.GET.get("callback", None))

    if request.method == "POST":
        return jsonResponse({"error": "Unsupported HTTP method."})


def check_sheet_modified_api(request, sheet_id, timestamp):
    """
    Check if sheet_id has been modified since timestamp.
    If modified, return the new sheet.
    """
    sheet_id = int(sheet_id)
    callback=request.GET.get("callback", None)
    last_mod = get_last_updated_time(sheet_id)
    if not last_mod:
        return jsonResponse({"error": "Couldn't find last modified time."}, callback)

    if timestamp >= last_mod:
        return jsonResponse({"modified": False}, callback)

    sheet = get_sheet(sheet_id)
    if "error" in sheet:
        return jsonResponse(sheet, callback)

    sheet["modified"] = True
    sheet["sources"] = annotate_user_links(sheet["sources"])
    return jsonResponse(sheet, callback)


def add_source_to_sheet_api(request, sheet_id):
    """
    API to add a fully formed source (posted as JSON) to sheet_id.

    The contents of the "source" field will be a dictionary.
    The input format is similar to, but differs slightly from, the internal format for sources on source sheets.
    This method reformats the source to the format expected by add_source_to_sheet().

    Fields of input dictionary:
        either `refs` - an array of string refs, indicating a range
            or `ref` - a string ref
            or `outsideText` - a string
            or `outsideBiText` - a dictionary with string fields "he" and "en"
            or `comment` - a string
            or `media` - a URL string

        If the `ref` or `refs` fields are present, the `version`, `he` or `en` fields
        can further specify the origin or content of text for that ref.

    """
    def remove_footnotes(txt):
        #removes all i tags that are of class "footnote" as well as the preceding "sup" tag
        soup = BeautifulSoup(txt, parser='lxml')
        for el in soup.find_all("i", {"class": "footnote"}):
            if el.previousSibling.name == "sup":
                el.previousSibling.decompose()
            el.decompose()
        return bleach.clean(str(soup), tags=Version.ALLOWED_TAGS, attributes=Version.ALLOWED_ATTRS, strip=True)


    # Internal func that does the same thing for each language to get text for the source
    def get_correct_text_from_source_obj(source_obj, ref_obj, lang):

        if lang in source_obj:  # if there's actual content passed in, that tkaes precedence as the source text
            lang_tc = source_obj[lang]
            del source_obj[lang]
            return lang_tc
        else:  # otherwise get the text chunk for the prvided ref, either with a version (if provided) or the default.
            lang_tc = TextChunk(ref_obj, lang, source["version-"+lang]) if source.get("version-"+lang, None) else TextChunk(ref_obj, lang)
            lang_tc = lang_tc.ja().flatten_to_string()
            if "version-"+lang in source_obj:
                del source_obj["version-"+lang]
            return lang_tc if lang_tc != "" else "..."

    sheet = db.sheets.find_one({"id": int(sheet_id)})
    if not sheet:
        return {"error": "No sheet with id %s." % (id)}
    if sheet["owner"] != request.user.id:
        return jsonResponse({"error": "User can only edit their own sheet" })
    
    source = json.loads(request.POST.get("source"))
    if not source:
        return jsonResponse({"error": "No source to copy given."})

    if "refs" in source and source["refs"]:
        ref = Ref(source["refs"][0]).to(Ref(source["refs"][-1]))
        source["ref"] = ref.normal()
        del source["refs"]

    if "ref" in source and source["ref"]:
        text = {}
        ref = Ref(source["ref"])
        source["heRef"] = ref.he_normal()
        text["en"] = get_correct_text_from_source_obj(source, ref, "en")
        text["en"] = remove_footnotes(text["en"])
        text["he"] = get_correct_text_from_source_obj(source, ref, "he")
        text["he"] = remove_footnotes(text["he"])
        source["text"] = text

    note = request.POST.get("note", None)
    source.pop("node", None)
    response = add_source_to_sheet(int(sheet_id), source, note=note)

    return jsonResponse(response)

@login_required
def copy_source_to_sheet_api(request, sheet_id):
    """
    API to copy a source from one sheet to another.
    """
    from sefaria.system.database import db
    copy_sheet = request.POST.get("sheetID")
    copy_source = request.POST.get("nodeID")
    if not copy_sheet and copy_source:
        return jsonResponse({"error": "Need both a sheet and source node ID to copy."})
    sheet = db.sheets.find_one({"id": int(sheet_id)})
    if not sheet:
        return {"error": "No sheet with id %s." % (id)}
    if sheet["owner"] != request.user.id:
        return jsonResponse({"error": "User can only edit their own sheet" })
    source = get_sheet_node(int(copy_sheet), int(copy_source))
    del source["node"]
    response = add_source_to_sheet(int(sheet_id), source)

    return jsonResponse(response)


@login_required
def add_ref_to_sheet_api(request, sheet_id):
    """
    API to add a source to a sheet using only a ref.
    """
    ref = request.POST.get("ref")
    if not ref:
        return jsonResponse({"error": "No ref given in post data."})
    return jsonResponse(add_ref_to_sheet(int(sheet_id), ref, request))


@login_required
def update_sheet_topics_api(request, sheet_id):
    """
    API to update tags for sheet_id.
    """
    topics = json.loads(request.POST.get("topics"))
    sheet = db.sheets.find_one({"id": int(sheet_id)}, {"topics":1})
    if sheet["owner"] != request.user.id:
        return jsonResponse({"error": "user can only add topics to their own sheet"})
    old_topics = sheet.get("topics", [])
    return jsonResponse(update_sheet_topics(int(sheet_id), topics, old_topics))


def visual_sheet_api(request, sheet_id):
    """
    API for visual source sheet layout
    """
    if not request.user.is_authenticated:
        return {"error": "You must be logged in to save a sheet layout."}
    if request.method != "POST":
        return jsonResponse({"error": "Unsupported HTTP method."})

    visualNodes = json.loads(request.POST.get("visualNodes"))
    zoomLevel =  json.loads(request.POST.get("zoom"))
    add_visual_data(int(sheet_id), visualNodes, zoomLevel)
    return jsonResponse({"status": "ok"})


def like_sheet_api(request, sheet_id):
    """
    API to like sheet_id.
    """
    if not request.user.is_authenticated:
        return {"error": "You must be logged in to like sheets."}
    if request.method != "POST":
        return jsonResponse({"error": "Unsupported HTTP method."})

    add_like_to_sheet(int(sheet_id), request.user.id)
    return jsonResponse({"status": "ok"})


def unlike_sheet_api(request, sheet_id):
    """
    API to unlike sheet_id.
    """
    if not request.user.is_authenticated:
        return jsonResponse({"error": "You must be logged in to like sheets."})
    if request.method != "POST":
        return jsonResponse({"error": "Unsupported HTTP method."})

    remove_like_from_sheet(int(sheet_id), request.user.id)
    return jsonResponse({"status": "ok"})


def sheet_likers_api(request, sheet_id):
    """
    API to retrieve the list of people who like sheet_id.
    """
    response = {"likers": likers_list_for_sheet(sheet_id)}
    return jsonResponse(response, callback=request.GET.get("callback", None))


def tag_list_api(request, sort_by="count"):
    """
    API to retrieve the list of public tags ordered by count.
    """
    response = public_tag_list(sort_by)
    response = jsonResponse(response, callback=request.GET.get("callback", None))
    response["Cache-Control"] = "max-age=3600"
    return response


def user_tag_list_api(request, user_id):
    """
    API to retrieve the list of public tags ordered by count.
    """
    #if int(user_id) != request.user.id:
        #return jsonResponse({"error": "You are not authorized to view that."})
    response = sheet_topics_counts({"owner": int(user_id)})
    response = jsonResponse(response, callback=request.GET.get("callback", None))
    response["Cache-Control"] = "max-age=3600"
    return response

def trending_tags_api(request):
    """
    API to retrieve the list of trending tags.
    """
    response = trending_topics(ntags=18)
    response = jsonResponse(response, callback=request.GET.get("callback", None))
    response["Cache-Control"] = "max-age=3600"
    return response


def all_sheets_api(request, limiter, offset=0):
    limiter  = int(limiter)
    offset   = int(offset)
    lang     = request.GET.get("lang")
    filtered = bool(int(request.GET.get("filtered", False)))
    response = public_sheets(limit=limiter, skip=offset, lang=lang, filtered=filtered)
    response = jsonResponse(response, callback=request.GET.get("callback", None))
    return response


def sheet_to_story_dict(request, sid):
    from sefaria.model.story import Story
    d = Story.sheet_metadata(sid, return_id=True)
    d.update(Story.publisher_metadata(d["publisher_id"]))

    if request.user.is_authenticated:
        d["publisher_followed"] = d["publisher_id"] in following.FolloweesSet(request.user.id).uids

    return d


def sheet_list_to_story_list(request, sid_list, public=True):
    """
    :param request:
    :param sid_list: list of sheet ids
    :param public: if True, return only public sheets
    :return:
    """
    from sefaria.model.story import Story
    dict_list = Story.sheet_metadata_bulk(sid_list, return_id=True, public=public)
    followees_set = following.FolloweesSet(request.user.id).uids
    for d in dict_list:
        d.update(Story.publisher_metadata(d["publisher_id"]))
        if request.user.is_authenticated:
            d["publisher_followed"] = d["publisher_id"] in followees_set

    return dict_list


def story_form_sheets_by_tag(request, tag):
    sheets   = get_sheets_by_topic(tag, public=True)
    sheets   = [sheet_to_story_dict(request, s["id"]) for s in sheets]
    response = {"tag": tag, "sheets": sheets}
    response = jsonResponse(response, callback=request.GET.get("callback", None))
    response["Cache-Control"] = "max-age=3600"
    return response


def sheets_by_tag_api(request, tag):
    """
    API to get a list of sheets by `tag`.
    """
    sheets   = get_sheets_by_topic(tag, public=True)
    sheets   = [sheet_to_dict(s) for s in sheets]
    response = {"tag": tag, "sheets": sheets}
    response = jsonResponse(response, callback=request.GET.get("callback", None))
    response["Cache-Control"] = "max-age=3600"
    return response


def sheets_by_ref_api(request, ref):
    """
    API to get public sheets by ref.
    """
    include_collections = bool(int(request.GET.get("include_collections", 0)))
<<<<<<< HEAD
    include_first_comment = bool(int(request.GET.get("include_first_comment", 0)))
    return jsonResponse(get_sheets_for_ref(ref, include_collections=include_collections,
                                           include_first_comment=include_first_comment))
=======
    sheets = get_sheets_for_ref(ref)
    if include_collections:
        sheets = annotate_sheets_with_collections(sheets)
    return jsonResponse(sheets)
>>>>>>> 974ef6c2
def sheets_with_ref(request, tref):
    """
    Accepts tref as a string which is expected to be in the format of a ref or refs separated by commas, indicating a range.
    """
    search_params = get_search_params(request.GET)

    props={
        "initialSearchType": "sheet",
<<<<<<< HEAD
        "initialTextSearchFilters": search_params["textFilters"],
        "initialTextSearchFilterAggTypes": search_params["textFilterAggTypes"],
        "initialTextSearchField": search_params["textField"],
        "initialTextSearchSortType": search_params["textSort"],
=======
        "initialTextSearchField": search_params["textField"],
>>>>>>> 974ef6c2
        "initialSheetSearchFilters": search_params["sheetFilters"],
        "initialSheetSearchFilterAggTypes": search_params["sheetFilterAggTypes"],
        "initialSheetSearchSortType": search_params["sheetSort"]
    }
<<<<<<< HEAD
    is_range = bool(int(request.GET.get('range', 0)))
    if is_range:
        refs = [Ref(r) for r in tref.split(",")]
        tref = refs[0].to(refs[-1]).normal()
=======
>>>>>>> 974ef6c2
    he_tref = Ref(tref).he_normal()
    normal_ref = tref if request.interfaceLang == "english" else he_tref
    title = _(f"Sheets with ")+normal_ref+_(" on Sefaria")
    props["sheetsWithRef"] = {"en": tref, "he": he_tref}
    return menu_page(request, page="sheetsWithRef", title=title, props=props)

def get_aliyot_by_parasha_api(request, parasha):
    response = {"ref":[]};

    if parasha == "V'Zot HaBerachah":
        return jsonResponse({"ref":["Deuteronomy 33:1-7","Deuteronomy 33:8-12","Deuteronomy 33:13-17","Deuteronomy 33:18-21","Deuteronomy 33:22-26","Deuteronomy 33:27-29","Deuteronomy 34:1-12"]}, callback=request.GET.get("callback", None))

    else:
        p = db.parshiot.find({"parasha": parasha}, limit=1).sort([("date", 1)])
        p = next(p)

        for aliyah in p["aliyot"]:
            response["ref"].append(aliyah)
        return jsonResponse(response, callback=request.GET.get("callback", None))


@login_required
def make_sheet_from_text_api(request, ref, sources=None):
    """
    API to generate a sheet from a ref with optional sources.
    """
    sources = sources.replace("_", " ").split("+") if sources else None
    sheet = make_sheet_from_text(ref, sources=sources, uid=request.user.id, generatedBy=None, title=None)
    return redirect("/sheets/%d" % sheet["id"])


def sheet_to_html_string(sheet):
    """
    Create the html string of sheet with sheet_id.
    """
    sheet["sources"] = annotate_user_links(sheet["sources"])
    sheet = resolve_options_of_sources(sheet)

    try:
        owner = User.objects.get(id=sheet["owner"])
        author = owner.first_name + " " + owner.last_name
    except User.DoesNotExist:
        author = "Someone Mysterious"

    context = {
        "sheetJSON": json.dumps(sheet),
        "sheet": sheet,
        "sheet_class": make_sheet_class_string(sheet),
        "can_edit": False,
        "can_add": False,
        "title": sheet["title"],
        "author": author,
        "is_owner": False,
        "is_public": sheet["status"] == "public",
        "like_count": len(sheet.get("likes", [])),
        "viewer_is_liker": False,
        "assignments_from_sheet": assignments_from_sheet(sheet['id']),
    }

    return render_to_string('gdocs_sheet.html', context)


def resolve_options_of_sources(sheet):
    for source in sheet['sources']:
        if 'text' not in source:
            continue
        options = source.setdefault('options', {})
        if not options.get('sourceLanguage'):
            source['options']['sourceLanguage'] = sheet['options'].get(
                'language', 'bilingual')
        if not options.get('sourceLayout'):
            source['options']['sourceLayout'] = sheet['options'].get(
                'layout', 'sideBySide')
        if not options.get('sourceLangLayout'):
            source['options']['sourceLangLayout'] = sheet['options'].get(
                'langLayout', 'heRight')
    return sheet



@gauth_required(scope=['openid', 'https://www.googleapis.com/auth/drive.file', 'https://www.googleapis.com/auth/userinfo.email'], ajax=True)
def export_to_drive(request, credential, sheet_id):
    """
    Export a sheet to Google Drive.
    """
    # Using credentials in google-api-python-client.
    service = build('drive', 'v3', credentials=credential, cache_discovery=False)
    user_info_service = build('oauth2', 'v2', credentials=credential, cache_discovery=False)

    sheet = get_sheet(sheet_id)
    if 'error' in sheet:
        return jsonResponse({'error': {'message': sheet["error"]}})

    file_metadata = {
        'name': strip_tags(sheet['title'].strip()),
        'mimeType': 'application/vnd.google-apps.document'
    }

    html_string = bytes(sheet_to_html_string(sheet), "utf8")

    media = MediaIoBaseUpload(
        BytesIO(html_string),
        mimetype='text/html',
        resumable=True)

    new_file = service.files().create(body=file_metadata,
                                        media_body=media,
                                        fields='webViewLink').execute()
        
    user_info = user_info_service.userinfo().get().execute()

    profile = UserProfile(id=request.user.id)
    profile.update({"gauth_email": user_info['email']})
    profile.save()

    return jsonResponse(new_file)

@catch_error_as_json
def upload_sheet_media(request):
    if not request.user.is_authenticated:
        return jsonResponse({"error": _("You must be logged in to access this api.")})
    if request.method == "POST":
        from PIL import Image
        from io import BytesIO
        import uuid
        import base64
        import imghdr

        bucket_name = GoogleStorageManager.UGC_SHEET_BUCKET
        max_img_size = [1024, 1024]

        img_file_in_mem = BytesIO(base64.b64decode(request.POST.get('file')))

        if imghdr.what(img_file_in_mem) == "gif":
            img_url = GoogleStorageManager.upload_file(img_file_in_mem, f"{request.user.id}-{uuid.uuid1()}.gif", bucket_name)

        else:
            im = Image.open(img_file_in_mem)
            img_file = BytesIO()
            im.thumbnail(max_img_size, Image.LANCZOS)
            im.save(img_file, format=im.format)
            img_file.seek(0)

            img_url = GoogleStorageManager.upload_file(img_file, f"{request.user.id}-{uuid.uuid1()}.{im.format.lower()}", bucket_name)

        return jsonResponse({"url": img_url})
    return jsonResponse({"error": "Unsupported HTTP method."})


@staff_member_required
@api_view(["PUT"])
def next_untagged(request):
    from sefaria.sheets import update_sheet_tags_categories, get_sheet_categorization_info
    body_unicode = request.body.decode('utf-8')
    body = json.loads(body_unicode)
    if("sheetId" in body):
       update_sheet_tags_categories(body, request.user.id)
    return jsonResponse(get_sheet_categorization_info("topics", body['skipIds']))


@staff_member_required
@api_view(["PUT"])
def next_uncategorized(request):
    from sefaria.sheets import update_sheet_tags_categories, get_sheet_categorization_info
    body_unicode = request.body.decode('utf-8')
    body = json.loads(body_unicode)
    if("sheetId" in body):
       update_sheet_tags_categories(body, request.user.id)
    return jsonResponse(get_sheet_categorization_info("categories", body['skipIds']))
<|MERGE_RESOLUTION|>--- conflicted
+++ resolved
@@ -1030,16 +1030,11 @@
     API to get public sheets by ref.
     """
     include_collections = bool(int(request.GET.get("include_collections", 0)))
-<<<<<<< HEAD
-    include_first_comment = bool(int(request.GET.get("include_first_comment", 0)))
-    return jsonResponse(get_sheets_for_ref(ref, include_collections=include_collections,
-                                           include_first_comment=include_first_comment))
-=======
     sheets = get_sheets_for_ref(ref)
     if include_collections:
         sheets = annotate_sheets_with_collections(sheets)
     return jsonResponse(sheets)
->>>>>>> 974ef6c2
+
 def sheets_with_ref(request, tref):
     """
     Accepts tref as a string which is expected to be in the format of a ref or refs separated by commas, indicating a range.
@@ -1048,25 +1043,14 @@
 
     props={
         "initialSearchType": "sheet",
-<<<<<<< HEAD
         "initialTextSearchFilters": search_params["textFilters"],
         "initialTextSearchFilterAggTypes": search_params["textFilterAggTypes"],
         "initialTextSearchField": search_params["textField"],
         "initialTextSearchSortType": search_params["textSort"],
-=======
-        "initialTextSearchField": search_params["textField"],
->>>>>>> 974ef6c2
         "initialSheetSearchFilters": search_params["sheetFilters"],
         "initialSheetSearchFilterAggTypes": search_params["sheetFilterAggTypes"],
         "initialSheetSearchSortType": search_params["sheetSort"]
     }
-<<<<<<< HEAD
-    is_range = bool(int(request.GET.get('range', 0)))
-    if is_range:
-        refs = [Ref(r) for r in tref.split(",")]
-        tref = refs[0].to(refs[-1]).normal()
-=======
->>>>>>> 974ef6c2
     he_tref = Ref(tref).he_normal()
     normal_ref = tref if request.interfaceLang == "english" else he_tref
     title = _(f"Sheets with ")+normal_ref+_(" on Sefaria")
