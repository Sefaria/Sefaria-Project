# -*- coding: utf-8 -*-
import json
import httplib2
from urllib3.exceptions import NewConnectionError
from urllib.parse import unquote
from elasticsearch.exceptions import AuthorizationException
from datetime import datetime
from io import StringIO, BytesIO
from django.contrib.admin.views.decorators import staff_member_required

import structlog
logger = structlog.get_logger(__name__)

from django.template.loader import render_to_string
from django.shortcuts import render, redirect
from django.http import Http404

from django.views.decorators.csrf import ensure_csrf_cookie, csrf_exempt, csrf_protect
from django.contrib.auth.decorators import login_required
from django.utils.translation import ugettext as _

# noinspection PyUnresolvedReferences
from django.contrib.auth.models import User
from rest_framework.decorators import api_view

from googleapiclient.discovery import build
from googleapiclient.http import MediaIoBaseUpload
from sefaria.google_storage_manager import GoogleStorageManager

from sefaria.client.util import jsonResponse, HttpResponse
from sefaria.model import *
from sefaria.sheets import *
from sefaria.model.user_profile import *
from sefaria.model.notification import process_sheet_deletion_in_notifications
from sefaria.model.collection import Collection, CollectionSet, process_sheet_deletion_in_collections
from sefaria.system.decorators import catch_error_as_json
from sefaria.utils.util import strip_tags

from reader.views import render_template, catchall, get_search_params
from sefaria.sheets import clean_source, bleach_text
from bs4 import BeautifulSoup

# sefaria.model.dependencies makes sure that model listeners are loaded.
# noinspection PyUnresolvedReferences
import sefaria.model.dependencies


from sefaria.gauth.decorators import gauth_required
from reader.views import menu_page

def annotate_user_links(sources):
    """
    Search a sheet for any addedBy fields (containg a UID) and add corresponding user links.
    """
    for source in sources:
        if "addedBy" in source:
            source["userLink"] = user_link(source["addedBy"])
        if "subsources" in source:
            source["subsources"] = annotate_user_links(source["subsources"])

    return sources

@login_required
@ensure_csrf_cookie
def new_sheet(request):
	profile = UserProfile(id=request.user.id)
	if getattr(profile, "uses_new_editor", False):
		sheet = {
				'status': 'unlisted',
				'title': '',
				'sources': [],
				'nextNode': 1,
				'options': {
					'layout':    "stacked",
					'boxed':  0,
					'language':    "bilingual",
					'numbered':    0,
					'assignable':    0,
					'divineNames':    "noSub",
					'collaboration':    "none",
					'highlightMode':    0,
					'langLayout':    "heRight",
					'bsd':    0,
				}
		}

		responseSheet = save_sheet(sheet, request.user.id)
		return catchall(request, str(responseSheet["id"]), True)

	"""
	View an new, empty source sheet.
	"""
	if "assignment" in request.GET:
		sheet_id  = int(request.GET["assignment"])

		query = { "owner": request.user.id or -1, "assignment_id": sheet_id }
		existingAssignment = db.sheets.find_one(query) or []
		if "id" in existingAssignment:
			return view_sheet(request,str(existingAssignment["id"]),True)

		if "assignable" in db.sheets.find_one({"id": sheet_id})["options"]:
			if db.sheets.find_one({"id": sheet_id})["options"]["assignable"] == 1:
				return assigned_sheet(request, sheet_id)

	query         = {"owner": request.user.id or -1 }
	hide_video    = db.sheets.count_documents(query) > 2

	return render_template(request,'sheets.html', None, {
        "can_edit": True,
        "new_sheet": True,
        "is_owner": True,
        "hide_video": hide_video,
        "current_url": request.get_full_path,
    })


def can_edit(user, sheet):
    """
    Returns True if user can edit sheet.
    """
    if sheet["owner"] == user.id:
        return True
    if "collaboration" not in sheet["options"]:
        return False
    if sheet["options"]["collaboration"] == "anyone-can-edit":
        return True

    return False


def can_add(user, sheet):
    """
    Returns True if user has adding persmission on sheet.
    Returns False if user has the higher permission "can_edit"
    """
    if not user.is_authenticated:
        return False
    if can_edit(user, sheet):
        return False
    if "assigner_id" in sheet:
        if sheet["assigner_id"] == user.id:
            return True
    if "collaboration" not in sheet["options"]:
        return False
    if sheet["options"]["collaboration"] == "anyone-can-add":
        return True

    return False


def get_user_collections(uid, private=True):
    """
    Returns a list of Collections that user belongs to.
    """
    if not uid:
        return None
    collections = CollectionSet().for_user(uid, private=private)
    collections = [collection.listing_contents(uid) for collection in collections]
    return collections


def get_user_collections_for_sheet(uid, sheet_id):
    """
    Returns a list of `uid`'s collections that `sheet_id` is included in.
    """
    collections = CollectionSet({"$or": [{"admins": uid, "sheets": sheet_id}, {"members": uid, "sheets": sheet_id}]})
    collections = [collection.listing_contents(uid) for collection in collections]
    return collections


def make_sheet_class_string(sheet):
    """
    Returns a string of class names corresponding to the options of sheet.
    """
    o = sheet["options"]
    classes = []
    classes.append(o.get("language", "bilingual"))
    classes.append(o.get("layout", "sideBySide"))
    classes.append(o.get("langLayout", "heRight"))

    if o.get("numbered", False):  classes.append("numbered")
    if o.get("boxed", False):     classes.append("boxed")

    if sheet["status"] == "public":
        classes.append("public")

    return " ".join(classes)


@ensure_csrf_cookie
def view_sheet(request, sheet_id, editorMode = False):
    """
    View the sheet with sheet_id.
    """
    editor = request.GET.get('editor', '0')
    embed = request.GET.get('embed', '0')

    if editor != '1' and embed !='1' and editorMode is False:
        return catchall(request, sheet_id, True)

    sheet_id = int(sheet_id)
    sheet = get_sheet(sheet_id)
    if "error" in sheet and sheet["error"] != "Sheet updated.":
            return HttpResponse(sheet["error"])

    sheet["sources"] = annotate_user_links(sheet["sources"])

    # Count this as a view
    db.sheets.update({"id": sheet_id}, {"$inc": {"views": 1}})

    try:
        owner = User.objects.get(id=sheet["owner"])
        author = owner.first_name + " " + owner.last_name
    except User.DoesNotExist:
        author = "Someone Mysterious"

    sheet_class          = make_sheet_class_string(sheet)
    sheet_collections    = get_user_collections_for_sheet(request.user.id, sheet_id) if sheet["owner"] == request.user.id else None
    displayed_collection = Collection().load({"slug": sheet["displayedCollection"]}) if sheet.get("displayedCollection", None) else None
    embed_flag           = "embed" in request.GET
    likes                = sheet.get("likes", [])
    like_count           = len(likes)
    if request.user.is_authenticated:
        can_edit_flag    = can_edit(request.user, sheet)
        can_add_flag     = can_add(request.user, sheet)
        viewer_is_liker  = request.user.id in likes
    else:
        can_edit_flag    = False
        can_add_flag     = False
        viewer_is_liker  = False

    canonical_url = request.get_full_path().replace("?embed=1", "").replace("&embed=1", "")

    return render_template(request,'sheets.html', None, {
        "sheetJSON": json.dumps(sheet),
        "sheet": sheet,
        "sheet_class": sheet_class,
        "can_edit": can_edit_flag,
        "can_add": can_add_flag,
        "title": sheet["title"],
        "author": author,
        "is_owner": request.user.id == sheet["owner"],
        "sheet_collections": sheet_collections,
        "displayed_collection":  displayed_collection,
        "like_count": like_count,
        "viewer_is_liker": viewer_is_liker,
        "current_url": request.get_full_path,
        "canonical_url": canonical_url,
        "assignments_from_sheet":assignments_from_sheet(sheet_id),
    })


def assignments_from_sheet(sheet_id):
    try:
        query = {"assignment_id": int(sheet_id)}
        return db.sheets.find(query)
    except:
        return None


def view_visual_sheet(request, sheet_id):
    """
    View the sheet with sheet_id.
    """
    sheet = get_sheet(sheet_id)
    if "error" in sheet:
        return HttpResponse(sheet["error"])

    sheet["sources"] = annotate_user_links(sheet["sources"])

    # Count this as a view
    db.sheets.update({"id": int(sheet_id)}, {"$inc": {"views": 1}})

    try:
        owner = User.objects.get(id=sheet["owner"])
        author = owner.first_name + " " + owner.last_name
    except User.DoesNotExist:
        author = "Someone Mysterious"

    sheet_class     = make_sheet_class_string(sheet)
    can_edit_flag   = can_edit(request.user, sheet)
    can_add_flag    = can_add(request.user, sheet)

    return render_template(request,'sheets_visual.html', None, {
        "sheetJSON": json.dumps(sheet),
        "sheet": sheet,
        "sheet_class": sheet_class,
        "can_edit": can_edit_flag,
        "can_add": can_add_flag,
        "title": sheet["title"],
        "author": author,
        "is_owner": request.user.id == sheet["owner"],
        "is_public": sheet["status"] == "public",
        "current_url": request.get_full_path,
    })


@ensure_csrf_cookie
def assigned_sheet(request, assignment_id):
    """
    A new sheet prefilled with an assignment.
    """
    sheet = get_sheet(assignment_id)
    if "error" in sheet:
        return HttpResponse(sheet["error"])

    sheet["sources"] = annotate_user_links(sheet["sources"])

    # Remove keys from we don't want transferred
    for key in ("id", "like", "views", "displayedCollection"):
        if key in sheet:
            del sheet[key]

    assigner             = UserProfile(id=sheet["owner"])
    assigner_id	         = assigner.id
    sheet_class          = make_sheet_class_string(sheet)
    can_edit_flag        = True
    can_add_flag         = can_add(request.user, sheet)
    embed_flag           = "embed" in request.GET
    likes                = sheet.get("likes", [])
    like_count           = len(likes)
    viewer_is_liker      = request.user.id in likes

    return render_template(request,'sheets.html', None, {
        "sheetJSON": json.dumps(sheet),
        "sheet": sheet,
        "assignment_id": assignment_id,
        "assigner_id": assigner_id,
        "new_sheet": True,
        "sheet_class": sheet_class,
        "can_edit": can_edit_flag,
        "can_add": can_add_flag,
        "title": sheet["title"],
        "is_owner": True,
        "is_public": sheet["status"] == "public",
        "sheet_collections": [],
        "displayed_collection":  None,
        "like_count": like_count,
        "viewer_is_liker": viewer_is_liker,
        "current_url": request.get_full_path,
    })


@csrf_exempt
def delete_sheet_api(request, sheet_id):
    """
    Deletes sheet with id, only if the requester is the sheet owner.
    """
    import sefaria.search as search
    id = int(sheet_id)
    sheet = db.sheets.find_one({"id": id})
    if not sheet:
        return jsonResponse({"error": "Sheet %d not found." % id})

    if not request.user.is_authenticated:
        key = request.POST.get("apikey")
        if not key:
            return jsonResponse({"error": "You must be logged in or use an API key to delete a sheet."})
        apikey = db.apikeys.find_one({"key": key})
        if not apikey:
            return jsonResponse({"error": "Unrecognized API key."})
    else:
        apikey = None

    if apikey:
        user = User.objects.get(id=apikey["uid"])
    else:
        user = request.user

    if user.id != sheet["owner"]:
        return jsonResponse({"error": "Only the sheet owner may delete a sheet."})

    db.sheets.remove({"id": id})
    process_sheet_deletion_in_collections(id)
    process_sheet_deletion_in_notifications(id)

    try:
        es_index_name = search.get_new_and_current_index_names("sheet")['current']
        search.delete_sheet(es_index_name, id)
    except NewConnectionError as e:
        logger.warn("Failed to connect to elastic search server on sheet delete.")
    except AuthorizationException as e:
        logger.warn("Failed to connect to elastic search server on sheet delete.")


    return jsonResponse({"status": "ok"})


@csrf_exempt
def collections_api(request, slug=None):
    if request.method == "GET":
        return collections_get_api(request, slug)
    else:
        if not request.user.is_authenticated and request.method == "POST":
            key = request.POST.get("apikey")
            if not key:
                return jsonResponse({"error": _("You must be logged in to create a new collection.")})
            apikey = db.apikeys.find_one({"key": key})
            if not apikey:
                return jsonResponse({"error": "Unrecognized API key."})
            else:
                user_id = apikey["uid"]
            return collections_post_api(request, user_id, slug=slug)
        else:
            user_id = request.user.id
            return protected_collections_post_api(request, user_id, slug=slug)

@csrf_protect
@login_required
def protected_collections_post_api(request, user_id, slug=None):
    return collections_post_api(request, user_id, slug)


@csrf_protect
def collections_get_api(request, slug=None):
    if not slug:
        return jsonResponse(CollectionSet.get_collection_listing(request.user.id))
    uslug = unquote(slug)
    collection_obj = Collection().load({"$or": [{"slug": uslug}, {"privateSlug": uslug}]})
    if not collection_obj:
        return jsonResponse({"error": "No collection with slug '{}'".format(slug)})
    is_member = request.user.is_authenticated and collection_obj.is_member(request.user.id)
    collection_content = collection_obj.contents(with_content=True, authenticated=is_member)
    return jsonResponse(collection_content)


@csrf_exempt
@catch_error_as_json
def collections_post_api(request, user_id, slug=None):
    if request.method == "POST":
        j = request.POST.get("json")
        if not j:
            return jsonResponse({"error": "No JSON given in post data."})
        collection_data = json.loads(j)
        if "slug" in collection_data:
            collection = Collection().load({"slug": collection_data["slug"]})
            if not collection:
                return jsonResponse({"error": "Collection with slug `{}` not found.".format(collection["slug"])})
            # check poster is a collection admin
            if user_id not in collection.admins:
                return jsonResponse({"error": "You do not have permission to edit this collection."})

            collection.load_from_dict(collection_data)
            collection.save()
        else:
            collection_data["admins"] = [user_id]
            collection = Collection(collection_data)
            collection.save()
        return jsonResponse({"status": "ok", "collection": collection.listing_contents(request.user.id)})

    elif request.method == "DELETE":
        if not slug:
            return jsonResponse({"error": "Please specify a collection in the URL."})
        existing = Collection().load({"slug": slug})
        if existing:
            if user_id not in existing.admins:
                return jsonResponse({"error": "You do not have permission to delete this collection."})
            else:
                CollectionSet({"slug": slug}).delete()
                return jsonResponse({"status": "ok"})
        else:
            return jsonResponse({"error": "Collection with the slug `{}` does not exist".format(slug)})

    else:
        return jsonResponse({"error": "Unsupported HTTP method."})


@csrf_exempt
def user_collections_api(request, user_id):
    from sefaria.system.database import db
    if request.method == "GET":
        is_me = request.user.id == int(user_id)
        collections_serialized = get_user_collections(int(user_id), is_me)
        return jsonResponse(collections_serialized)
    return jsonResponse({"error": "Unsupported HTTP method."})


@login_required
def collections_inclusion_api(request, slug, action, sheet_id):
    """
    API for adding or removing a sheet from a collection
    """
    if request.method != "POST":
        return jsonResponse({"error": "Unsupported HTTP method."})
    collection = Collection().load({"slug": slug})
    if not collection:
        return jsonResponse({"error": "No collection with slug `{}`.".format(slug)})
    if not collection.is_member(request.user.id):
        return jsonResponse({"error": "Only members of this collection my change its contents."})
    sheet_id = int(sheet_id)
    sheet = db.sheets.find_one({"id": sheet_id})
    if not sheet:
        return jsonResponse({"error": "No sheet with id {}.".format(sheet_id)})

    if action == "remove":
        if sheet_id in collection.sheets:
            collection.sheets.remove(sheet_id)
            if request.user.id == sheet["owner"] and sheet.get("displayedCollection", None) == collection.slug:
                sheet["displayedCollection"] = None
                db.sheets.find_one_and_replace({"id": sheet["id"]}, sheet)
        else:
            return jsonResponse({"error": "Sheet with id {} is not in this collection.".format(sheet_id)})
    if action == "add":
        if sheet_id not in collection.sheets:
            collection.sheets.append(sheet_id)
            # If a sheet's owner adds it to a collection, and the sheet is not highlighted
            # in another collection, set it to highlight this collection.
            if request.user.id == sheet["owner"] and not sheet.get("displayedCollection", None):
                sheet["displayedCollection"] = collection.slug
                db.sheets.find_one_and_replace({"id": sheet["id"]}, sheet)

    collection.save()
    is_member = request.user.is_authenticated and collection.is_member(request.user.id)
    sheet = get_sheet_for_panel(int(sheet_id))
    sheet_listing = annotate_user_collections([sheet_to_dict(sheet)], request.user.id)[0]
    return jsonResponse({
        "status": "ok",
        "action": action,
        "collectionListing": collection.listing_contents(request.user.id),
        "collection": collection.contents(with_content=True, authenticated=is_member),
        "sheet": sheet,
        "sheetListing": sheet_listing,
    })


@login_required
def collections_for_sheet_api(request, sheet_id):
    """
    API for determining which collections that a user is a member of contain `sheet_id`.
    """
    sheet_id = int(sheet_id)
    uid = request.user.id
    collections = get_user_collections_for_sheet(uid, sheet_id)

    return jsonResponse(collections)


@login_required
def collections_role_api(request, slug, uid, role):
    """
    API for setting a collection members role, or removing them from a collection.
    """
    if request.method != "POST":
        return jsonResponse({"error": "Unsupported HTTP method."})
    collection = Collection().load({"slug": slug})
    if not collection:
        return jsonResponse({"error": "No collection with slug `{}`.".format(slug)})
    uid = int(uid)
    if request.user.id not in collection.admins:
        if not (uid == request.user.id and role == "remove"): # non admins can remove themselves
            return jsonResponse({"error": "You must be a collection owner to change contributor roles."})
    user = UserProfile(id=uid)
    if not user.exists():
        return jsonResponse({"error": "No user with the specified ID exists."})
    if role not in ("member", "publisher", "admin", "remove"):
        return jsonResponse({"error": "Unknown collection contributor role."})
    if uid == request.user.id and collection.admins == [request.user.id] and role != "admin":
        return jsonResponse({"error": _("Leaving this collection would leave it without any owners. Please appoint another owner before leaving, or delete the collection.")})
    if role == "remove":
        collection.remove_member(uid)
    else:
        collection.add_member(uid, role)

    collection_content = collection.contents(with_content=True, authenticated=True)
    return jsonResponse(collection_content)


@login_required
def collections_invite_api(request, slug, uid_or_email, uninvite=False):
    """
    API for adding or removing collection members, or collection invitations
    """
    if request.method != "POST":
        return jsonResponse({"error": "Unsupported HTTP method."})
    collection = Collection().load({"slug": slug})
    if not collection:
        return jsonResponse({"error": "No collection with slug {}.".format(slug)})
    if request.user.id not in collection.admins:
        return jsonResponse({"error": "You must be a collection owner to invite new members."})

    user = UserProfile(email=uid_or_email)
    if not user.exists():
        if uninvite:
            collection.remove_invitation(uid_or_email)
            message = "Invitation removed."
        else:
            collection.invite_member(uid_or_email, request.user.id)
            message = "Invitation sent."
    else:
        is_new_member = not collection.is_member(user.id)

        if is_new_member:
            collection.add_member(user.id)
            from sefaria.model.notification import Notification
            notification = Notification({"uid": user.id})
            notification.make_collection_add(adder_id=request.user.id, collection_slug=collection.slug)
            notification.save()
            message = "Collection editor added."
        else:
            message = "%s is already a editor of this collection." % user.full_name

    collection_content = collection.contents(with_content=True, authenticated=True)
    del collection_content["lastModified"]
    return jsonResponse({"collection": collection_content, "message": message})


@login_required
def collections_pin_sheet_api(request, slug, sheet_id):
    if request.method != "POST":
        return jsonResponse({"error": "Unsupported HTTP method."})
    collection = Collection().load({"slug": slug})
    if not collection:
        return jsonResponse({"error": "No collection with slug `{}`.".format(slug)})
    if not collection.is_member(request.user.id):
        return jsonResponse({"error": "You must be a collection editor to pin sheets."})

    sheet_id = int(sheet_id)
    collection.pin_sheet(sheet_id)
    collection_content = collection.contents(with_content=True, authenticated=True)
    del collection_content["lastModified"]
    return jsonResponse({"collection": collection_content, "status": "success"})


def sheet_stats(request):
    pass


@csrf_exempt
def save_sheet_api(request):
    """
    API for listing available sheets
    """
    if request.method == "GET":
        return jsonResponse({"error": "Unsupported HTTP method."})

    # Save a sheet
    if request.method == "POST":
        if not request.user.is_authenticated:
            key = request.POST.get("apikey")
            if not key:
                return jsonResponse({"error": "You must be logged in or use an API key to save.", "errorAction": "loginRedirect"})
            apikey = db.apikeys.find_one({"key": key})
            if not apikey:
                return jsonResponse({"error": "Unrecognized API key."})
        else:
            apikey = None

        j = request.POST.get("json")
        if not j:
            return jsonResponse({"error": "No JSON given in post data."})
        sheet = json.loads(j)

        if apikey:
            if "id" in sheet:
                sheet["lastModified"] = get_sheet(sheet["id"])["dateModified"] # Usually lastModified gets set on the frontend, so we need to set it here to match with the previous dateModified so that the check in `save_sheet` returns properly
            user = User.objects.get(id=apikey["uid"])
        else:
            user = request.user

        if "id" in sheet:
            existing = get_sheet(sheet["id"])
            if "error" not in existing  and \
                not can_edit(user, existing) and \
                not can_add(request.user, existing):

                return jsonResponse({"error": "You don't have permission to edit this sheet."})
        else:
            existing = None

        cleaned_sources = []
        for source in sheet["sources"]:
            cleaned_sources.append(clean_source(source))
        sheet["sources"] = cleaned_sources

        sheet["title"] = bleach_text(sheet["title"])

        if "summary" in sheet:
            sheet["summary"] = bleach_text(sheet["summary"])

        if sheet.get("displayedCollection", None):
            # Don't allow non collection members to set displayedCollection
            if sheet["displayedCollection"] not in [g["slug"] for g in get_user_collections(user.id)]:
                sheet["displayedCollection"] = None

        rebuild_nodes = request.POST.get('rebuildNodes', False)
        responseSheet = save_sheet(sheet, user.id, rebuild_nodes=rebuild_nodes)
        if "rebuild" in responseSheet and responseSheet["rebuild"]:
            # Don't bother adding user links if this data won't be used to rebuild the sheet
            responseSheet["sources"] = annotate_user_links(responseSheet["sources"])

        return jsonResponse(responseSheet)


def bulksheet_api(request, sheet_id_list):
    if request.method == "GET":
        cb = request.GET.get("callback", None)
        only_public = bool(int(request.GET.get("public", True)))
        sheet_id_list = [int(sheet_id) for sheet_id in set(sheet_id_list.split("|"))]
        response = jsonResponse({s['sheet_id']: s for s in sheet_list_to_story_list(request, sheet_id_list, only_public)}, cb)
        return response


@api_view(["GET"])
def user_sheet_list_api(request, user_id, sort_by="date", limiter=0, offset=0):
    sort_by  = sort_by if sort_by else "date"
    limiter  = int(limiter) if limiter else 0
    offset   = int(offset) if offset else 0
    private  = int(user_id) == request.user.id
    return jsonResponse(user_sheets(user_id, sort_by, private=private, limit=limiter, skip=offset), callback=request.GET.get("callback", None))


def sheet_api(request, sheet_id):
    """
    API for accessing and individual sheet.
    """
    if request.method == "GET":
        more_data = request.GET.get('more_data', '0')
        if more_data == '1':
            sheet = get_sheet_for_panel(int(sheet_id))
        else:
            sheet = get_sheet(int(sheet_id))
        return jsonResponse(sheet, callback=request.GET.get("callback", None))

    if request.method == "POST":
        return jsonResponse({"error": "TODO - save to sheet by id"})


def sheet_node_api(request, sheet_id, node_id):
    if request.method == "GET":
        sheet_node = get_sheet_node(int(sheet_id),int(node_id))
        return jsonResponse(sheet_node, callback=request.GET.get("callback", None))

    if request.method == "POST":
        return jsonResponse({"error": "Unsupported HTTP method."})


def check_sheet_modified_api(request, sheet_id, timestamp):
    """
    Check if sheet_id has been modified since timestamp.
    If modified, return the new sheet.
    """
    sheet_id = int(sheet_id)
    callback=request.GET.get("callback", None)
    last_mod = get_last_updated_time(sheet_id)
    if not last_mod:
        return jsonResponse({"error": "Couldn't find last modified time."}, callback)

    if timestamp >= last_mod:
        return jsonResponse({"modified": False}, callback)

    sheet = get_sheet(sheet_id)
    if "error" in sheet:
        return jsonResponse(sheet, callback)

    sheet["modified"] = True
    sheet["sources"] = annotate_user_links(sheet["sources"])
    return jsonResponse(sheet, callback)


def add_source_to_sheet_api(request, sheet_id):
    """
    API to add a fully formed source (posted as JSON) to sheet_id.

    The contents of the "source" field will be a dictionary.
    The input format is similar to, but differs slightly from, the internal format for sources on source sheets.
    This method reformats the source to the format expected by add_source_to_sheet().

    Fields of input dictionary:
        either `refs` - an array of string refs, indicating a range
            or `ref` - a string ref
            or `outsideText` - a string
            or `outsideBiText` - a dictionary with string fields "he" and "en"
            or `comment` - a string
            or `media` - a URL string

        If the `ref` or `refs` fields are present, the `version`, `he` or `en` fields
        can further specify the origin or content of text for that ref.

    """
    def remove_footnotes(txt):
        #removes all i tags that are of class "footnote" as well as the preceding "sup" tag
        soup = BeautifulSoup(txt, parser='lxml')
        for el in soup.find_all("i", {"class": "footnote"}):
            if el.previousSibling.name == "sup":
                el.previousSibling.decompose()
            el.decompose()
        return bleach.clean(str(soup), tags=Version.ALLOWED_TAGS, attributes=Version.ALLOWED_ATTRS, strip=True)


    # Internal func that does the same thing for each language to get text for the source
    def get_correct_text_from_source_obj(source_obj, ref_obj, lang):

        if lang in source_obj:  # if there's actual content passed in, that tkaes precedence as the source text
            lang_tc = source_obj[lang]
            del source_obj[lang]
            return lang_tc
        else:  # otherwise get the text chunk for the prvided ref, either with a version (if provided) or the default.
            lang_tc = TextChunk(ref_obj, lang, source["version-"+lang]) if source.get("version-"+lang, None) else TextChunk(ref_obj, lang)
            lang_tc = lang_tc.ja().flatten_to_string()
            if "version-"+lang in source_obj:
                del source_obj["version-"+lang]
            return lang_tc if lang_tc != "" else "..."

    sheet = db.sheets.find_one({"id": int(sheet_id)})
    if not sheet:
        return {"error": "No sheet with id %s." % (id)}
    if sheet["owner"] != request.user.id:
        return jsonResponse({"error": "User can only edit their own sheet" })
    
    source = json.loads(request.POST.get("source"))
    if not source:
        return jsonResponse({"error": "No source to copy given."})

    if "refs" in source and source["refs"]:
        ref = Ref(source["refs"][0]).to(Ref(source["refs"][-1]))
        source["ref"] = ref.normal()
        del source["refs"]

    if "ref" in source and source["ref"]:
        text = {}
        ref = Ref(source["ref"])
        source["heRef"] = ref.he_normal()
        text["en"] = get_correct_text_from_source_obj(source, ref, "en")
        text["en"] = remove_footnotes(text["en"])
        text["he"] = get_correct_text_from_source_obj(source, ref, "he")
        text["he"] = remove_footnotes(text["he"])
        source["text"] = text

    note = request.POST.get("note", None)
    source.pop("node", None)
    response = add_source_to_sheet(int(sheet_id), source, note=note)

    return jsonResponse(response)

@login_required
def copy_source_to_sheet_api(request, sheet_id):
    """
    API to copy a source from one sheet to another.
    """
    from sefaria.system.database import db
    copy_sheet = request.POST.get("sheetID")
    copy_source = request.POST.get("nodeID")
    if not copy_sheet and copy_source:
        return jsonResponse({"error": "Need both a sheet and source node ID to copy."})
    sheet = db.sheets.find_one({"id": int(sheet_id)})
    if not sheet:
        return {"error": "No sheet with id %s." % (id)}
    if sheet["owner"] != request.user.id:
        return jsonResponse({"error": "User can only edit their own sheet" })
    source = get_sheet_node(int(copy_sheet), int(copy_source))
    del source["node"]
    response = add_source_to_sheet(int(sheet_id), source)

    return jsonResponse(response)


@login_required
def add_ref_to_sheet_api(request, sheet_id):
    """
    API to add a source to a sheet using only a ref.
    """
    ref = request.POST.get("ref")
    if not ref:
        return jsonResponse({"error": "No ref given in post data."})
    return jsonResponse(add_ref_to_sheet(int(sheet_id), ref, request))


@login_required
def update_sheet_topics_api(request, sheet_id):
    """
    API to update tags for sheet_id.
    """
    topics = json.loads(request.POST.get("topics"))
    sheet = db.sheets.find_one({"id": int(sheet_id)}, {"topics":1})
    if sheet["owner"] != request.user.id:
        return jsonResponse({"error": "user can only add topics to their own sheet"})
    old_topics = sheet.get("topics", [])
    return jsonResponse(update_sheet_topics(int(sheet_id), topics, old_topics))


def visual_sheet_api(request, sheet_id):
    """
    API for visual source sheet layout
    """
    if not request.user.is_authenticated:
        return {"error": "You must be logged in to save a sheet layout."}
    if request.method != "POST":
        return jsonResponse({"error": "Unsupported HTTP method."})

    visualNodes = json.loads(request.POST.get("visualNodes"))
    zoomLevel =  json.loads(request.POST.get("zoom"))
    add_visual_data(int(sheet_id), visualNodes, zoomLevel)
    return jsonResponse({"status": "ok"})


def like_sheet_api(request, sheet_id):
    """
    API to like sheet_id.
    """
    if not request.user.is_authenticated:
        return {"error": "You must be logged in to like sheets."}
    if request.method != "POST":
        return jsonResponse({"error": "Unsupported HTTP method."})

    add_like_to_sheet(int(sheet_id), request.user.id)
    return jsonResponse({"status": "ok"})


def unlike_sheet_api(request, sheet_id):
    """
    API to unlike sheet_id.
    """
    if not request.user.is_authenticated:
        return jsonResponse({"error": "You must be logged in to like sheets."})
    if request.method != "POST":
        return jsonResponse({"error": "Unsupported HTTP method."})

    remove_like_from_sheet(int(sheet_id), request.user.id)
    return jsonResponse({"status": "ok"})


def sheet_likers_api(request, sheet_id):
    """
    API to retrieve the list of people who like sheet_id.
    """
    response = {"likers": likers_list_for_sheet(sheet_id)}
    return jsonResponse(response, callback=request.GET.get("callback", None))


def tag_list_api(request, sort_by="count"):
    """
    API to retrieve the list of public tags ordered by count.
    """
    response = public_tag_list(sort_by)
    response = jsonResponse(response, callback=request.GET.get("callback", None))
    response["Cache-Control"] = "max-age=3600"
    return response


def user_tag_list_api(request, user_id):
    """
    API to retrieve the list of public tags ordered by count.
    """
    #if int(user_id) != request.user.id:
        #return jsonResponse({"error": "You are not authorized to view that."})
    response = sheet_topics_counts({"owner": int(user_id)})
    response = jsonResponse(response, callback=request.GET.get("callback", None))
    response["Cache-Control"] = "max-age=3600"
    return response

def trending_tags_api(request):
    """
    API to retrieve the list of trending tags.
    """
    response = trending_topics(ntags=18)
    response = jsonResponse(response, callback=request.GET.get("callback", None))
    response["Cache-Control"] = "max-age=3600"
    return response


def all_sheets_api(request, limiter, offset=0):
    limiter  = int(limiter)
    offset   = int(offset)
    lang     = request.GET.get("lang")
    filtered = bool(int(request.GET.get("filtered", False)))
    response = public_sheets(limit=limiter, skip=offset, lang=lang, filtered=filtered)
    response = jsonResponse(response, callback=request.GET.get("callback", None))
    return response


def sheet_to_story_dict(request, sid):
    from sefaria.model.story import Story
    d = Story.sheet_metadata(sid, return_id=True)
    d.update(Story.publisher_metadata(d["publisher_id"]))

    if request.user.is_authenticated:
        d["publisher_followed"] = d["publisher_id"] in following.FolloweesSet(request.user.id).uids

    return d


def sheet_list_to_story_list(request, sid_list, public=True):
    """
    :param request:
    :param sid_list: list of sheet ids
    :param public: if True, return only public sheets
    :return:
    """
    from sefaria.model.story import Story
    dict_list = Story.sheet_metadata_bulk(sid_list, return_id=True, public=public)
    followees_set = following.FolloweesSet(request.user.id).uids
    for d in dict_list:
        d.update(Story.publisher_metadata(d["publisher_id"]))
        if request.user.is_authenticated:
            d["publisher_followed"] = d["publisher_id"] in followees_set

    return dict_list


def story_form_sheets_by_tag(request, tag):
    sheets   = get_sheets_by_topic(tag, public=True)
    sheets   = [sheet_to_story_dict(request, s["id"]) for s in sheets]
    response = {"tag": tag, "sheets": sheets}
    response = jsonResponse(response, callback=request.GET.get("callback", None))
    response["Cache-Control"] = "max-age=3600"
    return response


def sheets_by_tag_api(request, tag):
    """
    API to get a list of sheets by `tag`.
    """
    sheets   = get_sheets_by_topic(tag, public=True)
    sheets   = [sheet_to_dict(s) for s in sheets]
    response = {"tag": tag, "sheets": sheets}
    response = jsonResponse(response, callback=request.GET.get("callback", None))
    response["Cache-Control"] = "max-age=3600"
    return response


def sheets_by_ref_api(request, ref):
    """
    API to get public sheets by ref.
    """
    include_collections = bool(int(request.GET.get("include_collections", 0)))
    include_first_comment = bool(int(request.GET.get("include_first_comment", 0)))
    return jsonResponse(get_sheets_for_ref(ref, include_collections=include_collections,
                                           include_first_comment=include_first_comment))
def sheets_with_ref(request, tref):
    """
    Accepts tref as a string which is expected to be in the format of a ref or refs separated by commas, indicating a range.
    """
    search_params = get_search_params(request.GET)

    props={
        "initialSearchType": "sheet",
<<<<<<< HEAD
        "initialSearchField": search_params["field"],
        "initialSearchFilters": search_params["filters"],
        "initialSearchFilterAggTypes": search_params["filterAggTypes"],
        "initialSearchSortType": search_params["sort"]
=======
        "initialTextSearchField": search_params["textField"],
        "initialSheetSearchFilters": search_params["sheetFilters"],
        "initialSheetSearchFilterAggTypes": search_params["sheetFilterAggTypes"],
        "initialSheetSearchSortType": search_params["sheetSort"]
>>>>>>> a3f249be
    }
    he_tref = Ref(tref).he_normal()
    normal_ref = tref if request.interfaceLang == "english" else he_tref
    title = _(f"Sheets with ")+normal_ref+_(" on Sefaria")
    props["sheetsWithRef"] = {"en": tref, "he": he_tref}
    return menu_page(request, page="sheetsWithRef", title=title, props=props)

def get_aliyot_by_parasha_api(request, parasha):
    response = {"ref":[]};

    if parasha == "V'Zot HaBerachah":
        return jsonResponse({"ref":["Deuteronomy 33:1-7","Deuteronomy 33:8-12","Deuteronomy 33:13-17","Deuteronomy 33:18-21","Deuteronomy 33:22-26","Deuteronomy 33:27-29","Deuteronomy 34:1-12"]}, callback=request.GET.get("callback", None))

    else:
        p = db.parshiot.find({"parasha": parasha}, limit=1).sort([("date", 1)])
        p = next(p)

        for aliyah in p["aliyot"]:
            response["ref"].append(aliyah)
        return jsonResponse(response, callback=request.GET.get("callback", None))


@login_required
def make_sheet_from_text_api(request, ref, sources=None):
    """
    API to generate a sheet from a ref with optional sources.
    """
    sources = sources.replace("_", " ").split("+") if sources else None
    sheet = make_sheet_from_text(ref, sources=sources, uid=request.user.id, generatedBy=None, title=None)
    return redirect("/sheets/%d" % sheet["id"])


def sheet_to_html_string(sheet):
    """
    Create the html string of sheet with sheet_id.
    """
    sheet["sources"] = annotate_user_links(sheet["sources"])
    sheet = resolve_options_of_sources(sheet)

    try:
        owner = User.objects.get(id=sheet["owner"])
        author = owner.first_name + " " + owner.last_name
    except User.DoesNotExist:
        author = "Someone Mysterious"

    context = {
        "sheetJSON": json.dumps(sheet),
        "sheet": sheet,
        "sheet_class": make_sheet_class_string(sheet),
        "can_edit": False,
        "can_add": False,
        "title": sheet["title"],
        "author": author,
        "is_owner": False,
        "is_public": sheet["status"] == "public",
        "like_count": len(sheet.get("likes", [])),
        "viewer_is_liker": False,
        "assignments_from_sheet": assignments_from_sheet(sheet['id']),
    }

    return render_to_string('gdocs_sheet.html', context)


def resolve_options_of_sources(sheet):
    for source in sheet['sources']:
        if 'text' not in source:
            continue
        options = source.setdefault('options', {})
        if not options.get('sourceLanguage'):
            source['options']['sourceLanguage'] = sheet['options'].get(
                'language', 'bilingual')
        if not options.get('sourceLayout'):
            source['options']['sourceLayout'] = sheet['options'].get(
                'layout', 'sideBySide')
        if not options.get('sourceLangLayout'):
            source['options']['sourceLangLayout'] = sheet['options'].get(
                'langLayout', 'heRight')
    return sheet



@gauth_required(scope=['openid', 'https://www.googleapis.com/auth/drive.file', 'https://www.googleapis.com/auth/userinfo.email'], ajax=True)
def export_to_drive(request, credential, sheet_id):
    """
    Export a sheet to Google Drive.
    """
    # Using credentials in google-api-python-client.
    service = build('drive', 'v3', credentials=credential, cache_discovery=False)
    user_info_service = build('oauth2', 'v2', credentials=credential, cache_discovery=False)

    sheet = get_sheet(sheet_id)
    if 'error' in sheet:
        return jsonResponse({'error': {'message': sheet["error"]}})

    file_metadata = {
        'name': strip_tags(sheet['title'].strip()),
        'mimeType': 'application/vnd.google-apps.document'
    }

    html_string = bytes(sheet_to_html_string(sheet), "utf8")

    media = MediaIoBaseUpload(
        BytesIO(html_string),
        mimetype='text/html',
        resumable=True)

    new_file = service.files().create(body=file_metadata,
                                        media_body=media,
                                        fields='webViewLink').execute()
        
    user_info = user_info_service.userinfo().get().execute()

    profile = UserProfile(id=request.user.id)
    profile.update({"gauth_email": user_info['email']})
    profile.save()

    return jsonResponse(new_file)

@catch_error_as_json
def upload_sheet_media(request):
    if not request.user.is_authenticated:
        return jsonResponse({"error": _("You must be logged in to access this api.")})
    if request.method == "POST":
        from PIL import Image
        from io import BytesIO
        import uuid
        import base64
        import imghdr

        bucket_name = GoogleStorageManager.UGC_SHEET_BUCKET
        max_img_size = [1024, 1024]

        img_file_in_mem = BytesIO(base64.b64decode(request.POST.get('file')))

        if imghdr.what(img_file_in_mem) == "gif":
            img_url = GoogleStorageManager.upload_file(img_file_in_mem, f"{request.user.id}-{uuid.uuid1()}.gif", bucket_name)

        else:
            im = Image.open(img_file_in_mem)
            img_file = BytesIO()
            im.thumbnail(max_img_size, Image.LANCZOS)
            im.save(img_file, format=im.format)
            img_file.seek(0)

            img_url = GoogleStorageManager.upload_file(img_file, f"{request.user.id}-{uuid.uuid1()}.{im.format.lower()}", bucket_name)

        return jsonResponse({"url": img_url})
    return jsonResponse({"error": "Unsupported HTTP method."})


@staff_member_required
@api_view(["PUT"])
def next_untagged(request):
    from sefaria.sheets import update_sheet_tags_categories, get_sheet_categorization_info
    body_unicode = request.body.decode('utf-8')
    body = json.loads(body_unicode)
    if("sheetId" in body):
       update_sheet_tags_categories(body, request.user.id)
    return jsonResponse(get_sheet_categorization_info("topics", body['skipIds']))


@staff_member_required
@api_view(["PUT"])
def next_uncategorized(request):
    from sefaria.sheets import update_sheet_tags_categories, get_sheet_categorization_info
    body_unicode = request.body.decode('utf-8')
    body = json.loads(body_unicode)
    if("sheetId" in body):
       update_sheet_tags_categories(body, request.user.id)
    return jsonResponse(get_sheet_categorization_info("categories", body['skipIds']))
<|MERGE_RESOLUTION|>--- conflicted
+++ resolved
@@ -1034,17 +1034,10 @@
 
     props={
         "initialSearchType": "sheet",
-<<<<<<< HEAD
         "initialSearchField": search_params["field"],
         "initialSearchFilters": search_params["filters"],
         "initialSearchFilterAggTypes": search_params["filterAggTypes"],
         "initialSearchSortType": search_params["sort"]
-=======
-        "initialTextSearchField": search_params["textField"],
-        "initialSheetSearchFilters": search_params["sheetFilters"],
-        "initialSheetSearchFilterAggTypes": search_params["sheetFilterAggTypes"],
-        "initialSheetSearchSortType": search_params["sheetSort"]
->>>>>>> a3f249be
     }
     he_tref = Ref(tref).he_normal()
     normal_ref = tref if request.interfaceLang == "english" else he_tref
