--- conflicted
+++ resolved
@@ -1,8 +1,4 @@
-<<<<<<< HEAD
-{{- if and (eq .Values.sandbox "true") .Values.restore.cleanup  }}
-=======
 {{- if .Values.restore.cleanup }}
->>>>>>> 31dae100
 apiVersion: v1
 kind: ConfigMap
 metadata:
@@ -20,7 +16,6 @@
     set -e
     set -x
 
-<<<<<<< HEAD
     if [[ -z "$MONGO_HOST" ]]; then
       echo "Mongo Host not specified"
       exit 1
@@ -36,12 +31,11 @@
       URI="${URI}@"
 
     fi
-    {{- if eq .Values.sandbox "true" }}
-    DATABASE="${SEFARIA_DB}-{{ .Values.deployEnv | quote }}"
-    {{- else }}
-    DATABASE="${SEFARIA_DB}"
-    {{- end }}
-
+    {{- if .Values.restore.dynamicName }}
+    DB_NAME="$SEFARIA_DB-{{ .Values.deployEnv }}"
+    {{ else }}
+    DB_NAME=$SEFARIA_DB
+    {{ end }}
 
     URI="${URI}${MONGO_HOST}/${DATABASE}?ssl=false&authSource=admin"
 
@@ -50,19 +44,12 @@
     fi
 
     mongo "$URI" <<EOF
-=======
-    {{- if .Values.restore.dynamicName }}
-    DB_NAME="$SEFARIA_DB-{{ .Values.deployEnv }}"
-    {{ else }}
-    DB_NAME=$SEFARIA_DB
-    {{ end }}
 
     mongo --host $MONGO_HOST $DB_NAME <<EOF
     db.dropDatabase();
     EOF
 
     mongo --host $MONGO_HOST $APSCHEDULER_NAME <<EOF
->>>>>>> 31dae100
     db.dropDatabase();
     EOF
 {{- end }}