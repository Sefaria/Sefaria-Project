apiVersion: v1
kind: ConfigMap
metadata:
  name: nginx-conf-{{ .Values.deployEnv }}
  labels:
    deployEnv: "{{ .Values.deployEnv }}"
    {{- include "sefaria.labels" . | nindent 4 }}
data: 
  nginx.template.conf: |- 
    user www-data;
    worker_processes 8;
    error_log  /var/log/nginx/error.log warn;
    pid        /var/run/nginx.pid;

    # https://serverfault.com/questions/787919/optimal-value-for-nginx-worker-connections
    events {
      worker_connections 10240;
    }

    http {
      # https://nginx.org/en/docs/varindex.html
<<<<<<< HEAD
      log_format structured '{ "requestDuration": $request_time, "envName": "${ENV_NAME}", "stackComponent": "nginx", "host": "$hostname", "severity": "info", "httpRequest": { "requestMethod": "$request_method", "requestUrl": "$request_uri", "requestSize": $request_length, "status":  $status, "responseSize": $body_bytes_sent, "userAgent":  "$http_user_agent", "remoteIp": "$remote_addr", "referer": "$http_referer", "latency": ${request_time}s, "protocol": "$server_protocol", "forwarded_http": "$http_x_forwarded_proto" }, "remoteUser": "$remote_user", "timeLocal": "$time_local" }';
=======
      log_format structured '{ "requestDuration": $request_time, "envName": "${ENV_NAME}", "stackComponent": "nginx", "host": "$hostname", "severity": "info", "httpRequest": { "requestMethod": "$request_method", "requestUrl": "$request_uri", "requestSize": $request_length, "status":  $status, "responseSize": $body_bytes_sent, "userAgent":  "$http_user_agent", "remoteIp": "$remote_addr", "referer": "$http_referer", "latency": ${request_time}s, "protocol": "$server_protocol", "forwardedHTTP": "$http_x_forwarded_proto" }, "remoteUser": "$remote_user", "timeLocal": "$time_local" }';
>>>>>>> c3b2c3fb
      access_log /dev/stdout structured;
      client_max_body_size 32M;

      # TODO review this CORS setting
      add_header 'Access-Control-Allow-Origin' '*';

      upstream varnish_upstream {
        server ${VARNISH_HOST}:8040;
        keepalive 32;
      }

      {{- if .Values.linker.enabled }}
      upstream linker_upstream {
        server ${LINKER_HOST}:80;
      }
      {{- end }}

      # Requests hitting the root domains should be redirected to the 'www' subdomain
      server {
        listen 80;
        listen [::]:80;
        server_name sefaria.org sefaria.org.il;
        return 301 https://www.$host$request_uri;
      }

      upstream elasticsearch_upstream {
        server ${SEARCH_HOST}:9200;
        keepalive 32;
      }

      server {
        # TODO add `default` below
        listen 80 default_server;
        listen [::]:80;
        # parameterize line below
        # Look into security cost of simply serving every host
        server_name _; # handle every hostname -- TODO List servers by name
        resolver 8.8.8.8 8.8.4.4;

        # Return error on forbidden methods
        if ( $request_method !~ ^(GET|POST|HEAD|PUT|DELETE|OPTIONS)$ ) {
          return 405;
        }

        # Redirect insecure requests to HTTPS
        if ($http_x_forwarded_proto = "http") {
            return 301 https://$host$request_uri;
        }
        
        # protect all non-allowed elasticsearch paths
        location ~ ^/api/search/(?!(text|sheet|merged|merged-c)(/_search|/_analyze)/?) {
          return 403;
        }

        # allow urls which aren't caught by regex above
        location /api/search/ {
          rewrite ^/(?:api/search)/(.*)$ /$1 break;
          proxy_set_header Content-Type application/json;  # es 6.0 requires this header
          add_header 'Access-Control-Allow-Origin' '';
          proxy_pass http://elasticsearch_upstream/;
        }

        location /nginx-health {
          access_log off;
          return 200 "healthy\n";
        }

        location /robots.txt {
          access_log off;
          autoindex on;
          alias /app/robots.txt;
        }

        location /apple-app-site-association {
          access_log off;
          autoindex on;
          default_type application/json;
          return 200 '{"applinks": {"apps": [], "details": [{"appID": "2626EW4BML.org.sefaria.sefariaApp", "paths": ["*"]}]}}';
        }

        location /.well-known/apple-app-site-association {
          access_log off;
          autoindex on;
          default_type application/json;
          return 200 '{"applinks": {"apps": [], "details": [{"appID": "2626EW4BML.org.sefaria.sefariaApp", "paths": ["*"]}]}}';
        }
        
        location / {
            proxy_send_timeout  300;
            proxy_read_timeout  300;
            proxy_set_header Host $host;
            proxy_set_header X-Real-IP $remote_addr;
            proxy_set_header X-Forwarded-For $proxy_add_x_forwarded_for;
            proxy_set_header X-Forwarded-Proto https;
            proxy_set_header X-Forwarded-Port 443;
            proxy_pass http://varnish_upstream;
        }

        location /static/ {
          access_log off;
          alias /app/static/;
          # root /app/static/;
        }

        location /static/sitemaps/ {
          access_log off;
          proxy_pass https://storage.googleapis.com/sefaria-sitemaps$request_uri;
        }

        {{- if .Values.linker.enabled }}
        location /api/find-refs {
          proxy_send_timeout  300;
          proxy_read_timeout  300;
          proxy_set_header Host $host;
          proxy_set_header X-Real-IP $remote_addr;
          proxy_set_header X-Forwarded-For $proxy_add_x_forwarded_for;
          proxy_set_header X-Forwarded-Proto https;
          proxy_set_header X-Forwarded-Port 443;
          proxy_pass http://linker_upstream;
        }
        {{- end }}
      } # server

      types {
        text/html                             html htm shtml;
        text/css                              css;
        text/xml                              xml rss;
        image/gif                             gif;
        image/jpeg                            jpeg jpg;
        image/svg+xml                         svg;
        application/x-javascript              js;
        text/plain                            txt;
        text/x-component                      htc;
        text/mathml                           mml;
        image/png                             png;
        image/x-icon                          ico;
        image/x-jng                           jng;
        image/vnd.wap.wbmp                    wbmp;
        application/java-archive              jar war ear;
        application/mac-binhex40              hqx;
        application/pdf                       pdf;
        application/x-cocoa                   cco;
        application/x-java-archive-diff       jardiff;
        application/x-java-jnlp-file          jnlp;
        application/x-makeself                run;
        application/x-perl                    pl pm;
        application/x-pilot                   prc pdb;
        application/x-rar-compressed          rar;
        application/x-redhat-package-manager  rpm;
        application/x-sea                     sea;
        application/x-shockwave-flash         swf;
        application/x-stuffit                 sit;
        application/x-tcl                     tcl tk;
        application/x-x509-ca-cert            der pem crt;
        application/x-xpinstall               xpi;
        application/zip                       zip;
        application/octet-stream              deb;
        application/octet-stream              bin exe dll;
        application/octet-stream              dmg;
        application/octet-stream              eot;
        application/octet-stream              iso img;
        application/octet-stream              msi msp msm;
        audio/mpeg                            mp3;
        audio/x-realaudio                     ra;
        video/mpeg                            mpeg mpg;
        video/quicktime                       mov;
        video/x-flv                           flv;
        video/x-msvideo                       avi;
        video/x-ms-wmv                        wmv;
        video/x-ms-asf                        asx asf;
        video/x-mng                           mng;
      } # types
    } # http
<|MERGE_RESOLUTION|>--- conflicted
+++ resolved
@@ -19,11 +19,7 @@
 
     http {
       # https://nginx.org/en/docs/varindex.html
-<<<<<<< HEAD
-      log_format structured '{ "requestDuration": $request_time, "envName": "${ENV_NAME}", "stackComponent": "nginx", "host": "$hostname", "severity": "info", "httpRequest": { "requestMethod": "$request_method", "requestUrl": "$request_uri", "requestSize": $request_length, "status":  $status, "responseSize": $body_bytes_sent, "userAgent":  "$http_user_agent", "remoteIp": "$remote_addr", "referer": "$http_referer", "latency": ${request_time}s, "protocol": "$server_protocol", "forwarded_http": "$http_x_forwarded_proto" }, "remoteUser": "$remote_user", "timeLocal": "$time_local" }';
-=======
       log_format structured '{ "requestDuration": $request_time, "envName": "${ENV_NAME}", "stackComponent": "nginx", "host": "$hostname", "severity": "info", "httpRequest": { "requestMethod": "$request_method", "requestUrl": "$request_uri", "requestSize": $request_length, "status":  $status, "responseSize": $body_bytes_sent, "userAgent":  "$http_user_agent", "remoteIp": "$remote_addr", "referer": "$http_referer", "latency": ${request_time}s, "protocol": "$server_protocol", "forwardedHTTP": "$http_x_forwarded_proto" }, "remoteUser": "$remote_user", "timeLocal": "$time_local" }';
->>>>>>> c3b2c3fb
       access_log /dev/stdout structured;
       client_max_body_size 32M;
 
