apiVersion: v1
kind: ConfigMap
metadata:
  name: nginx-conf-{{ .Values.deployEnv }}
  labels:
    deployEnv: "{{ .Values.deployEnv }}"
    {{- include "sefaria.labels" . | nindent 4 }}
data:
<<<<<<< HEAD
=======
  {{- if .Values.instrumentation.enabled }}
  opentracing.json: |-
    {
      "service_name": "nginx-{{ .Values.deployEnv }}",
      "propagation_format": "jaeger",
      "sampler": {
        "type": "const",
        "param": 1,
        "samplingServerURL": "http://127.0.0.1:5778/sampling"
      },
      "reporter": {
        "endpoint": "",
        "localAgentHostPort": "{{ .Values.instrumentation.jaegerEndpoint }}"
      },
      "headers": {
        "TraceContextHeaderName": "",
        "jaegerDebugHeader": "",
        "jaegerBaggageHeader": "",
        "traceBaggageHeaderPrefix": ""
      }
    }
  {{- end }}
  entrypoint.sh: |
    #!/bin/bash

    set -e

    export ELASTIC_AUTH_HEADER=$(echo -n $ELASTIC_USERNAME:$ELASTIC_PASSWORD | base64)
    envsubst '${ENV_NAME},${VARNISH_HOST},${SEARCH_HOST},${RELEASE_TAG},${STRAPI_LOCATION},${ELASTIC_AUTH_HEADER}{{- if .Values.linker.enabled }},${LINKER_HOST}{{- end }}{{- if .Values.instrumentation.enabled }},${NGINX_VERSION}{{- end }}' < /conf/nginx.template.conf > /nginx.conf 

    nginx -c /nginx.conf -g 'daemon off;'

>>>>>>> 8e3e7477
  nginx.template.conf: |-
    user www-data;
    worker_processes 8;
    error_log  /var/log/nginx/error.log warn;
    pid        /var/run/nginx.pid;

    # https://serverfault.com/questions/787919/optimal-value-for-nginx-worker-connections
    events {
      worker_connections 10240;
    }

    http {
      # https://nginx.org/en/docs/varindex.html
      log_format structured '{ "requestDuration": $request_time, "envName": "${ENV_NAME}", "stackComponent": "nginx", "host": "$hostname", "severity": "info", "httpRequest": { "requestMethod": "$request_method", "requestUrl": "$request_uri", "requestSize": $request_length, "status":  $status, "responseSize": $body_bytes_sent, "userAgent":  "$http_user_agent", "remoteIp": "$http_x_original_forwarded_for", "referer": "$http_referer", "latency": ${request_time}s, "protocol": "$server_protocol", "forwardedHTTP": "$http_x_forwarded_proto" }, "remoteUser": "$remote_user", "timeLocal": "$time_local" }';
      access_log /dev/stdout structured;
      client_max_body_size 32M;

      # TODO review this CORS setting
      add_header 'Access-Control-Allow-Origin' '*';

      upstream varnish_upstream {
        server ${VARNISH_HOST}:8040;
        keepalive 32;
      }

      {{- if .Values.linker.enabled }}
      upstream linker_upstream {
        server ${LINKER_HOST}:80;
      }
      {{- end }}

      # Requests hitting the root domains should be redirected to the 'www' subdomain
      server {
        listen 80;
        listen [::]:80;
        server_name sefaria.org sefaria.org.il;
        return 301 https://www.$host$request_uri;
      }

      upstream elasticsearch_upstream {
        server ${SEARCH_HOST}:9200;
        keepalive 32;
      }

      server {
        # TODO add `default` below
        listen 80 default_server;
        listen [::]:80;
        # parameterize line below
        # Look into security cost of simply serving every host
        server_name _; # handle every hostname -- TODO List servers by name
        resolver 8.8.8.8 8.8.4.4;

        # Return error on forbidden methods
        if ( $request_method !~ ^(GET|POST|HEAD|PUT|DELETE|OPTIONS)$ ) {
          return 405;
        }

        # Redirect insecure requests to HTTPS
        if ($http_x_forwarded_proto = "http") {
            return 301 https://$host$request_uri;
        }

        # protect all non-allowed elasticsearch paths
        location ~ ^/api/search/(?!(text|sheet|merged|merged-c)(/_search|/_analyze)/?) {
          return 403;
        }

        # allow urls which aren't caught by regex above
        location /api/search/ {
          rewrite ^/(?:api/search)/(.*)$ /$1 break;
          proxy_set_header Content-Type application/json;  # es 6.0 requires this header
          proxy_set_header Authorization "Basic ${ELASTIC_AUTH_HEADER}";
          add_header 'Access-Control-Allow-Origin' '';
          proxy_pass http://elasticsearch_upstream/;
        }

        location /nginx-health {
          access_log off;
          return 200 "healthy\n";
        }

        location /robots.txt {
          access_log off;
          autoindex on;
          alias /app/robots.txt;
        }

        location /apple-app-site-association {
          access_log off;
          autoindex on;
          default_type application/json;
          return 200 '{"applinks": {"apps": [], "details": [{"appID": "2626EW4BML.org.sefaria.sefariaApp", "paths": ["*"]}]}}';
        }

        location /.well-known/apple-app-site-association {
          access_log off;
          autoindex on;
          default_type application/json;
          return 200 '{"applinks": {"apps": [], "details": [{"appID": "2626EW4BML.org.sefaria.sefariaApp", "paths": ["*"]}]}}';
        }

        location / {
            proxy_send_timeout  300;
            proxy_read_timeout  300;
            proxy_set_header Host $host;
            proxy_set_header X-Real-IP $remote_addr;
            proxy_set_header X-Forwarded-For $proxy_add_x_forwarded_for;
            proxy_set_header X-Forwarded-Proto https;
            proxy_set_header X-Forwarded-Port 443;
            proxy_pass http://varnish_upstream;
        }

        location /static/mobile/message-en.json {
          return 301 ${STRAPI_LOCATION}/api/mobile-message;
        }

        location /static/mobile/message-he.json {
          return 301 ${STRAPI_LOCATION}/api/mobile-message-he;
        }

        location /static/ {
          access_log off;
          alias /app/static/;
          # root /app/static/;
        }

        location /static/sitemaps/ {
          access_log off;
          proxy_pass https://storage.googleapis.com/sefaria-sitemaps$request_uri;
        }

        {{- if .Values.linker.enabled }}
        location /api/find-refs {
          proxy_send_timeout  300;
          proxy_read_timeout  300;
          proxy_set_header Host $host;
          proxy_set_header X-Real-IP $remote_addr;
          proxy_set_header X-Forwarded-For $proxy_add_x_forwarded_for;
          proxy_set_header X-Forwarded-Proto https;
          proxy_set_header X-Forwarded-Port 443;
          proxy_pass http://linker_upstream;
        }
        {{- end }}
      } # server

      types {
        text/html                             html htm shtml;
        text/css                              css;
        text/xml                              xml rss;
        image/gif                             gif;
        image/jpeg                            jpeg jpg;
        image/svg+xml                         svg;
        application/x-javascript              js;
        text/plain                            txt;
        text/x-component                      htc;
        text/mathml                           mml;
        image/png                             png;
        image/x-icon                          ico;
        image/x-jng                           jng;
        image/vnd.wap.wbmp                    wbmp;
        application/java-archive              jar war ear;
        application/mac-binhex40              hqx;
        application/pdf                       pdf;
        application/x-cocoa                   cco;
        application/x-java-archive-diff       jardiff;
        application/x-java-jnlp-file          jnlp;
        application/x-makeself                run;
        application/x-perl                    pl pm;
        application/x-pilot                   prc pdb;
        application/x-rar-compressed          rar;
        application/x-redhat-package-manager  rpm;
        application/x-sea                     sea;
        application/x-shockwave-flash         swf;
        application/x-stuffit                 sit;
        application/x-tcl                     tcl tk;
        application/x-x509-ca-cert            der pem crt;
        application/x-xpinstall               xpi;
        application/zip                       zip;
        application/octet-stream              deb;
        application/octet-stream              bin exe dll;
        application/octet-stream              dmg;
        application/octet-stream              eot;
        application/octet-stream              iso img;
        application/octet-stream              msi msp msm;
        audio/mpeg                            mp3;
        audio/x-realaudio                     ra;
        video/mpeg                            mpeg mpg;
        video/quicktime                       mov;
        video/x-flv                           flv;
        video/x-msvideo                       avi;
        video/x-ms-wmv                        wmv;
        video/x-ms-asf                        asx asf;
        video/x-mng                           mng;
      } # types
    } # http
<|MERGE_RESOLUTION|>--- conflicted
+++ resolved
@@ -6,8 +6,6 @@
     deployEnv: "{{ .Values.deployEnv }}"
     {{- include "sefaria.labels" . | nindent 4 }}
 data:
-<<<<<<< HEAD
-=======
   {{- if .Values.instrumentation.enabled }}
   opentracing.json: |-
     {
@@ -40,8 +38,11 @@
 
     nginx -c /nginx.conf -g 'daemon off;'
 
->>>>>>> 8e3e7477
   nginx.template.conf: |-
+    {{- if .Values.instrumentation.enabled }}
+    load_module /etc/nginx/modules/ngx_http_opentracing_module.so;
+    {{- end }}
+
     user www-data;
     worker_processes 8;
     error_log  /var/log/nginx/error.log warn;
@@ -53,6 +54,10 @@
     }
 
     http {
+      {{- if .Values.instrumentation.enabled }}
+      opentracing_load_tracer /usr/local/lib/libjaegertracing_plugin.so /etc/nginx/opentracing.json;
+      {{- end }}
+
       # https://nginx.org/en/docs/varindex.html
       log_format structured '{ "requestDuration": $request_time, "envName": "${ENV_NAME}", "stackComponent": "nginx", "host": "$hostname", "severity": "info", "httpRequest": { "requestMethod": "$request_method", "requestUrl": "$request_uri", "requestSize": $request_length, "status":  $status, "responseSize": $body_bytes_sent, "userAgent":  "$http_user_agent", "remoteIp": "$http_x_original_forwarded_for", "referer": "$http_referer", "latency": ${request_time}s, "protocol": "$server_protocol", "forwardedHTTP": "$http_x_forwarded_proto" }, "remoteUser": "$remote_user", "timeLocal": "$time_local" }';
       access_log /dev/stdout structured;
@@ -144,6 +149,10 @@
         }
 
         location / {
+            {{- if .Values.instrumentation.enabled }}
+            opentracing on;
+            opentracing_propagate_context;
+            {{- end }}
             proxy_send_timeout  300;
             proxy_read_timeout  300;
             proxy_set_header Host $host;
