apiVersion: v1
kind: ConfigMap
metadata:
  name: local-settings-file-{{ .Values.deployEnv }}
  labels:
    deployEnv: {{ .Values.deployEnv | quote }}
    {{- include "sefaria.labels" . | nindent 4 }}
data:
  local_settings.py: |-
    from socket import gethostname, gethostbyname
    from datetime import timedelta
    try:
        import structlog
    except ImportError:
        structlog = None
    import sefaria.system.logging as sefaria_logging
    import os
    import re
    import json

    requiredEnvars = [
        "REDIS_HOST",
        "NODEJS_HOST",
        "VARNISH_HOST",
    ]

    for envvar in requiredEnvars:
        if envvar not in os.environ:
            print(envvar + " is a required environment variable that is not present.")

    # Define the external hosts
    redisHost = os.getenv("REDIS_HOST")
    nodejsHost = os.getenv("NODEJS_HOST")
    varnishHost = os.getenv("VARNISH_HOST")

    ALLOWED_HOSTS = ["*"]

    DEBUG = os.getenv("DEBUG").lower() == "true"
    OFFLINE = os.getenv("OFFLINE").lower() == "true"
    DOWN_FOR_MAINTENANCE = os.getenv("DOWN_FOR_MAINTENANCE").lower() == "true"
    MAINTENANCE_MESSAGE =  os.getenv("MAINTENANCE_MESSAGE")
    GLOBAL_WARNING = os.getenv("GLOBAL_WARNING").lower() == "true"
    GLOBAL_WARNING_MESSAGE = os.getenv("GLOBAL_WARNING_MESSAGE")

    DOMAIN_LANGUAGES = json.loads(os.getenv("DOMAIN_LANGUAGE"))
    ADMINS = (
        ('Sefaria Developers', 'dev@sefaria.org'),
    )

    MANAGERS = ADMINS
<<<<<<< HEAD
    
    MONGO_REPLICASET_NAME = os.getenv("MONGO_REPLICASET_NAME")
    MONGO_HOST = os.getenv("MONGO_HOST") 
=======

    MONGO_HOST = os.getenv("MONGO_HOST")
>>>>>>> 15919881
    MONGO_PORT = 27017
    {{- if eq .Values.sandbox "true" }}
    SEFARIA_DB = os.getenv("SEFARIA_DB") + "-" + {{ .Values.deployEnv | quote }}
    {{- else }}
    SEFARIA_DB = os.getenv("SEFARIA_DB")
    {{- end }}
    SEFARIA_DB_USER = os.getenv("SEFARIA_DB_USER")
    SEFARIA_DB_PASSWORD = os.getenv("SEFARIA_DB_PASSWORD")
    APSCHEDULER_NAME = os.getenv("APSCHEDULER_NAME")

    DATABASES = {
        'default': {
            'ENGINE': 'django.db.backends.postgresql',
            'NAME': 'sefaria_auth',
            'USER': os.getenv("DATABASES_USER"),
            'PASSWORD': os.getenv("DATABASES_PASSWORD"),
            'HOST': os.getenv("DATABASES_HOST"),
            'PORT': os.getenv("DATABASES_PORT"),
        }
    }

    CACHES = {
        "shared": {
            "BACKEND": "django_redis.cache.RedisCache",
            "LOCATION": "redis://{}:6379/1".format(redisHost),
            "OPTIONS": {
                "CLIENT_CLASS": "django_redis.client.DefaultClient",
                "SERIALIZER": "sefaria.system.serializers.JSONSerializer",
            },
            "TIMEOUT": None,
        },
        "default": {
            "BACKEND": "django_redis.cache.RedisCache",
            "LOCATION": "redis://{}:6379/0".format(redisHost),
            "OPTIONS": {
                "CLIENT_CLASS": "django_redis.client.DefaultClient",
            },
            "TIMEOUT": 60 * 60 * 24 * 30,
        },
        "persistent": {
            'BACKEND': 'sefaria.system.caches.SimpleMongoDBCache',
            "OPTIONS": {
                "DATABASE": SEFARIA_DB,
                "COLLECTION": "django_cache", # default: django_cache
            },
            "TIMEOUT": None,
        },
    }

    SESSION_CACHE_ALIAS = "default"
    USER_AGENTS_CACHE = 'default'
    SHARED_DATA_CACHE_ALIAS = 'shared'

    SITE_PACKAGE = os.getenv("SITE_PACKAGE")

    GEOIP_DATABASE = 'data/geoip/GeoLiteCity.dat'
    GEOIPV6_DATABASE = 'data/geoip/GeoLiteCityv6.dat'

    # Multiserver
    MULTISERVER_ENABLED = True
    MULTISERVER_REDIS_SERVER = redisHost
    MULTISERVER_REDIS_PORT = 6379
    MULTISERVER_REDIS_DB = 0
    MULTISERVER_REDIS_EVENT_CHANNEL = "msync"   # Message queue on Redis
    MULTISERVER_REDIS_CONFIRM_CHANNEL = "mconfirm"   # Message queue on Redis

    # OAUTH these fields dont need to be filled in. they are only required for oauth2client to __init__ successfully
    GOOGLE_OAUTH2_CLIENT_ID = os.getenv("GOOGLE_OAUTH2_CLIENT_ID")
    GOOGLE_OAUTH2_CLIENT_SECRET = os.getenv("GOOGLE_OAUTH2_CLIENT_SECRET")
    # This is the field that is actually used
    GOOGLE_OAUTH2_CLIENT_SECRET_FILEPATH = "/client-secret/client_secrets.json"

    SESSION_ENGINE = "django.contrib.sessions.backends.cache"
    SESSION_CACHE_ALIAS = "default"

    SECRET_KEY = os.getenv("SECRET_KEY")

    EMAIL_BACKEND = 'anymail.backends.mandrill.EmailBackend'
    DEFAULT_FROM_EMAIL = os.getenv("DEFAULT_FROM_EMAIL")
    ANYMAIL = {
        "MANDRILL_API_KEY": os.getenv("MANDRILL_API_KEY"),
    }
    SERVER_EMAIL = os.getenv("SERVER_EMAIL")

    SEARCH_HOST = "/api/search"
    SEARCH_ADMIN = os.getenv("SEARCH_ADMIN")
    SEARCH_ADMIN_USER = os.getenv("SEARCH_ADMIN_USER")
    SEARCH_ADMIN_PW = os.getenv("SEARCH_ADMIN_PW")
    SEARCH_ADMIN_K8S = os.getenv("SEARCH_ADMIN_K8S")
    SEARCH_INDEX_ON_SAVE = True
    SEARCH_INDEX_NAME = "sefaria"
    SEARCH_INDEX_NAME_TEXT = 'text'  # name of the ElasticSearch index to use
    SEARCH_INDEX_NAME_SHEET = 'sheet'
    SEARCH_INDEX_NAME_MERGED = 'merged'

    # DafRoulette server
    RTC_SERVER = 'rtc.sefaria.org'
    TURN_SERVER = os.getenv("TURN_SERVER") #coturn.cauldron.sefaria.org
    TURN_SECRET= os.getenv("TURN_SECRET")
    TURN_USER = os.getenv("TURN_USER")

    USE_NODE = True
    NODE_HOST = "http://{}:3000".format(nodejsHost)
    NODE_TIMEOUT = 5

    SEFARIA_DATA_PATH = '/export' # used for exporting texts
    SEFARIA_EXPORT_PATH = '/export'

    SEFARIA_BOT_API_KEY = os.getenv("SEFARIA_BOT_API_KEY")

    CLOUDFLARE_ZONE= os.getenv("CLOUDFLARE_ZONE")
    CLOUDFLARE_EMAIL= os.getenv("CLOUDFLARE_EMAIL")
    CLOUDFLARE_TOKEN= os.getenv("CLOUDFLARE_TOKEN")
    USE_CLOUDFLARE= os.getenv("USE_CLOUDFLARE").lower() == "true"

    GOOGLE_TAG_MANAGER_CODE = os.getenv("GOOGLE_TAG_MANAGER_CODE")
    GOOGLE_GTAG = os.getenv("GOOGLE_GTAG")
    GOOGLE_APPLICATION_CREDENTIALS_FILEPATH = "/google-cloud-secret/BackupManagerKey.json"

    HOTJAR_ID = os.getenv("HOTJAR_ID")

    NATIONBUILDER = True
    NATIONBUILDER_SLUG = "sefaria"
    NATIONBUILDER_TOKEN = os.getenv("NATIONBUILDER_TOKEN")
    NATIONBUILDER_CLIENT_ID = os.getenv("NATIONBUILDER_CLIENT_ID")
    NATIONBUILDER_CLIENT_SECRET = os.getenv("NATIONBUILDER_CLIENT_SECRET")

    DISABLE_INDEX_SAVE = False

    # Turns off search autocomplete suggestions, which are reinitialized on every server reload
    # which can be annoying for local development.
    DISABLE_AUTOCOMPLETER = os.getenv("DISABLE_AUTOCOMPLETER", "false").lower() == "true"
    ENABLE_LINKER = os.getenv("ENABLE_LINKER", "false").lower() == "true"
    PARTNER_GROUP_EMAIL_PATTERN_LOOKUP_FILE = "/school-lookup-data/schools.tsv"

    MAILCHIMP = True
    MAILCHIMP_API_KEY = os.getenv("MAILCHIMP_API_KEY")
    MAILCHIMP_ANNOUNCE_ID = os.getenv("MAILCHIMP_ANNOUNCE_ID")
    MAILCHIMP_WEBHOOK_KEY = os.getenv("MAILCHIMP_WEBHOOK_KEY")

    USE_VARNISH = True
    FRONT_END_URL = os.getenv("FRONT_END_URL")
    VARNISH_ADM_ADDR = "{}:6082".format(varnishHost)
    VARNISH_HOST = varnishHost
    VARNISH_FRNT_PORT = 8040
    VARNISH_SECRET = "/varnish-secret/varnish-secret"
    USE_VARNISH_ESI = False

    RECAPTCHA_PUBLIC_KEY = os.getenv("RECAPTCHA_PUBLIC_KEY")
    RECAPTCHA_PRIVATE_KEY = os.getenv("RECAPTCHA_PRIVATE_KEY")
    NOCAPTCHA = True

    # Simple JWT
    SIMPLE_JWT = {
        'ACCESS_TOKEN_LIFETIME': timedelta(days=1),
        'REFRESH_TOKEN_LIFETIME': timedelta(days=90),
        'ROTATE_REFRESH_TOKENS': True,
        'SIGNING_KEY': os.getenv("SIMPLE_JWT_SIGNING_KEY"),
    }

    MOBILE_APP_KEY = os.getenv("MOBILE_APP_KEY")

    RAW_REF_MODEL_BY_LANG_FILEPATH = json.loads(os.getenv("RAW_REF_MODEL_BY_LANG_FILEPATH", '{ "en": null, "he": null }'))

    RAW_REF_PART_MODEL_BY_LANG_FILEPATH = json.loads(os.getenv("RAW_REF_PART_MODEL_BY_LANG_FILEPATH", '{ "en": null, "he": null }'))

    LOGGING = {
        'version': 1,
        'disable_existing_loggers': False,
        'formatters': {
            "json_formatter": {
                "()": structlog.stdlib.ProcessorFormatter,
                "processor": structlog.processors.JSONRenderer(),
            },
        },
        'handlers': {
            'default': {
                "class": "logging.StreamHandler",
                "formatter": "json_formatter",
            },
        },
        'loggers': {
            '': {
                'handlers': ['default'],
                'propagate': False,
            },
            'django': {
                'handlers': ['default'],
                'propagate': False,
            },
            'django.request': {
                'handlers': ['default'],
                'propagate': False,
            },
        }
    }

    # TODO: Make the logging format more configurable based on specific objects being defined.
    # LOGGING = {
    #     'version': 1,
    #     'disable_existing_loggers': False,
    #     'formatters': {
    #         "json_formatter": {
    #             "()": structlog.stdlib.ProcessorFormatter,
    #             "processor": structlog.processors.JSONRenderer(),
    #         },
    #         json.loads(os.getenv("LOGGING_FORMATTERS_STANDARD")),
    #         json.loads(os.getenv("LOGGING_FORMATTERS_SIMPLE")),
    #         json.loads(os.getenv("LOGGING_FORMATTERS_VERBOSE")),
    #         json.loads(os.getenv("LOGGING_FORMATTERS_PLAIN_CONSOLE")),
    #         json.loads(os.getenv("LOGGING_FORMATTERS_KEY_VALUE")),
    #     },
    #     'filters': {
    #         json.loads(os.getenv("LOGGING_FILTERS_REQUIRE_DEBUG_FALSE")),
    #         json.loads(os.getenv("LOGGING_FILTERS_EXCLUBE_ERRORS")),
    #         json.loads(os.getenv("LOGGING_FILTERS_FILTER_BOOK_NAME_ERROR"))
    #     },
    #     'handlers': {
    #         json.loads(os.getenv("LOGGING_HANDLERS_DEFAULT")),
    #         json.loads(os.getenv("LOGGING_HANDLERS_REQUEST_HANDLER")),
    #         json.loads(os.getenv("LOGGING_HANDLERS_CONSOLE")),
    #         json.loads(os.getenv("LOGGING_HANDLERS_CONSOLE_STRUCT")),
    #         json.loads(os.getenv("LOGGING_HANDLERS_JSON_FILE")),
    #         json.loads(os.getenv("LOGGING_HANDLERS_FLAT_LINE_FILE")),
    #         json.loads(os.getenv("LOGGING_HANDLERS_BOOK_NAME_ERRORS")),
    #         json.loads(os.getenv("LOGGING_HANDLERS_NULL")),
    #         json.loads(os.getenv("LOGGING_HANDLERS_MAIL_ADMINS")),
    # 	    json.loads(os.getenv("LOGGING_HANDLERS_SLACK_ERROR")),
    #         json.loads(os.getenv("LOGGING_HANDLERS_CLOUDFLARE_RESPONSE_HANDLER"))
    #     },
    #     'loggers': {
    #         json.loads(os.getenv("LOGGING_LOGGERS_")),
    #         json.loads(os.getenv("LOGGING_LOGGERS_CLOUDFLARE")),
    #         json.loads(os.getenv("LOGGING_LOGGERS_DJANGO")),
    #         json.loads(os.getenv("LOGGING_LOGGERS_DJANGO_REQUEST")),
    #         json.loads(os.getenv("LOGGING_LOGGERS_DJANGO_STRUCTLOG")),
    #         json.loads(os.getenv("LOGGING_LOGGERS_DJANGO_STRUCTLOG_DEMO_PROJECT")),
    #     }
    # }

    #    GLOBAL_INTERRUPTING_MESSAGE = None

    structlog.configure(
        processors=[
            structlog.stdlib.filter_by_level,
            structlog.processors.TimeStamper(fmt="iso"),
            structlog.stdlib.add_logger_name,
            sefaria_logging.add_severity,
            structlog.stdlib.PositionalArgumentsFormatter(),
            structlog.processors.StackInfoRenderer(),
            sefaria_logging.log_exception_info,
            structlog.processors.UnicodeDecoder(),
            sefaria_logging.decompose_request_info,
            structlog.stdlib.ProcessorFormatter.wrap_for_formatter,
        ],
        context_class=structlog.threadlocal.wrap_dict(dict),
        logger_factory=structlog.stdlib.LoggerFactory(),
        wrapper_class=structlog.stdlib.BoundLogger,
        cache_logger_on_first_use=True,
    )<|MERGE_RESOLUTION|>--- conflicted
+++ resolved
@@ -48,14 +48,9 @@
     )
 
     MANAGERS = ADMINS
-<<<<<<< HEAD
-    
+
     MONGO_REPLICASET_NAME = os.getenv("MONGO_REPLICASET_NAME")
     MONGO_HOST = os.getenv("MONGO_HOST") 
-=======
-
-    MONGO_HOST = os.getenv("MONGO_HOST")
->>>>>>> 15919881
     MONGO_PORT = 27017
     {{- if eq .Values.sandbox "true" }}
     SEFARIA_DB = os.getenv("SEFARIA_DB") + "-" + {{ .Values.deployEnv | quote }}
