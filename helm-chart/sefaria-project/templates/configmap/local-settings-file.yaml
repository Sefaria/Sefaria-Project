--- conflicted
+++ resolved
@@ -49,92 +49,6 @@
 
     MANAGERS = ADMINS
     
-    MONGO_HOST = os.getenv("MONGO_HOST")
-    MONGO_PORT = 27017
-    {{- if eq .Values.sandbox "true" }}
-    SEFARIA_DB = os.getenv("SEFARIA_DB") + "-" + {{ .Values.deployEnv | quote }}
-    {{- else }}
-    SEFARIA_DB = os.getenv("SEFARIA_DB")
-    {{- end }}
-    SEFARIA_DB_USER = os.getenv("SEFARIA_DB_USER")
-    SEFARIA_DB_PASSWORD = os.getenv("SEFARIA_DB_PASSWORD")
-    APSCHEDULER_NAME = os.getenv("APSCHEDULER_NAME")
-
-    DATABASES = {
-        'default': {
-            'ENGINE': 'django.db.backends.postgresql',
-            'NAME': 'sefaria_auth',
-            'USER': os.getenv("DATABASES_USER"),
-            'PASSWORD': os.getenv("DATABASES_PASSWORD"),
-            'HOST': os.getenv("DATABASES_HOST"),
-            'PORT': os.getenv("DATABASES_PORT"),
-        }
-    }
-
-    CACHES = {
-        "shared": {
-            "BACKEND": "django_redis.cache.RedisCache",
-            "LOCATION": "redis://{}:6379/1".format(redisHost),
-            "OPTIONS": {
-                "CLIENT_CLASS": "django_redis.client.DefaultClient",
-                "SERIALIZER": "sefaria.system.serializers.JSONSerializer",
-            },
-            "TIMEOUT": None,
-        },
-        "default": {
-            "BACKEND": "django_redis.cache.RedisCache",
-            "LOCATION": "redis://{}:6379/0".format(redisHost),
-            "OPTIONS": {
-                "CLIENT_CLASS": "django_redis.client.DefaultClient",
-            },
-            "TIMEOUT": 60 * 60 * 24 * 30,
-        },
-        "persistent": {
-            'BACKEND': 'sefaria.system.caches.SimpleMongoDBCache',
-            "OPTIONS": {
-                "DATABASE": SEFARIA_DB,
-                "COLLECTION": "django_cache", # default: django_cache
-            },
-            "TIMEOUT": None, 
-        },
-    }
-
-    SESSION_CACHE_ALIAS = "default"
-    USER_AGENTS_CACHE = 'default'
-    SHARED_DATA_CACHE_ALIAS = 'shared'
-
-    SITE_PACKAGE = os.getenv("SITE_PACKAGE")
-
-    GEOIP_DATABASE = 'data/geoip/GeoLiteCity.dat'
-    GEOIPV6_DATABASE = 'data/geoip/GeoLiteCityv6.dat'
-
-    # Multiserver
-    MULTISERVER_ENABLED = True
-    MULTISERVER_REDIS_SERVER = redisHost
-    MULTISERVER_REDIS_PORT = 6379
-    MULTISERVER_REDIS_DB = 0
-    MULTISERVER_REDIS_EVENT_CHANNEL = "msync"   # Message queue on Redis
-    MULTISERVER_REDIS_CONFIRM_CHANNEL = "mconfirm"   # Message queue on Redis
-
-    # OAUTH these fields dont need to be filled in. they are only required for oauth2client to __init__ successfully
-    GOOGLE_OAUTH2_CLIENT_ID = os.getenv("GOOGLE_OAUTH2_CLIENT_ID")
-    GOOGLE_OAUTH2_CLIENT_SECRET = os.getenv("GOOGLE_OAUTH2_CLIENT_SECRET")
-    # This is the field that is actually used
-    GOOGLE_OAUTH2_CLIENT_SECRET_FILEPATH = "/client-secret/client_secrets.json"
-
-    SESSION_ENGINE = "django.contrib.sessions.backends.cache"
-    SESSION_CACHE_ALIAS = "default"
-
-    SECRET_KEY = os.getenv("SECRET_KEY")
-
-    EMAIL_BACKEND = 'anymail.backends.mandrill.EmailBackend'
-    DEFAULT_FROM_EMAIL = os.getenv("DEFAULT_FROM_EMAIL")
-    ANYMAIL = {
-        "MANDRILL_API_KEY": os.getenv("MANDRILL_API_KEY"),
-    }
-<<<<<<< HEAD
-    SERVER_EMAIL = 'dev@sefaria.org'
-
     MONGO_REPLICASET_NAME = os.getenv("MONGO_REPLICASET_NAME")
     try:
         MONGO_HOST = json.loads(os.getenv("MONGO_HOST")) # Could be an array 
@@ -149,9 +63,80 @@
     SEFARIA_DB_USER = os.getenv("SEFARIA_DB_USER")
     SEFARIA_DB_PASSWORD = os.getenv("SEFARIA_DB_PASSWORD")
     APSCHEDULER_NAME = os.getenv("APSCHEDULER_NAME")
-=======
+
+    DATABASES = {
+        'default': {
+            'ENGINE': 'django.db.backends.postgresql',
+            'NAME': 'sefaria_auth',
+            'USER': os.getenv("DATABASES_USER"),
+            'PASSWORD': os.getenv("DATABASES_PASSWORD"),
+            'HOST': os.getenv("DATABASES_HOST"),
+            'PORT': os.getenv("DATABASES_PORT"),
+        }
+    }
+
+    CACHES = {
+        "shared": {
+            "BACKEND": "django_redis.cache.RedisCache",
+            "LOCATION": "redis://{}:6379/1".format(redisHost),
+            "OPTIONS": {
+                "CLIENT_CLASS": "django_redis.client.DefaultClient",
+                "SERIALIZER": "sefaria.system.serializers.JSONSerializer",
+            },
+            "TIMEOUT": None,
+        },
+        "default": {
+            "BACKEND": "django_redis.cache.RedisCache",
+            "LOCATION": "redis://{}:6379/0".format(redisHost),
+            "OPTIONS": {
+                "CLIENT_CLASS": "django_redis.client.DefaultClient",
+            },
+            "TIMEOUT": 60 * 60 * 24 * 30,
+        },
+        "persistent": {
+            'BACKEND': 'sefaria.system.caches.SimpleMongoDBCache',
+            "OPTIONS": {
+                "DATABASE": SEFARIA_DB,
+                "COLLECTION": "django_cache", # default: django_cache
+            },
+            "TIMEOUT": None, 
+        },
+    }
+
+    SESSION_CACHE_ALIAS = "default"
+    USER_AGENTS_CACHE = 'default'
+    SHARED_DATA_CACHE_ALIAS = 'shared'
+
+    SITE_PACKAGE = os.getenv("SITE_PACKAGE")
+
+    GEOIP_DATABASE = 'data/geoip/GeoLiteCity.dat'
+    GEOIPV6_DATABASE = 'data/geoip/GeoLiteCityv6.dat'
+
+    # Multiserver
+    MULTISERVER_ENABLED = True
+    MULTISERVER_REDIS_SERVER = redisHost
+    MULTISERVER_REDIS_PORT = 6379
+    MULTISERVER_REDIS_DB = 0
+    MULTISERVER_REDIS_EVENT_CHANNEL = "msync"   # Message queue on Redis
+    MULTISERVER_REDIS_CONFIRM_CHANNEL = "mconfirm"   # Message queue on Redis
+
+    # OAUTH these fields dont need to be filled in. they are only required for oauth2client to __init__ successfully
+    GOOGLE_OAUTH2_CLIENT_ID = os.getenv("GOOGLE_OAUTH2_CLIENT_ID")
+    GOOGLE_OAUTH2_CLIENT_SECRET = os.getenv("GOOGLE_OAUTH2_CLIENT_SECRET")
+    # This is the field that is actually used
+    GOOGLE_OAUTH2_CLIENT_SECRET_FILEPATH = "/client-secret/client_secrets.json"
+
+    SESSION_ENGINE = "django.contrib.sessions.backends.cache"
+    SESSION_CACHE_ALIAS = "default"
+
+    SECRET_KEY = os.getenv("SECRET_KEY")
+
+    EMAIL_BACKEND = 'anymail.backends.mandrill.EmailBackend'
+    DEFAULT_FROM_EMAIL = os.getenv("DEFAULT_FROM_EMAIL")
+    ANYMAIL = {
+        "MANDRILL_API_KEY": os.getenv("MANDRILL_API_KEY"),
+    }
     SERVER_EMAIL = os.getenv("SERVER_EMAIL")
->>>>>>> 438f2a5c
 
     SEARCH_HOST = "/api/search"
     SEARCH_ADMIN = os.getenv("SEARCH_ADMIN")
