apiVersion: v1
kind: ConfigMap
metadata:
  name: local-settings-file-{{ .Values.deployEnv }}
  labels:
    deployEnv: {{ .Values.deployEnv | quote }}
    {{- include "sefaria.labels" . | nindent 4 }}
data: 
  local_settings.py: |-
    from socket import gethostname, gethostbyname
    from datetime import timedelta
    try:
        import structlog
    except ImportError:
        structlog = None
    import sefaria.system.logging as sefaria_logging
    import os
    import re
    import json

    requiredEnvars = [
        "REDIS_HOST",
        "NODEJS_HOST",
        "VARNISH_HOST",
    ]

    for envvar in requiredEnvars:
        if envvar not in os.environ:
            print(envvar + " is a required environment variable that is not present.")

    # Define the external hosts
    redisHost = os.getenv("REDIS_HOST")
    nodejsHost = os.getenv("NODEJS_HOST")
    varnishHost = os.getenv("VARNISH_HOST")

    ALLOWED_HOSTS = ["*"]

    DEBUG = os.getenv("DEBUG").lower() == "true"
    OFFLINE = os.getenv("OFFLINE").lower() == "true"
    DOWN_FOR_MAINTENANCE = os.getenv("DOWN_FOR_MAINTENANCE").lower() == "true"
    MAINTENANCE_MESSAGE =  os.getenv("MAINTENANCE_MESSAGE")
    GLOBAL_WARNING = os.getenv("GLOBAL_WARNING").lower() == "true"
    GLOBAL_WARNING_MESSAGE = os.getenv("GLOBAL_WARNING_MESSAGE")

    DOMAIN_LANGUAGES = json.loads(os.getenv("DOMAIN_LANGUAGE"))
    ADMINS = (
        ('Sefaria Developers', 'dev@sefaria.org'),
    )

    MANAGERS = ADMINS

    DATABASES = {
        'default': {
            'ENGINE': 'django.db.backends.postgresql',
            'NAME': 'sefaria_auth',
            'USER': os.getenv("DATABASES_USER"),
            'PASSWORD': os.getenv("DATABASES_PASSWORD"),
            'HOST': os.getenv("DATABASES_HOST"),
            'PORT': os.getenv("DATABASES_PORT"),
        }
    }

    CACHES = {
        "shared": {
            "BACKEND": "django_redis.cache.RedisCache",
            "LOCATION": "redis://{}:6379/1".format(redisHost),
            "OPTIONS": {
                "CLIENT_CLASS": "django_redis.client.DefaultClient",
                "SERIALIZER": "sefaria.system.serializers.JSONSerializer",
            },
            "TIMEOUT": None,
        },
        "default": {
            "BACKEND": "django_redis.cache.RedisCache",
            "LOCATION": "redis://{}:6379/0".format(redisHost),
            "OPTIONS": {
                "CLIENT_CLASS": "django_redis.client.DefaultClient",
            },
            "TIMEOUT": 60 * 60 * 24 * 30,
        },
    }

    SESSION_CACHE_ALIAS = "default"
    USER_AGENTS_CACHE = 'default'
    SHARED_DATA_CACHE_ALIAS = 'shared'

    SITE_PACKAGE = os.getenv("SITE_PACKAGE")

    GEOIP_DATABASE = 'data/geoip/GeoLiteCity.dat'
    GEOIPV6_DATABASE = 'data/geoip/GeoLiteCityv6.dat'

    # Multiserver
    MULTISERVER_ENABLED = True
    MULTISERVER_REDIS_SERVER = redisHost
    MULTISERVER_REDIS_PORT = 6379
    MULTISERVER_REDIS_DB = 0
    MULTISERVER_REDIS_EVENT_CHANNEL = "msync"   # Message queue on Redis
    MULTISERVER_REDIS_CONFIRM_CHANNEL = "mconfirm"   # Message queue on Redis

    # OAUTH these fields dont need to be filled in. they are only required for oauth2client to __init__ successfully
    GOOGLE_OAUTH2_CLIENT_ID = os.getenv("GOOGLE_OAUTH2_CLIENT_ID")
    GOOGLE_OAUTH2_CLIENT_SECRET = os.getenv("GOOGLE_OAUTH2_CLIENT_SECRET")
    # This is the field that is actually used
    GOOGLE_OAUTH2_CLIENT_SECRET_FILEPATH = "/client-secret/client_secrets.json"

    SESSION_ENGINE = "django.contrib.sessions.backends.cache"
    SESSION_CACHE_ALIAS = "default"

    SECRET_KEY = os.getenv("SECRET_KEY")

    EMAIL_BACKEND = 'anymail.backends.mandrill.EmailBackend'
    DEFAULT_FROM_EMAIL = "Sefaria <hello@sefaria.org>"
    ANYMAIL = {
        "MANDRILL_API_KEY": os.getenv("MANDRILL_API_KEY"),
    }
    SERVER_EMAIL = 'dev@sefaria.org'

    MONGO_HOST = os.getenv("MONGO_HOST")
    MONGO_PORT = 27017
    {{- if eq .Values.sandbox "true" }}
    SEFARIA_DB = os.getenv("SEFARIA_DB") + "-" + {{ .Values.deployEnv | quote }}
    {{- else }}
    SEFARIA_DB = os.getenv("SEFARIA_DB")
    {{- end }}
    SEFARIA_DB_USER = os.getenv("SEFARIA_DB_USER")
    SEFARIA_DB_PASSWORD = os.getenv("SEFARIA_DB_PASSWORD")
    APSCHEDULER_NAME = os.getenv("APSCHEDULER_NAME")

    SEARCH_HOST = "/api/search"
    SEARCH_ADMIN = os.getenv("SEARCH_ADMIN")
    SEARCH_ADMIN_USER = os.getenv("SEARCH_ADMIN_USER")
    SEARCH_ADMIN_PW = os.getenv("SEARCH_ADMIN_PW")
    SEARCH_ADMIN_K8S = os.getenv("SEARCH_ADMIN_K8S")
    SEARCH_INDEX_ON_SAVE = True
    SEARCH_INDEX_NAME = "sefaria"
    SEARCH_INDEX_NAME_TEXT = 'text'  # name of the ElasticSearch index to use
    SEARCH_INDEX_NAME_SHEET = 'sheet'
    SEARCH_INDEX_NAME_MERGED = 'merged'

    # DafRoulette server
    RTC_SERVER = 'rtc.sefaria.org'
    TURN_SERVER = os.getenv("TURN_SERVER") #coturn.cauldron.sefaria.org
    TURN_SECRET= os.getenv("TURN_SECRET")
    TURN_USER = os.getenv("TURN_USER")

    USE_NODE = True
    NODE_HOST = "http://{}:3000".format(nodejsHost)
    NODE_TIMEOUT = 5

    SEFARIA_DATA_PATH = '/export' # used for exporting texts
    SEFARIA_EXPORT_PATH = '/export'

    SEFARIA_BOT_API_KEY = os.getenv("SEFARIA_BOT_API_KEY")

    CLOUDFLARE_ZONE= os.getenv("CLOUDFLARE_ZONE")
    CLOUDFLARE_EMAIL= os.getenv("CLOUDFLARE_EMAIL")
    CLOUDFLARE_TOKEN= os.getenv("CLOUDFLARE_TOKEN")
    USE_CLOUDFLARE= os.getenv("USE_CLOUDFLARE").lower() == "true"

    GOOGLE_TAG_MANAGER_CODE = os.getenv("GOOGLE_TAG_MANAGER_CODE")
    GOOGLE_ANALYTICS_CODE = os.getenv("GOOGLE_ANALYTICS_CODE")
    GOOGLE_MAPS_API_KEY = os.getenv("GOOGLE_MAPS_API_KEY")
    GOOGLE_APPLICATION_CREDENTIALS_FILEPATH = "/google-cloud-secret/BackupManagerKey.json"
    MIXPANEL_CODE = os.getenv("MIXPANEL_CODE")

    HOTJAR_ID = os.getenv("HOTJAR_ID")

    AWS_ACCESS_KEY = os.getenv("AWS_ACCESS_KEY")
    AWS_SECRET_KEY = os.getenv("AWS_SECRET_KEY")
    S3_BUCKET = os.getenv("S3_BUCKET")

    NATIONBUILDER = True
    NATIONBUILDER_SLUG = "sefaria"
    NATIONBUILDER_TOKEN = os.getenv("NATIONBUILDER_TOKEN")
    NATIONBUILDER_CLIENT_ID = os.getenv("NATIONBUILDER_CLIENT_ID")
    NATIONBUILDER_CLIENT_SECRET = os.getenv("NATIONBUILDER_CLIENT_SECRET")

    DISABLE_INDEX_SAVE = False

    # Turns off search autocomplete suggestions, which are reinitialized on every server reload
    # which can be annoying for local development.
    DISABLE_AUTOCOMPLETER = os.getenv("DISABLE_AUTOCOMPLETER", "false").lower() == "true"
    ENABLE_LINKER = os.getenv("ENABLE_LINKER", "false").lower() == "true"
    PARTNER_GROUP_EMAIL_PATTERN_LOOKUP_FILE = "/school-lookup-data/schools.tsv"

    MAILCHIMP = True
    MAILCHIMP_API_KEY = os.getenv("MAILCHIMP_API_KEY")
    MAILCHIMP_ANNOUNCE_ID = os.getenv("MAILCHIMP_ANNOUNCE_ID")
    MAILCHIMP_WEBHOOK_KEY = os.getenv("MAILCHIMP_WEBHOOK_KEY")

    USE_VARNISH = True
    FRONT_END_URL = os.getenv("FRONT_END_URL")
    VARNISH_ADM_ADDR = "{}:6082".format(varnishHost)
    VARNISH_HOST = varnishHost
    VARNISH_FRNT_PORT = 8040
    VARNISH_SECRET = "/varnish-secret/varnish-secret"
    USE_VARNISH_ESI = False

    RECAPTCHA_PUBLIC_KEY = os.getenv("RECAPTCHA_PUBLIC_KEY")
    RECAPTCHA_PRIVATE_KEY = os.getenv("RECAPTCHA_PRIVATE_KEY")
    NOCAPTCHA = True

    # Simple JWT
    SIMPLE_JWT = {
        'ACCESS_TOKEN_LIFETIME': timedelta(days=1),
        'REFRESH_TOKEN_LIFETIME': timedelta(days=90),
        'ROTATE_REFRESH_TOKENS': True,
        'SIGNING_KEY': os.getenv("SIMPLE_JWT_SIGNING_KEY"),
    }

    MOBILE_APP_KEY = os.getenv("MOBILE_APP_KEY")

    RAW_REF_MODEL_BY_LANG_FILEPATH = json.loads(os.getenv("RAW_REF_MODEL_BY_LANG_FILEPATH", '{ "en": null, "he": null }'))

    RAW_REF_PART_MODEL_BY_LANG_FILEPATH = json.loads(os.getenv("RAW_REF_PART_MODEL_BY_LANG_FILEPATH", '{ "en": null, "he": null }'))

    LOGGING = {
        'version': 1,
        'disable_existing_loggers': False,
        'formatters': {
            "json_formatter": {
                "()": structlog.stdlib.ProcessorFormatter,
                "processor": structlog.processors.JSONRenderer(),
            },
        },
        'handlers': {
            'default': {
                "class": "logging.StreamHandler",
                "formatter": "json_formatter",
            },
        },
        'loggers': {
            '': {
                'handlers': ['default'],
                'propagate': False,
            },
            'django': {
                'handlers': ['default'],
                'propagate': False,
            },
            'django.request': {
                'handlers': ['default'],
                'propagate': False,
            },
        }
    }

    # TODO: Make the logging format more configurable based on specific objects being defined.
    # LOGGING = {
    #     'version': 1,
    #     'disable_existing_loggers': False,
    #     'formatters': {
    #         "json_formatter": {
    #             "()": structlog.stdlib.ProcessorFormatter,
    #             "processor": structlog.processors.JSONRenderer(),
    #         },
    #         json.loads(os.getenv("LOGGING_FORMATTERS_STANDARD")),
    #         json.loads(os.getenv("LOGGING_FORMATTERS_SIMPLE")),
    #         json.loads(os.getenv("LOGGING_FORMATTERS_VERBOSE")),
    #         json.loads(os.getenv("LOGGING_FORMATTERS_PLAIN_CONSOLE")),
    #         json.loads(os.getenv("LOGGING_FORMATTERS_KEY_VALUE")),
    #     },
    #     'filters': {
    #         json.loads(os.getenv("LOGGING_FILTERS_REQUIRE_DEBUG_FALSE")),
    #         json.loads(os.getenv("LOGGING_FILTERS_EXCLUBE_ERRORS")),
    #         json.loads(os.getenv("LOGGING_FILTERS_FILTER_BOOK_NAME_ERROR"))
    #     },
    #     'handlers': {
    #         json.loads(os.getenv("LOGGING_HANDLERS_DEFAULT")),
    #         json.loads(os.getenv("LOGGING_HANDLERS_REQUEST_HANDLER")),
    #         json.loads(os.getenv("LOGGING_HANDLERS_CONSOLE")),
    #         json.loads(os.getenv("LOGGING_HANDLERS_CONSOLE_STRUCT")),
    #         json.loads(os.getenv("LOGGING_HANDLERS_JSON_FILE")),
    #         json.loads(os.getenv("LOGGING_HANDLERS_FLAT_LINE_FILE")),
    #         json.loads(os.getenv("LOGGING_HANDLERS_BOOK_NAME_ERRORS")),
    #         json.loads(os.getenv("LOGGING_HANDLERS_NULL")),
    #         json.loads(os.getenv("LOGGING_HANDLERS_MAIL_ADMINS")),
    # 	    json.loads(os.getenv("LOGGING_HANDLERS_SLACK_ERROR")),
    #         json.loads(os.getenv("LOGGING_HANDLERS_CLOUDFLARE_RESPONSE_HANDLER"))
    #     },
    #     'loggers': {
    #         json.loads(os.getenv("LOGGING_LOGGERS_")),
    #         json.loads(os.getenv("LOGGING_LOGGERS_CLOUDFLARE")),
    #         json.loads(os.getenv("LOGGING_LOGGERS_DJANGO")),
    #         json.loads(os.getenv("LOGGING_LOGGERS_DJANGO_REQUEST")),
    #         json.loads(os.getenv("LOGGING_LOGGERS_DJANGO_STRUCTLOG")),
    #         json.loads(os.getenv("LOGGING_LOGGERS_DJANGO_STRUCTLOG_DEMO_PROJECT")),
    #     }
    # }

<<<<<<< HEAD
=======
    #    GLOBAL_INTERRUPTING_MESSAGE = None

>>>>>>> 04e924d3
    structlog.configure(
        processors=[
            structlog.stdlib.filter_by_level,
            structlog.processors.TimeStamper(fmt="iso"),
            structlog.stdlib.add_logger_name,
            sefaria_logging.add_severity,
            structlog.stdlib.PositionalArgumentsFormatter(),
            structlog.processors.StackInfoRenderer(),
            sefaria_logging.log_exception_info,
            structlog.processors.UnicodeDecoder(),
            sefaria_logging.decompose_request_info,
            structlog.stdlib.ProcessorFormatter.wrap_for_formatter,
        ],
        context_class=structlog.threadlocal.wrap_dict(dict),
        logger_factory=structlog.stdlib.LoggerFactory(),
        wrapper_class=structlog.stdlib.BoundLogger,
        cache_logger_on_first_use=True,
    )<|MERGE_RESOLUTION|>--- conflicted
+++ resolved
@@ -288,11 +288,8 @@
     #     }
     # }
 
-<<<<<<< HEAD
-=======
     #    GLOBAL_INTERRUPTING_MESSAGE = None
 
->>>>>>> 04e924d3
     structlog.configure(
         processors=[
             structlog.stdlib.filter_by_level,
