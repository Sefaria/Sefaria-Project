<<<<<<< HEAD
{{- if and (eq .Values.sandbox "true") .Values.restore.enabled }}
=======
{{- if .Values.restore.enabled }}
>>>>>>> 31dae100
apiVersion: v1
kind: ConfigMap
metadata:
  name: mongo-restore-{{ .Values.deployEnv }}
  labels:
    deployEnv: {{ .Values.deployEnv | quote }}
    {{- include "sefaria.labels" . | nindent 4 }}
  annotations:
    helm.sh/hook: pre-install
    helm.sh/hook-delete-policy: hook-succeeded, hook-failed
    helm.sh/hook-weight: "5"
data:
  restore-mongo.sh: |-
    #!/bin/bash
    set -e

    tar xzvf /storage/dump.tar.gz -C /storage 
    if [[ -z "$MONGO_HOST" ]]; then
      echo "Mongo Host not specified"
      exit 1
    fi

    URI="mongodb://"

    if [[ ! -z "$SEFARIA_DB_USER" ]]; then
      URI="${URI}${SEFARIA_DB_USER}"
      if [[ ! -z "$SEFARIA_DB_PASSWORD" ]]; then
          URI="${URI}:${SEFARIA_DB_PASSWORD}"
      fi
      URI="${URI}@"
    fi

    URI="${URI}${MONGO_HOST}/?ssl=false"

    if [[ ! -z "$SEFARIA_DB_USER" ]]; then
      URI="${URI}&authSource=admin"
    fi

    if [[ ! -z "MONGO_REPLICASET_NAME" ]]; then
    URI="${URI}&replicaSet=${MONGO_REPLICASET_NAME}"
    fi

    {{- if eq .Values.sandbox "true" }}
    DATABASE="${SEFARIA_DB}-{{ .Values.deployEnv | quote }}"
    {{- else }}
    DATABASE="${SEFARIA_DB}"
    {{- end }}

    mongorestore --drop --uri="$URI" -v -d "${DATABASE}" --dir=/storage/dump/sefaria
{{- end }}<|MERGE_RESOLUTION|>--- conflicted
+++ resolved
@@ -1,8 +1,4 @@
-<<<<<<< HEAD
-{{- if and (eq .Values.sandbox "true") .Values.restore.enabled }}
-=======
 {{- if .Values.restore.enabled }}
->>>>>>> 31dae100
 apiVersion: v1
 kind: ConfigMap
 metadata:
@@ -45,7 +41,7 @@
     URI="${URI}&replicaSet=${MONGO_REPLICASET_NAME}"
     fi
 
-    {{- if eq .Values.sandbox "true" }}
+    {{- if .Values.restore.dynamicName }}
     DATABASE="${SEFARIA_DB}-{{ .Values.deployEnv | quote }}"
     {{- else }}
     DATABASE="${SEFARIA_DB}"
