--- conflicted
+++ resolved
@@ -52,12 +52,8 @@
       - name: nginx
         image: "{{ .Values.nginx.containerImage.imageRegistry }}:{{ .Values.nginx.containerImage.tag }}"
         imagePullPolicy: Always
-<<<<<<< HEAD
-        command: ["bash", "-c", "/usr/src/entrypoint.sh"]
-=======
         command:
           - /entrypoint.sh
->>>>>>> 73e3b497
         ports:
         - containerPort: 80
         - containerPort: 443
@@ -99,21 +95,24 @@
             value: "varnish-{{ .Values.deployEnv }}-{{ .Release.Revision }}"
           - name: SEARCH_HOST
             value: "{{ .Values.nginx.SEARCH_HOST }}"
+          - name: STRAPI_LOCATION
+            valueFrom:
+              secretKeyRef:
+                name: {{ .Values.secrets.localSettings.ref }}
+                key: STRAPI_LOCATION
           {{- if .Values.linker.enabled }}
           - name: LINKER_HOST
             value: "linker-{{ .Values.deployEnv }}-{{ .Release.Revision }}"
           {{- end }}
         envFrom:
           - secretRef:
-              name: {{ template "sefaria.secrets.elasticUser" . }}  
+              name: {{ template "sefaria.secrets.elasticUser" . }}
           - configMapRef:
               name: local-settings-nginx-{{ .Values.deployEnv }}
               optional: true
           - secretRef:
               name: local-settings-nginx-secrets-{{ .Values.deployEnv }}
               optional: true
-          - secretRef:
-              name: {{ template "sefaria.secrets.elasticUser" . }}
       volumes:
         - name:  nginx-conf
           configMap:
