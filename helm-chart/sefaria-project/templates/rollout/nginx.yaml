--- conflicted
+++ resolved
@@ -52,13 +52,7 @@
       - name: nginx
         image: "{{ .Values.nginx.containerImage.imageRegistry }}:{{ .Values.nginx.containerImage.tag }}"
         imagePullPolicy: Always
-<<<<<<< HEAD
         command: ["bash", "-c", "/usr/src/entrypoint.sh"]
-=======
-        command: ["bash", "-c"]
-        # https://serverfault.com/questions/577370/how-can-i-use-environment-variables-in-nginx-conf
-        args: [ "envsubst '${ENV_NAME},${VARNISH_HOST},${SEARCH_HOST},${RELEASE_TAG},${STRAPI_LOCATION}{{- if .Values.linker.enabled }},${LINKER_HOST}{{- end }}{{- if .Values.instrumentation.enabled }},${NGINX_VERSION}{{- end }}' < /conf/nginx.template.conf > /nginx.conf && exec nginx -c /nginx.conf -g 'daemon off;'" ]
->>>>>>> 4ec507c8
         ports:
         - containerPort: 80
         - containerPort: 443
@@ -80,9 +74,6 @@
             name: nginx-conf
             subPath: nginx.template.conf
             readOnly: true
-          - mountPath: /usr/src/entrypoint.sh
-            name: nginx-conf
-            subPath: entrypoint.sh
           {{- if .Values.instrumentation.enabled }}
           - mountPath: /etc/nginx/opentracing.json
             name: nginx-conf
@@ -103,18 +94,11 @@
             value: "varnish-{{ .Values.deployEnv }}-{{ .Release.Revision }}"
           - name: SEARCH_HOST
             value: "{{ .Values.nginx.SEARCH_HOST }}"
-          - name: STRAPI_LOCATION
-            valueFrom:
-              secretKeyRef:
-                name: {{ .Values.secrets.localSettings.ref }}
-                key: STRAPI_LOCATION
           {{- if .Values.linker.enabled }}
           - name: LINKER_HOST
             value: "linker-{{ .Values.deployEnv }}-{{ .Release.Revision }}"
           {{- end }}
         envFrom:
-          - secretRef:
-              name: {{ template "sefaria.secrets.elasticUser" . }}  
           - configMapRef:
               name: local-settings-nginx-{{ .Values.deployEnv }}
               optional: true
@@ -125,7 +109,6 @@
         - name:  nginx-conf
           configMap:
             name: nginx-conf-{{ .Values.deployEnv }}
-            defaultMode: 0755
         - name: robots-txt
           configMap:
             name: robots-txt-{{ .Values.deployEnv }}