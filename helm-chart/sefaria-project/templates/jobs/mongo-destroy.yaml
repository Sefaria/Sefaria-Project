--- conflicted
+++ resolved
@@ -1,10 +1,6 @@
 # NB: This assumes an already-functioning mongo instance.
 ---
-<<<<<<< HEAD
-{{- if and (eq .Values.sandbox "true") .Values.restore.cleanup  }}
-=======
 {{- if .Values.restore.cleanup }}
->>>>>>> 31dae100
 apiVersion: batch/v1
 kind: Job
 metadata:
@@ -25,11 +21,9 @@
         envFrom:
           - secretRef:
               name: {{ .Values.secrets.localSettings.ref }}
-<<<<<<< HEAD
           - secretRef:
               name: local-settings-secrets-{{ .Values.deployEnv }}
               optional: true
-=======
           - configMapRef:
               name: local-settings-{{ .Values.deployEnv }}
               optional: true
@@ -42,7 +36,6 @@
           - secretRef:
               name: local-settings-web-secrets-{{ .Values.deployEnv }}
               optional: true
->>>>>>> 31dae100
         command: ["/script/destroy-mongo.sh"]
         volumeMounts:
         - name: script
