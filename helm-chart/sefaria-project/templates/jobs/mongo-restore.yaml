--- conflicted
+++ resolved
@@ -1,10 +1,5 @@
-<<<<<<< HEAD
 # NB: This assumes an already-functioning mongo instance. 
 # Connection to Mongo should exist in .Values.secrets.localSettings.ref'd secret
-#
-=======
-# NB: This assumes an already-functioning mongo instance.
->>>>>>> 31dae100
 ---
 {{- if .Values.restore.enabled }}
 apiVersion: batch/v1
