--- conflicted
+++ resolved
@@ -183,11 +183,7 @@
     # Full path of the image registry inclusive of the image name
     imageRegistry: ibmcom/varnish
     # Version of varnish that's required for the application.
-<<<<<<< HEAD
-    tag: v7
-=======
     tag: 0.32.0
->>>>>>> 7e8e62d9
   logging: {}
   replicaCount: 1
   resources:
@@ -196,7 +192,7 @@
       memory: "30Mi"
       cpu: "10m"
     limits:
-      memory: "360Mi"
+      memory: "350Mi"
       cpu: "100m"
   tuning:
     # malloc should be ~75% of the memory request.
