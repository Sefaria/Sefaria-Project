--- conflicted
+++ resolved
@@ -44,11 +44,9 @@
     keepalive 32;
   }
 
-<<<<<<< HEAD
   {{- range $k, $v := .Values.domains }}
   {{- $subdomains := list }}
   {{- $root := $v.root }}
-=======
   server {
     listen 80;
     listen [::]:80;
@@ -64,8 +62,6 @@
     }
   }
 
-  {{- range $i := .Values.ingress.hosts }}
->>>>>>> 98cc1e37
   server {
     listen 80;
     listen [::]:80;
