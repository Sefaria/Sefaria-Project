{{- if .Values.linker.enabled }}
---
# apiVersion: apps/v1
# kind: Deployment
apiVersion: argoproj.io/v1alpha1
kind: Rollout
metadata:
  name: {{ .Values.deployEnv }}-linker
  labels:
    deployEnv: "{{ .Values.deployEnv }}"
    app: linker-{{ .Values.deployEnv }}
    # releaseRevision: "{{ .Release.Revision }}"
  annotations:
    rollout.argoproj.io/revision: "{{ .Release.Revision }}"
spec:
  strategy:
    blueGreen:
      activeService: linker-{{ .Values.deployEnv }}
      autoPromotionEnabled: true
      prePromotionAnalysis:
        templates:
          # - templateName: rollout-readiness-{{ .Values.deployEnv }}
          - templateName: rollout-ready-{{ .Values.deployEnv }}
        args:
          - name: healthcheck-hostname
            value: "nginx-{{ .Values.deployEnv }}-{{ .Release.Revision }}"
  selector:
    matchLabels:
      app: linker-{{ .Values.deployEnv }}
      # releaseRevision: "{{ .Release.Revision }}"
  revisionHistoryLimit: 1
  replicas: {{ .Values.linker.replicaCount }}
  progressDeadlineSeconds: 1200
  template:
    metadata:
      labels:
        app: linker-{{ .Values.deployEnv }}
        tier: application
        deployEnv: "{{ .Values.deployEnv }}"
        stackRole: django
        releaseRevision: "{{ .Release.Revision }}"
    spec:
      affinity:
        podAntiAffinity:
          requiredDuringSchedulingIgnoredDuringExecution:
          - labelSelector:
              matchExpressions:
              - key: app
                operator: In
                values:
                - mongo
            topologyKey: kubernetes.io/hostname
          - labelSelector:
              matchExpressions:
              - key: app
                operator: In
                values:
                - "linker-{{ .Values.deployEnv }}"
            topologyKey: kubernetes.io/hostname
        nodeAffinity:
          {{- include "sefaria.nodeAffinities" . | nindent 10 }}
      tolerations: {{ toYaml .Values.linker.tolerations | nindent 8 }}
      serviceAccountName: "{{ .Values.linker.serviceAccount }}"
      containers:
      - name: linker
        image: "{{ .Values.linker.containerImage.imageRegistry }}:{{ .Values.linker.containerImage.tag }}"
        imagePullPolicy: Always
        args: [ "python manage.py migrate && gunicorn sefaria.wsgi --access-logfile - --error-logfile - --timeout 300 --threads {{ .Values.linker.resources.web.gunicornThreadCount }} --worker-tmp-dir /dev/shm -b 0.0.0.0:80" ]
        env:
          # WEB_CONCURRENCY is used for determining the number of server workers
          - name: WEB_CONCURRENCY
            value: "{{ .Values.linker.resources.web.gunicornWorkerCount }}"
          - name: randomstringtoforceredeployments
            value: {{ randAlphaNum 8 }}
          - name: GOOGLE_APPLICATION_CREDENTIALS
            value: /app/logging-secret.json
          - name: ENV_NAME
            value: "{{ .Values.deployEnv }}"
          - name: STACK_COMPONENT
            value: web
          - name: REDIS_HOST
            value: "redis-{{ .Values.deployEnv }}"
          - name: NODEJS_HOST
            value: "node-{{ .Values.deployEnv }}-{{ .Release.Revision }}"
          - name: VARNISH_HOST
            value: "varnish-{{ .Values.deployEnv }}-{{ .Release.Revision }}"
          - name: HELM_REVISION
            value: "{{ .Release.Revision }}"
          - name: ENABLE_LINKER
            value: "True"
          - name: DISABLE_AUTOCOMPLETER
            value: "True"
<<<<<<< HEAD
          - name: GPU_SERVER_HOST
            value: "{{ .Values.linker.gpuServer }}"
=======
          - name: RAW_REF_MODEL_BY_LANG_FILEPATH
            value: '{{ toJson .Values.linker.model_paths }}'
          - name: RAW_REF_PART_MODEL_BY_LANG_FILEPATH
            value: '{{ toJson .Values.linker.part_model_paths }}'
          {{- if .Values.mongo.enabled }}
          - name: MONGO_HOST
            value: {{ .Values.deployEnv }}-mongo
          {{- end }}
>>>>>>> 9565d8f4
        envFrom:
          - secretRef:
              name: {{ .Values.secrets.localSettings.ref }}
              optional: true
          - configMapRef:
              name: local-settings-{{ .Values.deployEnv }}
          - secretRef:
              name: local-settings-secrets-{{ .Values.deployEnv }}
              optional: true
          - configMapRef:
              name: local-settings-linker-{{ .Values.deployEnv }}
              optional: true
          - secretRef:
              name: local-settings-linker-secrets-{{ .Values.deployEnv }}
              optional: true
        ports:
          - containerPort: 80
            protocol: TCP
        resources: {{ toYaml .Values.linker.resources.web.resources | nindent 10 }}
        # set failure thresholds
        startupProbe:
          httpGet:
            path: /healthz-rollout
            port: 80
          failureThreshold: 40 # 40 attempts x 15 seconds = 10 minutes for the pod to successfully start
          periodSeconds: 15
          timeoutSeconds: 10
        livenessProbe:
          httpGet:
            path: /healthz
            port: 80
          # initialDelaySeconds: 120
          periodSeconds: 60
          timeoutSeconds: 60
        readinessProbe:
          httpGet:
            path: /healthz
            port: 80
          # initialDelaySeconds: 120
          periodSeconds: 60
          timeoutSeconds: 60
        volumeMounts:
        # https://stackoverflow.com/questions/53491603/kubernetes-volumemounts-a-file-not-a-directory
        - mountPath: /app/sefaria/local_settings.py
          name: local-settings
          subPath: local_settings.py
          readOnly: true
        - mountPath: /varnish-secret
          name: varnish-secret
          readOnly: true
        - mountPath: /school-lookup-data
          name: school-lookup-data
          readOnly: true
        - mountPath: /client-secret
          name: client-secret
          readOnly: true
        #TODO: what is this used for?  Is it needed? There's no env var pointing to this location
        - mountPath: /google-cloud-secret
          name: backup-manager-secret
          readOnly: true
        - mountPath: /app/logging-secret.json
          name: logging-secret
          subPath: logging-secret.json
          readOnly: true
        - name: gunicorn-config
          mountPath: /app/gunicorn.conf.py
          subPath: gunicorn.conf.py
          readOnly: true
      volumes:
        - name:  local-settings
          configMap:
            name: local-settings-file-{{ .Values.deployEnv }}
            items:
              - key: local_settings.py
                path: local_settings.py
        - name: client-secret
          secret:
            secretName: {{ template "sefaria.secrets.googleClient" . }} # needs to be checked if it's a reference object or the data object we created.
        - name: backup-manager-secret  # used to access google cloud
          secret:
            secretName: {{ template "sefaria.secrets.backupManager" . }}
        - name: logging-secret
          secret:
            secretName: {{ template "sefaria.secrets.logging" . }}
            optional: true
        - name: varnish-secret
          secret:
            secretName: {{ template "sefaria.secrets.varnish" . }}
        - name: school-lookup-data
          secret:
            secretName: {{ template "sefaria.secrets.schoolLookup" . }}
            optional: true
        - name: gunicorn-config
          configMap:
            name: gunicorn-config-{{ .Values.deployEnv }}
{{- end }}<|MERGE_RESOLUTION|>--- conflicted
+++ resolved
@@ -90,10 +90,8 @@
             value: "True"
           - name: DISABLE_AUTOCOMPLETER
             value: "True"
-<<<<<<< HEAD
           - name: GPU_SERVER_HOST
             value: "{{ .Values.linker.gpuServer }}"
-=======
           - name: RAW_REF_MODEL_BY_LANG_FILEPATH
             value: '{{ toJson .Values.linker.model_paths }}'
           - name: RAW_REF_PART_MODEL_BY_LANG_FILEPATH
@@ -102,7 +100,6 @@
           - name: MONGO_HOST
             value: {{ .Values.deployEnv }}-mongo
           {{- end }}
->>>>>>> 9565d8f4
         envFrom:
           - secretRef:
               name: {{ .Values.secrets.localSettings.ref }}
