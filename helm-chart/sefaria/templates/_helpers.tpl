--- conflicted
+++ resolved
@@ -168,8 +168,6 @@
 {{- define "sefaria.tasks.queues" }}
 {{- merge  (fromYaml (include "sefaria.tasks.internalQueues" . )) .Values.tasks.queues | toYaml }}
 {{- end }}
-<<<<<<< HEAD
-=======
 
 {{- define "config.domainLanguage" }}
 {{- $domains := dict -}}
@@ -210,5 +208,4 @@
   {{- $_ := set $map $code $langMap }}
 {{- end }}
 {{- toYaml $map }}
-{{- end }}
->>>>>>> a97f8934
+{{- end }}