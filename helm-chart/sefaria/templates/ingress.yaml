apiVersion: networking.k8s.io/v1
kind: Ingress
metadata:
  name: ingress-{{ .Values.deployEnv }}
  labels:
    {{- include "sefaria.labels" . | nindent 4 }}
  annotations:
    kubernetes.io/ingress.class: nginx-ingress
    kubernetes.io/tls-acme: "true"
  {{- if .Values.instrumentation.enabled }}
    nginx.ingress.kubernetes.io/enable-opentracing: "true"
    nginx.ingress.kubernetes.io/jaeger-service-name: {{ .Values.deployEnv }}-ingress
    nginx.ingress.kubernetes.io/jaeger-propagation-format: w3c
  {{- end }}
  {{- range $key, $value := .Values.ingress.annotations }}
    {{ $key }}: {{ $value | quote }}
  {{- end }}
spec:
  tls:
    {{- range $i := .Values.ingress.hosts }}
    - secretName: {{ $i.tlsRef | default ( printf "origin-%s-tls" $.Values.deployEnv ) }}
      hosts:
        - {{ tpl $i.host $ }}
        - www.{{ tpl $i.host $ }}
    {{- range $k, $v := $.Values.ingress.subdomains }}
        - {{ $k }}.{{ tpl $i.host $ }}
    {{- end }}
    {{- end }}
  rules:
    {{- range $i := .Values.ingress.hosts }}
    - host: {{ tpl $i.host $ }}
      http:
        paths:
          - pathType: ImplementationSpecific
            backend:
              service:
                name: nginx-{{ $.Values.deployEnv }}
                port:
                  number: 80
    - host: www.{{ tpl $i.host $ }}
      http:
        paths:
          - pathType: ImplementationSpecific
            backend:
              service:
                name: nginx-{{ $.Values.deployEnv }}
                port:
<<<<<<< HEAD
                  number: {{ .port | default "80" }}
    {{- end }}
{{- if .Values.subdomains.sheets.enable }}
---
apiVersion: networking.k8s.io/v1
kind: Ingress
metadata:
  name: ingress-{{ .Values.deployEnv }}-sheets
  labels:
    {{- include "sefaria.labels" . | nindent 4 }}
  annotations:
    kubernetes.io/tls-acme: "true"
    kubernetes.io/ingress.class: nginx-ingress
    nginx.ingress.kubernetes.io/rewrite-target: "/sheets/$1"
  {{- if .Values.instrumentation.enabled }}
    nginx.ingress.kubernetes.io/enable-opentracing: "true"
    nginx.ingress.kubernetes.io/jaeger-service-name: {{ .Values.deployEnv }}-ingress
    nginx.ingress.kubernetes.io/jaeger-propagation-format: w3c
  {{- end }}
  {{- range $key, $value := .Values.ingress.annotations }}
    {{ $key }}: {{ $value | quote }}
  {{- end }}
spec:
  tls:
    - secretName: {{ .Values.deployEnv }}-tls
      hosts:
      {{- range .Values.ingress.hosts }}
        - sheets.{{ tpl .host $ }}
      {{- end }}
  rules:
    {{- range .Values.ingress.hosts }}
    - host: sheets.{{ tpl .host $ }}
      http:
        paths:
          - pathType: ImplementationSpecific
            path: /($|.*)
            backend:
              service:
                name: {{ .serviceName | default "nginx" }}-{{ $.Values.deployEnv }}
                port:
                  number: {{ .port | default "80" }}
    {{- end }}
---
apiVersion: networking.k8s.io/v1
kind: Ingress
metadata:
  name: ingress-{{ .Values.deployEnv }}-sheets-pass
  labels:
    {{- include "sefaria.labels" . | nindent 4 }}
  annotations:
    kubernetes.io/tls-acme: "true"
    kubernetes.io/ingress.class: nginx-ingress
    nginx.ingress.kubernetes.io/rewrite-target: "{{ tpl ( first .Values.ingress.hosts ).host . }}/$1$2"
  {{- if .Values.instrumentation.enabled }}
    nginx.ingress.kubernetes.io/enable-opentracing: "true"
    nginx.ingress.kubernetes.io/jaeger-service-name: {{ .Values.deployEnv }}-ingress
    nginx.ingress.kubernetes.io/jaeger-propagation-format: w3c
  {{- end }}
  {{- range $key, $value := .Values.ingress.annotations }}
    {{ $key }}: {{ $value | quote }}
  {{- end }}
spec:
  tls:
    - secretName: {{ .Values.deployEnv }}-tls
      hosts:
      {{- range .Values.ingress.hosts }}
        - sheets.{{ tpl .host $ }}
      {{- end }}
  rules:
    {{- range .Values.ingress.hosts }}
    - host: sheets.{{ tpl .host $ }}
      http:
        paths:
          - pathType: ImplementationSpecific
            path: /(data|api)($|.*)
            backend:
              service:
                name: {{ .serviceName | default "nginx" }}-{{ $.Values.deployEnv }}
                port:
                  number: {{ .port | default "80" }}
    {{- end }}
---
apiVersion: networking.k8s.io/v1
kind: Ingress
metadata:
  name: ingress-{{ .Values.deployEnv }}-redirect
  labels:
    {{- include "sefaria.labels" . | nindent 4 }}
  annotations:
    kubernetes.io/ingress.class: nginx-ingress
    nginx.ingress.kubernetes.io/use-regex: "true"
    nginx.ingress.kubernetes.io/permanent-redirect: "sheets.{{ tpl ( first .Values.ingress.hosts ).host . }}$1$2"
  {{- if .Values.instrumentation.enabled }}
    nginx.ingress.kubernetes.io/enable-opentracing: "true"
    nginx.ingress.kubernetes.io/jaeger-service-name: {{ .Values.deployEnv }}-ingress
    nginx.ingress.kubernetes.io/jaeger-propagation-format: w3c
  {{- end }}
  {{- range $key, $value := .Values.ingress.annotations }}
    {{ $key }}: {{ $value | quote }}
  {{- end }}
spec:
  tls:
    - secretName: {{ template "sefaria.secrets.originTls" . }}
    {{- if or .Values.ingress.secrets.originIlTls.data .Values.ingress.secrets.originIlTls.ref }}
    - secretName: {{ template "sefaria.secrets.originIlTls" . }}
    {{- end }}
  rules:
    {{- range .Values.ingress.hosts }}
    - host: {{ tpl .host $ | quote }}
      http:
        paths:
          - pathType: ImplementationSpecific
            path: /sheets(/|$)(.*)
            backend:
              service:
                name: {{ .serviceName | default "nginx" }}-{{ $.Values.deployEnv }}
                port:
                  number: {{ .port | default "80" }}
    {{- end }}
---
apiVersion: networking.k8s.io/v1
kind: Ingress
metadata:
  name: ingress-{{ .Values.deployEnv }}-redirect
  labels:
    {{- include "sefaria.labels" . | nindent 4 }}
  annotations:
    kubernetes.io/ingress.class: nginx-ingress
    nginx.ingress.kubernetes.io/use-regex: "true"
    nginx.ingress.kubernetes.io/permanent-redirect: "{{ tpl ( first .Values.ingress.hosts ).host . }}/$1$2"
  {{- if .Values.instrumentation.enabled }}
    nginx.ingress.kubernetes.io/enable-opentracing: "true"
    nginx.ingress.kubernetes.io/jaeger-service-name: {{ .Values.deployEnv }}-ingress
    nginx.ingress.kubernetes.io/jaeger-propagation-format: w3c
  {{- end }}
  {{- range $key, $value := .Values.ingress.annotations }}
    {{ $key }}: {{ $value | quote }}
  {{- end }}
spec:
  tls:
    - secretName: {{ .Values.deployEnv }}-tls
      hosts:
      {{- range .Values.ingress.hosts }}
        - sheets.{{ tpl .host $ }}
      {{- end }}
  rules:
    {{- range .Values.ingress.hosts }}
    - host: sheets.{{ tpl .host $ | quote }}
      http:
        paths:
          - pathType: ImplementationSpecific
            path: /(static|login)(/|$)(.*)
            backend:
              service:
                name: {{ .serviceName | default "nginx" }}-{{ $.Values.deployEnv }}
                port:
                  number: {{ .port | default "80" }}
    {{- end }}
{{- end }}
=======
                  number: 80
    {{- range $k, $v := $.Values.ingress.subdomains }}
    - host: {{ $k }}.{{ tpl $i.host $ }}
      http:
        paths:
          - pathType: ImplementationSpecific
            backend:
              service:
                name: nginx-{{ $.Values.deployEnv }}
                port:
                  number: 80
    {{- end }}
    {{- end }}
>>>>>>> dcd15b04
<|MERGE_RESOLUTION|>--- conflicted
+++ resolved
@@ -45,167 +45,6 @@
               service:
                 name: nginx-{{ $.Values.deployEnv }}
                 port:
-<<<<<<< HEAD
-                  number: {{ .port | default "80" }}
-    {{- end }}
-{{- if .Values.subdomains.sheets.enable }}
----
-apiVersion: networking.k8s.io/v1
-kind: Ingress
-metadata:
-  name: ingress-{{ .Values.deployEnv }}-sheets
-  labels:
-    {{- include "sefaria.labels" . | nindent 4 }}
-  annotations:
-    kubernetes.io/tls-acme: "true"
-    kubernetes.io/ingress.class: nginx-ingress
-    nginx.ingress.kubernetes.io/rewrite-target: "/sheets/$1"
-  {{- if .Values.instrumentation.enabled }}
-    nginx.ingress.kubernetes.io/enable-opentracing: "true"
-    nginx.ingress.kubernetes.io/jaeger-service-name: {{ .Values.deployEnv }}-ingress
-    nginx.ingress.kubernetes.io/jaeger-propagation-format: w3c
-  {{- end }}
-  {{- range $key, $value := .Values.ingress.annotations }}
-    {{ $key }}: {{ $value | quote }}
-  {{- end }}
-spec:
-  tls:
-    - secretName: {{ .Values.deployEnv }}-tls
-      hosts:
-      {{- range .Values.ingress.hosts }}
-        - sheets.{{ tpl .host $ }}
-      {{- end }}
-  rules:
-    {{- range .Values.ingress.hosts }}
-    - host: sheets.{{ tpl .host $ }}
-      http:
-        paths:
-          - pathType: ImplementationSpecific
-            path: /($|.*)
-            backend:
-              service:
-                name: {{ .serviceName | default "nginx" }}-{{ $.Values.deployEnv }}
-                port:
-                  number: {{ .port | default "80" }}
-    {{- end }}
----
-apiVersion: networking.k8s.io/v1
-kind: Ingress
-metadata:
-  name: ingress-{{ .Values.deployEnv }}-sheets-pass
-  labels:
-    {{- include "sefaria.labels" . | nindent 4 }}
-  annotations:
-    kubernetes.io/tls-acme: "true"
-    kubernetes.io/ingress.class: nginx-ingress
-    nginx.ingress.kubernetes.io/rewrite-target: "{{ tpl ( first .Values.ingress.hosts ).host . }}/$1$2"
-  {{- if .Values.instrumentation.enabled }}
-    nginx.ingress.kubernetes.io/enable-opentracing: "true"
-    nginx.ingress.kubernetes.io/jaeger-service-name: {{ .Values.deployEnv }}-ingress
-    nginx.ingress.kubernetes.io/jaeger-propagation-format: w3c
-  {{- end }}
-  {{- range $key, $value := .Values.ingress.annotations }}
-    {{ $key }}: {{ $value | quote }}
-  {{- end }}
-spec:
-  tls:
-    - secretName: {{ .Values.deployEnv }}-tls
-      hosts:
-      {{- range .Values.ingress.hosts }}
-        - sheets.{{ tpl .host $ }}
-      {{- end }}
-  rules:
-    {{- range .Values.ingress.hosts }}
-    - host: sheets.{{ tpl .host $ }}
-      http:
-        paths:
-          - pathType: ImplementationSpecific
-            path: /(data|api)($|.*)
-            backend:
-              service:
-                name: {{ .serviceName | default "nginx" }}-{{ $.Values.deployEnv }}
-                port:
-                  number: {{ .port | default "80" }}
-    {{- end }}
----
-apiVersion: networking.k8s.io/v1
-kind: Ingress
-metadata:
-  name: ingress-{{ .Values.deployEnv }}-redirect
-  labels:
-    {{- include "sefaria.labels" . | nindent 4 }}
-  annotations:
-    kubernetes.io/ingress.class: nginx-ingress
-    nginx.ingress.kubernetes.io/use-regex: "true"
-    nginx.ingress.kubernetes.io/permanent-redirect: "sheets.{{ tpl ( first .Values.ingress.hosts ).host . }}$1$2"
-  {{- if .Values.instrumentation.enabled }}
-    nginx.ingress.kubernetes.io/enable-opentracing: "true"
-    nginx.ingress.kubernetes.io/jaeger-service-name: {{ .Values.deployEnv }}-ingress
-    nginx.ingress.kubernetes.io/jaeger-propagation-format: w3c
-  {{- end }}
-  {{- range $key, $value := .Values.ingress.annotations }}
-    {{ $key }}: {{ $value | quote }}
-  {{- end }}
-spec:
-  tls:
-    - secretName: {{ template "sefaria.secrets.originTls" . }}
-    {{- if or .Values.ingress.secrets.originIlTls.data .Values.ingress.secrets.originIlTls.ref }}
-    - secretName: {{ template "sefaria.secrets.originIlTls" . }}
-    {{- end }}
-  rules:
-    {{- range .Values.ingress.hosts }}
-    - host: {{ tpl .host $ | quote }}
-      http:
-        paths:
-          - pathType: ImplementationSpecific
-            path: /sheets(/|$)(.*)
-            backend:
-              service:
-                name: {{ .serviceName | default "nginx" }}-{{ $.Values.deployEnv }}
-                port:
-                  number: {{ .port | default "80" }}
-    {{- end }}
----
-apiVersion: networking.k8s.io/v1
-kind: Ingress
-metadata:
-  name: ingress-{{ .Values.deployEnv }}-redirect
-  labels:
-    {{- include "sefaria.labels" . | nindent 4 }}
-  annotations:
-    kubernetes.io/ingress.class: nginx-ingress
-    nginx.ingress.kubernetes.io/use-regex: "true"
-    nginx.ingress.kubernetes.io/permanent-redirect: "{{ tpl ( first .Values.ingress.hosts ).host . }}/$1$2"
-  {{- if .Values.instrumentation.enabled }}
-    nginx.ingress.kubernetes.io/enable-opentracing: "true"
-    nginx.ingress.kubernetes.io/jaeger-service-name: {{ .Values.deployEnv }}-ingress
-    nginx.ingress.kubernetes.io/jaeger-propagation-format: w3c
-  {{- end }}
-  {{- range $key, $value := .Values.ingress.annotations }}
-    {{ $key }}: {{ $value | quote }}
-  {{- end }}
-spec:
-  tls:
-    - secretName: {{ .Values.deployEnv }}-tls
-      hosts:
-      {{- range .Values.ingress.hosts }}
-        - sheets.{{ tpl .host $ }}
-      {{- end }}
-  rules:
-    {{- range .Values.ingress.hosts }}
-    - host: sheets.{{ tpl .host $ | quote }}
-      http:
-        paths:
-          - pathType: ImplementationSpecific
-            path: /(static|login)(/|$)(.*)
-            backend:
-              service:
-                name: {{ .serviceName | default "nginx" }}-{{ $.Values.deployEnv }}
-                port:
-                  number: {{ .port | default "80" }}
-    {{- end }}
-{{- end }}
-=======
                   number: 80
     {{- range $k, $v := $.Values.ingress.subdomains }}
     - host: {{ $k }}.{{ tpl $i.host $ }}
@@ -218,5 +57,4 @@
                 port:
                   number: 80
     {{- end }}
-    {{- end }}
->>>>>>> dcd15b04
+    {{- end }}