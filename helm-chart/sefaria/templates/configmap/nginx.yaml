--- conflicted
+++ resolved
@@ -38,9 +38,5 @@
 
     nginx -c /nginx.conf -g 'daemon off;'
 
-<<<<<<< HEAD
-  nginx.template.conf: |-
-=======
   nginx.template.conf: |
->>>>>>> a97f8934
     {{- tpl (.Files.Get "conf/nginx.template.conf.tpl") . | nindent 4 }}