--- conflicted
+++ resolved
@@ -68,14 +68,11 @@
                   set -e
                   echo "Starting sync of production PostgreSQL data to {{ .Values.deployEnv }}..."
 
-<<<<<<< HEAD
-=======
                   # Find and download latest PostgreSQL backup from production
                   LATEST_DUMP=$(gsutil ls -l gs://sefaria-user-backup/ | grep postgres | sort -k2r | head -1 | awk '{print $3}')
                   echo "Found latest backup: $LATEST_DUMP"
                   gsutil -q cp "$LATEST_DUMP" pg.dump
 
->>>>>>> f8ba23d4
                   # Set PostgreSQL connection environment variables
                   export PGHOST="{{ if .Values.postgres.host }}{{ .Values.postgres.host }}{{ else }}${DATABASES_HOST}{{ end }}"
                   export PGUSER="${DATABASES_USER}"
