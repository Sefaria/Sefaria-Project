--- conflicted
+++ resolved
@@ -218,47 +218,11 @@
   queues:
     llm: default-llm
 
-<<<<<<< HEAD
 # Takes the url of an NER server instance
 # Will automatically enable internal settings to communicate with the NER server
 # Required for Rambi Cronjob
 gpuServer: ""
 
-ingress:
- # You can set path: serviceName: and port: for each host. By default they are
- # set to '/*', 'nginx', '80' respectively for each. Do note that changing this
- # means you'll have to change the nginx service as well.
-  hosts:
-    - host: "{{ .Values.deployEnv }}.cauldron.sefaria.org"
-      path: /*
-      serviceName: nginx
-      port: 80
-  annotations: {}
-  secrets:
-    # This TLS is referenced for Prod and Democracy deployments. Use the ref: or
-    # data: fields for either deployments.
-    originTls:
-      # If you're using a refenrece to an existing secret then the data: section
-      # should be commented out and vice-versa.
-      # Reference to an existing secret in the cluster
-      # "cauldron-wildcard-letsencrypt" is for cauldrons, wildcard cert managed
-      # via infrastructure
-      ref:
-      # for local testing purposes or CI pipeline use input a value
-      # data:
-      #   cert:
-      #   key:
-    # This TLS is referenced only for Prod deployments.
-    originIlTls:
-      # If you're using a refenrece to an existing secret then the data: section
-      # should be commented out and vice-versa.
-      # Reference to an existing secret in the cluster
-      ref:
-      # for local testing purposes or CI pipeline use input a value
-      # data:
-      #   cert:
-      #   key:
-=======
 # Declare domains handled by this sefaria instance for both app and ingress config
 # Root domains implicitly handle the library module and do not feature redirects
 # Each root domain should have a language and code
@@ -287,7 +251,6 @@
         - collection
         - community
         - profile
->>>>>>> a36c601f
 
 nginx:
   containerImage:
