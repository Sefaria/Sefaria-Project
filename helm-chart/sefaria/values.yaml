---
# Need to pass $BUILD_ID to this key when applying the helm chart in CI.
# or
# Set the commit hash for a particular buiild to deploy built image for that
# commit ID. (NOTE: This would work only if the image is built for that commit
# ID.)
releaseImageTag:

sandbox: "false"

# This value sets the name of the environment and it's associated objects. Some
# suggestions for the values are prod/dev/test
deployEnv: "dev"

# Helps create services for nginx, nodejs, varnish and web pods with appropriate
# tags that help ArgoCD do blue green deployments.
previousServicesCount: "3"

# runs post-promotion job with slack hook to alert when deployment is complete
deploymentMessage: false

# controls whether rollout pre-promotion analysis is enabled
rollouts:
  prePromotionAnalysis: true

# enabling this feature creates an ephemeral database image prepopulated with test data
# It is intended for use within the sefaria automated testing environment
# For development environments
# - install mongo using an upstream chart
# - enable restore
# - populate the settings with the appropriate connection details
mongo:
  enabled: false
  image:
    registry: us-east1-docker.pkg.dev/development-205018/sefaria-public
    image: sefaria-mongo
    tag: latest

# write the full path to the back up if you want to start the environment from
# a specific backup else leave blank.
restore:
  enabled: true
  dynamicName: true
  cleanup: true
  bucket: sefaria-mongo-backup
  # tarball:
  serviceAccount: database-backup-read

# config to backup environment DB
backup:
  mongo:
    enabled: false
    prefix: ""
    public: true
    bucket: sefaria-mongo-backup
    archiveBucket: sefaria-mongo-archive
    serviceAccount: database-backup-write
    version: 4.4
  postgres:
    enabled: false
    version: 10.3
    prefix: ""
    bucket: sefaria-user-backup
    serviceAccount: database-backup-write
  sitemaps:
    enabled: false
    serviceAccount: database-backup-write
    bucket: sefaria-sitemaps

web:
  # key-pair values to load into web pod environment.  Takes precedence over global localsettings
  localsettings:
  # APP: web
  containerImage:
    # Full path of the image registry imclusive of the image name
    imageRegistry: us-east1-docker.pkg.dev/production-deployment/containers/sefaria-web
    # Commit id of the repo for which the image build has been triggered.
    tag: latest
  replicaCount: 1
  resources:
    web:
      gunicornWorkerCount: 1
      gunicornThreadCount: 1
      resources:
        requests:
          memory: "1Gi"
          cpu: "100m"
        limits:
          memory: "3Gi"
          cpu: "1000m"
    djangoLog:
      requests:
        memory: "100Mi"
        cpu: "50m"
      limits:
        memory: "150Mi"
        cpu: "100m"
  secrets:
    googleClient:
      # for local testing purposes or CI pipeline use input a value
      # data:
      # Reference to an existing secret in the cluster
      ref:
    logging:
      # for local testing purposes or CI pipeline use input a value
      # data:
      # Reference to an existing secret in the cluster
      ref:
    schoolLookup:
      # for local testing purposes or CI pipeline use input a value
      # data:
      # Reference to an existing secret in the cluster
      ref:
    elasticCertificate:
      # for local testing purposes or CI pipeline use input a value
      # data:
      # Reference to an existing secret in the cluster
      ref:

redis:
  containerImage:
    # Full path of the image registry inclusive of the image name
    imageRegistry: redis
    # Version of varnish that's required for the application.
    tag: latest
  replicaCount: 1
  resources:
    requests:
      memory: "250Mi"
      cpu: "100m"
    limits:
      memory: "500Mi"
      cpu: "120m"
  # enable pod disruption budget
  pdb: false

nodejs:
  containerImage:
    # Full path of the image registry inclusive of the image name
    imageRegistry: us-east1-docker.pkg.dev/production-deployment/containers/sefaria-node
    # Commit id of the repo for which the image build has been triggered.
    tag: latest
  # key-pair values to load into node pod environment.  Takes precedence over global localsettings
  localsettings:
  # APP: node
  replicaCount: 1
  resources:
    requests:
      memory: "100Mi"
      cpu: "100m"
    limits:
      memory: "200Mi"
      cpu: "400m"
  heapSize: 150

varnish:
  containerImage:
    # Full path of the image registry inclusive of the image name
    imageRegistry: ibmcom/varnish
    # Version of varnish that's required for the application.
    tag: 0.32.0
  logging: {}
  replicaCount: 1
  resources:
    requests:
      # must be in megabibytes, because we pass it into the malloc definition
      memory: "25Mi"
      cpu: "10m"
    limits:
      memory: "300Mi"
      cpu: "100m"
  tuning:
    # malloc should be ~75% of the memory request.
    malloc: "250m"
    nuke_limit: "400"
    # Threading
    # http://book.varnish-software.com/4.0/chapters/Tuning.html#details-of-threading-parameters
    thread_pools: 2  # Default: 2
    thread_pool_max: 5000  # Default: 5000; should be a function of resources.request.memory
    thread_pool_min: 100  # Default: 100
    # Timers
    # http://book.varnish-software.com/4.0/chapters/Tuning.html#timers
    first_byte_timeout: 90  # Default 60s
    between_bytes_timeout: 90  # Default 60s
  secrets:
    varnish:
      # for local testing purposes or CI pipeline use input a value
      # data:
      # Reference to an existing secret in the cluster
      ref:
  monitoring:
    enabled: false
    image: ibmcom/varnish-metrics-exporter
    tag: 0.32.0

tasks:
  localsettings: {}
  enabled: false
  resources:
    requests:
      memory: "100Mi"
      cpu: "100m"
    limits:
      memory: "200Mi"
      cpu: "400m"
  replicaCount: 1
  redis:
    url: "redis://127.0.0.1"
    port: "6397"
    brokerDBNumber: "0"
    resultBackendDBNumber: "1"
    sentinelURL: ""
    transportOptions: {}
    redisPassword:
      ref: redis-password
    sentinelPassword:
      ref: sentinel-password
  queues:
    llm: default-llm

# Takes the url of an NER server instance
# Will automatically enable internal settings to communicate with the NER server
# Required for Rambi Cronjob
gpuServer: ""

# Declare domains handled by this sefaria instance for both app and ingress config
# Root domains implicitly handle the library module and do not feature redirects
# Each root domain should have a language and code
# Modules definitions include
#   module name
#   a subdomain per corresponding language root
#   root domain paths that should redirect into the module
# Cookie domain will be set to the first domain in the root list
domains:
  root:
    - url: "{{ .Values.deployEnv }}.cauldron.sefaria.org"
      cert: "{{ .Values.deployEnv }}-tls"
      # multilanguage domains support limited redirect and subdomain handling
      # only the first list entry will have redirects and subdomains set up
      # for any given module
      code:
        - en
        - he
#   - url: "{{ .Values.deployEnv }}.cauldron.sefaria.org.il"
#     cert: "{{ .Values.deployEnv }}-il-tls"
#     code:
#       - he
  modules:
    - name: voices
      subdomains:
        en: voices
        he: voices
      redirects:
        - sheets
<<<<<<< HEAD
        - collection
=======
        - collections
>>>>>>> 33d0ba1d
        - profile

nginx:
  containerImage:
    # Full path of the image registry inclusive of the image name
    imageRegistry: us-east1-docker.pkg.dev/production-deployment/containers/sefaria-asset
    # Commit id of the repo for which the image build has been triggered.
    tag: latest
  # set to search-democracy for democracy
  SEARCH_HOST: elasticsearch-es-default.elasticsearch
  SEARCH_PORT: 9200
  SEARCH_PATH: ""
  SEARCH_SSL_ENABLE: false
  disableScraping: true
  # key-pair values to load into nginx pod environment.  Takes precedence over global localsettings
  localsettings:
  # APP: nginx
  replicaCount: 1
  resources:
    requests:
      memory: "200Mi"
      cpu: "80m"
    limits:
      memory: "300Mi"
      cpu: "150m"

monitor:
  # key-pair values to load into monitor pod environment.  Takes precedence over global localsettings
  localsettings:
  # APP: monitor
  containerImage:
    # Full path of the image registry inclusive of the image name
    imageRegistry: us-east1-docker.pkg.dev/production-deployment/containers/sefaria-web
    # Commit id of the repo for which the image build has been triggered.
    tag: latest
  replicaCount: 1
  resources:
    requests:
      memory: "300Mi"
      cpu: "50m"
    limits:
      memory: "400Mi"
      cpu: "100m"

secrets:
  localSettings:
    # A reference to a secret containing the local settings
    ref: local-settings-secret
    # The data keys can be used to override values in the local settings secret.
    # This is intended for local development use and CI, do not use this in
    # production.
    #
    # data:
    #   DATABASES_HOST:
    #   DATABASES_PASS:
    #   DATABASES_USER:
    #   DATABASES_PORT:
    #   GOOGLE_OAUTH2_CLIENT_ID:
    #   GOOGLE_OAUTH2_CLIENT_SECRET:
    #   SECRET_KEY:
    #   MANDRILL_API_KEY:
    #   SEFARIA_DB:
    #   SEFARIA_DB_USER:
    #   SEFARIA_DB_PASSWORD:
    #   SEARCH_URL
    #   SEFARIA_BOT_API_KEY:
    #   CLOUDFLARE_ZONE:
    #   CLOUDFLARE_EMAIL:
    #   CLOUDFLARE_TOKEN:
    #   GOOGLE_TAG_MANAGER_CODE:
    #   GOOGLE_GTAG:
    #   HOTJAR_ID:
    #   AWS_ACCESS_KEY:
    #   AWS_SECRET_KEY:
    #   S3_BUCKET:
    #   NATIONBUILDER_TOKEN:
    #   NATIONBUILDER_CLIENT_ID:
    #   NATIONBUILDER_CLIENT_SECRET:
    #   MAILCHIMP_API_KEY:
    #   MAILCHIMP_ANNOUNCE_ID:
    #   MAILCHIMP_WEBHOOK_KEY:
    #   RECAPTCHA_PUBLIC_KEY:
    #   RECAPTCHA_PRIVATE_KEY:
    #   SIMPLE_JWT_SIGNING_KEY:
    #   REDIS_PORT
    #   REDIS_PASSWORD
    #   CELERY_REDIS_BROKER_DB_NUM
    #   CELERY_REDIS_RESULT_BACKEND_DB_NUM
    #   CELERY_QUEUES
    #   SENTINEL_HEADLESS_URL
    #   SENTINEL_TRANSPORT_OPTS
    #   SENTINEL_PASSWORD
    #   REDIS_URL
    #   MOBILE_APP_KEY:
  backupManager:
    # If you're using a reference to an existing secret then the data: section
    # should be commented out and vice-versa.
    ref:
    # data:
    #   key:
    #   serviceAccount:
  # This is used in mongobackup & reindex-elasticsearch cron jobs.
  slackWebhook:
    # If you're using a reference to an existing secret then the data: section
    # should be commented out and vice-versa.
    ref:
    # data:
  webpageCronjob:
    # If you're using a reference to an existing secret then the data: section
    # should be commented out and vice-versa.
    ref: trello-secret
    # data:
  elasticUser:
    # If you're using a reference to an existing secret then the data: section
    # should be commented out and vice-versa.
    ref: elastic-user
    # data:
  elasticAdmin:
    # If you're using a reference to an existing secret then the data: section
    # should be commented out and vice-versa.
    ref: elastic-admin
    # data:

# Settings for various cronjobs
cronJobs:
  # Settings for regenerating long cached data
  regenerate:
    enabled: true
  dailyEmailNotifications:
    enabled: false
  indexFromQueue:
    enabled: false
  metrics:
    enabled: false
  nationBuilderSync:
    enabled: false
  rambiWebpagesWeekly:
    enabled: false
  reindexElasticSearch:
    enabled: false
    SEARCH_HOST_ES6: ""
    SEARCH_HOST_ES8: ""
  topicsIndexing:
    enabled: false
  trello:
    enabled: false
  trends:
    enabled: false
  weeklyEmailNotifications:
    enabled: false
  syncProductionData:
    enabled: false
    dynamicName: true

localSettings:
  DEBUG: true
  DOMAIN_LANGUAGE: {}
    # https://www.sefaria.org: english
    # https://www.sefaria.org.il: hebrew
  APSCHEDULER_NAME: "apscheduler-{{ .Values.deployEnv }}"
  USE_CLOUDFLARE: false
  FRONT_END_URL: "http://www.sefaria.org"  # Use "http://${ENV_NAME}.cauldron.sefaria.org" in cauldrons
  OFFLINE: "False"
  DOWN_FOR_MAINTENANCE: "False"
  MAINTENANCE_MESSAGE: "Sefaria is down for scheduled maintenance. We expect to be back online within 15 minutes. Thank you for your patience."
  GLOBAL_WARNING: "False"
  GLOBAL_WARNING_MESSAGE: "Sefaria will be in <b>Read-Only</b> mode for scheduled maintenance from 4:45pm-6:45pm Pacific time. Edits will <b>not</b> be saved during that time."
  SITE_PACKAGE: "sites.sefaria"
  DEFAULT_FROM_EMAIL: "Sefaria <hello@sefaria.org>"
  SERVER_EMAIL: "dev@sefaria.org"
  MULTISERVER_ENABLED: "True"
  CRM_TYPE: "NATIONBUILDER"
  FAIL_GRACEFULLY: "True"
  SESSION_COOKIE_DOMAIN: ".sefaria.org"
  SESSION_COOKIE_SECURE: true
  SESSION_COOKIE_HTTPONLY: true
  SESSION_COOKIE_SAMESITE: "Lax"
  CSRF_COOKIE_DOMAIN: ".sefaria.org"
  CSRF_COOKIE_SECURE: true
  CSRF_COOKIE_HTTPONLY: false
  CSRF_COOKIE_SAMESITE: "Lax"

instrumentation:
  enabled: false
  otelEndpoint: ""
  jaegerEndpoint: ""<|MERGE_RESOLUTION|>--- conflicted
+++ resolved
@@ -252,11 +252,7 @@
         he: voices
       redirects:
         - sheets
-<<<<<<< HEAD
-        - collection
-=======
         - collections
->>>>>>> 33d0ba1d
         - profile
 
 nginx:
