---
# Need to pass $BUILD_ID to this key when applying the helm chart in CI.
# or
# Set the commit hash for a particular buiild to deploy built image for that
# commit ID. (NOTE: This would work only if the image is built for that commit
# ID.)
releaseImageTag:

sandbox: "false"

# This value sets the name of the environment and it's associated objects. Some
# suggestions for the values are prod/dev/test
deployEnv: "dev"

# Helps create services for nginx, nodejs, varnish and web pods with appropriate
# tags that help ArgoCD do blue green deployments.
previousServicesCount: "3"

# runs post-promotion job with slack hook to alert when deployment is complete
deploymentMessage: false

# controls whether rollout pre-promotion analysis is enabled
rollouts:
  prePromotionAnalysis: true

# enabling this feature creates an ephemeral database image prepopulated with test data
# It is intended for use within the sefaria automated testing environment
# For development environments
# - install mongo using an upstream chart
# - enable restore
# - populate the settings with the appropriate connection details
mongo:
  enabled: false
  image:
    registry: us-east1-docker.pkg.dev/development-205018/sefaria-public
    image: sefaria-mongo
    tag: latest

# write the full path to the back up if you want to start the environment from
# a specific backup else leave blank.
restore:
  enabled: true
  dynamicName: true
  cleanup: true
  bucket: sefaria-mongo-backup
  # tarball:
  serviceAccount: database-backup-read

# config to backup environment DB
backup:
  mongo:
    enabled: false
    prefix: ""
    public: true
    bucket: sefaria-mongo-backup
    archiveBucket: sefaria-mongo-archive
    serviceAccount: database-backup-write
    version: 4.4
  postgres:
    enabled: false
    version: 10.3
    prefix: ""
    bucket: sefaria-user-backup
    serviceAccount: database-backup-write
  sitemaps:
    enabled: false
    serviceAccount: database-backup-write
    bucket: sefaria-sitemaps

# PostgreSQL configuration - can be overridden per environment
postgres:
  # host: defaults to DATABASES_HOST from secret if not specified
  db: "sefaria_auth"
  restore: false
  sync: false
  schedule: "0 2 * * 0"  # Every week on Sunday at 2 AM


web:
  # key-pair values to load into web pod environment.  Takes precedence over global localsettings
  localsettings:
  # APP: web
  containerImage:
    # Full path of the image registry imclusive of the image name
    imageRegistry: us-east1-docker.pkg.dev/production-deployment/containers/sefaria-web
    # Commit id of the repo for which the image build has been triggered.
    tag: latest
  replicaCount: 1
  resources:
    web:
      gunicornWorkerCount: 1
      gunicornThreadCount: 1
      resources:
        requests:
          memory: "1Gi"
          cpu: "100m"
        limits:
          memory: "3Gi"
          cpu: "1000m"
    djangoLog:
      requests:
        memory: "100Mi"
        cpu: "50m"
      limits:
        memory: "150Mi"
        cpu: "100m"
  secrets:
    googleClient:
      # for local testing purposes or CI pipeline use input a value
      # data:
      # Reference to an existing secret in the cluster
      ref:
    logging:
      # for local testing purposes or CI pipeline use input a value
      # data:
      # Reference to an existing secret in the cluster
      ref:
    schoolLookup:
      # for local testing purposes or CI pipeline use input a value
      # data:
      # Reference to an existing secret in the cluster
      ref:
    elasticCertificate:
      # for local testing purposes or CI pipeline use input a value
      # data:
      # Reference to an existing secret in the cluster
      ref:

redis:
  containerImage:
    # Full path of the image registry inclusive of the image name
    imageRegistry: redis
    # Version of varnish that's required for the application.
    tag: latest
  replicaCount: 1
  resources:
    requests:
      memory: "250Mi"
      cpu: "100m"
    limits:
      memory: "500Mi"
      cpu: "120m"
  # enable pod disruption budget
  pdb: false

nodejs:
  containerImage:
    # Full path of the image registry inclusive of the image name
    imageRegistry: us-east1-docker.pkg.dev/production-deployment/containers/sefaria-node
    # Commit id of the repo for which the image build has been triggered.
    tag: latest
  # key-pair values to load into node pod environment.  Takes precedence over global localsettings
  localsettings:
  # APP: node
  replicaCount: 1
  resources:
    requests:
      memory: "100Mi"
      cpu: "100m"
    limits:
      memory: "200Mi"
      cpu: "400m"
  heapSize: 150

varnish:
  containerImage:
    # Full path of the image registry inclusive of the image name
    imageRegistry: ibmcom/varnish
    # Version of varnish that's required for the application.
    tag: 0.32.0
  logging: {}
  replicaCount: 1
  resources:
    requests:
      # must be in megabibytes, because we pass it into the malloc definition
      memory: "25Mi"
      cpu: "10m"
    limits:
      memory: "300Mi"
      cpu: "100m"
  tuning:
    # malloc should be ~75% of the memory request.
    malloc: "250m"
    nuke_limit: "400"
    # Threading
    # http://book.varnish-software.com/4.0/chapters/Tuning.html#details-of-threading-parameters
    thread_pools: 2  # Default: 2
    thread_pool_max: 5000  # Default: 5000; should be a function of resources.request.memory
    thread_pool_min: 100  # Default: 100
    # Timers
    # http://book.varnish-software.com/4.0/chapters/Tuning.html#timers
    first_byte_timeout: 90  # Default 60s
    between_bytes_timeout: 90  # Default 60s
  secrets:
    varnish:
      # for local testing purposes or CI pipeline use input a value
      # data:
      # Reference to an existing secret in the cluster
      ref:
  monitoring:
    enabled: false
    image: ibmcom/varnish-metrics-exporter
    tag: 0.32.0

tasks:
  localsettings: {}
  enabled: false
  resources:
    requests:
      memory: "100Mi"
      cpu: "100m"
    limits:
      memory: "200Mi"
      cpu: "400m"
  replicaCount: 1
  redis:
    url: "redis://127.0.0.1"
    port: "6397"
    brokerDBNumber: "0"
    resultBackendDBNumber: "1"
    sentinelURL: ""
    transportOptions: {}
    redisPassword:
      ref: redis-password
    sentinelPassword:
      ref: sentinel-password
  queues:
    llm: default-llm

# Takes the url of an NER server instance
# Will automatically enable internal settings to communicate with the NER server
# Required for Rambi Cronjob
gpuServer: ""

# Declare domains handled by this sefaria instance for both app and ingress config
# Root domains implicitly handle the library module and do not feature redirects
# Each root domain should have a language and code
# Modules definitions include
#   module name
#   a subdomain per corresponding language root
#   root domain paths that should redirect into the module
# Cookie domain will be set to the first domain in the root list
domains:
  root:
    - url: "{{ .Values.deployEnv }}.cauldron.sefaria.org"
      cert: "{{ .Values.deployEnv }}-tls"
      # multilanguage domains support limited redirect and subdomain handling
      # only the first list entry will have redirects and subdomains set up
      # for any given module
      code:
        - en
        - he
#   - url: "{{ .Values.deployEnv }}.cauldron.sefaria.org.il"
#     cert: "{{ .Values.deployEnv }}-il-tls"
#     code:
#       - he
  modules:
    - name: voices
      subdomains:
        en: voices
        he: voices
      redirects:
        - sheets
        - collections
        - profile

nginx:
  containerImage:
    # Full path of the image registry inclusive of the image name
    imageRegistry: us-east1-docker.pkg.dev/production-deployment/containers/sefaria-asset
    # Commit id of the repo for which the image build has been triggered.
    tag: latest
  # set to search-democracy for democracy
  SEARCH_HOST: elasticsearch-es-default.elasticsearch
  SEARCH_PORT: 9200
  SEARCH_PATH: ""
  SEARCH_SSL_ENABLE: false
  disableScraping: true
  # key-pair values to load into nginx pod environment.  Takes precedence over global localsettings
  localsettings:
  # APP: nginx
  replicaCount: 1
  resources:
    requests:
      memory: "200Mi"
      cpu: "80m"
    limits:
      memory: "300Mi"
      cpu: "150m"

monitor:
  # key-pair values to load into monitor pod environment.  Takes precedence over global localsettings
  localsettings:
  # APP: monitor
  containerImage:
    # Full path of the image registry inclusive of the image name
    imageRegistry: us-east1-docker.pkg.dev/production-deployment/containers/sefaria-web
    # Commit id of the repo for which the image build has been triggered.
    tag: latest
  replicaCount: 1
  resources:
    requests:
      memory: "300Mi"
      cpu: "50m"
    limits:
      memory: "400Mi"
      cpu: "100m"

secrets:
  localSettings:
    # A reference to a secret containing the local settings
    ref: local-settings-secret
    # The data keys can be used to override values in the local settings secret.
    # This is intended for local development use and CI, do not use this in
    # production.
    #
    # data:
    #   DATABASES_HOST:
    #   DATABASES_PASS:
    #   DATABASES_USER:
    #   DATABASES_PORT:
    #   GOOGLE_OAUTH2_CLIENT_ID:
    #   GOOGLE_OAUTH2_CLIENT_SECRET:
    #   SECRET_KEY:
    #   MANDRILL_API_KEY:
    #   SEFARIA_DB:
    #   SEFARIA_DB_USER:
    #   SEFARIA_DB_PASSWORD:
    #   SEARCH_URL
    #   SEFARIA_BOT_API_KEY:
    #   CLOUDFLARE_ZONE:
    #   CLOUDFLARE_EMAIL:
    #   CLOUDFLARE_TOKEN:
    #   GOOGLE_TAG_MANAGER_CODE:
    #   GOOGLE_GTAG:
    #   HOTJAR_ID:
    #   AWS_ACCESS_KEY:
    #   AWS_SECRET_KEY:
    #   S3_BUCKET:
    #   NATIONBUILDER_TOKEN:
    #   NATIONBUILDER_CLIENT_ID:
    #   NATIONBUILDER_CLIENT_SECRET:
    #   MAILCHIMP_API_KEY:
    #   MAILCHIMP_ANNOUNCE_ID:
    #   MAILCHIMP_WEBHOOK_KEY:
    #   RECAPTCHA_PUBLIC_KEY:
    #   RECAPTCHA_PRIVATE_KEY:
    #   SIMPLE_JWT_SIGNING_KEY:
    #   REDIS_PORT
    #   REDIS_PASSWORD
    #   CELERY_REDIS_BROKER_DB_NUM
    #   CELERY_REDIS_RESULT_BACKEND_DB_NUM
    #   CELERY_QUEUES
    #   SENTINEL_HEADLESS_URL
    #   SENTINEL_TRANSPORT_OPTS
    #   SENTINEL_PASSWORD
    #   REDIS_URL
    #   MOBILE_APP_KEY:
  backupManager:
    # If you're using a reference to an existing secret then the data: section
    # should be commented out and vice-versa.
    ref:
    # data:
    #   key:
    #   serviceAccount:
  # This is used in mongobackup & reindex-elasticsearch cron jobs.
  slackWebhook:
    # If you're using a reference to an existing secret then the data: section
    # should be commented out and vice-versa.
    ref:
    # data:
  webpageCronjob:
    # If you're using a reference to an existing secret then the data: section
    # should be commented out and vice-versa.
    ref: trello-secret
    # data:
  elasticUser:
    # If you're using a reference to an existing secret then the data: section
    # should be commented out and vice-versa.
    ref: elastic-user
    # data:
  elasticAdmin:
    # If you're using a reference to an existing secret then the data: section
    # should be commented out and vice-versa.
    ref: elastic-admin
    # data:

# Settings for various cronjobs
cronJobs:
  # Settings for regenerating long cached data
  regenerate:
    enabled: true
  dailyEmailNotifications:
    enabled: false
  indexFromQueue:
    enabled: false
  metrics:
    enabled: false
  nationBuilderSync:
    enabled: false
  rambiWebpagesWeekly:
    enabled: false
  reindexElasticSearch:
    enabled: false
    SEARCH_HOST_ES6: ""
    SEARCH_HOST_ES8: ""
  topicsIndexing:
    enabled: false
  trello:
    enabled: false
  trends:
    enabled: false
  weeklyEmailNotifications:
    enabled: false
<<<<<<< HEAD
  syncPostgresProductionData:
=======
  syncMongoProductionData:
>>>>>>> 2326c9fa
    enabled: false

localSettings:
  DEBUG: true
  DOMAIN_LANGUAGE: {}
    # https://www.sefaria.org: english
    # https://www.sefaria.org.il: hebrew
  APSCHEDULER_NAME: "apscheduler-{{ .Values.deployEnv }}"
  USE_CLOUDFLARE: false
  FRONT_END_URL: "http://www.sefaria.org"  # Use "http://${ENV_NAME}.cauldron.sefaria.org" in cauldrons
  OFFLINE: "False"
  DOWN_FOR_MAINTENANCE: "False"
  MAINTENANCE_MESSAGE: "Sefaria is down for scheduled maintenance. We expect to be back online within 15 minutes. Thank you for your patience."
  GLOBAL_WARNING: "False"
  GLOBAL_WARNING_MESSAGE: "Sefaria will be in <b>Read-Only</b> mode for scheduled maintenance from 4:45pm-6:45pm Pacific time. Edits will <b>not</b> be saved during that time."
  SITE_PACKAGE: "sites.sefaria"
  DEFAULT_FROM_EMAIL: "Sefaria <hello@sefaria.org>"
  SERVER_EMAIL: "dev@sefaria.org"
  MULTISERVER_ENABLED: "True"
  CRM_TYPE: "NATIONBUILDER"
  FAIL_GRACEFULLY: "True"
  SESSION_COOKIE_DOMAIN: ".sefaria.org"
  SESSION_COOKIE_SECURE: true
  SESSION_COOKIE_HTTPONLY: true
  SESSION_COOKIE_SAMESITE: "Lax"
  CSRF_COOKIE_DOMAIN: ".sefaria.org"
  CSRF_COOKIE_SECURE: true
  CSRF_COOKIE_HTTPONLY: false
  CSRF_COOKIE_SAMESITE: "Lax"

instrumentation:
  enabled: false
  otelEndpoint: ""
  jaegerEndpoint: ""<|MERGE_RESOLUTION|>--- conflicted
+++ resolved
@@ -412,11 +412,9 @@
     enabled: false
   weeklyEmailNotifications:
     enabled: false
-<<<<<<< HEAD
   syncPostgresProductionData:
-=======
+    enabled: false
   syncMongoProductionData:
->>>>>>> 2326c9fa
     enabled: false
 
 localSettings:
