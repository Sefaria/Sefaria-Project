{
  "name": "sefaria-web",
  "version": "1.0.0",
  "description": "Server for rendering React components for Sefaria, a library of Jewish texts.",
  "config": {
    "port": "4040"
  },
  "main": "node/server.js",
  "scripts": {
    "start": "nodemon static/bundles/server/server-bundle.js",
    "daemon": "forever start -a -p ./ -l log/forever/forever.log -o log/forever/out.log -e log/forever/err.log -w --watchDirectory log/forever/timeout static/bundles/server/server-bundle.js ",
    "test": "./run reader/browsertest/run_local.py",
<<<<<<< HEAD
    "build":        "webpack --config webpack.config.js ",
    "build-prod":   "webpack --config webpack.config.js -p",
    "build-client": "webpack --config webpack.client.js ",
    "build-server": "webpack --config webpack.server.js ",
    "watch":        "webpack --config webpack.config.js --progress -w --stdin",
=======
    "build": "webpack --config webpack.config.js ",
    "build-prod": "webpack --config webpack.config.js -p",
    "build-client": "webpack --config webpack.client.js ",
    "build-server": "webpack --config webpack.server.js ",
    "watch": "webpack --config webpack.config.js --progress -w --stdin",
>>>>>>> 2f7823e4
    "watch-server": "webpack --config webpack.server.js --progress -w --stdin",
    "watch-client": "webpack --config webpack.client.js --progress -w --stdin",
    "setup": "npm install -g nodemon; npm install -g babel-cli; npm install -g forever",
    "b": "npm run build",
    "w": "npm run watch",
    "t": "npm run test"
  },
  "dependencies": {
    "body-parser": "^1.15.1",
    "classnames": "^2.2.5",
    "cookie-parser": "^1.4.2",
    "deep-merge": "^1.0.0",
    "express": "4.x",
    "extend": "^3.0.0",
    "jquery": "^2.2.0",
    "jquery-ui": "1.10.4",
    "jquery.cookie": "^1.4.1",
    "jquery.scrollto": "^2.1.2",
    "prop-types": "^15.5.10",
    "querystring": "^0.2.0",
    "react": "^15.6.0",
    "react-class": "^3.2.2",
    "react-dom": "^15.6.0",
    "redis": "^2.6.0-2",
    "request": "^2.72.0",
    "source-list-map": "^2.0.0",
    "striptags": "^2.1.1",
<<<<<<< HEAD
=======
    "sync-exec": "^0.6.2",
>>>>>>> 2f7823e4
    "webpack-node-externals": "^1.6.0",
    "webpack-sources": "^1.0.1"
  },
  "devDependencies": {
    "babel-cli": "^6.0.0",
    "babel-core": "^6.0.0",
    "babel-loader": "^7.1.0",
    "babel-plugin-transform-remove-console": "^6.8.0",
    "babel-preset-es2015": "^6.0.0",
    "babel-preset-react": "^6.0.0",
    "babel-watch": "^2.0.0",
    "nodemon": "^1.9.2",
    "on-build-webpack": "^0.1.0",
    "source-map-support": "^0.4.15",
    "webpack": "^3.0.0",
    "webpack-bundle-tracker": "^0.2.0"
  },
  "babel": {
    "presets": [
      "es2015",
      "react"
    ],
    "compact": false,
    "plugins": []
  },
  "repository": {
    "type": "git",
    "url": "https://github.com/Sefaria/Sefaria-Project"
  },
  "bugs": {
    "url": "https://github.com/Sefaria/Sefaria-Project/issues"
  },
  "keywords": [
    "torah",
    "talmud",
    "free culture"
  ],
  "license": "GPL-3.0"
}<|MERGE_RESOLUTION|>--- conflicted
+++ resolved
@@ -10,19 +10,11 @@
     "start": "nodemon static/bundles/server/server-bundle.js",
     "daemon": "forever start -a -p ./ -l log/forever/forever.log -o log/forever/out.log -e log/forever/err.log -w --watchDirectory log/forever/timeout static/bundles/server/server-bundle.js ",
     "test": "./run reader/browsertest/run_local.py",
-<<<<<<< HEAD
-    "build":        "webpack --config webpack.config.js ",
-    "build-prod":   "webpack --config webpack.config.js -p",
-    "build-client": "webpack --config webpack.client.js ",
-    "build-server": "webpack --config webpack.server.js ",
-    "watch":        "webpack --config webpack.config.js --progress -w --stdin",
-=======
     "build": "webpack --config webpack.config.js ",
     "build-prod": "webpack --config webpack.config.js -p",
     "build-client": "webpack --config webpack.client.js ",
     "build-server": "webpack --config webpack.server.js ",
     "watch": "webpack --config webpack.config.js --progress -w --stdin",
->>>>>>> 2f7823e4
     "watch-server": "webpack --config webpack.server.js --progress -w --stdin",
     "watch-client": "webpack --config webpack.client.js --progress -w --stdin",
     "setup": "npm install -g nodemon; npm install -g babel-cli; npm install -g forever",
@@ -50,10 +42,7 @@
     "request": "^2.72.0",
     "source-list-map": "^2.0.0",
     "striptags": "^2.1.1",
-<<<<<<< HEAD
-=======
     "sync-exec": "^0.6.2",
->>>>>>> 2f7823e4
     "webpack-node-externals": "^1.6.0",
     "webpack-sources": "^1.0.1"
   },
