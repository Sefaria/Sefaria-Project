{      
    "name": "sefaria-web",
    "version": "1.0.0",
    "description": "Server for rendering React components for Sefaria, a library of Jewish texts.",
    "config" : { 
        "port" : "4040"
    },
    "main": "node/server.js",
    "scripts": {
        "start": "node node/server.js",
        "test": "echo im gonna test node",
        "build": "npm run build:jsx",
        "build:jsx": "babel static/js/s2.jsx > static/js/s2.js",
        "build:webpack": "webpack — config node/webpack-production.config.js — progress — profile — colors",
        "dev-server": "webpack-dev-server — config node/webpack-dev-server.config.js — progress — colors — port 2992 — inline",
        "hot-dev-server": "webpack-dev-server — config node/webpack-hot-dev-server.config.js — hot — progress — colors — port 2992 — inline",
        "s": "npm start",
        "bs": "npm run build;npm start"
      },
    "dependencies": {
      "jquery": "^2.2.0",
      "extend": "^3.0.0",
      "classnames": "^2.2.5",
      "react": "^15.0.1",
      "react-dom": "^15.0.1",
      "redis": "^2.6.0-2",
<<<<<<< HEAD
      "request": "^2.72.0"
=======
      "request": "^2.72.0",
      "express": "^4.x",
      "body-parser": "^1.15.1"
>>>>>>> 9728dcfa
    },
    "devDependencies": {
      "babel-cli": "^6.0.0",
      "babel-core": "^6.0.0",
      "babel-preset-es2015": "^6.0.0",
      "babel-preset-react": "^6.0.0",
      "babel-watch": "^2.0.0",
      "webpack": "^1.0.0"
    },
    "babel": {
      "presets": ["es2015", "react"],
      "compact": false
    },
    "repository": {
      "type": "git",
      "url": "https://github.com/Sefaria/Sefaria-Project"
    },
    "bugs": {
      "url": "https://github.com/Sefaria/Sefaria-Project/issues"
    },
    "keywords": [
      "torah",
      "talmud",
      "free culture"
    ],
    "license": "GPL-3.0"
}<|MERGE_RESOLUTION|>--- conflicted
+++ resolved
@@ -24,13 +24,9 @@
       "react": "^15.0.1",
       "react-dom": "^15.0.1",
       "redis": "^2.6.0-2",
-<<<<<<< HEAD
-      "request": "^2.72.0"
-=======
       "request": "^2.72.0",
       "express": "^4.x",
       "body-parser": "^1.15.1"
->>>>>>> 9728dcfa
     },
     "devDependencies": {
       "babel-cli": "^6.0.0",
