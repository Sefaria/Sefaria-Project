--- conflicted
+++ resolved
@@ -93,13 +93,9 @@
     }
     
     // Source Sheet Buttons and Locators (source, text, media, comment)------------
-<<<<<<< HEAD
-    closeSheetEditorButton = () => this.page.getByRole('link', { name: 'Close' }).first();
-=======
     closeSheetEditorButton = () => this.page.locator('a.readerNavMenuCloseButton');
     readerHeader = () => this.page.locator('header.readerControls.fullPanel.sheetReaderControls');
     topTitle = () => this.page.locator('a[aria-label*="Show Connection Panel contents"]'); 
->>>>>>> c717e379
     title = () => this.page.locator('.title');
     loginLink= () => this.page.getByRole('link', { name: 'Log in' });
     sideBarToggleButton = () => this.page.locator('button.editorSidebarToggle');
@@ -206,10 +202,6 @@
     }
 
     async focusTextInput() {
-<<<<<<< HEAD
-        await expect(this.page.locator('[data-slate-editor="true"][contenteditable="true"]')).toBeVisible();
-        await this.page.locator('[data-slate-editor="true"][contenteditable="true"]').click();
-=======
       try {
         await this.page.locator('.spacerSelected.spacer.empty').click({ timeout: 2000, force: true });
       } catch (error) {
@@ -219,7 +211,6 @@
           // Use existing moveCursorToEnd helper
           await this.moveCursorToEnd();
         }
->>>>>>> c717e379
       }
     }
 
