--- conflicted
+++ resolved
@@ -1,9 +1,5 @@
 import { Page } from "@playwright/test"
-<<<<<<< HEAD
-import {changeLanguageLoggedIn, changeLanguageLoggedOut} from "../utils"
-=======
 import {changeLanguageIfNeeded} from "../utils"
->>>>>>> 1589927f
 import {LANGUAGES} from '../globals'
 import { Banner } from "./banner"
 import { TextsPage } from "./textsPage"
@@ -48,11 +44,7 @@
     }
 
     async toggleLanguage(newLanguage: any){
-<<<<<<< HEAD
-        await changeLanguageLoggedOut(this.page, newLanguage)
-=======
         await changeLanguageIfNeeded(this.page, newLanguage)
->>>>>>> 1589927f
         this.banner.toggleLanguage(newLanguage)
         this.textsPage.toggleLanguage(newLanguage)
     }
