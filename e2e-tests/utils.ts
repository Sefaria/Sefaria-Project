--- conflicted
+++ resolved
@@ -1,12 +1,7 @@
 import {DEFAULT_LANGUAGE, LANGUAGES, SOURCE_LANGUAGES, testUser} from './globals'
-<<<<<<< HEAD
-import {BrowserContext, expect}  from '@playwright/test';
-import type { Locator, Page } from '@playwright/test';
-=======
 import {BrowserContext}  from '@playwright/test';
 import type { Page } from '@playwright/test';
 import { expect, Locator } from '@playwright/test';
->>>>>>> 1b711b29
 import { LoginPage } from './pages/loginPage';
 
 let currentLocation: string = ''; 
@@ -23,76 +18,6 @@
     });
 }
 
-<<<<<<< HEAD
-export const dismissNewsletterPopupIfPresent = async (page: Page) => {
-  await page.evaluate(() => {
-    const style = document.createElement('style');
-    style.innerHTML = `
-      .ub-emb-scroll-wrapper,
-      .ub-emb-iframe-wrapper,
-      .ub-emb-iframe,
-      iframe[src*="ubembed.com"],
-      .ub-emb-close,
-      div[class*="ub-emb"] {
-        display: none !important;
-        visibility: hidden !important;
-        pointer-events: none !important;
-      }
-      body {
-        overflow: auto !important;
-        pointer-events: auto !important;
-      }
-    `;
-    document.head.appendChild(style);
-  });
-};
-
-export const hideGenericBanner = async (page: Page) => {
-  await page.evaluate(() => {
-    const style = document.createElement('style');
-    style.innerHTML = `
-      .genericBanner {
-        display: none !important;
-        visibility: hidden !important;
-        pointer-events: none !important;
-      }
-    `;
-    document.head.appendChild(style);
-  });
-};
-
-export const hideCookiesPopup = async (page: Page) => {
-  await page.evaluate(() => {
-    const style = document.createElement('style');
-    style.innerHTML = `
-      .cookiesNotification {
-        display: none !important;
-        visibility: hidden !important;
-        pointer-events: none !important;
-      }
-    `;
-    document.head.appendChild(style);
-  });
-};
-
-export const hideTopBanner = async (page: Page) => {
-  await page.evaluate(() => {
-    const style = document.createElement('style');
-    style.innerHTML = `
-      .readerControlsOuter,
-      header.readerControls.fullPanel.sheetReaderControls {
-        display: none !important;
-        pointer-events: none !important;
-        visibility: hidden !important;
-        z-index: -9999 !important;
-      }
-    `;
-    document.head.appendChild(style);
-  });
-};
-
-=======
->>>>>>> 1b711b29
 /**
  * Changes the interface language by clicking through the language menu.
  * Checks if the language is already correct before making changes.
@@ -100,24 +25,6 @@
  * @param page - The Playwright page object
  * @param language - Target language (LANGUAGES.EN or LANGUAGES.HE)
  */
-<<<<<<< HEAD
-export const hideAllModalsAndPopups = async (page: Page) => {
-  await hideModals(page);
-  await dismissNewsletterPopupIfPresent(page);
-  await hideGenericBanner(page);
-  await hideCookiesPopup(page);
-  await hideTopBanner(page);
-};
-
-/**
- * Changes the interface language by clicking through the language menu.
- * Checks if the language is already correct before making changes.
- * 
- * @param page - The Playwright page object
- * @param language - Target language (LANGUAGES.EN or LANGUAGES.HE)
- */
-=======
->>>>>>> 1b711b29
 export const changeLanguageIfNeeded = async (page: Page, language: string) => {
     // Check if we're already in the correct language
     const expectedElement = language === LANGUAGES.HE ? 'מקורות' : 'Texts';
@@ -215,30 +122,10 @@
     await page.goto(url);
 
     await changeLanguageIfNeeded(page, language);
-<<<<<<< HEAD
 
     await hideAllModalsAndPopups(page);
     return page
-=======
-
-    return page
-}
-
-export const loginUser = async (page: Page, user=testUser, language=DEFAULT_LANGUAGE) => {
-    if (!user.email || !user.password) {
-        throw new Error('Missing login credentials. Please set PLAYWRIGHT_USER_EMAIL and PLAYWRIGHT_USER_PASSWORD in your .env file at the project root.');
-    }
-    await page.goto('/login');
-
-    await changeLanguageIfNeeded(page, language);
-
-    await page.getByPlaceholder('Email Address').fill(user.email);
-    await page.getByPlaceholder('Password').fill(user.password);
-    await page.getByRole('button', { name: 'Login' }).click();
-    await page.getByRole('link', { name: 'See My Saved Texts' }).isVisible();
->>>>>>> 1b711b29
-}
-
+}
 
 export const goToPageWithUser = async (context: BrowserContext, url: string, user=testUser) => {
     const page: Page = await context.newPage();
@@ -247,12 +134,8 @@
 
     await page.goto(url);
 
-<<<<<<< HEAD
-    await hideAllModalsAndPopups(page);
-=======
     await hideModals(page);
     
->>>>>>> 1b711b29
     return page;
 }
 
