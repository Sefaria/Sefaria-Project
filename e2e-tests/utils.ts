import {DEFAULT_LANGUAGE, LANGUAGES, testUser} from './globals'
import {BrowserContext}  from '@playwright/test';
import type { Page } from '@playwright/test';
import { expect, Locator } from '@playwright/test';
import { LoginPage } from './pages/loginPage';
import path from 'path';
import fs from 'fs';

<<<<<<< HEAD
let currentLocation: string = '';
const AUTH_FILE = path.join(__dirname, 'auth.json');
// delete AUTH_FILE if it exists to reset the auth state
if (fs.existsSync(AUTH_FILE)) {
  fs.unlinkSync(AUTH_FILE);
}
=======

let currentLocation: string = ''; 
>>>>>>> c717e379

/**
 * Gets the path to a test fixture file
 * @param fixtureName - Name of the fixture file (e.g., 'test-image.jpg')
 * @returns Absolute path to the fixture file
 */
export const getFixturePath = (fixtureName: string): string => {
  return path.join(__dirname, 'fixtures', fixtureName);
};

/**
 * Gets the path to a test image for upload testing
 * @param imageName - Name of the image file (defaults to 'test-image.jpg')
 * @returns Absolute path to the test image
 */
export const getTestImagePath = (imageName: string = 'test-image.jpg'): string => {
  return getFixturePath(imageName);
};

/*METHODS TO HIDE MODALS/POPUPS THAT INTERRUPT THE USER EXPERIENCE */

/**Note, for all of these miding/dismiss methods, we currently use CSS to hide them
 * We may want to opt for a more robust solution in the future, or something user-realistic such as 
 * clicking an "x" or "okay" button,but this is a workaround for now.
 * 
 * They are all exports in the case that they will be used individually in tests outside this file, 
 * rather than only calling hideAllModalsAndPopups()
*/

<<<<<<< HEAD
const updateStorageState = async (storageState: any, key: string, value: any) => {
  // Modify the cookies as needed
  storageState.cookies = storageState.cookies.map(cookie => {
    if (cookie.name === key) {
      return { ...cookie, value: value };
    }
    return cookie;
  });
}

// Dismisses the main modal interrupting message by injecting CSS to hide it.
=======
// Dismisses the main modal interrupting message by clicking close button or injecting CSS to hide it.
>>>>>>> c717e379
export const hideModals = async (page: Page) => {
    //await page.waitForLoadState('networkidle'); 
      try {
        const closeButton = page.locator('#interruptingMessageClose');
        if (await closeButton.isVisible({ timeout: 2000 })) {
            await closeButton.click();
            return;
        }
    } catch (error) {
    }
    await page.evaluate(() => {
        const style = document.createElement('style');
        style.innerHTML = '#interruptingMessageBox, #interruptingMessageOverlay, #interruptingMessage {display: none !important;}';
        document.head.appendChild(style); 
    });
}
//try clicking the close button, else hide the modal and overlay forcibly
export const hideExploreTopicsModal = async (page: Page) => {
  await page.evaluate(() => {
    // Try to click the close button if it exists
    const closeBtn = document.querySelector('.ub-emb-close');
    if (closeBtn) {
      (closeBtn as HTMLElement).click();
    } else {
      // Fallback: hide the modal and overlay forcibly
      const modal = document.querySelector('.ub-emb-iframe-wrapper');
      if (modal) {
        (modal as HTMLElement).style.display = 'none';
        (modal as HTMLElement).style.visibility = 'hidden';
        (modal as HTMLElement).style.pointerEvents = 'none';
      }
      // Also hide the iframe just in case
      const iframe = document.querySelector('.ub-emb-iframe');
      if (iframe) {
        (iframe as HTMLElement).style.display = 'none';
        (iframe as HTMLElement).style.visibility = 'hidden';
        (iframe as HTMLElement).style.pointerEvents = 'none';
      }
    }
  });
}

export const hideTipsAndTricks = async (page: Page) => {
  await page.evaluate(() => {
    const style = document.createElement('style');
    // Hide the tips and tricks overlay
    style.innerHTML = `
      .guideOverlay {
        display: none !important;
        visibility: hidden !important;
        pointer-events: none !important;
      }
    `;
    document.head.appendChild(style);
  });
};

//try clicking the close button, else hide the modal and overlay forcibly
export const hideExploreTopicsModal = async (page: Page) => {
  await page.evaluate(() => {
    const closeBtn = document.querySelector('.ub-emb-close');
    if (closeBtn) {
      (closeBtn as HTMLElement).click();
    } else {
      const modal = document.querySelector('.ub-emb-iframe-wrapper');
      if (modal) {
        (modal as HTMLElement).style.display = 'none';
        (modal as HTMLElement).style.visibility = 'hidden';
        (modal as HTMLElement).style.pointerEvents = 'none';
      }
      const iframe = document.querySelector('.ub-emb-iframe');
      if (iframe) {
        (iframe as HTMLElement).style.display = 'none';
        (iframe as HTMLElement).style.visibility = 'hidden';
        (iframe as HTMLElement).style.pointerEvents = 'none';
      }
    }
  });
}

export const dismissNewsletterPopupIfPresent = async (page: Page) => {
  await page.evaluate(() => {
    const style = document.createElement('style');
    // Hide all known newsletter popup elements and overlays; !important ensures they are not shown
    style.innerHTML = `
      .ub-emb-scroll-wrapper,
      .ub-emb-iframe-wrapper,
      .ub-emb-iframe,
      iframe[src*="ubembed.com"],
      .ub-emb-close,
      div[class*="ub-emb"] {
        display: none !important;
        visibility: hidden !important;
        pointer-events: none !important; // Prevents interaction with hidden elements
      }
    `;
    document.head.appendChild(style);
  });
};

//method to hide Welcome to New Editor banner
export const hideGenericBanner = async (page: Page) => {
  await page.evaluate(() => {
    const style = document.createElement('style');
    style.innerHTML = `
      .genericBanner {
        display: none !important;
        visibility: hidden !important;
        pointer-events: none !important;
      }
    `;
    document.head.appendChild(style);
  });
};

export const hideCookiesPopup = async (page: Page) => {
    await page.evaluate(() => {
      const style = document.createElement('style');
      style.innerHTML = `
        .cookiesNotification {
          display: none !important;
          visibility: hidden !important;
          pointer-events: none !important;
        }
      `;
      document.head.appendChild(style);
    });
  };
<<<<<<< HEAD
=======
  
export const hideTopBanner = async (page: Page) => {
  await page.evaluate(() => {
    const style = document.createElement('style');
    style.innerHTML = `
      .readerControlsOuter {
        display: none !important;
        pointer-events: none !important;
        visibility: hidden !important;
      }
    `;
    document.head.appendChild(style);
  });
};
>>>>>>> c717e379

export const dismissGuideOverlay = async (page: Page) => {
  try {
    const closeButton = page.locator('.guideOverlay .readerNavMenuCloseButton.circledX');
    if (await closeButton.isVisible({ timeout: 2000 })) {
      await closeButton.click();
      return true;
    }
    return false;
  } catch (error) {
    console.log('Could not dismiss guide overlay:', error);
    return false;
  }
};

/**
 * Hides all common popups, modals, and banners that might interfere with tests
 * This is called automatically by navigation functions but can also be called manually
 */
export const hideAllModalsAndPopups = async (page: Page) => {
  await hideModals(page);
  await dismissNewsletterPopupIfPresent(page);
  await hideGenericBanner(page);
  await hideCookiesPopup(page);
  await hideExploreTopicsModal(page);
<<<<<<< HEAD
  await hideTipsAndTricks(page);
=======
  await dismissGuideOverlay(page);
>>>>>>> c717e379
};

/**
 *language change function with multiple fallback strategies
 * 
 * @param page - The Playwright page object
 * @param language - Target language (LANGUAGES.EN or LANGUAGES.HE)
 */
export const changeLanguage = async (page: Page, language: string) => {
    const expectedElement = language === LANGUAGES.HE ? 'מקורות' : 'Texts';
    const expectedBodyClass = language === LANGUAGES.HE ? 'interface-hebrew' : 'interface-english';
    const langParam = language === LANGUAGES.HE ? 'he' : 'en';
    // Helper function to verify language is correct
    const verifyLanguage = async (): Promise<boolean> => {
        await page.waitForLoadState('domcontentloaded');
        const elementVisible = await page.getByRole('banner').getByRole('link', { name: expectedElement, exact: true }).first().isVisible().catch(() => false);
        const bodyClass = await page.locator('body').getAttribute('class') || '';
        return elementVisible && bodyClass.includes(expectedBodyClass);
    };
    // Check if we're already in the correct language
    if (await verifyLanguage()) {
        return;
    }
    const currentUrl = page.url();
    // Strategy 1: Direct URL navigation with lang parameter (most reliable for staging)
    try {
        const urlObj = new URL(currentUrl);
        urlObj.searchParams.set('lang', langParam);
        await page.goto(urlObj.toString(), { waitUntil: 'domcontentloaded', timeout: 30000 });
        await page.waitForLoadState('domcontentloaded');
        if (await verifyLanguage()) {
            console.log('Strategy 1 (URL navigation) succeeded');
            return;
        }
    } catch (error) {
        console.log('Strategy 1 (URL navigation) failed:', error);
    }
    // Strategy 2: UI-based language change
    try {
        console.log(`Strategy 2: UI-based language change`);
        const isLoggedIn = await page.getByRole('link', { name: /see my saved texts|צפה בטקסטים שמורים/i }).isVisible().catch(() => false);
        if (isLoggedIn) {
            await page.locator('.myProfileBox .profile-pic').click();
            await expect(page.locator('.interfaceLinks-menu.profile-menu')).toBeVisible({ timeout: 3000 });
        } else {
            await page.locator('.interfaceLinks-button').click();
        }
        if (language === LANGUAGES.EN) {
            await page.getByRole('banner').getByRole('link', { name: /English/i }).click();
        } else if (language === LANGUAGES.HE) {
            await page.getByRole('banner').getByRole('link', { name: /עברית/i }).click();
        }
        await page.waitForTimeout(1000);
        await page.waitForLoadState('domcontentloaded');
        if (await verifyLanguage()) {
            console.log(`Strategy 2: UI-based language change succeeded`);
            return;
        }    
    } catch (error) {
        console.log(`Strategy 2: UI-based language change failed:`, error);
    }
    throw new Error(`All language change strategies failed for ${language}. Current URL: ${page.url()}`);
};

//expireLogoutCookie is located in utils rather than loginPage because it is used in multiple places;
//it involves removing authentication (cookies) rather than logging out    
/**
 * Simulates a logout by removing the sessionid cookie
 * note that you still need to trigger logout by typing, refreshing, etc on the test itself
 * @param context - The Playwright browser context
 * @returns true if a sessionid cookie was found and removed, false otherwise
 */
export const expireLogoutCookie = async (context: BrowserContext) => {
  const cookies = await context.cookies();
  const sessionCookie = cookies.find((c: any) => c.name === 'sessionid');
  if (sessionCookie) {    // Overwrite the sessionid cookie with an expired one to remove it
    await context.addCookies([
      {
        name: 'sessionid',
        value: '',
        domain: sessionCookie.domain,
        path: sessionCookie.path,
        expires: Math.floor(Date.now() / 1000) - 1000, // Expired in the past
        httpOnly: sessionCookie.httpOnly,
        secure: sessionCookie.secure,
        sameSite: sessionCookie.sameSite,
      }
    ]);
    return true;
  } else {
    return false;
  }
};
        
/*METHODS TO NAVIGATE TO A PAGE */

export const goToPageWithLang = async (context: BrowserContext, url: string, language=DEFAULT_LANGUAGE) => {
    const page: Page = await context.newPage();
    await page.goto(url);
<<<<<<< HEAD

    await changeLanguageIfNeeded(page, language);

    //await hideAllModalsAndPopups(page);
    await hideAllModalsAndPopups(page);
    return page
}

export const goToPageWithUser = async (context: BrowserContext, url: string, language=DEFAULT_LANGUAGE, user = testUser) => {
    // Use a persistent auth file to store/reuse login state
    let page: Page;
    if (!fs.existsSync(AUTH_FILE)) {
        // No auth file, perform login and save storage state
        page = await context.newPage();
        await page.goto('/login', {waitUntil: 'domcontentloaded'});
        const loginPage = new LoginPage(page, language);
        await loginPage.loginAs(user);
        // Save storage state for future reuse
        await page.context().storageState({ path: AUTH_FILE });
    }
    // If auth file exists, create a new context with storageState and open the page
    const browser = context.browser();
    if (!browser) {
        throw new Error('Browser instance is null. Cannot create a new context.');
    }

    // Read the storage state from the auth file and set language
    const storageState = JSON.parse(fs.readFileSync(AUTH_FILE, 'utf-8'));
    await updateStorageState(storageState, 'interfaceLang', language);
    const newContext = await browser.newContext({ storageState });
    page = await newContext.newPage();
    await page.goto(url, {waitUntil: 'domcontentloaded'});
    await hideModals(page);
=======
    await changeLanguage(page, language);
    await hideAllModalsAndPopups(page);
    return page;
}

export const goToPageWithUser = async (context: BrowserContext, url: string, language=DEFAULT_LANGUAGE, user = testUser) => {
    const page: Page = await context.newPage();
    
    // Login in default language (doesn't matter which language for authentication)
    await page.goto('/login', {waitUntil: 'domcontentloaded'});
    const loginPage = new LoginPage(page, DEFAULT_LANGUAGE);
    await loginPage.loginAs(user);
    
    // Navigate to target page and set correct language
    await page.goto(url, {waitUntil: 'domcontentloaded'});
    
    // Use the unified language change function (it will detect login status automatically)
    await changeLanguage(page, language);
    
>>>>>>> c717e379
    return page;
}

export const getPathAndParams = (url: string) => {
    const urlObj = new URL(url);
    return urlObj.pathname + urlObj.search;
}


export const getCountryByIp = async (page: Page) => {
    const services = [
        {
            url: 'https://ipapi.co/json/',
            extract: (data: any) => data.country
        },
        {
            url: 'https://api.ipbase.com/v1/json/',
            extract: (data: any) => data.country_code
        }
    ];

    for (const service of services) {
        try {
            const data = await page.evaluate(async (url) => {
                const response = await fetch(url);
                return await response.json();
            }, service.url);
            
            if (data) {
                return service.extract(data);
            }
        } catch (e) {
            console.log(`Failed to get country from ${service.url}`, e);
            continue;
        }
    }
    return null;
}

export const isIsraelIp = async (page: Page) => {
    if (!currentLocation) {
        currentLocation = await getCountryByIp(page);
    }
    return currentLocation === "IL";
}


/*DOM RELATED METHODS */

export const isClickable = async (locator: Locator): Promise<boolean> => {
  try {
    // Check visibility
    const visible = await locator.isVisible();
    if (!visible) return false;

    // Check computed style: pointer-events
    const pointerEvents = await locator.evaluate(el =>
      window.getComputedStyle(el).pointerEvents
    );
    if (pointerEvents === 'none') return false;

    // Check if the element could be clicked (no overlays etc.)
    await locator.click({ trial: true });

    return true;
  } catch (e) {
    return false;
  }
}

/* NETWORK RELATED METHODS */

export const simulateOfflineMode = async (page: Page) => {
  await page.context().setOffline(true);
};

export const simulateOnlineMode = async (page: Page) => {
  await page.context().setOffline(false);
};<|MERGE_RESOLUTION|>--- conflicted
+++ resolved
@@ -6,17 +6,13 @@
 import path from 'path';
 import fs from 'fs';
 
-<<<<<<< HEAD
 let currentLocation: string = '';
 const AUTH_FILE = path.join(__dirname, 'auth.json');
 // delete AUTH_FILE if it exists to reset the auth state
 if (fs.existsSync(AUTH_FILE)) {
   fs.unlinkSync(AUTH_FILE);
 }
-=======
-
-let currentLocation: string = ''; 
->>>>>>> c717e379
+
 
 /**
  * Gets the path to a test fixture file
@@ -46,7 +42,6 @@
  * rather than only calling hideAllModalsAndPopups()
 */
 
-<<<<<<< HEAD
 const updateStorageState = async (storageState: any, key: string, value: any) => {
   // Modify the cookies as needed
   storageState.cookies = storageState.cookies.map(cookie => {
@@ -55,12 +50,10 @@
     }
     return cookie;
   });
-}
-
-// Dismisses the main modal interrupting message by injecting CSS to hide it.
-=======
+  return storageState.cookies;
+}
+
 // Dismisses the main modal interrupting message by clicking close button or injecting CSS to hide it.
->>>>>>> c717e379
 export const hideModals = async (page: Page) => {
     //await page.waitForLoadState('networkidle'); 
       try {
@@ -76,31 +69,6 @@
         style.innerHTML = '#interruptingMessageBox, #interruptingMessageOverlay, #interruptingMessage {display: none !important;}';
         document.head.appendChild(style); 
     });
-}
-//try clicking the close button, else hide the modal and overlay forcibly
-export const hideExploreTopicsModal = async (page: Page) => {
-  await page.evaluate(() => {
-    // Try to click the close button if it exists
-    const closeBtn = document.querySelector('.ub-emb-close');
-    if (closeBtn) {
-      (closeBtn as HTMLElement).click();
-    } else {
-      // Fallback: hide the modal and overlay forcibly
-      const modal = document.querySelector('.ub-emb-iframe-wrapper');
-      if (modal) {
-        (modal as HTMLElement).style.display = 'none';
-        (modal as HTMLElement).style.visibility = 'hidden';
-        (modal as HTMLElement).style.pointerEvents = 'none';
-      }
-      // Also hide the iframe just in case
-      const iframe = document.querySelector('.ub-emb-iframe');
-      if (iframe) {
-        (iframe as HTMLElement).style.display = 'none';
-        (iframe as HTMLElement).style.visibility = 'hidden';
-        (iframe as HTMLElement).style.pointerEvents = 'none';
-      }
-    }
-  });
 }
 
 export const hideTipsAndTricks = async (page: Page) => {
@@ -189,8 +157,6 @@
       document.head.appendChild(style);
     });
   };
-<<<<<<< HEAD
-=======
   
 export const hideTopBanner = async (page: Page) => {
   await page.evaluate(() => {
@@ -204,21 +170,6 @@
     `;
     document.head.appendChild(style);
   });
-};
->>>>>>> c717e379
-
-export const dismissGuideOverlay = async (page: Page) => {
-  try {
-    const closeButton = page.locator('.guideOverlay .readerNavMenuCloseButton.circledX');
-    if (await closeButton.isVisible({ timeout: 2000 })) {
-      await closeButton.click();
-      return true;
-    }
-    return false;
-  } catch (error) {
-    console.log('Could not dismiss guide overlay:', error);
-    return false;
-  }
 };
 
 /**
@@ -231,11 +182,7 @@
   await hideGenericBanner(page);
   await hideCookiesPopup(page);
   await hideExploreTopicsModal(page);
-<<<<<<< HEAD
   await hideTipsAndTricks(page);
-=======
-  await dismissGuideOverlay(page);
->>>>>>> c717e379
 };
 
 /**
@@ -245,6 +192,18 @@
  * @param language - Target language (LANGUAGES.EN or LANGUAGES.HE)
  */
 export const changeLanguage = async (page: Page, language: string) => {
+  await toggleLanguage(page, language)
+
+  if (!fs.existsSync(AUTH_FILE)) {
+    await toggleLanguage(page, language)
+    return;
+  }
+  await page.context().storageState({ path: AUTH_FILE });
+  await updateStorageState(await page.context().storageState(), 'interfaceLang', language);
+};
+
+
+export const toggleLanguage = async (page: Page, language: string) => {
     const expectedElement = language === LANGUAGES.HE ? 'מקורות' : 'Texts';
     const expectedBodyClass = language === LANGUAGES.HE ? 'interface-hebrew' : 'interface-english';
     const langParam = language === LANGUAGES.HE ? 'he' : 'en';
@@ -293,12 +252,13 @@
         if (await verifyLanguage()) {
             console.log(`Strategy 2: UI-based language change succeeded`);
             return;
-        }    
+        }
     } catch (error) {
         console.log(`Strategy 2: UI-based language change failed:`, error);
     }
     throw new Error(`All language change strategies failed for ${language}. Current URL: ${page.url()}`);
 };
+
 
 //expireLogoutCookie is located in utils rather than loginPage because it is used in multiple places;
 //it involves removing authentication (cookies) rather than logging out    
@@ -333,11 +293,10 @@
 /*METHODS TO NAVIGATE TO A PAGE */
 
 export const goToPageWithLang = async (context: BrowserContext, url: string, language=DEFAULT_LANGUAGE) => {
-    const page: Page = await context.newPage();
+    let page: Page = await context.newPage();
     await page.goto(url);
-<<<<<<< HEAD
-
-    await changeLanguageIfNeeded(page, language);
+    await changeLanguage(page, language);
+    await page.goto(url);
 
     //await hideAllModalsAndPopups(page);
     await hideAllModalsAndPopups(page);
@@ -352,44 +311,31 @@
         page = await context.newPage();
         await page.goto('/login', {waitUntil: 'domcontentloaded'});
         const loginPage = new LoginPage(page, language);
+        await changeLanguage(page, language);
         await loginPage.loginAs(user);
         // Save storage state for future reuse
         await page.context().storageState({ path: AUTH_FILE });
+        await page.goto(url, {waitUntil: 'domcontentloaded'});
+        return page;
     }
     // If auth file exists, create a new context with storageState and open the page
     const browser = context.browser();
     if (!browser) {
         throw new Error('Browser instance is null. Cannot create a new context.');
     }
-
-    // Read the storage state from the auth file and set language
-    const storageState = JSON.parse(fs.readFileSync(AUTH_FILE, 'utf-8'));
-    await updateStorageState(storageState, 'interfaceLang', language);
-    const newContext = await browser.newContext({ storageState });
-    page = await newContext.newPage();
+    page = await browser.newPage();
+    // Load the storage state from the auth file
+    const storageState = JSON.parse(fs.readFileSync(AUTH_FILE, 'utf8'));
+    const storageCookies = await updateStorageState(storageState, 'interfaceLang', language);
+    if (storageCookies == null) {
+        throw new Error(`No cookies found in storage state for language ${language}`);
+    }
+    await page.context().addCookies(storageCookies);
+    // Navigate to the desired URL
+    await page.goto(url, {waitUntil: 'domcontentloaded'});
+    await changeLanguage(page, language);
     await page.goto(url, {waitUntil: 'domcontentloaded'});
     await hideModals(page);
-=======
-    await changeLanguage(page, language);
-    await hideAllModalsAndPopups(page);
-    return page;
-}
-
-export const goToPageWithUser = async (context: BrowserContext, url: string, language=DEFAULT_LANGUAGE, user = testUser) => {
-    const page: Page = await context.newPage();
-    
-    // Login in default language (doesn't matter which language for authentication)
-    await page.goto('/login', {waitUntil: 'domcontentloaded'});
-    const loginPage = new LoginPage(page, DEFAULT_LANGUAGE);
-    await loginPage.loginAs(user);
-    
-    // Navigate to target page and set correct language
-    await page.goto(url, {waitUntil: 'domcontentloaded'});
-    
-    // Use the unified language change function (it will detect login status automatically)
-    await changeLanguage(page, language);
-    
->>>>>>> c717e379
     return page;
 }
 
