import {expect, test} from '@playwright/test';
import {goToPageWithLang, goToPageWithUser} from '../utils';
import {LANGUAGES, testAdminUser} from "../globals";
import * as assert from "node:assert";


test('Go to topic page', async ({ context }) => {
  const page = await goToPageWithLang(context, '/topics');
  await page.getByRole('link', { name: 'Jewish Calendar' }).click();
  await page.getByRole('link', { name: 'Rosh Hashanah' }).first().isVisible();
});

<<<<<<< HEAD
test('Footer is sticky on topic page', async ({ context }) => {
  const page = await goToPageWithLang(context, '/topics');
  await page.getByRole('link', { name: 'Jewish Calendar' }).click();
  await page.getByRole('link', { name: 'Rosh Hashanah' }).first().isVisible();
  await page.mouse.wheel(0, 1000);
  await page.getByText('Ways to Give').isVisible();
  await page.getByRole('link', { name: 'Rosh Hashanah' }).click();
  await page.mouse.wheel(0, 1000);
  await page.getByText('Ways to Give').isVisible();
});

=======
test('Check source', async ({ context }) => {
  const page = await goToPageWithLang(context, '/topics');
  await page.getByRole('link', { name: 'Jewish Calendar' }).click();
  await page.getByRole('link', { name: 'Shabbat' }).first().click();
  await page.getByRole('link', { name: 'Notable Sources' }).first().isVisible();
  await page.getByRole('link', { name: 'All Sources' }).first().isVisible();
});

test('Check admin tab', async ({ context }) => {
  const page = await goToPageWithUser(context, '/topics', testAdminUser);
  await page.getByRole('link', { name: 'Jewish Calendar' }).click();
  await page.getByRole('link', { name: 'Shabbat' }).first().click();
  await page.getByRole('link', { name: 'Notable Sources' }).first().isVisible();
  await page.getByRole('link', { name: 'All Sources' }).first().isVisible();
  await page.getByRole('link', { name: 'Admin' }).first().isVisible();
});

test('Check sources he interface', async ({ context }) => {
  const page = await goToPageWithLang(context, '/topics', LANGUAGES.HE);
  await page.getByRole('link', { name: 'מועדי השנה' }).click();
  await page.getByRole('link', { name: 'שבת' }).first().click();
  await page.getByRole('link', { name: 'מקורות מרכזיים' }).first().isVisible();
  await page.getByRole('link', { name: 'כל המקורות' }).first().isVisible();
});

test('Check author page', async ({ context }) => {
  const page = await goToPageWithLang(context, '/topics/jonathan-sacks');
  await page.getByRole('link', { name: 'Works on Sefaria' }).first().isVisible();
});

test('Check redirection for sourceless topic', async ({ context }) => {
  const page = await goToPageWithLang(context, '/topics/Monkey');
  const expectedUrl = 'search?q=Monkey&tab=sheet&tvar=1&tsort=relevance&stopics_enFilters=Monkey&svar=1&ssort=relevance';
  await page.waitForURL((url) => url.href.includes(expectedUrl));
});

test('Check no redirection when user is admin', async ({ context }) => {
  const page = await goToPageWithUser(context, '/topics/Monkey', testAdminUser);
  await page.waitForSelector('span:has-text("Admin")')

});
>>>>>>> 6120c1e7

test('Filter topics', async ({ context }) => {
  const page = await goToPageWithLang(context, '/topics/all/a');
  // wait for getByText('Loading...') to disappear
  await page.waitForSelector('text=Loading...', { state: 'detached' });
  await page.getByPlaceholder('Search Topics').fill('Rosh Hashanah');
  await page.locator('div').filter({ hasText: /^Rosh HashanahRosh Hashanah and Yom Kippur Prayers$/ }).getByRole('link', { name: 'Rosh Hashanah', exact: true }).isVisible();
  await page.getByPlaceholder('Search Topics').fill('Shabbat');
  await page.locator('div').filter({ hasText: /^Rosh HashanahRosh Hashanah and Yom Kippur Prayers$/ }).getByRole('link', { name: 'Rosh Hashanah', exact: true }).isHidden();
  await page.getByRole('link', { name: 'Shabbat', exact: true }).first().click();
  // wait for getByText('Loading...') to disappear
  await page.waitForSelector('text=Loading...', { state: 'detached' });
  await page.getByRole('link', { name: 'Kiddush', exact: true }).isVisible();
});
 
test('Toggle sources and sheets', async ({ context }) => {
  // fill in test
})<|MERGE_RESOLUTION|>--- conflicted
+++ resolved
@@ -10,19 +10,6 @@
   await page.getByRole('link', { name: 'Rosh Hashanah' }).first().isVisible();
 });
 
-<<<<<<< HEAD
-test('Footer is sticky on topic page', async ({ context }) => {
-  const page = await goToPageWithLang(context, '/topics');
-  await page.getByRole('link', { name: 'Jewish Calendar' }).click();
-  await page.getByRole('link', { name: 'Rosh Hashanah' }).first().isVisible();
-  await page.mouse.wheel(0, 1000);
-  await page.getByText('Ways to Give').isVisible();
-  await page.getByRole('link', { name: 'Rosh Hashanah' }).click();
-  await page.mouse.wheel(0, 1000);
-  await page.getByText('Ways to Give').isVisible();
-});
-
-=======
 test('Check source', async ({ context }) => {
   const page = await goToPageWithLang(context, '/topics');
   await page.getByRole('link', { name: 'Jewish Calendar' }).click();
@@ -64,7 +51,17 @@
   await page.waitForSelector('span:has-text("Admin")')
 
 });
->>>>>>> 6120c1e7
+
+test('Footer is sticky on topic page', async ({ context }) => {
+  const page = await goToPageWithLang(context, '/topics');
+  await page.getByRole('link', { name: 'Jewish Calendar' }).click();
+  await page.getByRole('link', { name: 'Rosh Hashanah' }).first().isVisible();
+  await page.mouse.wheel(0, 1000);
+  await page.getByText('Ways to Give').isVisible();
+  await page.getByRole('link', { name: 'Rosh Hashanah' }).click();
+  await page.mouse.wheel(0, 1000);
+  await page.getByText('Ways to Give').isVisible();
+});
 
 test('Filter topics', async ({ context }) => {
   const page = await goToPageWithLang(context, '/topics/all/a');
