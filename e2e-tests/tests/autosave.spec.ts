--- conflicted
+++ resolved
@@ -1,15 +1,9 @@
 import { test, expect, Page } from '@playwright/test';
 import { PageManager } from '../pages/pageManager';
-import { LoginPage } from '../pages/loginPage';
-<<<<<<< HEAD
-import {changeLanguageLoggedIn, goToPageWithLang, simulateOfflineMode, simulateOnlineMode, expireLogoutCookie, goToPageWithUser, changeLanguageIfNeeded, hideAllModalsAndPopups} from "../utils";
-=======
 import {simulateOfflineMode, simulateOnlineMode, expireLogoutCookie, goToPageWithUser, hideAllModalsAndPopups, changeLanguage} from "../utils";
->>>>>>> c717e379
-import { LANGUAGES, testUser } from '../globals';
+import { LANGUAGES } from '../globals';
 import { SaveStates } from '../constants';
 import { Banner } from '../pages/banner';
-
 
 test.describe('Test Saved/Saving Without Pop-ups: English', () => {
   let page: Page;
@@ -122,7 +116,7 @@
       page.waitForFunction(() => {
         const message = document.querySelector('.saveStateMessage');
         return message && message.textContent?.includes('Saving');
-      }).then(() => editor.closeSheetEditorButton().click())
+      }).then(() => editor.closeSheetEditorButton().first().click())
     ]);
     expect(dialogTriggered).toBe(true);
   });
@@ -170,13 +164,9 @@
   let pageManager: PageManager;
 
   test.beforeEach(async ({ context }) => {
-<<<<<<< HEAD
-    page = await goToPageWithUser(context, '/sheets/new', LANGUAGES.HE);
-=======
     page = await goToPageWithUser(context, '/sheets/new', LANGUAGES.HE);  
-    await hideAllModalsAndPopups(page);  
+    await hideAllModalsAndPopups(page);
     await changeLanguage(page, LANGUAGES.HE);
->>>>>>> c717e379
     pageManager = new PageManager(page, LANGUAGES.HE);
   });
 
@@ -211,11 +201,7 @@
     await hideAllModalsAndPopups(page);
     await simulateOnlineMode(page);
     await page.reload();
-<<<<<<< HEAD
-    await hideAllModalsAndPopups(page);
-    
-=======
->>>>>>> c717e379
+    await hideAllModalsAndPopups(page);
     await editor.addText('Trigger unknown error');
     await editor.assertSaveState(SaveStates.saved, LANGUAGES.HE);
     await page.evaluate(() => {
