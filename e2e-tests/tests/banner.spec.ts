--- conflicted
+++ resolved
@@ -5,7 +5,7 @@
 */
 
 import {test, expect} from '@playwright/test';
-import {goToPageWithLang, getPathAndParams, isIsraelIp} from "../utils";
+import {goToPageWithLang, getPathAndParams, isIsraelIp, changeLanguage} from "../utils";
 import {LANGUAGES} from '../globals';
 import { PageManager } from '../pages/pageManager';
 
@@ -20,20 +20,7 @@
         
         const pm = new PageManager(page, interfaceLanguage)
 
-<<<<<<< HEAD
         await pm.navigateFromBannerTo().textsPageFromLogo()
-=======
-    // Testing log in link
-    const page2 = await goToPageWithLang(context,'/texts',LANGUAGES.EN);
-    await page2.getByRole('banner').getByRole('link', { name: 'Log in' }).click();
-    expect(getPathAndParams(page2.url())).toBe("/login?next=%2Ftexts")
-    await page2.close();
-    
-    // Testing Help link
-    const helpLink = page.getByRole('banner').getByRole('link', { name: 'Help' });
-    const helpHref = await helpLink.getAttribute('href');
-    expect(helpHref).toContain("/hc/en-us");
->>>>>>> a1565207
 
         await pm.navigateFromBannerTo().textsPageFromLink()
 
@@ -65,16 +52,94 @@
 
 test('Toggle Language Based on Locale', async({ context }) => {
     const page = await goToPageWithLang(context,'/texts', LANGUAGES.HE)
-    const pm = new PageManager(page, LANGUAGES.HE)
     
     const inIsrael = await isIsraelIp(page)
 
-<<<<<<< HEAD
     if(inIsrael){
-        await pm.toggleLanguage(LANGUAGES.EN)
+        await changeLanguage(page, LANGUAGES.EN)
     }
-})
-=======
+
+    // Testing Sefaria logo
+    await page.getByRole('link', { name: 'Sefaria Logo' }).click();
+    expect(getPathAndParams(page.url())).toBe("/texts")
+
+    // Testing Texts link
+    await page.getByRole('banner').getByRole('link', { name: 'Texts' }).click();
+    expect(getPathAndParams(page.url())).toBe("/texts")
+
+    // Testing Topics link
+    await page.getByRole('banner').getByRole('link', { name: 'Explore' }).click();
+    expect(getPathAndParams(page.url())).toBe("/topics")
+
+    // Testing Community link
+    await page.getByRole('banner').getByRole('link', { name: 'Community' }).click();
+    expect(getPathAndParams(page.url())).toContain("/community")
+
+    // Testing Sign-up
+    // This will end up on the page referenced by the previous "test", which is Community
+    await page.getByRole('banner').getByRole('link', { name: 'Sign up' }).click();
+    expect(getPathAndParams(page.url())).toBe("/register?next=%2Fcommunity")
+
+    // Testing log in link
+    const page2 = await goToPageWithLang(context,'/texts',LANGUAGES.EN);
+    await page2.getByRole('banner').getByRole('link', { name: 'Log in' }).click();
+    expect(getPathAndParams(page2.url())).toBe("/login?next=%2Ftexts")
+    await page2.close();
+    
+    // Testing Help link
+    const helpLink = page.getByRole('banner').getByRole('link', { name: 'Help' });
+    const helpHref = await helpLink.getAttribute('href');
+    expect(helpHref).toContain("/hc/en-us");
+
+    const page1Promise = page.waitForEvent('popup');
+    await page.getByRole('banner').getByRole('link', { name: 'Donate' }).click();
+    const page1 = await page1Promise;
+    //Test redirect to https://donate.sefaria.org/
+    expect(page1.url()).toContain("https://donate.sefaria.org/")
+
+});
+
+test('Banner links exist - Hebrew', async ({ context }) => {
+    
+    const page = await goToPageWithLang(context, '/', LANGUAGES.HE);
+    await page.getByRole('link', { name: 'Sefaria Logo' }).click();
+    expect(getPathAndParams(page.url())).toBe("/texts")
+
+    await page.getByRole('banner').getByRole('link', { name: 'מקורות' }).click();
+    expect(getPathAndParams(page.url())).toBe("/texts")
+
+    await page.getByRole('banner').getByRole('link', { name: 'נושאים' }).click();
+    expect(getPathAndParams(page.url())).toBe("/topics")
+
+    await page.getByRole('banner').getByRole('link', { name: 'קהילה' }).click();
+    expect(page.url()).toContain("/community")
+
+    //look for and click Donate, while waiting for the page to pop up
+    const page1Promise = page.waitForEvent('popup');
+    await page.getByRole('banner').getByRole('link', { name: 'תרומה'}).click();
+    const page1 = await page1Promise;
+    
+    //Test redirect to https://donate.sefaria.org/
+    expect(page1.url()).toContain("https://donate.sefaria.org/give/468442/#!/donation/checkout?c_src=Header")
+    
+    // Testing for search box existence
+    expect(page.locator('#searchBox').getByRole('img')).toBeDefined();
+
+    // Testing search functionality
+    //await page.getByRole('banner').getByRole('link', { name: 'עברית' }).click();
+    await page.getByPlaceholder('חיפוש').click();
+    await page.getByPlaceholder('חיפוש').fill('love');
+    await page.getByPlaceholder('חיפוש').press('Enter');
+    await page.getByText('תוצאות עבור').click();
+    await page.getByRole('heading', { name: 'תוצאות עבור ״love״' }).click();
+    expect(getPathAndParams(page.url())).toBe('/search?q=love&tab=text&tvar=1&tsort=relevance&svar=1&ssort=relevance')
+    
+    // Testing Login
+    const page2 = await goToPageWithLang(context, '/', LANGUAGES.HE);
+    await page2.getByRole('banner').getByRole('link', { name: 'התחברות'}).click();
+    expect(getPathAndParams(page2.url())).toBe("/login?next=%2Ftexts")
+    page2.close()
+
     // Testing Sign-up
     await page.getByRole('banner').getByRole('link', { name: /הרשמה/ }).click();
     expect(getPathAndParams(page.url())).toBe("/register?next=%2Fsearch%3Fq%3Dlove%26tab%3Dtext%26tvar%3D1%26tsort%3Drelevance%26svar%3D1%26ssort%3Drelevance");
@@ -114,5 +179,4 @@
     expect(getPathAndParams(page.url())).toBe("/translations/en");
 
     
-});
->>>>>>> a1565207
+});