--- conflicted
+++ resolved
@@ -1,45 +1,66 @@
 import {test, expect} from '@playwright/test';
 import {goToPageWithLang} from "../utils";
 import {LANGUAGES, SOURCE_LANGUAGES} from '../globals'
+import { PageManager } from '../pages/pageManager';
 import { PageManager } from '../pages/pageManager';
 
 [
     // Hebrew Interface and Hebrew Source
     {
         interfaceLanguage: 'Hebrew', interfaceLanguageToggle: LANGUAGES.HE, 
+    {
+        interfaceLanguage: 'Hebrew', interfaceLanguageToggle: LANGUAGES.HE, 
         sourceLanguage: 'Hebrew', sourceLanguageToggle: SOURCE_LANGUAGES.HE,
+    }, 
     }, 
 
     // Hebrew Interface and Bilingual Source
     {
         interfaceLanguage: 'Hebrew', interfaceLanguageToggle: LANGUAGES.HE, 
+    {
+        interfaceLanguage: 'Hebrew', interfaceLanguageToggle: LANGUAGES.HE, 
         sourceLanguage: 'Bilingual', sourceLanguageToggle: SOURCE_LANGUAGES.BI,
+    }, 
     }, 
     
     // Hebrew Interface and English Source
     {
         interfaceLanguage: 'Hebrew', interfaceLanguageToggle: LANGUAGES.HE, 
+    {
+        interfaceLanguage: 'Hebrew', interfaceLanguageToggle: LANGUAGES.HE, 
         sourceLanguage: 'English', sourceLanguageToggle: SOURCE_LANGUAGES.EN,
+    }, 
     }, 
 
     // English Interface and English Source
     {
         interfaceLanguage: 'English', interfaceLanguageToggle: LANGUAGES.EN, 
+    {
+        interfaceLanguage: 'English', interfaceLanguageToggle: LANGUAGES.EN, 
         sourceLanguage: 'English', sourceLanguageToggle: SOURCE_LANGUAGES.EN,
+    },
     },
 
     // English Interface and Bilingual Source
     {
         interfaceLanguage: 'English', interfaceLanguageToggle: LANGUAGES.EN, 
+    // English Interface and Bilingual Source
+    {
+        interfaceLanguage: 'English', interfaceLanguageToggle: LANGUAGES.EN, 
         sourceLanguage: 'Bilingual', sourceLanguageToggle: SOURCE_LANGUAGES.BI,
+    },
     },
     
     // English Interface and Hebrew Source
     {
         interfaceLanguage: 'English', interfaceLanguageToggle: LANGUAGES.EN, 
+    {
+        interfaceLanguage: 'English', interfaceLanguageToggle: LANGUAGES.EN, 
         sourceLanguage: 'Hebrew', sourceLanguageToggle: SOURCE_LANGUAGES.HE,
     }
+    }
 
+].forEach(({interfaceLanguage, interfaceLanguageToggle, sourceLanguage, sourceLanguageToggle}) => {
 ].forEach(({interfaceLanguage, interfaceLanguageToggle, sourceLanguage, sourceLanguageToggle}) => {
     test(`${interfaceLanguage} - translation name appears in title for ${sourceLanguage} source text`, async ({ context }) => {
         // Navigate to Bereshit in specified Interface Language
@@ -47,11 +68,7 @@
 
         const pm = new PageManager(page, interfaceLanguageToggle)
 
-<<<<<<< HEAD
         await pm.onSourceTextPage().changeTextLanguage(sourceLanguageToggle)
-=======
-        await pm.toggleLanguage(sourceLanguageToggle)
->>>>>>> cbf7ea28
 
         await pm.onSourceTextPage().goToTranslations()
         
@@ -61,5 +78,7 @@
         for(let i = 0; i < translationNames.length; i++){
             await pm.onSourceTextPage().selectTranslation(translationNames[i])
         }
+            await pm.onSourceTextPage().selectTranslation(translationNames[i])
+        }
     })
-});+});
