--- conflicted
+++ resolved
@@ -149,8 +149,4 @@
           GIT_COMMIT: "${{ needs.workflow-check.outputs.ref }}"
           PROJECT_ID: "${{ secrets.PROD_GKE_PROJECT }}"
           NAMESPACE: "${{secrets.PROD_GKE_NAMESPACE}}"
-<<<<<<< HEAD
-          CHART_VERSION: 0.0.38
-=======
-          CHART_VERSION: 0.0.34
->>>>>>> d93f98b7
+          CHART_VERSION: 0.0.38