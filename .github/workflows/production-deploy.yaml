name: Deploy Production

on:
  push:
    tags:
      - 'v*'
  workflow_call:
    inputs:
      version:
        type: string
        required: true

jobs:
  # Note - build occurs again here, even though this image has been built in continuous.
  # This is because in continuous, the images are pushed to the dev registry
  # Logging in to dev and prod to push to both in continuous isn't really catered for
  # Since the build strategy is now a push instead of a pull, all images could live in a single registry, at which point this action would use cache and effectively just perform a tag
  workflow-check:
    runs-on: ubuntu-latest
    outputs:
      ref: ${{ steps.check.outputs.ref }}
    steps:
      - id: check
        run: |
          if [[ "${{ inputs.version }}" == "" ]]; then
            echo "::set-output name=ref::${{ github.ref_name }}" 
          else
            echo "::set-output name=ref::v${{ inputs.version }}" 
          fi
  build-generic:
    needs: workflow-check
    runs-on: ubuntu-latest
    strategy:
      matrix:
        app: [ web, node ]
    steps:
      - uses: actions/checkout@v2
        with:
          ref: ${{ needs.workflow-check.outputs.ref }}
      - name: Set up QEMU
        uses: docker/setup-qemu-action@v1
      - name: Set up Docker Buildx
        uses: docker/setup-buildx-action@v1
      - name: Login to GCR
        uses: docker/login-action@v1
        with:
          registry: gcr.io
          username: _json_key
          password: ${{ secrets.PROD_GKE_SA_KEY }}
      - name: Get current date
        id: date
        run: echo "::set-output name=date::$(date +'%Y%m%d%H%M')"
      - name: Generate image metadata
        id: meta
        uses: docker/metadata-action@v3
        with:
          images: |
            gcr.io/${{ secrets.PROD_GKE_PROJECT }}/${{ secrets.IMAGE_NAME }}-${{ matrix.app }}
          # generate Docker tags based on the following events/attributes
          tags: |
            type=ref,event=tag
            type=sha,enable=true,priority=100,prefix=sha-,suffix=-${{ steps.date.outputs.date }},format=short
            type=sha
            type=semver,pattern={{raw}},value=${{needs.workflow-check.outputs.ref}}
          flavor: |
            latest=true
      - name: build and push
        uses: docker/build-push-action@v2
        with:
          cache-from: type=registry, ref=${{ secrets.IMAGE_NAME }}-${{ matrix.app }}/cache
          cache-to: type=registry, ref=${{ secrets.IMAGE_NAME }}-${{ matrix.app }}/cache, mode=max
          context: .
          push: true
          file: ./build/${{ matrix.app }}/Dockerfile
          tags: ${{ steps.meta.outputs.tags }}
          labels: ${{ steps.meta.outputs.labels }}
  build-asset:
    runs-on: ubuntu-latest
    needs:
      - build-generic
      - workflow-check
    steps:
      - uses: actions/checkout@v2
        with:
          ref: ${{ needs.workflow-check.outputs.ref }}
      - name: Set up QEMU
        uses: docker/setup-qemu-action@v1
      - name: Set up Docker Buildx
        uses: docker/setup-buildx-action@v1
      - name: Login to GCR
        uses: docker/login-action@v1
        with:
          registry: gcr.io
          username: _json_key
          password: ${{ secrets.PROD_GKE_SA_KEY }}
      - name: Get current date
        id: date
        run: echo "::set-output name=date::$(date +'%Y%m%d%H%M')"
      - name: Generate image metadata
        id: meta
        uses: docker/metadata-action@v3
        with:
          images: |
            gcr.io/${{ secrets.PROD_GKE_PROJECT }}/${{ secrets.IMAGE_NAME }}-asset
          # generate Docker tags based on the following events/attributes
          tags: |
            type=ref,event=tag
            type=sha,enable=true,priority=100,prefix=sha-,suffix=-${{ steps.date.outputs.date }},format=short
            type=sha
            type=semver,pattern={{raw}},value=${{needs.workflow-check.outputs.ref}}
          flavor: |
            latest=true
      - name: build and push
        uses: docker/build-push-action@v2
        with:
          cache-from: type=registry, ref=${{ secrets.IMAGE_NAME }}-asset/cache
          cache-to: type=registry, ref=${{ secrets.IMAGE_NAME }}-asset/cache, mode=max
          context: .
          push: true
          build-args: |
            SRC_IMG=gcr.io/${{ secrets.PROD_GKE_PROJECT }}/${{ secrets.IMAGE_NAME }}-web:${{ needs.workflow-check.outputs.ref }}
          file: ./build/nginx/Dockerfile
          tags: ${{ steps.meta.outputs.tags }}
          labels: ${{ steps.meta.outputs.labels }}
  prod-deploy:
    runs-on: ubuntu-latest
    needs: 
      - build-asset
      - workflow-check
    steps:
      - name: Checkout Code
        uses: actions/checkout@v2
        with:
          ref: ${{ needs.workflow-check.outputs.ref }}
      - name: Authenticate GHA Runner to GCP
        uses: google-github-actions/setup-gcloud@v0
        with:
          service_account_key: ${{ secrets.PROD_GKE_SA_KEY }}
          project_id: ${{ secrets.PROD_GKE_PROJECT }}
      - name: Set up yq
        uses: frenck/action-setup-yq@v1
      - name: setup helm
        uses: azure/setup-helm@v1
      - name: Authenticate GHA Runner To Target Cluster
        run: gcloud container clusters get-credentials ${{secrets.PROD_GKE_CLUSTER}} --zone ${{secrets.PROD_GKE_REGION}} --project ${{secrets.PROD_GKE_PROJECT}}
      - name: Deploy Production
        run: ./build/ci/production-helm-deploy.sh build/ci/production-values.yaml
        env:
          GIT_COMMIT: "${{ needs.workflow-check.outputs.ref }}"
          PROJECT_ID: "${{ secrets.PROD_GKE_PROJECT }}"
          NAMESPACE: "${{secrets.PROD_GKE_NAMESPACE}}"
<<<<<<< HEAD
          CHART_VERSION: 0.0.40
=======
          CHART_VERSION: 0.1.0
>>>>>>> 9744a544
          IMAGE_NAME: "${{ secrets.IMAGE_NAME }}"<|MERGE_RESOLUTION|>--- conflicted
+++ resolved
@@ -149,9 +149,5 @@
           GIT_COMMIT: "${{ needs.workflow-check.outputs.ref }}"
           PROJECT_ID: "${{ secrets.PROD_GKE_PROJECT }}"
           NAMESPACE: "${{secrets.PROD_GKE_NAMESPACE}}"
-<<<<<<< HEAD
-          CHART_VERSION: 0.0.40
-=======
           CHART_VERSION: 0.1.0
->>>>>>> 9744a544
           IMAGE_NAME: "${{ secrets.IMAGE_NAME }}"