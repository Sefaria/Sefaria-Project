name: Deploy Production

on:
  push:
    tags:
      - 'v*'
  workflow_call:
    inputs:
      version:
        type: string
        required: true

jobs:
  # Note - build occurs again here, even though this image has been built in continuous.
  # This is because in continuous, the images are pushed to the dev registry
  # Logging in to dev and prod to push to both in continuous isn't really catered for
  # Since the build strategy is now a push instead of a pull, all images could live in a single registry, at which point this action would use cache and effectively just perform a tag
  workflow-check:
    runs-on: ubuntu-latest
    outputs:
      ref: ${{ steps.check.outputs.ref }}
    steps:
      - id: check
        run: |
          if [[ "${{ inputs.version }}" == "" ]]; then
            echo "::set-output name=ref::${{ github.ref_name }}" 
          else
            echo "::set-output name=ref::v${{ inputs.version }}" 
          fi
  build-generic:
    needs: workflow-check
    runs-on: ubuntu-latest
    strategy:
      matrix:
        app: [ web, node ]
    steps:
      - uses: actions/checkout@v2
        with:
          ref: ${{ needs.workflow-check.outputs.ref }}
      - name: Set up QEMU
        uses: docker/setup-qemu-action@v1
      - name: Set up Docker Buildx
        uses: docker/setup-buildx-action@v1
      - name: Login to GCR
        uses: docker/login-action@v1
        with:
          registry: gcr.io
          username: _json_key
          password: ${{ secrets.PROD_GKE_SA_KEY }}
      - name: Get current date
        id: date
        run: echo "::set-output name=date::$(date +'%Y%m%d%H%M')"
      - name: Generate image metadata
        id: meta
        uses: docker/metadata-action@v3
        with:
          images: |
            gcr.io/${{ secrets.PROD_GKE_PROJECT }}/${{ secrets.IMAGE_NAME }}-${{ matrix.app }}
          # generate Docker tags based on the following events/attributes
          tags: |
            type=ref,event=tag
            type=sha,enable=true,priority=100,prefix=sha-,suffix=-${{ steps.date.outputs.date }},format=short
            type=sha
            type=semver,pattern={{raw}},value=${{needs.workflow-check.outputs.ref}}
          flavor: |
            latest=true
      - name: build and push
        uses: docker/build-push-action@v2
        with:
          cache-from: type=registry, ref=${{ secrets.IMAGE_NAME }}-${{ matrix.app }}/cache
          cache-to: type=registry, ref=${{ secrets.IMAGE_NAME }}-${{ matrix.app }}/cache, mode=max
          context: .
          push: true
          file: ./build/${{ matrix.app }}/Dockerfile
          tags: ${{ steps.meta.outputs.tags }}
          labels: ${{ steps.meta.outputs.labels }}
  build-asset:
    runs-on: ubuntu-latest
    needs:
      - build-generic
      - workflow-check
    steps:
      - uses: actions/checkout@v2
        with:
          ref: ${{ needs.workflow-check.outputs.ref }}
      - name: Set up QEMU
        uses: docker/setup-qemu-action@v1
      - name: Set up Docker Buildx
        uses: docker/setup-buildx-action@v1
      - name: Login to GCR
        uses: docker/login-action@v1
        with:
          registry: gcr.io
          username: _json_key
          password: ${{ secrets.PROD_GKE_SA_KEY }}
      - name: Get current date
        id: date
        run: echo "::set-output name=date::$(date +'%Y%m%d%H%M')"
      - name: Generate image metadata
        id: meta
        uses: docker/metadata-action@v3
        with:
          images: |
            gcr.io/${{ secrets.PROD_GKE_PROJECT }}/${{ secrets.IMAGE_NAME }}-asset
          # generate Docker tags based on the following events/attributes
          tags: |
            type=ref,event=tag
            type=sha,enable=true,priority=100,prefix=sha-,suffix=-${{ steps.date.outputs.date }},format=short
            type=sha
            type=semver,pattern={{raw}},value=${{needs.workflow-check.outputs.ref}}
          flavor: |
            latest=true
      - name: build and push
        uses: docker/build-push-action@v2
        with:
          cache-from: type=registry, ref=${{ secrets.IMAGE_NAME }}-asset/cache
          cache-to: type=registry, ref=${{ secrets.IMAGE_NAME }}-asset/cache, mode=max
          context: .
          push: true
          build-args: |
            SRC_IMG=gcr.io/${{ secrets.PROD_GKE_PROJECT }}/${{ secrets.IMAGE_NAME }}-web:${{ needs.workflow-check.outputs.ref }}
          file: ./build/nginx/Dockerfile
          tags: ${{ steps.meta.outputs.tags }}
          labels: ${{ steps.meta.outputs.labels }}
  prod-deploy:
    runs-on: ubuntu-latest
    needs: 
      - build-asset
      - workflow-check
    steps:
      - name: Checkout Code
        uses: actions/checkout@v2
        with:
          ref: ${{ needs.workflow-check.outputs.ref }}
      - name: Authenticate GHA Runner to GCP
        uses: google-github-actions/setup-gcloud@v0
        with:
          service_account_key: ${{ secrets.PROD_GKE_SA_KEY }}
          project_id: ${{ secrets.PROD_GKE_PROJECT }}
      - name: Set up yq
        uses: frenck/action-setup-yq@v1
      - name: setup helm
        uses: azure/setup-helm@v1
        with:
          version: v3.9.0
      - name: Authenticate GHA Runner To Target Cluster
        run: gcloud container clusters get-credentials ${{secrets.PROD_GKE_CLUSTER}} --zone ${{secrets.PROD_GKE_REGION}} --project ${{secrets.PROD_GKE_PROJECT}}
      - name: Deploy Production
        run: ./build/ci/production-helm-deploy.sh build/ci/production-values.yaml
        env:
          GIT_COMMIT: "${{ needs.workflow-check.outputs.ref }}"
          PROJECT_ID: "${{ secrets.PROD_GKE_PROJECT }}"
          NAMESPACE: "${{secrets.PROD_GKE_NAMESPACE}}"
<<<<<<< HEAD
          CHART_VERSION: 0.1.0
=======
          CHART_VERSION: 0.2.0
>>>>>>> 4a679fbb
          IMAGE_NAME: "${{ secrets.IMAGE_NAME }}"<|MERGE_RESOLUTION|>--- conflicted
+++ resolved
@@ -151,9 +151,5 @@
           GIT_COMMIT: "${{ needs.workflow-check.outputs.ref }}"
           PROJECT_ID: "${{ secrets.PROD_GKE_PROJECT }}"
           NAMESPACE: "${{secrets.PROD_GKE_NAMESPACE}}"
-<<<<<<< HEAD
-          CHART_VERSION: 0.1.0
-=======
           CHART_VERSION: 0.2.0
->>>>>>> 4a679fbb
           IMAGE_NAME: "${{ secrets.IMAGE_NAME }}"