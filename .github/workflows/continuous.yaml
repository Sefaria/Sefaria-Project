name: Continuous
on:
  push:
  pull_request:

concurrency:
  group: ${{ github.ref }}
  cancel-in-progress: true

jobs:
  duplication-check:
    runs-on: ubuntu-latest
    outputs:
      inPR: ${{ steps.check.outputs.number != '' }}
    steps:
      - name: Check if push is in PR
        id: check
        uses: 8BitJonny/gh-get-current-pr@2.2.0
        with:
          filterOutClosed: true
          github-token: ${{ secrets.GITHUB_TOKEN }}
  build-generic:
    permissions:
      contents: 'read'
      id-token: 'write'
    runs-on: ubuntu-latest
    needs: duplication-check
    if: ${{ github.event_name == 'pull_request' || ( github.event_name == 'push' && needs.duplication-check.outputs.inPR == 'false' ) }}
    strategy:
      matrix:
        app: [ web, node ]
    steps:
      - uses: actions/checkout@v2
      - name: Set up QEMU
        uses: docker/setup-qemu-action@v1
      - name: Set up Docker Buildx
        uses: docker/setup-buildx-action@v1
      - id: auth
        name: Authenticate to Google Cloud
        uses: google-github-actions/auth@v1
        with:
          token_format: 'access_token'
          workload_identity_provider: 'projects/${{ secrets.CONTEXTUS_GKE_PROJECT_ID}}/locations/global/workloadIdentityPools/github/providers/github'
          service_account: '${{ secrets.CONTEXTUS_GKE_SA }}'
      - name: Login to GCR
        uses: docker/login-action@v1
        with:
          registry: gcr.io
          username: oauth2accesstoken
          password: '${{ steps.auth.outputs.access_token }}'
      - name: Login to GAR
        uses: docker/login-action@v1
        with:
          registry: us-east1-docker.pkg.dev
          username: oauth2accesstoken
          password: '${{ steps.auth.outputs.access_token }}'
      - name: Get branch name
        id: branch-raw
        uses: tj-actions/branch-names@v5.1
      - name: Format branch name
        id: branch-name
        run: >-
          echo "current_branch="$(echo ${{ steps.branch-raw.outputs.current_branch }}
          | awk '{print tolower($0)}'
          | sed 's|.*/\([^/]*\)/.*|\1|; t; s|.*|\0|'
          | sed 's/[^a-z0-9\.\-]//g')
          >> $GITHUB_OUTPUT
      - name: Get current date
        id: date
        run: echo "date=$(date +'%Y%m%d%H%M')" >> $GITHUB_OUTPUT
      - name: Generate image metadata
        id: meta
        uses: docker/metadata-action@v3
        with:
          images: |
            us-east1-docker.pkg.dev/${{ secrets.PROD_GKE_PROJECT }}/containers/contextus-${{ matrix.app }}-${{ steps.branch-name.outputs.current_branch }}
          # generate Docker tags based on the following events/attributes
          tags: |
            type=ref,event=branch
            type=sha,enable=true,priority=100,prefix=sha-,suffix=-${{ steps.date.outputs.date }},format=short
            type=sha
          flavor: |
            latest=true
      - name: build and push
        uses: docker/build-push-action@v3
        with:
          context: .
          push: true
          build-args: |
            TYPE=build
          file: ./build/${{ matrix.app }}/Dockerfile
          tags: ${{ steps.meta.outputs.tags }}
          labels: ${{ steps.meta.outputs.labels }}
  build-derived:
    runs-on: ubuntu-latest
    permissions:
      contents: 'read'
      id-token: 'write'
    needs:
      - duplication-check
      - build-generic
    strategy:
      matrix:
        app: [ asset, linker ]
    if: ${{ github.event_name == 'pull_request' || ( github.event_name == 'push' && needs.duplication-check.outputs.inPR == 'false' ) }}
    steps:
      - uses: actions/checkout@v2
      - name: Set up QEMU
        uses: docker/setup-qemu-action@v1
      - name: Set up Docker Buildx
        uses: docker/setup-buildx-action@v1
      - id: auth
        name: Authenticate to Google Cloud
        uses: google-github-actions/auth@v1
        with:
          token_format: 'access_token'
          workload_identity_provider: 'projects/${{ secrets.CONTEXTUS_GKE_PROJECT_ID}}/locations/global/workloadIdentityPools/github/providers/github'
          service_account: '${{ secrets.CONTEXTUS_GKE_SA }}'
      - name: Login to GCR
        uses: docker/login-action@v1
        with:
          registry: gcr.io
          username: oauth2accesstoken
          password: '${{ steps.auth.outputs.access_token }}'
      - name: Login to GAR
        uses: docker/login-action@v1
        with:
          registry: us-east1-docker.pkg.dev
          username: oauth2accesstoken
          password: '${{ steps.auth.outputs.access_token }}'
      - name: Get branch name
        id: branch-raw
        uses: tj-actions/branch-names@v5.1
      - name: Format branch name
        id: branch-name
        run: >-
          echo "current_branch="$(echo ${{ steps.branch-raw.outputs.current_branch }}
          | awk '{print tolower($0)}'
          | sed 's|.*/\([^/]*\)/.*|\1|; t; s|.*|\0|'
          | sed 's/[^a-z0-9\.\-]//g')
          >> $GITHUB_OUTPUT
      - name: Get current date
        id: date
        run: echo "date=$(date +'%Y%m%d%H%M')" >> $GITHUB_OUTPUT
      - name: Generate image metadata
        id: meta
        uses: docker/metadata-action@v3
        with:
          images: |
            us-east1-docker.pkg.dev/${{ secrets.PROD_GKE_PROJECT }}/containers/contextus-${{ matrix.app }}-${{ steps.branch-name.outputs.current_branch }}
          # generate Docker tags based on the following events/attributes
          tags: |
            type=ref,event=branch
            type=sha,enable=true,priority=100,prefix=sha-,suffix=-${{ steps.date.outputs.date }},format=short
            type=sha
          flavor: |
            latest=true
      - name: Set outputs
        id: get-sha
        run: echo "sha_short=$(git rev-parse --short HEAD)" >> $GITHUB_OUTPUT
      - name: build and push
        uses: docker/build-push-action@v3
        with:
          context: .
          push: true
          build-args: |
            SRC_IMG=us-east1-docker.pkg.dev/${{ secrets.PROD_GKE_PROJECT }}/containers/contextus-web-${{ steps.branch-name.outputs.current_branch }}:sha-${{ steps.get-sha.outputs.sha_short }}
          file: ./build/${{ matrix.app }}/Dockerfile
          tags: ${{ steps.meta.outputs.tags }}
<<<<<<< HEAD
          labels: ${{ steps.meta.outputs.labels }}
#######
# Below Tests only run on PR
#######
  jest-tests:
    name: "Jest"   # This name is referenced when slacking status
    runs-on: ubuntu-latest
    if: ${{ github.event_name == 'pull_request' }}
    steps:
      - name: Checkout Code
        uses: actions/checkout@v2
      - name: Install dependencies
        run: |
          npm install
          npm run build-prod
      - run: ls
      - run: pwd
      - name: Run Jest Tests
        run: npm run jest-gha
      - name: Handle Jest Test Results
        run: cat /home/runner/jestResults.json; STATUS=`jq ".numFailedTestSuites" /home/runner/jestResults.json`; exit $STATUS
        if: ${{ always() }}
  sandbox-deploy:
    concurrency:
      group: dev-mongo
      cancel-in-progress: false
    if: ${{ github.event_name == 'pull_request' }}
    runs-on: ubuntu-latest
    needs: build-derived
    permissions:
      contents: 'read'
      id-token: 'write'
    steps:
      - name: Checkout Code
        uses: actions/checkout@v2
      - id: auth
        name: Authenticate to Google Cloud
        uses: google-github-actions/auth@v1
        with:
          token_format: 'access_token'
          workload_identity_provider: 'projects/${{ secrets.DEV_GKE_PROJECT_ID}}/locations/global/workloadIdentityPools/github/providers/github'
          service_account: '${{ secrets.DEV_GKE_SA }}'
      - name: Setup GCloud
        uses: google-github-actions/setup-gcloud@v0
        with:
          project_id: ${{ secrets.DEV_PROJECT }}
          install_components: 'gke-gcloud-auth-plugin'
      - name: Get branch name
        id: branch-raw
        uses: tj-actions/branch-names@v5.1
      - name: Format branch name
        id: branch-name
        run: >-
          echo "current_branch="$(echo ${{ steps.branch-raw.outputs.current_branch }}
          | awk '{print tolower($0)}'
          | sed 's|.*/\([^/]*\)/.*|\1|; t; s|.*|\0|'
          | sed 's/[^a-z0-9\.\-]//g')
          >> $GITHUB_OUTPUT
      - name: Set outputs
        id: get-sha
        run: echo "sha_short=$(git rev-parse --short HEAD)" >> $GITHUB_OUTPUT
      - name: Set up yq
        uses: frenck/action-setup-yq@v1
          #      - name: setup helm
          #        uses: azure/setup-helm@v3
      - name: Authenticate GHA Runner To Target Cluster
        uses: google-github-actions/get-gke-credentials@v0
        with:
          cluster_name: ${{secrets.DEV_GKE_CLUSTER}}
          location: ${{secrets.DEV_GKE_REGION}}
          project_id: ${{secrets.DEV_GCP_PROJECT}}
      - name: Deploy Sandbox
        run: ./build/ci/sandbox-helm-deploy.sh build/ci/sandbox-values.yaml
        env:
          GIT_COMMIT: "${{ steps.get-sha.outputs.sha_short }}"
          BRANCH: "${{ steps.branch-name.outputs.current_branch }}"
          PROJECT_ID: "${{ secrets.DEV_PROJECT }}"
          NAMESPACE: "${{secrets.DEV_SANDBOX_NAMESPACE}}"
  sandbox-ready:
    if: ${{ github.event_name == 'pull_request' }}
    needs: sandbox-deploy
    runs-on: ubuntu-latest
    steps:
      - name: Checkout
        uses: actions/checkout@v2
      - name: Set outputs
        id: get-sha
        run: echo "sha_short=$(git rev-parse --short HEAD)" >> $GITHUB_OUTPUT
      - name: Wait for test sandbox to become available
        # https://gist.github.com/rgl/f90ff293d56dbb0a1e0f7e7e89a81f42
        run: ./build/ci/waitForSandbox.bash
        env:
          WAIT_DURATION: "3000"
          GIT_COMMIT: "${{ steps.get-sha.outputs.sha_short }}"
  pytest-job:
    concurrency:
      group: dev-mongo
      cancel-in-progress: false
    if: ${{ github.event_name == 'pull_request' }}
    name: "PyTest"  # This name is referenced when slacking status
    needs:
      - sandbox-ready
    permissions:
      contents: 'read'
      id-token: 'write'
    runs-on: ubuntu-latest
    steps:
      - name: Checkout
        uses: actions/checkout@v2
      - id: auth
        name: Authenticate to Google Cloud
        uses: google-github-actions/auth@v1
        with:
          token_format: 'access_token'
          workload_identity_provider: 'projects/${{ secrets.DEV_GKE_PROJECT_ID}}/locations/global/workloadIdentityPools/github/providers/github'
          service_account: '${{ secrets.DEV_GKE_SA }}'
      - name: Setup GCloud
        uses: google-github-actions/setup-gcloud@v0
        with:
          project_id: ${{ secrets.DEV_PROJECT }}
          install_components: 'gke-gcloud-auth-plugin'
      - name: Authenticate GHA Runner To Target Cluster
        uses: google-github-actions/get-gke-credentials@v0
        with:
          cluster_name: ${{secrets.DEV_GKE_CLUSTER}}
          location: ${{secrets.DEV_GKE_REGION}}
          project_id: ${{secrets.DEV_GCP_PROJECT}}
      - name: Set outputs
        id: get-sha
        run: echo "sha_short=$(git rev-parse --short HEAD)" >> $GITHUB_OUTPUT
      - name: Get branch name
        id: branch-raw
        uses: tj-actions/branch-names@v5.1
      - name: Format branch name
        id: branch-name
        run: >-
          echo "current_branch="$(echo ${{ steps.branch-raw.outputs.current_branch }}
          | awk '{print tolower($0)}'
          | sed 's|.*/\([^/]*\)/.*|\1|; t; s|.*|\0|'
          | sed 's/[^a-z0-9\.\-]//g')
          >> $GITHUB_OUTPUT
      - name: Start Job
        run: ./build/ci/createJobFromRollout.sh $GITHUB_RUN_ID $DEPLOY_ENV
        env:
          # dependent on GITHUB_RUN_ID, which is implicitly passed in
          DEPLOY_ENV: sandbox-${{ steps.get-sha.outputs.sha_short }}
      - name: Wait For Job To Finish
        run: ./build/ci/waitForCIJob.bash
        timeout-minutes: 60
        env:
          # dependent on GITHUB_RUN_ID, which is implicitly passed in
          TEST_NAME: pytest
      - name: Get Logs From Cluster and propogate test result
        run: "kubectl logs --tail=-1 -l ci-run=$GITHUB_RUN_ID,test-name=pytest; LASTLINE=`kubectl logs --tail=1 -l ci-run=$GITHUB_RUN_ID,test-name=pytest`; STAT=${LASTLINE: -1}; exit $STAT"
      - name: Cleanup pyTest Pod
        run: kubectl delete jobs -l ci-run=$GITHUB_RUN_ID,test-name=pytest
        if: always()
  ending-notification:
    runs-on: ubuntu-latest
    if: ${{ always() && github.event_name == 'pull_request' }}
    needs:
      - pytest-job
    steps:
      - uses: actions/checkout@v2
      - uses: actions/setup-node@v2
        with:
          node-version: '14'
      - run: npm ci
        working-directory: ./build/notify
      - run: node notifyEnd.js
        working-directory: ./build/notify
        env:
          SLACK_TEST_SUCCESS_WEBHOOK_URL: ${{secrets.SLACK_TEST_SUCCESS_WEBHOOK_URL}}
          SLACK_TEST_FAILURE_WEBHOOK_URL: ${{secrets.SLACK_TEST_FAILURE_WEBHOOK_URL}}
          GITUSER_SLACK_MAP: ${{secrets.GITUSER_SLACK_MAP}}
          GITHUB_TOKEN: ${{ secrets.GITHUB_TOKEN }}
  sandbox-cleanup:
    name: "Clean up CI Sandbox"
    if: ${{ always() && github.event_name == 'pull_request' }}
    needs:
      - pytest-job
    runs-on: ubuntu-latest
    permissions:
      contents: 'read'
      id-token: 'write'
    steps:
      - name: Checkout
        uses: actions/checkout@v2
      - id: auth
        name: Authenticate to Google Cloud
        uses: google-github-actions/auth@v1
        with:
          token_format: 'access_token'
          workload_identity_provider: 'projects/${{ secrets.DEV_GKE_PROJECT_ID}}/locations/global/workloadIdentityPools/github/providers/github'
          service_account: '${{ secrets.DEV_GKE_SA }}'
      - name: Setup GCloud
        uses: google-github-actions/setup-gcloud@v0
        with:
          project_id: ${{ secrets.DEV_PROJECT }}
          install_components: 'gke-gcloud-auth-plugin'
      - name: Authenticate GHA Runner To Target Cluster
        uses: google-github-actions/get-gke-credentials@v0
        with:
          cluster_name: ${{secrets.DEV_GKE_CLUSTER}}
          location: ${{secrets.DEV_GKE_REGION}}
          project_id: ${{secrets.DEV_GCP_PROJECT}}
      - name: Set outputs
        id: get-sha
        run: echo "sha_short=$(git rev-parse --short HEAD)" >> $GITHUB_OUTPUT
      - name: check helm
        id: get-helm
        run: echo "count=$(helm list -n $NAMESPACE | grep $NAME | wc -l)" >> $GITHUB_OUTPUT
        env:
          NAMESPACE: ${{ secrets.DEV_SANDBOX_NAMESPACE }}
          NAME: sandbox-${{ steps.get-sha.outputs.sha_short }}
      - name: Uninstall
        run: helm delete sandbox-${{ steps.get-sha.outputs.sha_short }} -n ${{ secrets.DEV_SANDBOX_NAMESPACE }} --debug --timeout 10m0s
        if: steps.get-helm.outputs.count > 0
=======
          labels: ${{ steps.meta.outputs.labels }}
>>>>>>> a790711f
<|MERGE_RESOLUTION|>--- conflicted
+++ resolved
@@ -167,225 +167,4 @@
             SRC_IMG=us-east1-docker.pkg.dev/${{ secrets.PROD_GKE_PROJECT }}/containers/contextus-web-${{ steps.branch-name.outputs.current_branch }}:sha-${{ steps.get-sha.outputs.sha_short }}
           file: ./build/${{ matrix.app }}/Dockerfile
           tags: ${{ steps.meta.outputs.tags }}
-<<<<<<< HEAD
-          labels: ${{ steps.meta.outputs.labels }}
-#######
-# Below Tests only run on PR
-#######
-  jest-tests:
-    name: "Jest"   # This name is referenced when slacking status
-    runs-on: ubuntu-latest
-    if: ${{ github.event_name == 'pull_request' }}
-    steps:
-      - name: Checkout Code
-        uses: actions/checkout@v2
-      - name: Install dependencies
-        run: |
-          npm install
-          npm run build-prod
-      - run: ls
-      - run: pwd
-      - name: Run Jest Tests
-        run: npm run jest-gha
-      - name: Handle Jest Test Results
-        run: cat /home/runner/jestResults.json; STATUS=`jq ".numFailedTestSuites" /home/runner/jestResults.json`; exit $STATUS
-        if: ${{ always() }}
-  sandbox-deploy:
-    concurrency:
-      group: dev-mongo
-      cancel-in-progress: false
-    if: ${{ github.event_name == 'pull_request' }}
-    runs-on: ubuntu-latest
-    needs: build-derived
-    permissions:
-      contents: 'read'
-      id-token: 'write'
-    steps:
-      - name: Checkout Code
-        uses: actions/checkout@v2
-      - id: auth
-        name: Authenticate to Google Cloud
-        uses: google-github-actions/auth@v1
-        with:
-          token_format: 'access_token'
-          workload_identity_provider: 'projects/${{ secrets.DEV_GKE_PROJECT_ID}}/locations/global/workloadIdentityPools/github/providers/github'
-          service_account: '${{ secrets.DEV_GKE_SA }}'
-      - name: Setup GCloud
-        uses: google-github-actions/setup-gcloud@v0
-        with:
-          project_id: ${{ secrets.DEV_PROJECT }}
-          install_components: 'gke-gcloud-auth-plugin'
-      - name: Get branch name
-        id: branch-raw
-        uses: tj-actions/branch-names@v5.1
-      - name: Format branch name
-        id: branch-name
-        run: >-
-          echo "current_branch="$(echo ${{ steps.branch-raw.outputs.current_branch }}
-          | awk '{print tolower($0)}'
-          | sed 's|.*/\([^/]*\)/.*|\1|; t; s|.*|\0|'
-          | sed 's/[^a-z0-9\.\-]//g')
-          >> $GITHUB_OUTPUT
-      - name: Set outputs
-        id: get-sha
-        run: echo "sha_short=$(git rev-parse --short HEAD)" >> $GITHUB_OUTPUT
-      - name: Set up yq
-        uses: frenck/action-setup-yq@v1
-          #      - name: setup helm
-          #        uses: azure/setup-helm@v3
-      - name: Authenticate GHA Runner To Target Cluster
-        uses: google-github-actions/get-gke-credentials@v0
-        with:
-          cluster_name: ${{secrets.DEV_GKE_CLUSTER}}
-          location: ${{secrets.DEV_GKE_REGION}}
-          project_id: ${{secrets.DEV_GCP_PROJECT}}
-      - name: Deploy Sandbox
-        run: ./build/ci/sandbox-helm-deploy.sh build/ci/sandbox-values.yaml
-        env:
-          GIT_COMMIT: "${{ steps.get-sha.outputs.sha_short }}"
-          BRANCH: "${{ steps.branch-name.outputs.current_branch }}"
-          PROJECT_ID: "${{ secrets.DEV_PROJECT }}"
-          NAMESPACE: "${{secrets.DEV_SANDBOX_NAMESPACE}}"
-  sandbox-ready:
-    if: ${{ github.event_name == 'pull_request' }}
-    needs: sandbox-deploy
-    runs-on: ubuntu-latest
-    steps:
-      - name: Checkout
-        uses: actions/checkout@v2
-      - name: Set outputs
-        id: get-sha
-        run: echo "sha_short=$(git rev-parse --short HEAD)" >> $GITHUB_OUTPUT
-      - name: Wait for test sandbox to become available
-        # https://gist.github.com/rgl/f90ff293d56dbb0a1e0f7e7e89a81f42
-        run: ./build/ci/waitForSandbox.bash
-        env:
-          WAIT_DURATION: "3000"
-          GIT_COMMIT: "${{ steps.get-sha.outputs.sha_short }}"
-  pytest-job:
-    concurrency:
-      group: dev-mongo
-      cancel-in-progress: false
-    if: ${{ github.event_name == 'pull_request' }}
-    name: "PyTest"  # This name is referenced when slacking status
-    needs:
-      - sandbox-ready
-    permissions:
-      contents: 'read'
-      id-token: 'write'
-    runs-on: ubuntu-latest
-    steps:
-      - name: Checkout
-        uses: actions/checkout@v2
-      - id: auth
-        name: Authenticate to Google Cloud
-        uses: google-github-actions/auth@v1
-        with:
-          token_format: 'access_token'
-          workload_identity_provider: 'projects/${{ secrets.DEV_GKE_PROJECT_ID}}/locations/global/workloadIdentityPools/github/providers/github'
-          service_account: '${{ secrets.DEV_GKE_SA }}'
-      - name: Setup GCloud
-        uses: google-github-actions/setup-gcloud@v0
-        with:
-          project_id: ${{ secrets.DEV_PROJECT }}
-          install_components: 'gke-gcloud-auth-plugin'
-      - name: Authenticate GHA Runner To Target Cluster
-        uses: google-github-actions/get-gke-credentials@v0
-        with:
-          cluster_name: ${{secrets.DEV_GKE_CLUSTER}}
-          location: ${{secrets.DEV_GKE_REGION}}
-          project_id: ${{secrets.DEV_GCP_PROJECT}}
-      - name: Set outputs
-        id: get-sha
-        run: echo "sha_short=$(git rev-parse --short HEAD)" >> $GITHUB_OUTPUT
-      - name: Get branch name
-        id: branch-raw
-        uses: tj-actions/branch-names@v5.1
-      - name: Format branch name
-        id: branch-name
-        run: >-
-          echo "current_branch="$(echo ${{ steps.branch-raw.outputs.current_branch }}
-          | awk '{print tolower($0)}'
-          | sed 's|.*/\([^/]*\)/.*|\1|; t; s|.*|\0|'
-          | sed 's/[^a-z0-9\.\-]//g')
-          >> $GITHUB_OUTPUT
-      - name: Start Job
-        run: ./build/ci/createJobFromRollout.sh $GITHUB_RUN_ID $DEPLOY_ENV
-        env:
-          # dependent on GITHUB_RUN_ID, which is implicitly passed in
-          DEPLOY_ENV: sandbox-${{ steps.get-sha.outputs.sha_short }}
-      - name: Wait For Job To Finish
-        run: ./build/ci/waitForCIJob.bash
-        timeout-minutes: 60
-        env:
-          # dependent on GITHUB_RUN_ID, which is implicitly passed in
-          TEST_NAME: pytest
-      - name: Get Logs From Cluster and propogate test result
-        run: "kubectl logs --tail=-1 -l ci-run=$GITHUB_RUN_ID,test-name=pytest; LASTLINE=`kubectl logs --tail=1 -l ci-run=$GITHUB_RUN_ID,test-name=pytest`; STAT=${LASTLINE: -1}; exit $STAT"
-      - name: Cleanup pyTest Pod
-        run: kubectl delete jobs -l ci-run=$GITHUB_RUN_ID,test-name=pytest
-        if: always()
-  ending-notification:
-    runs-on: ubuntu-latest
-    if: ${{ always() && github.event_name == 'pull_request' }}
-    needs:
-      - pytest-job
-    steps:
-      - uses: actions/checkout@v2
-      - uses: actions/setup-node@v2
-        with:
-          node-version: '14'
-      - run: npm ci
-        working-directory: ./build/notify
-      - run: node notifyEnd.js
-        working-directory: ./build/notify
-        env:
-          SLACK_TEST_SUCCESS_WEBHOOK_URL: ${{secrets.SLACK_TEST_SUCCESS_WEBHOOK_URL}}
-          SLACK_TEST_FAILURE_WEBHOOK_URL: ${{secrets.SLACK_TEST_FAILURE_WEBHOOK_URL}}
-          GITUSER_SLACK_MAP: ${{secrets.GITUSER_SLACK_MAP}}
-          GITHUB_TOKEN: ${{ secrets.GITHUB_TOKEN }}
-  sandbox-cleanup:
-    name: "Clean up CI Sandbox"
-    if: ${{ always() && github.event_name == 'pull_request' }}
-    needs:
-      - pytest-job
-    runs-on: ubuntu-latest
-    permissions:
-      contents: 'read'
-      id-token: 'write'
-    steps:
-      - name: Checkout
-        uses: actions/checkout@v2
-      - id: auth
-        name: Authenticate to Google Cloud
-        uses: google-github-actions/auth@v1
-        with:
-          token_format: 'access_token'
-          workload_identity_provider: 'projects/${{ secrets.DEV_GKE_PROJECT_ID}}/locations/global/workloadIdentityPools/github/providers/github'
-          service_account: '${{ secrets.DEV_GKE_SA }}'
-      - name: Setup GCloud
-        uses: google-github-actions/setup-gcloud@v0
-        with:
-          project_id: ${{ secrets.DEV_PROJECT }}
-          install_components: 'gke-gcloud-auth-plugin'
-      - name: Authenticate GHA Runner To Target Cluster
-        uses: google-github-actions/get-gke-credentials@v0
-        with:
-          cluster_name: ${{secrets.DEV_GKE_CLUSTER}}
-          location: ${{secrets.DEV_GKE_REGION}}
-          project_id: ${{secrets.DEV_GCP_PROJECT}}
-      - name: Set outputs
-        id: get-sha
-        run: echo "sha_short=$(git rev-parse --short HEAD)" >> $GITHUB_OUTPUT
-      - name: check helm
-        id: get-helm
-        run: echo "count=$(helm list -n $NAMESPACE | grep $NAME | wc -l)" >> $GITHUB_OUTPUT
-        env:
-          NAMESPACE: ${{ secrets.DEV_SANDBOX_NAMESPACE }}
-          NAME: sandbox-${{ steps.get-sha.outputs.sha_short }}
-      - name: Uninstall
-        run: helm delete sandbox-${{ steps.get-sha.outputs.sha_short }} -n ${{ secrets.DEV_SANDBOX_NAMESPACE }} --debug --timeout 10m0s
-        if: steps.get-helm.outputs.count > 0
-=======
-          labels: ${{ steps.meta.outputs.labels }}
->>>>>>> a790711f
+          labels: ${{ steps.meta.outputs.labels }}