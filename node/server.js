--- conflicted
+++ resolved
@@ -84,11 +84,8 @@
 });
 
 server.listen(settings.NODEJS_PORT, function() {
-<<<<<<< HEAD
-=======
   console.log('Django Host: ' + settings.DJANGO_HOST);
   console.log('Django Post: ' + settings.DJANGO_PORT);
   console.log('Debug: ' + settings.DEBUG);
->>>>>>> 98d45758
   console.log('Listening on ' + settings.NODEJS_PORT);
 });