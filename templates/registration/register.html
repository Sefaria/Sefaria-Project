--- conflicted
+++ resolved
@@ -29,13 +29,8 @@
         </a>
         
         <p class="registration-links control-elem" href="{% url "login" %}{% if next %}?next={{ next }}{% endif %}">
-<<<<<<< HEAD
-          <span class="int-en">By clicking "Sign Up" you agree to our <a href="{{ DJANGO_VARS.props.domainModules.library }}/terms" target="_blank">Terms of Use</a> & <a href="{{ DJANGO_VARS.props.domainModules.library }}/privacy-policy" target="_blank">Privacy Policy</a></span>
-          <span class="int-he">בלחיצה על "יצירת חשבון" הנכם מסכימים ל<a href="{{ DJANGO_VARS.props.domainModules.library }}/terms" target="_blank">תנאי השימוש</a> ו<a href="{{ DJANGO_VARS.props.domainModules.library }}/privacy-policy" target="_blank">מדיניות הפרטיות</a> שלנו</span>
-=======
           <span class="int-en">By clicking "Sign Up" you agree to our <a href="{{ domain_modules.library }}/terms" target="_blank">Terms of Use</a> & <a href="{{ domain_modules.library }}/privacy-policy" target="_blank">Privacy Policy</a></span>
           <span class="int-he">בלחיצה על "יצירת חשבון" הנכם מסכימים ל<a href="{{ domain_modules.library }}/terms" target="_blank">תנאי השימוש</a> ו<a href="{{ domain_modules.library }}/privacy-policy" target="_blank">מדיניות הפרטיות</a> שלנו</span>
->>>>>>> a97f8934
         </p>
     </div>
 </div>
