{% extends "base.html" %}
{% load i18n sefaria_tags %}

{% block title %}{% trans "Logged Out | Sefaria" %}{% endblock %}

{% block content %}

{% include "elements/header.html" %}

<div id="loggedOut" >

	<p id="message">
<<<<<<< HEAD
		You are now logged out.  <a href="{% context_url "login" %}">Log back in</a>.
=======
		You are now logged out.  <a href="{% url "login" %}">Log back in</a>.
>>>>>>> 4bb2c7eb
	</p>
	
</div>
{% endblock %}<|MERGE_RESOLUTION|>--- conflicted
+++ resolved
@@ -10,11 +10,7 @@
 <div id="loggedOut" >
 
 	<p id="message">
-<<<<<<< HEAD
-		You are now logged out.  <a href="{% context_url "login" %}">Log back in</a>.
-=======
 		You are now logged out.  <a href="{% url "login" %}">Log back in</a>.
->>>>>>> 4bb2c7eb
 	</p>
 	
 </div>
