{% extends "base.html" %}
{% load i18n sefaria_tags %}

{% block title %}{% trans "Forgot your Password" %} | {% trans "Sefaria" %}{% endblock %}

{% block description %}{% trans "Request a link to change your Sefaria password if you've forgotten it." %}{% endblock %}

{% block content %}

<div id="resetPassword" class="registrationContent static">
    <div class="inner">
        <h1>
            <span class="int-en">Forgot Your Password</span>
            <span class="int-he">אחזור סיסמא</span>
        </h1>
<<<<<<< HEAD
        <form method="post" action="{% context_url "password_reset" %}">
=======
        <form method="post" action="{% url "password_reset" %}">
>>>>>>> 4bb2c7eb
            {% csrf_token %}
            {{ form.as_p }}
            <button type="submit" class="button control-elem">
                <span class="int-en">Send Reset Link</span>
                <span class="int-he">שלח קישור לאיפוס</span>
            </button>
        </form>
<<<<<<< HEAD
        <a class="registration-links control-elem" href="{% context_url "login" %}" >
=======
        <a class="registration-links control-elem" href="{% url "login" %}" >
>>>>>>> 4bb2c7eb
            <span class="int-en">Back to login</span>
            <span class="int-he">חזרה למסך ההתחברות</span>
        </a>
    </div>
</div>
{% endblock %}<|MERGE_RESOLUTION|>--- conflicted
+++ resolved
@@ -13,11 +13,7 @@
             <span class="int-en">Forgot Your Password</span>
             <span class="int-he">אחזור סיסמא</span>
         </h1>
-<<<<<<< HEAD
-        <form method="post" action="{% context_url "password_reset" %}">
-=======
         <form method="post" action="{% url "password_reset" %}">
->>>>>>> 4bb2c7eb
             {% csrf_token %}
             {{ form.as_p }}
             <button type="submit" class="button control-elem">
@@ -25,11 +21,7 @@
                 <span class="int-he">שלח קישור לאיפוס</span>
             </button>
         </form>
-<<<<<<< HEAD
-        <a class="registration-links control-elem" href="{% context_url "login" %}" >
-=======
         <a class="registration-links control-elem" href="{% url "login" %}" >
->>>>>>> 4bb2c7eb
             <span class="int-en">Back to login</span>
             <span class="int-he">חזרה למסך ההתחברות</span>
         </a>
