{% extends "base.html" %}
<<<<<<< HEAD

{% load sefaria_tags %}
{% load humanize %}
{% load cache %}
{% load i18n %}
=======
{% load i18n cache humanize sefaria_tags %}
>>>>>>> da8692f4

{% block title %}{% trans "Sefaria Metrics" %}{% endblock %}

{% block description %}{% trans "See graphs charting Sefaria's progress since 2013 across metrics including word counts, number of links and number of source sheets." %}{% endblock %}

{% block content %}

{% if S2 %}
<div id="metricsPage" class="static">
	<div class="inner">
		<h1>Metrics</h1>
		<div id="metricsBox">
			Loading...
		</div>
	</div>
</div>
{% else %}
<div id="metricsContent">
	<h1>Metrics</h1>
	<div id="metricsBox"></div>
</div>
{% endif %}

{% endblock %}

{% block js %} 
<script type="text/javascript" src="https://www.gstatic.com/charts/loader.js"></script>
<script>
	var metrics = {% autoescape off %}{{ metrics_json }}{% endautoescape %};
	
	for (var i = 0; i < metrics.length; i++) {
		metrics[i]["totalWords"] = metrics[i]["heWords"] + metrics[i]["transWords"];
	}

	var titles = {
			"totalWords": "Total Words in Library",
			"heWords": "Words in Hebrew & Aramaic",
			"transWords": "Words in Translation",
			"sctWords": "Words of Original Translation created by Sefaria Volunteers",
			"contributors": "Number of Public Contributors",
			"links": "Number of Intertextual Links",
			"sheets": "Number of Source Sheets"
	};

	var types = {
			"totalWords": "Words",
			"heWords": "Words",
			"transWords": "Words",
			"sctWords": "Words",
			"contributors": "Contributors",
			"links": "Links",
			"sheets": "Source Sheets"
	};

	var labels = [];
	for (var i = 0; i < metrics.length; i++) {
		var timestamp = metrics[i]["timestamp"]["$date"];
		var a = new Date(timestamp);
 		var months = ['Jan','Feb','Mar','Apr','May','Jun','Jul','Aug','Sep','Oct','Nov','Dec'];
		var month = months[a.getMonth()];
		var date = a.getDate();

		labels.push(month + " " + date + ", " + a.getFullYear());
	}

	var makeData = function(field) {
		var data = [['Day', types[field]]];
		for (var i = 0; i < metrics.length; i++) {
			data.push([labels[i], metrics[i][field]]);
		}
		return data;
	};

	var makeChart = function(field) {
		var data = makeData(field);
		var data = google.visualization.arrayToDataTable(data);

		var options = {
		  title: titles[field],
		  curveType: 'function',
		  legend: 'none',
		  colors: ["#4871bf"],
		  hAxis: {
	         baselineColor: '#fff',
	         gridlineColor: '#fff',
	         textPosition: 'none'
		  }
		};

		$("#metricsBox").append("<div id='" + field + "' class='chart'></div>");
		var chart = new google.visualization.LineChart(document.getElementById(field));

		chart.draw(data, options);
	};

	var makeCharts = function() {
		$("#metricsBox").empty();
		for (var field in titles) {
    		if (titles.hasOwnProperty(field)) {
       			makeChart(field);
    		}
		}
	};

	$(function() {
		google.charts.load('current', {'packages':['corechart']});
		google.charts.setOnLoadCallback(makeCharts);
	});
</script>
{% endblock %}<|MERGE_RESOLUTION|>--- conflicted
+++ resolved
@@ -1,13 +1,6 @@
 {% extends "base.html" %}
-<<<<<<< HEAD
-
-{% load sefaria_tags %}
-{% load humanize %}
-{% load cache %}
+{% load i18n cache humanize sefaria_tags %}
 {% load i18n %}
-=======
-{% load i18n cache humanize sefaria_tags %}
->>>>>>> da8692f4
 
 {% block title %}{% trans "Sefaria Metrics" %}{% endblock %}
 
