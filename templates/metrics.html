--- conflicted
+++ resolved
@@ -7,18 +7,10 @@
 {% block titleEnglish %}Sefaria Metrics{% endblock %}
 {% block titleHebrew %}Sefaria Metrics{% endblock %}
 
-<<<<<<< HEAD
-{% block descriptionEnglish %}See graphs charting Sefaria's progress since 2013 across metrics including word counts, number of links and number of source sheets.{% endblock descriptionEnglish %}
-
-{% block descriptionHebrew %}See graphs charting Sefaria's progress since 2013 across metrics including word counts, number of links and number of source sheets.{% endblock %}
-
-
-=======
 {% block descriptionEnglish %}See graphs charting Sefaria's progress since 2013 across metrics including word counts, number of links and number of source sheets.{% endblock %}
 
 {% block descriptionHebrew %}See graphs charting Sefaria's progress since 2013 across metrics including word counts, number of links and number of source sheets.{% endblock %}
 
->>>>>>> 3140cbe4
 
 {% block content %}
 
