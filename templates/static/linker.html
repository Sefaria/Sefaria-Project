--- conflicted
+++ resolved
@@ -10,27 +10,11 @@
     <div class="inner">
         <h1>
             <span class="int-en">The Sefaria Linker</span>
-<<<<<<< HEAD
-            <span class="int-he">סורק אזכורים אוטומטי</span>
-=======
             <span class="int-he">מרשת ההפניות</span>
->>>>>>> b185c0a7
         </h1>
 
         <div class="linker section">
 
-<<<<<<< HEAD
-            <span class="int-en"></span>
-            <span class="int-he"></span>
-
-        <h2>
-            <span class="int-en">How it Works</span>
-            <span class="int-he">How it Works</span>
-        </h2>
-        <p>
-            <span class="int-en">The Sefaria Linker is a free JavaScript plugin for websites that include citations to Torah texts. It automatically connects your website to Sefaria and Sefaria to your website.</span>
-            <span class="int-he">The Sefaria Linker is a free JavaScript plugin for websites that include citations to Torah texts. It automatically connects your website to Sefaria and Sefaria to your website.</span>
-=======
             <span class="int-en">The Sefaria Linker automatically connects Torah content across the internet to primary sources in our library,
                 and vice versa. Websites that use the Sefaria Linker give their users direct access on site to any primary sources they cite allowing curious
                 learners to explore more. The Linker also gives makes it possible for websites to be automatically linked to from the Sefaria sidebar when our
@@ -55,19 +39,10 @@
                 מרשת ההפניות הוא יישומון ג'אווה-סקריפט חינמי לאתרים הכוללים הפניות וציטטות של מקורות תורניים בתוכן האתר.
                 כל שנדרש הוא להעתיק כמה שורות קוד לאתר שלכם וספריא תטפל בכל השאר.
             </span>
->>>>>>> b185c0a7
         </p>
 
         <h2>
             <span class="int-en">Link Your Site to Sefaria</span>
-<<<<<<< HEAD
-            <span class="int-he">Link Your Site to Sefaria</span>
-        </h2>
-
-        <p>
-            <span class="int-en">Any textual citations on your website automatically become links which open a popup with the text in Hebrew and English. A "Read More" button lets your users find the text on Sefaria to explore connections and context.</span>
-            <span class="int-he">Any textual citations on your website automatically become links which open a popup with the text in Hebrew and English. A "Read More" button lets your users find the text on Sefaria to explore connections and context.</span>
-=======
             <span class="int-he">קשרו בין האתר שלכם לבין ספריא</span>
         </h2>
 
@@ -80,21 +55,12 @@
                 כל הפניה או ציטטה המופיעים בתוכן האתר שלכם יהפכו בצורה אוטומטית לקישורים המפעילים בועת טקסט המכילה את טקסט המקור בעברית ובאנגלית.
                 כפתור "קרא עוד" יאפשר למשתמשי האתר שלכם לגלוש לטקסט בספריא עצמה ולהמשיך ללמוד שם עליו בהקשרו המקורי ולגלות טקסטים אחרים הקשורים אליו.
             </span>
->>>>>>> b185c0a7
         </p>
 
         <img src="{% static 'img/linker-popup.png' %}" alt="Image of Sefaria Linker popup">
 
         <h2>
             <span class="int-en">Link Sefaria to Your Site</span>
-<<<<<<< HEAD
-            <span class="int-he">Link Sefaria to Your Site</span>
-        </h2>
-
-        <p>
-            <span class="int-en">Using the Linker automatically tells Sefaria that you have pages relevant to specific texts in our library. After you install the linker, your pages may show up for Sefaria users in the sidebar connected to the the texts they cite.</span>
-            <span class="int-he">Using the Linker automatically tells Sefaria that you have pages relevant to specific texts in our library. After you install the linker, your pages may show up for Sefaria users in the sidebar connected to the the texts they cite.</span>
-=======
             <span class="int-he">קשרו בין ספריא לאתר שלכם</span>
         </h2>
 
@@ -106,45 +72,28 @@
                 שימוש במרשת ההפניות מיידע את ספריא על כך שיש באתר שלכם דפים שרלונטיים לטקסטים בספרייה שלנו.
                 אחרי שתתקינו את היישומון, הדפים שלכם יכולים להופיע למשתמשי ספריא בפאנל הקישורים, כאשר הם למדים את הטקסטים המצוטטים אצלכם.
             </span>
->>>>>>> b185c0a7
         </p>
 
         <img src="{% static 'img/webpages-in-sidebar.png' %}" alt="Image of Sefaria Linker popup">
 
         <h2>
             <span class="int-en">Install the Linker</span>
-<<<<<<< HEAD
-            <span class="int-he">Install the Linker</span>
-=======
             <span class="int-he">התקינו את מרשת ההפניות</span>
->>>>>>> b185c0a7
         </h2>
 
         <p>
             <span class="int-en">You can install the Sefaria Linker by copying just a few lines of code to your website.</span>
-<<<<<<< HEAD
-            <span class="int-he">You can install the Sefaria Linker by copying just a few lines of code to your website.</span>
-=======
             <span class="int-he">תוכלו להתקין את מרשת ההפניות בצורה פשוטה על ידי העתקת מספר שורות קוד לאתרכם.</span>
->>>>>>> b185c0a7
         </p>
 
         <div class="buttonBox">
         <a class="button" href="https://github.com/Sefaria/Sefaria-Project/wiki/Sefaria-Auto-Linker">
             <span class="int-en">Read the details on GitHub</span>
-<<<<<<< HEAD
-            <span class="int-he">Read the details on GitHub</span>
-=======
             <span class="int-he">קראו פרטים בגיטהאב</span>
->>>>>>> b185c0a7
         </a>
         </div>
 
         <p>
-<<<<<<< HEAD
-            <span class="int-en">As a individual you can also run the Linker as a bookmarklet. Just drag the link below to your bookmarks bar, and click on any page your want to add links to.</span>
-            <span class="int-he">As a individual you can also run the Linker as a bookmarklet. Just drag the link below to your bookmarks bar, and click on any page your want to add links to.</span>
-=======
             <span class="int-en">
                 As a individual you can also run the Linker as a bookmarklet.
                 Just drag the link below to your bookmarks bar, and click on any page your want to add links to.</span>
@@ -152,7 +101,6 @@
                 ניתן להריץ את מרשת ההפניות גם כסימניה.
                 פשוט גררו את הקישור להלן לשורת הסימניות בדפדפן שלכם ולחצו עליו כשאתם נמצאים על עמוד שברצונכם למצוא קישורים בו.
             </span>
->>>>>>> b185c0a7
             {% autoescape off %}
             <a href="javascript: (function () {
                 var linkerScript = document.createElement('script');
