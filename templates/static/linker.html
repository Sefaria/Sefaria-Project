--- conflicted
+++ resolved
@@ -1,19 +1,11 @@
 {% extends "base.html" %}
 
 {% block titleEnglish %}Linker Plugin | Sefaria{% endblock %}
-<<<<<<< HEAD
-{% block titleHebrew %}HEBREW NEEDED{% endblock %}
-
-{% block descriptionEnglish %}{% endblock descriptionEnglish %}
-
-{% block descriptionHebrew %}HEBREW NEEDED{% endblock %}
-=======
 {% block titleHebrew %}Linker Plugin | Sefaria{% endblock %}
 
 {% block descriptionEnglish %}Automatically turn citations on your website into links or dynamic popups with the full text from Sefaria.{% endblock descriptionEnglish %}
 
 {% block descriptionHebrew %}Automatically turn citations on your website into links or dynamic popups with the full text from Sefaria.{% endblock %}
->>>>>>> db14a46c
 
 {% block content %}{% autoescape off %}
 <div id="linkerPage" class="container static">
