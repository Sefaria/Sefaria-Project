--- conflicted
+++ resolved
@@ -3,11 +3,7 @@
 {% block titleEnglish %}Donate to Sefaria{% endblock %}
 {% block titleHebrew %}Donate to Sefaria{% endblock %}
 
-<<<<<<< HEAD
-{% block descriptionEnglish %}Support Sefaria by making a tax-deductible donation online or by check or wire transfer.{% endblock descriptionEnglish %}
-=======
 {% block descriptionEnglish %}Support Sefaria by making a tax-deductible donation online or by check or wire transfer.{% endblock %}
->>>>>>> 3140cbe4
 
 {% block descriptionHebrew %}Support Sefaria by making a tax-deductible donation online or by check or wire transfer.{% endblock %}
 
