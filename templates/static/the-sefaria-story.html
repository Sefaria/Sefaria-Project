--- conflicted
+++ resolved
@@ -3,11 +3,7 @@
 {% block titleEnglish %}The Sefaria Story{% endblock %}
 {% block titleHebrew %}The Sefaria Story{% endblock %}
 
-<<<<<<< HEAD
-{% block descriptionEnglish %}Watch a video about the story of Sefaria.{% endblock descriptionEnglish %}
-=======
 {% block descriptionEnglish %}Watch a video about the story of Sefaria.{% endblock %}
->>>>>>> 3140cbe4
 
 {% block descriptionHebrew %}Watch a video about the story of Sefaria.{% endblock %}
 
