--- conflicted
+++ resolved
@@ -1,19 +1,11 @@
 {% extends "base.html" %}
 
 {% block titleEnglish %}The Sefaria Story{% endblock %}
-<<<<<<< HEAD
-{% block titleHebrew %}HEBREW NEEDED{% endblock %}
-
-{% block descriptionEnglish %}{% endblock descriptionEnglish %}
-
-{% block descriptionHebrew %}HEBREW NEEDED{% endblock %}
-=======
 {% block titleHebrew %}The Sefaria Story{% endblock %}
 
 {% block descriptionEnglish %}Watch a video about the story of Sefaria.{% endblock descriptionEnglish %}
 
 {% block descriptionHebrew %}Watch a video about the story of Sefaria.{% endblock %}
->>>>>>> db14a46c
 
 {% block css %}
 .static h1 {
