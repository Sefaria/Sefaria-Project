{% extends "base.html" %}

{% block titleEnglish %}Sefaria Newsletter, Social Media and More{% endblock %}
{% block titleHebrew %}Sefaria Newsletter, Social Media and More{% endblock %}

<<<<<<< HEAD
{% block descriptionEnglish %}Get updates on new texts and features on Sefaria by signing up for our newsletter or following us on social media.{% endblock descriptionEnglish %}
=======
{% block descriptionEnglish %}Get updates on new texts and features on Sefaria by signing up for our newsletter or following us on social media.{% endblock %}
>>>>>>> 3140cbe4

{% block descriptionHebrew %}Get updates on new texts and features on Sefaria by signing up for our newsletter or following us on social media.{% endblock %}

{% block content %}
<div id="connectPage" class="static">
    <div class="inner">
        <h1>
            <span class="int-en">Stay in Touch</span>
            <span class="int-he"></span>
        </h1>

        <div id="homeConnect" class="section center">
            <div class="sectionInner">

                <div id="mailingListBox">
                    <div id="mailingListTitle">
                        <span class="int-en">Subscribe to our mailing list</span>
                        <span class="int-he">הצטרפו לרשימת התפוצה</span>
                    </div>
                    <input id="mailingListEmail" placeholder="Email">
                    <span id="subscribe" class="button">
                        <span class="int-en">Subscribe</span>
                        <span class="int-he">הרשמו</span>
                    </span>
                    <div id="subscribeMsg">&nbsp;</div>
                </div>


            <a href="http://www.facebook.com/sefaria.org" target="_blank">
                <div class="button white">
                    <i class="fa fa-facebook-official"></i>
                    <span class='en'>Facebook</span>
                    <span class='he'>פייסבוק</span>
                </div>

            </a>

            <a href="http://twitter.com/SefariaProject" target="_blank">
                <div class="button white">
                    <i class="fa fa-twitter"></i>
                    <span class='en'>Twitter</span>
                    <span class="int-he">טוויטר</span>
                </div>
            </a>

            <a href="https://github.com/Sefaria" target="_blank">
                <div class="button white">
                    <i class="fa fa-github"></i>
                    <span class="int-en">GitHub</span>
                    <span class="int-he">גיטהאב</span>
                </div>
            </a>

            <!--
            <a href="https://groups.google.com/forum/?fromgroups#!forum/sefaria" target="_blank">
                <div class="button white">
                    <span class="int-en">Forum</span>
                    <span class="int-he">פורום</span>
                </div>
            </a>

            <a href="mailto:hello@sefaria.org" target="_blank">
                <div class="button white">
                    <span class="int-en">Email</span>
                    <span class="int-he">דוא"ל</span>
                </div>
            </a>
            -->

            </div>
        </div>

    </div>
</div>

{% endblock %}

{% block js  %}
    <script>
    $(function() {
        // Email List
        $("#subscribe").click(function() {
            var email = $("#mailingListEmail").val();
            if (Sefaria.util.isValidEmailAddress(email)) {
                Sefaria.site.track.event("Home", "Subscribe from Homepage", "");
                $("#subscribeMsg").html("<i>Subscribing...</i>");
                $.post("/api/subscribe/" + email, function(data) {
                    if ("error" in data) {
                        $("#subscribeMsg").text(data.error);
                    } else {
                        $("#subscribeMsg").text("Subscribed! Welcome to our list.");
                    }
                }).error(function(data) {
                    $("#subscribeMsg").text("Sorry, there was an error.");
                })
            } else {
                $("#subscribeMsg").text("Sorry, that's not a valid email address.");
            }
        });
        $("#mailingListEmail").keyup(function(e){
            if (e.keyCode === 13) {
                $("#subscribe").trigger("click");   
            }
        });
    });
    </script>
{% endblock %}<|MERGE_RESOLUTION|>--- conflicted
+++ resolved
@@ -3,11 +3,7 @@
 {% block titleEnglish %}Sefaria Newsletter, Social Media and More{% endblock %}
 {% block titleHebrew %}Sefaria Newsletter, Social Media and More{% endblock %}
 
-<<<<<<< HEAD
-{% block descriptionEnglish %}Get updates on new texts and features on Sefaria by signing up for our newsletter or following us on social media.{% endblock descriptionEnglish %}
-=======
 {% block descriptionEnglish %}Get updates on new texts and features on Sefaria by signing up for our newsletter or following us on social media.{% endblock %}
->>>>>>> 3140cbe4
 
 {% block descriptionHebrew %}Get updates on new texts and features on Sefaria by signing up for our newsletter or following us on social media.{% endblock %}
 
