--- conflicted
+++ resolved
@@ -49,8 +49,7 @@
                 <span class="int-en">On Sefaria:</span>
                 <span class="int-he">בספריא:</span>
                     <ul>
-<<<<<<< HEAD
-                        <li>
+			<li>
                             <span class="int-en"> Tanakh results for Hebrew searches come courtesy of Dicta.</span>
                             <span class="int-he">תוצאות החיפוש בתנ"ך בעברית הן באדיבות דיקטה.</span>
                         </li>
@@ -63,11 +62,6 @@
                             <span class="int-he">מלבד זאת, דברים רבים בספריא הועשרו מתוך שיתוף פעולה מתמשך עם הצוות של דיקטה.</span>
                         </li>
 
-=======
-                        <li>Tanakh results for Hebrew searches come courtesy of Dicta.</li>
-                        <li>Links to parallel texts, and matching of headwords to base texts rely on Dicta algorithms.</li>
-                        <li>Much else besides benefits from our ongoing conversations with the Dicta team.</li>
->>>>>>> c9a04bda
                     </ul>
 
             </p>
