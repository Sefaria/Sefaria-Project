{% extends "base.html" %}

{% block titleEnglish %}Privacy Policy | Sefaria{% endblock %}
<<<<<<< HEAD
{% block titleHebrew %}HEBREW NEEDED{% endblock %}

{% block descriptionEnglish %}{% endblock descriptionEnglish %}

{% block descriptionHebrew %}HEBREW NEEDED{% endblock %}
=======
{% block titleHebrew %}Privacy Policy | Sefaria{% endblock %}

{% block descriptionEnglish %}{% endblock %}

{% block descriptionHebrew %}{% endblock %}
>>>>>>> 3140cbe4

{% block content %}

<div id="" class="container doc legal static">
	<div class="inner">
        <div id="legalTabs">
    		<a href="/terms">Terms of Use</a>
    		<a href="/privacy-policy" class="current">Privacy Policy</a>
    	</div>
    	<iframe src="https://docs.google.com/document/pub?id=1N1S5SzRvZoT81-RYMN_TaVC5wf_xx7LGYTN7zRDTktg&amp;embedded=true"></iframe>
    </div>
</div>
{% endblock %}<|MERGE_RESOLUTION|>--- conflicted
+++ resolved
@@ -1,19 +1,11 @@
 {% extends "base.html" %}
 
 {% block titleEnglish %}Privacy Policy | Sefaria{% endblock %}
-<<<<<<< HEAD
-{% block titleHebrew %}HEBREW NEEDED{% endblock %}
-
-{% block descriptionEnglish %}{% endblock descriptionEnglish %}
-
-{% block descriptionHebrew %}HEBREW NEEDED{% endblock %}
-=======
 {% block titleHebrew %}Privacy Policy | Sefaria{% endblock %}
 
 {% block descriptionEnglish %}{% endblock %}
 
 {% block descriptionHebrew %}{% endblock %}
->>>>>>> 3140cbe4
 
 {% block content %}
 
