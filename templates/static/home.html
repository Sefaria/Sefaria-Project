{% extends "base.html" %}

{% load cache %}
{% load humanize %}
{% load sefaria_tags %}

{% block title %}Sefaria: a Living Library of Jewish Texts Online{% endblock %}

{% block head %}
    <meta property="og:title" content="Sefaria.org : a Living Library of Jewish Texts Online"/>
    <meta property="og:type" content="website"/>
    <meta property="og:url" content="http://www.sefaria.org"/>
    <meta property="og:image" content="http://www.sefaria.org/static/img/fb-og-image.png"/>
{% endblock %}

{% block css %}
    html, body {
        height: auto;
        overflow-x: hidden;
        padding: 0 !important;
    }
    html, body, p {
        font-family: Montserrat, Helvetica, Ariel, san-serif;
    }
    #languageToggle {
        display: inline;
    }
    #languageToggle #bilingual {
        display: none;
    }
    .wf-loading {
        visibility: hidden;
    }
    .wf-active {
        visibility: visible;
    }
{% endblock %}

{% block content %}

<div id="home" class='biReady'>

    <div id="homeTitle">
        <div id="underlay"></div>
        <div id="homeTitleBox">
            <h1>
                <span class='en'>Sefaria is a living library of Jewish texts.</span>
                <span class='he'>ספאריה היא ספריה חיה של טקסטים יהודיים</span>
            </h1>
            <div id="subBox">
                <div id="sub">
                    <span class="en">
                        In a beautiful interface, fully interconnected, with parallel translations, for free.
                    </span>
                    <span class="he">
                        קישורים מלאים בין הטקסטים, ממשק יפה ונוח, תרגומים מקבילים ובחינם.
                    </span>
                </div>
            </div>
        </div>
    </div>

    <div id="homeColumns">
        <div class="homeColumn blue">
            <h2>
                <span class='en'>Learn</span>
                <span class='he'>למידה</span>
                <div class="triangle"></div>
            </h2>
            <div class="columnLinks">
                <div id="exploreTexts" class="columnLink">
                    <i class="fa fa-compass"></i>
                    <span class='en'>Explore Our Texts</span>
                    <span class='he'>דפדפו בספריית הטקסטים</span>
                </div>
                <a class="columnLink" href="/Genesis.1">
                    <i class="fa fa-book"></i>
                    <span class='en'>Genesis Chapter 1</span>
                    <span class='he'>בראשית א'</span>
                </a>
                <div id="textsTutorial" class="columnLink">
                    <i class="fa fa-film"></i>
<<<<<<< HEAD
                    <span class='en'>Tutorial: Texts</span>
                    <span class='he'>ספאריה!</span>
=======
                    <span class='en'>How To: Texts</span>
                    <span class='he'>סרטון הדרכה - למידה</span>
>>>>>>> 1ad32bdb
                </div>
            </div>             
        </div><!--
        --><div class="homeColumn purple">
            <h2>
                <span class='en'>Teach</span>
                <span class='he'>הוראה</span>
                <div class="triangle"></div>                
            </h2>
            <div class="columnLinks">
                <a class="columnLink" href="/sheets">
                    <i class="fa fa-file-text-o"></i>
                    <span class='en'>Make a Source Sheet</span>
                    <span class='he'>צרו דף מקורות</span>
                </a>
                <a class="columnLink" href="/sheets/public">
                    <i class="fa fa-comments-o"></i>
                    <span class='en'>Public Source Sheets</span>
                    <span class='he'>דפי מקורות לשימוש כללי</span>
                </a>
<<<<<<< HEAD
                <div id="sheetsTutorial" class="columnLink">
                    <i class="fa fa-film"></i>
                    <span class='en'>Tutorial: Source Sheets</span>
                    <span class='he'>ספאריה!</span>
=======
                <div id="sheetsVideo" class="columnLink">
                    <i class="fa fa-question-circle"></i>
                    <span class='en'>How it Works</span>
                    <span class='he'>סרטון הדרכה - דפי מקורות</span>
>>>>>>> 1ad32bdb
                </div>
            </div>               
        </div><!--
        --><div class="homeColumn grey">
            <h2>
                <span class='en'>Calendar</span>
                <span class='he'>לוח יומי</span>
                <div class="triangle"></div>
            </h2>
            <div id="calendar">
                <div class="calendarSection">
                    <b>
                        <span class='en'>Parashat HaShavua</span>
                        <span class='he'>פרשת השבוע</span>
                    </b>
                    <a href="/{{ parasha.ref|url_safe }}">{{ parasha.parasha }}: {{ parasha.ref }}</a>
                    {% if parasha.haftara|length > 1 %}
                        <span class="floatLeft">Haftara:</span>
                        {% for haftara in parasha.haftara %}
                            <a class="floatLeft"  href="/{{ haftara|url_safe }}">{{ haftara }}</a>
                        {% endfor %}
                        <div class="clear"></div>
                    {% else %}
                        <a href="/{{ parasha.haftara.0|url_safe }}">
                            <span class="en">Haftara:</span><span class="he">הפטרה</span> {{ parasha.haftara.0 }}
                        </a>
                    {% endif %}
                    {{ parasha.shabbat_name|default:"" }}
                </div>
                <div class="line"></div>
                <div class="calendarSection">
                    <b>
                        <span class='en'>Daf Yomi</span>
                        <span class='he'>דף יומי</span>
                    </b>
                    <a href="/{{ daf_today.url }}">Today: {{ daf_today.name }}</a>
                    <a href="/{{ daf_tomorrow.url }}">Tomorrow: {{ daf_tomorrow.name }}</a>
                </div>
            </div>             
        </div>
    </div>

    <div id="homeCards">
        <a class="homeCard" href="/explore">
            <h2>
                <span class='en'>Link Explorer</span>
                <span class='he'>מפת ציטוטים  </span>
            </h2>
            <img src="/static/img/explorer-in-laptop.png" />
            <div class="description">
                <span class="en">Visually explore connections between Talmud and Tanach.</span>
                <span class="he">תרשים המראה את ציטוטי המקרא בתלמוד הבבלי</span>
            </div>
        </a>

         <a class="homeCard" href="http://blog.sefaria.org">
            <h2>
                <span class='en'>Blog</span>
                <span class='he'>בלוג</span>
            </h2>
            <img src="/static/img/blog-image.png" />
            <div class="description">
                <span class="en">User Spotlight: Make-Your-Own Haggadah Contest Winner</span>
                <span class="he">משתמש מצטיין: זוכה בתחרות "צור הגדה"</span>
            </div>

        </a>
    </div>

    <div id="homeMetrics">
        <h1> 
		<span class="en">Sefaria is building the future of Jewish learning in an open and participatory way.</span>
		<span class="he">ספאריה שואפת לבנות את עתיד לימוד המקורות היהודיים בצורה פתוחה ומשותפת</span>
		</h1>
        
        <p class="statsCircle grey1">
            <span class="wordCount">{{ metrics.contributors|intcomma }}</span>
            <span class='en'>Contributors</span>
            <span class='he'>משתמשים שתרמו טקסטים</span>
        </p>

        <p class="statsCircle grey2">
            <span class="wordCount">{{ metrics.sheets|intcomma }}</span>
            <span class='en'>Source Sheets</span>
            <span class='he'>דפי מקורות</span>
        </p>

        <p class="statsCircle grey3">
            <span class="wordCount">{{ metrics.links|intcomma }}</span>
            <span class='en'>Textual Connections</span>
            <span class='he'>הפניות וקישורים</span>
        </p>

        <p class="statsCircle blue">
            <span class="wordCount">{{ metrics.transWords|intcomma }}</span>
            <span class='en'>Words of Translation</span>
            <span class='he'>מלים שתורגמו ע"י קהילת ספאריה</span>

        </p>

        <p class="statsCircle purple">
            <span class="wordCount">{{ metrics.heWords|add:metrics.transWords|intcomma }}</span>
            <span class='en'>Total Words</span>
            <span class='he'>מילים במאגר</span>
        </p>

        <a href="/metrics" id="moreMetrics">
<<<<<<< HEAD
            <span class='en'>See More Metrics</span>
            <span class='he'>עוד מדדים</span>
=======
            <span class='en'>More Metrics</span>
            <span class='he'>מדדים נוספים</span>
>>>>>>> 1ad32bdb

        </a>

        <p id="metricsMessage">
            <span class="en">Our scope is Torah in the broadest sense, from Tanach to Talmud to Zohar to modern texts and all the volumes of commentary inbetween.</span>
            <span class="he">ספאריה שואפת לכלול את התורה במובנה הרחב- מהתלמוד ועד הזוהר, מהתנ"ך ועד טקסטים בני ימינו</span>
        </p>

        <div class="btn">
            <span class="en">Get Involved</span>
            <span class="he">הצטרף לעשייה</span>
        </div>
    </div>

    <div id="homeDonate">
        <h2>
            <span class='en'>We need your help</span>
            <span class='he'>אנו זקוקים לעזרתכם</span>
        </h2>

        <p>
            <span class="en">Sefaria is an open source, not-for-profit project.<br>Support us by making a tax deductibale donation.</span>
            <span class="he">ספאריה היא פרויקט ללא מטרת רווח, שפותחה בקוד פתוח <br>כל תרומה תתקבל בברכה, תרומות לספאריה מוכרות לצרכי מס </span>
        </p>

        <div class="btn">
            <span class="en">Make a Donation</span>
            <span class="he">תרום</span>
        </div>
    </div>

    <div id="homeConnect">
        <div id="homeConnectBox">
            <h1>Stay Connected</h1>
            <div id="mailingListBox">
                <h3>
                    <span class="en">Subscribe to our mailing list</span>
                    <span class="he">הצטרפו לרשימת התפוצה</span>
                </h3>
                <input id="mailingListEmail" placeholder="Email">
                <span id="subscribe" class="btn">
                    <span class="en">Subscribe</span>
                    <span class="he">הרשמו</span>
                </span>
                <div id="subscribeMsg">&nbsp;</div>
            </div>

            <a href="http://github.com/blockspeiser/Sefaria-Project" class="followButton">
                <i class="fa fa-github"></i>
                <span class="en">Fork us on GitHub</span>
                <span class="he">זלגו חופשי</span>
            </a>

            <a href="http://www.twitter.com/SefariaProject" class="followButton">
                <i class="fa fa-twitter"></i>
                <span class="en">Follow us on Twitter</span>
                <span class="he">עקבו אחרינו בטוויטר</span>
            </a>

            <a href="http://www.facebook.com/sefaria.org" class="followButton">
                <i class="fa fa-facebook"></i>
                <span class="en">Like us on Facebook</span>
                <span class="he">אהבו אותנו בפייסבוק</span>
            </a>
        </div>
    </div>

    <a id="donateButton" href="/donate">
        <span class='en'>Donate</span>
        <span class='he'>תרומות</span>
    </a>

</div>

{% endblock %}

{% block js %}
    <script>
        $(function() {
            $("#exploreTexts").click(function(e) {
                console.log("explore")
                $("#navPanel").addClass("navPanelOpen");
                sjs.track.event("Home", "Explore Texts", "");
                e.stopPropagation();
            });
            $("#textsTutorial").click(function() {
                sjs.help.open();
                sjs.help.openVideo("tutorial");
                sjs.track.event("Home", "Texts Video", "");
            });
            $("#sheetsTutorial").click(function() {
                sjs.help.open();
                sjs.help.openVideo("sheets");
                sjs.track.event("Home", "Sheets Video", "");
            });

            // Email List
            $("#subscribe").click(function() {
                var email = $("#mailingListEmail").val();
                if (isValidEmailAddress(email)) {
                    sjs.track.event("Home", "Subscribe from Homepage", "");
                    $("#subscribeMsg").html("<i>Subscribing...</i>");
                    $.post("/api/subscribe/" + email, function(data) {
                        if ("error" in data) {
                            $("#subscribeMsg").text(data.error);
                        } else {
                            $("#subscribeMsg").text("Subscribed! Welcome to our list.");
                        }
                    }).error(function(data) {
                        $("#subscribeMsg").text("Sorry, there was an error.");
                    })
                } else {
                    $("#subscribeMsg").text("Sorry, that's not a valid email address.");
                }
            });
            $("#mailingListEmail").keyup(function(e){
                if (e.keyCode === 13) {
                    $("#subscribe").trigger("click");   
                }
            });

        });


    </script>
{% endblock %}<|MERGE_RESOLUTION|>--- conflicted
+++ resolved
@@ -80,13 +80,8 @@
                 </a>
                 <div id="textsTutorial" class="columnLink">
                     <i class="fa fa-film"></i>
-<<<<<<< HEAD
-                    <span class='en'>Tutorial: Texts</span>
-                    <span class='he'>ספאריה!</span>
-=======
                     <span class='en'>How To: Texts</span>
                     <span class='he'>סרטון הדרכה - למידה</span>
->>>>>>> 1ad32bdb
                 </div>
             </div>             
         </div><!--
@@ -107,17 +102,10 @@
                     <span class='en'>Public Source Sheets</span>
                     <span class='he'>דפי מקורות לשימוש כללי</span>
                 </a>
-<<<<<<< HEAD
-                <div id="sheetsTutorial" class="columnLink">
-                    <i class="fa fa-film"></i>
-                    <span class='en'>Tutorial: Source Sheets</span>
-                    <span class='he'>ספאריה!</span>
-=======
                 <div id="sheetsVideo" class="columnLink">
                     <i class="fa fa-question-circle"></i>
                     <span class='en'>How it Works</span>
                     <span class='he'>סרטון הדרכה - דפי מקורות</span>
->>>>>>> 1ad32bdb
                 </div>
             </div>               
         </div><!--
@@ -225,14 +213,8 @@
         </p>
 
         <a href="/metrics" id="moreMetrics">
-<<<<<<< HEAD
             <span class='en'>See More Metrics</span>
-            <span class='he'>עוד מדדים</span>
-=======
-            <span class='en'>More Metrics</span>
             <span class='he'>מדדים נוספים</span>
->>>>>>> 1ad32bdb
-
         </a>
 
         <p id="metricsMessage">
