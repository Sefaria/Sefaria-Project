--- conflicted
+++ resolved
@@ -1,11 +1,7 @@
 {% extends "base.html" %}
 
 {% block titleEnglish %}Rabbi Adin Even-Israel Steinsaltz{% endblock %}
-<<<<<<< HEAD
-{% block titleHebrew %}HEBREW NEEDED{% endblock %}
-=======
 {% block titleHebrew %}הרב עדין אבן־ישראל שטיינזלץ{% endblock %}
->>>>>>> 58593505
 
 {% block css %}
 	#steinsaltz p {
