--- conflicted
+++ resolved
@@ -119,11 +119,7 @@
         <div id="edRequestTraining" class="section center">
             <div class="sectionInner">
                     <h2>
-<<<<<<< HEAD
                         <img src="{% static 'img/book-icon.svg' %}" alt=""/>
-=======
-                        <img src="/static/img/book-icon.svg" alt=""/>
->>>>>>> d66363a0
                         <span class="int-en">Request a training</span>
                         <span class="int-he">בקש הדרכה</span>
                     </h2>
@@ -141,6 +137,28 @@
         </div>
 
 
+        <div id="edRequestTraining" class="section center">
+            <div class="sectionInner">
+                    <h2>
+                        <img src="/static/img/book-icon.svg" alt=""/>
+                        <span class="int-en">Request a training</span>
+                        <span class="int-he">בקש הדרכה</span>
+                    </h2>
+                    <div class="description">
+                        <span class="int-en">Learn how to optimize your use of Sefaria in your school or organization!</span>
+                        <span class="int-he">למד איך לייעל את שימושך בספריא בהתאם לבית-ספר או ארגון אליו אתה שייך!</span>
+                    </div>
+                    <a target="_blank" href="https://docs.google.com/forms/d/1CJZHRivM2qFeF2AE2afpvE1m86AgJPCxUEFu5EG92F8/edit?usp=sharing_eil&ts=5a4dc5e0">
+                        <div class="button control-elem">
+                            <span class="int-en">Request a training</span>
+                            <span class="int-he">בקש הדרכה</span>
+                        </div>
+                    </a>
+            </div>
+        </div>
+
+
+
         <div id="edSheets" class="section textLeft">
             <div class="sectionInner">
                 <div class="textBox">
@@ -222,7 +240,7 @@
                             <span class="int-he">חיבורים בין טקסטים</span>
                         </div>
                     </a>
-                   
+
                     <a  href="https://github.com/Sefaria/Sefaria-Project/wiki/Database-and-Source-Sheet-Tutorials" target="_blank">
                         <div class="button white control-elem fullWidth">
                             <span class="int-en">Tutorials</span>
@@ -236,11 +254,29 @@
         <div id="edRequestTranslation" class="section center">
             <div class="sectionInner">
                     <h2>
-<<<<<<< HEAD
                         <img src="{% static 'img/book-icon.svg' %}" alt=""/>
-=======
+                        <span class="int-en">Request a text or translation</span>
+                        <span class="int-he">בקש טקסט או תרגום</span>
+                    </h2>
+                    <div class="description">
+                        <span class="int-en">Request a text or translation of a text to enhance your teaching and learning</span>
+                        <span class="int-he">בקש טקסט או תרגום של טקסט בכדי לשפר את איכות ההוראה והלמידה שלך</span>
+                    </div>
+                    <a target="_blank" href="https://docs.google.com/forms/d/1srCxFLHzXl8QCaS1FwLZOZnIGPOP-3-zzD-HgVS-YrA/edit">
+                        <div class="button control-elem">
+                            <span class="int-en">Request a text or translation</span>
+                            <span class="int-he">בקש תרגום או טקסט</span>
+                        </div>
+                    </a>
+            </div>
+        </div>
+
+
+
+        <div id="edRequestTranslation" class="section center">
+            <div class="sectionInner">
+                    <h2>
                         <img src="/static/img/book-icon.svg" alt=""/>
->>>>>>> d66363a0
                         <span class="int-en">Request a text or translation</span>
                         <span class="int-he">בקש טקסט או תרגום</span>
                     </h2>
