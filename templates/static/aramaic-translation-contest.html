--- conflicted
+++ resolved
@@ -38,20 +38,11 @@
                 <span class="int-he">איך הארמית שלך?</span>
             </h1>
             <div class="sub">
-<<<<<<< HEAD
-                <span class="int-en">And earn a chance to win valuable prizes when your work is reviewed by a jury. <a href="/about">Learn More &rsaquo;</a></span>
-                <span class="int-he">ספריא הוא מלכ"ר צעיר, סטארטאפ יהודי יחודי,
-                </br>
-                    השואף לעצב מחדש את עתיד הלימוד היהודי כך שיהיה פתוח , שיתופי וחינמי.
-                    </br>
-                    <a href="/about">קרא עוד&rsaquo;</a></span>
-=======
                 <span class="int-en">And earn a chance to win valuable prizes when your work is reviewed by a jury.</span>
                 <span class="int-he">ספריא הוא מלכ"ר צעיר, סטארטאפ יהודי יחודי,
                     </br>
                     השואף לעצב מחדש את עתיד הלימוד היהודי כך שיהיה פתוח , שיתופי וחינמי.
                 </span>
->>>>>>> 44e64878
             </div>
 
         </div>
