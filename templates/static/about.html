--- conflicted
+++ resolved
@@ -5,11 +5,7 @@
 
 {% block descriptionEnglish %}Sefaria is a non-profit organization dedicated to building the future of Jewish learning in an open and participatory way.{% endblock descriptionEnglish %}
 
-<<<<<<< HEAD
-{% block descriptionHebrew %}ספאריה הוא מלכ"ר השואף לעיצוב עתיד הלימוד היהודי כך שיהא פתוח ושיתופי. {% endblock %}
-=======
 {% block descriptionHebrew %}ספאריה הוא מלכ"ר השואף לעיצוב עתיד הלימוד היהודי כך שיהא פתוח ושיתופי.{% endblock %}
->>>>>>> db14a46c
 
 {% block css %}
     #top #languageToggle {
