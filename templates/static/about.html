--- conflicted
+++ resolved
@@ -196,45 +196,23 @@
             </div>
 
             <h2 class="year sans">2017</h2>
-<<<<<<< HEAD
-                <div class="historyItem">
-                    <span class="int-en">Sefaria releases <a href="/william-davidson-talmud">The William Davidson Talmud</a>, which will include Rabbi Adin Steinsaltz Even-Israel's English and Modern Hebrew translations with a <a href="https://creativecommons.org/licenses/by-nc/4.0/" target="_blank">CC BY-NC</a> Creative Commons license.</span>
-                    <span class="int-he">ספריא מנגישה את <a href="/william-davidson-talmud">התלמוד במהדורת ויליאם דוידסון</a>, העתידה לכלול את פירושו של הרב עדין שטינזלץ אבן-ישראל בעברית ובאנגלית, תחת הרשיון הפתוח <a href="https://creativecommons.org/licenses/by-nc/4.0/" target="_blank">CC BY-NC</a>.</span>
-                </div>
-                <div class="historyItem">
-                    <span class="int-en">Sefaria launches sefaria.org.il, a website for Israelis and native Hebrew speakers.</span>
-                </div>
-                <div class="historyItem">
-                    <span class="int-en">The texts in Sefaria's library feature 1 million linked interconnections.</span>
-                </div>    
-                <div class="historyItem">
-                    <span class="int-en">For the first time, Sefaria reaches 100k unique visitors in a 30-day period.</span>
-                </div>    
+            <div class="historyItem">
+                <span class="int-en">Sefaria releases <a href="/william-davidson-talmud">The William Davidson Talmud</a>, which will include Rabbi Adin Steinsaltz Even-Israel's English and Modern Hebrew translations with a <a href="https://creativecommons.org/licenses/by-nc/4.0/" target="_blank">CC BY-NC</a> Creative Commons license.</span>
+                <span class="int-he">ספריא מנגישה את <a href="/william-davidson-talmud">התלמוד במהדורת ויליאם דוידסון</a>, העתידה לכלול את פירושו של הרב עדין שטינזלץ אבן-ישראל בעברית ובאנגלית, תחת הרשיון הפתוח <a href="https://creativecommons.org/licenses/by-nc/4.0/" target="_blank">CC BY-NC</a>.</span>
+            </div>
+            <div class="historyItem">
+                <span class="int-en">Sefaria launches sefaria.org.il, a website for Israelis and native Hebrew speakers.</span>
+            </div>
+            <div class="historyItem">
+                <span class="int-en">The texts in Sefaria's library feature 1 million linked interconnections.</span>
+            </div>
+            <div class="historyItem">
+                <span class="int-en">For the first time, Sefaria reaches 100k unique visitors in a 30-day period.</span>
             </div>
             
             <h2 class="year sans">2018</h2>
-                <div class="historyItem">
-                    <span class="int-en">There are more than 100,000 source sheets on Sefaria.</span>
-                </div>
-=======
-            <div class="historyItem">
-                <span class="int-en">Sefaria releases <a href="/william-davidson-talmud">The William Davidson Talmud</a>, which will include Rabbi Adin Steinsaltz Even-Israel's English and Modern Hebrew translations with a <a href="https://creativecommons.org/licenses/by-nc/4.0/" target="_blank">CC BY-NC</a> Creative Commons license.</span>
-                <span class="int-he">ספריא מנגישה את <a href="/william-davidson-talmud">התלמוד במהדורת ויליאם דוידסון</a>, העתידה לכלול את פירושו של הרב עדין שטינזלץ אבן-ישראל בעברית ובאנגלית, תחת הרשיון הפתוח <a href="https://creativecommons.org/licenses/by-nc/4.0/" target="_blank">CC BY-NC</a>.</span>
-            </div>
-            <div class="historyItem">
-                <span class="int-en">Sefaria launches sefaria.org.il, a website for Israelis and native Hebrew speakers.</span>
-            </div>
-            <div class="historyItem">
-                <span class="int-en">The texts in Sefaria's library feature 1 million linked interconnections.</span>
-            </div>
-            <div class="historyItem">
-                <span class="int-en">For the first time, Sefaria reaches 100k unique visitors in a 30-day period.</span>
-            </div>
-            
-            <h2 class="year sans">2018</h2>
             <div class="historyItem">
                 <span class="int-en">There are more than 100,000 source sheets on Sefaria.</span>
->>>>>>> d66363a0
             </div>
         </div>
     </div>
