--- conflicted
+++ resolved
@@ -1,19 +1,11 @@
 {% extends "base.html" %}
 
 {% block titleEnglish %}Visualizations | Sefaria{% endblock %}
-<<<<<<< HEAD
-{% block titleHebrew %}HEBREW NEEDED{% endblock %}
-
-{% block descriptionEnglish %}{% endblock descriptionEnglish %}
-
-{% block descriptionHebrew %}HEBREW NEEDED{% endblock %}
-=======
 {% block titleHebrew %}Visualizations | Sefaria{% endblock %}
 
 {% block descriptionEnglish %}Projects which have been created to make interactive visualizations of the texts and connections in the Sefaria Library.{% endblock descriptionEnglish %}
 
 {% block descriptionHebrew %}Projects which have been created to make interactive visualizations of the texts and connections in the Sefaria Library.{% endblock %}
->>>>>>> db14a46c
 
 {% block content %}
 <div id="visualizationsPage" class="static">
