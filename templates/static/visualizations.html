--- conflicted
+++ resolved
@@ -6,32 +6,18 @@
 <div id="visualizationsPage" class="static">
     <div class="inner">
         <h1>
-<<<<<<< HEAD
-            <span class="int-en">Visualizations</span>
-            <span class="int-he"></span>
-=======
             <span class="en">Visualizations</span>
             <span class="he">תרשימים גרפיים</span>
->>>>>>> b770c23f
         </h1>
 
         <div class="section">
             <h2>
-<<<<<<< HEAD
-               <span class="int-en">Link Explorer</span>
-               <span class="int-he"></span>
-            </h2>
-            <div class="description">
-                <span class="int-en">Explore over 30,000 examples of the Talmud quoting a verse from Tanakh. Zoom in to particular books either above or below to explore deeper.</span>
-                <span class="int-he"></span>
-=======
                <span class="en">Link Explorer</span>
                <span class="he">גרף קשרים בין התנך לתלמוד</span>
             </h2>
             <div class="description">
                 <span class="en">Explore over 30,000 examples of the Talmud quoting a verse from Tanakh. Zoom in to particular books either above or below to explore deeper.</span>
                 <span class="he">Explore over 30,000 examples of the Talmud quoting a verse from Tanakh. Zoom in to particular books either above or below to explore deeper.</span>
->>>>>>> b770c23f
             </div>
             <a href="/explore">
                 <img src="/static/img/link-explorer.png" class="fullWidth">
@@ -40,21 +26,12 @@
 
         <div class="section">
             <h2>
-<<<<<<< HEAD
-               <span class="int-en">Words Sunburst</span>
-               <span class="int-he"></span>
-            </h2>
-            <div class="description">
-                <span class="int-en">How big is Torah compared to Talmud? This sunburst diagram lets you see the number of words in the texts and categories of Sefaria's library (which is growing every day!).</span>
-                <span class="int-he"></span>
-=======
                <span class="en">Words Sunburst</span>
                <span class="he">Words Sunburst</span>
             </h2>
             <div class="description">
                 <span class="en">How big is Torah compared to Talmud? This sunburst diagram lets you see the number of words in the texts and categories of Sefaria's library (which is growing every day!).</span>
                 <span class="he">How big is Torah compared to Talmud? This sunburst diagram lets you see the number of words in the texts and categories of Sefaria's library (which is growing every day!).</span>
->>>>>>> b770c23f
             </div>
             <a href="/visualize/library">
                 <img src="/static/img/words-sunburst.png" class="fullWidth">
@@ -63,15 +40,6 @@
 
         <div class="section">
             <h2>
-<<<<<<< HEAD
-               <span class="int-en">Liz Shayne's Visualizations</span>
-               <span class="int-he"></span>
-               <i class="fa fa-external-link"></i>
-            </h2>
-            <div class="description">
-                <span class="int-en">While working as a graduate student at UCSB, Liz Shayne put her background in digital humanities to work on the Sefaria dataset, which snagged her (and us) a mention in <a target="_blank" href="http://www.wired.com/2014/07/the-network-structure-of-jewish-texts/">Wired</a>.</span>
-                <span class="int-he"></span>
-=======
                <span class="en">Liz Shayne's Visualizations</span>
                <span class="he">Liz Shayne's Visualizations</span>
                <i class="fa fa-external-link"></i>
@@ -79,7 +47,6 @@
             <div class="description">
                 <span class="en">While working as a graduate student at UCSB, Liz Shayne put her background in digital humanities to work on the Sefaria dataset, which snagged her (and us) a mention in <a target="_blank" href="http://www.wired.com/2014/07/the-network-structure-of-jewish-texts/">Wired</a>.</span>
                 <span class="he">While working as a graduate student at UCSB, Liz Shayne put her background in digital humanities to work on the Sefaria dataset, which snagged her (and us) a mention in <a target="_blank" href="http://www.wired.com/2014/07/the-network-structure-of-jewish-texts/">Wired</a>.</span>
->>>>>>> b770c23f
             </div>
             <a target="_blank" href="https://lizshayne.wordpress.com/2014/06/17/sefaria_in_gephi/">
                 <img src="/static/img/liz-shayne-visualizations.png" class="fullWidth">
@@ -89,12 +56,12 @@
         <!--
         <div class="section">
             <h2>
-               <span class="int-en">Parasha Stats</span>
-               <span class="int-he"></span>
+               <span class="en">Parasha Stats</span>
+               <span class="he"></span>
             </h2>
             <div class="description">
-                <span class="int-en">Visualizing stats about each Parasha, and deriving a color for each depending on its total gematria.</span>
-                <span class="int-he"></span>
+                <span class="en">Visualizing stats about each Parasha, and deriving a color for each depending on its total gematria.</span>
+                <span class="he"></span>
             </div>
             <a href="/visualize/parasha-colors">
                 <img src="/static/img/parasha-colors.png" class="fullWidth">
