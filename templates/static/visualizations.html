--- conflicted
+++ resolved
@@ -3,11 +3,7 @@
 {% block titleEnglish %}Visualizations | Sefaria{% endblock %}
 {% block titleHebrew %}Visualizations | Sefaria{% endblock %}
 
-<<<<<<< HEAD
-{% block descriptionEnglish %}Projects which have been created to make interactive visualizations of the texts and connections in the Sefaria Library.{% endblock descriptionEnglish %}
-=======
 {% block descriptionEnglish %}Projects which have been created to make interactive visualizations of the texts and connections in the Sefaria Library.{% endblock %}
->>>>>>> 3140cbe4
 
 {% block descriptionHebrew %}Projects which have been created to make interactive visualizations of the texts and connections in the Sefaria Library.{% endblock %}
 
