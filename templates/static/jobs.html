--- conflicted
+++ resolved
@@ -1,19 +1,11 @@
 {% extends "base.html" %}
 
 {% block titleEnglish %}Jobs at Sefaria{% endblock %}
-<<<<<<< HEAD
-{% block titleHebrew %}HEBREW NEEDED{% endblock %}
-
-{% block descriptionEnglish %}{% endblock descriptionEnglish %}
-
-{% block descriptionHebrew %}HEBREW NEEDED{% endblock %}
-=======
 {% block titleHebrew %}Jobs at Sefaria{% endblock %}
 
 {% block descriptionEnglish %}Job openings at Sefaria, a non-profit technology organization dedicated to building the Jewish future.{% endblock descriptionEnglish %}
 
 {% block descriptionHebrew %}Job openings at Sefaria, a non-profit technology organization dedicate to building the Jewish future.{% endblock %}
->>>>>>> db14a46c
 
 {% block content %}
 
