--- conflicted
+++ resolved
@@ -14,10 +14,6 @@
             <span class="int-he">משרות פנויות בספריא</span>
         </h1>
      
-<<<<<<< HEAD
-
-=======
->>>>>>> 5e0e40cf
         </div>
 
 
