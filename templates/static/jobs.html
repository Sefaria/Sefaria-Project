--- conflicted
+++ resolved
@@ -45,16 +45,14 @@
             </section>
         </section>--->
         <!--
-
         <section class="section department englishOnly">
             <header>
                 <h2 class="anchorable">Engineering</h2>
             </header>
             <section class="jobsListForDepartment">
-
             </section>
         </section>
-        <!---<section class="section department englishOnly">
+      <section class="section department englishOnly">
             <header>
                 <h2 class="anchorable">Marketing and Communications</h2>
             </header>
@@ -63,7 +61,6 @@
             </section>
         </section>
         <section class="section department englishOnly">
-
             <header>
                 <h2 class="anchorable">HR and Operations</h2>
             </header>
@@ -73,15 +70,10 @@
         </section> -->
         <section class="section department englishOnly">
             <header>
-                <h2 class="anchorable">Learning Team</h2>
+                <h2 class="anchorable">Learning</h2>
             </header>
             <section class="jobsListForDepartment">
-<<<<<<< HEAD
-
-                <div class="job"><a class="jobLink" target="_blank" href="">n</a></div>
-=======
                 <div class="job"><a class="jobLink" target="_blank" href="https://sefaria.breezy.hr/p/c693c3ab1b78-hebrew-editorial-associate-part-time">Hebrew Editorial Associate (Part-Time)</a></div>
->>>>>>> dbdea6bf
             </section>
         </section>
       <!--
