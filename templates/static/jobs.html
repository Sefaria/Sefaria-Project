{% extends "base.html" %}
{% load i18n %}

{% block title %}{% trans "Jobs at Sefaria" %}{% endblock %}

{% block description %}{% trans "Job openings at Sefaria, a non-profit technology organization dedicated to building the Jewish future." %}{% endblock %}

{% block content %}

<div id="jobsPage" class="container biReady static">
    <div class="inner">
        <h1>
            <span class="int-en">Jobs at Sefaria</span>
            <span class="int-he">משרות פנויות בספריא</span>
        </h1>
<<<<<<< HEAD

        <a name="education-assistant-temp"></a>
        <div class="section int-en" style="direction: ltr;">
            <h2>Education Assistant (Temporary)</h2>
            <h3>Position Overview</h3>
            <p>
                Sefaria is seeking a temporary Education Assistant in Israel. This six-month position will support Sefaria's Israeli educational initiatives.

                <ul>
                    <li>Support Sefaria's social media presence (in Hebrew)</li>
                    <li>Gather and create materials for teachers and educators</li>
                    <li>Logistical support for Sefaria's education team in Israel</li>
                    <li>Administrative support for Sefaria's partnerships with other educational organizations</li>
                </ul>
            </p>

            <h3>Requirements</h3>
            <ul>
                <li>A high level of Jewish textual fluency</li>
                <li>Extensive experience using Sefaria</li>
                <li>Ability to read, write, and speak fluently in both Hebrew and English</li>
                <li>Proficiency with social media</li>
                <li>Proactive and self-driven worker </li>
                <li>Detail oriented and organized</li>
            </ul>

            <p>
                This position will run through December 2019, and will be approximately 10 hours of work per week.
                This role also has the potential to grow into something more expansive in the future.
                Hourly rate commensurate with experience.
            </p>

            <h3>To Apply</h3>
            <p>
                Please send a resume and brief cover letter to <a href="mailto:jobs@sefaria.org">jobs@sefaria.org</a> with the subject line “Education Assistant”.
            </p>
        </div>
        <div class="section int-he" style="">
            <h2>עוזר/ת חינוך (זמני)</h2>
            <h3>תיאור משרה</h3>
            <p>
                    ספריא מחפשת עוזרת/ת זמני/ת לתחום החינוך!
                     המשרה היא לחצי שנה הקרובה ותתמקד בסיוע ביוזמות החינוך השונות של ספריא בישראל
                <ul>
                    <li>תמיכה בנוכחות העברית של ספריא ברשתות חברתיות ומדיה דיגיטלית</li>
                    <li>עריכה ויצירת תוכן עבור מורים ומחנכים</li>
                    <li>תמיכה לוגיסטית עבור צוות החינוך בישראל</li>
                    <li>תמיכה מנהלית בשיתופי פעולה וקשרים עם מוסדות חינוכיים אחרים</li>
                </ul>
            </p>

            <h3>דרישות</h3>
            <ul>
                <li>רקע בלימודי יהדות- רמת "אוריינות יהודית" גבוהה</li>
                <li>ניסיון בשימוש באתר ספריא</li>
                <li>קריאה, כתיבה ודיבור בעברית ובאנגלית ברמת שפת אם</li>
                <li>היכרות עם עבודה ברשתות החברתיות</li>
                <li>יכולת מוטיבציה עצמית ונקיטת יוזמה</li>
                <li>יכולות ארגוניות ותשומת לב לפרטים</li>
            </ul>

            <p>
                המשרה מיועדת לחודשים יולי עד דצמבר 2019 ותכלול היקף עבודה של כ-10 שעות שבועיות. לתפקיד אפשרות לגדילה למשרה יותר מקיפה בעתיד. שכר בהתאם לניסיון.
            </p>

            <h3>להגשת מועמדות</h3>
            <p>
                אנא שלחו קורות חיים ומכתב פתיחה קצר ל-
                <a href="mailto:jobs@sefaria.org">jobs@sefaria.org</a>
                עם שורת הנושא "עוזר/ת חינוך"
            </p>
        </div>

=======
        
>>>>>>> 12b74439
        <a name="textworker"></a>
        <div class="section int-he" style="direction: rtl">
            <h2 id="textworker-he" class="anchorable">רכז תוכן ועימוד דיגיטלי</h2>
            <p><b>המודעה מנוסחת בלשון זכר מטעמי נוחות בלבד, אך פונה לנשים וגברים כאחד</b></p>
            <br/>
            <p>ספריא-ישראל מחפשת מועמד פרילנסר בעל רקע וניסיון בתחום עיבוד תמלילים ועימוד לדפוס, בעל אוריינטציה טכנולוגית חזקה, והיכרות מעמיקה עם תחום הספרות הרבנית לענפיה.</p>
            <br/>
            <p><b>תחומי אחריות:</b></p>
            <ul>
                <li>
                    <p><b>דיגיטציה:</b></p>
                    <ul>
                        <li>הפקת מקבילה דיגיטלית ממהדורת מקור בדפוס</li>
                        <li>הערכת טיב הטקסט של מהדורות דפוס ומהדורות דיגיטליות</li>
                        <li>מתן הערכה ומשוב לצוות המתכנתים</li>
                    </ul>
                </li>
                <li>
                    <p><b>עיבוד תמלילים:</b></p>
                    <ul>
                        <li>זיהוי תבניות טקסט עבור מחרוזות חיפוש והחלפה מתקדמות</li>
                        <li>המרת מסמכים ישנים לשיטות קידוד עדכניות</li>
                        <li>הפקת מפתח עניינים מתוך מערכי נתונים קיימים</li>
                    </ul>
                </li>
            </ul>
            <br/>
            <p><b>כישורים נדרשים וניסיון:</b></p>
            <ul>
                <li>עברית שפת אם; אנגלית יתרון</li>
                <li>יכולת ניווט בתחומי הספרות התורנית ברמת בית מדרש</li>
                <li>יכולת לעבוד בצורה טובה בסביבת סטארט-אפ דינמית</li>
                <li>שליטה בתוכנות עיבוד תמלילים מקצועיות (כגון אינדזיין או תג) - יתרון</li>
                <li>שליטה בטכניקות חיפוש והחלפה מתקדמות</li>
                <li>יכולת עבודה עצמאית</li>
                <li>יכולת שיפוט והכרעה</li>
                <li>יכולת איתור וטיפול בבעיות</li>
            </ul>
            <br/>
            <p><b>היקף המשרה:</b> חלקית (כ-20 שעות שבועיות)</p>
            <br/>
            <p><b>מקום מגורים:</b> ירושלים</p>
            <br/>
            <p><b>בכדי להגיש מועמדות:</b></p>
            <p> אנא שלחו מכתב מקדים קצר קורות החיים ל-<a href="mailto:content-jobs@sefaria.org">content-jobs@sefaria.org</a>.</p>
            <p><b>אודות ספריא:</b> ספריא הוא מלכ"ר השואף לעיצוב עתיד הלימוד היהודי כך שיהא פתוח ושיתופי. אנו בונים ספריה חיה הפתוחה לציבור הרחב, של טקסטים יהודיים, בעברית ובתרגומים שונים. באמצעות אותם טקסטים דיגיטליים, נוכל ליצור ממשקים חדשים ואינטראקטיביים למחשב, לטאבלט ולמכשיר סלולרי, ולהנגיש את האוצרות הטקסטואליים של היהדות לאוכלוסייה רחבה יותר.</p>
        </div>
        <br/><br/>
        <p style="direction: ltr;">
          Sefaria does not accept solicitations of any kind from job placement services or phone calls from prospective candidates.
            Sefaria provides equal employment opportunities to all employees and applicants for employment and prohibits
            discrimination and harassment of any type without regard to race, color, religion, age, sex, national origin,
            disability status, genetics, protected veteran status, sexual orientation, gender identity or expression,
            or any other characteristic protected by federal, state or local laws.
            Nothing in this job description or advertisement postings guarantees employment.
        </p>

    </div>
</div>


{% endblock %}

{% block js %}{% endblock %}
<|MERGE_RESOLUTION|>--- conflicted
+++ resolved
@@ -13,83 +13,6 @@
             <span class="int-en">Jobs at Sefaria</span>
             <span class="int-he">משרות פנויות בספריא</span>
         </h1>
-<<<<<<< HEAD
-
-        <a name="education-assistant-temp"></a>
-        <div class="section int-en" style="direction: ltr;">
-            <h2>Education Assistant (Temporary)</h2>
-            <h3>Position Overview</h3>
-            <p>
-                Sefaria is seeking a temporary Education Assistant in Israel. This six-month position will support Sefaria's Israeli educational initiatives.
-
-                <ul>
-                    <li>Support Sefaria's social media presence (in Hebrew)</li>
-                    <li>Gather and create materials for teachers and educators</li>
-                    <li>Logistical support for Sefaria's education team in Israel</li>
-                    <li>Administrative support for Sefaria's partnerships with other educational organizations</li>
-                </ul>
-            </p>
-
-            <h3>Requirements</h3>
-            <ul>
-                <li>A high level of Jewish textual fluency</li>
-                <li>Extensive experience using Sefaria</li>
-                <li>Ability to read, write, and speak fluently in both Hebrew and English</li>
-                <li>Proficiency with social media</li>
-                <li>Proactive and self-driven worker </li>
-                <li>Detail oriented and organized</li>
-            </ul>
-
-            <p>
-                This position will run through December 2019, and will be approximately 10 hours of work per week.
-                This role also has the potential to grow into something more expansive in the future.
-                Hourly rate commensurate with experience.
-            </p>
-
-            <h3>To Apply</h3>
-            <p>
-                Please send a resume and brief cover letter to <a href="mailto:jobs@sefaria.org">jobs@sefaria.org</a> with the subject line “Education Assistant”.
-            </p>
-        </div>
-        <div class="section int-he" style="">
-            <h2>עוזר/ת חינוך (זמני)</h2>
-            <h3>תיאור משרה</h3>
-            <p>
-                    ספריא מחפשת עוזרת/ת זמני/ת לתחום החינוך!
-                     המשרה היא לחצי שנה הקרובה ותתמקד בסיוע ביוזמות החינוך השונות של ספריא בישראל
-                <ul>
-                    <li>תמיכה בנוכחות העברית של ספריא ברשתות חברתיות ומדיה דיגיטלית</li>
-                    <li>עריכה ויצירת תוכן עבור מורים ומחנכים</li>
-                    <li>תמיכה לוגיסטית עבור צוות החינוך בישראל</li>
-                    <li>תמיכה מנהלית בשיתופי פעולה וקשרים עם מוסדות חינוכיים אחרים</li>
-                </ul>
-            </p>
-
-            <h3>דרישות</h3>
-            <ul>
-                <li>רקע בלימודי יהדות- רמת "אוריינות יהודית" גבוהה</li>
-                <li>ניסיון בשימוש באתר ספריא</li>
-                <li>קריאה, כתיבה ודיבור בעברית ובאנגלית ברמת שפת אם</li>
-                <li>היכרות עם עבודה ברשתות החברתיות</li>
-                <li>יכולת מוטיבציה עצמית ונקיטת יוזמה</li>
-                <li>יכולות ארגוניות ותשומת לב לפרטים</li>
-            </ul>
-
-            <p>
-                המשרה מיועדת לחודשים יולי עד דצמבר 2019 ותכלול היקף עבודה של כ-10 שעות שבועיות. לתפקיד אפשרות לגדילה למשרה יותר מקיפה בעתיד. שכר בהתאם לניסיון.
-            </p>
-
-            <h3>להגשת מועמדות</h3>
-            <p>
-                אנא שלחו קורות חיים ומכתב פתיחה קצר ל-
-                <a href="mailto:jobs@sefaria.org">jobs@sefaria.org</a>
-                עם שורת הנושא "עוזר/ת חינוך"
-            </p>
-        </div>
-
-=======
-        
->>>>>>> 12b74439
         <a name="textworker"></a>
         <div class="section int-he" style="direction: rtl">
             <h2 id="textworker-he" class="anchorable">רכז תוכן ועימוד דיגיטלי</h2>
