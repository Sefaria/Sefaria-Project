{% extends "base.html" %}

{% block titleEnglish %}Jobs at Sefaria{% endblock %}
{% block titleHebrew %}Jobs at Sefaria{% endblock %}

<<<<<<< HEAD
{% block descriptionEnglish %}Job openings at Sefaria, a non-profit technology organization dedicated to building the Jewish future.{% endblock descriptionEnglish %}
=======
{% block descriptionEnglish %}Job openings at Sefaria, a non-profit technology organization dedicated to building the Jewish future.{% endblock %}
>>>>>>> 3140cbe4

{% block descriptionHebrew %}Job openings at Sefaria, a non-profit technology organization dedicate to building the Jewish future.{% endblock %}

{% block content %}

<div id="jobsPage" class="container biReady static">
    <div class="inner">
        <h1>
            <span class="int-en">Jobs at Sefaria</span>
            <span class="int-he">משרות פנויות בספאריה</span>
        </h1>
        <!---<a name="bibliographicassistant"></a>
        <div class="section" style="direction: ltr">
            <h2 id="biblio-en" class="anchorable">Bibliographic Research Assistant — Contracted</h2>
            <p>
                Sefaria is looking for someone with a background in Jewish textual study to write short descriptions about the texts in
                our library <a href="/texts">(www.sefaria.org/texts)</a>. These brief descriptions will include a quick
                summary of the text, as well as when and by whom it was written.
                The descriptions will appear in the table of contents of each work.
            </p>
            <br/>
            <ul>
                <li>Minimum of 15/hrs per week </li>
                <li>Hourly rate; compensation based experience</li>
                <li>Location: Anywhere </li>
            </ul>
            <br/>
            <p>
                If you are strong writer who is well versed in Jewish texts,
                please contact <a href="mailto:jobs@sefaria.org">jobs@sefaria.org</a>
                with a resume and brief cover letter in which you explain why you area good fit for the role.
            </p>
        </div>


        <a name="textworker"></a>
        <div class="section" style="direction: rtl">
            <h2 id="textworker-he" class="anchorable">רכז תוכן ועימוד דיגיטלי</h2>
            <p><b>המודעה מנוסחת בלשון זכר מטעמי נוחות בלבד, אך פונה לנשים וגברים כאחד</b></p>
            <br/>
            <p>ספאריה-ישראל מחפשת מועמד פרילנסר בעל רקע וניסיון בתחום עיבוד תמלילים ועימוד לדפוס, בעל אוריינטציה טכנולוגית חזקה, והיכרות מעמיקה עם תחום הספרות הרבנית לענפיה.</p>
            <br/>
            <p><b>תחומי אחריות:</b></p>
            <ul>
                <li>
                    <p><b>דיגיטציה:</b></p>
                    <ul>
                        <li>הפקת מקבילה דיגיטלית ממהדורת מקור בדפוס</li>
                        <li>הערכת טיב הטקסט של מהדורות דפוס ומהדורות דיגיטליות</li>
                        <li>מתן הערכה ומשוב לצוות המתכנתים</li>
                    </ul>
                </li>
                <li>
                    <p><b>עיבוד תמלילים:</b></p>
                    <ul>
                        <li>זיהוי תבניות טקסט עבור מחרוזות חיפוש והחלפה מתקדמות</li>
                        <li>המרת מסמכים ישנים לשיטות קידוד עדכניות</li>
                        <li>הפקת מפתח עניינים מתוך מערכי נתונים קיימים</li>
                    </ul>
                </li>
            </ul>
            <br/>
            <p><b>כישורים נדרשים וניסיון:</b></p>
            <ul>
                <li>עברית שפת אם; אנגלית יתרון</li>
                <li>יכולת ניווט בתחומי הספרות התורנית ברמת בית מדרש</li>
                <li>יכולת לעבוד בצורה טובה בסביבת סטארט-אפ דינמית</li>
                <li>שליטה בתוכנות עיבוד תמלילים מקצועיות (כגון אינדזיין או תג) - יתרון</li>
                <li>שליטה בטכניקות חיפוש והחלפה מתקדמות</li>
                <li>יכולת עבודה עצמאית</li>
                <li>יכולת שיפוט והכרעה</li>
                <li>יכולת איתור וטיפול בבעיות</li>
            </ul>
            <br/>
            <p><b>היקף המשרה:</b> חלקית (כ-20 שעות שבועיות)</p>
            <br/>
            <p><b>מקום מגורים:</b> ירושלים</p>
            <br/>
            <p><b>בכדי להגיש מועמדות:</b></p>
            <p> אנא שלחו מכתב מקדים קצר קורות החיים ל-<a href="mailto:content-jobs@sefaria.org">content-jobs@sefaria.org</a>.</p>
            <br/>
            <p><b>אודות ספאריה:</b> ספאריה הוא מלכ"ר השואף לעיצוב עתיד הלימוד היהודי כך שיהא פתוח ושיתופי. אנו בונים ספריה חיה הפתוחה לציבור הרחב, של טקסטים יהודיים, בעברית ובתרגומים שונים. באמצעות אותם טקסטים דיגיטליים, נוכל ליצור ממשקים חדשים ואינטראקטיביים למחשב, לטאבלט ולמכשיר סלולרי, ולהנגיש את האוצרות הטקסטואליים של היהדות לאוכלוסייה רחבה יותר.</p>
        </div>
        -->


        <div class="section">
            <p>
                <span class="int-en">
                    Sefaria does not currently have any open positions.
                    Please follow us on <a _target="blank" href="http://www.facebook.com/sefaria.org" >Facebook</a>
                    to hear about our next openings.
                </span>
                <span class="int-he">
                    ספאריה איננה מחפשת כעת עובדים חדשים.
                    עקבו אחרינו ב<a _target="blank" href="http://www.facebook.com/sefaria.org" >פייסבוק</a>
                    כדי להשאר מעודכנים במשרות עתידיות.
                </span>
            </p>
        </div>


    </div>
</div>


{% endblock %}

{% block js %}{% endblock %}
<|MERGE_RESOLUTION|>--- conflicted
+++ resolved
@@ -3,11 +3,7 @@
 {% block titleEnglish %}Jobs at Sefaria{% endblock %}
 {% block titleHebrew %}Jobs at Sefaria{% endblock %}
 
-<<<<<<< HEAD
-{% block descriptionEnglish %}Job openings at Sefaria, a non-profit technology organization dedicated to building the Jewish future.{% endblock descriptionEnglish %}
-=======
 {% block descriptionEnglish %}Job openings at Sefaria, a non-profit technology organization dedicated to building the Jewish future.{% endblock %}
->>>>>>> 3140cbe4
 
 {% block descriptionHebrew %}Job openings at Sefaria, a non-profit technology organization dedicate to building the Jewish future.{% endblock %}
 
