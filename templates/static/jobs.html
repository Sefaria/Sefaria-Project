{% extends "base.html" %}
{% load i18n %}

{% block title %}{% trans "Jobs at Sefaria" %}{% endblock %}

{% block description %}{% trans "Job openings at Sefaria, a non-profit technology organization dedicated to building the Jewish future." %}{% endblock %}

{% block content %}

<div id="jobsPage" class="container biReady static">
    <div class="inner">
        <h1>
            <span class="int-en">Jobs at Sefaria</span>
            <span class="int-he">משרות פנויות בספריא</span>
        </h1>

        <a name="education-assistant-temp"></a>
        <div class="section int-en" style="direction: ltr;">
            <h2>Education Assistant (Temporary)</h2>
            <h3>Position Overview</h3>
            <p>
                Sefaria is seeking a temporary Education Assistant in Israel. This six-month position will support Sefaria's Israeli educational initiatives.

                <ul>
                    <li>Support Sefaria's social media presence (in Hebrew)</li>
                    <li>Gather and create materials for teachers and educators</li>
                    <li>Logistical support for Sefaria's education team in Israel</li>
                    <li>Administrative support for Sefaria's partnerships with other educational organizations</li>
                </ul>
            </p>

            <h3>Requirements</h3>
            <ul>
                <li>A high level of Jewish textual fluency</li>
                <li>Extensive experience using Sefaria</li>
                <li>Ability to read, write, and speak fluently in both Hebrew and English</li>
                <li>Proficiency with social media</li>
                <li>Proactive and self-driven worker </li>
                <li>Detail oriented and organized</li>
            </ul>

            <p>
                This position will run through December 2019, and will be approximately 10 hours of work per week.
                This role also has the potential to grow into something more expansive in the future.
                Hourly rate commensurate with experience.
            </p>

            <h3>To Apply</h3>
            <p>
                Please send a resume and brief cover letter to <a href="mailto:jobs@sefaria.org">jobs@sefaria.org</a> with the subject line “Education Assistant”.
            </p>
        </div>
        <div class="section int-he" style="">
            <h2>עוזר/ת חינוך (זמני)</h2>
            <h3>תיאור משרה</h3>
            <p>
                    ספריא מחפשת עוזרת/ת זמני/ת לתחום החינוך!
                     המשרה היא לחצי שנה הקרובה ותתמקד בסיוע ביוזמות החינוך השונות של ספריא בישראל
                <ul>
                    <li>תמיכה בנוכחות העברית של ספריא ברשתות חברתיות ומדיה דיגיטלית</li>
                    <li>עריכה ויצירת תוכן עבור מורים ומחנכים</li>
                    <li>תמיכה לוגיסטית עבור צוות החינוך בישראל</li>
                    <li>תמיכה מנהלית בשיתופי פעולה וקשרים עם מוסדות חינוכיים אחרים</li>
                </ul>
            </p>

            <h3>דרישות</h3>
            <ul>
                <li>רקע בלימודי יהדות- רמת "אוריינות יהודית" גבוהה</li>
                <li>ניסיון בשימוש באתר ספריא</li>
                <li>קריאה, כתיבה ודיבור בעברית ובאנגלית ברמת שפת אם</li>
                <li>היכרות עם עבודה ברשתות החברתיות</li>
                <li>יכולת מוטיבציה עצמית ונקיטת יוזמה</li>
                <li>יכולות ארגוניות ותשומת לב לפרטים</li>
            </ul>

            <p>
                המשרה מיועדת לחודשים יולי עד דצמבר 2019 ותכלול היקף עבודה של כ-10 שעות שבועיות. לתפקיד אפשרות לגדילה למשרה יותר מקיפה בעתיד. שכר בהתאם לניסיון.
            </p>

            <h3>להגשת מועמדות</h3>
            <p>
                אנא שלחו קורות חיים ומכתב פתיחה קצר ל-
                <a href="mailto:jobs@sefaria.org">jobs@sefaria.org</a>
                עם שורת הנושא "עוזר/ת חינוך"
            </p>
        </div>
<<<<<<< HEAD

        <a name="israel-director"></a>
        <div class="section int-en" style="margin-top: 90px;">
            <h2>Director (Israel)</h2>
            <p>Sefaria is looking for an entrepreneurial and outgoing professional who has a passion for technology, Jewish texts, and education to lead its expansion in the Israeli market. The Director (Israel) is a multi-faceted position with strategy, research, business and partnership development, project management, communications and marketing responsibilities. This person should be fully bilingual in Hebrew and English. </p>
            <h3>Responsibilities include:</h3>

            <p><b>Audience Development</b></p>
            <ul>
                <li>Exploring opportunities for (and barriers to) Sefaria’s expanded usage in Israel</li>
                <li>Overseeing and executing audience development and marketing strategies in Israel </li>
                <li>Identifying individuals and groups primed for early adoption</li>
                <li>Developing and enhancing strategic partnerships with Israeli institutions, brands and educators</li>
            </ul>

            <p><b>Outreach and Education</b></p>
            <ul>
                <li>Exploring educational technology landscape, identifying relevant partner organizations, publishers, and projects</li>
                <li>Overseeing educational partnerships and working closely with the Education Coordinator (Israel) </li>
            </ul>
            <p><b>Management</b></p>
            <ul>
                <li>Oversight of infrastructure for Israel-based staff, being the primary point person on the ground for the operation in Israel </li>
                <li>Managing relationships with partners and service providers</li>
                <li>Communicating with US-based staff on all operational developments</li>
                <li>Working closely with the US-based staff to write fundraising proposals and preparing regular reports on audience development and outreach and education efforts for funders</li>
                <li>Meeting with prospective and existing funders </li>
            </ul>

            <p><b>Desired Skills and Experience:</b></p>
            <ul>
                <li>Exceptional interpersonal skills</li>
                <li>Native Hebrew and English speaker, fully bilingual</li>
                <li>Marketing/communications experience </li>
                <li>Comfort working in a dynamic, start-up environment</li>
                <li>University degree</li>
                <li>At least 10 years of relevant work experience, including at least three-plus years of management experience </li>
                <li>Documented success managing complex projects </li>
                <li>Excellent writing and editing skills</li>
                <li>Strong communication, judgment and decision-making skills</li>
                <li>Proactive and self-driven worker</li>
                <li>Ability to troubleshoot and resolve problems</li>
                <li>Knowledge of the education landscape across Israel (from elementary schools to higher learning institutions) a plus</li>
            </ul>
            <p><b>Travel</b>: Occasional travel and non-traditional hours required</p>
            <p><b>Supervision</b>: Reports to the Chief Marketing and Engagement Officer (based in the US)</p>
            <p><b>Location:</b> Jerusalem</p>
            <p><b>Salary commensurate with experience</b></p>
            <p><b>To apply:</b> Please send to <a href="mailto:jobs@sefaria.org">jobs@sefaria.org</a> your resume and a brief cover letter (cover letter must be in English!) answering the following question: Where do you see Sefaria in Israel in five years? Bilingual resumes will receive priority. Please submit your resume and cover letter as attached documents or pdfs. </p>
            <p><b>About Sefaria:</b> Sefaria is a non-profit organization dedicated to building the future of Jewish learning in an open and participatory way. We are assembling a free living library of Jewish texts and their interconnections, in Hebrew and in translation. With these digital texts, we can create new, interactive interfaces for Web, tablet and mobile, allowing more people to engage with the textual treasures of our tradition.</p>
        </div>
        <div class="section int-he" style="margin-top: 90px;">
            <p><b>מנהל/ת (ישראל)</b></p>
            <p>ל"ספריא" דרוש/ה בעל/ת מקצוע עם יוזמה ומעוף וכן תשוקה לטכנולוגיה, טקסטים יהודיים וחינוך, על מנת להוביל את התרחבותה בשוק הישראלי. משרת המנהל/ת (ישראל) היא תפקיד רב-מימדי הכולל אחריות בתחומים של אסטרטגיה, מחקר, פיתוח עסקי ושותפויות, ניהול פרויקטים, תקשורת ושיווק. לצורך התפקיד דרושה שליטה מלאה בשפה העברית והאנגלית, בעל-פה ובכתב, ברמת שפת-אם.</p>
            <h3>תחומי האחריות כוללים:</h3>

            <p><b>פיתוח קהל משתמשים</b></p>
            <ul>
                <li>·         בדיקת הזדמנויות (וחסמים) להרחבת השימוש ב"ספריא" בישראל</li>
                <li>·         אחריות כוללת על, ויישום של אסטרטגיות לפיתוח קהל ושיווק בישראל</li>
                <li>·         זיהוי אנשים וקבוצות המתאימים לאימוץ מוקדם</li>
                <li>·         פיתוח וחיזוק שותפויות אסטרטגיות עם מוסדות, מותגים ומחנכים בישראל</li>
            </ul>

            <p><b>עבודת שטח וחינוך</b></p>
            <ul>
                <li>·         בדיקת המצב הקיים מבחינת טכנולוגיה חינוכית, זיהוי שותפים רלוונטיים ברמת הארגון, המו"ל והפרויקט</li>
                <li>·         אחריות כוללת לשותפויות חינוכיות ועבודה בצמוד לרכז החינוך (ישראל)</li>
            </ul>

            <p><b>ניהול</b></p>
            <ul>
                <li>·         פיקוח על התשתית עבור הצוות בישראל, תפקוד ככתובת העיקרית בשטח עבור המשרד בישראל</li>
                <li>·         ניהול קשרים עם שותפים וספקי שירות</li>
                <li>·         תקשורת עם הצוות בארה"ב בנוגע לכל ההתפתחויות התפעוליות</li>
                <li>·         עבודה בצמוד לצוות בארה"ב על כתיבת בקשות למימון והכנת דיווחים שוטפים עבור הגופים המממנים לתיאור הנעשה בתחום פיתוח הקהל, עבודת השטח והחינוך</li>
                <li>·         פגישות עם מקורות מימון פוטנציאליים וקיימים</li>
            </ul>

            <p><b>דרישות התפקיד - כישורים וניסיון:</b></p>
            <ul>
                <li>·         כישורים בינאישיים מעולים</li>
                <li>·         ידיעת השפות העברית והאנגלית על בוריין, כשפת אם</li>
                <li>·         ניסיון בשיווק/תקשורת</li>
                <li>·         נכונות לעבודה בסביבת סטארט-אפ דינמית</li>
                <li>·         תואר אוניברסיטאי</li>
                <li>·         לפחות 10 שנות ניסיון רלוונטי בעבודה, כולל מעל שלוש שנות ניסיון ניהולי</li>
                <li>·         הצלחה מתועדת בניהול פרויקטים מורכבים</li>
                <li>·         כישורי כתיבה ועריכה מצויינים</li>
                <li>·         כישורים חזקים בתחום התקשורת, השיפוט וקבלת ההחלטות</li>
                <li>·         יכולת מוטיבציה עצמית ונקיטת יוזמה</li>
                <li>·         יכולת לצפות ולפתור בעיות</li>
                <li>·         הכרת הנוף החינוכי בישראל לרבדיו (מהחינוך היסודי ועד מוסדות ההשכלה הגבוהה) – יתרון</li>
            </ul>


            <p><b>נסיעות:</b> יידרשו נסיעות ועבודה בשעות לא שגרתיות מעת לעת</p>

            <p><b>פיקוח:</b> כפיפות למנהלת השיווק והפיתוח (שמשרדה בארה"ב)</p>

            <p><b>מיקום:</b> ירושלים</p>

            <p><b>השכר ייקבע בהתאם לניסיון</b></p>

            <p><b>להגשת מועמדות:</b> נא לשלוח קורות חיים ל-jobs@sefaria.org  ומכתב פתיחה קצר (על מכתב הפתיחה להיות מנוסח באנגלית!) העונה על השאלה הבאה: איפה היית מצפה לראות את "ספריא" בישראל בעוד חמש שנים? תינתן עדיפות לקו"ח דו-לשוניים. אנא הגישו את מכתב הפתיחה ואת קורות החיים כמסמכים או קבצי pdf מצורפים. </p>

            <p><b>אודות ספריא:</b> "ספריא" הוא ארגון ללא מטרות רווח שייעודו לעצב את עתידה של הלמידה היהודית באופן פתוח והשתתפותי. אנחנו יוצרים ספריה חיה פתוחה לכול של טקסטים יהודיים והקשרים ביניהם, בעברית ובתרגום. בעזרת הטקסטים הדיגיטליים הללו נוכל ליצור ממשקים אינטראקטיביים חדשים לשימוש באינטרנט, בטאבלט ובמכשירים ניידים, על מנת לאפשר למספר רב יותר של אנשים לבוא במגע עם האוצרות הטקסטואליים של המסורת שלנו.</p>
        </div>
=======
        
>>>>>>> cf5d7824
        <a name="textworker"></a>
        <div class="section int-he" style="direction: rtl">
            <h2 id="textworker-he" class="anchorable">רכז תוכן ועימוד דיגיטלי</h2>
            <p><b>המודעה מנוסחת בלשון זכר מטעמי נוחות בלבד, אך פונה לנשים וגברים כאחד</b></p>
            <br/>
            <p>ספריא-ישראל מחפשת מועמד פרילנסר בעל רקע וניסיון בתחום עיבוד תמלילים ועימוד לדפוס, בעל אוריינטציה טכנולוגית חזקה, והיכרות מעמיקה עם תחום הספרות הרבנית לענפיה.</p>
            <br/>
            <p><b>תחומי אחריות:</b></p>
            <ul>
                <li>
                    <p><b>דיגיטציה:</b></p>
                    <ul>
                        <li>הפקת מקבילה דיגיטלית ממהדורת מקור בדפוס</li>
                        <li>הערכת טיב הטקסט של מהדורות דפוס ומהדורות דיגיטליות</li>
                        <li>מתן הערכה ומשוב לצוות המתכנתים</li>
                    </ul>
                </li>
                <li>
                    <p><b>עיבוד תמלילים:</b></p>
                    <ul>
                        <li>זיהוי תבניות טקסט עבור מחרוזות חיפוש והחלפה מתקדמות</li>
                        <li>המרת מסמכים ישנים לשיטות קידוד עדכניות</li>
                        <li>הפקת מפתח עניינים מתוך מערכי נתונים קיימים</li>
                    </ul>
                </li>
            </ul>
            <br/>
            <p><b>כישורים נדרשים וניסיון:</b></p>
            <ul>
                <li>עברית שפת אם; אנגלית יתרון</li>
                <li>יכולת ניווט בתחומי הספרות התורנית ברמת בית מדרש</li>
                <li>יכולת לעבוד בצורה טובה בסביבת סטארט-אפ דינמית</li>
                <li>שליטה בתוכנות עיבוד תמלילים מקצועיות (כגון אינדזיין או תג) - יתרון</li>
                <li>שליטה בטכניקות חיפוש והחלפה מתקדמות</li>
                <li>יכולת עבודה עצמאית</li>
                <li>יכולת שיפוט והכרעה</li>
                <li>יכולת איתור וטיפול בבעיות</li>
            </ul>
            <br/>
            <p><b>היקף המשרה:</b> חלקית (כ-20 שעות שבועיות)</p>
            <br/>
            <p><b>מקום מגורים:</b> ירושלים</p>
            <br/>
            <p><b>בכדי להגיש מועמדות:</b></p>
            <p> אנא שלחו מכתב מקדים קצר קורות החיים ל-<a href="mailto:content-jobs@sefaria.org">content-jobs@sefaria.org</a>.</p>
            <p><b>אודות ספריא:</b> ספריא הוא מלכ"ר השואף לעיצוב עתיד הלימוד היהודי כך שיהא פתוח ושיתופי. אנו בונים ספריה חיה הפתוחה לציבור הרחב, של טקסטים יהודיים, בעברית ובתרגומים שונים. באמצעות אותם טקסטים דיגיטליים, נוכל ליצור ממשקים חדשים ואינטראקטיביים למחשב, לטאבלט ולמכשיר סלולרי, ולהנגיש את האוצרות הטקסטואליים של היהדות לאוכלוסייה רחבה יותר.</p>
        </div>
        <br/><br/>
        <p style="direction: ltr;">
          Sefaria does not accept solicitations of any kind from job placement services or phone calls from prospective candidates.
            Sefaria provides equal employment opportunities to all employees and applicants for employment and prohibits
            discrimination and harassment of any type without regard to race, color, religion, age, sex, national origin,
            disability status, genetics, protected veteran status, sexual orientation, gender identity or expression,
            or any other characteristic protected by federal, state or local laws.
            Nothing in this job description or advertisement postings guarantees employment.
        </p>

    </div>
</div>


{% endblock %}

{% block js %}{% endblock %}
<|MERGE_RESOLUTION|>--- conflicted
+++ resolved
@@ -85,118 +85,7 @@
                 עם שורת הנושא "עוזר/ת חינוך"
             </p>
         </div>
-<<<<<<< HEAD
 
-        <a name="israel-director"></a>
-        <div class="section int-en" style="margin-top: 90px;">
-            <h2>Director (Israel)</h2>
-            <p>Sefaria is looking for an entrepreneurial and outgoing professional who has a passion for technology, Jewish texts, and education to lead its expansion in the Israeli market. The Director (Israel) is a multi-faceted position with strategy, research, business and partnership development, project management, communications and marketing responsibilities. This person should be fully bilingual in Hebrew and English. </p>
-            <h3>Responsibilities include:</h3>
-
-            <p><b>Audience Development</b></p>
-            <ul>
-                <li>Exploring opportunities for (and barriers to) Sefaria’s expanded usage in Israel</li>
-                <li>Overseeing and executing audience development and marketing strategies in Israel </li>
-                <li>Identifying individuals and groups primed for early adoption</li>
-                <li>Developing and enhancing strategic partnerships with Israeli institutions, brands and educators</li>
-            </ul>
-
-            <p><b>Outreach and Education</b></p>
-            <ul>
-                <li>Exploring educational technology landscape, identifying relevant partner organizations, publishers, and projects</li>
-                <li>Overseeing educational partnerships and working closely with the Education Coordinator (Israel) </li>
-            </ul>
-            <p><b>Management</b></p>
-            <ul>
-                <li>Oversight of infrastructure for Israel-based staff, being the primary point person on the ground for the operation in Israel </li>
-                <li>Managing relationships with partners and service providers</li>
-                <li>Communicating with US-based staff on all operational developments</li>
-                <li>Working closely with the US-based staff to write fundraising proposals and preparing regular reports on audience development and outreach and education efforts for funders</li>
-                <li>Meeting with prospective and existing funders </li>
-            </ul>
-
-            <p><b>Desired Skills and Experience:</b></p>
-            <ul>
-                <li>Exceptional interpersonal skills</li>
-                <li>Native Hebrew and English speaker, fully bilingual</li>
-                <li>Marketing/communications experience </li>
-                <li>Comfort working in a dynamic, start-up environment</li>
-                <li>University degree</li>
-                <li>At least 10 years of relevant work experience, including at least three-plus years of management experience </li>
-                <li>Documented success managing complex projects </li>
-                <li>Excellent writing and editing skills</li>
-                <li>Strong communication, judgment and decision-making skills</li>
-                <li>Proactive and self-driven worker</li>
-                <li>Ability to troubleshoot and resolve problems</li>
-                <li>Knowledge of the education landscape across Israel (from elementary schools to higher learning institutions) a plus</li>
-            </ul>
-            <p><b>Travel</b>: Occasional travel and non-traditional hours required</p>
-            <p><b>Supervision</b>: Reports to the Chief Marketing and Engagement Officer (based in the US)</p>
-            <p><b>Location:</b> Jerusalem</p>
-            <p><b>Salary commensurate with experience</b></p>
-            <p><b>To apply:</b> Please send to <a href="mailto:jobs@sefaria.org">jobs@sefaria.org</a> your resume and a brief cover letter (cover letter must be in English!) answering the following question: Where do you see Sefaria in Israel in five years? Bilingual resumes will receive priority. Please submit your resume and cover letter as attached documents or pdfs. </p>
-            <p><b>About Sefaria:</b> Sefaria is a non-profit organization dedicated to building the future of Jewish learning in an open and participatory way. We are assembling a free living library of Jewish texts and their interconnections, in Hebrew and in translation. With these digital texts, we can create new, interactive interfaces for Web, tablet and mobile, allowing more people to engage with the textual treasures of our tradition.</p>
-        </div>
-        <div class="section int-he" style="margin-top: 90px;">
-            <p><b>מנהל/ת (ישראל)</b></p>
-            <p>ל"ספריא" דרוש/ה בעל/ת מקצוע עם יוזמה ומעוף וכן תשוקה לטכנולוגיה, טקסטים יהודיים וחינוך, על מנת להוביל את התרחבותה בשוק הישראלי. משרת המנהל/ת (ישראל) היא תפקיד רב-מימדי הכולל אחריות בתחומים של אסטרטגיה, מחקר, פיתוח עסקי ושותפויות, ניהול פרויקטים, תקשורת ושיווק. לצורך התפקיד דרושה שליטה מלאה בשפה העברית והאנגלית, בעל-פה ובכתב, ברמת שפת-אם.</p>
-            <h3>תחומי האחריות כוללים:</h3>
-
-            <p><b>פיתוח קהל משתמשים</b></p>
-            <ul>
-                <li>·         בדיקת הזדמנויות (וחסמים) להרחבת השימוש ב"ספריא" בישראל</li>
-                <li>·         אחריות כוללת על, ויישום של אסטרטגיות לפיתוח קהל ושיווק בישראל</li>
-                <li>·         זיהוי אנשים וקבוצות המתאימים לאימוץ מוקדם</li>
-                <li>·         פיתוח וחיזוק שותפויות אסטרטגיות עם מוסדות, מותגים ומחנכים בישראל</li>
-            </ul>
-
-            <p><b>עבודת שטח וחינוך</b></p>
-            <ul>
-                <li>·         בדיקת המצב הקיים מבחינת טכנולוגיה חינוכית, זיהוי שותפים רלוונטיים ברמת הארגון, המו"ל והפרויקט</li>
-                <li>·         אחריות כוללת לשותפויות חינוכיות ועבודה בצמוד לרכז החינוך (ישראל)</li>
-            </ul>
-
-            <p><b>ניהול</b></p>
-            <ul>
-                <li>·         פיקוח על התשתית עבור הצוות בישראל, תפקוד ככתובת העיקרית בשטח עבור המשרד בישראל</li>
-                <li>·         ניהול קשרים עם שותפים וספקי שירות</li>
-                <li>·         תקשורת עם הצוות בארה"ב בנוגע לכל ההתפתחויות התפעוליות</li>
-                <li>·         עבודה בצמוד לצוות בארה"ב על כתיבת בקשות למימון והכנת דיווחים שוטפים עבור הגופים המממנים לתיאור הנעשה בתחום פיתוח הקהל, עבודת השטח והחינוך</li>
-                <li>·         פגישות עם מקורות מימון פוטנציאליים וקיימים</li>
-            </ul>
-
-            <p><b>דרישות התפקיד - כישורים וניסיון:</b></p>
-            <ul>
-                <li>·         כישורים בינאישיים מעולים</li>
-                <li>·         ידיעת השפות העברית והאנגלית על בוריין, כשפת אם</li>
-                <li>·         ניסיון בשיווק/תקשורת</li>
-                <li>·         נכונות לעבודה בסביבת סטארט-אפ דינמית</li>
-                <li>·         תואר אוניברסיטאי</li>
-                <li>·         לפחות 10 שנות ניסיון רלוונטי בעבודה, כולל מעל שלוש שנות ניסיון ניהולי</li>
-                <li>·         הצלחה מתועדת בניהול פרויקטים מורכבים</li>
-                <li>·         כישורי כתיבה ועריכה מצויינים</li>
-                <li>·         כישורים חזקים בתחום התקשורת, השיפוט וקבלת ההחלטות</li>
-                <li>·         יכולת מוטיבציה עצמית ונקיטת יוזמה</li>
-                <li>·         יכולת לצפות ולפתור בעיות</li>
-                <li>·         הכרת הנוף החינוכי בישראל לרבדיו (מהחינוך היסודי ועד מוסדות ההשכלה הגבוהה) – יתרון</li>
-            </ul>
-
-
-            <p><b>נסיעות:</b> יידרשו נסיעות ועבודה בשעות לא שגרתיות מעת לעת</p>
-
-            <p><b>פיקוח:</b> כפיפות למנהלת השיווק והפיתוח (שמשרדה בארה"ב)</p>
-
-            <p><b>מיקום:</b> ירושלים</p>
-
-            <p><b>השכר ייקבע בהתאם לניסיון</b></p>
-
-            <p><b>להגשת מועמדות:</b> נא לשלוח קורות חיים ל-jobs@sefaria.org  ומכתב פתיחה קצר (על מכתב הפתיחה להיות מנוסח באנגלית!) העונה על השאלה הבאה: איפה היית מצפה לראות את "ספריא" בישראל בעוד חמש שנים? תינתן עדיפות לקו"ח דו-לשוניים. אנא הגישו את מכתב הפתיחה ואת קורות החיים כמסמכים או קבצי pdf מצורפים. </p>
-
-            <p><b>אודות ספריא:</b> "ספריא" הוא ארגון ללא מטרות רווח שייעודו לעצב את עתידה של הלמידה היהודית באופן פתוח והשתתפותי. אנחנו יוצרים ספריה חיה פתוחה לכול של טקסטים יהודיים והקשרים ביניהם, בעברית ובתרגום. בעזרת הטקסטים הדיגיטליים הללו נוכל ליצור ממשקים אינטראקטיביים חדשים לשימוש באינטרנט, בטאבלט ובמכשירים ניידים, על מנת לאפשר למספר רב יותר של אנשים לבוא במגע עם האוצרות הטקסטואליים של המסורת שלנו.</p>
-        </div>
-=======
-        
->>>>>>> cf5d7824
         <a name="textworker"></a>
         <div class="section int-he" style="direction: rtl">
             <h2 id="textworker-he" class="anchorable">רכז תוכן ועימוד דיגיטלי</h2>
