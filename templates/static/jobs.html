{% extends "base.html" %}
{% load i18n %}

{% block title %}{% trans "Jobs at Sefaria" %}{% endblock %}

{% block description %}{% trans "Job openings at Sefaria, a non-profit technology organization dedicated to building the Jewish future." %}{% endblock %}

{% block content %}

<div id="jobsPage" class="container biReady static">
    <div class="inner">
        <h1>
            <span class="int-en">Jobs at Sefaria</span>
            <span class="int-he">משרות פנויות בספריא</span>
        </h1>
<<<<<<< HEAD
=======


        <a name="content-engineer"></a>
        <div class="section int-en" style="direction: ltr;">
            <h2>Junior Content Engineer</h2>
            <h3>Position Overview</h3>
            <p>Sefaria, the open digital platform for Jewish texts, seeks a driven individual to help expand our library. This full-time, junior programmer will work on content-related tasks for our system. The role involves:
                <ul>
                    <li>Analyzing structures of texts and creating formal representations using Sefaria's toolset</li>
                    <li>Parsing text from various sources and loading them into Sefaria’s repository</li>
                    <li>Developing and improving tools used in content processing</li>
                    <li>Developing and improving algorithms used to find connections between different texts</li>
                </ul>
            </p>

            <h3>Key Responsibilities</h3>
            <p>Sefaria’s database currently contains more than 200 million words. We’re continuing to expand and refine our database. Everything we obtain must be properly imported into our system. Our repository’s code base is Python running over MongoDB with a RESTful API. The process of parsing semi-structured digital text generally involves analyzing the text to determine its structure, encoding that structure, writing custom scripts to convert the source text into the appropriate structure, and posting the resulting data to our server.</p>
            <p><strong>Desired Experience and Skills:</strong> Applicants need to understand the structure of Torah literature (<a href="https://www.sefaria.org/texts">https://www.sefaria.org/texts</a>), should have a background in programming, and have a history of learning Torah.</p>
            <ul>
                <li>At least one year of programming experience</li>
                <li>Python (or comparable experience)</li>
                <li>Regular expressions and fuzzy matching</li>
                <li>Knowledge of Judaic text (e.g., Torah, Talmud, Kabbalistic works, halakhic works, commentaries, etc.)</li>
                <li>Understanding of written Hebrew</li>
                <li>English (professional working proficiency)</li>
                <li>Detail oriented and organized</li>
                <li>Proactive worker and a self-starter</li>
            </ul>

            <p>
                <strong>Location:</strong> Jerusalem
            </p>
            <p>
                <strong>Job Type:</strong> This is a full time permanent position.
            </p>

            <h3>To Apply</h3>
            <p>
                Please send your resume and a short cover letter in English to <a href="mailto:jobs@sefaria.org">jobs@sefaria.org</a>. If you have a GitHub account, please include a link on your resume.
            </p>
        </div>
        <div class="section int-he" style="">
            <h2>מתכנת תוכן זוטר</h2>
            <h3>תיאור משרה</h3>
            <p>המודעה נכתבה בלשון זכר אך פונה לנשים ולגברים</p>
            <p>ספריא, פלטפורמה דיגיטלית של טקסטים יהודיים, מחפשת מתכנת עם מוטיבציה שנמצא בתחילת דרכו המקצועית, שיסייע לנו להרחיב את ספריית הטקסטים שלנו. מדובר במשרה מלאה ובעיסוק בתחום התוכן של האתר / האפליקציה של ספריא.  התפקיד כולל:</p>
            <ul>
                <li>ניתוח  של מבנה הטקסט ויצירת ייצוגים פורמליים באמצעות סט הכלים של ספריא</li>
                <li>כרייה של טקסטים ממקורות שונים למרכיבים והוספתם  למאגר של ספריא</li>
                <li>פיתוח ושיפור כלים לעיבוד תוכן</li>
                <li>פיתוח ושיפור אלגוריתמים למציאת קשרים בין טקסטים שונים</li>
            </ul>

            <h3>תחומי אחריות:</h3>
            <p>מסד הנתונים של ספריא מכיל למעלה מ200 מיליון מילים. אנו ממשיכים להרחיב את המאגר, וחשוב לנו להמשיך להזין אותו בחומרים חדשים בצורה מיטבית.  בסיס הקוד שלנו הוא ב Python והוא עובד על MongoDB עם RESTful API. תהליך כריית הטקסט הדיגיטלי כרוך בניתוח של הטקסט בכדי לגלות את המבנה שלו, קידוד המבנה, כתיבת סקריפטים להמרת טקסט המקור למבנה המיועד, והעלאת התוצאה לשרת שלנו.</p>
            <p>ניסיון וכישורים דרושים: אנו מחפשים מועמדים בעלי רקע בתכנות ורקע בלימוד תורה.
                (<a href="https://www.sefaria.org/texts">https://www.sefaria.org/texts</a>)
            </p>
            <ul>
                <li>שנת ניסיון אחת בתכנות, לפחות</li>
                <li>Python (או ניסיון דומה)</li>
                <li>Regular expressions and fuzzy matching</li>
                <li>בקיאות ידע של טקסטים יהודיים ( תורה, תלמוד, קבלה, הלכה, מפרשים וכו')</li>
                <li>יכולת קריאה והבנה של מקורות יהודיים בעברית</li>
                <li>אנגלית ברמת שפת אם</li>
            </ul>

            <p>
                מקום עבודה: ירושלים.
            </p>
            <p>
היקף משרה: משרה מלאה.
            </p>

            <h3>להגשת מועמדות</h3>
            <p>
                אנא שילחו קורות חיים ומכתב מקדים קצר באנגלית ל-
                <a href="mailto:jobs@sefaria.org">jobs@sefaria.org</a>
אם יש לכם חשבון ב-GitHub, אנא צרפו לינק של קורות החיים שלכם.
            </p>
        </div>


>>>>>>> d8a2fd47
        <br/><br/>
        <p style="direction: ltr;">
          Sefaria does not accept solicitations of any kind from job placement services or phone calls from prospective candidates.
            Sefaria provides equal employment opportunities to all employees and applicants for employment and prohibits
            discrimination and harassment of any type without regard to race, color, religion, age, sex, national origin,
            disability status, genetics, protected veteran status, sexual orientation, gender identity or expression,
            or any other characteristic protected by federal, state or local laws.
            Nothing in this job description or advertisement postings guarantees employment.
        </p>

    </div>
</div>


{% endblock %}

{% block js %}{% endblock %}
<|MERGE_RESOLUTION|>--- conflicted
+++ resolved
@@ -12,10 +12,7 @@
         <h1>
             <span class="int-en">Jobs at Sefaria</span>
             <span class="int-he">משרות פנויות בספריא</span>
-        </h1>
-<<<<<<< HEAD
-=======
-
+        </h1>=
 
         <a name="content-engineer"></a>
         <div class="section int-en" style="direction: ltr;">
@@ -98,7 +95,6 @@
         </div>
 
 
->>>>>>> d8a2fd47
         <br/><br/>
         <p style="direction: ltr;">
           Sefaria does not accept solicitations of any kind from job placement services or phone calls from prospective candidates.
