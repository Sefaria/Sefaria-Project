{% extends "base.html" %}
{% load i18n %}

{% block title %}{% trans "Jobs at Sefaria" %}{% endblock %}

{% block description %}{% trans "Job openings at Sefaria, a non-profit technology organization dedicated to building the Jewish future." %}{% endblock %}

{% block content %}

<div id="jobsPage" class="container biReady static">
    <div class="inner">
        <h1>
            <span class="int-en">Jobs at Sefaria</span>
            <span class="int-he">משרות פנויות בספריא</span>
        </h1>

        <a name="education-assistant-temp"></a>
        <div class="section int-en" style="direction: ltr;">
            <h2>Education Assistant (Temporary)</h2>
            <h3>Position Overview</h3>
            <p>
                Sefaria is seeking a temporary Education Assistant in Israel. This six-month position will support Sefaria's Israeli educational initiatives.

                <ul>
                    <li>Support Sefaria's social media presence (in Hebrew)</li>
                    <li>Gather and create materials for teachers and educators</li>
                    <li>Logistical support for Sefaria's education team in Israel</li>
                    <li>Administrative support for Sefaria's partnerships with other educational organizations</li>
                </ul>
            </p>

            <h3>Requirements</h3>
            <ul>
                <li>A high level of Jewish textual fluency</li>
                <li>Extensive experience using Sefaria</li>
                <li>Ability to read, write, and speak fluently in both Hebrew and English</li>
                <li>Proficiency with social media</li>
                <li>Proactive and self-driven worker </li>
                <li>Detail oriented and organized</li>
            </ul>

            <p>
                This position will run through December 2019, and will be approximately 10 hours of work per week.
                This role also has the potential to grow into something more expansive in the future.
                Hourly rate commensurate with experience.
            </p>

            <h3>To Apply</h3>
            <p>
                Please send a resume and brief cover letter to <a href="mailto:jobs@sefaria.org">jobs@sefaria.org</a> with the subject line “Education Assistant”.
            </p>
        </div>
        <div class="section int-he" style="">
            <h2>עוזר/ת חינוך (זמני)</h2>
            <h3>תיאור משרה</h3>
            <p>
                    ספריא מחפשת עוזרת/ת זמני/ת לתחום החינוך!
                     המשרה היא לחצי שנה הקרובה ותתמקד בסיוע ביוזמות החינוך השונות של ספריא בישראל
                <ul>
                    <li>תמיכה בנוכחות העברית של ספריא ברשתות חברתיות ומדיה דיגיטלית</li>
                    <li>עריכה ויצירת תוכן עבור מורים ומחנכים</li>
                    <li>תמיכה לוגיסטית עבור צוות החינוך בישראל</li>
                    <li>תמיכה מנהלית בשיתופי פעולה וקשרים עם מוסדות חינוכיים אחרים</li>
                </ul>
            </p>

            <h3>דרישות</h3>
            <ul>
                <li>רקע בלימודי יהדות- רמת "אוריינות יהודית" גבוהה</li>
                <li>ניסיון בשימוש באתר ספריא</li>
                <li>קריאה, כתיבה ודיבור בעברית ובאנגלית ברמת שפת אם</li>
                <li>היכרות עם עבודה ברשתות החברתיות</li>
                <li>יכולת מוטיבציה עצמית ונקיטת יוזמה</li>
                <li>יכולות ארגוניות ותשומת לב לפרטים</li>
            </ul>

            <p>
                המשרה מיועדת לחודשים יולי עד דצמבר 2019 ותכלול היקף עבודה של כ-10 שעות שבועיות. לתפקיד אפשרות לגדילה למשרה יותר מקיפה בעתיד. שכר בהתאם לניסיון.
            </p>

            <h3>להגשת מועמדות</h3>
            <p>
                אנא שלחו קורות חיים ומכתב פתיחה קצר ל-
                <a href="mailto:jobs@sefaria.org">jobs@sefaria.org</a>
                עם שורת הנושא "עוזר/ת חינוך"
            </p>
        </div>

        <a name="devops-eng"></a>
        <div class="section int-en" style="direction: ltr;">
            <h2 id="backend-devops-engineer">DevOps/Backend Engineer</h2>
            <h3>Position Overview</h3>
            <p>
                Sefaria is looking for an entrepreneurial and outgoing professional to join its core engineering team. The position will be involved in the ongoing development of Sefaria’s software and will be responsible for planning, implementing and maintaining systems and development operations.
            </p>
            <p>
                Sefaria has a sizable code base, mainly in Python and js/React. We have a mobile app, written in React Native. Our environment includes Linux, Nginx, Varnish, Apache, Node, and MongoDB on Google Cloud / Docker / Kubernetes. We also use Google Analytics and Tag Manager for analytics, and Pytest, Travis-CI, SauceLabs and Selenium for testing.
            </p>

            <h3>Responsibilities include</h3>
            <li>Configuring and maintaining our production environment</li>
            <li>Improving and maintaining our testing/QA environments and toolsets</li>
            <li>Management of our analytics infrastructure</li>
            <li>Designing and managing our deployment process</li>
            <li>Software development of new features and improvements to our backend systems</li>

            <h3>Requirements</h3>
            <li>5+ Years experience in an active production environment</li>
            <li>Proven experience with mid-sized production deployments</li>
            <li>Comfort working in a dynamic, start-up environment</li>
            <li>Strong communication, judgment, and decision-making skills</li>
            <li>Proactive and self-driven worker</li>

            <h3>Location & Compensation</h3>
            <p>Reports to the Chief Data Officer who is based in New York</p>
            <p>Salary range is $80-100k plus benefits (based on location)</p>
            <p>Sefaria has a presence in New York, Denver, Chicago, St. Louis, Boston, the Bay Area, and Jerusalem. US and Israel-based candidates will be considered. </p>

            <h3>To Apply</h3>
            <p>
            Email jobs@sefaria.org with the subject line “DevOps/Backend Engineer” and attach a brief cover letter and resume (PDFs preferred). All materials should be in English.
            </p>
        </div>
        <div class="section int-he" style="direction: ltr;">
            <h2 id="backend-devops-engineer">DevOps/Backend Engineer</h2>
            <h3>Position Overview</h3>
            <p>
                Sefaria is looking for an entrepreneurial and outgoing professional to join its core engineering team. The position will be involved in the ongoing development of Sefaria’s software and will be responsible for planning, implementing and maintaining systems and development operations.
            </p>
            <p>
                Sefaria has a sizable code base, mainly in Python and js/React. We have a mobile app, written in React Native. Our environment includes Linux, Nginx, Varnish, Apache, Node, and MongoDB on Google Cloud / Docker / Kubernetes. We also use Google Analytics and Tag Manager for analytics, and Pytest, Travis-CI, SauceLabs and Selenium for testing.
            </p>

            <h3>Responsibilities include</h3>
            <li>Configuring and maintaining our production environment</li>
            <li>Improving and maintaining our testing/QA environments and toolsets</li>
            <li>Management of our analytics infrastructure</li>
            <li>Designing and managing our deployment process</li>
            <li>Software development of new features and improvements to our backend systems</li>

            <h3>Requirements</h3>
            <li>5+ Years experience in an active production environment</li>
            <li>Proven experience with mid-sized production deployments</li>
            <li>Comfort working in a dynamic, start-up environment</li>
            <li>Strong communication, judgment, and decision-making skills</li>
            <li>Proactive and self-driven worker</li>

            <h3>Location & Compensation</h3>
            <p>Reports to the Chief Data Officer who is based in New York</p>
            <p>Salary range is $80-100k plus benefits (based on location)</p>
            <p>Sefaria has a presence in New York, Denver, Chicago, St. Louis, Boston, the Bay Area, and Jerusalem. US and Israel-based candidates will be considered. </p>

            <h3>To Apply</h3>
            <p>
            Email jobs@sefaria.org with the subject line “DevOps/Backend Engineer” and attach a brief cover letter and resume (PDFs preferred). All materials should be in English.
            </p>
        </div>

        <a name="israel-director"></a>
        <div class="section int-en" style="margin-top: 90px;">
            <h2>Director (Israel)</h2>
            <p>Sefaria is looking for an entrepreneurial and outgoing professional who has a passion for technology, Jewish texts, and education to lead its expansion in the Israeli market. The Director (Israel) is a multi-faceted position with strategy, research, business and partnership development, project management, communications and marketing responsibilities. This person should be fully bilingual in Hebrew and English. </p>
            <h3>Responsibilities include:</h3>

            <p><b>Audience Development</b></p>
            <ul>
                <li>Exploring opportunities for (and barriers to) Sefaria’s expanded usage in Israel</li>
                <li>Overseeing and executing audience development and marketing strategies in Israel </li>
                <li>Identifying individuals and groups primed for early adoption</li>
                <li>Developing and enhancing strategic partnerships with Israeli institutions, brands and educators</li>
            </ul>

            <p><b>Outreach and Education</b></p>
            <ul>
                <li>Exploring educational technology landscape, identifying relevant partner organizations, publishers, and projects</li>
                <li>Overseeing educational partnerships and working closely with the Education Coordinator (Israel) </li>
            </ul>
            <p><b>Management</b></p>
            <ul>
                <li>Oversight of infrastructure for Israel-based staff, being the primary point person on the ground for the operation in Israel </li>
                <li>Managing relationships with partners and service providers</li>
                <li>Communicating with US-based staff on all operational developments</li>
                <li>Working closely with the US-based staff to write fundraising proposals and preparing regular reports on audience development and outreach and education efforts for funders</li>
                <li>Meeting with prospective and existing funders </li>
            </ul>

            <p><b>Desired Skills and Experience:</b></p>
            <ul>
                <li>Exceptional interpersonal skills</li>
                <li>Native Hebrew and English speaker, fully bilingual</li>
                <li>Marketing/communications experience </li>
                <li>Comfort working in a dynamic, start-up environment</li>
                <li>University degree</li>
                <li>At least 10 years of relevant work experience, including at least three-plus years of management experience </li>
                <li>Documented success managing complex projects </li>
                <li>Excellent writing and editing skills</li>
                <li>Strong communication, judgment and decision-making skills</li>
                <li>Proactive and self-driven worker</li>
                <li>Ability to troubleshoot and resolve problems</li>
                <li>Knowledge of the education landscape across Israel (from elementary schools to higher learning institutions) a plus</li>
            </ul>
            <p><b>Travel</b>: Occasional travel and non-traditional hours required</p>
            <p><b>Supervision</b>: Reports to the Chief Marketing and Engagement Officer (based in the US)</p>
            <p><b>Location:</b> Jerusalem</p>
            <p><b>Salary commensurate with experience</b></p>
            <p><b>To apply:</b> Please send to <a href="mailto:jobs@sefaria.org">jobs@sefaria.org</a> your resume and a brief cover letter (cover letter must be in English!) answering the following question: Where do you see Sefaria in Israel in five years? Bilingual resumes will receive priority. Please submit your resume and cover letter as attached documents or pdfs. </p>
            <p><b>About Sefaria:</b> Sefaria is a non-profit organization dedicated to building the future of Jewish learning in an open and participatory way. We are assembling a free living library of Jewish texts and their interconnections, in Hebrew and in translation. With these digital texts, we can create new, interactive interfaces for Web, tablet and mobile, allowing more people to engage with the textual treasures of our tradition.</p>
        </div>
        <div class="section int-he" style="margin-top: 90px;">
            <p><b>מנהל/ת (ישראל)</b></p>
            <p>ל"ספריא" דרוש/ה בעל/ת מקצוע עם יוזמה ומעוף וכן תשוקה לטכנולוגיה, טקסטים יהודיים וחינוך, על מנת להוביל את התרחבותה בשוק הישראלי. משרת המנהל/ת (ישראל) היא תפקיד רב-מימדי הכולל אחריות בתחומים של אסטרטגיה, מחקר, פיתוח עסקי ושותפויות, ניהול פרויקטים, תקשורת ושיווק. לצורך התפקיד דרושה שליטה מלאה בשפה העברית והאנגלית, בעל-פה ובכתב, ברמת שפת-אם.</p>
            <h3>תחומי האחריות כוללים:</h3>

            <p><b>פיתוח קהל משתמשים</b></p>
            <ul>
                <li>·         בדיקת הזדמנויות (וחסמים) להרחבת השימוש ב"ספריא" בישראל</li>
                <li>·         אחריות כוללת על, ויישום של אסטרטגיות לפיתוח קהל ושיווק בישראל</li>
                <li>·         זיהוי אנשים וקבוצות המתאימים לאימוץ מוקדם</li>
                <li>·         פיתוח וחיזוק שותפויות אסטרטגיות עם מוסדות, מותגים ומחנכים בישראל</li>
            </ul>

            <p><b>עבודת שטח וחינוך</b></p>
            <ul>
                <li>·         בדיקת המצב הקיים מבחינת טכנולוגיה חינוכית, זיהוי שותפים רלוונטיים ברמת הארגון, המו"ל והפרויקט</li>
                <li>·         אחריות כוללת לשותפויות חינוכיות ועבודה בצמוד לרכז החינוך (ישראל)</li>
            </ul>

            <p><b>ניהול</b></p>
            <ul>
                <li>·         פיקוח על התשתית עבור הצוות בישראל, תפקוד ככתובת העיקרית בשטח עבור המשרד בישראל</li>
                <li>·         ניהול קשרים עם שותפים וספקי שירות</li>
                <li>·         תקשורת עם הצוות בארה"ב בנוגע לכל ההתפתחויות התפעוליות</li>
                <li>·         עבודה בצמוד לצוות בארה"ב על כתיבת בקשות למימון והכנת דיווחים שוטפים עבור הגופים המממנים לתיאור הנעשה בתחום פיתוח הקהל, עבודת השטח והחינוך</li>
                <li>·         פגישות עם מקורות מימון פוטנציאליים וקיימים</li>
            </ul>

            <p><b>דרישות התפקיד - כישורים וניסיון:</b></p>
            <ul>
                <li>·         כישורים בינאישיים מעולים</li>
                <li>·         ידיעת השפות העברית והאנגלית על בוריין, כשפת אם</li>
                <li>·         ניסיון בשיווק/תקשורת</li>
                <li>·         נכונות לעבודה בסביבת סטארט-אפ דינמית</li>
                <li>·         תואר אוניברסיטאי</li>
                <li>·         לפחות 10 שנות ניסיון רלוונטי בעבודה, כולל מעל שלוש שנות ניסיון ניהולי</li>
                <li>·         הצלחה מתועדת בניהול פרויקטים מורכבים</li>
                <li>·         כישורי כתיבה ועריכה מצויינים</li>
                <li>·         כישורים חזקים בתחום התקשורת, השיפוט וקבלת ההחלטות</li>
                <li>·         יכולת מוטיבציה עצמית ונקיטת יוזמה</li>
                <li>·         יכולת לצפות ולפתור בעיות</li>
                <li>·         הכרת הנוף החינוכי בישראל לרבדיו (מהחינוך היסודי ועד מוסדות ההשכלה הגבוהה) – יתרון</li>
            </ul>


            <p><b>נסיעות:</b> יידרשו נסיעות ועבודה בשעות לא שגרתיות מעת לעת</p>

            <p><b>פיקוח:</b> כפיפות למנהלת השיווק והפיתוח (שמשרדה בארה"ב)</p>

            <p><b>מיקום:</b> ירושלים</p>

            <p><b>השכר ייקבע בהתאם לניסיון</b></p>

            <p><b>להגשת מועמדות:</b> נא לשלוח קורות חיים ל-jobs@sefaria.org  ומכתב פתיחה קצר (על מכתב הפתיחה להיות מנוסח באנגלית!) העונה על השאלה הבאה: איפה היית מצפה לראות את "ספריא" בישראל בעוד חמש שנים? תינתן עדיפות לקו"ח דו-לשוניים. אנא הגישו את מכתב הפתיחה ואת קורות החיים כמסמכים או קבצי pdf מצורפים. </p>

            <p><b>אודות ספריא:</b> "ספריא" הוא ארגון ללא מטרות רווח שייעודו לעצב את עתידה של הלמידה היהודית באופן פתוח והשתתפותי. אנחנו יוצרים ספריה חיה פתוחה לכול של טקסטים יהודיים והקשרים ביניהם, בעברית ובתרגום. בעזרת הטקסטים הדיגיטליים הללו נוכל ליצור ממשקים אינטראקטיביים חדשים לשימוש באינטרנט, בטאבלט ובמכשירים ניידים, על מנת לאפשר למספר רב יותר של אנשים לבוא במגע עם האוצרות הטקסטואליים של המסורת שלנו.</p>
        </div>
<<<<<<< HEAD

=======
        
>>>>>>> f1700623
        <a name="textworker"></a>
        <div class="section int-he" style="direction: rtl">
            <h2 id="textworker-he" class="anchorable">רכז תוכן ועימוד דיגיטלי</h2>
            <p><b>המודעה מנוסחת בלשון זכר מטעמי נוחות בלבד, אך פונה לנשים וגברים כאחד</b></p>
            <br/>
            <p>ספריא-ישראל מחפשת מועמד פרילנסר בעל רקע וניסיון בתחום עיבוד תמלילים ועימוד לדפוס, בעל אוריינטציה טכנולוגית חזקה, והיכרות מעמיקה עם תחום הספרות הרבנית לענפיה.</p>
            <br/>
            <p><b>תחומי אחריות:</b></p>
            <ul>
                <li>
                    <p><b>דיגיטציה:</b></p>
                    <ul>
                        <li>הפקת מקבילה דיגיטלית ממהדורת מקור בדפוס</li>
                        <li>הערכת טיב הטקסט של מהדורות דפוס ומהדורות דיגיטליות</li>
                        <li>מתן הערכה ומשוב לצוות המתכנתים</li>
                    </ul>
                </li>
                <li>
                    <p><b>עיבוד תמלילים:</b></p>
                    <ul>
                        <li>זיהוי תבניות טקסט עבור מחרוזות חיפוש והחלפה מתקדמות</li>
                        <li>המרת מסמכים ישנים לשיטות קידוד עדכניות</li>
                        <li>הפקת מפתח עניינים מתוך מערכי נתונים קיימים</li>
                    </ul>
                </li>
            </ul>
            <br/>
            <p><b>כישורים נדרשים וניסיון:</b></p>
            <ul>
                <li>עברית שפת אם; אנגלית יתרון</li>
                <li>יכולת ניווט בתחומי הספרות התורנית ברמת בית מדרש</li>
                <li>יכולת לעבוד בצורה טובה בסביבת סטארט-אפ דינמית</li>
                <li>שליטה בתוכנות עיבוד תמלילים מקצועיות (כגון אינדזיין או תג) - יתרון</li>
                <li>שליטה בטכניקות חיפוש והחלפה מתקדמות</li>
                <li>יכולת עבודה עצמאית</li>
                <li>יכולת שיפוט והכרעה</li>
                <li>יכולת איתור וטיפול בבעיות</li>
            </ul>
            <br/>
            <p><b>היקף המשרה:</b> חלקית (כ-20 שעות שבועיות)</p>
            <br/>
            <p><b>מקום מגורים:</b> ירושלים</p>
            <br/>
            <p><b>בכדי להגיש מועמדות:</b></p>
            <p> אנא שלחו מכתב מקדים קצר קורות החיים ל-<a href="mailto:content-jobs@sefaria.org">content-jobs@sefaria.org</a>.</p>
            <p><b>אודות ספריא:</b> ספריא הוא מלכ"ר השואף לעיצוב עתיד הלימוד היהודי כך שיהא פתוח ושיתופי. אנו בונים ספריה חיה הפתוחה לציבור הרחב, של טקסטים יהודיים, בעברית ובתרגומים שונים. באמצעות אותם טקסטים דיגיטליים, נוכל ליצור ממשקים חדשים ואינטראקטיביים למחשב, לטאבלט ולמכשיר סלולרי, ולהנגיש את האוצרות הטקסטואליים של היהדות לאוכלוסייה רחבה יותר.</p>
        </div>
        <br/><br/>
        <p style="direction: ltr;">
          Sefaria does not accept solicitations of any kind from job placement services or phone calls from prospective candidates.
            Sefaria provides equal employment opportunities to all employees and applicants for employment and prohibits
            discrimination and harassment of any type without regard to race, color, religion, age, sex, national origin,
            disability status, genetics, protected veteran status, sexual orientation, gender identity or expression,
            or any other characteristic protected by federal, state or local laws.
            Nothing in this job description or advertisement postings guarantees employment.
        </p>

    </div>
</div>


{% endblock %}

{% block js %}{% endblock %}
<|MERGE_RESOLUTION|>--- conflicted
+++ resolved
@@ -263,11 +263,6 @@
 
             <p><b>אודות ספריא:</b> "ספריא" הוא ארגון ללא מטרות רווח שייעודו לעצב את עתידה של הלמידה היהודית באופן פתוח והשתתפותי. אנחנו יוצרים ספריה חיה פתוחה לכול של טקסטים יהודיים והקשרים ביניהם, בעברית ובתרגום. בעזרת הטקסטים הדיגיטליים הללו נוכל ליצור ממשקים אינטראקטיביים חדשים לשימוש באינטרנט, בטאבלט ובמכשירים ניידים, על מנת לאפשר למספר רב יותר של אנשים לבוא במגע עם האוצרות הטקסטואליים של המסורת שלנו.</p>
         </div>
-<<<<<<< HEAD
-
-=======
-        
->>>>>>> f1700623
         <a name="textworker"></a>
         <div class="section int-he" style="direction: rtl">
             <h2 id="textworker-he" class="anchorable">רכז תוכן ועימוד דיגיטלי</h2>
