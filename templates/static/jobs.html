{% extends "base.html" %}
{% load i18n %}

{% block title %}{% trans "Jobs at Sefaria" %}{% endblock %}

{% block description %}{% trans "Job openings at Sefaria, a non-profit technology organization dedicated to building the Jewish future." %}{% endblock %}

{% block content %}

<div id="jobsPage" class="container biReady static">
    <div class="inner">
        <h1>
            <span class="int-en">Jobs at Sefaria</span>
            <span class="int-he">משרות פנויות בספריא</span>
        </h1>
     
<<<<<<< HEAD
        <div class="section"> 
            <h2 id="development-intern" class="anchorable">Development Intern </h2>
                <p class="c5"><span class="c10">New York Office </span></p><p class="c5"><span class="c3">12 weeks with option to extend </span></p><p class="c5"><span class="c3">Approximately 8 hrs per week ($15/hr)</span></p><p class="c0"><span class="c3"></span></p><p class="c5"><span class="c19">Responsibilities:</span><span class="c7">&nbsp;</span><span class="c3">Support the Development and Communications Associate with development projects including, but not limited to:</span></p><p class="c0"><span class="c3"></span></p><ul class="c12 lst-kix_325wgj2orxk8-0 start"><li class="c5 c6"><span class="c7 c13">Assisting with the organization and upkeep of donor files</span></li><li class="c5 c6"><span class="c3">Processing thank you notes</span></li><li class="c5 c6"><span class="c3">Conducting research on foundation and individual donor prospects</span></li><li class="c5 c6"><span class="c7">General office support </span></li></ul><p class="c0"><span class="c3"></span></p><p class="c17"><span class="c8">Qualifications: </span></p><ul class="c12 lst-kix_vccn44x1dmnt-0 start"><li class="c1"><span class="c7 c13">Current student</span></li><li class="c1"><span class="c3 c13">Volunteer/community service experience</span></li><li class="c1"><span class="c3 c13">Previous internship experience is a plus</span></li><li class="c1"><span class="c3 c13">Ability to multi-task</span></li><li class="c1"><span class="c3 c13">Research and analytical skills</span></li><li class="c1"><span class="c3 c13">Quick learner, demonstrates initiative</span></li><li class="c1"><span class="c7 c13">Interested in Sefaria&rsquo;s mission</span></li></ul><p class="c15"><span class="c8">To apply: </span><span class="c7 c13">Send a very brief cover letter and your resume to</span><span class="c8">&nbsp;</span><span class="c8">jobs@sefaria.org</span><span class="c7 c13">&nbsp;with the subject line, NY Development Intern.</span></p><p class="c4 c18"><span class="c10"></span></p><p class="c4"><span class="c19">About Sefaria:</span><span class="c7">&nbsp;</span><span class="c7 c11">Sefaria is a non-profit organization dedicated to building the future of Jewish learning in an open and participatory way. We are assembling a free living library of Jewish texts and their interconnections, in Hebrew and in translation. With these digital texts, we can create new, interactive interfaces for Web, tablet and mobile, allowing more people to engage with the textual treasures of our tradition.</span></p>
=======


  
>>>>>>> c63c58fa
        </div>


        <a name="textworker"></a>
        <div class="section" style="direction: rtl">
            <h2 id="textworker-he" class="anchorable">רכז תוכן ועימוד דיגיטלי</h2>
            <p><b>המודעה מנוסחת בלשון זכר מטעמי נוחות בלבד, אך פונה לנשים וגברים כאחד</b></p>
            <br/>
            <p>ספריא-ישראל מחפשת מועמד פרילנסר בעל רקע וניסיון בתחום עיבוד תמלילים ועימוד לדפוס, בעל אוריינטציה טכנולוגית חזקה, והיכרות מעמיקה עם תחום הספרות הרבנית לענפיה.</p>
            <br/>
            <p><b>תחומי אחריות:</b></p>
            <ul>
                <li>
                    <p><b>דיגיטציה:</b></p>
                    <ul>
                        <li>הפקת מקבילה דיגיטלית ממהדורת מקור בדפוס</li>
                        <li>הערכת טיב הטקסט של מהדורות דפוס ומהדורות דיגיטליות</li>
                        <li>מתן הערכה ומשוב לצוות המתכנתים</li>
                    </ul>
                </li>
                <li>
                    <p><b>עיבוד תמלילים:</b></p>
                    <ul>
                        <li>זיהוי תבניות טקסט עבור מחרוזות חיפוש והחלפה מתקדמות</li>
                        <li>המרת מסמכים ישנים לשיטות קידוד עדכניות</li>
                        <li>הפקת מפתח עניינים מתוך מערכי נתונים קיימים</li>
                    </ul>
                </li>
            </ul>
            <br/>
            <p><b>כישורים נדרשים וניסיון:</b></p>
            <ul>
                <li>עברית שפת אם; אנגלית יתרון</li>
                <li>יכולת ניווט בתחומי הספרות התורנית ברמת בית מדרש</li>
                <li>יכולת לעבוד בצורה טובה בסביבת סטארט-אפ דינמית</li>
                <li>שליטה בתוכנות עיבוד תמלילים מקצועיות (כגון אינדזיין או תג) - יתרון</li>
                <li>שליטה בטכניקות חיפוש והחלפה מתקדמות</li>
                <li>יכולת עבודה עצמאית</li>
                <li>יכולת שיפוט והכרעה</li>
                <li>יכולת איתור וטיפול בבעיות</li>
            </ul>
            <br/>
            <p><b>היקף המשרה:</b> חלקית (כ-20 שעות שבועיות)</p>
            <br/>
            <p><b>מקום מגורים:</b> ירושלים</p>
            <br/>
            <p><b>בכדי להגיש מועמדות:</b></p>
            <p> אנא שלחו מכתב מקדים קצר קורות החיים ל-<a href="mailto:content-jobs@sefaria.org">content-jobs@sefaria.org</a>.</p>
            <br/>
            <p><b>אודות ספריא:</b> ספריא הוא מלכ"ר השואף לעיצוב עתיד הלימוד היהודי כך שיהא פתוח ושיתופי. אנו בונים ספריה חיה הפתוחה לציבור הרחב, של טקסטים יהודיים, בעברית ובתרגומים שונים. באמצעות אותם טקסטים דיגיטליים, נוכל ליצור ממשקים חדשים ואינטראקטיביים למחשב, לטאבלט ולמכשיר סלולרי, ולהנגיש את האוצרות הטקסטואליים של היהדות לאוכלוסייה רחבה יותר.</p>
        </div>
        -->

        <!--
        <div class="section">
            <p>
                <span class="int-en">
                    Sefaria does not currently have any open positions.
                    Please follow us on <a _target="blank" href="http://www.facebook.com/sefaria.org" >Facebook</a>
                    to hear about our next openings.
                </span>
                <span class="int-he">
                    ספריא איננה מחפשת כעת עובדים חדשים.
                    עקבו אחרינו ב<a _target="blank" href="http://www.facebook.com/sefaria.org" >פייסבוק</a>
                    כדי להשאר מעודכנים במשרות עתידיות.
                </span>
            </p>
        </div>
        -->

    </div>
</div>


{% endblock %}

{% block js %}{% endblock %}
<|MERGE_RESOLUTION|>--- conflicted
+++ resolved
@@ -14,15 +14,6 @@
             <span class="int-he">משרות פנויות בספריא</span>
         </h1>
      
-<<<<<<< HEAD
-        <div class="section"> 
-            <h2 id="development-intern" class="anchorable">Development Intern </h2>
-                <p class="c5"><span class="c10">New York Office </span></p><p class="c5"><span class="c3">12 weeks with option to extend </span></p><p class="c5"><span class="c3">Approximately 8 hrs per week ($15/hr)</span></p><p class="c0"><span class="c3"></span></p><p class="c5"><span class="c19">Responsibilities:</span><span class="c7">&nbsp;</span><span class="c3">Support the Development and Communications Associate with development projects including, but not limited to:</span></p><p class="c0"><span class="c3"></span></p><ul class="c12 lst-kix_325wgj2orxk8-0 start"><li class="c5 c6"><span class="c7 c13">Assisting with the organization and upkeep of donor files</span></li><li class="c5 c6"><span class="c3">Processing thank you notes</span></li><li class="c5 c6"><span class="c3">Conducting research on foundation and individual donor prospects</span></li><li class="c5 c6"><span class="c7">General office support </span></li></ul><p class="c0"><span class="c3"></span></p><p class="c17"><span class="c8">Qualifications: </span></p><ul class="c12 lst-kix_vccn44x1dmnt-0 start"><li class="c1"><span class="c7 c13">Current student</span></li><li class="c1"><span class="c3 c13">Volunteer/community service experience</span></li><li class="c1"><span class="c3 c13">Previous internship experience is a plus</span></li><li class="c1"><span class="c3 c13">Ability to multi-task</span></li><li class="c1"><span class="c3 c13">Research and analytical skills</span></li><li class="c1"><span class="c3 c13">Quick learner, demonstrates initiative</span></li><li class="c1"><span class="c7 c13">Interested in Sefaria&rsquo;s mission</span></li></ul><p class="c15"><span class="c8">To apply: </span><span class="c7 c13">Send a very brief cover letter and your resume to</span><span class="c8">&nbsp;</span><span class="c8">jobs@sefaria.org</span><span class="c7 c13">&nbsp;with the subject line, NY Development Intern.</span></p><p class="c4 c18"><span class="c10"></span></p><p class="c4"><span class="c19">About Sefaria:</span><span class="c7">&nbsp;</span><span class="c7 c11">Sefaria is a non-profit organization dedicated to building the future of Jewish learning in an open and participatory way. We are assembling a free living library of Jewish texts and their interconnections, in Hebrew and in translation. With these digital texts, we can create new, interactive interfaces for Web, tablet and mobile, allowing more people to engage with the textual treasures of our tradition.</span></p>
-=======
-
-
-  
->>>>>>> c63c58fa
         </div>
 
 
