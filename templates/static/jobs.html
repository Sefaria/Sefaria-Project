--- conflicted
+++ resolved
@@ -13,10 +13,6 @@
             <span class="int-en">Jobs at Sefaria</span>
             <span class="int-he">משרות פנויות בספריא</span>
         </h1>
-<<<<<<< HEAD
-     
-        </div>
-=======
 
         <a name="israel-operations"></a>
         <div class="section" style="direction: rtl">
@@ -52,7 +48,6 @@
             </ul>
 
             <br/>
->>>>>>> d66363a0
 
             <p><b>דרישות התפקיד-</b></p>
             <ul>
@@ -117,10 +112,6 @@
             <p> אנא שלחו מכתב מקדים קצר קורות החיים ל-<a href="mailto:content-jobs@sefaria.org">content-jobs@sefaria.org</a>.</p>
             <p><b>אודות ספריא:</b> ספריא הוא מלכ"ר השואף לעיצוב עתיד הלימוד היהודי כך שיהא פתוח ושיתופי. אנו בונים ספריה חיה הפתוחה לציבור הרחב, של טקסטים יהודיים, בעברית ובתרגומים שונים. באמצעות אותם טקסטים דיגיטליים, נוכל ליצור ממשקים חדשים ואינטראקטיביים למחשב, לטאבלט ולמכשיר סלולרי, ולהנגיש את האוצרות הטקסטואליים של היהדות לאוכלוסייה רחבה יותר.</p>
         </div>
-<<<<<<< HEAD
-        -->
-=======
->>>>>>> d66363a0
 
         <!--
         <div class="section">
