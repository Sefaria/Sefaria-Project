--- conflicted
+++ resolved
@@ -44,164 +44,14 @@
                 <div class="job"><a class="jobLink" target="_blank" href=""></a></div>
             </section>
         </section>--->
-<<<<<<< HEAD
         <!--
-=======
-        <section class="section department englishOnly">
-            <header>
-                <h2 class="anchorable">Administration</h2>
-            </header>
-            <section class="jobsListForDepartment">
-                <div class="job"><a class="jobLink" target="_blank" href="https://sefaria.breezy.hr/p/a9584773b502-chief-of-staff">Chief of Staff</a></div>
-            </section>
-        </section>
->>>>>>> 2090e6ed
+
         <section class="section department englishOnly">
             <header>
                 <h2 class="anchorable">Engineering</h2>
             </header>
             <section class="jobsListForDepartment">
-<<<<<<< HEAD
-=======
-                <div class="job englishOnly">
-                    <details>
-                        <summary>Lead Engineer - Israel</summary>
 
-                        <p><a href="https://www.sefaria.org/" target="_blank" rel="noopener">Sefaria</a>, a non-profit organization dedicated to building the future of Torah in an open and participatory way, seeks a hands-on engineering leader.&nbsp; We are looking for someone with a solid track record of contributing to complex software projects to join our growing team in a leadership position. Experience managing engineering projects and teams is required.&nbsp;</p>
-                        <h4>Position Overview</h4>
-                        <p>You will join the core engineering team of Sefaria, which develops and maintains our backend, api, website, structured data, research, cloud operations and mobile apps. In the past ten years, we have transformed the world of Torah learning with commitments to excellence in design, engineering, open data and collaboration. In the decade to come, we will continue opening the doors of the <em>beit midrash</em> wider, with projects to provide topical access to all corners of Torah literature, on-point reference material for every word and idea, a million new words of Torah digitized every week, translations in more world languages, and much more - all with our signature commitment to an excellent user experience. We&rsquo;re scaling up our teams, and seeking a seasoned engineering leader to join us in that process. This is a once-in-a-career opportunity to work at the intersection of engineering excellence and Torah.&nbsp;&nbsp;</p>
-                        <p>You will have the opportunity to play an active role in the development of our engineering department and staff, and to be involved in planning and developing the next generations of Torah software. After an onboarding period, we expect the Lead Engineer to progress into managing other engineers. You will be expected to have solid engineering, project management, people management, and leadership skills, and a belief in developing the skills and talents of others.</p>
-                        <h4>In this position you will:&nbsp;</h4>
-                        <div>
-                            <ul>
-                                <li>Be responsible for understanding, refining, extending and maintaining complex software systems</li>
-                                <li>Provide technical guidance and leadership to the engineering team</li>
-                                <li>Have the potential to grow quickly into team management&nbsp;</li>
-                                <li>Interact with and maintain relationships with other engineering teams and departments&nbsp;</li>
-                            </ul>
-                        </div>
-
-                        <h4>Attributes we&rsquo;re looking for include:</h4>
-                        <p>
-                            <ul>
-                                <li>Strategic, analytical, and innovative problem solving skills</li>
-                                <li>Excellent managerial and supervisory skills</li>
-                                <li>Commitment to excellence in the craft of software development</li>
-                                <li>Commitment to direct, clear, professional, and thoughtful communication</li>
-                                <li>Demonstrated success in working independently in a remote setting</li>
-                                <li>Passion and enthusiasm for the work Sefaria does, and dedication to supporting Sefaria&rsquo;s mission</li>
-                            </ul>
-                        </p>
-                        <h4>Experience, qualifications, and requirements:</h4>
-                        <p>
-                            <ul>
-                                <li>Bachelor's degree or higher in Computer Science or related field</li>
-                                <li>Minimum of 10 years of relevant work experience in software development</li>
-                            </ul>
-                            <ul>
-                                <li>Minimum of 3 years of management experience</li>
-                                <li>A combination of relevant work experience and education to successfully perform the responsibilities outlined in this description</li>
-                                <li>Broad experience with systems architecture, software architecture, structured (SQL) and semi-structured (NoSQL) databases, and a number of programming languages</li>
-                                <li>Knowledge of Judaic texts (e.g., Torah, Talmud, Kabbalistic works, halakhic works, commentaries, etc.)</li>
-                                <li>Understanding of written Hebrew</li>
-                                <li>Excellent English proficiency (written and spoken)</li>
-                                <li>Ability to work in a remote environment using GSuite, Slack, Zoom, and Trello</li>
-                            </ul>
-                        </p>
-                        <h4>Compensation:</h4>
-                        <ul>
-                            <li>Compensation dependent on experience</li>
-                            <li>Generous paid time off, including all Jewish holidays</li>
-                            <li>Keren Hishtalmut</li>
-                            <li>Work-from-home utility reimbursements</li>
-                            <li>Professional development budget</li>
-                        </ul>
-                        <h4>Location:</h4>
-                        <p>The Lead Engineer may be based anywhere in Israel.</p>
-                        <h4>How to apply:</h4>
-                        <p>To apply please send a brief cover letter and resume to job@in-touch.co.il.</p>
-                        <p>If you meet more than 75% of the qualifications listed in this description, we encourage you to apply.</p>
-                        <p>If you have a disability and require an accommodation or assistance with our application process, please fill out the relevant form.</p>
-                        <p>Sefaria does not accept solicitations of any kind from job placement services or phone calls from prospective candidates.</p>
-                        <h4>About <a href="https://www.sefaria.org/" target="_blank" rel="noopener">Sefaria</a>:</h4>
-                        <p>Sefaria is a non-profit organization dedicated to building the future of Torah in an open and participatory way. We are assembling a free, digital library of Jewish texts and translations and developing digital tools, educational resources, and engagement opportunities that enable people to deepen their study. Sefaria was founded in 2013 and has since become a mainstay of Jewish learning and education with more than 4 million users annually. Sefaria&rsquo;s API powers nearly <a href="https://github.com/Sefaria/Sefaria-Project/wiki/Projects-Powered-by-Sefaria" target="_blank" rel="noopener">80 independent projects</a> and dozens of <a href="https://www.sefaria.org/linker" target="_blank" rel="noopener">Torah-focused websites</a>. Sefaria's team of nearly 30 full-time staff is remote, with employees based in several U.S. cities and in Israel.&nbsp;</p>
-                        <p>Sefaria provides equal employment opportunities to all employees and applicants for employment and prohibits discrimination and harassment of any type without regard to race, color, religion, age, sex, national origin, disability status, genetics, protected veteran status, sexual orientation, gender identity or expression, or any other characteristic protected by federal, state or local laws. Nothing in this job description or advertisement postings guarantees employment.</p>
-                    </details>
-                </div>
-
-                <div class="job englishOnly">
-                    <details>
-                        <summary>Product Manager - Israel</summary>
-                        <p><a href="https://www.sefaria.org/" target="_blank" rel="noopener">Sefaria</a>, a non-profit organization dedicated to building the future of Torah in an open and participatory way, seeks a hands-on Senior Product Manager.&nbsp; We are looking for someone with a solid track record of contributing to complex software projects to join our growing team in a leadership position. Experience managing product development, complex projects and teams is required.&nbsp;</p>
-                        <h4>Position Overview</h4>
-                        <p>We are looking for an experienced Senior Product Manager to join the core product team and help drive the development and success of our products. The Senior Product Manager will be responsible for managing the product life cycle from concept to launch. In the past ten years we have transformed the world of Torah learning - with commitments to excellence in design, excellence in engineering, open data and collaboration. In the decade to come, we will continue opening the doors of the <em>beit midrash</em> wider, with projects to provide topical access to all corners of Torah literature, on-point reference material for every word and idea, a million new words of Torah digitized every week, translations in more world languages, tools for external developers, and much more - all with our signature commitment to excellent user experience.&nbsp; We&rsquo;re scaling up our teams, and seeking a seasoned product manager to join us in that process.&nbsp; This is a once-in-a-career opportunity to work at the intersection of engineering excellence and Torah.&nbsp;&nbsp;</p>
-                        <p>You will have the opportunity to play an active role in the development of our product department and staff, and to be involved in planning and developing the next generations of Torah software. After an onboarding period, the Senior Product Manager will manage other product staff. You will be expected to have solid product management, project management, people management, and leadership skills, and a belief in developing the skills and talents of others.</p>
-                        <p>The Senior Product Manager will report directly to the Chief Product Officer.</p>
-                        <h4>In this position you will:&nbsp;</h4>
-                        <ul>
-                            <li>Develop product roadmaps and lead product teams to bring those roadmaps to life</li>
-                            <li>Identify and prioritize customer needs and feature requirements</li>
-                            <li>Work closely with cross-functional teams to develop and implement product features and services</li>
-                            <li>Manage a team within the Product department</li>
-                            <li>Monitor product performance and make data-driven decisions</li>
-                            <li>Drive customer feedback and research to guide product innovation</li>
-                            <li>Provide leadership, mentorship, and career development for product team members</li>
-                            <li>Participate in product strategy, planning, and execution of product releases</li>
-                            <li>Collaborate with marketing, education, support, and content teams to ensure successful product launches</li>
-                            <li>Stay up to date with the latest product trends and technologies</li>
-                        </ul>
-                        <h4>Attributes we&rsquo;re looking for include:</h4>
-                        <ul>
-                            <li>Strategic, analytical, and innovative problem solving skills.</li>
-                            <li>Excellent managerial and supervisory skills.</li>
-                            <li>Commitment to excellence in the craft of product development.</li>
-                            <li>Commitment to direct, clear, professional, and thoughtful communication.</li>
-                            <li>Demonstrated success in working independently in a remote setting.</li>
-                            <li>Passionate and enthusiastic for the work Sefaria does, and dedicated to supporting Sefaria&rsquo;s mission.</li>
-                        </ul>
-                        <h4>Experience, qualifications, and requirements:</h4>
-                        <ul>
-                            <li>Bachelor&rsquo;s degree in business, engineering, or related field</li>
-                            <li>Experience in software engineering</li>
-                            <li>3-5+ years of experience in product management, product design, or related field</li>
-                            <li>Proven track record of leading successful product launches, from concept to scaling and growing</li>
-                            <li>Knowledge of web technologies and mobile platforms</li>
-                            <li>Ability to think strategically and analytically, with a focus on delivering results</li>
-                            <li>Excellent problem-solving, critical thinking, and communication skills</li>
-                            <li>Ability to coordinate multiple projects and tasks simultaneously</li>
-                            <li>Knowledge and experience with data analysis and reporting tools</li>
-                            <li>Ability to work in a fast-paced environment and handle tight deadlines</li>
-                            <li>Knowledge of software development methodologies</li>
-                            <li>Understanding of customer needs and how to meet them</li>
-                            <li>Understanding of written Hebrew</li>
-                            <li>Excellent English proficiency (written and spoken)</li>
-                        </ul>
-                        <ul>
-                            <li>Ability to work in a remote environment using GSuite, Slack, Zoom, Trello (training will be provided, as needed)</li>
-                        </ul>
-                        <h4>Compensation:</h4>
-                        <ul>
-                            <li>Compensation dependent on experience</li>
-                            <li>Generous paid time off, including all Jewish holidays</li>
-                            <li>Keren Hishtalmut</li>
-                            <li>Work-from-home utility reimbursements</li>
-                            <li>Professional development budget</li>
-                        </ul>
-                        <h4>Location:</h4>
-                        <p>The Senior Product Manager may be based anywhere in Israel.</p>
-                        <h4>How to apply:</h4>
-                        <p>To apply please send your resume to job@in-touch.co.il.If any of your work is publicly available, please include a link to that work and a note about what your role in creating it was.</p>
-                        <p>If you meet more than 75% of the qualifications listed in this description, we encourage you to apply.</p>
-                        <p>If you have a disability and require an accommodation or assistance with our application process, please fill out the relevant form.</p>
-                        <p>Sefaria does not accept solicitations of any kind from job placement services or phone calls from prospective candidates.</p>
-                        <h4>About <a href="https://www.sefaria.org/" target="_blank" rel="noopener">Sefaria</a>:</h4>
-                        <p>Sefaria is a non-profit organization dedicated to building the future of Torah in an open and participatory way. We are assembling a free, digital library of Jewish texts and translations and developing digital tools, educational resources, and engagement opportunities that enable people to deepen their study. Sefaria was founded in 2013 and has since become a mainstay of Jewish learning and education with more than 4 million users annually. Sefaria&rsquo;s API powers nearly <a href="https://github.com/Sefaria/Sefaria-Project/wiki/Projects-Powered-by-Sefaria" target="_blank" rel="noopener">80 independent projects</a> and dozens of <a href="https://www.sefaria.org/linker" target="_blank" rel="noopener">Torah-focused websites</a>. Sefaria's team of nearly 30 full-time staff is remote, with employees based in several U.S. cities and in Israel.&nbsp;</p>
-                        <p>Sefaria provides equal employment opportunities to all employees and applicants for employment and prohibits discrimination and harassment of any type without regard to race, color, religion, age, sex, national origin, disability status, genetics, protected veteran status, sexual orientation, gender identity or expression, or any other characteristic protected by federal, state or local laws. Nothing in this job description or advertisement postings guarantees employment.</p>
-                    </details>
-
-                </div>
-
->>>>>>> 2090e6ed
             </section>
         </section>
         <!---<section class="section department englishOnly">
@@ -209,40 +59,24 @@
                 <h2 class="anchorable">Marketing and Communications</h2>
             </header>
             <section class="jobsListForDepartment">
-<<<<<<< HEAD
                 <div class="job"><a class="" target="_blank" href=""></a></div>
             </section>
         </section>
         <section class="section department englishOnly">
-=======
-                <div class="job"><a class="jobLink" target="_blank" href=""></a></div>
-            </section>
-        </section>--->
-        <!-- <section class="section department englishOnly">
->>>>>>> 2090e6ed
+
             <header>
                 <h2 class="anchorable">HR and Operations</h2>
             </header>
             <section class="jobsListForDepartment">
                 <div class="job"><a class="" target="_blank" href=""></a></div>
             </section>
-<<<<<<< HEAD
         </section>
         <section class="section department englishOnly">
-=======
-        </section> -->
-        <!---<section class="section department englishOnly">
->>>>>>> 2090e6ed
             <header>
                 <h2 class="anchorable">Learning Team</h2>
             </header>
             <section class="jobsListForDepartment">
-<<<<<<< HEAD
-=======
-                <div class="job"><a class="jobLink" target="_blank" href=""></a></div>
-            </section>
-            <section class="jobsListForDepartment">
->>>>>>> 2090e6ed
+
                 <div class="job"><a class="jobLink" target="_blank" href="">n</a></div>
             </section>
         </section>
