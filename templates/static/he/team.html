{% extends "base.html" %}
{% load i18n static %}

{% block title %}{% trans "The Sefaria Team" %}{% endblock %}

{% block description %}{% trans "Sefaria's team is working to create the Jewish future." %}{% endblock %}

{% block content %}
    <main id="teamPage" class="container static">
        <div class="inner">
            <header>
                <h1>
                    <span class="int-he">צוות ספריא</span>
                </h1>
            </header>
            <div class="row static-text">
                <section class="main-text team-members">
                    <div class="teamMember">
                        <div class="teamMemberImage">
                            <img src="{% static 'img/headshots/rachel.png' %}" alt="Headshot of Rachel Buckman">
                        </div>
                        <div class="teamMemberDetails">
                            <div class="teamName sans">
                                <span class="int-he">רחל בקמן</span>
                            </div>
                            <div class="teamTitle">
                                <span class="int-he">רכזת לימוד ותמיכה בכירה</span>
                            </div>
                        </div>
                    </div>
                    <div class="teamMember">
                        <div class="teamMemberImage">
                            <img src="{% static 'img/headshots/akiva.png' %}" alt="Headshot of Akiva Berger">
                        </div>
                        <div class="teamMemberDetails">
                            <div class="teamName sans">
                                <span class="int-he">עקיבא ברגר</span>
                            </div>
                            <div class="teamTitle">
                                <span class="int-he">מנהל צוות הנדסה</span>
                            </div>
                        </div>
                    </div>
                    <div class="teamMember">
                        <div class="teamMemberImage">
                            <img src="{% static 'img/headshots/hannah.png' %}" alt="Headshot of Hannah Goldberger">
                        </div>
                        <div class="teamMemberDetails">
                            <div class="teamName sans">
                                <span class="int-he">חנה גולדברגר</span>
                            </div>
                            <div class="teamTitle">
                                <span class="int-he">מנהלת אגף דיגיטל לגיוס כספים ומענקים</span>
                            </div>
                        </div>
                    </div>
                    <div class="teamMember">
                        <div class="teamMemberImage">
                            <img src="{% static 'img/headshots/justin.png' %}" alt="Headshot of Justin Goldstein">
                        </div>
                        <div class="teamMemberDetails">
                            <div class="teamName">
                                <span class="int-he">ג'סטין גולדשטיין</span>
                            </div>
                            <div class="teamTitle">
                                <span class="int-he">רכז לענייני לימוד</span>
                            </div>
                        </div>
                    </div>
                    <div class="teamMember">
                        <div class="teamMemberImage">
                            <img src="{% static 'img/headshots/yishai.png' %}" alt="Headshot of Yishai Glasner">
                        </div>
                        <div class="teamMemberDetails">
                            <div class="teamName sans">
                                <span class="int-he">ישי גלזנר</span>
                            </div>
                            <div class="teamTitle">
                                <span class="int-he">מהנדס תוכנה</span>
                            </div>
                        </div>
                    </div>
                    <div class="teamMember">
                        <div class="teamMemberImage">
                            <img src="{% static 'img/headshots/olivia.png' %}" alt="Headshot of Rachel Grossman">
                        </div>
                        <div class="teamMemberDetails">
                            <div class="teamName">
                                <span class="int-he">אוליביה גרבר</span>
                            </div>
                            <div class="teamTitle">
                                <span class="int-he">מנהלת שיווק</span>
                            </div>
                        </div>
                    </div>

                    <div class="teamMember">
                        <div class="teamMemberImage">
                            <img src="{% static 'img/headshots/rachel-g.png' %}" alt="Headshot of Rachel Grossman">
                        </div>
                        <div class="teamMemberDetails">
                            <div class="teamName">
                                <span class="int-he">רחל גרוסמן</span>
                            </div>
                            <div class="teamTitle">
                                <span class="int-he">רכזת עריכת תוכן</span>
                            </div>
                        </div>
                    </div>
                    <div class="teamMember">
                        <div class="teamMemberImage">
                            <img src="{% static 'img/headshots/talia.png' %}" alt="Headshot of Talia Graff">
                        </div>
                        <div class="teamMemberDetails">
                            <div class="teamName">
                                <span class="int-he">טליה גרף</span>
                            </div>
                            <div class="teamTitle">
                                <span class="int-he">ראש הסגל</span>
                            </div>
                        </div>
                    </div>
                    <div class="teamMember">
                        <div class="teamMemberImage">

                            <img src="{% static 'img/headshots/sarit.png' %}" alt="Headshot of Sarit Dubin">
                        </div>
                        <div class="teamMemberDetails">
                            <div class="teamName">
                                <span class="int-he">שרית דובין</span>
                            </div>
                            <div class="teamTitle">
                                <span class="int-he">מנהלת תקשורת בכירה</span>
                            </div>
                        </div>
                    </div>
                    <div class="teamMember">
                        <div class="teamMemberImage">
                            <img src="{% static 'img/headshots/ephraim.png' %}" alt="Headshot of Ephraim Damboritz">
                        </div>
                        <div class="teamMemberDetails">
                            <div class="teamName sans">
                                <span class="int-he">אפרים דמבוריץ</span>
                            </div>
                            <div class="teamTitle">
                                <span class="int-he">מומחה הנדסה בכיר</span>
                            </div>
                        </div>
                    </div>
                    <div class="teamMember">
                        <div class="teamMemberImage">
                            <img src="{% static 'img/headshots/tali.jpg' %}" alt="Headshot of Tali Herenstein">
                        </div>
                        <div class="teamMemberDetails">
                            <div class="teamName sans">
                                <span class="int-he">טלי הרנשטיין</span>
                            </div>
                            <div class="teamTitle">
                                <span class="int-he">מנהלת אסטרטגיה בכירה</span>
                            </div>
                        </div>
                    </div>
                    <!--
                    <div class="teamMember">
                        <div class="teamMemberImage">
                            <img src="{% static 'img/headshots/gabriel.png' %}" alt="Headshot of Gabriel Winer">
                        </div>
                        <div class="teamMemberDetails">
                            <div class="teamName sans">
                                <span class="int-he">גבריאל ווינר</span>
                            </div>
                            <div class="teamTitle">
                                <span class="int-he">מנהל מוצר</span>
                            </div>
                        </div>
                    </div>
                    -->
                    <div class="teamMember">
                        <div class="teamMemberImage">
                            <img src="{% static 'img/headshots/sara.png' %}" alt="Headshot of Sara Wolkenfeld">
                        </div>
                        <div class="teamMemberDetails">
                            <div class="teamName sans">
                                <span class="int-he">שרה וולקנפלד</span>
                            </div>
                            <div class="teamTitle">
                                <span class="int-he">מנהלת חינוך והוראה</span>
                            </div>
                        </div>
                    </div>
                    <div class="teamMember">
                        <div class="teamMemberImage">
                            <img src="{% static 'img/headshots/shmuel.png' %}" alt="Headshot of Shmuel Weissman">
                        </div>
                        <div class="teamMemberDetails">
                            <div class="teamName sans">
                                <span class="int-he">שמואל וייסמן</span>
                            </div>
                            <div class="teamTitle">
                                <span class="int-he">אחראי רכש טקסטים ואיכות</span>
                            </div>
                        </div>
                    </div>
                    <div class="teamMember">
                        <div class="teamMemberImage">
                            <img src="{% static 'img/headshots/haleli.png' %}" alt="Headshot of Haleli Jabotinsky">
                        </div>
                        <div class="teamMemberDetails">
                            <div class="teamName sans">
                                <span class="int-he">הללי ז'בוטינסקי</span>
                            </div>
                            <div class="teamTitle">
                                <span class="int-he">רכזת תקשורת ומדיה</span>
                            </div>
                        </div>
                    </div>
                    <div class="teamMember">
                        <div class="teamMemberImage">
                            <img src="{% static 'img/headshots/hedva.png' %}" alt="Headshot of Hedva Yechieli">
                        </div>
                        <div class="teamMemberDetails">
                            <div class="teamName sans">
                                <span class="int-he">חדוה יחיאלי</span>
                            </div>
                            <div class="teamTitle">
                                <span class="int-he">רכזת חינוך ומעורבות</span>
                            </div>
                        </div>
                    </div>
                    <div class="teamMember">
                        <div class="teamMemberImage">
                            <img src="{% static 'img/headshots/lev.png' %}" alt="Headshot of Lev Israel">
                        </div>
                        <div class="teamMemberDetails">
                            <div class="teamName sans">
                                <span class="int-he">לב ישראל</span>
                            </div>
                            <div class="teamTitle">
                                <span class="int-he">מנהל מוצר ראשי</span>
                            </div>
                        </div>
                    </div>
                    <div class="teamMember">
                        <div class="teamMemberImage">
                            <img src="{% static 'img/headshots/yonadav.png' %}" alt="Headshot of Yonadav Leibowitz">
                        </div>
                        <div class="teamMemberDetails">
                            <div class="teamName">
                                <span class="int-he">יונדב ליבוביץ</span>
                            </div>
                            <div class="teamTitle">
                                <span class="int-he">מהנדס מחקר זוטר</span>
                            </div>
                        </div>
                    </div>
                    <div class="teamMember">
                        <div class="teamMemberImage">
                            <img src="{% static 'img/headshots/annie.png' %}" alt="Headshot of Annie Lumerman">
                        </div>
                        <div class="teamMemberDetails">
                            <div class="teamName sans">
                                <span class="int-he">אנני לומרמן</span>
                            </div>
                            <div class="teamTitle">
                                <span class="int-he">מנהלת תפעול ראשית</span>
                            </div>
                        </div>
                    </div>
                    <div class="teamMember">
                        <div class="teamMemberImage">
<<<<<<< HEAD
                            <img src="{% static 'img/headshots/nissa.png' %}" alt="Headshot of Nissa Mai-Rose">
                        </div>
                        <div class="teamMemberDetails">
                            <div class="teamName sans">
                                <span class="int-he">נסה מאי-רוז</span>
                            </div>
                            <div class="teamTitle">
                                <span class="int-he">מהנדסת תוכנה בכירה</span>
                            </div>
                        </div>
                    </div>
                    <div class="teamMember">
                        <div class="teamMemberImage">
=======
>>>>>>> b9268d60
                            <img src="{% static 'img/headshots/Amanda_Minsky_Photo.png' %}" alt="Headshot of Amanda Minsky">
                        </div>
                        <div class="teamMemberDetails">
                            <div class="teamName">
                                <span class="int-he">אמנדה מינסקי</span>
                            </div>
                            <div class="teamTitle">
                                <span class="int-he">רכזת אנשים ותפעול</span>
                            </div>
                        </div>
                    </div>
                    <div class="teamMember">
                        <div class="teamMemberImage">
                            <img src="{% static 'img/headshots/francis.png' %}" alt="Headshot of Francis Nataf">
                        </div>
                        <div class="teamMemberDetails">
                            <div class="teamName">
                                <span class="int-he">יעקב (פרנסיס) נטף</span>
                            </div>
                            <div class="teamTitle">
                                <span class="int-he">מומחה תרגום ומחקר</span>
                            </div>
                        </div>
                    </div>
                    <div class="teamMember">
                        <div class="teamMemberImage">
                            <img src="{% static 'img/headshots/russel.png' %}" alt="Headshot of Russel Neiss">
                        </div>
                        <div class="teamMemberDetails">
                            <div class="teamName sans">
                                <span class="int-he">רזיאל ניס</span>
                            </div>
                            <div class="teamTitle">
                                <span class="int-he">מנהל מוצר והנדסה</span>
                            </div>
                        </div>
                    </div>
                    <div class="teamMember">
                        <div class="teamMemberImage">
                            <img src="{% static 'img/headshots/desiree.png' %}" alt="Headshot of Desiree Neissani">
                        </div>
                        <div class="teamMemberDetails">
                            <div class="teamName sans">
                                <span class="int-he">שרה ניסני</span>
                            </div>
                            <div class="teamTitle">
                                <span class="int-he">עוזר מיוחד, משרד המנכ"ל</span>
                            </div>
                        </div>
                    </div>
                    <div class="teamMember">
                        <div class="teamMemberImage">
                            <img src="{% static 'img/headshots/noah.png' %}" alt="Headshot of Noah Santacruz">
                        </div>
                        <div class="teamMemberDetails">
                            <div class="teamName sans">
                                <span class="int-he">נח סנטקרוז</span>
                            </div>
                            <div class="teamTitle">
                                <span class="int-he">מנהל הנדסה בכיר</span>
                            </div>
                        </div>
                    </div>
                    <div class="teamMember">
                        <div class="teamMemberImage">
                            <img src="{% static 'img/headshots/daniel.png' %}" alt="Headshot of Daniel Septimus">
                        </div>
                        <div class="teamMemberDetails">
                            <div class="teamName sans">
                                <span class="int-he">דניאל ספטימוס</span>
                            </div>
                            <div class="teamTitle">
                                <span class="int-he">מנהל כללי</span>
                            </div>
                        </div>
                    </div>
                    <div class="teamMember">
                        <div class="teamMemberImage">
                            <img src="{% static 'img/headshots/michael-f.png' %}" alt="Headshot of Michael Fankhauser">
                        </div>
                        <div class="teamMemberDetails">
                            <div class="teamName sans">
                                <span class="int-he">מיכאל פאנקהאוזר</span>
                            </div>
                            <div class="teamTitle">
                                <span class="int-he">מנהל מוצר בכיר</span>
                            </div>
                        </div>
                    </div>
                    <div class="teamMember">
                        <div class="teamMemberImage">
                            <img src="{% static 'img/headshots/israel.png' %}" alt="Headshot of Israel Tsadok">
                        </div>
                        <div class="teamMemberDetails">
                            <div class="teamName">
                                <span class="int-he">ישראל צדוק</span>
                            </div>
                            <div class="teamTitle">
                                <span class="int-he">רכז חינוך ותוכן</span>
                            </div>
                        </div>
                    </div>
                    <div class="teamMember">
                        <div class="teamMemberImage">
                            <img src="{% static 'img/headshots/chava.jpg' %}" alt="Headshot of Chava Tzemach">
                        </div>
                        <div class="teamMemberDetails">
                            <div class="teamName sans">
                                <span class="int-he">חוה צמח</span>
                            </div>
                            <div class="teamTitle">
                                <span class="int-he">מנהלת אגף תקשורת ושיווק</span>
                            </div>
                        </div>
                    </div>
                    <div class="teamMember">
                        <div class="teamMemberImage">
                            <img src="{% static 'img/headshots/caitlyn.png' %}" alt="Headshot of Caitlyn Cushing">
                        </div>
                        <div class="teamMemberDetails">
                            <div class="teamName">
                                <span class="int-he">קייטלין קושינג</span>
                            </div>
                            <div class="teamTitle">
                                <span class="int-he">רכזת פיתוח משאבים</span>
                            </div>
                        </div>
                    </div>
                    <div class="teamMember">
                        <div class="teamMemberImage">
                            <img src="{% static 'img/headshots/steve.png' %}" alt="Headshot of Steve Kaplan">
                        </div>
                        <div class="teamMemberDetails">
                            <div class="teamName sans">
                                <span class="int-he">סטיב קפלן</span>
                            </div>
                            <div class="teamTitle">
                                <span class="int-he">מהנדס תוכנה</span>
                            </div>
                        </div>
                    </div>
                    <div class="teamMember">
                        <div class="teamMemberImage">
                            <img src="{% static 'img/headshots/sarah.png' %}" alt="Headshot of Sarah Kreitman">
                        </div>
                        <div class="teamMemberDetails">
                            <div class="teamName">
                                <span class="int-he">שרה קרייטמן</span>
                            </div>
                            <div class="teamTitle">
                                <span class="int-he">מהנדסת תוכנה זוטרה</span>
                            </div>
                        </div>
                    </div>
                    <div class="teamMember">
                        <div class="teamMemberImage">
                            <img src="{% static 'img/headshots/shanee.png' %}" alt="Headshot of Shanee Rosen">
                        </div>
                        <div class="teamMemberDetails">
                            <div class="teamName sans">
                                <span class="int-he">שני רוזן</span>
                            </div>
                            <div class="teamTitle">
                                <span class="int-he">מהנדסת תוכנה בכירה</span>
                            </div>
                        </div>
                    </div>
                    <div class="teamMember">
                        <div class="teamMemberImage">
                            <img src="{% static 'img/headshots/elise.png' %}" alt="Headshot of Elise Ringo">
                        </div>
                        <div class="teamMemberDetails">
                            <div class="teamName">
                                <span class="int-he">יעל רינגו</span>
                            </div>
                            <div class="teamTitle">
                                <span class="int-he">מנהלת מאגר נתונים</span>
                            </div>
                        </div>
                    </div>
                    <div class="teamMember">
                        <div class="teamMemberImage">
                            <img src="{% static 'img/headshots/rebecca.png' %}" alt="Headshot of Rebecca Remis">
                        </div>
                        <div class="teamMemberDetails">
                            <div class="teamName sans">
                                <span class="int-he">רבקה רמיס</span>
                            </div>
                            <div class="teamTitle">
                                <span class="int-he">מנהלת אנשים ותפעול בכירה</span>
                            </div>
                        </div>
                    </div>
                    <div class="teamMember">
                        <div class="teamMemberImage">
                            <img src="{% static 'img/headshots/samantha.png' %}" alt="Headshot of Samantha Shokin">
                        </div>
                        <div class="teamMemberDetails">
                            <div class="teamName">
                                <span class="int-he">סמנתה שוקין</span>
                            </div>
                            <div class="teamTitle">
                                <span class="int-he">רכזת גרנטים</span>
                            </div>
                        </div>
                    </div>
                    <div class="teamMember">
                        <div class="teamMemberImage">
                            <img src="{% static 'img/headshots/hadara.png' %}" alt="Headshot of Hadara Steinberg">
                        </div>
                        <div class="teamMemberDetails">
                            <div class="teamName">
                                <span class="int-he">הדרה שטיינברג</span>
                            </div>
                            <div class="teamTitle">
                                <span class="int-he">מנהלת פרוייקטים</span>
                            </div>
                        </div>
                    </div>
                    <div class="teamMember placeholder"></div>
                    <div class="teamMember placeholder"></div>
                </section>
                <header>
                    <h2>
                        <span class="int-he">מועצת המנהלים</span>
                    </h2>
                </header>
                <section class="main-text board-members">
                    <div class="teamBoardMember">
                        <div class="teamMemberDetails">
                            <div class="teamName sans">
                                <span class="int-he">שמואל מועד</span>
                            </div>
                            <div class="teamTitle">
                                <span class="int-he">יושב ראש</span>
                            </div>
                        </div>
                    </div>
                    <div class="teamBoardMember">
                        <div class="teamMemberDetails">
                            <div class="teamName sans">
                                <span class="int-he">ג'ושוע פוייר</span>
                            </div>
                            <div class="teamTitle">
                                <span class="int-he">מייסד-שותף</span>
                            </div>
                        </div>
                    </div>
                    <div class="teamBoardMember">
                        <div class="teamMemberDetails">
                            <div class="teamName sans">
                                <span class="int-he">ברט לקספיזר</span>
                            </div>
                            <div class="teamTitle">
                                <span class="int-he">מייסד-שותף</span>
                            </div>
                        </div>
                    </div>
                    <div class="teamBoardMember">
                        <div class="teamMemberDetails">
                            <div class="teamName sans">
                                <span class="int-he">מו קויפמן</span>
                            </div>
                            <div class="teamTitle">
                                <span class="int-he"></span>
                            </div>
                        </div>
                    </div>
                    <div class="teamBoardMember">
                        <div class="teamMemberDetails">
                            <div class="teamName sans">
                                <span class="int-he">אלנה שטיין היין</span>
                            </div>
                            <div class="teamTitle">
                                <span class="int-he"></span>
                            </div>
                        </div>
                    </div>
                    <div class="teamBoardMember">
                        <div class="teamMemberDetails">
                            <div class="teamName sans">
                                <span class="int-he">יונתן קושיצקי</span>
                            </div>
                            <div class="teamTitle">
                                <span class="int-he"></span>
                            </div>
                        </div>
                    </div>
                    <div class="teamBoardMember">
                        <div class="teamMemberDetails">
                            <div class="teamName sans">
                                <span class="int-he">ג'ושוע קושנר</span>
                            </div>
                            <div class="teamTitle">
                                <span class="int-he"></span>
                            </div>
                        </div>
                    </div>
                    <div class="teamBoardMember">
                        <div class="teamMemberDetails">
                            <div class="teamName sans">
                                <span class="int-he">רענן אגוס</span>
                            </div>
                            <div class="teamTitle">
                                <span class="int-he"></span>
                            </div>
                        </div>
                    </div>
                    <div class="teamBoardMember">
                        <div class="teamMemberDetails">
                            <div class="teamName sans">
                                <span class="int-he">רונה שרמי</span>
                            </div>
                            <div class="teamTitle">
                                <span class="int-he"></span>
                            </div>
                        </div>
                    </div>
                    <div class="teamBoardMember">
                        <div class="teamMemberDetails">
                            <div class="teamName sans">
                                <span class="int-he">מיכאל ענגלענדער</span>
                            </div>
                            <div class="teamTitle">
                                <span class="int-he"></span>
                            </div>
                        </div>
                    </div>
                    <div class="teamBoardMember">
                        <div class="teamMemberDetails">
                            <div class="teamName sans">
                                <span class="int-he">דברה שפירא</span>
                            </div>
                            <div class="teamTitle">
                                <span class="int-he"></span>
                            </div>
                        </div>
                    </div>
                    <div class="teamBoardMember placeholder"></div>
                </section>


                <section id="teamContact">
                    <div>
                        <span class="int-he">לשאלות ובקשות כלליות, אנא צרו קשר בכתובת הדוא"ל <a href="mailto:hello@sefaria.org">hello@sefaria.org</a>.</span>
                    </div>
                    <div>
                        <span class="int-he">אם הנכם מעוניינים לתמוך בספריא, אנא צרו קשר בכתובת הדוא"ל <a href="mailto:donate@sefaria.org">donate@sefaria.org</a>.</span>
                    </div>
                </section>
            </div>
        </div>
    </main>

{% endblock %}<|MERGE_RESOLUTION|>--- conflicted
+++ resolved
@@ -268,22 +268,7 @@
                     </div>
                     <div class="teamMember">
                         <div class="teamMemberImage">
-<<<<<<< HEAD
-                            <img src="{% static 'img/headshots/nissa.png' %}" alt="Headshot of Nissa Mai-Rose">
-                        </div>
-                        <div class="teamMemberDetails">
-                            <div class="teamName sans">
-                                <span class="int-he">נסה מאי-רוז</span>
-                            </div>
-                            <div class="teamTitle">
-                                <span class="int-he">מהנדסת תוכנה בכירה</span>
-                            </div>
-                        </div>
-                    </div>
-                    <div class="teamMember">
-                        <div class="teamMemberImage">
-=======
->>>>>>> b9268d60
+
                             <img src="{% static 'img/headshots/Amanda_Minsky_Photo.png' %}" alt="Headshot of Amanda Minsky">
                         </div>
                         <div class="teamMemberDetails">
