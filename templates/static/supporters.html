{% extends "base.html" %}

{% block titleEnglish %}Sefaria's Supporters{% endblock %}
{% block titleHebrew %}Sefaria's Supporters{% endblock %}

<<<<<<< HEAD
{% block descriptionEnglish %}Sefaria gratefully acknowledges the following donors whose generosity and leadership are making Sefaria possible.{% endblock descriptionEnglish %}
=======
{% block descriptionEnglish %}Sefaria gratefully acknowledges the following donors whose generosity and leadership are making Sefaria possible.{% endblock %}
>>>>>>> 3140cbe4

{% block descriptionHebrew %}Sefaria gratefully acknowledges the following donors whose generosity and leadership are making Sefaria possible.{% endblock %}

{% block content %}
<div id="supportersPage" class="container static biReady">
    <div class="inner">
        <h1>
            <span class="int-en">Our Supporters</span>
            <span class="int-he">התומכים שלנו</span>
        </h1>
        <div class="section leading-supporters">
            <p class="tagline">
                <span class="int-en">
                    We gratefully acknowledge the following donors whose generosity and
                    leadership are making Sefaria possible.
                </span>
                <span class="int-he">
                    אנו מכירים תודה לתורמים הבאים, שבזכות נדיבותם והנהגתם ספאריה ממשיכה לפעול
                </span>
            </p>
            <div class="donors-section">
                <h3>
                    <span class="int-en">Founder’s Circle</span>
                    <span class="int-he">מעגל המייסדים</span>
                </h3>
                <div class='supporter'>
                    <p>
                        <a href='http://jimjosephfoundation.org/'>Jim Joseph Foundation</a>
                    </p>
                </div>
                <div class='supporter'>
                    <p>
                        <a href='http://williamdavidson.org/'>William Davidson Foundation</a>
                    </p>
                </div>
            </div>
            <div class="donors-section">
                <h3>
                    <span class="int-en">Partners</span>
                    <span class="int-he">שותפים</span>
                </h3>
                <div class='supporter'><p>Koschitzky Family</p></div>
                <div class='supporter'>
                    <p>
                        Maimonides Fund
                    </p>
                </div>
            </div>
            <div class="donors-section">
                <h3>
                    <span class="int-en">Innovators</span>
                    <span class="int-he">יזמים</span>
                </h3>
                <div class='supporter'>
                    <p>
                        Anonymous Foundation
                    </p>
                </div>
                <div class='supporter'>
                    <p>
                        <a href='http://avichai.org/'>AVI CHAI Foundation</a>
                    </p>
                </div>
                <div class='supporter'><p><a href='http://crownfamilyphilanthropies.org'>The Crown Family</a></p></div>
                <div class='supporter'><p>Joshua Kushner</p></div>
            </div>
            <div class="donors-section">
                <h3>
                    <span class="int-en">Builders</span>
                    <span class="int-he">בונים</span>
                </h3>
                <div class='supporter'><p>Raanan and Nicole Agus</p></div>
                <div class='supporter'><p>Belsky Family</p></div>
                <div class='supporter'>
                    <p>
                        <a href='http://www.russellberriefoundation.org/'>The Russell Berrie Foundation</a>
                    </p>
                </div>
                <div class='supporter'><p>Aryeh B. Bourkoff</p></div>
                <div class='supporter'>
                    <p>
                        <a href='http://www.bronfman.org/alumniventurefund'>Bronfman Alumni Venture Fund</a>
                    </p>
                </div>
                <div class='supporter'><p>Joyce and Fred Claar</p></div>
                <div class='supporter'><p>Virginia Bayer and Rabbi Robert Hirt</p></div>
                <div class='supporter'><p>Ari &amp; Rebecca Elias-Bachrach</p></div>
                <div class='supporter'><p>Joshua and Dinah Foer</p></div>
                <div class='supporter'><p>David Frankel</p></div>
                <div class='supporter'><p>The Joyce and Irving Goldman Family Foundation</p></div>
                <div class='supporter'><p>Jonathan Herlands and Rachel Neumark Herlands</p></div>
                <div class='supporter'><p><a href='http://www.kaplanfoundation.org/'>The Rita J. &amp; Stanley H. Kaplan Family Foundation</a></p></div>
                <div class='supporter'><p>Samuel and Vicki Katz Philanthropic Fund</p></div>
                <div class='supporter'><p>Tina and Akiva Katz</p></div>
                <div class='supporter'><p>Linda and Ilan Kaufthal</p></div>
                <div class='supporter'><p>The Klipper Fund</p></div>
                <div class='supporter'><p>Hilary and Mo Koyfman</p></div>
                <div class='supporter'><p>Mitchell and Karen Kuflik</p></div>
                <div class='supporter'><p>Seryl and Charles Kushner Family Foundation</p></div>
                <div class='supporter'><p><a href='http://littauerfoundation.org/'>The Lucius N. Littauer Foundation</a></p></div>
                <div class='supporter'><p>Dr. Lester and Nancy Lockspeiser</p></div>
                <div class='supporter'><p>Jennifer and David Millstone</p></div>
                <div class='supporter'>
                    <p>
                        <a href='http://www.natan.org'>The Natan Fund</a>
                    </p>
                </div>
                <div class='supporter'><p><a href='http://www.righteouspersons.org/'>Righteous Persons Foundation</a></p></div>
                <div class='supporter'><p>Joshua Ruch</p></div>
                <div class='supporter'><p><a href='http://www.targumshlishi.org/'>Targum Shlishi</a> and Raquel and Aryeh Rubin</p></div>
                <div class='supporter'><p>Ilan and Dana Rubinstein</p></div>
                <div class='supporter'><p>The Schimmel Family</p></div>
                <div class='supporter'><p>Jorian Polis Schutz</p></div>
                <div class='supporter'><p>Joseph C. and Nina Shenker</p></div>
                <div class='supporter'><p>Doug and Fabienne Silverman</p></div>
                <div class='supporter'><p>Slingshot Fund</p></div>
                <div class='supporter'><p>The Kurt and Rose Stanger Charitable Trust</p></div>
                <div class='supporter'><p><a href='http://www.tsadik.org/'>Tsadik Foundation</a></p></div>
                <div class='supporter'><p>Harlan Waksal, M.D.</p></div>
                <div class='supporter'><p>Bernard, Irwin &amp; Lila Weinstein Foundation</p></div>
                <div class='supporter'><p>Tova and Howard Weiser</p></div>
            </div>
            <!---<p class="tagline">
                <span class="int-en">
                    Some donors have chosen to remain anonymous.
                </span>
                r<span class="int-he"></span>
            </p>--->
        </div>
        <div class="section supporters">
            <p class="tagline">
                <span class="int-en">
                    We are also thankful to the following individuals and organizations for their generosity:
                </span>
                <span class="int-he">
                    אנו מודים לארגונים וליחידים הבאים על נדיבותם:
                </span>
            </p>
            <div class='supporter'>
                <p>
                    <span class="int-en"><a href="http://hebrew-academy.huji.ac.il/English/Pages/Home.aspx">The Academy of the Hebrew Language</a></span>
                    <span class="int-he"><a href="http://hebrew-academy.org.il/">האקדמיה ללשון העברית</a></span>
                </p>
            </div>
            <div class='supporter'>
                <p>
                    <span class="int-en"><a href="http://web.nli.org.il/sites/nli/English/Pages/default.aspx">The National Library of Israel</a></span>
                    <span class="int-he"><a href="http://web.nli.org.il/sites/nli/hebrew/pages/default.aspx">הספריה הלאומית של ישראל</a></span>
                </p>
            </div>
            <div class='supporter'><p><a href="http://stblaw.com">Simpson Thacher &amp; Bartlett LLP</a></p></div>
            <div class='supporter'><p>Mark Cohen, <a href="http://pearlcohen.com">Pearl Cohen</a></p></div>
            <div class='supporter'><p><a href="http://rubyventures.com/">Ruby Ventures</a></p></div>
            <div class='supporter'><p><a href="http://www.trinityventures.com/">Trinity Ventures</a></p></div>
            <div class='supporter'><p><a href="https://apps.google.com/">Google Apps for Work</a></p></div>
            <div class='supporter'><p><a href="https://slack.com">Slack</a></p></div>
            <div class='supporter'><p><a href="https://www.jetbrains.com/pycharm/">JetBrains / PyCharm</a></p></div>
            <div class='supporter'><p><a href="https://www.browserstack.com/">BrowserStack </a></p></div>
        </div>
        <div class="section">
            <h2>
                <span class="int-en">Contact</span>
                <span class="int-he">יצירת קשר</span>
            </h2>
            <p>
                <span class="int-en">
                    To learn more about becoming a lead supporter, please contact Daniel Septimus at 917-398-2542 or <a href="mailto:daniel@sefaria.org">daniel@sefaria.org</a>.
                </span>
                <span class="int-he">
                    אם ברצונכם לבחון את האפשרות להיות תומכים מובילים, אנא צרו קשר עם דניאל ספטימוס בטלפון 917-398-2542 או במייל <a href="mailto:daniel@sefaria.org">daniel@sefaria.org</a>.
                </span>
            </p>
            <p class="tagline">
                <span class="int-en">
                    Donations to Sefaria are tax deductible as allowed by law.
                </span>
                <span class="int-he">
                    תרומות לספאריה פטורות ממס כפי שקבוע בחוק.
                </span>
            </p>
           <div class="donate-link single-button">
                <a class="button big blue control-elem" href="/donate" target="_blank">
                    <span class="int-en">Donate Now</span>
                    <span class="int-he">תרמו כעת</span>
                </a>
            </div>
        </div>
    </div>
</div>
{% endblock %}<|MERGE_RESOLUTION|>--- conflicted
+++ resolved
@@ -3,11 +3,7 @@
 {% block titleEnglish %}Sefaria's Supporters{% endblock %}
 {% block titleHebrew %}Sefaria's Supporters{% endblock %}
 
-<<<<<<< HEAD
-{% block descriptionEnglish %}Sefaria gratefully acknowledges the following donors whose generosity and leadership are making Sefaria possible.{% endblock descriptionEnglish %}
-=======
 {% block descriptionEnglish %}Sefaria gratefully acknowledges the following donors whose generosity and leadership are making Sefaria possible.{% endblock %}
->>>>>>> 3140cbe4
 
 {% block descriptionHebrew %}Sefaria gratefully acknowledges the following donors whose generosity and leadership are making Sefaria possible.{% endblock %}
 
