{% extends "base.html" %}

{% block titleEnglish %}Sefaria's Supporters{% endblock %}
<<<<<<< HEAD
{% block titleHebrew %}HEBREW NEEDED{% endblock %}

{% block descriptionEnglish %}{% endblock descriptionEnglish %}

{% block descriptionHebrew %}HEBREW NEEDED{% endblock %}
=======
{% block titleHebrew %}Sefaria's Supporters{% endblock %}

{% block descriptionEnglish %}Sefaria gratefully acknowledges the following donors whose generosity and leadership are making Sefaria possible.{% endblock descriptionEnglish %}

{% block descriptionHebrew %}Sefaria gratefully acknowledges the following donors whose generosity and leadership are making Sefaria possible.{% endblock %}
>>>>>>> db14a46c

{% block content %}
<div id="supportersPage" class="container static biReady">
    <div class="inner">
        <h1>
            <span class="int-en">Our Supporters</span>
            <span class="int-he">התומכים שלנו</span>
        </h1>
        <div class="section leading-supporters">
            <p class="tagline">
                <span class="int-en">
                    We gratefully acknowledge the following donors whose generosity and
                    leadership are making Sefaria possible.
                </span>
                <span class="int-he">
                    אנו מכירים תודה לתורמים הבאים, שבזכות נדיבותם והנהגתם ספאריה ממשיכה לפעול
                </span>
            </p>
            <div class="donors-section">
                <h3>
                    <span class="int-en">Founder’s Circle</span>
                    <span class="int-he">מעגל המייסדים</span>
                </h3>
                <div class='supporter'>
                    <p>
                        <a href='http://jimjosephfoundation.org/'>Jim Joseph Foundation</a>
                    </p>
                </div>
                <div class='supporter'>
                    <p>
                        <a href='http://williamdavidson.org/'>William Davidson Foundation</a>
                    </p>
                </div>
            </div>
            <div class="donors-section">
                <h3>
                    <span class="int-en">Partners</span>
                    <span class="int-he">שותפים</span>
                </h3>
                <div class='supporter'><p>Koschitzky Family</p></div>
                <div class='supporter'>
                    <p>
                        Maimonides Fund
                    </p>
                </div>
            </div>
            <div class="donors-section">
                <h3>
                    <span class="int-en">Innovators</span>
                    <span class="int-he">יזמים</span>
                </h3>
                <div class='supporter'>
                    <p>
                        Anonymous Foundation
                    </p>
                </div>
                <div class='supporter'>
                    <p>
                        <a href='http://avichai.org/'>AVI CHAI Foundation</a>
                    </p>
                </div>
                <div class='supporter'><p><a href='http://crownfamilyphilanthropies.org'>The Crown Family</a></p></div>
                <div class='supporter'><p>Joshua Kushner</p></div>
            </div>
            <div class="donors-section">
                <h3>
                    <span class="int-en">Builders</span>
                    <span class="int-he">בונים</span>
                </h3>
                <div class='supporter'><p>Raanan and Nicole Agus</p></div>
                <div class='supporter'><p>Belsky Family</p></div>
                <div class='supporter'>
                    <p>
                        <a href='http://www.russellberriefoundation.org/'>The Russell Berrie Foundation</a>
                    </p>
                </div>
                <div class='supporter'><p>Aryeh B. Bourkoff</p></div>
                <div class='supporter'>
                    <p>
                        <a href='http://www.bronfman.org/alumniventurefund'>Bronfman Alumni Venture Fund</a>
                    </p>
                </div>
                <div class='supporter'><p>Joyce and Fred Claar</p></div>
                <div class='supporter'><p>Virginia Bayer and Rabbi Robert Hirt</p></div>
                <div class='supporter'><p>Ari &amp; Rebecca Elias-Bachrach</p></div>
                <div class='supporter'><p>Joshua and Dinah Foer</p></div>
                <div class='supporter'><p>David Frankel</p></div>
                <div class='supporter'><p>The Joyce and Irving Goldman Family Foundation</p></div>
                <div class='supporter'><p>Jonathan Herlands and Rachel Neumark Herlands</p></div>
                <div class='supporter'><p><a href='http://www.kaplanfoundation.org/'>The Rita J. &amp; Stanley H. Kaplan Family Foundation</a></p></div>
                <div class='supporter'><p>Samuel and Vicki Katz Philanthropic Fund</p></div>
                <div class='supporter'><p>Tina and Akiva Katz</p></div>
                <div class='supporter'><p>Linda and Ilan Kaufthal</p></div>
                <div class='supporter'><p>The Klipper Fund</p></div>
                <div class='supporter'><p>Hilary and Mo Koyfman</p></div>
                <div class='supporter'><p>Mitchell and Karen Kuflik</p></div>
                <div class='supporter'><p>Seryl and Charles Kushner Family Foundation</p></div>
                <div class='supporter'><p><a href='http://littauerfoundation.org/'>The Lucius N. Littauer Foundation</a></p></div>
                <div class='supporter'><p>Dr. Lester and Nancy Lockspeiser</p></div>
                <div class='supporter'><p>Jennifer and David Millstone</p></div>
                <div class='supporter'>
                    <p>
                        <a href='http://www.natan.org'>The Natan Fund</a>
                    </p>
                </div>
                <div class='supporter'><p><a href='http://www.righteouspersons.org/'>Righteous Persons Foundation</a></p></div>
                <div class='supporter'><p>Joshua Ruch</p></div>
                <div class='supporter'><p><a href='http://www.targumshlishi.org/'>Targum Shlishi</a> and Raquel and Aryeh Rubin</p></div>
                <div class='supporter'><p>Ilan and Dana Rubinstein</p></div>
                <div class='supporter'><p>The Schimmel Family</p></div>
                <div class='supporter'><p>Jorian Polis Schutz</p></div>
                <div class='supporter'><p>Joseph C. and Nina Shenker</p></div>
                <div class='supporter'><p>Doug and Fabienne Silverman</p></div>
                <div class='supporter'><p>Slingshot Fund</p></div>
                <div class='supporter'><p>The Kurt and Rose Stanger Charitable Trust</p></div>
                <div class='supporter'><p><a href='http://www.tsadik.org/'>Tsadik Foundation</a></p></div>
                <div class='supporter'><p>Harlan Waksal, M.D.</p></div>
                <div class='supporter'><p>Bernard, Irwin &amp; Lila Weinstein Foundation</p></div>
                <div class='supporter'><p>Tova and Howard Weiser</p></div>
            </div>
            <!---<p class="tagline">
                <span class="int-en">
                    Some donors have chosen to remain anonymous.
                </span>
                r<span class="int-he"></span>
            </p>--->
        </div>
        <div class="section supporters">
            <p class="tagline">
                <span class="int-en">
                    We are also thankful to the following individuals and organizations for their generosity:
                </span>
                <span class="int-he">
                    אנו מודים לארגונים וליחידים הבאים על נדיבותם:
                </span>
            </p>
            <div class='supporter'>
                <p>
                    <span class="int-en"><a href="http://hebrew-academy.huji.ac.il/English/Pages/Home.aspx">The Academy of the Hebrew Language</a></span>
                    <span class="int-he"><a href="http://hebrew-academy.org.il/">האקדמיה ללשון העברית</a></span>
                </p>
            </div>
            <div class='supporter'>
                <p>
                    <span class="int-en"><a href="http://web.nli.org.il/sites/nli/English/Pages/default.aspx">The National Library of Israel</a></span>
                    <span class="int-he"><a href="http://web.nli.org.il/sites/nli/hebrew/pages/default.aspx">הספריה הלאומית של ישראל</a></span>
                </p>
            </div>
            <div class='supporter'><p><a href="http://stblaw.com">Simpson Thacher &amp; Bartlett LLP</a></p></div>
            <div class='supporter'><p>Mark Cohen, <a href="http://pearlcohen.com">Pearl Cohen</a></p></div>
            <div class='supporter'><p><a href="http://rubyventures.com/">Ruby Ventures</a></p></div>
            <div class='supporter'><p><a href="http://www.trinityventures.com/">Trinity Ventures</a></p></div>
            <div class='supporter'><p><a href="https://apps.google.com/">Google Apps for Work</a></p></div>
            <div class='supporter'><p><a href="https://slack.com">Slack</a></p></div>
            <div class='supporter'><p><a href="https://www.jetbrains.com/pycharm/">JetBrains / PyCharm</a></p></div>
            <div class='supporter'><p><a href="https://www.browserstack.com/">BrowserStack </a></p></div>
        </div>
        <div class="section">
            <h2>
                <span class="int-en">Contact</span>
                <span class="int-he">יצירת קשר</span>
            </h2>
            <p>
                <span class="int-en">
                    To learn more about becoming a lead supporter, please contact Daniel Septimus at 917-398-2542 or <a href="mailto:daniel@sefaria.org">daniel@sefaria.org</a>.
                </span>
                <span class="int-he">
                    אם ברצונכם לבחון את האפשרות להיות תומכים מובילים, אנא צרו קשר עם דניאל ספטימוס בטלפון 917-398-2542 או במייל <a href="mailto:daniel@sefaria.org">daniel@sefaria.org</a>.
                </span>
            </p>
            <p class="tagline">
                <span class="int-en">
                    Donations to Sefaria are tax deductible as allowed by law.
                </span>
                <span class="int-he">
                    תרומות לספאריה פטורות ממס כפי שקבוע בחוק.
                </span>
            </p>
           <div class="donate-link single-button">
                <a class="button big blue control-elem" href="/donate" target="_blank">
                    <span class="int-en">Donate Now</span>
                    <span class="int-he">תרמו כעת</span>
                </a>
            </div>
        </div>
    </div>
</div>
{% endblock %}<|MERGE_RESOLUTION|>--- conflicted
+++ resolved
@@ -1,19 +1,11 @@
 {% extends "base.html" %}
 
 {% block titleEnglish %}Sefaria's Supporters{% endblock %}
-<<<<<<< HEAD
-{% block titleHebrew %}HEBREW NEEDED{% endblock %}
-
-{% block descriptionEnglish %}{% endblock descriptionEnglish %}
-
-{% block descriptionHebrew %}HEBREW NEEDED{% endblock %}
-=======
 {% block titleHebrew %}Sefaria's Supporters{% endblock %}
 
 {% block descriptionEnglish %}Sefaria gratefully acknowledges the following donors whose generosity and leadership are making Sefaria possible.{% endblock descriptionEnglish %}
 
 {% block descriptionHebrew %}Sefaria gratefully acknowledges the following donors whose generosity and leadership are making Sefaria possible.{% endblock %}
->>>>>>> db14a46c
 
 {% block content %}
 <div id="supportersPage" class="container static biReady">
