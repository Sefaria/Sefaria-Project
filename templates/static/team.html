{% extends "base.html" %}
{% load i18n static %}

{% block title %}{% trans "The Sefaria Team" %}{% endblock %}

{% block description %}{% trans "Sefaria's team is working to create the Jewish future." %}{% endblock %}

{% block content %}
    <div id="teamPage" class="container static">
        <div class="inner">
            <h1>
                <span class="int-en">Team</span>
                <span class="int-he">הצוות של ספריא</span>
            </h1>
            <div class="row static-text">
                <div class="main-text team-members">
                    <div class="teamMember">
                        <div class="teamMemberImage">
                            <img src="{% static 'img/headshots/daniel.png' %}" alt="Headshot of Daniel Septimus">
                        </div>
                        <div class="teamMemberDetails">
                            <div class="teamName sans">
                                <span class="int-en">Daniel Septimus</span>
                                <span class="int-he">דניאל ספטימוס</span>
                            </div>
                            <div class="teamTitle">
                                <span class="int-en">Chief Executive Officer</span>
                                <span class="int-he">מנכ"ל</span>
                            </div>
                            <a class="teamEmail" href="mailto:ds@sefaria.org">ds@sefaria.org</a>
                            <div class="teamBio"></div>
                        </div>
                    </div>
                    <div class="teamMember">
                        <div class="teamMemberImage">
                            <img src="{% static 'img/headshots/brett.png' %}" alt="Headshot of Brett Lockspeiser">
                        </div>
                        <div class="teamMemberDetails">
                            <div class="teamName sans">
                                <span class="int-en">Brett Lockspeiser</span>
                                <span class="int-he">ברט לקספיזר</span>
                            </div>
                            <div class="teamTitle">
                                <span class="int-en">Chief Technology Officer and Co-Founder </span>
                                <span class="int-he">ראש צוות טכנולוגי ומייסד-שותף</span>
                            </div>
                            <a class="teamEmail" href="mailto:brett@sefaria.org ">brett@sefaria.org</a>
                            <div class="teamBio"></div>
                        </div>
                    </div>
                    <div class="teamMember">
                        <div class="teamMemberImage">
                            <img src="{% static 'img/headshots/annie.png' %}" alt="Headshot of Annie Lumerman">
                        </div>
                        <div class="teamMemberDetails">
                            <div class="teamName sans">
                                <span class="int-en">Annie Lumerman</span>
                                <span class="int-he">אנני לומרמן</span>
                            </div>
                            <div class="teamTitle">
                                <span class="int-en">Chief Operating Officer</span>
                                <span class="int-he">ראש צוות הפעלה</span>
                            </div>
                            <a class="teamEmail" href="mailto:annie@sefaria.org">annie@sefaria.org</a>
                            <div class="teamBio"></div>
                        </div>
                    </div>
                    <div class="teamMember">
                        <div class="teamMemberImage">
                            <img src="{% static 'img/headshots/sara.png' %}" alt="Headshot of Sara Wolkenfeld">
                        </div>
                        <div class="teamMemberDetails">
                            <div class="teamName sans">
                                <span class="int-en">Sara Wolkenfeld</span>
                                <span class="int-he">שרה וולקנפלד</span>
                            </div>
                            <div class="teamTitle">
                                <span class="int-en">Director of Education</span>
                                <span class="int-he">מנהלת מחלקת החינוך</span>
                            </div>
                            <a class="teamEmail" href="mailto:sara@sefaria.org">sara@sefaria.org</a>
                            <div class="teamBio"></div>
                        </div>
                    </div>
                    <div class="teamMember">
                        <div class="teamMemberImage">
                            <img src="{% static 'img/headshots/lev.png' %}" alt="Headshot of Lev Israel">
                        </div>
                        <div class="teamMemberDetails">
                            <div class="teamName sans">
                                <span class="int-en">Lev Israel</span>
                                <span class="int-he">לב ישראל</span>
                            </div>
                            <div class="teamTitle">
                                <span class="int-en">Chief Data Officer</span>
                                <span class="int-he">מנהל נתונים ראשי</span>
                            </div>
                            <a class="teamEmail" href="mailto:lev@sefaria.org">lev@sefaria.org</a>
                            <div class="teamBio"></div>
                        </div>
                    </div>
                    <div class="teamMember">
                        <div class="teamMemberImage">
                            <img src="{% static 'img/headshots/ephraim.png' %}" alt="Headshot of Ephraim Damboritz">
                        </div>
                        <div class="teamMemberDetails">
                            <div class="teamName sans">
                                <span class="int-en">Ephraim Damboritz</span>
                                <span class="int-he">אפרים דמבוריץ</span>
                            </div>
                            <div class="teamTitle">
                                <span class="int-en">Software Engineer</span>
                                <span class="int-he">מהנדס תכנה</span>
                            </div>
                            <a class="teamEmail" href="mailto:ephraim@sefaria.org">ephraim@sefaria.org</a>
                            <div class="teamBio"></div>
                        </div>
                    </div>
                    <div class="teamMember">
                        <div class="teamMemberImage">
                            <img src="{% static 'img/headshots/russel.png' %}" alt="Headshot of Russel Neiss">
                        </div>
                        <div class="teamMemberDetails">
                            <div class="teamName sans">
                                <span class="int-en">Russel Neiss</span>
                                <span class="int-he">רזיאל ניס</span>
                            </div>
                            <div class="teamTitle">
                                <span class="int-en">Software Engineer</span>
                                <span class="int-he">מהנדס תכנה</span>
                            </div>
                            <a class="teamEmail" href="mailto:russel@sefaria.org">russel@sefaria.org</a>
                            <div class="teamBio"></div>
                        </div>
                    </div>
                    <div class="teamMember">
                        <div class="teamMemberImage">
                            <img src="{% static 'img/headshots/gabriel.png' %}" alt="Headshot of Gabriel Winer">
                        </div>
                        <div class="teamMemberDetails">
                            <div class="teamName sans">
                                <span class="int-en">Gabriel Winer</span>
                                <span class="int-he">גבריאל ווינר</span>
                            </div>
                            <div class="teamTitle">
                                <span class="int-en">User Experience Designer</span>
                                <span class="int-he">מעצב ממשק חווית משתמש</span>
                            </div>
                            <a class="teamEmail" href="mailto:gabriel@sefaria.org">gabriel@sefaria.org</a>
                            <div class="teamBio"></div>
                        </div>
                    </div>
                    <div class="teamMember">
                        <div class="teamMemberImage">
                            <img src="{% static 'img/headshots/steve.png' %}" alt="Headshot of Steve Kaplan">
                        </div>
                        <div class="teamMemberDetails">
                            <div class="teamName sans">
                                <span class="int-en">Steve Kaplan</span>
                                <span class="int-he">סטיב קפלן</span>
                            </div>
                            <div class="teamTitle">
                                <span class="int-en">Content Engineer</span>
                                <span class="int-he">מהנדס תוכן</span>
                            </div>
                            <a class="teamEmail" href="mailto:steve@sefaria.org">steve@sefaria.org</a>
                            <div class="teamBio"></div>
                        </div>
                    </div>
                    <div class="teamMember">
                        <div class="teamMemberImage">
                            <img src="{% static 'img/headshots/yoni.png' %}" alt="Headshot of Jonathan Mosenkis">
                        </div>
                        <div class="teamMemberDetails">
                            <div class="teamName sans">
                                <span class="int-en">Jonathan Mosenkis</span>
                                <span class="int-he">יונתן מוסנקיס</span>
                            </div>
                            <div class="teamTitle">
                                <span class="int-en">Content Engineer</span>
                                <span class="int-he">מהנדס תוכן</span>
                            </div>
                            <a class="teamEmail" href="mailto:jonathan@sefaria.org">jonathan@sefaria.org</a>
                            <div class="teamBio"></div>
                        </div>
                    </div>
                    <div class="teamMember">
                        <div class="teamMemberImage">
                            <img src="{% static 'img/headshots/shmuel.png' %}" alt="Headshot of Shmuel Weissman">
                        </div>
                        <div class="teamMemberDetails">
                            <div class="teamName sans">
                                <span class="int-en">Shmuel Weissman</span>
                                <span class="int-he">שמואל וייסמן</span>
                            </div>
                            <div class="teamTitle">
                                <span class="int-en">Manager of Text Acquisition and Text Quality</span>
                                <span class="int-he">אחראי רכש טקסטים ואיכות</span>
                            </div>
                            <a class="teamEmail" href="mailto:shmuel@sefaria.org">shmuel@sefaria.org</a>
                            <div class="teamBio"></div>
                        </div>
                    </div>
                    <div class="teamMember">
                        <div class="teamMemberImage">
                            <img src="{% static 'img/headshots/noah.png' %}" alt="Headshot of Noah Santacruz">
                        </div>
                        <div class="teamMemberDetails">
                            <div class="teamName sans">
                                <span class="int-en">Noah Santacruz</span>
                                <span class="int-he">נח סנטקרוז</span>
                            </div>
                            <div class="teamTitle">
                                <span class="int-en">Software Engineer</span>
                                <span class="int-he">מהנדס תכנה</span>
                            </div>
                            <a class="teamEmail" href="mailto:noah@sefaria.org">noah@sefaria.org</a>
                            <div class="teamBio"></div>
                        </div>
                    </div>
                    <div class="teamMember">
                        <div class="teamMemberImage">
                            <img src="{% static 'img/headshots/rachel.png' %}" alt="Headshot of Rachel Buckman">
                        </div>
                        <div class="teamMemberDetails">
                            <div class="teamName sans">
                                <span class="int-en">Rachel Buckman</span>
                                <span class="int-he">רחל בקמן</span>
                            </div>
                            <div class="teamTitle">
                                <span class="int-en">Education Associate</span>
                                <span class="int-he">רכזת חינוכית במחלקת החינוך</span>
                            </div>
                            <a class="teamEmail" href="mailto:rachel@sefaria.org">rachel@sefaria.org</a>
                            <div class="teamBio"></div>
                        </div>
                    </div>
                    <div class="teamMember">
                        <div class="teamMemberImage">
                            <img src="{% static 'img/headshots/tali.png' %}" alt="Headshot of Tali Herenstein">
                        </div>
                        <div class="teamMemberDetails">
                            <div class="teamName sans">
                                <span class="int-en">Tali Herenstein</span>
                                <span class="int-he">טלי הרנשטיין</span>
                            </div>
                            <div class="teamTitle">
                                <span class="int-en">Chief of Staff</span>
                                <span class="int-he">ראש הסגל</span>
                            </div>
                            <a class="teamEmail" href="mailto:tali@sefaria.org">tali@sefaria.org</a>
                            <div class="teamBio"></div>
                        </div>
                    </div>
                    <div class="teamMember">
                        <div class="teamMemberImage">
                            <img src="{% static 'img/headshots/shanee.png' %}" alt="Headshot of Shanee Rosen">
                        </div>
                        <div class="teamMemberDetails">
                            <div class="teamName sans">
                                <span class="int-en">Shanee Rosen</span>
                                <span class="int-he">שני רוזן</span>
                            </div>
                            <div class="teamTitle">
                                <span class="int-en">Content Engineer</span>
                                <span class="int-he">מהנדסת תוכן</span>
                            </div>
                            <a class="teamEmail" href="mailto:shanee@sefaria.org">shanee@sefaria.org</a>
                            <div class="teamBio"></div>
                        </div>
                    </div>
                    <div class="teamMember">
                        <div class="teamMemberImage">
                            <img src="{% static 'img/headshots/eran.jpg' %}" alt="Headshot of Eran Shafir">
                        </div>
                        <div class="teamMemberDetails">
                            <div class="teamName sans">
                                <span class="int-en">Eran Shafir</span>
                                <span class="int-he">ערן שפיר</span>
                            </div>
                            <div class="teamTitle">
                                <span class="int-en">Israel Director</span>
                                <span class="int-he">מנהל מחלקת ישראל</span>
                            </div>
                            <a class="teamEmail" href="mailto:eran@sefaria.org">eran@sefaria.org</a>
                            <div class="teamBio"></div>
                        </div>
                    </div>
<<<<<<< HEAD
                </div>
=======
                    <div class="teamMember">
                        <div class="teamMemberImage">
                            <img src="{% static 'img/headshots/hedva.png' %}" alt="Headshot of Hedva Yechieli">
                        </div>
                        <div class="teamMemberDetails">
                            <div class="teamName sans">
                                <span class="int-en">Hedva Yechieli</span>
                                <span class="int-he">חדוה יחיאלי</span>
                            </div>
                            <div class="teamTitle">
                                <span class="int-en">Education coordinator Israel</span>
                                <span class="int-he">רכזת חינוכית ישראל</span>
                            </div>
                            <a class="teamEmail" href="mailto:hedva@sefaria.org">hedva@sefaria.org</a>
                            <div class="teamBio"></div>
                        </div>
                    </div>
>>>>>>> 5dd3d28a

                <h2>
                    <span class="int-en">BOARD OF DIRECTORS</span>
                    <span class="int-he">מועצת המנהלים</span>
                </h2>
                <div class="main-text team-members">
                    <div class="teamBoardMember">
                        <div class="teamMemberDetails">
                            <div class="teamName sans">
                                <span class="int-en">Joshua Foer</span>
                                <span class="int-he">ג'ושוע פוייר</span>
                            </div>
                            <div class="teamTitle">
                                <span class="int-en">Chairman and Co-Founder</span>
                                <span class="int-he">יושב ראש ומייסד-שותף</span>
                            </div>
                        </div>
                    </div>
                    <div class="teamBoardMember">
                        <div class="teamMemberDetails">
                            <div class="teamName sans">
                                <span class="int-en">Brett Lockspeiser</span>
                                <span class="int-he">ברט לקספיזר</span>
                            </div>
                            <div class="teamTitle">
                                <span class="int-en">Co-Founder</span>
                                <span class="int-he">מייסד-שותף</span>
                            </div>
                        </div>
                    </div>
                    <div class="teamBoardMember">
                        <div class="teamMemberDetails">
                            <div class="teamName sans">
                                <span class="int-en">Mo Koyfman</span>
                                <span class="int-he">מו קויפמן</span>
                            </div>
                            <div class="teamTitle">
                                <span class="int-en"></span>
                                <span class="int-he"></span>
                            </div>
                        </div>
                    </div>
                    <div class="teamBoardMember">
                        <div class="teamMemberDetails">
                            <div class="teamName sans">
                                <span class="int-en">Elana Stein Hain</span>
                                <span class="int-he">אלנה שטיין היין</span>
                            </div>
                            <div class="teamTitle">
                                <span class="int-en"></span>
                                <span class="int-he"></span>
                            </div>
                        </div>
                    </div>
                    <div class="teamBoardMember">
                        <div class="teamMemberDetails">
                            <div class="teamName sans">
                                <span class="int-en">Felicia Herman</span>
                                <span class="int-he">פלישיה הרמן</span>
                            </div>
                            <div class="teamTitle">
                                <span class="int-en"></span>
                                <span class="int-he"></span>
                            </div>
                        </div>
                    </div>
                    <div class="teamBoardMember">
                        <div class="teamMemberDetails">
                            <div class="teamName sans">
                                <span class="int-en">Jonathan Koschitzky</span>
                                <span class="int-he">יונתן קושיצקי</span>
                            </div>
                            <div class="teamTitle">
                                <span class="int-en"></span>
                                <span class="int-he"></span>
                            </div>
                        </div>
                    </div>
                    <div class="teamBoardMember">
                        <div class="teamMemberDetails">
                            <div class="teamName sans">
                                <span class="int-en">Joshua Kushner</span>
                                <span class="int-he">יהושוע קושנר</span>
                            </div>
                            <div class="teamTitle">
                                <span class="int-en"></span>
                                <span class="int-he"></span>
                            </div>
                        </div>
                    </div>
                    <div class="teamBoardMember">
                        <div class="teamMemberDetails">
                            <div class="teamName sans">
                                <span class="int-en">Raanan Agus</span>
                                <span class="int-he">רענן אגוס</span>
                            </div>
                            <div class="teamTitle">
                                <span class="int-en"></span>
                                <span class="int-he"></span>
                            </div>
                        </div>
                    </div>
                    <div class="teamBoardMember">
                        <div class="teamMemberDetails">
                            <div class="teamName sans">
                                <span class="int-en">Rona Sheramy</span>
                                <span class="int-he">רונה שרמי</span>
                            </div>
                            <div class="teamTitle">
                                <span class="int-en"></span>
                                <span class="int-he"></span>
                            </div>
                        </div>
                    </div>
                </div>
            </div>
        </div>
    </div>

{% endblock %}<|MERGE_RESOLUTION|>--- conflicted
+++ resolved
@@ -286,9 +286,7 @@
                             <div class="teamBio"></div>
                         </div>
                     </div>
-<<<<<<< HEAD
-                </div>
-=======
+
                     <div class="teamMember">
                         <div class="teamMemberImage">
                             <img src="{% static 'img/headshots/hedva.png' %}" alt="Headshot of Hedva Yechieli">
@@ -306,8 +304,7 @@
                             <div class="teamBio"></div>
                         </div>
                     </div>
->>>>>>> 5dd3d28a
-
+                </div>
                 <h2>
                     <span class="int-en">BOARD OF DIRECTORS</span>
                     <span class="int-he">מועצת המנהלים</span>
