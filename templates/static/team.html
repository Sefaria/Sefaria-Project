--- conflicted
+++ resolved
@@ -286,7 +286,6 @@
                             <div class="teamBio"></div>
                         </div>
                     </div>
-
                     <div class="teamMember">
                         <div class="teamMemberImage">
                             <img src="{% static 'img/headshots/hedva.png' %}" alt="Headshot of Hedva Yechieli">
@@ -304,12 +303,9 @@
                             <div class="teamBio"></div>
                         </div>
                     </div>
-<<<<<<< HEAD
                 </div>
-=======
-
-
->>>>>>> da165917
+
+
                 <h2>
                     <span class="int-en">BOARD OF DIRECTORS</span>
                     <span class="int-he">מועצת המנהלים</span>
