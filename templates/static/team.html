--- conflicted
+++ resolved
@@ -304,10 +304,6 @@
                         </div>
                     </div>
                 </div>
-<<<<<<< HEAD
-
-=======
->>>>>>> d0b7f430
 
                 <h2>
                     <span class="int-en">BOARD OF DIRECTORS</span>
