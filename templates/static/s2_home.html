--- conflicted
+++ resolved
@@ -8,11 +8,7 @@
 
 {% block titleHebrew %}Sefaria: a Living Library of Jewish Texts Online{% endblock %}
 
-<<<<<<< HEAD
-{% block descriptionEnglish %}The largest free library of Jewish texts available to read online in Hebrew and English including Torah, Tanakh, Talmud, Mishnah, Midrash, commentaries and more.{% endblock descriptionEnglish %}
-=======
 {% block descriptionEnglish %}The largest free library of Jewish texts available to read online in Hebrew and English including Torah, Tanakh, Talmud, Mishnah, Midrash, commentaries and more.{% endblock %}
->>>>>>> 3140cbe4
 
 {% block descriptionHebrew %}The largest free library of Jewish texts available to read online in Hebrew and English including Torah, Tanakh, Talmud, Mishnah, Midrash, commentaries and more.{% endblock %}
 
