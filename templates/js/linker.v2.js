{% autoescape off %}
//call with sefaria.link();

(function(ns){

    //Test browser support
    var supports = !!document.querySelectorAll && !!window.addEventListener && !!Object.getOwnPropertyNames && !!document.body.textContent;
    if ( !supports ) return;

    //Libraries
    //XRegExp 2.0.0 <xregexp.com> MIT License
    var XRegExp;XRegExp=XRegExp||function(n){"use strict";function v(n,i,r){var u;for(u in t.prototype)t.prototype.hasOwnProperty(u)&&(n[u]=t.prototype[u]);return n.xregexp={captureNames:i,isNative:!!r},n}function g(n){return(n.global?"g":"")+(n.ignoreCase?"i":"")+(n.multiline?"m":"")+(n.extended?"x":"")+(n.sticky?"y":"")}function o(n,r,u){if(!t.isRegExp(n))throw new TypeError("type RegExp expected");var f=i.replace.call(g(n)+(r||""),h,"");return u&&(f=i.replace.call(f,new RegExp("["+u+"]+","g"),"")),n=n.xregexp&&!n.xregexp.isNative?v(t(n.source,f),n.xregexp.captureNames?n.xregexp.captureNames.slice(0):null):v(new RegExp(n.source,f),null,!0)}function a(n,t){var i=n.length;if(Array.prototype.lastIndexOf)return n.lastIndexOf(t);while(i--)if(n[i]===t)return i;return-1}function s(n,t){return Object.prototype.toString.call(n).toLowerCase()==="[object "+t+"]"}function d(n){return n=n||{},n==="all"||n.all?n={natives:!0,extensibility:!0}:s(n,"string")&&(n=t.forEach(n,/[^\s,]+/,function(n){this[n]=!0},{})),n}function ut(n,t,i,u){var o=p.length,s=null,e,f;y=!0;try{while(o--)if(f=p[o],(f.scope==="all"||f.scope===i)&&(!f.trigger||f.trigger.call(u))&&(f.pattern.lastIndex=t,e=r.exec.call(f.pattern,n),e&&e.index===t)){s={output:f.handler.call(u,e,i),match:e};break}}catch(h){throw h;}finally{y=!1}return s}function b(n){t.addToken=c[n?"on":"off"],f.extensibility=n}function tt(n){RegExp.prototype.exec=(n?r:i).exec,RegExp.prototype.test=(n?r:i).test,String.prototype.match=(n?r:i).match,String.prototype.replace=(n?r:i).replace,String.prototype.split=(n?r:i).split,f.natives=n}var t,c,u,f={natives:!1,extensibility:!1},i={exec:RegExp.prototype.exec,test:RegExp.prototype.test,match:String.prototype.match,replace:String.prototype.replace,split:String.prototype.split},r={},k={},p=[],e="default",rt="class",it={"default":/^(?:\\(?:0(?:[0-3][0-7]{0,2}|[4-7][0-7]?)?|[1-9]\d*|x[\dA-Fa-f]{2}|u[\dA-Fa-f]{4}|c[A-Za-z]|[\s\S])|\(\?[:=!]|[?*+]\?|{\d+(?:,\d*)?}\??)/,"class":/^(?:\\(?:[0-3][0-7]{0,2}|[4-7][0-7]?|x[\dA-Fa-f]{2}|u[\dA-Fa-f]{4}|c[A-Za-z]|[\s\S]))/},et=/\$(?:{([\w$]+)}|(\d\d?|[\s\S]))/g,h=/([\s\S])(?=[\s\S]*\1)/g,nt=/^(?:[?*+]|{\d+(?:,\d*)?})\??/,ft=i.exec.call(/()??/,"")[1]===n,l=RegExp.prototype.sticky!==n,y=!1,w="gim"+(l?"y":"");return t=function(r,u){if(t.isRegExp(r)){if(u!==n)throw new TypeError("can't supply flags when constructing one RegExp from another");return o(r)}if(y)throw new Error("can't call the XRegExp constructor within token definition functions");var l=[],a=e,b={hasNamedCapture:!1,captureNames:[],hasFlag:function(n){return u.indexOf(n)>-1}},f=0,c,s,p;if(r=r===n?"":String(r),u=u===n?"":String(u),i.match.call(u,h))throw new SyntaxError("invalid duplicate regular expression flag");for(r=i.replace.call(r,/^\(\?([\w$]+)\)/,function(n,t){if(i.test.call(/[gy]/,t))throw new SyntaxError("can't use flag g or y in mode modifier");return u=i.replace.call(u+t,h,""),""}),t.forEach(u,/[\s\S]/,function(n){if(w.indexOf(n[0])<0)throw new SyntaxError("invalid regular expression flag "+n[0]);});f<r.length;)c=ut(r,f,a,b),c?(l.push(c.output),f+=c.match[0].length||1):(s=i.exec.call(it[a],r.slice(f)),s?(l.push(s[0]),f+=s[0].length):(p=r.charAt(f),p==="["?a=rt:p==="]"&&(a=e),l.push(p),++f));return v(new RegExp(l.join(""),i.replace.call(u,/[^gimy]+/g,"")),b.hasNamedCapture?b.captureNames:null)},c={on:function(n,t,r){r=r||{},n&&p.push({pattern:o(n,"g"+(l?"y":"")),handler:t,scope:r.scope||e,trigger:r.trigger||null}),r.customFlags&&(w=i.replace.call(w+r.customFlags,h,""))},off:function(){throw new Error("extensibility must be installed before using addToken");}},t.addToken=c.off,t.cache=function(n,i){var r=n+"/"+(i||"");return k[r]||(k[r]=t(n,i))},t.escape=function(n){return i.replace.call(n,/[-[\]{}()*+?.,\\^$|#\s]/g,"\\$&")},t.exec=function(n,t,i,u){var e=o(t,"g"+(u&&l?"y":""),u===!1?"y":""),f;return e.lastIndex=i=i||0,f=r.exec.call(e,n),u&&f&&f.index!==i&&(f=null),t.global&&(t.lastIndex=f?e.lastIndex:0),f},t.forEach=function(n,i,r,u){for(var e=0,o=-1,f;f=t.exec(n,i,e);)r.call(u,f,++o,n,i),e=f.index+(f[0].length||1);return u},t.globalize=function(n){return o(n,"g")},t.install=function(n){n=d(n),!f.natives&&n.natives&&tt(!0),!f.extensibility&&n.extensibility&&b(!0)},t.isInstalled=function(n){return!!f[n]},t.isRegExp=function(n){return s(n,"regexp")},t.matchChain=function(n,i){return function r(n,u){for(var o=i[u].regex?i[u]:{regex:i[u]},f=[],s=function(n){f.push(o.backref?n[o.backref]||"":n[0])},e=0;e<n.length;++e)t.forEach(n[e],o.regex,s);return u===i.length-1||!f.length?f:r(f,u+1)}([n],0)},t.replace=function(i,u,f,e){var c=t.isRegExp(u),s=u,h;return c?(e===n&&u.global&&(e="all"),s=o(u,e==="all"?"g":"",e==="all"?"":"g")):e==="all"&&(s=new RegExp(t.escape(String(u)),"g")),h=r.replace.call(String(i),s,f),c&&u.global&&(u.lastIndex=0),h},t.split=function(n,t,i){return r.split.call(n,t,i)},t.test=function(n,i,r,u){return!!t.exec(n,i,r,u)},t.uninstall=function(n){n=d(n),f.natives&&n.natives&&tt(!1),f.extensibility&&n.extensibility&&b(!1)},t.union=function(n,i){var l=/(\()(?!\?)|\\([1-9]\d*)|\\[\s\S]|\[(?:[^\\\]]|\\[\s\S])*]/g,o=0,f,h,c=function(n,t,i){var r=h[o-f];if(t){if(++o,r)return"(?<"+r+">"}else if(i)return"\\"+(+i+f);return n},e=[],r,u;if(!(s(n,"array")&&n.length))throw new TypeError("patterns must be a nonempty array");for(u=0;u<n.length;++u)r=n[u],t.isRegExp(r)?(f=o,h=r.xregexp&&r.xregexp.captureNames||[],e.push(t(r.source).source.replace(l,c))):e.push(t.escape(r));return t(e.join("|"),i)},t.version="2.0.0",r.exec=function(t){var r,f,e,o,u;if(this.global||(o=this.lastIndex),r=i.exec.apply(this,arguments),r){if(!ft&&r.length>1&&a(r,"")>-1&&(e=new RegExp(this.source,i.replace.call(g(this),"g","")),i.replace.call(String(t).slice(r.index),e,function(){for(var t=1;t<arguments.length-2;++t)arguments[t]===n&&(r[t]=n)})),this.xregexp&&this.xregexp.captureNames)for(u=1;u<r.length;++u)f=this.xregexp.captureNames[u-1],f&&(r[f]=r[u]);this.global&&!r[0].length&&this.lastIndex>r.index&&(this.lastIndex=r.index)}return this.global||(this.lastIndex=o),r},r.test=function(n){return!!r.exec.call(this,n)},r.match=function(n){if(t.isRegExp(n)){if(n.global){var u=i.match.apply(this,arguments);return n.lastIndex=0,u}}else n=new RegExp(n);return r.exec.call(n,this)},r.replace=function(n,r){var e=t.isRegExp(n),u,f,h,o;return e?(n.xregexp&&(u=n.xregexp.captureNames),n.global||(o=n.lastIndex)):n+="",s(r,"function")?f=i.replace.call(String(this),n,function(){var t=arguments,i;if(u)for(t[0]=new String(t[0]),i=0;i<u.length;++i)u[i]&&(t[0][u[i]]=t[i+1]);return e&&n.global&&(n.lastIndex=t[t.length-2]+t[0].length),r.apply(null,t)}):(h=String(this),f=i.replace.call(h,n,function(){var n=arguments;return i.replace.call(String(r),et,function(t,i,r){var f;if(i){if(f=+i,f<=n.length-3)return n[f]||"";if(f=u?a(u,i):-1,f<0)throw new SyntaxError("backreference to undefined group "+t);return n[f+1]||""}if(r==="$")return"$";if(r==="&"||+r==0)return n[0];if(r==="`")return n[n.length-1].slice(0,n[n.length-2]);if(r==="'")return n[n.length-1].slice(n[n.length-2]+n[0].length);if(r=+r,!isNaN(r)){if(r>n.length-3)throw new SyntaxError("backreference to undefined group "+t);return n[r]||""}throw new SyntaxError("invalid token "+t);})})),e&&(n.lastIndex=n.global?0:o),f},r.split=function(r,u){if(!t.isRegExp(r))return i.split.apply(this,arguments);var e=String(this),h=r.lastIndex,f=[],o=0,s;return u=(u===n?-1:u)>>>0,t.forEach(e,r,function(n){n.index+n[0].length>o&&(f.push(e.slice(o,n.index)),n.length>1&&n.index<e.length&&Array.prototype.push.apply(f,n.slice(1)),s=n[0].length,o=n.index+s)}),o===e.length?(!i.test.call(r,"")||s)&&f.push(""):f.push(e.slice(o)),r.lastIndex=h,f.length>u?f.slice(0,u):f},u=c.on,u(/\\([ABCE-RTUVXYZaeg-mopqyz]|c(?![A-Za-z])|u(?![\dA-Fa-f]{4})|x(?![\dA-Fa-f]{2}))/,function(n,t){if(n[1]==="B"&&t===e)return n[0];throw new SyntaxError("invalid escape "+n[0]);},{scope:"all"}),u(/\[(\^?)]/,function(n){return n[1]?"[\\s\\S]":"\\b\\B"}),u(/(?:\(\?#[^)]*\))+/,function(n){return i.test.call(nt,n.input.slice(n.index+n[0].length))?"":"(?:)"}),u(/\\k<([\w$]+)>/,function(n){var t=isNaN(n[1])?a(this.captureNames,n[1])+1:+n[1],i=n.index+n[0].length;if(!t||t>this.captureNames.length)throw new SyntaxError("backreference to undefined group "+n[0]);return"\\"+t+(i===n.input.length||isNaN(n.input.charAt(i))?"":"(?:)")}),u(/(?:\s+|#.*)+/,function(n){return i.test.call(nt,n.input.slice(n.index+n[0].length))?"":"(?:)"},{trigger:function(){return this.hasFlag("x")},customFlags:"x"}),u(/\./,function(){return"[\\s\\S]"},{trigger:function(){return this.hasFlag("s")},customFlags:"s"}),u(/\(\?P?<([\w$]+)>/,function(n){if(!isNaN(n[1]))throw new SyntaxError("can't use integer as capture name "+n[0]);return this.captureNames.push(n[1]),this.hasNamedCapture=!0,"("}),u(/\\(\d+)/,function(n,t){if(!(t===e&&/^[1-9]/.test(n[1])&&+n[1]<=this.captureNames.length)&&n[1]!=="0")throw new SyntaxError("can't use octal escape or backreference to undefined group "+n[0]);return n[0]},{scope:"all"}),u(/\((?!\?)/,function(){return this.hasFlag("n")?"(?:":(this.captureNames.push(null),"(")},{customFlags:"n"}),typeof exports!="undefined"&&(exports.XRegExp=t),t}()
    /*! atomic v1.0.0 | (c) 2014 @toddmotto | github.com/toddmotto/atomic */
    !function(a,b){"function"==typeof define&&define.amd?define(b):"object"==typeof exports?module.exports=b:a.atomic=b(a)}(this,function(a){"use strict";var b={},c=function(a){var b;try{b=JSON.parse(a.responseText)}catch(c){b=a.responseText}return[b,a]},d=function(b,d,e){var f={success:function(){},error:function(){}},g=a.XMLHttpRequest||ActiveXObject,h=new g("MSXML2.XMLHTTP.3.0");return h.open(b,d,!0),h.setRequestHeader("Content-type","application/x-www-form-urlencoded"),h.onreadystatechange=function(){4===h.readyState&&(200===h.status?f.success.apply(f,c(h)):f.error.apply(f,c(h)))},h.send(e),{success:function(a){return f.success=a,f},error:function(a){return f.error=a,f}}};return b.get=function(a){return d("GET",a)},b.put=function(a,b){return d("PUT",a,b)},b.post=function(a,b){return d("POST",a,b)},b["delete"]=function(a){return d("DELETE",a)},b});
    /* findAndReplaceDOMText v 0.4.3 | https://github.com/padolsey/findAndReplaceDOMText */
    !function(e,t){"object"==typeof module&&module.exports?module.exports=t():"function"==typeof define&&define.amd?define(t):e.findAndReplaceDOMText=t()}(this,function(){function e(e){return String(e).replace(/([.*+?^=!:${}()|[\]\/\\])/g,"\\$1")}function t(){return n.apply(null,arguments)||r.apply(null,arguments)}function n(e,n,i,o,d){if(n&&!n.nodeType&&arguments.length<=2)return!1;var a="function"==typeof i;a&&(i=function(e){return function(t,n){return e(t.text,n.startIndex)}}(i));var s=r(n,{find:e,wrap:a?null:i,replace:a?i:"$"+(o||"&"),prepMatch:function(e,t){if(!e[0])throw"findAndReplaceDOMText cannot handle zero-length matches";if(o>0){var n=e[o];e.index+=e[0].indexOf(n),e[0]=n}return e.endIndex=e.index+e[0].length,e.startIndex=e.index,e.index=t,e},filterElements:d});return t.revert=function(){return s.revert()},!0}function r(e,t){return new i(e,t)}function i(e,n){var r=n.preset&&t.PRESETS[n.preset];if(n.portionMode=n.portionMode||o,r)for(var i in r)s.call(r,i)&&!s.call(n,i)&&(n[i]=r[i]);this.node=e,this.options=n,this.prepMatch=n.prepMatch||this.prepMatch,this.reverts=[],this.matches=this.search(),this.matches.length&&this.processMatches()}var o="retain",d="first",a=document,s=({}.toString,{}.hasOwnProperty);return t.NON_PROSE_ELEMENTS={br:1,hr:1,script:1,style:1,img:1,video:1,audio:1,canvas:1,svg:1,map:1,object:1,input:1,textarea:1,select:1,option:1,optgroup:1,button:1},t.NON_CONTIGUOUS_PROSE_ELEMENTS={address:1,article:1,aside:1,blockquote:1,dd:1,div:1,dl:1,fieldset:1,figcaption:1,figure:1,footer:1,form:1,h1:1,h2:1,h3:1,h4:1,h5:1,h6:1,header:1,hgroup:1,hr:1,main:1,nav:1,noscript:1,ol:1,output:1,p:1,pre:1,section:1,ul:1,br:1,li:1,summary:1,dt:1,details:1,rp:1,rt:1,rtc:1,script:1,style:1,img:1,video:1,audio:1,canvas:1,svg:1,map:1,object:1,input:1,textarea:1,select:1,option:1,optgroup:1,button:1,table:1,tbody:1,thead:1,th:1,tr:1,td:1,caption:1,col:1,tfoot:1,colgroup:1},t.NON_INLINE_PROSE=function(e){return s.call(t.NON_CONTIGUOUS_PROSE_ELEMENTS,e.nodeName.toLowerCase())},t.PRESETS={prose:{forceContext:t.NON_INLINE_PROSE,filterElements:function(e){return!s.call(t.NON_PROSE_ELEMENTS,e.nodeName.toLowerCase())}}},t.Finder=i,i.prototype={search:function(){function t(e){for(var d=0,p=e.length;p>d;++d){var h=e[d];if("string"==typeof h){if(o.global)for(;n=o.exec(h);)a.push(s.prepMatch(n,r++,i));else(n=h.match(o))&&a.push(s.prepMatch(n,0,i));i+=h.length}else t(h)}}var n,r=0,i=0,o=this.options.find,d=this.getAggregateText(),a=[],s=this;return o="string"==typeof o?RegExp(e(o),"g"):o,t(d),a},prepMatch:function(e,t,n){if(!e[0])throw new Error("findAndReplaceDOMText cannot handle zero-length matches");return e.endIndex=n+e.index+e[0].length,e.startIndex=n+e.index,e.index=t,e},getAggregateText:function(){function e(r,i){if(3===r.nodeType)return[r.data];if(t&&!t(r))return[];var i=[""],o=0;if(r=r.firstChild)do if(3!==r.nodeType){var d=e(r);n&&1===r.nodeType&&(n===!0||n(r))?(i[++o]=d,i[++o]=""):("string"==typeof d[0]&&(i[o]+=d.shift()),d.length&&(i[++o]=d,i[++o]=""))}else i[o]+=r.data;while(r=r.nextSibling);return i}var t=this.options.filterElements,n=this.options.forceContext;return e(this.node)},processMatches:function(){var e,t,n,r=this.matches,i=this.node,o=this.options.filterElements,d=[],a=i,s=r.shift(),p=0,h=0,l=0,c=[i];e:for(;;){if(3===a.nodeType&&(!t&&a.length+p>=s.endIndex?t={node:a,index:l++,text:a.data.substring(s.startIndex-p,s.endIndex-p),indexInMatch:p-s.startIndex,indexInNode:s.startIndex-p,endIndexInNode:s.endIndex-p,isEnd:!0}:e&&d.push({node:a,index:l++,text:a.data,indexInMatch:p-s.startIndex,indexInNode:0}),!e&&a.length+p>s.startIndex&&(e={node:a,index:l++,indexInMatch:0,indexInNode:s.startIndex-p,endIndexInNode:s.endIndex-p,text:a.data.substring(s.startIndex-p,s.endIndex-p)}),p+=a.data.length),n=1===a.nodeType&&o&&!o(a),e&&t){if(a=this.replaceMatch(s,e,d,t),p-=t.node.data.length-t.endIndexInNode,e=null,t=null,d=[],s=r.shift(),l=0,h++,!s)break}else if(!n&&(a.firstChild||a.nextSibling)){a.firstChild?(c.push(a),a=a.firstChild):a=a.nextSibling;continue}for(;;){if(a.nextSibling){a=a.nextSibling;break}if(a=c.pop(),a===i)break e}}},revert:function(){for(var e=this.reverts.length;e--;)this.reverts[e]();this.reverts=[]},prepareReplacementString:function(e,t,n){var r=this.options.portionMode;return r===d&&t.indexInMatch>0?"":(e=e.replace(/\$(\d+|&|`|')/g,function(e,t){var r;switch(t){case"&":r=n[0];break;case"`":r=n.input.substring(0,n.startIndex);break;case"'":r=n.input.substring(n.endIndex);break;default:r=n[+t]}return r}),r===d?e:t.isEnd?e.substring(t.indexInMatch):e.substring(t.indexInMatch,t.indexInMatch+t.text.length))},getPortionReplacementNode:function(e,t,n){var r=this.options.replace||"$&",i=this.options.wrap;if(i&&i.nodeType){var o=a.createElement("div");o.innerHTML=i.outerHTML||(new XMLSerializer).serializeToString(i),i=o.firstChild}if("function"==typeof r)return r=r(e,t,n),r&&r.nodeType?r:a.createTextNode(String(r));var d="string"==typeof i?a.createElement(i):i;return r=a.createTextNode(this.prepareReplacementString(r,e,t,n)),r.data&&d?(d.appendChild(r),d):r},replaceMatch:function(e,t,n,r){var i,o,d=t.node,s=r.node;if(d===s){var p=d;t.indexInNode>0&&(i=a.createTextNode(p.data.substring(0,t.indexInNode)),p.parentNode.insertBefore(i,p));var h=this.getPortionReplacementNode(r,e);return p.parentNode.insertBefore(h,p),r.endIndexInNode<p.length&&(o=a.createTextNode(p.data.substring(r.endIndexInNode)),p.parentNode.insertBefore(o,p)),p.parentNode.removeChild(p),this.reverts.push(function(){i===h.previousSibling&&i.parentNode.removeChild(i),o===h.nextSibling&&o.parentNode.removeChild(o),h.parentNode.replaceChild(p,h)}),h}i=a.createTextNode(d.data.substring(0,t.indexInNode)),o=a.createTextNode(s.data.substring(r.endIndexInNode));for(var l=this.getPortionReplacementNode(t,e),c=[],u=0,f=n.length;f>u;++u){var x=n[u],g=this.getPortionReplacementNode(x,e);x.node.parentNode.replaceChild(g,x.node),this.reverts.push(function(e,t){return function(){t.parentNode.replaceChild(e.node,t)}}(x,g)),c.push(g)}var N=this.getPortionReplacementNode(r,e);return d.parentNode.insertBefore(i,d),d.parentNode.insertBefore(l,d),d.parentNode.removeChild(d),s.parentNode.insertBefore(N,s),s.parentNode.insertBefore(o,s),s.parentNode.removeChild(s),this.reverts.push(function(){i.parentNode.removeChild(i),l.parentNode.replaceChild(d,l),o.parentNode.removeChild(o),N.parentNode.replaceChild(s,N)}),N}},t});
    var hasOwn = {}.hasOwnProperty; // Used with findAndReplaceDOMText
    /* Adapted from: https://plainjs.com/javascript/manipulation/unwrap-a-dom-element-35/ */
    function unwrap(el) { var parent = el.parentNode; while (el.firstChild) parent.insertBefore(el.firstChild, el); parent.removeChild(el);}
    /* Draggabilly PACKAGED v2.2.0 Make that shiz draggable MIT license */

    !function(i,e){"function"==typeof define&&define.amd?define("jquery-bridget/jquery-bridget",["jquery"],function(t){return e(i,t)}):"object"==typeof module&&module.exports?module.exports=e(i,require("jquery")):i.jQueryBridget=e(i,i.jQuery)}(window,function(t,i){"use strict";var c=Array.prototype.slice,e=t.console,p=void 0===e?function(){}:function(t){e.error(t)};function n(d,o,u){(u=u||i||t.jQuery)&&(o.prototype.option||(o.prototype.option=function(t){u.isPlainObject(t)&&(this.options=u.extend(!0,this.options,t))}),u.fn[d]=function(t){if("string"==typeof t){var i=c.call(arguments,1);return s=i,a="$()."+d+'("'+(r=t)+'")',(e=this).each(function(t,i){var e=u.data(i,d);if(e){var n=e[r];if(n&&"_"!=r.charAt(0)){var o=n.apply(e,s);h=void 0===h?o:h}else p(a+" is not a valid method")}else p(d+" not initialized. Cannot call methods, i.e. "+a)}),void 0!==h?h:e}var e,r,s,h,a,n;return n=t,this.each(function(t,i){var e=u.data(i,d);e?(e.option(n),e._init()):(e=new o(i,n),u.data(i,d,e))}),this},r(u))}function r(t){!t||t&&t.bridget||(t.bridget=n)}return r(i||t.jQuery),n}),function(t,i){"use strict";"function"==typeof define&&define.amd?define("get-size/get-size",[],function(){return i()}):"object"==typeof module&&module.exports?module.exports=i():t.getSize=i()}(window,function(){"use strict";function m(t){var i=parseFloat(t);return-1==t.indexOf("%")&&!isNaN(i)&&i}var e="undefined"==typeof console?function(){}:function(t){console.error(t)},y=["paddingLeft","paddingRight","paddingTop","paddingBottom","marginLeft","marginRight","marginTop","marginBottom","borderLeftWidth","borderRightWidth","borderTopWidth","borderBottomWidth"],b=y.length;function E(t){var i=getComputedStyle(t);return i||e("Style returned "+i+". Are you running this code in a hidden iframe on Firefox? See http://bit.ly/getsizebug1"),i}var _,x=!1;function P(t){if(function(){if(!x){x=!0;var t=document.createElement("div");t.style.width="200px",t.style.padding="1px 2px 3px 4px",t.style.borderStyle="solid",t.style.borderWidth="1px 2px 3px 4px",t.style.boxSizing="border-box";var i=document.body||document.documentElement;i.appendChild(t);var e=E(t);P.isBoxSizeOuter=_=200==m(e.width),i.removeChild(t)}}(),"string"==typeof t&&(t=document.querySelector(t)),t&&"object"==typeof t&&t.nodeType){var i=E(t);if("none"==i.display)return function(){for(var t={width:0,height:0,innerWidth:0,innerHeight:0,outerWidth:0,outerHeight:0},i=0;i<b;i++)t[y[i]]=0;return t}();var e={};e.width=t.offsetWidth,e.height=t.offsetHeight;for(var n=e.isBorderBox="border-box"==i.boxSizing,o=0;o<b;o++){var r=y[o],s=i[r],h=parseFloat(s);e[r]=isNaN(h)?0:h}var a=e.paddingLeft+e.paddingRight,d=e.paddingTop+e.paddingBottom,u=e.marginLeft+e.marginRight,c=e.marginTop+e.marginBottom,p=e.borderLeftWidth+e.borderRightWidth,f=e.borderTopWidth+e.borderBottomWidth,g=n&&_,l=m(i.width);!1!==l&&(e.width=l+(g?0:a+p));var v=m(i.height);return!1!==v&&(e.height=v+(g?0:d+f)),e.innerWidth=e.width-(a+p),e.innerHeight=e.height-(d+f),e.outerWidth=e.width+u,e.outerHeight=e.height+c,e}}return P}),function(t,i){"function"==typeof define&&define.amd?define("ev-emitter/ev-emitter",i):"object"==typeof module&&module.exports?module.exports=i():t.EvEmitter=i()}("undefined"!=typeof window?window:this,function(){function t(){}var i=t.prototype;return i.on=function(t,i){if(t&&i){var e=this._events=this._events||{},n=e[t]=e[t]||[];return-1==n.indexOf(i)&&n.push(i),this}},i.once=function(t,i){if(t&&i){this.on(t,i);var e=this._onceEvents=this._onceEvents||{};return(e[t]=e[t]||{})[i]=!0,this}},i.off=function(t,i){var e=this._events&&this._events[t];if(e&&e.length){var n=e.indexOf(i);return-1!=n&&e.splice(n,1),this}},i.emitEvent=function(t,i){var e=this._events&&this._events[t];if(e&&e.length){e=e.slice(0),i=i||[];for(var n=this._onceEvents&&this._onceEvents[t],o=0;o<e.length;o++){var r=e[o];n&&n[r]&&(this.off(t,r),delete n[r]),r.apply(this,i)}return this}},i.allOff=function(){delete this._events,delete this._onceEvents},t}),function(i,e){"function"==typeof define&&define.amd?define("unipointer/unipointer",["ev-emitter/ev-emitter"],function(t){return e(i,t)}):"object"==typeof module&&module.exports?module.exports=e(i,require("ev-emitter")):i.Unipointer=e(i,i.EvEmitter)}(window,function(o,t){function i(){}var e=i.prototype=Object.create(t.prototype);e.bindStartEvent=function(t){this._bindStartEvent(t,!0)},e.unbindStartEvent=function(t){this._bindStartEvent(t,!1)},e._bindStartEvent=function(t,i){var e=(i=void 0===i||i)?"addEventListener":"removeEventListener",n="mousedown";o.PointerEvent?n="pointerdown":"ontouchstart"in o&&(n="touchstart"),t[e](n,this)},e.handleEvent=function(t){var i="on"+t.type;this[i]&&this[i](t)},e.getTouch=function(t){for(var i=0;i<t.length;i++){var e=t[i];if(e.identifier==this.pointerIdentifier)return e}},e.onmousedown=function(t){var i=t.button;i&&0!==i&&1!==i||this._pointerDown(t,t)},e.ontouchstart=function(t){this._pointerDown(t,t.changedTouches[0])},e.onpointerdown=function(t){this._pointerDown(t,t)},e._pointerDown=function(t,i){t.button||this.isPointerDown||(this.isPointerDown=!0,this.pointerIdentifier=void 0!==i.pointerId?i.pointerId:i.identifier,this.pointerDown(t,i))},e.pointerDown=function(t,i){this._bindPostStartEvents(t),this.emitEvent("pointerDown",[t,i])};var n={mousedown:["mousemove","mouseup"],touchstart:["touchmove","touchend","touchcancel"],pointerdown:["pointermove","pointerup","pointercancel"]};return e._bindPostStartEvents=function(t){if(t){var i=n[t.type];i.forEach(function(t){o.addEventListener(t,this)},this),this._boundPointerEvents=i}},e._unbindPostStartEvents=function(){this._boundPointerEvents&&(this._boundPointerEvents.forEach(function(t){o.removeEventListener(t,this)},this),delete this._boundPointerEvents)},e.onmousemove=function(t){this._pointerMove(t,t)},e.onpointermove=function(t){t.pointerId==this.pointerIdentifier&&this._pointerMove(t,t)},e.ontouchmove=function(t){var i=this.getTouch(t.changedTouches);i&&this._pointerMove(t,i)},e._pointerMove=function(t,i){this.pointerMove(t,i)},e.pointerMove=function(t,i){this.emitEvent("pointerMove",[t,i])},e.onmouseup=function(t){this._pointerUp(t,t)},e.onpointerup=function(t){t.pointerId==this.pointerIdentifier&&this._pointerUp(t,t)},e.ontouchend=function(t){var i=this.getTouch(t.changedTouches);i&&this._pointerUp(t,i)},e._pointerUp=function(t,i){this._pointerDone(),this.pointerUp(t,i)},e.pointerUp=function(t,i){this.emitEvent("pointerUp",[t,i])},e._pointerDone=function(){this._pointerReset(),this._unbindPostStartEvents(),this.pointerDone()},e._pointerReset=function(){this.isPointerDown=!1,delete this.pointerIdentifier},e.pointerDone=function(){},e.onpointercancel=function(t){t.pointerId==this.pointerIdentifier&&this._pointerCancel(t,t)},e.ontouchcancel=function(t){var i=this.getTouch(t.changedTouches);i&&this._pointerCancel(t,i)},e._pointerCancel=function(t,i){this._pointerDone(),this.pointerCancel(t,i)},e.pointerCancel=function(t,i){this.emitEvent("pointerCancel",[t,i])},i.getPointerPoint=function(t){return{x:t.pageX,y:t.pageY}},i}),function(i,e){"function"==typeof define&&define.amd?define("unidragger/unidragger",["unipointer/unipointer"],function(t){return e(i,t)}):"object"==typeof module&&module.exports?module.exports=e(i,require("unipointer")):i.Unidragger=e(i,i.Unipointer)}(window,function(r,t){function i(){}var e=i.prototype=Object.create(t.prototype);e.bindHandles=function(){this._bindHandles(!0)},e.unbindHandles=function(){this._bindHandles(!1)},e._bindHandles=function(t){for(var i=(t=void 0===t||t)?"addEventListener":"removeEventListener",e=t?this._touchActionValue:"",n=0;n<this.handles.length;n++){var o=this.handles[n];this._bindStartEvent(o,t),o[i]("click",this),r.PointerEvent&&(o.style.touchAction=e)}},e._touchActionValue="none",e.pointerDown=function(t,i){this.okayPointerDown(t)&&(this.pointerDownPointer=i,t.preventDefault(),this.pointerDownBlur(),this._bindPostStartEvents(t),this.emitEvent("pointerDown",[t,i]))};var o={TEXTAREA:!0,INPUT:!0,SELECT:!0,OPTION:!0},s={radio:!0,checkbox:!0,button:!0,submit:!0,image:!0,file:!0};return e.okayPointerDown=function(t){var i=o[t.target.nodeName],e=s[t.target.type],n=!i||e;return n||this._pointerReset(),n},e.pointerDownBlur=function(){var t=document.activeElement;t&&t.blur&&t!=document.body&&t.blur()},e.pointerMove=function(t,i){var e=this._dragPointerMove(t,i);this.emitEvent("pointerMove",[t,i,e]),this._dragMove(t,i,e)},e._dragPointerMove=function(t,i){var e={x:i.pageX-this.pointerDownPointer.pageX,y:i.pageY-this.pointerDownPointer.pageY};return!this.isDragging&&this.hasDragStarted(e)&&this._dragStart(t,i),e},e.hasDragStarted=function(t){return 3<Math.abs(t.x)||3<Math.abs(t.y)},e.pointerUp=function(t,i){this.emitEvent("pointerUp",[t,i]),this._dragPointerUp(t,i)},e._dragPointerUp=function(t,i){this.isDragging?this._dragEnd(t,i):this._staticClick(t,i)},e._dragStart=function(t,i){this.isDragging=!0,this.isPreventingClicks=!0,this.dragStart(t,i)},e.dragStart=function(t,i){this.emitEvent("dragStart",[t,i])},e._dragMove=function(t,i,e){this.isDragging&&this.dragMove(t,i,e)},e.dragMove=function(t,i,e){t.preventDefault(),this.emitEvent("dragMove",[t,i,e])},e._dragEnd=function(t,i){this.isDragging=!1,setTimeout(function(){delete this.isPreventingClicks}.bind(this)),this.dragEnd(t,i)},e.dragEnd=function(t,i){this.emitEvent("dragEnd",[t,i])},e.onclick=function(t){this.isPreventingClicks&&t.preventDefault()},e._staticClick=function(t,i){this.isIgnoringMouseUp&&"mouseup"==t.type||(this.staticClick(t,i),"mouseup"!=t.type&&(this.isIgnoringMouseUp=!0,setTimeout(function(){delete this.isIgnoringMouseUp}.bind(this),400)))},e.staticClick=function(t,i){this.emitEvent("staticClick",[t,i])},i.getPointerPoint=t.getPointerPoint,i}),function(e,n){"function"==typeof define&&define.amd?define(["get-size/get-size","unidragger/unidragger"],function(t,i){return n(e,t,i)}):"object"==typeof module&&module.exports?module.exports=n(e,require("get-size"),require("unidragger")):e.Draggabilly=n(e,e.getSize,e.Unidragger)}(window,function(r,a,t){function e(t,i){for(var e in i)t[e]=i[e];return t}var n=r.jQuery;function i(t,i){this.element="string"==typeof t?document.querySelector(t):t,n&&(this.$element=n(this.element)),this.options=e({},this.constructor.defaults),this.option(i),this._create()}var o=i.prototype=Object.create(t.prototype);i.defaults={},o.option=function(t){e(this.options,t)};var s={relative:!0,absolute:!0,fixed:!0};function d(t,i,e){return e=e||"round",i?Math[e](t/i)*i:t}return o._create=function(){this.position={},this._getPosition(),this.startPoint={x:0,y:0},this.dragPoint={x:0,y:0},this.startPosition=e({},this.position);var t=getComputedStyle(this.element);s[t.position]||(this.element.style.position="relative"),this.on("pointerDown",this.onPointerDown),this.on("pointerMove",this.onPointerMove),this.on("pointerUp",this.onPointerUp),this.enable(),this.setHandles()},o.setHandles=function(){this.handles=this.options.handle?this.element.querySelectorAll(this.options.handle):[this.element],this.bindHandles()},o.dispatchEvent=function(t,i,e){var n=[i].concat(e);this.emitEvent(t,n),this.dispatchJQueryEvent(t,i,e)},o.dispatchJQueryEvent=function(t,i,e){var n=r.jQuery;if(n&&this.$element){var o=n.Event(i);o.type=t,this.$element.trigger(o,e)}},o._getPosition=function(){var t=getComputedStyle(this.element),i=this._getPositionCoord(t.left,"width"),e=this._getPositionCoord(t.top,"height");this.position.x=isNaN(i)?0:i,this.position.y=isNaN(e)?0:e,this._addTransformPosition(t)},o._getPositionCoord=function(t,i){if(-1!=t.indexOf("%")){var e=a(this.element.parentNode);return e?parseFloat(t)/100*e[i]:0}return parseInt(t,10)},o._addTransformPosition=function(t){var i=t.transform;if(0===i.indexOf("matrix")){var e=i.split(","),n=0===i.indexOf("matrix3d")?12:4,o=parseInt(e[n],10),r=parseInt(e[n+1],10);this.position.x+=o,this.position.y+=r}},o.onPointerDown=function(t,i){this.element.classList.add("is-pointer-down"),this.dispatchJQueryEvent("pointerDown",t,[i])},o.dragStart=function(t,i){this.isEnabled&&(this._getPosition(),this.measureContainment(),this.startPosition.x=this.position.x,this.startPosition.y=this.position.y,this.setLeftTop(),this.dragPoint.x=0,this.dragPoint.y=0,this.element.classList.add("is-dragging"),this.dispatchEvent("dragStart",t,[i]),this.animate())},o.measureContainment=function(){var t=this.getContainer();if(t){var i=a(this.element),e=a(t),n=this.element.getBoundingClientRect(),o=t.getBoundingClientRect(),r=e.borderLeftWidth+e.borderRightWidth,s=e.borderTopWidth+e.borderBottomWidth,h=this.relativeStartPosition={x:n.left-(o.left+e.borderLeftWidth),y:n.top-(o.top+e.borderTopWidth)};this.containSize={width:e.width-r-h.x-i.width,height:e.height-s-h.y-i.height}}},o.getContainer=function(){var t=this.options.containment;if(t)return t instanceof HTMLElement?t:"string"==typeof t?document.querySelector(t):this.element.parentNode},o.onPointerMove=function(t,i,e){this.dispatchJQueryEvent("pointerMove",t,[i,e])},o.dragMove=function(t,i,e){if(this.isEnabled){var n=e.x,o=e.y,r=this.options.grid,s=r&&r[0],h=r&&r[1];n=d(n,s),o=d(o,h),n=this.containDrag("x",n,s),o=this.containDrag("y",o,h),n="y"==this.options.axis?0:n,o="x"==this.options.axis?0:o,this.position.x=this.startPosition.x+n,this.position.y=this.startPosition.y+o,this.dragPoint.x=n,this.dragPoint.y=o,this.dispatchEvent("dragMove",t,[i,e])}},o.containDrag=function(t,i,e){if(!this.options.containment)return i;var n="x"==t?"width":"height",o=d(-this.relativeStartPosition[t],e,"ceil"),r=this.containSize[n];return r=d(r,e,"floor"),Math.max(o,Math.min(r,i))},o.onPointerUp=function(t,i){this.element.classList.remove("is-pointer-down"),this.dispatchJQueryEvent("pointerUp",t,[i])},o.dragEnd=function(t,i){this.isEnabled&&(this.element.style.transform="",this.setLeftTop(),this.element.classList.remove("is-dragging"),this.dispatchEvent("dragEnd",t,[i]))},o.animate=function(){if(this.isDragging){this.positionDrag();var t=this;requestAnimationFrame(function(){t.animate()})}},o.setLeftTop=function(){this.element.style.left=this.position.x+"px",this.element.style.top=this.position.y+"px"},o.positionDrag=function(){this.element.style.transform="translate3d( "+this.dragPoint.x+"px, "+this.dragPoint.y+"px, 0)"},o.staticClick=function(t,i){this.dispatchEvent("staticClick",t,[i])},o.setPosition=function(t,i){this.position.x=t,this.position.y=i,this.setLeftTop()},o.enable=function(){this.isEnabled=!0},o.disable=function(){this.isEnabled=!1,this.isDragging&&this.dragEnd()},o.destroy=function(){this.disable(),this.element.style.transform="",this.element.style.left="",this.element.style.top="",this.element.style.position="",this.unbindHandles(),this.$element&&this.$element.removeData("draggabilly")},o._init=function(){},n&&n.bridget&&n.bridget("draggabilly",i),i});


    /* filter array to distinct values */
    function distinct(value, index, self) {return self.indexOf(value) === index;}

    var base_url = '{% if DEBUG %}http://localhost:8000/{% else %}https://www.sefaria.org/{% endif %}';
    var bookTitles = {{ book_titles }};
    var popUpElem;
    var heBox;
    var enBox;
    var heTitle;
    var enTitle;
    var heElems;
    var enElems;
    var triggerLink;

    var setupPopup = function(options, mode) {
        category_colors = {
          "Commentary":         "#4871bf",
          "Tanakh":             "#004e5f",
          "Midrash":            "#5d956f",
          "Mishnah":            "#5a99b7",
          "Talmud":             "#ccb479",
          "Halakhah":           "#802f3e",
          "Kabbalah":           "#594176",
          "Philosophy":         "#7f85a9",
          "Liturgy":            "#ab4e66",
          "Tanaitic":           "#00827f",
          "Parshanut":          "#9ab8cb",
          "Chasidut":           "#97b386",
          "Musar":              "#7c406f",
          "Responsa":           "#cb6158",
          "Apocrypha":          "#c7a7b4",
          "Other":              "#073570",
          "Quoting Commentary": "#cb6158",
          "Sheets":             "#7c406f",
          "Community":          "#7c406f",
          "Targum":             "#7f85a9",
          "Modern Works":       "#7c406f",
          "Modern Commentary":  "#7c406f",
        }
        popUpElem = document.createElement("div");
        popUpElem.id = "sefaria-popup";
        popUpElem.classList.add("interface-" + options.interfaceLang);
        popUpElem.classList.add("content-" + options.contentLang);

        var html = "";
        // Set default content for the popup
        html += '<style scoped>' +
            '@import url("https://fonts.googleapis.com/css?family=Crimson+Text|Frank+Ruhl+Libre|Heebo");' +
            '#sefaria-popup {'+
                'width: 400px;'+
                'max-height: 560px;' +
                'font-size: 16px;' +
                'border-left: 1px #ddd solid;'+
                'border-right: 1px #ddd solid;'+
                'border-bottom: 1px #ddd solid;'+
                'background-color: #fff;'+
                'color: #222222;'+
            '}'+
            '.sefaria-text .en, .sefaria-text .he {' +
                'padding: 10px 20px;'+
                'text-align: justify;'+
            '}' +
            '.sefaria-text {' +
                'max-height: 430px;'+
                'overflow-y: auto;' +
                'overflow-x: hidden;' +
            '}' +
            '.sefaria-text:focus {' +
                'outline: none;'+
            '}' +
            '#sefaria-title {' +
                'font-weight: bold;' +
                'font-size: 16px;'+
                'text-align: center;' +
                'text-decoration: none;' +
                'margin: 12px 0;' +
                'padding: 0;' +
            '}' +
            '.en {' +
                'font-family: "Crimson Text";' +
            '}' +
            '.he {' +
                'font-family: "Taamey Frank";' +
            '}' +
            '.content-hebrew .sefaria-text .en {' +
                'display: none;' +
            '}' +
            '.content-english .sefaria-text .he {' +
                'display: none' +
            '}' +
            '.content-hebrew .sefaria-text .en.enOnly {' +
                'display: block;' +
            '}' +
            '.content-english .sefaria-text .he.heOnly {' +
                'display: block' +
            '}' +
            '#sefaria-logo {' +
                "background: url(\"data:image/svg+xml,%3Csvg id='Layer_1' data-name='Layer 1' xmlns='http://www.w3.org/2000/svg' xmlns:xlink='http://www.w3.org/1999/xlink' viewBox='0 0 340.96 93.15'%3E%3Cdefs%3E%3Cstyle%3E.cls-1%7Bfill:none;%7D.cls-2%7Bclip-path:url(%23clip-path);%7D.cls-3%7Bfill:%23231f20;%7D%3C/style%3E%3CclipPath id='clip-path' transform='translate(-389 -337.85)'%3E%3Crect class='cls-1' x='389' y='337.85' width='340.96' height='93.15'/%3E%3C/clipPath%3E%3C/defs%3E%3Ctitle%3Esefarialogo%3C/title%3E%3Cg class='cls-2'%3E%3Cpath class='cls-3' d='M454,397.67c-2.41,11.31-10.59,16.11-28.82,16.11-44.79,0-28.92-36-22.66-43.42,2.63-3.29,4.47-6,11.15-6h12.71c17.72,0,21.1.84,25.54,9.9,2.4,4.88,3.79,15.41,2.08,23.43m4.81-22.48c-1.5-9.67-3.45-20.19-11.85-26-5.09-3.54-10.34-3.8-16.21-3.8-4,0-18.11-.17-24.29-.17-6,0-10-4.94-10-7.34-3.91,4.79-6.9,10.08-5.85,16.48.94,5.76,4.89,9.44,10.67,10.17-6.55,9.25-12.47,19.9-12.18,31.18.18,7.11,1.81,35.32,33.71,35.32h5.81c13.62,0,21.87-10.11,24.27-14,7.05-11.5,8.23-29.29,6-41.78' transform='translate(-389 -337.85)'/%3E%3Cpath class='cls-3' d='M722.79,402.89a12.32,12.32,0,0,1-9.74,5.06,11.59,11.59,0,0,1-11.78-11.7c0-6.19,4.53-11.7,11.4-11.7a12.78,12.78,0,0,1,10.12,5.06ZM723,414H730V378.51H723v3.24a16.65,16.65,0,0,0-11.1-4,16.87,16.87,0,0,0-8.69,2.27,19,19,0,0,0-.07,32.39,18.26,18.26,0,0,0,8.91,2.34,16.31,16.31,0,0,0,10.95-4ZM676,365.9a4.61,4.61,0,0,0,4.68,4.68,4.68,4.68,0,0,0,4.76-4.68,4.75,4.75,0,0,0-4.76-4.76A4.68,4.68,0,0,0,676,365.9M677.11,414h7.17V378.51h-7.17Zm-8.68-36a18.29,18.29,0,0,0-2.79-.23c-5.21,0-8.91,2.42-10.65,4.83v-4.07h-7V414h7.18V390.51c2-3.4,5.89-6,9.59-6a10.06,10.06,0,0,1,2.79.3ZM628,402.89A12.32,12.32,0,0,1,618.3,408a11.59,11.59,0,0,1-11.78-11.7c0-6.19,4.53-11.7,11.4-11.7A12.8,12.8,0,0,1,628,389.61Zm.22,11.1h7V378.51h-7v3.24a16.62,16.62,0,0,0-11.1-4,16.83,16.83,0,0,0-8.68,2.27,19,19,0,0,0-.07,32.39,18.2,18.2,0,0,0,8.91,2.34,16.3,16.3,0,0,0,10.94-4Zm-33.07-53.83a16.61,16.61,0,0,0-4.23-.53,13.88,13.88,0,0,0-11.62,5.89c-1.59,2.27-2.27,5.21-2.27,10v3h-8.3v6.41h8.3V414h7.18V384.92h10.94v-6.41H584.25v-3.25c0-3.25.37-5.06,1.35-6.34a7,7,0,0,1,5.44-2.49,11.64,11.64,0,0,1,2.64.3ZM546.65,384a9.92,9.92,0,0,1,9.36,7.7H536.68a10.31,10.31,0,0,1,10-7.7m16.76,13.74a14,14,0,0,0,.07-1.51c0-10.5-7.17-18.5-17.06-18.5s-17.29,7.85-17.29,18.5a18,18,0,0,0,18.35,18.5c7.24,0,12.3-3.25,14.95-6.65l-4.69-4.45a12.78,12.78,0,0,1-10.19,4.83,11.43,11.43,0,0,1-11.47-10.72Zm-75.58,8.15a23.68,23.68,0,0,0,18.5,8.84c9.21,0,16.38-6,16.38-15.33,0-6-3.32-9.74-6.87-12.08-6.79-4.53-18-6-18-12.68,0-4.61,4.38-7.1,8.75-7.1a14.55,14.55,0,0,1,9.44,3.62l4.46-5.51a21.76,21.76,0,0,0-14.2-5.28c-9.21,0-16,6.34-16,14,0,5.51,2.94,9.14,6.72,11.63,7,4.6,18.19,5.51,18.19,13.59,0,4.75-4.3,7.92-9.21,7.92-5.44,0-9.81-3-12.91-6.79Z' transform='translate(-389 -337.85)'/%3E%3C/g%3E%3C/svg%3E\") no-repeat;" +
                'width: 70px;' +
                'display: inline-block;'+
                'margin-left: 3px;' +
                'height: 18px;' +
                'line-height: 18px;' +
                'opacity: 0.6' +
            '}' +
            '.sefaria-footer {' +
                'color: #999;' +
                'padding:20px 20px 20px 20px;' +
                'border-top: 1px solid #ddd;' +
                'background-color: #FBFBFA;' +
                'font-size: 12px;' +
                'display: flex;' +
                'justify-content: space-between;' +
                'align-items: center;' +
                'font-family: "Helvetica Neue", "Helvetica", sans-serif;' +
            '}'+
            '.sefaria-read-more-button {' +
                'background-color: #fff;' +
                'padding: 5px 10px;'+
                'margin-top: -3px;' +
                'border: 1px solid #ddd;' +
                'border-radius: 5px;' +
            '}' +
            '.interface-hebrew .sefaria-powered-by-box {' +
                'margin-top: -6px' +
            '}'+
            '.sefaria-read-more-button a {' +
                'text-decoration: none;' +
                'color: #666;' +
            '}'+
            '#sefaria-linker-header {' +
                'border-top: 4px solid #ddd;' +
                'border-bottom: 1px solid #ddd;' +
                'background-color: #FBFBFA;' +
                'text-align: center;' +
                'padding-bottom: 3px;' +
            '}'+
            '.interface-hebrew .sefaria-footer {' +
                'direction: rtl;' +
                'font-family: "Heebo", sans-serif' + 
            '}';

        if (mode == "popup-click") {
            html += '#sefaria-close {' +
                '    font-family: "Crimson Text";' +
                '    font-size: 36px;' +
                '    height: 48px;' +
                '    line-height: 48px;' +
                '    position: absolute;' +
                '    top: 0px;' +
                '    left: 20px;' +
                '    cursor: pointer;' +
                '    color: #999;' +
                '    border: 0;' +
                '    outline: none;' +
                '}' +
            '</style>' +
            '<div id="sefaria-close">×</div>';
        } else {
            html += '</style>'
        }
        var readMoreText = {
            "english": "Read More ›",
            "hebrew": "קרא עוד ›"
        }[options.interfaceLang];
        var poweredByText = {
            "english": "Powered by",
            "hebrew": '<center>מונע ע"י<br></center>'
        }[options.interfaceLang];

        html += '<div id="sefaria-linker-header">' +
                '<h1 id="sefaria-title"><span class="he" dir="rtl"></span><span class="en"></span></h1>' +
            '</div>' +
            '<div class="sefaria-text" id="sefaria-linker-text" tabindex="0"></div>' +

            '<div class="sefaria-footer">' + 
                '<div class="sefaria-powered-by-box">' + poweredByText + ' <div id="sefaria-logo">&nbsp;</div></div>' +
                (mode == "popup-click" ? 
                '<span class="sefaria-read-more-button">' +
                    '<a class = "sefaria-popup-ref" target="_blank" href = "">' + readMoreText + '</a>' +
                '</span>' : "") + 
            '</div>';

        popUpElem.innerHTML = html;

        // Apply any override styles
        for (var n in options.popupStyles) {
            if (styles.hasOwnProperty(n)) {
                popUpElem.style[n] = styles[n];
            }
        }

        // Apply function-critical styles
        popUpElem.style.position = "fixed";
        popUpElem.style.overflow = "hidden";
        popUpElem.style.display = "none";
        popUpElem.style.zIndex = 9000;

        // Accessibility Whatnot
        popUpElem.setAttribute('role', 'dialog');
        popUpElem.tabIndex = "0";
        popUpElem.style.outline = "none";

        popUpElem = document.body.appendChild(popUpElem);

        var draggie = new Draggabilly(popUpElem, {handle: "#sefaria-linker-header"});

        heBox = popUpElem.querySelector(".sefaria-text.he");
        enBox = popUpElem.querySelector(".sefaria-text.en");
        linkerHeader = popUpElem.querySelector("#sefaria-linker-header");
        linkerFooter = popUpElem.querySelector(".sefaria-footer");
        textBox = popUpElem.querySelector(".sefaria-text");
        heTitle = popUpElem.querySelector("#sefaria-title .he");
        enTitle = popUpElem.querySelector("#sefaria-title .en");
        heElems = popUpElem.querySelectorAll(".he");
        enElems = popUpElem.querySelectorAll(".en");

        if (mode == "popup-click") {
            popUpElem.querySelector('#sefaria-close').addEventListener('click', hidePopup, false);
            popUpElem.addEventListener('keydown', function (e) {
                var key = e.which || e.keyCode;
                if (key === 27) { // 27 is escape
                  hidePopup();
                }
                else if (key === 9) { // 9 is tab
                  e.preventDefault(); // this traps user in the dialog via tab
                }
            });
        }
    };

    var showPopup = function(e, mode) {
        while (textBox.firstChild) {
            textBox.removeChild(textBox.firstChild);
        }
        triggerLink = e;
        var source = ns.sources[e.getAttribute('data-ref')];

        linkerHeader.style["border-top-color"] = category_colors[source["primary_category"]];

        if (source.lang === "en") {
            // [].forEach.call(heElems, function(e) {e.style.display = "None"});
            heTitle.style.display = "None";
            [].forEach.call(enElems, function(e) {e.style.display = "Block"});
        } else if (source.lang === "he") {
            [].forEach.call(heElems, function(e) {e.style.display = "Block"});
            [].forEach.call(enElems, function(e) {e.style.display = "None"});
        }

        if(typeof(source.en) === "string") {
            source.en = [source.en]
            source.he = [source.he]
        }
        if(typeof(source.en) === "object") {
            source.en = [].concat.apply([], source.en);
            source.he = [].concat.apply([], source.he);
        }

        for (i = 0; i < source.en.length; i++) {
            var enBox = document.createElement('div');
            var heBox = document.createElement('div');
            enBox.innerHTML = source.en[i];
            heBox.innerHTML = source.he[i].replace(/[\u0591-\u05af\u05bd\u05bf\u05c0\u05c4\u05c5]/g, "");
            enBox.className = "en" + (!heBox.innerHTML ? " enOnly" : "");
            heBox.className = "he" + (!enBox.innerHTML ? " heOnly" : "");
            heBox.setAttribute("dir", "rtl");
            textBox.appendChild(heBox);
            textBox.appendChild(enBox);
        }

        enTitle.textContent = source.ref;
        heTitle.textContent = source.heRef;

        var rect = e.getBoundingClientRect();
        popUpElem.style.top = (rect.top > 100)?rect.top - 50 + "px":rect.top + 30 + "px";
        if (rect.left < window.innerWidth / 2) {
            popUpElem.style.left = rect.right + 10 + "px";
            popUpElem.style.right = "auto";
        } else {
            popUpElem.style.left = "auto";
            popUpElem.style.right = window.innerWidth - rect.left + "px";
        }

        popUpElem.style.display = "block";

        var popUpRect = popUpElem.getBoundingClientRect();
        if (window.innerHeight < popUpRect.bottom) { // popup drops off the screen
            var pos = ((window.innerHeight - popUpRect.height) - 10);
            popUpElem.style.top = (pos > 0)?pos + "px":"10px";
        }

        if (mode == "popup-click") {
            [].forEach.call(popUpElem.querySelectorAll(".sefaria-popup-ref"), function(link) {link.setAttribute('href', e.href);});
            document.addEventListener("click", function (e) {
              var level = 0;
              for (var element = e.target; element; element = element.parentNode) {
                if (element.id === popUpElem.id) {
                  return;
                }
                level++;
              }
              hidePopup();
            });
        }

        var scrollbarOffset = popUpElem.clientWidth - textBox.clientWidth;
        if (scrollbarOffset > 0) {
            var nodes = textBox.childNodes;
            for(var i=0; i<nodes.length; i++) {
                nodes[i].style.marginRight = -scrollbarOffset+"px";
            }
        }

    };

    var hidePopup = function() {
        if (popUpElem.style.display == "block") {
                triggerLink.focus();
        }
        popUpElem.style.display = "none";
    };

    // Public API
    ns.matches = [];
    ns.sources = {};

    ns.link = function(options) {
        options = options || {};
        options.popupStyles = options.popupStyles || {};
        options.interfaceLang = options.interfaceLang || "english";
        options.contentLang = options.contentLang || "bilingual";
        options.parentheses = options.parentheses || 0;
        options.quotationOnly = options.quotationOnly || false;

        var selector = options.selector || "body";
        if (window.screen.width < 820 || options.mode == "link") { mode = "link"; }  // If the screen is small, fallback to link mode
        else { mode = "popup-click"; }

        setupPopup(options, mode);

        ns.elems = document.querySelectorAll(selector);
        ns.quotationOnly = options.quotationOnly;
<<<<<<< HEAD
=======
        ns.parentheses = options.parentheses;
>>>>>>> 1f4d7ac6
        // Find text titles in the document
        // todo: hold locations of title matches?
        var full_text = [].reduce.call(ns.elems, function(prev, current) { return prev + current.textContent; }, "");
        ns.matchedTitles = bookTitles.filter(function(title) {
            return (full_text.indexOf(title) > -1);
        });
        ns.matchedTitles = ns.matchedTitles.filter(distinct);

        if (ns.matchedTitles.length == 0) {
            //console.log("No book titles found to link to Sefaria.");
            return;
        }

        ns._getRegexesThenTexts();
    };


    // Private API
    ns._getRegexesThenTexts = function() {
        // Get regexes for each of the titles
<<<<<<< HEAD
        atomic.get(base_url + "api/regexs/" + ns.matchedTitles.join("|") + '?' + 'parentheses='+ns.link.arguments[0].parentheses)
=======
        atomic.get(base_url + "api/regexs/" + ns.matchedTitles.join("|") + '?' + 'parentheses='+ns.parentheses)
>>>>>>> 1f4d7ac6
            .success(function (data, xhr) {
                if ("error" in data) {
                    console.log(data["error"]);
                    delete data.error;
                }
                ns.regexes = data;
                ns._wrapMatches();

                if (ns.matches.length == 0) {
                    //console.log("No references found to link to Sefaria.");
                    return;
                }

                ns._getTexts();
                ns._trackPage();
            })
            .error(function (data, xhr) { });
    };

    ns._wrapMatches = function() {
        var books = Object.getOwnPropertyNames(ns.regexes).sort(function(a, b) {
          return b.length - a.length; // ASC -> a - b; DESC -> b - a
        });
        for (var k = 0; k < books.length; k++) {
            var book = books[k];
            // Run each regex over the document, and wrap results
            var r = XRegExp(ns.regexes[book],"xgm");
            // find the refrences and push them into ns.matches
            for (var i = 0; i < ns.elems.length; i++) {
                findAndReplaceDOMText(ns.elems[i], {
                    preset: 'prose',
                    find: r,
                    replace: function(portion, match) {
                        var matched_ref = match[0].replace(match[1], '')
                            .replace(/[\r\n\t ]+/g, " ") // Filter out multiple spaces
                            .replace(/[(){}[\]]+/g, ""); // Filter out internal parenthesis todo: Don't break on parens in books names
                        ns.matches.push(matched_ref);
<<<<<<< HEAD
                        var node_p = document.createElement("span");
=======
>>>>>>> 1f4d7ac6
                        var node = document.createElement("a");
                        node.target = "_blank";
                        node.className = "sefaria-ref";
                        node.href = base_url + matched_ref;
                        node.setAttribute('data-ref', matched_ref);
                        node.setAttribute('aria-controls', 'sefaria-popup');
<<<<<<< HEAD
                        node.textContent = matched_ref;
                        node_p.textContent = match[1].replace('/<a>.*?</a>/g', '');
                        node_p.append(node);
                        console.log(node_p.textContent);
                        return node_p;
=======
                        node.textContent = portion.text;
                        return node;
>>>>>>> 1f4d7ac6
                    },
                    filterElements: function(el) {
                        return !(
                            hasOwn.call(findAndReplaceDOMText.NON_PROSE_ELEMENTS, el.nodeName.toLowerCase())
                            || (el.tagName == "A")
                            // The below test is subsumed in the more simple test above
                            //|| (el.className && el.className.split(' ').indexOf("sefaria-ref")>=0)
                        );
                    }
                });
            }
        }
        ns.matches = ns.matches.filter(distinct)
    };

    ns._getTexts = function() {
        atomic.get(base_url + "api/bulktext/" + ns.matches.join("|")+"?useTextFamily=1")
            .success(function (data, xhr) {
                //Put text data into sefaria.sources
                ns.sources = data;

                // Bind a click event and a mouseover event to each link
                [].forEach.call(document.querySelectorAll('.sefaria-ref'),function(e) {
                    if ("error" in ns.sources[e.getAttribute('data-ref')]) {
                        unwrap(e);
                        return;
                    }
                    var source = ns.sources[e.getAttribute('data-ref')];
                    e.setAttribute('href', base_url + source.url + "?lang=" + (source.lang == "en"?"he-en":"he")+"&utm_source=sef_linker");
                    if (mode == "popup-hover") {
                        e.addEventListener('mouseover', function(event) {
                            showPopup(this, mode);
                        }, false);
                        e.addEventListener('mouseout', hidePopup, false);
                    } else if (mode == "popup-click") {
                        e.addEventListener('click', function(event) {
                            showPopup(this, mode);
                            event.preventDefault();
                            event.stopPropagation();
                            document.getElementById("sefaria-linker-text").focus();
                        }, false);
                    }
                });
            })
            .error(function (data, xhr) { });
    }

    ns._trackPage = function() {
        var robots = document.head.querySelector("meta[name~=robots]");
        if (robots && robots.content.includes("noindex")) { return; }

        var canonical = document.head.querySelector("link[rel~=canonical]");
        var url = canonical ? canonical.href : window.location.href;
        var meta = document.head.querySelector("meta[name~=description]")
                   || document.head.querySelector("meta[property~=description]")
                   || document.head.querySelector("meta[name~='og:description']")
                   || document.head.querySelector("meta[property~='og:description']")
                   || document.head.querySelector("meta[name~='twitter:description']")
                   || document.head.querySelector("meta[property~='twitter:description']");
        var description = meta ? meta.content : "";
        var data = {
            "url": url,
            "title": document.title,
            "description": description,
            "refs": ns.matches,
        };
        //console.log("TRACK");
        //console.log(data);
        var json = JSON.stringify(data);
        var postData = encodeURIComponent("json") + '=' + encodeURIComponent(json);
        atomic.post(base_url + "api/linker-track", postData)
            .success(function (data, xhr) {
                //console.log(data);
            });
    }

}(this.sefaria = this.sefaria || {}));

{% endautoescape %}<|MERGE_RESOLUTION|>--- conflicted
+++ resolved
@@ -364,10 +364,6 @@
 
         ns.elems = document.querySelectorAll(selector);
         ns.quotationOnly = options.quotationOnly;
-<<<<<<< HEAD
-=======
-        ns.parentheses = options.parentheses;
->>>>>>> 1f4d7ac6
         // Find text titles in the document
         // todo: hold locations of title matches?
         var full_text = [].reduce.call(ns.elems, function(prev, current) { return prev + current.textContent; }, "");
@@ -388,11 +384,7 @@
     // Private API
     ns._getRegexesThenTexts = function() {
         // Get regexes for each of the titles
-<<<<<<< HEAD
         atomic.get(base_url + "api/regexs/" + ns.matchedTitles.join("|") + '?' + 'parentheses='+ns.link.arguments[0].parentheses)
-=======
-        atomic.get(base_url + "api/regexs/" + ns.matchedTitles.join("|") + '?' + 'parentheses='+ns.parentheses)
->>>>>>> 1f4d7ac6
             .success(function (data, xhr) {
                 if ("error" in data) {
                     console.log(data["error"]);
@@ -426,37 +418,24 @@
                     preset: 'prose',
                     find: r,
                     replace: function(portion, match) {
-                        var matched_ref = match[0].replace(match[1], '')
+                        var matched_ref = match[0]
                             .replace(/[\r\n\t ]+/g, " ") // Filter out multiple spaces
                             .replace(/[(){}[\]]+/g, ""); // Filter out internal parenthesis todo: Don't break on parens in books names
                         ns.matches.push(matched_ref);
-<<<<<<< HEAD
-                        var node_p = document.createElement("span");
-=======
->>>>>>> 1f4d7ac6
+                        //var node_p = document.createElement("span");
                         var node = document.createElement("a");
                         node.target = "_blank";
                         node.className = "sefaria-ref";
                         node.href = base_url + matched_ref;
                         node.setAttribute('data-ref', matched_ref);
                         node.setAttribute('aria-controls', 'sefaria-popup');
-<<<<<<< HEAD
-                        node.textContent = matched_ref;
-                        node_p.textContent = match[1].replace('/<a>.*?</a>/g', '');
-                        node_p.append(node);
-                        console.log(node_p.textContent);
-                        return node_p;
-=======
                         node.textContent = portion.text;
                         return node;
->>>>>>> 1f4d7ac6
                     },
                     filterElements: function(el) {
                         return !(
                             hasOwn.call(findAndReplaceDOMText.NON_PROSE_ELEMENTS, el.nodeName.toLowerCase())
                             || (el.tagName == "A")
-                            // The below test is subsumed in the more simple test above
-                            //|| (el.className && el.className.split(' ').indexOf("sefaria-ref")>=0)
                         );
                     }
                 });
