--- conflicted
+++ resolved
@@ -44,18 +44,6 @@
 
 };
 
-<<<<<<< HEAD
-socket.on('got sources', function(msg) {
-  const sources = msg.currentlyReading;
-  const url = msg.history.url;
-  const curReadingEl = document.getElementById("currently-reading");
-  if (!!sources) {
-    curReadingEl.innerHTML = `Your chavruta is reading <br/> <img src="/static/icons/book.svg" class="navSidebarIcon" alt="book icon"><a href=${url} target="iframe">${sources}</a>`;
-  }
-  else {
-   curReadingEl.innerHTML = ``;
-  }
-=======
 socket.on('got sources', function(msg, name) {
   console.log(msg)
   const sources = msg.currentlyReading;
@@ -67,7 +55,6 @@
     <img src="/static/icons/book.svg" class="navSidebarIcon" alt="book icon"><a href=${url} target="iframe">${sources}</a></div>`;
   };
   
->>>>>>> 42baef3e
 })
 
 socket.on('return rooms', function(numRooms) {
