{% autoescape off %}
//all vars in this file will be available in global js scope

<<<<<<< HEAD
var DJANGO_DATA_VARS = {
  _dataLoaded:          true,
  toc:                  {{ toc_json }},
  search_toc:           {{ search_toc_json }},
  terms:                {{ terms_json}},
  books:                {{ titlesJSON }},
  calendars:            {{ calendars }},
  searchIndexText:     '{{ SEARCH_INDEX_NAME_TEXT }}',
  searchIndexSheet:    '{{ SEARCH_INDEX_NAME_SHEET }}',
  loggedIn:             {% if user.is_authenticated %}true{% else %}false{% endif %},
  is_moderator:         {% if user.is_staff %}true{% else %}false{% endif %},
  is_editor:            {% if user|has_group:"Editors" %}true{% else %}false{% endif %},
  notificationCount:    {{ notifications_count|default:'0' }},
  notifications:        {{ notifications_json|default:'[]' }},
  notificationsHtml:    "{{ notifications_html|escape_quotes }}",
  saved:                {{ saved|jsonify }},
  slug:                 "{{ slug|default:'' }}",
  full_name:            "{{ full_name|default:'' }}",
  following:            {{ following|default:'[]' }},
  gravatar_url:         "{{ gravatar_url|default:'' }}",
  last_place:           {{ last_place|jsonify}},
  following:            {{ following|default:'[]' }},
  interfaceLang:        "{{ request.interfaceLang }}",
  globalWarningMessage: {% if GLOBAL_WARNING %}"{{ GLOBAL_WARNING_MESSAGE}}"{% else %}null{% endif %},
  interruptingMessage:  {{ interrupting_message_json|default:'null' }},
  _siteSettings:        {{ SITE_SETTINGS|jsonify }},
  _email:               "{{ request.user.email|default:'' }}",
  _debug:               {% if DEBUG %}true{% else %}false{% endif %},
  _uid:                 {{ request.user.id|default:"null" }},
  _partner_group:       "{{ partner_group }}",
  _partner_role:        "{{ partner_role }}"
};
=======
var DJANGO_DATA_VARS = {{ data_props }};


console.log(DJANGO_DATA_VARS);
>>>>>>> d5239fd5
{% endautoescape %}<|MERGE_RESOLUTION|>--- conflicted
+++ resolved
@@ -1,43 +1,8 @@
 {% autoescape off %}
 //all vars in this file will be available in global js scope
 
-<<<<<<< HEAD
-var DJANGO_DATA_VARS = {
-  _dataLoaded:          true,
-  toc:                  {{ toc_json }},
-  search_toc:           {{ search_toc_json }},
-  terms:                {{ terms_json}},
-  books:                {{ titlesJSON }},
-  calendars:            {{ calendars }},
-  searchIndexText:     '{{ SEARCH_INDEX_NAME_TEXT }}',
-  searchIndexSheet:    '{{ SEARCH_INDEX_NAME_SHEET }}',
-  loggedIn:             {% if user.is_authenticated %}true{% else %}false{% endif %},
-  is_moderator:         {% if user.is_staff %}true{% else %}false{% endif %},
-  is_editor:            {% if user|has_group:"Editors" %}true{% else %}false{% endif %},
-  notificationCount:    {{ notifications_count|default:'0' }},
-  notifications:        {{ notifications_json|default:'[]' }},
-  notificationsHtml:    "{{ notifications_html|escape_quotes }}",
-  saved:                {{ saved|jsonify }},
-  slug:                 "{{ slug|default:'' }}",
-  full_name:            "{{ full_name|default:'' }}",
-  following:            {{ following|default:'[]' }},
-  gravatar_url:         "{{ gravatar_url|default:'' }}",
-  last_place:           {{ last_place|jsonify}},
-  following:            {{ following|default:'[]' }},
-  interfaceLang:        "{{ request.interfaceLang }}",
-  globalWarningMessage: {% if GLOBAL_WARNING %}"{{ GLOBAL_WARNING_MESSAGE}}"{% else %}null{% endif %},
-  interruptingMessage:  {{ interrupting_message_json|default:'null' }},
-  _siteSettings:        {{ SITE_SETTINGS|jsonify }},
-  _email:               "{{ request.user.email|default:'' }}",
-  _debug:               {% if DEBUG %}true{% else %}false{% endif %},
-  _uid:                 {{ request.user.id|default:"null" }},
-  _partner_group:       "{{ partner_group }}",
-  _partner_role:        "{{ partner_role }}"
-};
-=======
 var DJANGO_DATA_VARS = {{ data_props }};
 
 
 console.log(DJANGO_DATA_VARS);
->>>>>>> d5239fd5
 {% endautoescape %}