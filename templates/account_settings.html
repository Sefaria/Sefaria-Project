{% extends "base.html" %}
{% load i18n static %}

{% block content %}

<div id="accountSettingsPage" class="static biReady">
	<div class="inner">
	<div class="headerWithButtons">
        <div class="start"></div>
        <h1>
            <span class="int-en">Account Settings</span>
            <span class="int-he">הגדרות חשבון</span>
        </h1>
        <div class="end">
            <a class="button small transparent control-elem" href="/my/profile">
                <span class="int-en">Cancel</span>
                <span class="int-he">ביטול</span>
            </a>
            <div id="saveAccountSettings" class="button small blue control-elem" tabindex="0" role="button" >
                <span class="int-en">Save</span>
                <span class="int-he">שמירה</span>
            </div>
        </div>
    </div>
	<div id="emailNotifications" class="section">
		<label class="control-elem">
            <span class="int-en">Email Frequency (Maximum)</span>
			<span class="int-he">תדירות שליחת אימייל (מקסימלית)</span>
        </label>
		<div class="toggleSet toggleSetToggleBox blueStyle tripleOption control-elem" role="radiogroup">
			<div role="radio" data-value="daily" class="toggleOption {% if profile.settings.email_notifications == "daily" %} on{% endif %}" tabindex="{% if profile.settings.email_notifications == "daily" %}0" aria-checked="true{% else %}-1" aria-checked="false{% endif %}">
                <span class="int-en">Daily</span>
			    <span class="int-he">יומית</span>
<<<<<<< HEAD
            </div><!--
			--><div role="radio"  data-value="weekly" class="toggleOption {% if profile.settings.email_notifications == "weekly" %} on{% endif %}" tabindex="{% if profile.settings.email_notifications == "weekly" %}0" aria-checked="true{% else %}-1" aria-checked="false{% endif %}">
                <span class="int-en">Weekly</span>
			    <span class="int-he">שבועית</span>
            </div><!--
			--><div role="radio"  data-value="never" class="toggleOption {% if profile.settings.email_notifications == "never" %} on{% endif %}" tabindex="{% if profile.settings.email_notifications == "never" %}0" aria-checked="true{% else %}-1" aria-checked="false{% endif %}">
=======
            </div>
            <div role="radio"  data-value="weekly" class="toggleOption {% if profile.settings.email_notifications == "weekly" %} active{% endif %}" tabindex="{% if profile.settings.email_notifications == "weekly" %}0" aria-checked="true{% else %}-1" aria-checked="false{% endif %}">
                <span class="int-en">Weekly</span>
			    <span class="int-he">שבועית</span>
            </div>
            <div role="radio"  data-value="never" class="toggleOption {% if profile.settings.email_notifications == "never" %} active{% endif %}" tabindex="{% if profile.settings.email_notifications == "never" %}0" aria-checked="true{% else %}-1" aria-checked="false{% endif %}">
>>>>>>> e4f4ff12
                <span class="int-en">Never</span>
			    <span class="int-he">לעולם לא</span>
            </div>
		</div>
	</div>
	{% if SITE_SETTINGS.TORAH_SPECIFIC %}
	<div id="siteLanguage" class="section">
		<label class="control-elem">
            <span class="int-en">Site Language</span>
			<span class="int-he">שפת ממשק</span>
        </label>
		<div class="toggleSet toggleSetToggleBox blueStyle doubleOption control-elem" role="radiogroup">
			<div role="radio" data-value="english" class="toggleOption {% if profile.settings.interface_language == "english" %} on{% endif %}" tabindex="{% if profile.settings.interface_language == "english" %}0" aria-checked="true{% else %}-1" aria-checked="false{% endif %}">
                <span class="int-bi">English</span>
<<<<<<< HEAD
            </div><!--
			--><div role="radio" data-value="hebrew" class="toggleOption {% if profile.settings.interface_language == "hebrew" %} on{% endif %}" tabindex="{% if profile.settings.interface_language == "hebrew" %}0" aria-checked="true{% else %}-1" aria-checked="false{% endif %}">
=======
            </div>
            <div role="radio" data-value="hebrew" class="toggleOption {% if profile.settings.interface_language == "hebrew" %} active{% endif %}" tabindex="{% if profile.settings.interface_language == "hebrew" %}0" aria-checked="true{% else %}-1" aria-checked="false{% endif %}">
>>>>>>> e4f4ff12
                <span class="int-bi">עברית</span>
            </div>
		</div>
	</div>
    {% if SITE_SETTINGS.SUPPORTED_TRANSLATION_LANGUAGES|length > 0 %}
	<div id="translationLanguagePreference" class="section">
		<label class="control-elem">
            <span class="int-en">Preferred Translation Language</span>
			<span class="int-he">שפה מועדפת לתרגום</span>
        </label>
		<div class="toggleSet quadrupleOption control-elem" role="radiogroup">
            {% for name, lang in lang_names_and_codes %}
			<div role="radio" data-value="{{lang}}" class="toggleOption {% if translation_language_preference == lang %} active{% endif %}" tabindex="{% if translation_language_preference == lang %}0" aria-checked="true{% else %}-1" aria-checked="false{% endif %}">
                <span class="int-bi">{{name}}</span>
            </div>
            {% endfor %}
		</div>
	</div>
    {% endif %}
    <div id="readingHistory" class="section">
		<label class="control-elem">
            <span class="int-en">Reading History</span>
			<span class="int-he">היסטורית קריאה</span>
        </label>
		<div class="toggleSet toggleSetToggleBox blueStyle doubleOption control-elem" role="radiogroup">
			<div role="radio" data-name="reading-history" data-value=true class="toggleOption {% if "reading_history" not in profile.settings or profile.settings.reading_history %} on{% endif %}" tabindex="{% if "reading_history" not in profile.settings or profile.settings.reading_history %}0" aria-checked="true{% else %}-1" aria-checked="false{% endif %}">
                <span class="int-en">On</span>
                <span class="int-he">פעילה</span>
<<<<<<< HEAD
            </div><!--
			--><div role="radio" data-name="reading-history" data-value=false class="toggleOption {% if "reading_history" in profile.settings and not profile.settings.reading_history %} on{% endif %}" tabindex="{% if "reading_history" in profile.settings and not profile.settings.reading_history %}0" aria-checked="true{% else %}-1" aria-checked="false{% endif %}">
=======
            </div>
            <div role="radio" data-name="reading-history" data-value=false class="toggleOption {% if "reading_history" in profile.settings and not profile.settings.reading_history %} active{% endif %}" tabindex="{% if "reading_history" in profile.settings and not profile.settings.reading_history %}0" aria-checked="true{% else %}-1" aria-checked="false{% endif %}">
>>>>>>> e4f4ff12
                <span class="int-en">Off</span>
                <span class="int-he">כבויה</span>
            </div>
            <span id="reading-history-warning"></span>
		</div>
	</div>
    <div id="textualCustom" class="section">
		<label class="control-elem">
            <span class="int-en">Preferred Custom (Weekly Haftarot)</span>
			<span class="int-he">מנהג מועדף (להפטרות)</span>
        </label>
		<div class="toggleSet toggleSetToggleBox blueStyle doubleOption control-elem" role="radiogroup">
			<div role="radio" data-value="sephardi" class="toggleOption {% if profile.settings.textual_custom == "sephardi" %} on{% endif %}" tabindex="{% if profile.settings.textual_custom == "sephardi" %}0" aria-checked="true{% else %}-1" aria-checked="false{% endif %}">
                <span class="int-en">Sephardi</span>
                <span class="int-he">עדות המזרח</span>
<<<<<<< HEAD
            </div><!--
			--><div role="radio" data-value="ashkenazi" class="toggleOption {% if profile.settings.textual_custom == "ashkenazi" %} on{% endif %}" tabindex="{% if profile.settings.textual_custom == "ashkenazi" %}0" aria-checked="true{% else %}-1" aria-checked="false{% endif %}">
=======
            </div>
            <div role="radio" data-value="ashkenazi" class="toggleOption {% if profile.settings.textual_custom == "ashkenazi" %} active{% endif %}" tabindex="{% if profile.settings.textual_custom == "ashkenazi" %}0" aria-checked="true{% else %}-1" aria-checked="false{% endif %}">
>>>>>>> e4f4ff12
                <span class="int-en">Ashkenazi</span>
                <span class="int-he">אשכנז</span>
            </div>
		</div>
	</div>
	{% endif %}
    <div id="username-change" class="section">
        <label class="control-elem">
                <span class="int-en">Account Email (This is used for login)</span>
                <span class="int-he">כתובת דוא"ל (משמשת לכניסה לחשבון)</span>
        </label>
        <div id="username-change-display" class="form-section">
            <input id="email-display" type="text" disabled="disabled" value="{{ user.email }}" />
            <button id="change-email" type="button" class="button blue fillWidth">
                <span class="int-en">Change Email</span>
                <span class="int-he">החלפת כתובת דוא"ל</span>
            </button>
            <span id="email-edit-ok"></span>
        </div>
        <div id="username-change-edit" class="form-section" style="display: none">
            <input id="email" type="text" placeholder="{% trans "New Email" %}" autocomplete="off" />
            <input id="confirmEmail" type="text" placeholder="{% trans "Confirm New Email" %}" autocomplete="off" />
            <input id="confirmPassword" type="password" placeholder="{% trans "Password" %}" autocomplete="new-password" />
            <button id="update-email" type="button" class="button blue fillWidth">
                <span class="int-en">Update Email</span>
                <span class="int-he">עדכון כתובת דוא"ל</span>
            </button>
            <span id="email-edit-errors"></span>
        </div>
    </div>
	</div>
</div>

{% endblock %}

{% block js %}
	<script>
		$(function(){
		    const $curLang = $("#siteLanguage .toggleOption.on").attr("data-value");
			$(".toggleOption").click(function() {
			    let $this = $(this);
<<<<<<< HEAD
				$this.closest(".toggleSet").find(".toggleOption").removeClass("on").attr("tabIndex","-1").attr("ariaChecked","false");
				$this.addClass("on").attr("tabIndex","0").attr("ariaChecked","true");
				if($this.attr("data-name") === "reading-history"){
				    if($this.attr("data-value") == "false"){
				        console.log("deleteing history");
				        $('#readingHistory #reading-history-warning').text(Sefaria._("Turning this feature off will permanently delete your reading history.")).addClass('on');
                    }else{
				        console.log("enabling history");
				        $('#readingHistory #reading-history-warning').removeClass('on');
=======
				$this.closest(".toggleSet").find(".toggleOption").removeClass("active").attr("tabIndex","-1").attr("ariaChecked","false");
				$this.addClass("active").attr("tabIndex","0").attr("ariaChecked","true");
				if ($this.attr("data-name") === "reading-history") {
				    if ($this.attr("data-value") == "false") {
				        $('#readingHistory #reading-history-warning').text(Sefaria._("Turning this feature off will permanently delete your reading history.")).addClass('active');
                    } else {
				        $('#readingHistory #reading-history-warning').removeClass('active');
>>>>>>> e4f4ff12
                    }
                }
			});

            $(".toggleOption").keyup(function(e){
                if (e.keyCode === 39) { //39 is right arrow
                    $(this).next(".toggleOption").focus().trigger("click");
                }
                else if (e.keyCode === 37) { //37 is left arrow
                    $(this).prev(".toggleOption").focus().trigger("click");
                }
            });


			$("#saveAccountSettings").click(function(){
				let profile = {
<<<<<<< HEAD
						settings: {
							email_notifications: $("#emailNotifications .toggleOption.on").attr("data-value"),
							interface_language: $("#siteLanguage .toggleOption.on").attr("data-value"),
                            textual_custom: $("#textualCustom .toggleOption.on").attr("data-value"),
                            reading_history: $("#readingHistory .toggleOption.on").attr("data-value") === "true" ? true : false,
						}
=======
                    settings: {
                        email_notifications: $("#emailNotifications .toggleOption.active").attr("data-value"),
                        interface_language: $("#siteLanguage .toggleOption.active").attr("data-value"),
                        textual_custom: $("#textualCustom .toggleOption.active").attr("data-value"),
                        reading_history: $("#readingHistory .toggleOption.active").attr("data-value") === "true" ? true : false,
                        translation_language_preference: $("#translationLanguagePreference .toggleOption.active").attr("data-value"),
                        translation_language_preference_suggested: true,
                    }
>>>>>>> e4f4ff12
				};
                $.cookie("translation_language_preference", $("#translationLanguagePreference .toggleOption.active").attr("data-value"), {path: "/"});  // see trans pref in cookie in case user is logged out
                $.cookie("translation_language_preference_suggested", JSON.stringify(1), {path: "/"});
                $.post("/api/profile", {json: JSON.stringify(profile)}, function(data) {
					if ("error" in data) {
						alert(data.error);
					} else {
						alert(Sefaria._("Settings Saved"));
						Sefaria.track.event("Settings", "Settings Save", $("#emailNotifications input:checked").val());
						const $newLang = $("#siteLanguage .toggleOption.on").attr("data-value");
						if($newLang != $curLang){
						    Sefaria.track.setInterfaceLanguage("interface language account settings", $newLang);
                        }
						window.location = "/my/profile";
					}
				});
			});
            $("#saveAccountSettings").keyup(function(e){
                if (e.keyCode === 13) {
                    $("#saveAccountSettings").trigger("click");
                }
            });

            $("#change-email").click(function () {
                $("#username-change-display").toggle();
                $("#username-change-edit").toggle();
            });

            $("#update-email").click(function(){
				const user_details = {
                    email: $("#username-change-edit #email").val(),
                    confirmEmail: $("#username-change-edit #confirmEmail").val(),
                    confirmPassword: $("#username-change-edit #confirmPassword").val()
				};
				$.post("/settings/account/user", {json: JSON.stringify(user_details)}, function(data) {
					if ("error" in data) {
						$("#username-change-edit #email-edit-errors").text(data.error);
					} else {
					    $("#username-change-display #email-edit-ok").text(Sefaria._("Email was successfully changed!")).show();
                        $("#username-change-display #email-display").val(user_details["email"]);
                        $("#username-change-display").toggle();
                        $("#username-change-edit").toggle();
					}
				});
			});

		});
	</script>
{% endblock %}<|MERGE_RESOLUTION|>--- conflicted
+++ resolved
@@ -31,21 +31,12 @@
 			<div role="radio" data-value="daily" class="toggleOption {% if profile.settings.email_notifications == "daily" %} on{% endif %}" tabindex="{% if profile.settings.email_notifications == "daily" %}0" aria-checked="true{% else %}-1" aria-checked="false{% endif %}">
                 <span class="int-en">Daily</span>
 			    <span class="int-he">יומית</span>
-<<<<<<< HEAD
-            </div><!--
-			--><div role="radio"  data-value="weekly" class="toggleOption {% if profile.settings.email_notifications == "weekly" %} on{% endif %}" tabindex="{% if profile.settings.email_notifications == "weekly" %}0" aria-checked="true{% else %}-1" aria-checked="false{% endif %}">
+            </div>
+            <div role="radio"  data-value="weekly" class="toggleOption {% if profile.settings.email_notifications == "weekly" %} on{% endif %}" tabindex="{% if profile.settings.email_notifications == "weekly" %}0" aria-checked="true{% else %}-1" aria-checked="false{% endif %}">
                 <span class="int-en">Weekly</span>
 			    <span class="int-he">שבועית</span>
-            </div><!--
-			--><div role="radio"  data-value="never" class="toggleOption {% if profile.settings.email_notifications == "never" %} on{% endif %}" tabindex="{% if profile.settings.email_notifications == "never" %}0" aria-checked="true{% else %}-1" aria-checked="false{% endif %}">
-=======
-            </div>
-            <div role="radio"  data-value="weekly" class="toggleOption {% if profile.settings.email_notifications == "weekly" %} active{% endif %}" tabindex="{% if profile.settings.email_notifications == "weekly" %}0" aria-checked="true{% else %}-1" aria-checked="false{% endif %}">
-                <span class="int-en">Weekly</span>
-			    <span class="int-he">שבועית</span>
-            </div>
-            <div role="radio"  data-value="never" class="toggleOption {% if profile.settings.email_notifications == "never" %} active{% endif %}" tabindex="{% if profile.settings.email_notifications == "never" %}0" aria-checked="true{% else %}-1" aria-checked="false{% endif %}">
->>>>>>> e4f4ff12
+            </div>
+            <div role="radio"  data-value="never" class="toggleOption {% if profile.settings.email_notifications == "never" %} on{% endif %}" tabindex="{% if profile.settings.email_notifications == "never" %}0" aria-checked="true{% else %}-1" aria-checked="false{% endif %}">
                 <span class="int-en">Never</span>
 			    <span class="int-he">לעולם לא</span>
             </div>
@@ -60,13 +51,8 @@
 		<div class="toggleSet toggleSetToggleBox blueStyle doubleOption control-elem" role="radiogroup">
 			<div role="radio" data-value="english" class="toggleOption {% if profile.settings.interface_language == "english" %} on{% endif %}" tabindex="{% if profile.settings.interface_language == "english" %}0" aria-checked="true{% else %}-1" aria-checked="false{% endif %}">
                 <span class="int-bi">English</span>
-<<<<<<< HEAD
-            </div><!--
-			--><div role="radio" data-value="hebrew" class="toggleOption {% if profile.settings.interface_language == "hebrew" %} on{% endif %}" tabindex="{% if profile.settings.interface_language == "hebrew" %}0" aria-checked="true{% else %}-1" aria-checked="false{% endif %}">
-=======
-            </div>
-            <div role="radio" data-value="hebrew" class="toggleOption {% if profile.settings.interface_language == "hebrew" %} active{% endif %}" tabindex="{% if profile.settings.interface_language == "hebrew" %}0" aria-checked="true{% else %}-1" aria-checked="false{% endif %}">
->>>>>>> e4f4ff12
+            </div>
+            <div role="radio" data-value="hebrew" class="toggleOption {% if profile.settings.interface_language == "hebrew" %} on{% endif %}" tabindex="{% if profile.settings.interface_language == "hebrew" %}0" aria-checked="true{% else %}-1" aria-checked="false{% endif %}">
                 <span class="int-bi">עברית</span>
             </div>
 		</div>
@@ -79,7 +65,7 @@
         </label>
 		<div class="toggleSet quadrupleOption control-elem" role="radiogroup">
             {% for name, lang in lang_names_and_codes %}
-			<div role="radio" data-value="{{lang}}" class="toggleOption {% if translation_language_preference == lang %} active{% endif %}" tabindex="{% if translation_language_preference == lang %}0" aria-checked="true{% else %}-1" aria-checked="false{% endif %}">
+			<div role="radio" data-value="{{lang}}" class="toggleOption {% if translation_language_preference == lang %} on{% endif %}" tabindex="{% if translation_language_preference == lang %}0" aria-checked="true{% else %}-1" aria-checked="false{% endif %}">
                 <span class="int-bi">{{name}}</span>
             </div>
             {% endfor %}
@@ -95,13 +81,8 @@
 			<div role="radio" data-name="reading-history" data-value=true class="toggleOption {% if "reading_history" not in profile.settings or profile.settings.reading_history %} on{% endif %}" tabindex="{% if "reading_history" not in profile.settings or profile.settings.reading_history %}0" aria-checked="true{% else %}-1" aria-checked="false{% endif %}">
                 <span class="int-en">On</span>
                 <span class="int-he">פעילה</span>
-<<<<<<< HEAD
-            </div><!--
-			--><div role="radio" data-name="reading-history" data-value=false class="toggleOption {% if "reading_history" in profile.settings and not profile.settings.reading_history %} on{% endif %}" tabindex="{% if "reading_history" in profile.settings and not profile.settings.reading_history %}0" aria-checked="true{% else %}-1" aria-checked="false{% endif %}">
-=======
-            </div>
-            <div role="radio" data-name="reading-history" data-value=false class="toggleOption {% if "reading_history" in profile.settings and not profile.settings.reading_history %} active{% endif %}" tabindex="{% if "reading_history" in profile.settings and not profile.settings.reading_history %}0" aria-checked="true{% else %}-1" aria-checked="false{% endif %}">
->>>>>>> e4f4ff12
+            </div>
+            <div role="radio" data-name="reading-history" data-value=false class="toggleOption {% if "reading_history" in profile.settings and not profile.settings.reading_history %} on{% endif %}" tabindex="{% if "reading_history" in profile.settings and not profile.settings.reading_history %}0" aria-checked="true{% else %}-1" aria-checked="false{% endif %}">
                 <span class="int-en">Off</span>
                 <span class="int-he">כבויה</span>
             </div>
@@ -117,13 +98,8 @@
 			<div role="radio" data-value="sephardi" class="toggleOption {% if profile.settings.textual_custom == "sephardi" %} on{% endif %}" tabindex="{% if profile.settings.textual_custom == "sephardi" %}0" aria-checked="true{% else %}-1" aria-checked="false{% endif %}">
                 <span class="int-en">Sephardi</span>
                 <span class="int-he">עדות המזרח</span>
-<<<<<<< HEAD
-            </div><!--
-			--><div role="radio" data-value="ashkenazi" class="toggleOption {% if profile.settings.textual_custom == "ashkenazi" %} on{% endif %}" tabindex="{% if profile.settings.textual_custom == "ashkenazi" %}0" aria-checked="true{% else %}-1" aria-checked="false{% endif %}">
-=======
-            </div>
-            <div role="radio" data-value="ashkenazi" class="toggleOption {% if profile.settings.textual_custom == "ashkenazi" %} active{% endif %}" tabindex="{% if profile.settings.textual_custom == "ashkenazi" %}0" aria-checked="true{% else %}-1" aria-checked="false{% endif %}">
->>>>>>> e4f4ff12
+            </div>
+            <div role="radio" data-value="ashkenazi" class="toggleOption {% if profile.settings.textual_custom == "ashkenazi" %} on{% endif %}" tabindex="{% if profile.settings.textual_custom == "ashkenazi" %}0" aria-checked="true{% else %}-1" aria-checked="false{% endif %}">
                 <span class="int-en">Ashkenazi</span>
                 <span class="int-he">אשכנז</span>
             </div>
@@ -165,25 +141,13 @@
 		    const $curLang = $("#siteLanguage .toggleOption.on").attr("data-value");
 			$(".toggleOption").click(function() {
 			    let $this = $(this);
-<<<<<<< HEAD
 				$this.closest(".toggleSet").find(".toggleOption").removeClass("on").attr("tabIndex","-1").attr("ariaChecked","false");
 				$this.addClass("on").attr("tabIndex","0").attr("ariaChecked","true");
-				if($this.attr("data-name") === "reading-history"){
-				    if($this.attr("data-value") == "false"){
-				        console.log("deleteing history");
-				        $('#readingHistory #reading-history-warning').text(Sefaria._("Turning this feature off will permanently delete your reading history.")).addClass('on');
-                    }else{
-				        console.log("enabling history");
-				        $('#readingHistory #reading-history-warning').removeClass('on');
-=======
-				$this.closest(".toggleSet").find(".toggleOption").removeClass("active").attr("tabIndex","-1").attr("ariaChecked","false");
-				$this.addClass("active").attr("tabIndex","0").attr("ariaChecked","true");
 				if ($this.attr("data-name") === "reading-history") {
 				    if ($this.attr("data-value") == "false") {
-				        $('#readingHistory #reading-history-warning').text(Sefaria._("Turning this feature off will permanently delete your reading history.")).addClass('active');
+				        $('#readingHistory #reading-history-warning').text(Sefaria._("Turning this feature off will permanently delete your reading history.")).addClass('on');
                     } else {
-				        $('#readingHistory #reading-history-warning').removeClass('active');
->>>>>>> e4f4ff12
+				        $('#readingHistory #reading-history-warning').removeClass('on');
                     }
                 }
 			});
@@ -197,28 +161,18 @@
                 }
             });
 
-
 			$("#saveAccountSettings").click(function(){
 				let profile = {
-<<<<<<< HEAD
-						settings: {
-							email_notifications: $("#emailNotifications .toggleOption.on").attr("data-value"),
-							interface_language: $("#siteLanguage .toggleOption.on").attr("data-value"),
-                            textual_custom: $("#textualCustom .toggleOption.on").attr("data-value"),
-                            reading_history: $("#readingHistory .toggleOption.on").attr("data-value") === "true" ? true : false,
-						}
-=======
                     settings: {
-                        email_notifications: $("#emailNotifications .toggleOption.active").attr("data-value"),
-                        interface_language: $("#siteLanguage .toggleOption.active").attr("data-value"),
-                        textual_custom: $("#textualCustom .toggleOption.active").attr("data-value"),
-                        reading_history: $("#readingHistory .toggleOption.active").attr("data-value") === "true" ? true : false,
-                        translation_language_preference: $("#translationLanguagePreference .toggleOption.active").attr("data-value"),
+                        email_notifications: $("#emailNotifications .toggleOption.on").attr("data-value"),
+                        interface_language: $("#siteLanguage .toggleOption.on").attr("data-value"),
+                        textual_custom: $("#textualCustom .toggleOption.on").attr("data-value"),
+                        reading_history: $("#readingHistory .toggleOption.on").attr("data-value") === "true" ? true : false,
+                        translation_language_preference: $("#translationLanguagePreference .toggleOption.on").attr("data-value"),
                         translation_language_preference_suggested: true,
                     }
->>>>>>> e4f4ff12
 				};
-                $.cookie("translation_language_preference", $("#translationLanguagePreference .toggleOption.active").attr("data-value"), {path: "/"});  // see trans pref in cookie in case user is logged out
+                $.cookie("translation_language_preference", $("#translationLanguagePreference .toggleOption.on").attr("data-value"), {path: "/"});  // see trans pref in cookie in case user is logged out
                 $.cookie("translation_language_preference_suggested", JSON.stringify(1), {path: "/"});
                 $.post("/api/profile", {json: JSON.stringify(profile)}, function(data) {
 					if ("error" in data) {
