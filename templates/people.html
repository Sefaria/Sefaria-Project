--- conflicted
+++ resolved
@@ -5,11 +5,7 @@
 {% block titleEnglish %}Authors on Sefaria{% endblock %}
 {% block titleHebrew %}Authors on Sefaria{% endblock %}
 
-<<<<<<< HEAD
-{% block descriptionEnglish %}Biographies and informtion about the authors of Jewish texts on Sefaria, together with links to their available texts.{% endblock descriptionEnglish %}
-=======
 {% block descriptionEnglish %}Biographies and informtion about the authors of Jewish texts on Sefaria, together with links to their available texts.{% endblock %}
->>>>>>> 3140cbe4
 
 {% block descriptionHebrew %}Biographies and informtion about the authors of Jewish texts on Sefaria, together with links to their available texts.{% endblock %}
 
