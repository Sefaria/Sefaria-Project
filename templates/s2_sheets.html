{% extends "base.html" %}
{% block exclude_block_on_source_sheets %}{% endblock %}
{% load i18n cache humanize sefaria_tags%}

{% block title %}{% if title %}{{ title|striptags|strip_html_entities }} | {% trans "Sefaria Source Sheet Builder" %}{% else %}{% trans "Start a New Sheet - Sefaria Source Sheet Builder" %}{% endif %}{% endblock %}

{% block description %}{% if sheet.owner %}{% blocktrans %}A source sheet by {{ sheet.owner|user_name }} created with Sefaria's Source Sheet Builder.{% endblocktrans %}{% else %}{% trans "Create your own source sheet with Sefaria's Source Sheet Builder." %}{% endif %}{% endblock %}

{% block head %}
    <link rel="stylesheet" type="text/css" href="/static/css/tooltipster.css" />
    {% if EMBED %}
        <link rel="canonical" href="{{ canonical_url }}">
    {% endif %}
{% endblock %}

{% block css %}

    body {
        background-color:#f8f8f8;
    }

{% endblock %}

{% block content %}
<!-- CSS placed here so it has precedence over other sheets in base.html -->
<link rel="stylesheet" href="/static/css/sheets.css">
<link rel="stylesheet" href="/static/css/sheets-print.css" media="print" />
<div id="sheetsContent" data-interface-lang="{{ request.interfaceLang }}">

    <div class="sheetsEditNavTop">
        <div class="sheetsMenuBar">
            <div class="sheetsMenuBarInner">
                <div class="sheetsMenuBarCommands">
                <div class="sheetsMenuBarItem" id="fileMenu">
                    <span class="int-en">File</span>
                    <span class="int-he">קובץ</span>
                    <div class="optionsMenu">
                        {% if not new_sheet %}
                            {% if user.email %}
                            <div class="optionItem" id="copySheet">
                                <img src="/static/img/copy.png" alt="Copy Sheet Icon">
                                <span class="optionItemText">
                                    <span class="int-en">Copy Sheet</span>
                                    <span class="int-he">שכפול דף מקורות</span>
                                </span>
                            </div>
                            {% endif %}
                            {% if user.email %}
                            <div class="optionItem" id="exportToDrive">
                                <i class="fa fa-google"></i>
                                <span class="optionItemText">
                                    <span class="int-en">Export to Google Drive</span>
                                    <span class="int-he">ייצוא ל-גוגל דרייב</span>
                                </span>
                            </div>
                            {% endif %}
                            <div class="optionItem" id="embedSheet">
                                <img src="/static/img/embed.png" alt="Embed Sheet Icon">
                                <span class="optionItemText">
                                    <span class="int-en">Embed Sheet</span>
                                    <span class="int-he">הטמעת דף מקורות</span>
                                </span>

                            </div>
                            {% if is_owner %}
                            <div class="optionItem" id="deleteSheet">
                                <img src="/static/img/delete.png" alt="Delete Sheet Icon">
                                <span class="optionItemText">
                                    <span class="int-en">Delete Sheet</span>
                                    <span class="int-he">מחיקת דף מקורות</span>
                                </span>

                            </div>
                            {% endif %}

                            {% if user.email %}
                            <div class="line"></div>
                            <div class="optionItem" id="editTags">
                                <img src="/static/img/edittags.png" alt="Edit Sheet Tags Icon">
                                <span class="optionItemText">
                                    <span class="int-en">Tags</span>
                                    <span class="int-he">תוויות</span>
                                </span>

                            </div>
                            {% endif %}
                        {% if is_owner %}
                            {% if not sheet.assigner_id %}

                            <div class="optionGroup">
                                <div class="optionTitle" id="assignmentsModalTrigger">
                                    <img src="/static/img/assignment.png" alt="Assignment Icon">
                                    <span class="optionItemText">
                                        <span class="int-en">Assignments</span>
                                        <span class="int-he">מטלות</span>
                                    </span>
                                </div>
                            </div>
                            {% endif %}
                        {% endif %}

                        {% endif %}

                        <div class="line"></div>

                        <div class="optionItem" id="print">
                            <img src="/static/img/print.png" alt="Print Icon">
                            <span class="optionItemText">
                                <span class="int-en">Print</span>
                                <span class="int-he">הדפסה</span>
                            </span>
                        </div>
                        <div class="optionItem" id="visualize">
                            <i class="fa fa-picture-o"></i>
                            <span class="optionItemText">
                                <a href="/sheets/visual/{{sheet.id}}">
                                    <span class="int-en">Visualize</span>
                                    <span class="int-he">מצב עימוד גרפי</span>
                                </a>
                            </span>
                        </div>
                        {% if not new_sheet %}
                        <div class="optionItem" id="highlightToggle">
                            <i class="fa fa-pencil"></i>
                            <span class="optionItemText">
                                <span id="highlightToggleActivate">
                                    <span class="int-en">Highlight Mode</span>
                                    <span class="int-he">מצב סימון וצביעה</span>
                                </span>
                                <span id="highlightToggleDeactivate">
                                    <span class="int-en">Exit Highlight Mode</span>
                                    <span class="int-he">צא ממצב סימון וצביעה</span>
                                </span>
                            </span>
                        </div>
                        {% endif %}
                    </div>
                </div>
                <div class="sheetsMenuBarItem" id="formatMenu">
                    <span class="int-en">Format</span>
                    <span class="int-he">עיצוב</span>
                    <div class="optionsMenu">
                        <div class="optionGroup">
                            <div class="optionTitle">
                                <img src="/static/img/divine.png" alt="Divine Names Icon">
                                <span class="optionItemText">
                                    <span class="int-en">Divine Names</span>
                                    <span class="int-he">שמות קודש</span>
                                </span>
                                <i class="optionItemCaret fa fa-caret"></i>
                            </div>
                            <div class="subMenu">
                                <div class="optionItem divineNamesOption" id="noSub">
                                    <i class="fa fa-check"></i>
                                    <span class="optionItemText">
                                        <span class="int-en">No Substitution</span>
                                        <span class="int-he">ללא המרה</span>
                                    </span>
                                </div>
                                <div class="optionItem divineNamesOption" id="yy">
                                    <i class="fa fa-check hidden"></i>
                                    <span class="optionItemText"><span class="int-bi">יי</span></span>
                                </div>
                                <div class="optionItem divineNamesOption" id="h">
                                    <i class="fa fa-check hidden"></i>
                                    <span class="optionItemText"><span class="int-bi">ה'</span></span>
                                </div>
                                <div class="optionItem divineNamesOption" id="ykvk">
                                    <i class="fa fa-check hidden"></i>
                                    <span class="optionItemText"><span class="int-bi">יקוק</span></span>
                                </div>
                            </div>
                        </div>
                        <div class="optionItem" id="numbered">
                            <i class="fa fa-check hidden"></i>
                            <span class="optionItemText">
                                <span class="int-en">Number Sources</span>
                                <span class="int-he">מספור מקורות</span>
                            </span>
                        </div>
                        <div class="optionItem" id="boxed">
                            <i class="fa fa-check hidden"></i>
                            <span class="optionItemText">
                                <span class="int-en">Box Sources</span>
                                <span class="int-he">הקפת מקורות במסגרת</span>
                            </span>
                        </div>
                        <div class="optionItem" id="bsd">
                            <i class="fa fa-check hidden"></i>
                            <span class="optionItemText"><span class="int-bi">בס"ד</span></span>
                        </div>
                        <div class="line"></div>
                    {% if can_edit or can_add %}

                        <div class="optionItem" id="resetText">
                            <img src="/static/img/reset%20text.png" alt="Reset Source Text Icon">
                            <span class="optionItemText">
                                <span class="int-en">Reset Source Text</span>
                                <span class="int-he">איפוס שינויים למקורות</span>
                            </span>
                        </div>

                        <div class="optionItem" id="splitSourceToSegment">
                            <i class="fa fa-file-o hidden"></i>
                            <span class="optionItemText">
                                <span class="int-en">Auto-Segment Text</span>
                                <span class="int-he">פיסוק מקור</span>
                            </span>
                        </div>


                        <div class="optionItem" id="removeNikkudot">
                            <i class="fa fa-file-o hidden"></i>
                            <span class="optionItemText">
                                <span class="int-en">Remove Vowel Points</span>
                                <span class="int-he">מחיקת ניקוד</span>
                            </span>
                        </div>

                        <div class="optionItem" id="addSourceTitle">
                            <i class="fa fa-pencil"></i>
                            <span class="optionItemText">
                                <span class="int-en">Add Source Title</span>
                                <span class="int-he">הוספת כותרת למקור</span>
                            </span>
                        </div>
                    {% endif %}
                        <div class="line"></div>
                        <div id="sheetLayoutLanguageMenuItems">
                            <div class="optionGroup" id="languageToggleGroup">
                                <div class="optionTitle">
                                    <i class="fa fa-file-o hidden"></i>
                                    <span class="optionItemText">
                                        <span class="int-en">Sheet Language</span>
                                        <span class="int-he">שפת דף המקורות</span>
                                    </span>
                                    <i class="optionItemCaret fa fa-caret"></i>
                                </div>
                                <div class="subMenu languageToggleOption">
                                    <div class="english">
                                        <i class="fa fa-check hidden"></i>
                                        <span class="optionItemText">
                                            <span class="int-en">English</span>
                                            <span class="int-he">אנגלית</span>
                                        </span>
                                    </div>
                                    <div class="hebrew">
                                        <i class="fa fa-check hidden"></i>
                                        <span class="optionItemText">
                                            <span class="int-en">Hebrew</span>
                                            <span class="int-he">עברית</span>
                                        </span>
                                    </div>
                                    <div class="bilingual">
                                        <i class="fa fa-check hidden"></i>
                                        <span class="optionItemText">
                                            <span class="int-en">Bilingual</span>
                                            <span class="int-he">דו לשונית</span>
                                        </span>
                                    </div>
                                </div>
                            </div>


                            <div class="optionGroup disabled" id="layoutToggleGroup">
                                <div class="optionTitle"><i class="fa fa-file-o hidden"></i>
                                    <span class="optionItemText">
                                        <span class="int-en">Sheet Layout</span>
                                        <span class="int-he">אופן סידור המקורות</span>
                                    </span>
                                    <i class="optionItemCaret fa fa-caret"></i>
                                </div>
                                <div class="subMenu layoutToggleOption">
                                    <div class="stacked">
                                        <i class="fa fa-check hidden"></i>
                                        <span class="optionItemText">
                                            <span class="int-en">Stacked</span>
                                            <span class="int-he">זה על גבי זה</span>
                                        </span>
                                    </div>
                                    <div class="sideBySide">
                                        <i class="fa fa-check hidden"></i>
                                        <span class="optionItemText">
                                            <span class="int-en">Side-by-Side</span>
                                            <span class="int-he">זה לצד זה</span>
                                        </span>
                                    </div>
                                </div>
                            </div>


                            <div class="optionGroup disabled" id="sideBySideToggleGroup">
                                <div class="optionTitle"><i class="fa fa-file-o hidden"></i>
                                    <span class="optionItemText">
                                        <span class="int-en">Side-by-Side Layout</span>
                                        <span class="int-he">אופן סידור מקורות זה לצד זה</span>
                                    </span>
                                    <i class="optionItemCaret fa fa-caret"></i>
                                </div>
                                <div class="subMenu sideBySideToggleOption">
                                    <div class="heLeft">
                                        <i class="fa fa-check hidden"></i>
                                        <span class="optionItemText">
                                            <span class="int-en">Hebrew Left</span>
                                            <span class="int-he">עברית בצד שמאל</span>
                                        </span>
                                    </div>
                                    <div class="heRight">
                                        <i class="fa fa-check hidden"></i>
                                        <span class="optionItemText">
                                            <span class="int-en">Hebrew Right</span>
                                            <span class="int-he">עברית בצד ימין</span>
                                        </span>
                                    </div>
                                </div>
                            </div>
                        </div>

                        <div id="sourceLayoutLanguageMenuItems">
                            <div class="optionGroup">
                                <div class="optionTitle"><i class="fa fa-file-o hidden"></i>
                                    <span class="optionItemText">
                                        <span class="int-en">Source Language</span>
                                        <span class="int-he">שפת המקור הנוכחי</span>
                                    </span>
                                    <i class="optionItemCaret fa fa-caret"></i>
                                </div>
                                <div class="subMenu languageToggleOption">
                                    <div class="english">
                                        <i class="fa fa-check hidden"></i>
                                        <span class="optionItemText">
                                            <span class="int-en">English</span>
                                            <span class="int-he">אנגלית</span>
                                        </span>
                                    </div>
                                    <div class="hebrew">
                                        <i class="fa fa-check hidden"></i>
                                        <span class="optionItemText">
                                            <span class="int-en">Hebrew</span>
                                            <span class="int-he">עברית</span>
                                        </span>
                                    </div>
                                    <div class="bilingual">
                                        <i class="fa fa-check hidden"></i>
                                        <span class="optionItemText">
                                            <span class="int-en">Bilingual</span>
                                            <span class="int-he">דו לשונית</span>
                                        </span>
                                    </div>
                                </div>
                            </div>


                            <div class="optionGroup disabled" id="layoutToggleGroup">
                                <div class="optionTitle"><i class="fa fa-file-o hidden"></i>
                                    <span class="optionItemText">
                                        <span class="int-en">Source Layout</span>
                                        <span class="int-he">אופן סידור המקור</span>
                                    </span>
                                    <i class="optionItemCaret fa fa-caret"></i>
                                </div>
                                <div class="subMenu layoutToggleOption">
                                    <div class="stacked">
                                        <i class="fa fa-check hidden"></i>
                                        <span class="optionItemText">
                                            <span class="int-en">Stacked</span>
                                            <span class="int-he">זה על גבי זה</span>
                                        </span>
                                    </div>
                                    <div class="sideBySide">
                                        <i class="fa fa-check hidden"></i>
                                        <span class="optionItemText">
                                            <span class="int-en">Side-by-Side</span>
                                            <span class="int-he">זה לצד זה</span>
                                        </span>
                                    </div>
                                </div>
                            </div>


                            <div class="optionGroup disabled" id="sideBySideToggleGroup">
                                <div class="optionTitle"><i class="fa fa-file-o hidden"></i>
                                    <span class="optionItemText">
                                        <span class="int-en">Side-by-Side Layout</span>
                                        <span class="int-he">אופן סידור מקור זה לצד זה</span>
                                    </span>
                                    <i class="optionItemCaret fa fa-caret"></i>
                                </div>
                                <div class="subMenu sideBySideToggleOption">
                                    <div class="heLeft">
                                        <i class="fa fa-check hidden"></i>
                                        <span class="optionItemText">
                                            <span class="int-en">Hebrew Left</span>
                                            <span class="int-he">עברית בצד שמאל</span>
                                        </span>
                                    </div>
                                    <div class="heRight">
                                        <i class="fa fa-check hidden"></i>
                                        <span class="optionItemText">
                                            <span class="int-en">Hebrew Right</span>
                                            <span class="int-he">עברית בצד ימין</span>
                                        </span>
                                    </div>
                                </div>
                            </div>

                            <div class="optionGroup" id="resetSourceTogglesToSheetGroup">
                                <div class="optionTitle">
                                    <i class="fa fa-file-o hidden"></i>
                                    <span class="optionItemText">
                                        <span class="int-en">Reset to Sheet Default</span>
                                        <span class="int-he">איפוס לברירת מחדל</span>
                                    </span>
                                </div>
                            </div>

                        </div>


                    </div>

                </div>
                {% if can_edit or can_add %}
                <div class="sheetsMenuBarItem" id="insertMenu">
                    <span class="int-en">Insert</span>
                    <span class="int-he">הכנסה</span>
                    <div class="optionsMenu">
                        <div class="optionItem" id="addSourceMenu">
                            <img src="/static/img/source.png" alt="Add Source Icon">
                            <span class="optionItemText">
                                <span class="int-en">Source</span>
                                <span class="int-he">מקור</span>
                            </span>
                        </div>
                        {% if is_owner %}
                        <div class="optionItem" id="addParashaToSheetModalTrigger">
                            <img src="/static/img/parasha.png" alt="Add Parasha Icon">
                            <span class="optionItemText">
                                <span class="int-en">Parasha</span>
                                <span class="int-he">פרשה</span>
                            </span>
                        </div>
                        {% endif %}
                        <div class="optionItem" id="addCustomMenu">
                            <img src="/static/img/custom%20text.png" alt="Add outside text icon">
                            <span class="optionItemText">
                                <span class="int-en">Text</span>
                                <span class="int-he">טקסט</span>
                            </span>
                        </div>
                        <div class="optionItem" id="addCommentMenu">
                            <img src="/static/img/comment.png" alt="Add Comment Icon">
                            <span class="optionItemText">
                                <span class="int-en">Comment</span>
                                <span class="int-he">הערה</span>
                            </span>
                        </div>
                        <div class="optionItem" id="addMediaMenu">
                            <img src="/static/img/media.png" alt="Add Media Icon">
                            <span class="optionItemText">
                                <span class="int-en">Media</span>
                                <span class="int-he">מדיה</span>
                            </span>
                        </div>
                    </div>
                </div>
                {% endif %}
                <div class="sheetsMenuBarItem" id="highlightMenu">
                    <span class="int-en">Highlight Tools</span>
                    <span class="int-he">כלי סימון והדגשה</span>
                    <div class="optionsMenu">
                        <div class="optionItem segmentedContinuousToggle" data-mode="continuous">
                            <span class="optionItemText">
                                <span class="continuousActive">
                                    <span class="int-en">Paragraph View</span>
                                    <span class="int-he">תצוגה רציפה</span>
                                </span>
                                <span class="segmentedActive">
                                    <span class="int-en">Line-by-line View</span>
                                    <span class="int-he">תצוגה מפוסקת לפי סימונים</span>
                                </span>
                            </span>
                        </div>
                        {% if can_edit %}
                        <div class='optionItem resetHighlighter'>
                            <span class="optionItemText"><span class="int-en">Reset</span>
                            <span class="int-he">אפס</span></span>
                        </div>
                        {% endif %}
                        <div class="optionGroup">
                            <div class="optionTitle">
                                <span class="optionItemText"><span class="int-en">Filter</span>
                                <span class="int-he">סינון</span></span>
                                <i class="optionItemCaret fa fa-caret"></i>
                            </div>
                            <div class="subMenu">
                                <div class='highlighterFilterTags'>
                                </div>
                            </div>
                        </div>
                    </div>
                </div>

                <div class="sheetsMenuBarItem">
                    <span id="lastSaved">
                    {% if sheet.dateModified %}
                        {% if can_edit or can_add %}
                            <span class="lastSavedStamp">
                                <span class="int-en">Last Saved: {{sheet.dateModified|date_string_to_date|naturaltime}}</span>
                                <span class="int-he">נשמר לאחרונה:  {{sheet.dateModified|date_string_to_date}}</span>
                            </span>
                            <span class="lastSavedConfirmed">
                                <span class="int-en">All changes saved in Sefaria</span>
                                <span class="int-he">כל השינויים שמורים בספאריה</span>
                            </span>
                            <span class="saving">
                                <span class="int-en">Saving...</span>
                                <span class="int-he">מבצע שמירה...</span>
                            </span>
                            <span class="pending">
                                <span class="int-en">Changes Pending...</span>
                                <span class="int-he">קיימים שינויים...</span>
                            </span>

                        {% endif %}
                    {% endif %}
                    </span>
                </div>
                <div class="sheetsMenuBarItem">
                    <span id="highlightModeDisplay">
                        <span class="int-en">Highlight Mode is On</span>
                        <span class="int-he">מצב סימון וצביעה פעיל</span>
                    </span>
                </div>
            </div>
                <div class="sheetsMenuBarButtons">
                {% if new_sheet %}
                <a id="save" class="button" data-mode="editing" role="button" tabIndex="0">
                    <i class="fa fa-floppy-o"></i>
                    <span id="doSave">
                        <span class="int-en">Save</span>
                        <span class="int-he">שמירה</span>
                    </span>
                    <span id="inSave">
                        <span class="int-en">Saving...</span>
                        <span class="int-he">שמירה מתבצעת...</span>
                    </span>
                </a>
                {% elif is_owner or can_publish %}
                <a id="share" class="button" role="button" tabIndex="0">
                    <img src="/static/img/share.png" alt="Share Icon">
                    <span class="int-en">Share</span>
                    <span class="int-he">שיתוף</span>
                </a>
                {% else %}
                <a id="likeButton" class="button" role="button">
                    {% if viewer_is_liker %}
                        <span class="int-en">Unlike</span><span class="int-he">ביטול סימון "אהבתי"</span>
                    {% else %}
                        <span class="int-en">Like</span><span class="int-he">אהבתי</span>
                    {% endif %}
                </a>
                {% endif %}
            </div>
            </div>
        </div>
        <div class="sheetsEditorControls">
            <div id="ckeTopMenu"></div>
        </div>
    </div>

<div id="link"></div>
<div id="error"></div>
<div id="controls">
    <div>
    </div>
</div>

<div id="sheet" class="{{ sheet_class|default:'bilingual' }}" role="main">
    {% if not user.email %}
	<div id="fileControls">
        <div id="fileControlMsg">
            <span class="int-en">
                Like this? <a href="/login?next=/sheets/new">Login</a> or <a href="/register?next=/sheets/new">register</a> to create your own source sheet.
            </span>
            <span class="int-he">
                אוהבים? <a href="/login?next=/sheets/new">התחברו</a> או <a href="/register?next=/sheets/new">הרשמו</a> כדי ליצור דף מקורות משלכם.
            </span>
        </div>
	</div>
	{% endif %}

	<div id="bsdHeader">בס"ד</div>
	<div id="sheetHeader" {% if sheet_group == None %}style="display:none"{% endif %}>
		{% if sheet_group and sheet_group.headerUrl %}
		<a href="/groups/{{ sheet_group.name|url_safe }}">
			<img id="groupLogo" src="{{ sheet_group.headerUrl }}" alt="Logo for {{ sheet_group.name }}" />
		</a>
		{% else %}
			<img id="groupLogo" style="display:none;" />
		{% endif %}
	</div>
	<div id="title">
		{% autoescape off %}
		{{ title|default:"<i><span class='int-en'>Loading...</span><span class='int-he'>טוען...</span></i>" }}
		{% endautoescape %}
	</div>
	{% if sheet.attribution %}
	<div id="author">
		{% autoescape off %}
			{{ sheet.attribution }}
		{% endautoescape %}
	</div>
	{% elif assigner_id %}
	<div id="author">
		{% if author %}
		    <span class="int-en">Assignment Completed by</span>
            <span class="int-he">מטלה בוצעה על ידי</span>
            {{ sheet.owner|user_link }}
		{% endif %}
    </div>
	{% elif sheet.assigner_id %}
	<div id="author">
		{% if author %}
		    <span class="int-en">Assignment Completed by</span>
            <span class="int-he">מטלה בוצעה על ידי</span>
            {{ sheet.owner|user_link }}
        {% endif %}
    </div>
	{% elif author %}
	<div id="author">
		<span class="int-en">Source Sheet by</span>
        <span class="int-he">דף מקורות מאת</span>
        {{ sheet.owner|user_link }}
<<<<<<< HEAD
=======
		{% if sheet.via %}
		<div id="via">
            <span class="int-en">Based on <a href="/sheets/{{ sheet.via }}">a sheet</a> by {{ sheet.viaOwner|user_link }}</span>
            <span class="int-he">מבוסס על <a href="/sheets/{{ sheet.via }}">דף מקורות</a> מאת {{ sheet.viaOwner|user_link }}</span>
        </div>
		{% endif %}
>>>>>>> a831d4c6
	</div>
	{% endif %}
	{% if not new_sheet %}

    <details id="sheetMetadata">
    <summary>
        <span class="int-en">More info</span>
        <span class="int-he">עוד מידע</span>
    </summary>
        <div class="metadataOpenDetails">
            <div>
                <span class="int-en">Created <span class="date">{{ sheet.dateCreated|date_string_to_date|date:"F j, Y" }}</span> · <span class="views">{{ sheet.views }} {% if sheet.views == 1%}View{% else %}Views{% endif %}</span> · <span class="likes">{{like_count}} {% if like_count == 1%}Like{% else %}Likes{% endif %}</span></span>
                <span class="int-he">נוצר <span class="date">{{ sheet.dateCreated|date_string_to_date|date:"j F, Y" }}</span> · <span class="views">{{ sheet.views }} צפיות </span> · <span class="likes">{{like_count}} {% if like_count == 1%}סימוני{% else %}סימון{% endif %} אהבתי</span></span>
            </div>
            {% if sheet.via %}
            <div id="via">
                <span class="int-en">Based on <a href="/sheets/{{ sheet.via }}">a sheet</a> by {{ sheet.viaOwner|user_link }}</span>
                <span class="int-he">מבוסס על <a href="/sheets/{{ sheet.via }}">דף מקורות</a> מאת {{ sheet.viaOwner|user_link }}</span>
            </div>

        	{% elif assigner_id %}
            <div id="assignmentAttribution">
                <span class="int-en">Assigned by</span>
                <span class="int-he">מטלה מאת</span>
                {{ assigner_id|user_link }}
            </div>

        	{% elif sheet.assigner_id %}
            <div id="assignmentAttribution">
                <span class="int-en">Assigned by</span>
                <span class="int-he">מטלה מאת</span>
                {{ sheet.assigner_id|user_link }}
            </div>

            {% endif %}
        </div>


    </details>
	<div id="likes">
		<span id="s2LikeContainer">
            {% if viewer_is_liker %}
                <a href="#" id="likeLink" class="liked"><span class="int-en">Unlike</span><span class="int-he">ביטול סימון "אהבתי"</span></a>
            {% else %}
                <a href="#" id="likeLink"><span class="int-en">Like</span><span class="int-he">אהבתי</span></a>
            {% endif %}
        </span>
	</div>
	{% endif %}

	<ol id="sources">
		{% include "sheet.html" with sources=sheet.sources %}
	</ol>
    {% if can_edit or can_add %}
    <div id="addInterface">
        <div class="buttonBar">
            <div class="addInterfaceButton" id="sourceButton" tabindex="0" role="button"><img src="/static/img/source.png" alt="Add Source Icon">
                <span class="int-en">Source</span>
                <span class="int-he">מקור</span>
            </div><!--
         --><div class="addInterfaceButton" id="connectionButton" tabindex="0" role="button">
                <img src="/static/img/connection.png" alt="Add Connections Icon">
                <span class="int-en">Connection</span>
                <span class="int-he">קישור</span>
            </div><!--
         --><div class="addInterfaceButton" id="customTextButton" tabindex="0" role="button">
                <img src="/static/img/custom%20text.png" alt="Add Outside Text Icon">
                <span class="int-en">Text</span>
                <span class="int-he">טקסט</span>
            </div><!--
         --><div class="addInterfaceButton" id="mediaButton" tabindex="0" role="button">
                <img src="/static/img/media.png" alt="Add Media Icon">
                <span class="int-en">Media</span>
                <span class="int-he">מדיה</span>
            </div><!--
         --><div class="addInterfaceButton" id="commentButton" tabindex="0" role="button">
                <img src="/static/img/comment.png" alt="Add Comment Icon">
                <span class="int-en">Comment</span>
                <span class="int-he">הערה</span>
            </div>
        </div>
        <div class="contentDiv">
            <div id="addsourceDiv">
                <div id="inlineAddDialogTitle" class="inlineAddDesc">
                    <span class="int-en">Select a text</span>
                    <span class="int-he">בחירת טקסט</span>
                </div>
                <div class="blockContainer">
                    <input id="inlineAdd" class="inlineAddTextInput"
                           placeholder=
                                   {% if request.interfaceLang == 'english' %}
                                       "Search for a Text or Commentator"
                                   {% else %}
                                       "הקלידו לחיפוש טקסט או פרשן"
                                   {% endif %}/>
                    <div class="buttonContainer">
                        <div id="inlineAddBrowseBox" class="inlineAddSourceByttons">
                            <div id="inlineAddSourceOK" class='button disabled' role="button" tabIndex="0">
                                <span class="int-en">Add Source</span>
                                <span class="int-he">הוספת מקור</span>
                            </div>
                        </div>
                        <div class="inlineAddOr">
                            <span class="int-en">or</span>
                            <span class="int-he">או</span>
                        </div>
                        <div id="inlineAddBrowseBox" class="inlineAddSourceByttons">
                            <div id="inlineAddBrowse" class='button' role="button" tabIndex="0">
                                <span class="int-en">Browse Sources</span>
                                <span class="int-he">בחירת מקור</span>
                            </div>
                        </div>
                    </div>
                </div>

            </div>
            <div id="addconnectionDiv">
                <div class="inlineAddDesc">
                    <span class="int-en">Select connected texts</span>
                    <span class="int-he">בחירת מקורות מקושרים</span>
                </div>
                <div id="connectionsToAdd"></div>
                <div class="button" role="button" tabIndex="0">
                    <span class="int-en">Add to Sheet</span>
                    <span class="int-he">הוספה לדף המקורות</span>
                </div>
            </div>
            <div id="addcustomTextDiv">
                <div class="inlineAddDesc">
                    <span class="int-en">Write or paste text</span>
                    <span class="int-he">כתיבה או הדבקת טקסט</span>
                </div>
                <div id="customTextLanguageToggle" class="toggle">
                    <span id="englishCustomText" class="toggleOption">
                        <img src="/static/img/english.png" alt="English Language Toggle">
                    </span>
                    <span id="bilingualCustomText" class="toggleOption active">
                        <img src="/static/img/bilingual.png" alt="Bilingual Language Toggle">
                    </span>
                    <span id="hebrewCustomText" class="toggleOption">
                        <img src="/static/img/hebrew.png" alt="Hebrew Language Toggle">
                    </span>
                </div>
                <div id="customTextContainer" class="flexContainer">
                    <div class="contentToAdd en customTextEditables" tabindex="0">English</div>
                    <div class="contentToAdd he customTextEditables" tabindex="0">עברית</div>
                </div>
                <div class="button" role="button" tabIndex="0">
                    <span class="int-en">Add to Sheet</span>
                    <span class="int-he">הוספה לדף המקורות</span>
                </div>
            </div>
            <div id="addmediaDiv">
                <div class="inlineAddDesc">
                    <span class="int-en">Add Image, Youtube Video, SoundCloud link, or MP3</span>
                    <span class="int-he">הוספת תמונה, סרטון יוטוב, קישור מ-SoundCloud או קובץ MP3</span>
                </div>
                <div class="blockContainer">
                    <input id="inlineAddMediaInput" class="inlineAddTextInput"
                           placeholder={% if request.interfaceLang == 'english' %}
                                       "Paste URL"
                                   {% else %}
                                       "הדבק קישור"
                                   {% endif %}/>
                    <div class="buttonContainer">
                        <div class="inlineAddSourceByttons">
                            <div class="button" role="button" tabIndex="0">
                                <span class="int-en">Add to Sheet</span>
                                <span class="int-he">הוספה לדף המקורות</span>
                            </div>
                        </div>
                        <div class="inlineAddOr">
                            <span class="int-en">or</span>
                            <span class="int-he">או</span>
                        </div>
                        <div class="inlineAddSourceByttons">
                            <label for="addmediaFileSelector" class="button" role="button" tabIndex="0">
                                <i class="fa fa-upload" aria-hidden="true"></i>
                                <span class="int-en">Upload an Image</span>
                                <span class="int-he">העלאת תמונה</span>
                            </label>
                            <input id="addmediaFileSelector" type="file" style="display:none">
                        </div>
                    </div>
                </div>
            </div>
            <div id="addcommentDiv">
                <div class="inlineAddDesc">
                    <span class="int-en">Comment on this section</span>
                    <span class="int-he">הוספת הערה למקור זה</span>
                </div>
                <div class="contentToAdd" tabindex="0"><br></div>
                <div class="button" role="button" tabIndex="0">
                    <span class="int-en">Add to Sheet</span>
                    <span class="int-he">הוספה לדף המקורות</span>
                </div>
            </div>
        </div>
    </div>
	{% endif %}

    <div id="sheetLoading" style="display:none">
        <span class="int-en">Loading...</span>
        <span class="int-he">דף המקורות בטעינה...</span>
    </div>

	{% if new_sheet and not hide_video %}
	<div id="empty" class="well">

		<div class="fa fa-times remove"></div>
        <iframe width="560" height="315" src="https://www.youtube.com/embed/mWOsy_Gvjos?rel=0" frameborder="0" allowfullscreen></iframe>

		<h3>
            <span class="int-en">Watch a 3 minute intro video or <a class="empty_readmore">read more</a>.</span>
            <span class="int-he">צפו בסרטון קצר בן 3 דקות (באנגלית) או <a class="empty_readmore">קראו עוד</a>.</span>
        </h3>
		<div id="howItWorks">
		<h1>
            <span class="int-en">Source Sheet Builder: How it Works</span>
            <span class="int-he">בונה דפי המקורות: כיצד לעבוד</span>

        </h1>
		<ul>
			<li>
                <span class="int-en">
                    <b>Add Sources</b> by typing a citation like:
			        <div id="cite"><i>Genesis 4:5-8</i>, <i>Mishnah Peah 2:6</i>, <i>Berakhot 2a:4-7</i>, <i>Bereishit Rabbah 1:4</i>.</div>
                </span>
                <span class="int-he">
                    <b>הוסיפו מקורות</b> על ידי הקלדת מראה מקום. לדוגמא:
			        <div id="cite"><i>בראשית ד:ה-ח</i>, <i>משנה פאה ב:ו</i>, <i>ברכות ב ע"א:4-7</i>, <i>בראשית רבה א:ד</i>.</div>
                </span>
			</li>
			<li>
                <span class="int-en"><b>Reorder Sources</b> by dragging and dropping.</span>
                <span class="int-he"><b>סדרו מקורות מחדש</b> באמצעות גרירה ושחרור.</span>
            </li>
			<li>
                <span class="int-en"><b>Print</b> your sheets to paper or PDF, or just <b>Share</b> the link.</span>
                <span class="int-he"><b>הדפיסו</b> את דפי המקורות שלכם לנייר, PDF או פשוט <b>שתפו</b> את הקישור.</span>
            </li>
			<li>
                <span class="int-en"><b>More Options</b> are available in the icons that appear when you hover over a source.</span>
                <span class="int-he"><b>אפשרויות נוספות</b> זמינות בסמלים המופיעים בזמן ריחוף מעל מקור מסויים.</span>
            </li>
		</ul>
		</div>
		{% if not user.email %}
			<center id="loginWarning">
                <span class="int-en">Take a spin! But you'll need to <a href="/login?next=/sheets/new">login</a> or <a href="/register?next=/sheets/new">register</a> to save your work.</span>
                <span class="int-he">צאו לסיבוב! אבל תצטרכו <a href="/login?next=/sheets/new">להתחבר</a> או <a href="/register?next=/sheets/new">להרשם</a>כדי לשמור את עבודתכם</span>
            </center>
		{% endif %}
	</div>
	{% endif %}

	<div id="printFooter">
		<img src="/static/img/samekh.png">
		<div>
            {% if interfaceLang == "english" %}
			Made with the Sefaria Source Sheet Builder<br>
            {% else %}
                נוצר בעזרת בונה דפי המקורות של ספאריה
            {% endif %}
            www.sefaria.org/sheets
		</div>
	</div>

<div class='highlighterTools'>
    <div class='highlighterTagWindow'>
        <span class="close-button"></span>
        <div class='tagSelector'>
            <div class='tagSelectorTitle'>Add Highlight</div>
            <div class='sheetHighlighterTags'></div>
            <div class='createNewHighlighterTag'>
                <div class='colorSwatch active' style='background-color: #bd9eb6'></div>
                <div class='colorSwatch' style='background-color: #afcab8'></div>
                <div class='colorSwatch' style='background-color: #e5dabd'></div>
                <div class='colorSwatch' style='background-color: #bd9796'></div>
                <div class='colorSwatch' style='background-color: #a4b7de'></div>
                <div class='colorSwatch' style='background-color: #e8dde5'></div>
                <div class='colorSwatch' style='background-color: #d2ddc9'></div>
                <div class='tagName' contenteditable='true'>Create New</div></div>
            <div class='save button'>Save</div>
        </div>
    </div>
</div>


</div>

{% if author %}
<div id="bottomAuthor">
	<span class="int-en">Source Sheet created on Sefaria by </span>
    <span class="int-he">דף מקורות נוצר בספאריה על ידי </span>
    {{ sheet.owner|user_link }}
	{% if sheet.via %}
	<div id="bottomVia">
        <span class="int-en">Based on <a href="/sheets/{{ sheet.via }}">a sheet</a> by {{ sheet.viaOwner|user_link }}</span>
        <span class="int-he">מבוסס על <a href="/sheets/{{ sheet.via }}">דף מקורות</a> מאת {{ sheet.viaOwner|user_link }}</span>
    </div>
	{% endif %}
</div>
{% endif %}

<div id="belowSheet"></div>

<div id="footer"></div>


<div id="assignmentsModal" class="modal s2Modal">
        <span class="close-button"></span>
        <div class="title">
            <span class="int-en">Assignments</span>
            <span class="int-he">מטלות</span>
        </div>
        <div class="content" id="assignmentDirections">
            <span class="int-en">Assignments allow you to create a template that your students can fill out on their own.</span>
            <span class="int-he">מטלות מאפשרות ליצור דף בסיס שתלמידים יכולים להשתמש בו כדי למלא וליצור את העבודה שלהם.</span>
        </div>
        <input id="assignmentURLLink" value="{{ request.META.HTTP_HOST }}/sheets/new?assignment={{sheet.id}}" />
        <div class='button' id="makeSheetAssignableButton">
            <span class="int-en">Assign this Sheet</span>
            <span class="int-he">יצירת מטלה מדף המקורות</span>
        </div>
        <div class='button' id="StopCollectingAssignmentsButton">
            <span class="int-en">Stop Collecting Assignments</span>
            <span class="int-he">הפסקת איסוף עבודות</span>
        </div>
        <br/>
                    <div id="assignedSheets">
                                <div class="line"></div>

                                <div class="title">
                                    <span class="int-en">Saved Assignments:</span>
                                    <span class="int-he">מטלות שמורות</span>
                                </div>
        						{% for assignment_sheet in assignments_from_sheet %}
                                <a href="./{{ assignment_sheet.id }}" target="_blank"><div class="button white" >{{ assignment_sheet.owner|user_name }}</div></a>

                                {% empty %}
                                    <em>
                                        <span class="int-en">Your student's saved assignments will be viewable here.</span>
                                        <span class="int-he">המטלות השמורות של תלמידיכם יוצגו כאן.</span>
                                    </em>
                                {% endfor %}
                    </div>

</div>

<div id="shareWithOthers" class="modal s2Modal">
    <span class="close-button"></span>
    <div class="title">
        <span class="int-en">Share with Others</span>
        <span class="int-he">שיתוף עם אחרים</span>
    </div>

    <div class="content">
        <div class="inputHeader"><img src="/static/img/shareablelink.png" alt="Sharable Link Icon">
            <span class="int-en">Sharable Link</span>
            <span class="int-he">קישור לשיתוף</span>
        </div>
        <input id="shareURL" value="{{ request.META.HTTP_HOST }}/sheets/{{sheet.id}}" readonly="readonly"/>
    </div>

    <div class="content" id="sourceSheetsAccessOptions">
        <div class="inputHeader"><i class='fa fa-unlock-alt'></i>
            <span class="int-en">Access</span>
            <span class="int-he">הרשאות</span>
        </div>
        <select id="sourceSheetShareSelect">
          <option value="private">
              {% if request.interfaceLang == "english" %} Private {% else %} פרטי {% endif %}
          </option>
          <option value="public">
              {% if request.interfaceLang == "english" %} Listed for Sefaria Users {% else %} מופיע למשתמשים רשומים {% endif %}
          </option>
          <option value="publicAdd">
              {% if request.interfaceLang == "english" %} Anyone can Add {% else %} כל אחד יכול להוסיף {% endif %}
          </option>
          <option value="privateAdd">
              {% if request.interfaceLang == "english" %} Anyone can Add - Unlisted {% else %} כל אחד יכול להוסיף - מוסתר {% endif %}
          </option>
          <option value="publicEdit">
              {% if request.interfaceLang == "english" %} Anyone can Edit {% else %} כל אחד יכול לערוך {% endif %}
          </option>
          <option value="privateEdit">
              {% if request.interfaceLang == "english" %} Anyone can Edit - Unlisted {% else %} כל אחד יכול לערוך - מוסתר {% endif %}
          </option>
        </select>
    </div>

   {% if owner_groups %}
    <div class="content" id="sourceSheetGroupOptions">
        <div class="inputHeader"><i class='fa fa-group'></i>
            <span class="int-en">Group</span>
            <span class="int-he">קבוצה</span>
        </div>
        <select id="sourceSheetGroupSelect">
            <option value="None">
                {% if request.interfaceLang == "english" %} None {% else %} ללא {% endif %}
            </option>

    		{% for group in owner_groups %}
                <option
                    value="{{ group.name }}"
                    data-group="{{ group.name }}"
                    data-image="{{ group.headerUrl|default:'' }}"
                    data-can-publish="{% if group.canPublish %}1{% else %}0{% endif %}">
                    {{ group.name }}
                </option>
			{% endfor %}
        </select>
    </div>
	{% endif %}
    <div id="sharingDesc"></div><span id="sharingType" data-sharing=""></span>
    <div class="ok button">
        <span class="int-en">Save</span>
        <span class="int-he">שמירה</span>
    </div>
</div>

<div id="addToSheetModal" class="modal s2Modal">
	<div class="header">Add <span class="sourceName"></span> to a Source Sheet</div>
	<ul id="sheetList">
	</ul>
	<div class="actions">
		<div class="btn ok">Add</div>
		<div class="btn cancel">Cancel</div>
	</div>
</div>

<div id="embedSheetModal" class="gradient modal s2Modal">
    <span class="close-button"></span>
	<div class="title">
        <span class="int-en">Embed Sheet</span>
        <span class="int-he">הטמעת דף מקורות</span>
    </div>
    <div class="content center">
        <span class="int-en">Copy and paste the embed code below. Adjust the values of width and height to best fit your design.</span>
        <span class="int-he">העתיקו והדביקו את קוד ההטמעה להלן. ניתן להתאים את ערכי הגובה והרוחב כדי להתאים לעיצוב האתר המיועד.</span>
    </div>
	<textarea><iframe src="{{ request.build_absolute_uri }}?embed=1" width="600px" height="600px"></iframe></textarea>
</div>

<div id="addParashaToSheetModal" class="modal s2Modal">
	<div class="header">
        <span class="int-en">Add a Parasha to a Source Sheet</span>
        <span class="int-he">הוספת פרשה לדף המקורות</span>
    </div>
    <ol id="sheet-parsha-list">
        <li class="parshahToAdd" data-parsha="Bereshit">
            <span class="int-en">Bereshit</span>
            <span class="int-he">בראשית</span>
        </li>
        <li class="parshahToAdd" data-parsha="Noach">
            <span class="int-en">Noach</span>
            <span class="int-he">נח</span>
        </li>
        <li class="parshahToAdd" data-parsha="Lech-Lecha">
            <span class="int-en">Lech-Lecha</span>
            <span class="int-he">לך לך</span>
        </li>
        <li class="parshahToAdd" data-parsha="Vayera">
            <span class="int-en">Vayera</span>
            <span class="int-he">וירא</span>
        </li>
        <li class="parshahToAdd" data-parsha="Chayei Sara">
            <span class="int-en">Chayei Sara</span>
            <span class="int-he">חיי שרה</span>
        </li>
        <li class="parshahToAdd" data-parsha="Toldot">
            <span class="int-en">Toldot</span>
            <span class="int-he">תלדות</span>
        </li>
        <li class="parshahToAdd" data-parsha="Vayetzei">
            <span class="int-en">Vayetzei</span>
            <span class="int-he">ויצא</span>
        </li>
        <li class="parshahToAdd" data-parsha="Vayishlach">
            <span class="int-en">Vayishlach</span>
            <span class="int-he">וישלח</span>
        </li>
        <li class="parshahToAdd" data-parsha="Vayeshev">
            <span class="int-en">Vayeshev</span>
            <span class="int-he">וישב</span>
        </li>
        <li class="parshahToAdd" data-parsha="Miketz">
            <span class="int-en">Miketz</span>
            <span class="int-he">מקץ</span>
        </li>
        <li class="parshahToAdd" data-parsha="Vayigash">
            <span class="int-en">Vayigash</span>
            <span class="int-he">ויגש</span>
        </li>
        <li class="parshahToAdd" data-parsha="Vayechi">
            <span class="int-en">Vayechi</span>
            <span class="int-he">ויחי</span>
        </li>
        <li class="parshahToAdd" data-parsha="Shemot">
            <span class="int-en">Shemot</span>
            <span class="int-he">שמות</span>
        </li>
        <li class="parshahToAdd" data-parsha="Vaera">
            <span class="int-en">Vaera</span>
            <span class="int-he">וארא</span>
        </li>
        <li class="parshahToAdd" data-parsha="Bo">
            <span class="int-en">Bo</span>
            <span class="int-he">בא</span>
        </li>
        <li class="parshahToAdd" data-parsha="Beshalach">
            <span class="int-en">Beshalach</span>
            <span class="int-he">בשלח</span>
        </li>
        <li class="parshahToAdd" data-parsha="Yitro">
            <span class="int-en">Yitro</span>
            <span class="int-he">יתרו</span>
        </li>
        <li class="parshahToAdd" data-parsha="Mishpatim">
            <span class="int-en">Mishpatim</span>
            <span class="int-he">משפטים</span>
        </li>
        <li class="parshahToAdd" data-parsha="Terumah">
            <span class="int-en">Terumah</span>
            <span class="int-he">תרומה</span>
        </li>
        <li class="parshahToAdd" data-parsha="Tetzaveh">
            <span class="int-en">Tetzaveh</span>
            <span class="int-he">תצוה</span>
        </li>
        <li class="parshahToAdd" data-parsha="Ki Tisa">
            <span class="int-en">Ki Tisa</span>
            <span class="int-he">כי תשא</span>
        </li>
        <li class="parshahToAdd" data-parsha="Vayakhel">
            <span class="int-en">Vayakhel</span>
            <span class="int-he">ויקהל</span>
        </li>
        <li class="parshahToAdd" data-parsha="Pekudei">
            <span class="int-en">Pekudei</span>
            <span class="int-he">פקודי</span>
        </li>
        <li class="parshahToAdd" data-parsha="Vayikra">
            <span class="int-en">Vayikra</span>
            <span class="int-he">ויקרא</span>
        </li>
        <li class="parshahToAdd" data-parsha="Tzav">
            <span class="int-en">Tzav</span>
            <span class="int-he">צו</span>
        </li>
        <li class="parshahToAdd" data-parsha="Shmini">
            <span class="int-en">Shmini</span>
            <span class="int-he">שמיני</span>
        </li>
        <li class="parshahToAdd" data-parsha="Tazria">
            <span class="int-en">Tazria</span>
            <span class="int-he">תזריע</span>
        </li>
        <li class="parshahToAdd" data-parsha="Metzora">
            <span class="int-en">Metzora</span>
            <span class="int-he">מצרע</span>
        </li>
        <li class="parshahToAdd" data-parsha="Achrei Mot">
            <span class="int-en">Achrei Mot</span>
            <span class="int-he">אחרי מת</span>
        </li>
        <li class="parshahToAdd" data-parsha="Kedoshim">
            <span class="int-en">Kedoshim</span>
            <span class="int-he">קדשים</span>
        </li>
        <li class="parshahToAdd" data-parsha="Emor">
            <span class="int-en">Emor</span>
            <span class="int-he">אמר</span>
        </li>
        <li class="parshahToAdd" data-parsha="Behar">
            <span class="int-en">Behar</span>
            <span class="int-he">בהר</span>
        </li>
        <li class="parshahToAdd" data-parsha="Bechukotai">
            <span class="int-en">Bechukotai</span>
            <span class="int-he">בחקתי</span>
        </li>
        <li class="parshahToAdd" data-parsha="Bamidbar">
            <span class="int-en">Bamidbar</span>
            <span class="int-he">במדבר</span>
        </li>
        <li class="parshahToAdd" data-parsha="Nasso">
            <span class="int-en">Nasso</span>
            <span class="int-he">נשא</span>
        </li>
        <li class="parshahToAdd" data-parsha="Beha'alotcha">
            <span class="int-en">Beha'alotcha</span>
            <span class="int-he">בהעלתך</span>
        </li>
        <li class="parshahToAdd" data-parsha="Sh'lach">
            <span class="int-en">Sh'lach</span>
            <span class="int-he">שלח</span>
        </li>
        <li class="parshahToAdd" data-parsha="Korach">
            <span class="int-en">Korach</span>
            <span class="int-he">קרח</span>
        </li>
        <li class="parshahToAdd" data-parsha="Chukat">
            <span class="int-en">Chukat</span>
            <span class="int-he">חקת</span>
        </li>
        <li class="parshahToAdd" data-parsha="Balak">
            <span class="int-en">Balak</span>
            <span class="int-he">בלק</span>
        </li>
        <li class="parshahToAdd" data-parsha="Pinchas">
            <span class="int-en">Pinchas</span>
            <span class="int-he">פנחס</span>
        </li>
        <li class="parshahToAdd" data-parsha="Matot">
            <span class="int-en">Matot</span>
            <span class="int-he">מטות</span>
        </li>
        <li class="parshahToAdd" data-parsha="Masei">
            <span class="int-en">Masei</span>
            <span class="int-he">מסעי</span>
        </li>
        <li class="parshahToAdd" data-parsha="Devarim">
            <span class="int-en">Devarim</span>
            <span class="int-he">דברים</span>
        </li>
        <li class="parshahToAdd" data-parsha="Vaetchanan">
            <span class="int-en">Vaetchanan</span>
            <span class="int-he">ואתחנן</span>
        </li>
        <li class="parshahToAdd" data-parsha="Eikev">
            <span class="int-en">Eikev</span>
            <span class="int-he">עקב</span>
        </li>
        <li class="parshahToAdd" data-parsha="Re'eh">
            <span class="int-en">Re'eh</span>
            <span class="int-he">ראה</span>
        </li>
        <li class="parshahToAdd" data-parsha="Shoftim">
            <span class="int-en">Shoftim</span>
            <span class="int-he">שפטים</span>
        </li>
        <li class="parshahToAdd" data-parsha="Ki Teitzei">
            <span class="int-en">Ki Teitzei</span>
            <span class="int-he">כי תצא</span>
        </li>
        <li class="parshahToAdd" data-parsha="Ki Tavo">
            <span class="int-en">Ki Tavo</span>
            <span class="int-he">כי תבא</span>
        </li>
        <li class="parshahToAdd" data-parsha="Nitzavim">
            <span class="int-en">Nitzavim</span>
            <span class="int-he">נצבים</span>
        </li>
        <li class="parshahToAdd" data-parsha="Vayeilech">
            <span class="int-en">Vayeilech</span>
            <span class="int-he">וילך</span>
        </li>
        <li class="parshahToAdd" data-parsha="Ha'Azinu">
            <span class="int-en">Ha'Azinu</span>
            <span class="int-he">האזינו</span>
        </li>
        <li class="parshahToAdd" data-parsha="V'Zot HaBerachah">
            <span class="int-en">V'Zot HaBerachah</span>
            <span class="int-he">וזאת הברכה</span>
        </li>
    </ol>
	<div class="actions">
		<div class="btn cancel">
            <span class="int-en">Cancel</span>
            <span class="int-he">ביטול</span>
        </div>
	</div>
</div>

<div id="overlay"></div>

<div id="overrideLayoutModal" class="modal s2Modal">
	<div class="header">Change this source's layout:</div>

		<span id="biLayoutToggleSource" class="toggle"><span id="hebLeftSource" class="toggleOption"><img src="/static/img/backs.png"></span><span id="hebRightSource" class="toggleOption"><img src="/static/img/faces.png"></span></span>

		<span id="sheetLayoutToggleSource" class="toggle"><span id="sideBySideSource" class="toggleOption"><img src="/static/img/sideBySide.png"></span><span id="stackedSource" class="toggleOption"><img src="/static/img/stacked.png"></span></span>

		<span id="languageToggleSource" class="toggle"><span id="englishSource" class="toggleOption"><img src="/static/img/english.png"></span><span id="bilingualSource" class="toggleOption"><img src="/static/img/bilingual.png"></span><span id="hebrewSource" class="toggleOption"><img src="/static/img/hebrew.png"></span></span>
	<br/>

	<div class="btn ok">OK</div>
	<h6 id="resetToDefaults"><small>Reset to sheet defaults</small></h6>


</div>


<div id="publishPromptModal" class="modal s2Modal">
	<div id="prompt">
        <div class="header">
            <span class="int-en">Would you like to make your Source Sheet public?</span>
            <span class="int-he">האם תרצו להפוך את דף המקורות לדף פומבי?</span>
        </div>

		<p>
            <span class="int-en">
                Your Source Sheet is looking great! You can share it with other members of the Sefaria Community by making it public.
            </span>
            <span class="int-he">
                הדף שלכם נראה נהדר! תוכלו לשתף אותו עם אחרים על ידי הפיכתו לדף פומבי
            </span>
        </p>

		<div class="btn btn-primary publish">
            <span class="int-en">Make Public</span>
            <span class="int-he">שינוי לדף מקורות פומבי</span>
        </div>
		<div class="btn later">
            <span class="int-en">Maybe Later</span>
            <span class="int-he">אולי מאוחר יותר</span>
        </div>
	</div>
	<div id="published" style="display:none;">
		<div class="header">
            <span class="int-en">Your Sheet is now Public!</span>
            <span class="int-he">הדף שלכם כעת פומבי!</span>
        </div>

		<p>
            <span class="int-en">Thank you for contributing to a free, growing resource for Jewish learning.</span>
            <span class="int-he">תודה שתרמתם למאגר הידע של לימודי יהדות</span>
        </p>

		<div class="btn ok">
            <span class="int-en">OK</span>
            <span class="int-he">אשר</span>
        </div>
	</div>
	<div id="notPublished" style="display:none;">
		<div class="header">
            <span class="int-en">No problem, this sheet is still not listed on Sefaria.</span>
            <span class="int-he">אין בעיה, דף המקורות הזה עדיין לא יופיע למשתמשי ספאריה האחרים</span>
        </div>

        <p>
            <span class="int-en">
                You can make your sheet public in the future from the
                <span class="label">Share</span> menu.
            </span>
            <span class="int-he">
                תוכלו להפוך את הדף לפומבי בעתיד מכפתור
                <span class="label">השיתוף</span>.
            </span>
        </p>

		<div class="btn ok">
            <span class="int-en">OK</span>
            <span class="int-he">אישור</span>
        </div>
	</div>
</div>

<div id='inlineTextPreview'></div>

{% include "elements/login_prompt.html" with msg="To save, copy, or like, please log in." %}


</div> <!-- end sheetContent -->
{% endblock %}

{% block js  %}
<script type="text/javascript" src="/static/js/lib/jquery.scrollTo-1.4.2-min.js"></script>
<script type="text/javascript" src="/static/js/lib/jquery.easing.1.3.js"></script>
<script type="text/javascript" src="/static/js/lib/jquery-tooltip/jquery.tooltip.js"></script>
<script src="/static/js/lib/jquery.tag-it.min.js"></script>
<script src="/static/js/s1/util.js"></script>


{% include "js/headers.js" %}

<script type="text/javascript">
{% autoescape off %}
	var sjs = sjs || {};

	$.extend(sjs, {
		current: {{ sheetJSON|default:"null" }},
		assignment_id: {{ assignment_id|default:"null" }},
		assigner_id: {{ assigner_id|default:"null" }},
		can_edit: {% if can_edit %}true{% else %}false{% endif %},
        can_add: {% if can_add %}true{% else %}false{% endif %},
        can_publish: {% if can_publish %}true{% else %}false{% endif %}, // group dependent, only set for non owners
		is_owner: {% if is_owner %}true{% else %}false{% endif %},
		editing: {},
		ref: {},
		loading: 0,
		autosave: false,
		changes: false,
		{% if user.id %}
		_fullname: "{{ user.first_name }} {{ user.last_name }}",
		_userLink: "{{ user.id|user_link }}",
        interfaceLang: "{{ request.interfaceLang }}".substring(0,2),
        interfaceLangLong: "{{ request.interfaceLang }}"
		{% endif %}
	});
{% endautoescape %}
</script>
{% if can_edit or can_add %}
<script src="/static/ckeditor/ckeditor.js"></script>
<script src="/static/ckeditor/adapters/jquery.js"></script>
{% endif %}
<script src="/static/js/sheets.js"></script>

{% endblock %}

{% block footer %}{% endblock %}<|MERGE_RESOLUTION|>--- conflicted
+++ resolved
@@ -632,15 +632,15 @@
 		<span class="int-en">Source Sheet by</span>
         <span class="int-he">דף מקורות מאת</span>
         {{ sheet.owner|user_link }}
-<<<<<<< HEAD
-=======
 		{% if sheet.via %}
 		<div id="via">
             <span class="int-en">Based on <a href="/sheets/{{ sheet.via }}">a sheet</a> by {{ sheet.viaOwner|user_link }}</span>
             <span class="int-he">מבוסס על <a href="/sheets/{{ sheet.via }}">דף מקורות</a> מאת {{ sheet.viaOwner|user_link }}</span>
         </div>
 		{% endif %}
->>>>>>> a831d4c6
+	</div>
+	{% endif %}
+	{% if not new_sheet %}
 	</div>
 	{% endif %}
 	{% if not new_sheet %}
