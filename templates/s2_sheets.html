--- conflicted
+++ resolved
@@ -997,15 +997,6 @@
 </div>
 
 <div id="shareWithOthers" class="modal s2Modal">
-<<<<<<< HEAD
-    <span class="close-button"></span>
-    <div class="title">
-        <span class="int-en">Share this sheet</span>
-        <span class="int-he">שתף דף מקורות זה</span>
-    </div>
-
-=======
->>>>>>> 0a09f8f1
     <div class="content">
 		<textarea id="sheetSummaryInput"
                   placeholder=
