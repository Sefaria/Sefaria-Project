--- conflicted
+++ resolved
@@ -1,7 +1,3 @@
-<<<<<<< HEAD
-{% load static %}
-=======
->>>>>>> d66363a0
 <div id="appLoading">
     <div class='loadingMessage'>
       <img src="{% static 'img/sefaria.png' %}" alt="Sefaria Loading Icon" />
