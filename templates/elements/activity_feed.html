{% load sefaria_tags %}
{% load humanize %}

<ul id="activityList">
{% for event in activity %}
    <li>
    	{% if "text" in event.rev_type %}
	    	
            {% if email and single and not forloop.first %}
	    		<div class="btn btn-mini revert" data-revert="/api/revert/{{ event.ref|url_safe }}/{{ lang }}/{{ version|url_safe }}/{{ event.revision }}">Revert to This</div>
	    	{% endif %}

	    	<span class="topline">{{ event.user|user_link }} 
    		{% if event.rev_type == "add text" and event.version == "Sefaria Community Translation" %}
    			translated 
            {% elif event.rev_type == "add text" %}
                added
    		{% elif event.rev_type == "edit text" %}
    			edited 
    		{% elif event.rev_type == "revert text" %}
    			reverted
    		{% endif %}
	    	{{ event.ref|url_ref }}
            {% if event.method == "API" %} (via API) {% endif %}
	    	{% if not single %}
	    		<a class="historyLink" href="{{ event.history_url }}">history &raquo;</a>
	    	{% endif %}
	    	</span>
	    	<div class="text {{ event.language }}">
	    		{% autoescape off %}{{ event.diff_html }}{% endautoescape %}
	    	</div>

<<<<<<< HEAD
=======

>>>>>>> e8f6c9f4
	    {% elif "link" in event.rev_type %}
	    	<span class="topline">{{ event.user|user_link }}  
    		{% if event.rev_type == "add link" %}
    			added a connection 
    		{% elif event.rev_type == "edit link" %}
    			edited a connection  
    		{% elif event.rev_type == "delete link" %}
    			deleted a connection  
    		{% endif %}
    		{% if event.new.type %}({{ event.new.type }}){% endif %}
	    	between {% filter url_ref %}{% firstof event.new.refs.0 event.old.refs.0 %}{% endfilter %} and {% filter url_ref %}{% firstof event.new.refs.1  event.old.refs.1 %}{% endfilter %}.
	    	{% if event.method == "API" %} (via API) {% endif %}
            </span>

<<<<<<< HEAD
=======

>>>>>>> e8f6c9f4
	    {% elif "note" in event.rev_type %}
	    	<span class="topline">{{ event.user|user_link }}  
    		{% if event.rev_type == "add note" %}
    			added a note to 
    		{% elif event.rev_type == "edit note" %}
    			edited a note on  
    		{% elif event.rev_type == "delete note" %}
    			deleted a note on 
    		{% endif %}
	    	{% filter url_ref %}{% firstof event.new.ref event.old.ref %}{% endfilter %}.
            {% if event.method == "API" %} (via API) {% endif %}
	    	</span>
	    	<div class="text">
	    		{% firstof event.new.title event.old.title %}: {% firstof event.new.text event.old.text %}
	    	</div>

<<<<<<< HEAD
=======

>>>>>>> e8f6c9f4
	   	{% elif "index" in event.rev_type %}
	    	<span class="topline">{{ event.user|user_link }}  
    		{% if event.rev_type == "add index" %}
    			added text info for the text 
    		{% elif event.rev_type == "edit index" %}
    			edited the text info of 
    		{% endif %}
	    	{{ event.title|url_ref }}.
            {% if event.method == "API" %} (via API) {% endif %}
	    	</span>

	    {% elif "review" in event.rev_type %}
            <span class="topline">{{ event.user|user_link }} reviewed {{ event.ref|url_ref }.</span>
            <div class="score">{{ event.score }}</div>
            <div class="text">
                {{ event.comment|linebreaksbr }}
            </div>
        {% endif %}
    	<div class="time">
    		{{ event.date|naturaltime }}
    	</div>
    </li>
{% empty %}
	<br><br>
    {% if profile %}
    <h3>{{ profile.first_name }} hasn't made any textual contributions yet.</h3>
    {% else %}
	<h3>No history is available for this text.</h3>
    {% endif %}
{% endfor %}
</ul>
{% if not single and next_page %}
    <a id="older" href="{{ next_page }}">Older Activity &raquo;</a>
{% endif %}<|MERGE_RESOLUTION|>--- conflicted
+++ resolved
@@ -30,10 +30,7 @@
 	    		{% autoescape off %}{{ event.diff_html }}{% endautoescape %}
 	    	</div>
 
-<<<<<<< HEAD
-=======
 
->>>>>>> e8f6c9f4
 	    {% elif "link" in event.rev_type %}
 	    	<span class="topline">{{ event.user|user_link }}  
     		{% if event.rev_type == "add link" %}
@@ -48,10 +45,7 @@
 	    	{% if event.method == "API" %} (via API) {% endif %}
             </span>
 
-<<<<<<< HEAD
-=======
 
->>>>>>> e8f6c9f4
 	    {% elif "note" in event.rev_type %}
 	    	<span class="topline">{{ event.user|user_link }}  
     		{% if event.rev_type == "add note" %}
@@ -68,10 +62,7 @@
 	    		{% firstof event.new.title event.old.title %}: {% firstof event.new.text event.old.text %}
 	    	</div>
 
-<<<<<<< HEAD
-=======
 
->>>>>>> e8f6c9f4
 	   	{% elif "index" in event.rev_type %}
 	    	<span class="topline">{{ event.user|user_link }}  
     		{% if event.rev_type == "add index" %}
