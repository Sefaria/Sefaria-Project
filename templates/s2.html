--- conflicted
+++ resolved
@@ -37,30 +37,9 @@
 
   <div id="overlay"></div>
 
-<<<<<<< HEAD
-        var urlVars = getUrlVars();
-        var filter  = "with" in urlVars ? urlVars["with"].replace(/_/g, " ").split("+") : null;
-        if (filter && filter.length === 1 && filter[0] === "all") { filter = []; }
-        var query         = "q" in urlVars ? urlVars["q"] : null;
-        var multiPanel    = $(window).width() > 600;
-        var initialPanels = [ref];
-        for (var i = 2; i < 5; i++) {
-          var p = urlVars["p" + i] || null;
-          var w = urlVars["with" + i] || null; 
-          if (p && w) {
-            filter = w.replace(/_/g, " ").split("+");
-            if (filter && filter.length === 1 && filter[0] === "all") { filter = []; }
-          } else if (p) {
-            if (!p.match(/^texts|^sheets|^search/)) {
-              initialPanels.push(humanRef(p));
-            }
-          }
-        }
-=======
   {% include "js/jquery.html" %}
   <script src="/static/js/headroom.js"></script>
   <script src="/static/js/jquery.scrollTo.js"></script>
->>>>>>> d13a6800
 
   <script src="/data.js"></script>
   <script src="/static/js/sefaria.js"></script>
