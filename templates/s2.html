{% load sefaria_tags %}
{% load render_bundle from webpack_loader %}
<!DOCTYPE html>
<html>
<head>
  <title>{{ title }}</title>
  <meta property="og:title" content="{{ title }}"/>
  <meta name="description" property="og:description" content="{{ desc }}">

  <meta name="apple-mobile-web-app-capable" content="yes">
  <meta name="apple-itunes-app" content="app-id=1163273965">
  <meta name="viewport" content="width=device-width, initial-scale=1, user-scalable=no" />
  <meta property="og:image" content="https://www.sefaria.org/static/img/fb-og-image.png"/>

  {% if ldBreadcrumbs %}{% autoescape off %}
  <script type="application/ld+json">
  {{ ldBreadcrumbs }}
  </script>
  {% endautoescape %}{% endif %}

  <link rel="stylesheet" href="/static/font-awesome/css/font-awesome.css">
  <link rel="stylesheet" type="text/css" href="/static/css/keyboard.css">
  <link rel="stylesheet" href="/static/css/common.css">
  <link rel="stylesheet" href="/static/css/s2.css">
  <link rel="stylesheet" href="/static/css/s2-print.css" media="print" />

  <script>
      {% include "js/analytics.js" %}
  </script>

  {% if not OFFLINE %}
  <script src="//ajax.googleapis.com/ajax/libs/webfont/1.6.26/webfont.js"></script>
  <script>
    WebFont.load({
      google: {
        families: ['Crimson Text:400,700'],
        text: 'ḥḤ'
      },
      typekit: {
        id: 'aeg8div'
      }
    });
    WebFont.load({
      google: {
        families: ['Heebo:400,700:hebrew', 'Frank Ruehl Libre:400,700:hebrew'] // The dotted h causes Heebo not to load.
      }});
  </script>
  {% endif %}

</head>

<body>

  <div id="s2">{% autoescape off %}{{ html }}{% endautoescape %}</div>
  <div id="overlay"></div>

<<<<<<< HEAD
  <script src="/static/js/keyboard.js"></script>
=======
  <script src="/static/js/lib/keyboard.js"></script>
>>>>>>> 58593505
  <script src="/data.js"></script>

  <script>
    {% autoescape off %}
    var DJANGO_VARS = {
        propsJSON: {{ propsJSON }},
        inReaderApp: true,
        ga: ga
    };
    {% endautoescape %}
  </script>

  {% render_bundle 'main' %}
<<<<<<< HEAD
  
=======

>>>>>>> 58593505
</body>
</html><|MERGE_RESOLUTION|>--- conflicted
+++ resolved
@@ -54,11 +54,7 @@
   <div id="s2">{% autoescape off %}{{ html }}{% endautoescape %}</div>
   <div id="overlay"></div>
 
-<<<<<<< HEAD
-  <script src="/static/js/keyboard.js"></script>
-=======
   <script src="/static/js/lib/keyboard.js"></script>
->>>>>>> 58593505
   <script src="/data.js"></script>
 
   <script>
@@ -72,10 +68,6 @@
   </script>
 
   {% render_bundle 'main' %}
-<<<<<<< HEAD
-  
-=======
 
->>>>>>> 58593505
 </body>
 </html>