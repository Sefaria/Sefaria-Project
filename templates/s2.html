{% load sefaria_tags %}

<!DOCTYPE html>
<html>
<head>
  <meta name="apple-mobile-web-app-capable" content="yes">
  <meta name="viewport" content="width=device-width, initial-scale=1, user-scalable=no" />
  <meta property="og:image" content="http://www.sefaria.org/static/img/fb-og-image.png"/>

  <title>{{ ref }}</title>
  <link rel="stylesheet" href="/static/font-awesome/css/font-awesome.css">
  <link rel="stylesheet" href="/static/css/common.css">
  <link rel="stylesheet" href="/static/css/s2.css">

  <script>
      {% include "js/analytics.js" %}
  </script>

  {% if not OFFLINE %}
  <script src="https://use.typekit.net/aeg8div.js"></script>
  <script>try{Typekit.load({ async: true });}catch(e){}</script>
  <script src="//ajax.googleapis.com/ajax/libs/webfont/1.5.10/webfont.js"></script>
  <script>
    WebFont.load({
      google: {
        families: ['Montserrat:400,700', 'Open Sans Hebrew:400,700:latin,hebrew' ]
      }
    });
  </script>
  {% endif %}

</head>

<body>
    
<<<<<<< HEAD
  <div id="s2">
    {% autoescape off %}
      {{ html }}
    {% endautoescape %}
  </div>
=======
  <div id="s2">{% autoescape off %}{{ html }}{% endautoescape %}</div>
>>>>>>> 399e544a

  <div id="overlay"></div>

  {% include "js/jquery.html" %}
  <script src="/static/js/headroom.js"></script>
  <script src="/static/js/jquery.scrollTo.js"></script>
<<<<<<< HEAD
  <script src="/static/js/sefaria-util.js"></script>
  <script src="/static/js/sefaria.js"></script>
=======

  <script src="/data.js"></script>
  <script src="/static/js/sefaria.js"></script>

>>>>>>> 399e544a
  {% if DEBUG %}
  <script src="/static/js/react.js"></script>
  <script src="/static/js/react-dom.js"></script>
  <script src="/static/js/JSXTransformer.js"></script>
  <script type="text/jsx;harmony=true" src="/static/js/s2.jsx"></script>
  {% else %}
  <script src="/static/js/react-min.js"></script>
  <script src="/static/js/react-dom-min.js"></script>
  <script src="/static/js/s2.js"></script>
  {% endif %}

  <script type="text/jsx;harmony=true">
    {% autoescape off %}
    {% include "js/django-csrf.js" %}
<<<<<<< HEAD
    $(function() {        
      var version, language, filter, ref; // all may be null
      var initialMenu   = "{{ initialMenu }}";
      var panels        = {{ initialPanels|default:"[]" }};
      var multiPanel    = $(window).width() > 600;
      var initialPanels = [];
      // TODO clean up generation of initial panels objects.
      // Currently these get generated in reader/views.py, then regenerated in s2.html then regenerated again in ReaderApp.
      var panel = panels.shift();
      if (panel) {
          version = panel.version;
          language = panel.language;
          if ((panel.ref) && (!(panel.initialMenu && panel.initialMenu == "book toc")))  {
              ref = panel.ref;
              Sefaria._saveText(panel.text, {context: 1, version: version, language: language});
=======
    $(function() {

      var props = {{ propsJSON }};

      var initialPanels = props.initialPanels || [];
      for (var i = 0; i < initialPanels.length; i++) {
          var panel = initialPanels[i];
          if (panel.text) {
            Sefaria._saveText(panel.text, {context: 1, version: panel.version, language: panel.language});
>>>>>>> 399e544a
          }
      }

<<<<<<< HEAD
      if (!multiPanel) {
        if (initialMenu) {
          initialPanels = [];
        } else if (filter) {
          initialPanels = [{mode: "TextAndConnections", refs: [ref], menuOpen: panel.initialMenu, filter: filter, version: version, versionLanguage: language}];
        } else if (panel && panel.initialMenu == "book toc") {
          initialPanels = [{bookRef: panel.bookRef, menuOpen: panel.initialMenu}]
        } else if (panel) {
          initialPanels = [{mode: "Text", refs: [ref], menuOpen: panel.initialMenu, version: version, versionLanguage: language}];
        } else {
          initialMenu = initialMenu || "home";
        }
      } else { //multiPanel
        if (panel && panel.initialMenu == "book toc") {
          initialPanels = [{bookRef: panel.bookRef, menuOpen: panel.initialMenu}]
        } else {
          if (ref) {
            initialPanels = [{mode: "Text", refs: [ref], menuOpen: panel.initialMenu, version: version, versionLanguage: language}];
          }
          if (filter) {
            initialPanels.push({mode: "Connections", refs: [ref], menuOpen: panel.initialMenu, filter: filter});
          }
        }


        while (panels.length > 0) {
          panel = panels.shift();
          if (panel && panel.initialMenu == "book toc") {
            initialPanels.push({bookRef: panel.bookRef, menuOpen: panel.initialMenu})
          } else {
            if (panel.ref && panel.text && !panel.ref.match(/^texts|^sheets|^search/)) {
              sjs.library._saveText(panel.text, {context: 1, version: panel.version, language: panel.language});
              initialPanels.push({
                mode: "Text",
                refs: [humanRef(panel.ref)],
                menuOpen: panel.initialMenu,
                version: panel.version,
                versionLanguage: panel.language
              });
            }
            if (panel.filter) {
              var pfilter = panel.filter && panel.filter.length === 1 && panel.filter[0] === "all" ? [] : panel.filter;
              initialPanels.push({mode: "Connections", refs: [humanRef(panel.ref)], menuOpen: panel.initialMenu, filter: pfilter});
            }
          }
        }
      }

      var settings = {
        language:      "{{ contentLang }}",
        layoutDefault: $.cookie("layoutDefault") || "segmented",
        layoutTalmud:  $.cookie("layoutTalmud")  || "continuous",
        layoutTanach:  $.cookie("layoutTanach")  || "segmented",
        color:         $.cookie("color")         || "light",
        fontSize:      $.cookie("fontSize")      || 62.5
      };

      ReactDOM.render(
        React.createElement(ReaderApp, {
          multiPanel: multiPanel,
          headerMode: false,
          initialRefs: ref ? [ref] : [],
          initialFilter: filter,
          initialMenu: initialMenu,
          initialQuery: "{{ query }}",
          initialSearchFilters: {{ searchFilters|default:"[]" }},
          initialSheetsTag: "{{ initialSheetsTag }}",
          initialNavigationCategories: {{ initialNavigationCategories|default:"[]" }},
          initialSettings: settings,
          initialPanels: initialPanels || []}),
        document.getElementById('s2')
      );
      if (ref && filter === null) {
        sjs.track.open(ref);
      } else if (ref) {
        sjs.track.event("Reader", "Open Close Reader", ref);
=======
      var container = document.getElementById('s2');
      var component = React.createElement(ReaderApp, props);
      ReactDOM.render(component, container);
      
      var ref = "{{ ref }}";
      if (ref) {
        Sefaria.site.track.open(ref);
>>>>>>> 399e544a
      }
    });
    {% endautoescape %}
  </script>
</body>
</html><|MERGE_RESOLUTION|>--- conflicted
+++ resolved
@@ -33,30 +33,17 @@
 
 <body>
     
-<<<<<<< HEAD
-  <div id="s2">
-    {% autoescape off %}
-      {{ html }}
-    {% endautoescape %}
-  </div>
-=======
   <div id="s2">{% autoescape off %}{{ html }}{% endautoescape %}</div>
->>>>>>> 399e544a
 
   <div id="overlay"></div>
 
   {% include "js/jquery.html" %}
   <script src="/static/js/headroom.js"></script>
   <script src="/static/js/jquery.scrollTo.js"></script>
-<<<<<<< HEAD
-  <script src="/static/js/sefaria-util.js"></script>
-  <script src="/static/js/sefaria.js"></script>
-=======
 
   <script src="/data.js"></script>
   <script src="/static/js/sefaria.js"></script>
 
->>>>>>> 399e544a
   {% if DEBUG %}
   <script src="/static/js/react.js"></script>
   <script src="/static/js/react-dom.js"></script>
@@ -71,23 +58,6 @@
   <script type="text/jsx;harmony=true">
     {% autoescape off %}
     {% include "js/django-csrf.js" %}
-<<<<<<< HEAD
-    $(function() {        
-      var version, language, filter, ref; // all may be null
-      var initialMenu   = "{{ initialMenu }}";
-      var panels        = {{ initialPanels|default:"[]" }};
-      var multiPanel    = $(window).width() > 600;
-      var initialPanels = [];
-      // TODO clean up generation of initial panels objects.
-      // Currently these get generated in reader/views.py, then regenerated in s2.html then regenerated again in ReaderApp.
-      var panel = panels.shift();
-      if (panel) {
-          version = panel.version;
-          language = panel.language;
-          if ((panel.ref) && (!(panel.initialMenu && panel.initialMenu == "book toc")))  {
-              ref = panel.ref;
-              Sefaria._saveText(panel.text, {context: 1, version: version, language: language});
-=======
     $(function() {
 
       var props = {{ propsJSON }};
@@ -97,88 +67,9 @@
           var panel = initialPanels[i];
           if (panel.text) {
             Sefaria._saveText(panel.text, {context: 1, version: panel.version, language: panel.language});
->>>>>>> 399e544a
           }
       }
 
-<<<<<<< HEAD
-      if (!multiPanel) {
-        if (initialMenu) {
-          initialPanels = [];
-        } else if (filter) {
-          initialPanels = [{mode: "TextAndConnections", refs: [ref], menuOpen: panel.initialMenu, filter: filter, version: version, versionLanguage: language}];
-        } else if (panel && panel.initialMenu == "book toc") {
-          initialPanels = [{bookRef: panel.bookRef, menuOpen: panel.initialMenu}]
-        } else if (panel) {
-          initialPanels = [{mode: "Text", refs: [ref], menuOpen: panel.initialMenu, version: version, versionLanguage: language}];
-        } else {
-          initialMenu = initialMenu || "home";
-        }
-      } else { //multiPanel
-        if (panel && panel.initialMenu == "book toc") {
-          initialPanels = [{bookRef: panel.bookRef, menuOpen: panel.initialMenu}]
-        } else {
-          if (ref) {
-            initialPanels = [{mode: "Text", refs: [ref], menuOpen: panel.initialMenu, version: version, versionLanguage: language}];
-          }
-          if (filter) {
-            initialPanels.push({mode: "Connections", refs: [ref], menuOpen: panel.initialMenu, filter: filter});
-          }
-        }
-
-
-        while (panels.length > 0) {
-          panel = panels.shift();
-          if (panel && panel.initialMenu == "book toc") {
-            initialPanels.push({bookRef: panel.bookRef, menuOpen: panel.initialMenu})
-          } else {
-            if (panel.ref && panel.text && !panel.ref.match(/^texts|^sheets|^search/)) {
-              sjs.library._saveText(panel.text, {context: 1, version: panel.version, language: panel.language});
-              initialPanels.push({
-                mode: "Text",
-                refs: [humanRef(panel.ref)],
-                menuOpen: panel.initialMenu,
-                version: panel.version,
-                versionLanguage: panel.language
-              });
-            }
-            if (panel.filter) {
-              var pfilter = panel.filter && panel.filter.length === 1 && panel.filter[0] === "all" ? [] : panel.filter;
-              initialPanels.push({mode: "Connections", refs: [humanRef(panel.ref)], menuOpen: panel.initialMenu, filter: pfilter});
-            }
-          }
-        }
-      }
-
-      var settings = {
-        language:      "{{ contentLang }}",
-        layoutDefault: $.cookie("layoutDefault") || "segmented",
-        layoutTalmud:  $.cookie("layoutTalmud")  || "continuous",
-        layoutTanach:  $.cookie("layoutTanach")  || "segmented",
-        color:         $.cookie("color")         || "light",
-        fontSize:      $.cookie("fontSize")      || 62.5
-      };
-
-      ReactDOM.render(
-        React.createElement(ReaderApp, {
-          multiPanel: multiPanel,
-          headerMode: false,
-          initialRefs: ref ? [ref] : [],
-          initialFilter: filter,
-          initialMenu: initialMenu,
-          initialQuery: "{{ query }}",
-          initialSearchFilters: {{ searchFilters|default:"[]" }},
-          initialSheetsTag: "{{ initialSheetsTag }}",
-          initialNavigationCategories: {{ initialNavigationCategories|default:"[]" }},
-          initialSettings: settings,
-          initialPanels: initialPanels || []}),
-        document.getElementById('s2')
-      );
-      if (ref && filter === null) {
-        sjs.track.open(ref);
-      } else if (ref) {
-        sjs.track.event("Reader", "Open Close Reader", ref);
-=======
       var container = document.getElementById('s2');
       var component = React.createElement(ReaderApp, props);
       ReactDOM.render(component, container);
@@ -186,7 +77,6 @@
       var ref = "{{ ref }}";
       if (ref) {
         Sefaria.site.track.open(ref);
->>>>>>> 399e544a
       }
     });
     {% endautoescape %}
