--- conflicted
+++ resolved
@@ -218,21 +218,12 @@
             .dimension(stopx)
             .group(all)
             .html({
-<<<<<<< HEAD
-                some: '<strong>%filter-count</strong><span class="he"> מוצגות מתוך </span><span class="en"> selected out of </span>' +
-                      '<strong>%total-count</strong><span class="he"> תוצאות </span><span class="en"> Records </span>' +
-                      ' | <a href=\'javascript:dc.filterAll(); redraw_garden();\'\'>' +
-                      '<span class="he">אפס הכל</span><span class="en">Reset All</span></a>',
-                all: '<span class="en">All records selected. Please click on the graphs to apply filters.</span>'+
-                        '<span class="he">כל התוצאות מוצגות. אנא לחץ על הגרף כדי לסנן</span>'
-=======
                 some: '<strong>%filter-count</strong><span class="int-he"> מוצגות מתוך </span><span class="int-en"> selected out of </span>' +
                       '<strong>%total-count</strong><span class="int-he"> תוצאות </span><span class="int-en"> Records </span>' +
-                      ' | <a href=\'javascript:dc.filterAll(); dc.renderAll();\'\'>' +
+                      ' | <a href=\'javascript:dc.filterAll(); redraw_garden();\'\'>' +
                       '<span class="int-he">אפס הכל</span><span class="int-en">Reset All</span></a>',
-                all: '<span class="int-en">All records selected. Please click on the graph to apply filters.</span>'+
+                all: '<span class="int-en">All records selected. Please click on the graphs to apply filters.</span>'+
                         '<span class="int-he">כל התוצאות מוצגות. אנא לחץ על הגרף כדי לסנן</span>'
->>>>>>> 326d0288
             });
 
 
@@ -293,15 +284,9 @@
                     //'<span class="he">מסונן לפי:</span> ' +
                     '<span class="filter"></span> ' +
                   '</span> ' +
-<<<<<<< HEAD
                   '<a class="reset" href="javascript:filter_charts[' + indx +'].filterAll();redraw_garden();" style="display: none;"> ' +
-                    '<span class="en">reset</span> ' +
-                    '<span class="he">&nbsp;אפס</span> ' +
-=======
-                  '<a class="reset" href="javascript:filter_charts[' + indx +'].filterAll();dc.redrawAll();" style="display: none;"> ' +
                     '<span class="int-en">reset</span> ' +
                     '<span class="int-he">&nbsp;אפס</span> ' +
->>>>>>> 326d0288
                   '</a> ' +
                 '</div> ' +
             '</div>');
