--- conflicted
+++ resolved
@@ -286,49 +286,8 @@
     {% render_bundle 'main' %}
 
     {% block js %}{% endblock %}
-<<<<<<< HEAD
-    
-    <!-- Default metadata for Simple Analytics -->
-    <script>
-      const SESSION_KEY = 'sa_custom_session_id';
-      if (sessionStorage.getItem(SESSION_KEY) === null) {
-        sessionStorage.setItem(SESSION_KEY, crypto.randomUUID());
-      }
-      const SA_KEY = 'sa_id';
-      if (localStorage.getItem(SA_KEY) === null) {
-        localStorage.setItem(SA_KEY, crypto.randomUUID());
-      }
-      sa_metadata = {
-        logged_in: Boolean(DJANGO_VARS.props._uid),
-        interface_lang: DJANGO_VARS.props.interfaceLang === 'hebrew' ? 'he' : 'en',
-        device_type: DJANGO_VARS.props.multiPanel ? 'desktop' : 'mobile',
-        user_type: Sefaria.isReturningVisitor() ? 'old' : 'new',
-        custom_session_id: sessionStorage.getItem(SESSION_KEY),
-        sefaria_id: localStorage.getItem(SA_KEY),
-        ...(DJANGO_VARS.props._email.includes('sefaria.org') && { traffic_type: 'sefaria_email' })
-      };
-    </script>
-
-    {% if DEBUG %}
-    <script 
-      defer 
-      data-hostname="sa-dev.sefaria.org" 
-      data-collect-dnt="true" 
-      src="https://scripts.simpleanalyticscdn.com/latest.dev.js">
-    </script>
-    {% else %}
-    <script 
-      defer 
-      data-hostname="sefaria.org" 
-      data-collect-dnt="true" 
-      src="https://scripts.simpleanalyticscdn.com/latest.js">
-    </script>
-    {% endif %}
-</body>
-=======
 
     <script src="{% static 'js/service-worker-register.js' %}"></script>
 
  </body>
->>>>>>> 9e12e654
 </html>