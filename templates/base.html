--- conflicted
+++ resolved
@@ -48,7 +48,7 @@
 
     <meta name="apple-mobile-web-app-capable" content="yes">
     <meta name="apple-itunes-app" content="app-id=1163273965">
-<<<<<<< HEAD
+    
     <meta name="viewport" content="width=device-width, initial-scale=1, user-scalable=no" />
     
     {% with lang=request.interfaceLang|default:"english" %}
@@ -66,19 +66,6 @@
                     {% if lang == 'hebrew' or lang == 'he' %}ספרייה{% else %}Library{% endif %}
                   {% endif %}">
     {% endwith %}
-=======
-    <meta name="viewport" content="width=device-width, initial-scale=1" />
-
-    <!-- https://realfavicongenerator.net -->
-    <link rel="apple-touch-icon" sizes="180x180" href="{% static 'icons/apple-touch-icon.png' %}?v=xQzLlLp7oR">
-    <link rel="icon" type="image/png" sizes="32x32" href="{% static 'icons/favicon-32x32.png' %}?v=xQzLlLp7oR">
-    <link rel="icon" type="image/png" sizes="16x16" href="{% static 'icons/favicon-16x16.png' %}?v=xQzLlLp7oR">
-    <link rel="manifest" href="{% static 'icons/manifest.json' %}?v=xQzLlLp7oR">
-    <link rel="mask-icon" href="{% static 'icons/safari-pinned-tab.svg' %}?v=xQzLlLp7oR" color="#273557">
-    <link rel="shortcut icon" href="{% static 'icons/favicon.ico'%}?v=xQzLlLp7oR">
-    <meta name="theme-color" content="#273557">
-
->>>>>>> c201629c
 
     {% if ldBreadcrumbs %}{% autoescape off %}
     <script type="application/ld+json">{{ ldBreadcrumbs }}</script>
