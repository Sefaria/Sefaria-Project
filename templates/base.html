{% load render_bundle from webpack_loader %}
{% load static %}
{% load sefaria_tags %}
{% get_static_prefix as STATIC_PREFIX %}

<!DOCTYPE html>
<html>
<head>
    <title>{% block title %}{{ title|striptags }}{% endblock %}</title>
    <meta charset="utf-8"/>
    <meta name="description" content="{% block description %}{{ desc|striptags }}{% endblock %}"/>

    {% if noindex or DEBUG %}
        <meta name="robots" content="noindex, nofollow">
    {% endif %}

    <link rel="search" type="application/opensearchdescription+xml" title="Sefaria Search" href="{% static 'files/opensearch.xml' %}" />

    {% if SITE_SETTINGS.TORAH_SPECIFIC %}
    <link rel="alternate" href="https://www.sefaria.org{{ request.path }}" hreflang="en" />
    <link rel="alternate" href="https://www.sefaria.org.il{{ request.path }}" hreflang="he" />
    {% endif %}

    {% if canonical_url %}
    <link rel="canonical" href="{{canonical_url}}" />
    {% endif %}

    {% block ogtype %}
        <meta property="og:type" content="website"/>
    {% endblock %}

    {% block ogimage %}
        <meta property="og:description" content="{% block fb_description %}{{ desc|striptags }}{% endblock %}"/>
        <meta property="og:image" content="https://{{ request.get_host }}/api/img-gen{{ request.path }}?lang={{request.GET.lang}}&platform=facebook&ven={{request.GET.ven}}&vhe={{request.GET.vhe}}" />
        <meta property="og:image:type" content="image/png" />
        <meta property="og:image:width" content="1200" />
        <meta property="og:image:height" content="630" />
    {% endblock %}

    <meta property="og:title" content="{{title|striptags}}" />
    <meta property="og:url" content="https://{{ request.get_host }}{{ request.get_full_path }}" />

    <meta name="twitter:card" content="summary_large_image" />
    {# Sefaria is stopping use of its Twitter account. However, according to Twitter dev docs, an account to reference as an attribute is still necessary for cards usage #}
    <meta name="twitter:site" content="@sefariaproject" />
    <meta name="twitter:title" content="{{title|striptags}}" />
    <meta name="twitter:description" content="{% block soc_description %}{{ desc|striptags }}{% endblock %}" />
    <meta name="twitter:image" content="https://{{ request.get_host }}/api/img-gen{{ request.path }}?lang={{request.GET.lang}}&platform=twitter&ven={{request.GET.ven}}&vhe={{request.GET.vhe}}" />

    <meta name="apple-mobile-web-app-capable" content="yes">
    <meta name="apple-itunes-app" content="app-id=1163273965">
    <meta name="viewport" content="width=device-width, initial-scale=1, user-scalable=no" />

    <!-- https://realfavicongenerator.net -->
    <link rel="apple-touch-icon" sizes="180x180" href="{% static 'icons/apple-touch-icon.png' %}?v=xQzLlLp7oR">
    <link rel="icon" type="image/png" sizes="32x32" href="{% static 'icons/favicon-32x32.png' %}?v=xQzLlLp7oR">
    <link rel="icon" type="image/png" sizes="16x16" href="{% static 'icons/favicon-16x16.png' %}?v=xQzLlLp7oR">
    <link rel="manifest" href="{% static 'icons/manifest.json' %}?v=xQzLlLp7oR">
    <link rel="mask-icon" href="{% static 'icons/safari-pinned-tab.svg' %}?v=xQzLlLp7oR" color="#273557">
    <link rel="shortcut icon" href="{% static 'icons/favicon.ico'%}?v=xQzLlLp7oR">
    <meta name="theme-color" content="#273557">


    {% if ldBreadcrumbs %}{% autoescape off %}
    <script type="application/ld+json">{{ ldBreadcrumbs }}</script>
    {% endautoescape %}{% endif %}

    {% block head %}{% endblock %}

    <script src="https://ajax.googleapis.com/ajax/libs/webfont/1.6.26/webfont.js"></script>
    <script>
        WebFont.load({
          google: {
            families: ['Crimson Text:400,700'],
            text: 'ăǎġḥḤḫḳḲŏŠšṭżūẓŻāīēḗęîїìi̧ ̆̄'
          },
          typekit: {
            id: 'aeg8div' // Adobe Garamond Pro
          }
        });
        WebFont.load({
          google: {
            families: ['Roboto:300,400,700', 'Heebo:300,400,700:hebrew'] // The dotted h causes Heebo not to load.
          }
        });
        WebFont.load({
          google: {
            families: ['Noto Sans Samaritan'],
            text: 'ࠀࠁࠂࠃࠄࠅࠆࠇࠈࠉࠊࠋࠌࠍࠎࠏࠐࠑࠒࠓࠔࠕ'
          }
        });
    </script>
    <script src="https://www.gstatic.com/charts/loader.js"></script>

    <link rel="stylesheet" href="{% static 'css/common.css' %}">
    <link rel="stylesheet" href="{%  static 'font-awesome/css/font-awesome.css' %}">
    <link rel="stylesheet" type="text/css" href="{% static 'css/keyboard.css' %}">
    <link rel="stylesheet" href="{%  static 'css/s2.css' %}">
    <link rel="stylesheet" href="{%  static 'css/s2-print.css' %}" media="print" />

    {% block static_css %}
    {% if not html %}
    <link rel="stylesheet" href="{%  static 'css/static.css' %}">
    {% endif %}
    {% endblock %}

    <style>
        {% block css %}{% endblock %}
    </style>


    {% if GOOGLE_TAG_MANAGER_CODE %}
    <!-- Google Tag Manager -->
    <script>(function(w,d,s,l,i){w[l]=w[l]||[];w[l].push({'gtm.start':
    new Date().getTime(),event:'gtm.js'});var f=d.getElementsByTagName(s)[0],
    j=d.createElement(s),dl=l!='dataLayer'?'&l='+l:'';j.async=true;j.src=
    'https://www.googletagmanager.com/gtm.js?id='+i+dl;f.parentNode.insertBefore(j,f);
    })(window,document,'script','dataLayer',"{{ GOOGLE_TAG_MANAGER_CODE }}");</script>
    <!-- End Google Tag Manager -->

    <!-- Start VWO Async SmartCode -->
    <script type='text/javascript' id='vwoCode'>
    window._vwo_code=window._vwo_code || (function() {
    var account_id=682715,
    version = 1.5,
    settings_tolerance=2000,
    library_tolerance=2500,
    use_existing_jquery=false,
    is_spa=1,
    hide_element='body',
    hide_element_style = 'opacity:0 !important;filter:alpha(opacity=0) !important;background:none !important',
    /* DO NOT EDIT BELOW THIS LINE */
    f=false,d=document,vwoCodeEl=d.querySelector('#vwoCode'),code={use_existing_jquery:function(){return use_existing_jquery},library_tolerance:function(){return library_tolerance},hide_element_style:function(){return'{'+hide_element_style+'}'},finish:function(){if(!f){f=true;var e=d.getElementById('_vis_opt_path_hides');if(e)e.parentNode.removeChild(e)}},finished:function(){return f},load:function(e){var t=d.createElement('script');t.fetchPriority='high';t.src=e;t.type='text/javascript';t.innerText;t.onerror=function(){_vwo_code.finish()};d.getElementsByTagName('head')[0].appendChild(t)},getVersion:function(){return version},getMatchedCookies:function(e){var t=[];if(document.cookie){t=document.cookie.match(e)||[]}return t},getCombinationCookie:function(){var e=code.getMatchedCookies(/(?:^|;)\s?(_vis_opt_exp_\d+_combi=[^;$]*)/gi);e=e.map(function(e){try{var t=decodeURIComponent(e);if(!/_vis_opt_exp_\d+_combi=(?:\d+,?)+\s*$/.test(t)){return''}return t}catch(e){return''}});var i=[];e.forEach(function(e){var t=e.match(/([\d,]+)/g);t&&i.push(t.join('-'))});return i.join('|')},init:function(){if(d.URL.indexOf('__vwo_disable__')>-1)return;window.settings_timer=setTimeout(function(){_vwo_code.finish()},settings_tolerance);var e=d.createElement('style'),t=hide_element?hide_element+'{'+hide_element_style+'}':'',i=d.getElementsByTagName('head')[0];e.setAttribute('id','_vis_opt_path_hides');vwoCodeEl&&e.setAttribute('nonce',vwoCodeEl.nonce);e.setAttribute('type','text/css');if(e.styleSheet)e.styleSheet.cssText=t;else e.appendChild(d.createTextNode(t));i.appendChild(e);var n=this.getCombinationCookie();this.load('https://dev.visualwebsiteoptimizer.com/j.php?a='+account_id+'&u='+encodeURIComponent(d.URL)+'&f='+ +is_spa+'&vn='+version+(n?'&c='+n:''));return settings_timer}};window._vwo_settings_timer = code.init();return code;}());
    </script>
    <!-- End VWO Async SmartCode -->

    {% endif %}


    {% if HOTJAR_ID %}
    <!-- Hotjar Tracking Code for https://www.sefaria.org -->
    <script>
        (function(h,o,t,j,a,r){
            h.hj=h.hj||function(){(h.hj.q=h.hj.q||[]).push(arguments)};
            h._hjSettings={hjid:{{ HOTJAR_ID }},hjsv:6};
            a=o.getElementsByTagName('head')[0];
            r=o.createElement('script');r.async=1;
            r.src=t+h._hjSettings.hjid+j+h._hjSettings.hjsv;
            a.appendChild(r);
        })(window,document,'https://static.hotjar.com/c/hotjar-','.js?sv=');
    </script>
    {% endif %}

<<<<<<< HEAD
    <!-- Unbounce Embed Code -->
    <script src="https://fd810a0513c94a16a52ef4d0d9b9c6c8.js.ubembed.com" async></script>
=======
    <!-- GiveFreely Modal  -->
    <script type="module" src="https://cdn.givefreely.com/popup/sefaria/index.js"></script>
>>>>>>> 17e22aba

</head>

<body class="interface-{% if request.interfaceLang %}{{request.interfaceLang}}{% else %}english{% endif %}{% if EMBED %} embeded{% endif %} {% block bodyclasses %}{% endblock %}">
    {% if GOOGLE_TAG_MANAGER_CODE %}
    <!-- Google Tag Manager (noscript) -->
    <noscript><iframe src="https://www.googletagmanager.com/ns.html?id={{ GOOGLE_TAG_MANAGER_CODE }}"
    height="0" width="0" style="display:none;visibility:hidden"></iframe></noscript>
    <!-- End Google Tag Manager (noscript) -->
    {% endif %}



    {% autoescape off %}

    <!--Sentry error reporting config-->
    <script>
      {% if CLIENT_SENTRY_DSN %}
        const sentryDSN = "{{CLIENT_SENTRY_DSN}}";
      {% else %}
        const sentryDSN = null;
      {% endif %}
    </script>
    <!--End Sentry error reporting config-->

    {% if html %}
    <!-- React will complain about whitespace -->
    <div id="s2">{{ html }}</div>
    {% else %}
    <div id="s2" class="headerOnly">
        {% if request.user_agent.is_mobile %}
            {% if request.user.is_authenticated %}
                {{ logged_in_mobile_header }}
            {% else %}
                {{ logged_out_mobile_header }}
            {% endif %}
        {% elif request.user.is_authenticated %}
            {{ logged_in_header }}
        {% else %}
            {{ logged_out_header }}
        {% endif %}
    </div>
    {% endif %}
    {% endautoescape %}

    {% if not html %}
    <div id="staticContentWrapper">
        <div id="content" class="interface-{{ request.interfaceLang }}">
            {% block content %}{% endblock %}
        </div>
    </div>

    {% block footer %} <!-- todo: sheets is overwriting this, why? -->
        {% if SITE_SETTINGS.TORAH_SPECIFIC %}
            <div id="footerContainer">{% include "elements/footer.html" %}</div>
        {% endif %}
    {% endblock %}
    {% endif %}

    <div id="overlay"></div>

    <script src="https://unpkg.com/react@16/umd/react.{% if DEBUG %}development{% else %}production.min{% endif %}.js"></script>
    <script src="https://unpkg.com/react-dom@16/umd/react-dom.{% if DEBUG %}development{% else %}production.min{% endif %}.js"></script>
    <script src="https://cdnjs.cloudflare.com/ajax/libs/jquery/2.2.4/jquery.min.js"></script>
    <script src="https://cdnjs.cloudflare.com/ajax/libs/jqueryui/1.12.1/jquery-ui.js"></script>

    <script src="{% static 'js/lib/keyboard.js' %}"></script>
    <script src="/data.{{ last_cached_short }}.js"></script>

    <script>
      {% autoescape off %}
      if (!window.jQuery) {
        console.log('loading jquery locally');
        document.write('<script src="/static/js/lib/jquery.js"><\/script><script src="/static/js/lib/jquery-ui.js"><\/script>');
      }
      if (!window.React) {
          console.log('loading react locally');
          document.write('<script src="/static/js/lib/react.development.js"><\/script><script src="/static/js/lib/react-dom.development.js"><\/script>');
      }

      var DJANGO_VARS = {
        props:         {{ propsJSON|default:"null" }},
        contentLang:   "{{ request.contentLang }}",
        inReaderApp:   {% if html %}true{% else %}false{% endif %},
        static_url:    {{ STATIC_PREFIX }},
      };

      {% if STRAPI_LOCATION and STRAPI_PORT %}
          var STRAPI_INSTANCE =  "{{ STRAPI_LOCATION }}:{{ STRAPI_PORT }}";
      {% else %}
          var STRAPI_INSTANCE = null;
      {% endif %}

      {% endautoescape %}
    </script>

    {% if GOOGLE_GTAG %}
      <!-- Google tag (gtag.js) -->
          <script async src="https://www.googletagmanager.com/gtag/js?id={{ GOOGLE_GTAG }}"></script>
          <script>
            window.dataLayer = window.dataLayer || [];
            function gtag(){dataLayer.push(arguments);}
            gtag('js', new Date());
            gtag('config', '{{ GOOGLE_GTAG }}', {
              'user_id': DJANGO_VARS.props ? DJANGO_VARS.props._uid : null
            });
          </script>
      <!-- End Google tag -->
    {% endif %}


    {% render_bundle 'main' %}

    {% block js %}{% endblock %}
</body>
</html><|MERGE_RESOLUTION|>--- conflicted
+++ resolved
@@ -151,13 +151,10 @@
     </script>
     {% endif %}
 
-<<<<<<< HEAD
     <!-- Unbounce Embed Code -->
     <script src="https://fd810a0513c94a16a52ef4d0d9b9c6c8.js.ubembed.com" async></script>
-=======
     <!-- GiveFreely Modal  -->
     <script type="module" src="https://cdn.givefreely.com/popup/sefaria/index.js"></script>
->>>>>>> 17e22aba
 
 </head>
 
