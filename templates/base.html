--- conflicted
+++ resolved
@@ -1,9 +1,5 @@
 {% load render_bundle from webpack_loader %}
 {% load static %}
-<<<<<<< HEAD
-{% get_static_prefix as STATIC_PREFIX %}
-=======
->>>>>>> d66363a0
 
 <!DOCTYPE html>
 <html>
@@ -11,43 +7,18 @@
     <title>{% block title %}{{ title }}{% endblock %}</title>
     <meta name="description" property="og:description" content="{% block description %}{{ desc }}{% endblock %}">
     
-<<<<<<< HEAD
-    <link rel="search" type="application/opensearchdescription+xml" title="Sefaria Search" href="{% static "files/opensearch.xml" %}" />
-    <link rel="alternate" href="//www.sefaria.org{{ request.path }}" hreflang="en" />
-    <link rel="alternate" href="//www.sefaria.org.il{{ request.path }}" hreflang="he" />
-
-    {% block ogtype %}
-        <meta property="og:type" content="website"/>
-    {% endblock %}
-
-    {% block ogimage %}
-        <meta property="og:image" content="{{ STATIC_PREFIX }}img/locale/{{ request.interfaceLang|slice:"0:2" }}/fb-og-image.png" />
-    {% endblock %}
-=======
     <link rel="search" type="application/opensearchdescription+xml" title="Sefaria Search" href="/static/files/opensearch.xml" />
     <link rel="alternate" href="//www.sefaria.org{{ request.path }}" hreflang="en" />
     <link rel="alternate" href="//www.sefaria.org.il{{ request.path }}" hreflang="he" />
 
     {% block ogtype %}<meta property="og:type" content="website"/>{% endblock %}
     {% block ogimage %}<meta property="og:image" content="https://www.sefaria.org/static/img/locale/{{ request.interfaceLang|slice:"0:2" }}/fb-og-image.png" />{% endblock %}
->>>>>>> d66363a0
 
     <meta name="apple-mobile-web-app-capable" content="yes">
     <meta name="apple-itunes-app" content="app-id=1163273965">
     <meta name="viewport" content="width=device-width, initial-scale=1, user-scalable=no" />
 
     <!-- https://realfavicongenerator.net -->
-<<<<<<< HEAD
-    <link rel="apple-touch-icon" sizes="180x180" href="{% static 'icons/apple-touch-icon.png' %}?v=xQzLlLp7oR">
-    <link rel="icon" type="image/png" sizes="32x32" href="{% static 'icons/favicon-32x32.png' %}?v=xQzLlLp7oR">
-    <link rel="icon" type="image/png" sizes="16x16" href="{% static 'icons/favicon-16x16.png' %}?v=xQzLlLp7oR">
-    <link rel="manifest" href="{% static 'icons/manifest.json' %}?v=xQzLlLp7oR">
-    <link rel="mask-icon" href="{% static 'icons/safari-pinned-tab.svg' %}?v=xQzLlLp7oR" color="#273557">
-    <link rel="shortcut icon" href="{% static 'icons/favicon.ico'%}?v=xQzLlLp7oR">
-    <meta name="theme-color" content="#273557">
-=======
-
->>>>>>> d66363a0
 
 
     {% if ldBreadcrumbs %}{% autoescape off %}
@@ -64,11 +35,7 @@
 
     {% block static_css %}
     {% if not html %}
-<<<<<<< HEAD
-    <link rel="stylesheet" href="{%  static "css/static.css" %}">
-=======
     <link rel="stylesheet" href="/static/css/static.css">
->>>>>>> d66363a0
     {% endif %}
     {% endblock %}
 
@@ -154,12 +121,7 @@
         contentLang: "{{ request.contentLang }}",
         interfaceLang: "{{ request.interfaceLang }}",
         inReaderApp: {% if html %}true{% else %}false{% endif %}, 
-<<<<<<< HEAD
-        ga: ga,
-        static_url: {{ STATIC_PREFIX }}
-=======
         ga: ga
->>>>>>> d66363a0
       };
       {% endautoescape %}
     </script>
