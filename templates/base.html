{% load render_bundle from webpack_loader %}

<!DOCTYPE html>
<html>
<head>
    {% if interfaceLang == "english" %}
        <title>{% block titleEnglish %}{% endblock %}</title>
        <meta name="description" property="og:description" content="{% block descriptionEnglish %}{% endblock %}">
    {% elif interfaceLang == "hebrew" %}
        <title>{% block titleHebrew %}{% endblock %}</title>
        <meta name="description" property="og:description" content="{% block descriptionHebrew %}{% endblock %}">
    {% endif %}

    {% block ogtype %}<meta property="og:type" content="website"/>{% endblock %}
    {% block ogimage %}<meta property="og:image" content="https://www.sefaria.org/static/img/fb-og-image.png"/>{% endblock %}
<<<<<<< HEAD
    
=======

>>>>>>> 58593505
    <meta name="apple-mobile-web-app-capable" content="yes">
    <meta name="apple-itunes-app" content="app-id=1163273965">
    <meta name="viewport" content="width=device-width, initial-scale=1, user-scalable=no" />

<<<<<<< HEAD
    {% block head %}{% endblock %}    
=======
    {% block head %}{% endblock %}
>>>>>>> 58593505

    <link rel="stylesheet" href="/static/css/common.css">
    <link rel="stylesheet" href="/static/font-awesome/css/font-awesome.css">
    <link rel="stylesheet" type="text/css" href="/static/css/keyboard.css">
    <link rel="stylesheet" href="/static/css/s2.css">
    <link rel="stylesheet" href="/static/css/s2-print.css" media="print" />

    {% block exclude_block_on_source_sheets %}
        <link rel="stylesheet" href="/static/css/static.css">
    {% endblock %}

    <style>
        {% block css %}{% endblock %}
    </style>

	<script>
        {% include "js/analytics.js" %}
    </script>

    {% if not OFFLINE %}
    <script src="https://ajax.googleapis.com/ajax/libs/webfont/1.6.26/webfont.js"></script>
    <script>
        WebFont.load({
          google: {
            families: ['Crimson Text:400,700'],
            text: 'ḥḤ'
          },
          typekit: {
            id: 'aeg8div'
          }
        });
        WebFont.load({
          google: {
            families: ['Heebo:400,700:hebrew', 'Frank Ruehl Libre:400,700:hebrew'] // The dotted h causes Heebo not to load.
          }});
    </script>
    {% endif %}
</head>

<body{% if EMBED %} class="embeded"{% endif %}>

    {% autoescape off %}
    {% if request.user.is_authenticated %}
    <div id="s2" class="headerOnly">{{ logged_in_header }}</div>
    {% else %}
    <div id="s2" class="headerOnly">{{ logged_out_header }}</div>
    {% endif %}
    {% endautoescape %}

    <div class="wrapper">
        <div id="content" class="interface-{{ interfaceLang }}">
            {% block content %}{% endblock %}
        </div>
    </div>

    {% block footer %}
        {% include "elements/footer.html" with class=contentLang %}
    {% endblock %}

    {% include "js/jquery.html" %}
    <script src="/static/js/lib/jquery.tooltipster.min.js"></script>
    <script>{% include "js/django-csrf.js" %}</script>
<<<<<<< HEAD
    <script src="/static/js/jquery.scrollTo.js"></script>
    <script src="/static/js/keyboard.js"></script>
=======
    <script src="/static/js/lib/jquery.scrollTo.js"></script>
    <script src="/static/js/lib/keyboard.js"></script>
>>>>>>> 58593505
    <script src="/data.js"></script>

    <script>
      {% autoescape off %}
      var DJANGO_VARS = {
        contentLang: "{{ contentLang }}",
        interfaceLang: "{{ interfaceLang }}",
        inReaderApp: false,
        ga: ga
      };
      {% endautoescape %}
    </script>
<<<<<<< HEAD
    
=======

>>>>>>> 58593505
    {% render_bundle 'main' %}

    {% block js %}{% endblock %}
</body>
</html><|MERGE_RESOLUTION|>--- conflicted
+++ resolved
@@ -13,20 +13,12 @@
 
     {% block ogtype %}<meta property="og:type" content="website"/>{% endblock %}
     {% block ogimage %}<meta property="og:image" content="https://www.sefaria.org/static/img/fb-og-image.png"/>{% endblock %}
-<<<<<<< HEAD
-    
-=======
 
->>>>>>> 58593505
     <meta name="apple-mobile-web-app-capable" content="yes">
     <meta name="apple-itunes-app" content="app-id=1163273965">
     <meta name="viewport" content="width=device-width, initial-scale=1, user-scalable=no" />
 
-<<<<<<< HEAD
-    {% block head %}{% endblock %}    
-=======
     {% block head %}{% endblock %}
->>>>>>> 58593505
 
     <link rel="stylesheet" href="/static/css/common.css">
     <link rel="stylesheet" href="/static/font-awesome/css/font-awesome.css">
@@ -89,13 +81,8 @@
     {% include "js/jquery.html" %}
     <script src="/static/js/lib/jquery.tooltipster.min.js"></script>
     <script>{% include "js/django-csrf.js" %}</script>
-<<<<<<< HEAD
-    <script src="/static/js/jquery.scrollTo.js"></script>
-    <script src="/static/js/keyboard.js"></script>
-=======
     <script src="/static/js/lib/jquery.scrollTo.js"></script>
     <script src="/static/js/lib/keyboard.js"></script>
->>>>>>> 58593505
     <script src="/data.js"></script>
 
     <script>
@@ -108,11 +95,7 @@
       };
       {% endautoescape %}
     </script>
-<<<<<<< HEAD
-    
-=======
 
->>>>>>> 58593505
     {% render_bundle 'main' %}
 
     {% block js %}{% endblock %}
