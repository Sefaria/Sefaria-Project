<!DOCTYPE html>
<html>
<head>
    <meta name="apple-mobile-web-app-capable" content="yes">
    <meta name="viewport" content="width=device-width, initial-scale=1, user-scalable=no" />
    {% block ogimage %}<meta property="og:image" content="http://www.sefaria.org/static/img/fb-og-image.png"/>{% endblock %}
    <title>{% block title %}{% endblock %}</title>
    {% block head %}{% endblock %}    
    <link rel="stylesheet" href="/static/js/jquery-ui/css/smoothness/jquery-ui-1.8.22.custom.css">
    <link rel="stylesheet" href="/static/bootstrap/css/bootstrap.css">
    <link rel="stylesheet" href="/static/font-awesome/css/font-awesome.css">
    <link rel="stylesheet" href="/static/css/base.css">
    <link rel="stylesheet" href="/static/css/common.css">
<<<<<<< HEAD
    {% block exclude_block_on_source_sheets %}
        {% if S2 or request.flavour == "mobile" %}
            <link rel="stylesheet" href="/static/css/s2-static.css">
=======
    {% if S2 or request.flavour == "mobile" %}
        <link rel="stylesheet" href="/static/css/s2.css">
        <link rel="stylesheet" href="/static/css/s2-static.css">
>>>>>>> 7803e0fb

        {%  endif %}
    {% endblock %}
    <style>
        {% block css %}{% endblock %}
    </style>
    {% if S2 or request.flavour == "mobile" %}
    <style>
      body {
        overflow: visible;
      }
    </style>
    {%  endif %}

	<script>
        {% include "js/analytics.js" %}
    </script>

    {% if not OFFLINE %}
    <script src="https://use.typekit.net/aeg8div.js"></script>
    <script src="//ajax.googleapis.com/ajax/libs/webfont/1.5.10/webfont.js"></script>
    <script>try{Typekit.load({ async: true });}catch(e){}</script>
    <script>
      WebFont.load({
        google: {
          families: ['Montserrat:400,700', 'Alef:400,700:latin,hebrew' ]
        }
      });
    </script>
    {% endif %}

</head>

<body>
    <div class="wrapper">
        <div id="content" class="{% if contentLang == "bilingual" %}english{% else %}{{ contentLang }}{% endif %}">
            {% if not S2 and not request.flavour == "mobile" %}
                {% include "header.html" %}
                {% include "elements/login_prompt.html" with msg="Please log in to edit." %}
            {% endif %}
            {% if S2 or request.flavour == "mobile" %}
                {% include "elements/s2_header.html" %}
            {% endif %}
            {% block content %}{% endblock %}

        </div>
    </div>

    {% if not S2 and not request.flavour == "mobile" %}
        {% block footer %}
            {% include "elements/footer.html" with class=contentLang %}
        {% endblock %}
    {% endif %}

    {% include "js/jquery.html" %}
    <script src="/static/js/jquery.tooltipster.min.js"></script>
    <script>{% include "js/django-csrf.js" %}</script>
    {% if not S2 and not request.flavour == "mobile" %}
        {% include "js/headers.js" %}
    {%  endif %}
    {% block js %}{% endblock %}
    {% if S2 or request.flavour == "mobile" %}
        <script src="/static/js/headroom.js"></script>
        <script src="/static/js/jquery.scrollTo.js"></script>
        <script src="/data.js"></script>
        <script src="/static/js/sefaria.js"></script>
        {% if DEBUG %}
        <script src="/static/js/react.js"></script>
        <script src="/static/js/react-dom.js"></script>
        <script src="/static/js/JSXTransformer.js"></script>
        <script type="text/jsx" src="/static/js/s2.jsx"></script>
        {% else %}
        <script src="/static/js/react-min.js"></script>
        <script src="/static/js/react-dom-min.js"></script>
        <script src="/static/js/s2.js"></script>
        {% endif %}
        <script {% if DEBUG %}type="text/jsx"{% endif %}>
          {% autoescape off %}
          $(function() {

            var settings = {
              language: "{{ contentLang }}",
              layoutDefault: $.cookie("layoutDefault") || "segmented",
              layoutTalmud:  $.cookie("layoutTalmud")  || "continuous",
              layoutTanach:  $.cookie("layoutTanach")  || "segmented",
              color:         $.cookie("color")         || "light",
              fontSize:      $.cookie("fontSize")      || 62.5
            };
            var multiPanel    = $(window).width() > 600;

            ReactDOM.render(
              React.createElement(ReaderApp, {
                headerMode: true,
                multiPanel: multiPanel,
                initialRefs: [],
                initialFilter: [],
                initialMenu: null,
                initialQuery: null,
                initialSheetsTag: null,
                initialNavigationCategories: [],
                initialSettings: settings,
                initialPanels: []}),
              document.getElementById('s2')
            );

          });
          {% endautoescape %}
        </script>
    {%  endif %}

</body>
</html><|MERGE_RESOLUTION|>--- conflicted
+++ resolved
@@ -11,18 +11,13 @@
     <link rel="stylesheet" href="/static/font-awesome/css/font-awesome.css">
     <link rel="stylesheet" href="/static/css/base.css">
     <link rel="stylesheet" href="/static/css/common.css">
-<<<<<<< HEAD
-    {% block exclude_block_on_source_sheets %}
-        {% if S2 or request.flavour == "mobile" %}
-            <link rel="stylesheet" href="/static/css/s2-static.css">
-=======
+
     {% if S2 or request.flavour == "mobile" %}
         <link rel="stylesheet" href="/static/css/s2.css">
-        <link rel="stylesheet" href="/static/css/s2-static.css">
->>>>>>> 7803e0fb
-
-        {%  endif %}
-    {% endblock %}
+        {% block exclude_block_on_source_sheets %}
+            <link rel="stylesheet" href="/static/css/s2-static.css">
+        {% endblock %}
+    {%  endif %}
     <style>
         {% block css %}{% endblock %}
     </style>
