{% load render_bundle from webpack_loader %}
{% load static %}

<!DOCTYPE html>
<html>
<head>
    <title>{% block title %}{{ title }}{% endblock %}</title>
<<<<<<< HEAD
    <meta charset="utf-8">
    <meta name="description" property="og:description" content="{% block description %}{{ desc }}{% endblock %}">

=======
    <meta name="description" property="og:description" content="{% block description %}{{ desc }}{% endblock %}">
    
>>>>>>> 771d8820
    <link rel="search" type="application/opensearchdescription+xml" title="Sefaria Search" href="/static/files/opensearch.xml" />
    <link rel="alternate" href="//www.sefaria.org{{ request.path }}" hreflang="en" />
    <link rel="alternate" href="//www.sefaria.org.il{{ request.path }}" hreflang="he" />

    {% block ogtype %}<meta property="og:type" content="website"/>{% endblock %}
    {% block ogimage %}<meta property="og:image" content="https://www.sefaria.org/static/img/locale/{{ request.interfaceLang|slice:"0:2" }}/fb-og-image.png" />{% endblock %}

    <meta name="apple-mobile-web-app-capable" content="yes">
    <meta name="apple-itunes-app" content="app-id=1163273965">
    <meta name="viewport" content="width=device-width, initial-scale=1, user-scalable=no" />

    <!-- https://realfavicongenerator.net -->



    {% if ldBreadcrumbs %}{% autoescape off %}
    <script type="application/ld+json">{{ ldBreadcrumbs }}</script>
    {% endautoescape %}{% endif %}

    {% block head %}{% endblock %}

    <link rel="stylesheet" href="/static/css/common.css">
    <link rel="stylesheet" href="/static/font-awesome/css/font-awesome.css">
    <link rel="stylesheet" type="text/css" href="/static/css/keyboard.css">
    <link rel="stylesheet" href="/static/css/s2.css">
    <link rel="stylesheet" href="/static/css/s2-print.css" media="print" />

    {% block static_css %}
    {% if not html %}
    <link rel="stylesheet" href="/static/css/static.css">
    {% endif %}
    {% endblock %}

    <style>
        {% block css %}{% endblock %}
    </style>

    <script>
        {% if GOOGLE_ANALYTICS_CODE %}
            // GOOGLE ANALYTICS
            (function(i,s,o,g,r,a,m){i['GoogleAnalyticsObject']=r;i[r]=i[r]||function(){
            (i[r].q=i[r].q||[]).push(arguments)},i[r].l=1*new Date();a=s.createElement(o),
            m=s.getElementsByTagName(o)[0];a.async=1;a.src=g;m.parentNode.insertBefore(a,m)
            })(window,document,'script','//www.google-analytics.com/analytics.js','ga');

            ga('create', '{{ GOOGLE_ANALYTICS_CODE }}', 'auto');

            window.onerror = function(msg, url, lineNumber) {
                ga('send', 'event', 'Javascript Errors',  msg, url + ':' + lineNumber);
            };
        {% else  %}
            var ga = function(){};
            ga._mock = true;
        {% endif %}
        window.ga = ga;
    </script>

    <script src="https://ajax.googleapis.com/ajax/libs/webfont/1.6.26/webfont.js"></script>
    <script>
        WebFont.load({
          google: {
            families: ['Crimson Text:400,700'],
            text: 'ḥḤżŻ'
          },
          typekit: {
            id: 'aeg8div'
          }
        });
        WebFont.load({
          google: {
            families: ['Heebo:400,700:hebrew', 'Frank Ruehl Libre:400,700:hebrew'] // The dotted h causes Heebo not to load.
          }});
    </script>
</head>

<body class="interface-{{ request.interfaceLang }}{% if EMBED %} embeded{% endif %}">
    
    {% autoescape off %}
    {% if html %}
    <!-- React will complain about whitespace -->
    <div id="s2">{{ html }}</div>
    {% else %}
    <div id="s2" class="headerOnly">{% if request.user.is_authenticated %}{{ logged_in_header }}{% else %}{{ logged_out_header }}{% endif %}</div>
    {% endif %}
    {% endautoescape %}

    {% if not html %}
    <div class="wrapper">
        <div id="content" class="interface-{{ request.interfaceLang }}">
            {% block content %}{% endblock %}
        </div>
    </div>
    
    {% block footer %} <!-- todo: sheets is overwriting this, why? -->
        {% include "elements/footer.html" with class=contentLang %}
    {% endblock %}
    {% endif %}

    <div id="overlay"></div>

    <script src="https://unpkg.com/react@16/umd/react.{% if DEBUG %}development{% else %}production.min{% endif %}.js"></script>
    <script src="https://unpkg.com/react-dom@16/umd/react-dom.{% if DEBUG %}development{% else %}production.min{% endif %}.js"></script>
    <script src="https://cdnjs.cloudflare.com/ajax/libs/jquery/2.2.4/jquery.min.js"></script>
    <script src="https://cdnjs.cloudflare.com/ajax/libs/jqueryui/1.12.1/jquery-ui.js"></script>

    <script src="/static/js/lib/keyboard.js"></script>
    <script src="/data.js"></script>

    <script>
      {% autoescape off %}
      var DJANGO_VARS = {
        props: {{ propsJSON|default:"null" }},
        contentLang: "{{ request.contentLang }}",
        interfaceLang: "{{ request.interfaceLang }}",
        inReaderApp: {% if html %}true{% else %}false{% endif %}, 
        ga: ga
      };
      {% endautoescape %}
    </script>

    {% render_bundle 'main' %}

    <!-- Don't think these are needed....
    {% include "js/jquery.html" %}
    <script>{% include "js/django-csrf.js" %}</script>
    -->

    {% block js %}{% endblock %}
</body>
</html><|MERGE_RESOLUTION|>--- conflicted
+++ resolved
@@ -5,14 +5,9 @@
 <html>
 <head>
     <title>{% block title %}{{ title }}{% endblock %}</title>
-<<<<<<< HEAD
     <meta charset="utf-8">
     <meta name="description" property="og:description" content="{% block description %}{{ desc }}{% endblock %}">
 
-=======
-    <meta name="description" property="og:description" content="{% block description %}{{ desc }}{% endblock %}">
-    
->>>>>>> 771d8820
     <link rel="search" type="application/opensearchdescription+xml" title="Sefaria Search" href="/static/files/opensearch.xml" />
     <link rel="alternate" href="//www.sefaria.org{{ request.path }}" hreflang="en" />
     <link rel="alternate" href="//www.sefaria.org.il{{ request.path }}" hreflang="he" />
@@ -89,7 +84,7 @@
 </head>
 
 <body class="interface-{{ request.interfaceLang }}{% if EMBED %} embeded{% endif %}">
-    
+
     {% autoescape off %}
     {% if html %}
     <!-- React will complain about whitespace -->
@@ -105,7 +100,7 @@
             {% block content %}{% endblock %}
         </div>
     </div>
-    
+
     {% block footer %} <!-- todo: sheets is overwriting this, why? -->
         {% include "elements/footer.html" with class=contentLang %}
     {% endblock %}
@@ -127,7 +122,7 @@
         props: {{ propsJSON|default:"null" }},
         contentLang: "{{ request.contentLang }}",
         interfaceLang: "{{ request.interfaceLang }}",
-        inReaderApp: {% if html %}true{% else %}false{% endif %}, 
+        inReaderApp: {% if html %}true{% else %}false{% endif %},
         ga: ga
       };
       {% endautoescape %}
