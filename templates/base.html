{% load render_bundle from webpack_loader %}
{% load static %}
{% load sefaria_tags %}
{% get_static_prefix as STATIC_PREFIX %}

<!DOCTYPE html>
<html>
<head>
    <title>{% block title %}{{ title|striptags }}{% endblock %}</title>
    <meta charset="utf-8"/>
    <meta name="description" property="og:description" content="{% block description %}{{ desc|striptags }}{% endblock %}"/>

    {% if noindex or DEBUG %}
        <meta name="robots" content="noindex, nofollow">
    {% endif %}

    <link rel="search" type="application/opensearchdescription+xml" title="Sefaria Search" href="{% static 'files/opensearch.xml' %}" />

    {% if SITE_SETTINGS.TORAH_SPECIFIC %}
    <link rel="alternate" href="https://www.sefaria.org{{ request.path }}" hreflang="en" />
    <link rel="alternate" href="https://www.sefaria.org.il{{ request.path }}" hreflang="he" />
    {% endif %}

    {% if canonical_url %}
    <link rel="canonical" href="{{canonical_url}}" />
    {% endif %}

    {% block ogtype %}
        <meta property="og:type" content="website"/>
    {% endblock %}

    {% block ogimage %}
        <meta property="og:image" content="{{ request.scheme }}://{{ request.get_host }}/api/img-gen{{ request.path }}?lang={{request.GET.lang}}&platform=facebook&ven={{request.GET.ven}}&vhe={{request.GET.vhe}}" />
        <meta property="og:image:type" content="image/png" />
        <meta property="og:image:width" content="1200" />
        <meta property="og:image:height" content="630" />
    {% endblock %}

    <meta property="og:title" content="{{title|striptags}}" />
    <meta property="og:url" content="https://{{ request.get_host }}{{ request.get_full_path }}" />

    <meta name="twitter:card" content="summary_large_image" />
    <meta name="twitter:site" content="@sefariaproject" />
    <meta name="twitter:title" content="{{title|striptags}}" />
    <meta name="twitter:description" content="{% block soc_description %}{{ desc|striptags }}{% endblock %}" />
    <meta name="twitter:image" content="{{ request.scheme }}://{{ request.get_host }}/api/img-gen{{ request.path }}?lang={{request.GET.lang}}&platform=twitter&ven={{request.GET.ven}}&vhe={{request.GET.vhe}}" />

    <meta name="apple-mobile-web-app-capable" content="yes">
    <meta name="apple-itunes-app" content="app-id=1163273965">
    <meta name="viewport" content="width=device-width, initial-scale=1, user-scalable=no" />

    <!-- https://realfavicongenerator.net -->
    <link rel="apple-touch-icon" sizes="180x180" href="{% static 'icons/apple-touch-icon.png' %}?v=xQzLlLp7oR">
    <link rel="icon" type="image/png" sizes="32x32" href="{% static 'icons/favicon-32x32.png' %}?v=xQzLlLp7oR">
    <link rel="icon" type="image/png" sizes="16x16" href="{% static 'icons/favicon-16x16.png' %}?v=xQzLlLp7oR">
    <link rel="manifest" href="{% static 'icons/manifest.json' %}?v=xQzLlLp7oR">
    <link rel="mask-icon" href="{% static 'icons/safari-pinned-tab.svg' %}?v=xQzLlLp7oR" color="#273557">
    <link rel="shortcut icon" href="{% static 'icons/favicon.ico'%}?v=xQzLlLp7oR">
    <meta name="theme-color" content="#273557">


    {% if ldBreadcrumbs %}{% autoescape off %}
    <script type="application/ld+json">{{ ldBreadcrumbs }}</script>
    {% endautoescape %}{% endif %}

    {% block head %}{% endblock %}

    <script src="https://ajax.googleapis.com/ajax/libs/webfont/1.6.26/webfont.js"></script>
    <script>
        WebFont.load({
          google: {
            families: ['Crimson Text:400,700'],
            text: 'ăǎġḥḤḫḳḲŏŠšṭżūẓŻāīēḗęîїìi̧ ̆̄'
          },
          typekit: {
            id: 'aeg8div' // Adobe Garamond Pro
          }
        });
        WebFont.load({
          google: {
            families: ['Roboto:300,400,700', 'Heebo:300,400,700:hebrew'] // The dotted h causes Heebo not to load.
          }
        });
        WebFont.load({
          google: {
            families: ['Noto Sans Samaritan'],
            text: 'ࠀࠁࠂࠃࠄࠅࠆࠇࠈࠉࠊࠋࠌࠍࠎࠏࠐࠑࠒࠓࠔࠕ'
          }
        });
    </script>
    <script src="https://www.gstatic.com/charts/loader.js"></script>

    <link rel="stylesheet" href="{% static 'css/common.css' %}">
    <link rel="stylesheet" href="{%  static 'font-awesome/css/font-awesome.css' %}">
    <link rel="stylesheet" type="text/css" href="{% static 'css/keyboard.css' %}">
    <link rel="stylesheet" href="{%  static 'css/s2.css' %}">
    <link rel="stylesheet" href="{%  static 'css/s2-print.css' %}" media="print" />

    {% block static_css %}
    {% if not html %}
    <link rel="stylesheet" href="{%  static 'css/static.css' %}">
    {% endif %}
    {% endblock %}

    <style>
        {% block css %}{% endblock %}
    </style>


    {% if GOOGLE_TAG_MANAGER_CODE %}
    <!-- anti-flicker snippet (recommended)  -->
    <style>.async-hide { opacity: 0 !important} </style>
    <script>(function(a,s,y,n,c,h,i,d,e){s.className+=' '+y;h.start=1*new Date;
    h.end=i=function(){s.className=s.className.replace(RegExp(' ?'+y),'')};
    (a[n]=a[n]||[]).hide=h;setTimeout(function(){i();h.end=null},c);h.timeout=c;
    })(window,document.documentElement,'async-hide','dataLayer',4000,
    {'{{ GOOGLE_TAG_MANAGER_CODE }}':true});</script>
    <!-- Google Tag Manager -->
    <script>(function(w,d,s,l,i){w[l]=w[l]||[];w[l].push({'gtm.start':
    new Date().getTime(),event:'gtm.js'});var f=d.getElementsByTagName(s)[0],
    j=d.createElement(s),dl=l!='dataLayer'?'&l='+l:'';j.async=true;j.src=
    'https://www.googletagmanager.com/gtm.js?id='+i+dl;f.parentNode.insertBefore(j,f);
    })(window,document,'script','dataLayer',"{{ GOOGLE_TAG_MANAGER_CODE }}");</script>
    <!-- End Google Tag Manager -->
    {% endif %}


    {% if HOTJAR_ID %}
    <!-- Hotjar Tracking Code for https://www.sefaria.org -->
    <script>
        (function(h,o,t,j,a,r){
            h.hj=h.hj||function(){(h.hj.q=h.hj.q||[]).push(arguments)};
            h._hjSettings={hjid:{{ HOTJAR_ID }},hjsv:6};
            a=o.getElementsByTagName('head')[0];
            r=o.createElement('script');r.async=1;
            r.src=t+h._hjSettings.hjid+j+h._hjSettings.hjsv;
            a.appendChild(r);
        })(window,document,'https://static.hotjar.com/c/hotjar-','.js?sv=');
    </script>
    {% endif %}


</head>

<body class="interface-{% if request.interfaceLang %}{{request.interfaceLang}}{% else %}english{% endif %}{% if EMBED %} embeded{% endif %} {% block bodyclasses %}{% endblock %}">
    {% if GOOGLE_TAG_MANAGER_CODE %}
    <!-- Google Tag Manager (noscript) -->
    <noscript><iframe src="https://www.googletagmanager.com/ns.html?id={{ GOOGLE_TAG_MANAGER_CODE }}"
    height="0" width="0" style="display:none;visibility:hidden"></iframe></noscript>
    <!-- End Google Tag Manager (noscript) -->

    <!-- Google tag (gtag.js) -->
<<<<<<< HEAD
        <script async src="https://www.googletagmanager.com/gtag/js?id={{ GOOGLE_GTAG }}"></script>
=======
        <script async src="https://www.googletagmanager.com/gtag/js?id=G-LNP9R1SLL3"></script>
>>>>>>> 71730b45
        <script>
          window.dataLayer = window.dataLayer || [];
          function gtag(){dataLayer.push(arguments);}
          gtag('js', new Date());
<<<<<<< HEAD
          gtag('config', '{{ GOOGLE_GTAG }}', {'debug_mode':true});
=======
          gtag('config', 'G-LNP9R1SLL3', {'debug_mode':true});
>>>>>>> 71730b45
        </script>
    <!-- End Google tag -->
    {% endif %}

    {% autoescape off %}
    {% if html %}
    <!-- React will complain about whitespace -->
    <div id="s2">{{ html }}</div>
    {% else %}
    <div id="s2" class="headerOnly">
        {% if request.user_agent.is_mobile %}
            {% if request.user.is_authenticated %}
                {{ logged_in_mobile_header }}
            {% else %}
                {{ logged_out_mobile_header }}
            {% endif %}
        {% elif request.user.is_authenticated %}
            {{ logged_in_header }}
        {% else %}
            {{ logged_out_header }}
        {% endif %}
    </div>
    {% endif %}
    {% endautoescape %}

    {% if not html %}
    <div id="staticContentWrapper">
        <div id="content" class="interface-{{ request.interfaceLang }}">
            {% block content %}{% endblock %}
        </div>
    </div>

    {% block footer %} <!-- todo: sheets is overwriting this, why? -->
        {% if SITE_SETTINGS.TORAH_SPECIFIC %}
            <div id="footerContainer">{% include "elements/footer.html" %}</div>
        {% endif %}
    {% endblock %}
    {% endif %}

    <div id="overlay"></div>

    <script src="https://unpkg.com/react@16/umd/react.{% if DEBUG %}development{% else %}production.min{% endif %}.js"></script>
    <script src="https://unpkg.com/react-dom@16/umd/react-dom.{% if DEBUG %}development{% else %}production.min{% endif %}.js"></script>
    <script src="https://cdnjs.cloudflare.com/ajax/libs/jquery/2.2.4/jquery.min.js"></script>
    <script src="https://cdnjs.cloudflare.com/ajax/libs/jqueryui/1.12.1/jquery-ui.js"></script>

    <script src="{% static 'js/lib/keyboard.js' %}"></script>
    <script src="/data.{{ last_cached_short }}.js"></script>

    <script>
      {% autoescape off %}
      if (!window.jQuery) {
        console.log('loading jquery locally');
        document.write('<script src="/static/js/lib/jquery.js"><\/script><script src="/static/js/lib/jquery-ui.js"><\/script>');
      }
      if (!window.React) {
          console.log('loading react locally');
          document.write('<script src="/static/js/lib/react.development.js"><\/script><script src="/static/js/lib/react-dom.development.js"><\/script>');
      }

      var DJANGO_VARS = {
        props:         {{ propsJSON|default:"null" }},
        contentLang:   "{{ request.contentLang }}",
        inReaderApp:   {% if html %}true{% else %}false{% endif %},
        static_url:    {{ STATIC_PREFIX }},
      };

      {% endautoescape %}
    </script>

    <script>
      {% autoescape off %}
        RTC_SERVER = "{{ RTC_SERVER }}"
      {% endautoescape %}
    </script>

    {% render_bundle 'main' %}

    {% block js %}{% endblock %}
</body>
</html><|MERGE_RESOLUTION|>--- conflicted
+++ resolved
@@ -114,7 +114,7 @@
     h.end=i=function(){s.className=s.className.replace(RegExp(' ?'+y),'')};
     (a[n]=a[n]||[]).hide=h;setTimeout(function(){i();h.end=null},c);h.timeout=c;
     })(window,document.documentElement,'async-hide','dataLayer',4000,
-    {'{{ GOOGLE_TAG_MANAGER_CODE }}':true});</script>
+    {'GTM-NBGXSLP':true});</script>
     <!-- Google Tag Manager -->
     <script>(function(w,d,s,l,i){w[l]=w[l]||[];w[l].push({'gtm.start':
     new Date().getTime(),event:'gtm.js'});var f=d.getElementsByTagName(s)[0],
@@ -150,20 +150,12 @@
     <!-- End Google Tag Manager (noscript) -->
 
     <!-- Google tag (gtag.js) -->
-<<<<<<< HEAD
         <script async src="https://www.googletagmanager.com/gtag/js?id={{ GOOGLE_GTAG }}"></script>
-=======
-        <script async src="https://www.googletagmanager.com/gtag/js?id=G-LNP9R1SLL3"></script>
->>>>>>> 71730b45
         <script>
           window.dataLayer = window.dataLayer || [];
           function gtag(){dataLayer.push(arguments);}
           gtag('js', new Date());
-<<<<<<< HEAD
           gtag('config', '{{ GOOGLE_GTAG }}', {'debug_mode':true});
-=======
-          gtag('config', 'G-LNP9R1SLL3', {'debug_mode':true});
->>>>>>> 71730b45
         </script>
     <!-- End Google tag -->
     {% endif %}
