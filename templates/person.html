{% extends "base.html" %}

{% load sefaria_tags %}

{% block titleEnglish %}{{ primary_name.en }} | Sefaria{% endblock %}

{% block titleHebrew %}{{ primary_name.he }} | Sefaria{% endblock %}

<<<<<<< HEAD
{% block descriptionEnglish %}{{ enBio }}{% endblock descriptionEnglish %}
=======
{% block descriptionEnglish %}{{ enBio }}{% endblock %}
>>>>>>> 3140cbe4

{% block descriptionHebrew %}{{ heBio }}{% endblock %}

{% block head %}
<script src="https://d3js.org/d3.v3.min.js"></script>
{% endblock %}

{% block css %}
    #languageToggle {
        display: inline;
    }
    #languageToggle #bilingual {
        display: none;
    }
{% endblock %}

{% block content %}

<div id="personPage" class="biReady container static">
    <script type="application/ld+json">
      {% autoescape off %}
        {
          "@context": "http://schema.org",
          "@type": "BreadcrumbList",
          "itemListElement": [{
            "@type": "ListItem",
            "position": 1,
            "item": {
              {% if post_talmudic %}
                "@id": "/people",
                "name": "Authors"
              {% else %}
                "@id": "/people/talmud",
                "name": "People in the Talmud"
              {% endif %}
            }
          },
          {
            "@type": "ListItem",
            "position": 2,
            "item": {
              "@id": "/person/{{ key }}",
              "name": "{{ primary_name.en }}"
            }
          }]
        }
      {% endautoescape %}
    </script>

    <div class="inner">
        <h1>
            <span class="int-en">{{ primary_name.en }}</span>
            <span class="int-he">{{ primary_name.he }}</span>
        </h1>
        {% if time_period_name.en or time_period_name.he %}
            <h2 id="periodNameLine">
                <span class="int-en">{{ time_period_name.en }}</span>
                <span class="int-he">{{ time_period_name.he }}</span>
            </h2>
        {% endif %}
        <h2 id="yearLine">
            <span class="int-en">{{ time_period.en }}</span>
            <span class="int-he">{{ time_period.he }}</span>
        </h2>
        <div class="section">
            {% if enBio or heBio %}
            <p id="bio">
                <span class="int-en">{{ enBio }}</span>
                <span class="int-he">{{ heBio }}</span>
            </p>
            {% endif %}
        </div>

        <div class="section">
            <div id="external_links">
                <h3>
                    <span class="int-en">Learn More</span>
                    <span class="int-he">להרחבה</span>
                </h3>
                {% if enWikiLink and heWikiLink %}
                    <p>
                        <span class="int-en"><a href="{{ enWikiLink }}">Wikipedia</a><i class="fa fa-external-link"></i></span>
                        <span class="int-he"><a href="{{ heWikiLink }}">וויקיפדיה</a><i class="fa fa-external-link fa-flip-horizontal"></i></span>
                    </p>

                {% elif enWikiLink %}
                    <p>
                        <span class="int-en"><a href="{{ enWikiLink }}">Wikipedia</a><i class="fa fa-external-link"></i></span>
                        <span class="int-he"><a href="{{ enWikiLink }}">וויקיפדיה (אנגלית)</a><i class="fa fa-external-link fa-flip-horizontal"></i></span>
                    </p>
                {% elif heWikiLink %}
                    <p>
                        <span class="int-en"><a href="{{ heWikiLink }}">Wikipedia (Hebrew)</a><i class="fa fa-external-link"></i></span>
                        <span class="int-he"><a href="{{ heWikiLink }}">וויקיפדיה</a><i class="fa fa-external-link fa-flip-horizontal"></i></span>
                    </p>
                {% endif %}

                {% if jeLink %}
                    <p>
                        <span class="int-en"><a href="{{ jeLink }}">Jewish Encyclopedia</a><i class="fa fa-external-link"></i></span>
                        <span class="int-he"><a href="{{ jeLink }}">האנציקלופדיה היהודית (אנגלית)</a><i class="fa fa-external-link fa-flip-horizontal"></i></span>
                    </p>
                {% endif %}
            </div>
            <div id="relationships">
                 {% for k, rel_type in relationships.items %}
                 <h3>
                     <span class="int-en">{{ rel_type.en }}</span>
                     <span class="int-he">{{ rel_type.he }}</span>
                 </h3>
                     {% for person in rel_type.people %}
                         <p>
                            {{ person|person_link }}
                         </p>
                     {% endfor %}
                 {% endfor %}
            </div>
            {% if indexes|length %}
            <div id="indexes">
                <h3>
                     <span class="int-en">Works</span>
                     <span class="int-he">ספרים</span>
                </h3>
                {% for indx in indexes %}
                    <p>
                    {{ indx|text_toc_link }}
                    </p>
                {% endfor %}
            </div>
            {% endif %}
            {% if places %}
            <div id="person-graphic-column">
                <h3>
                    <span class="int-en">Map</span>
                    <span class="int-he">מפה</span>
                </h3>
                    <div id="place-map"></div>
            </div>
            {% endif %}
        </div>
    </div>
</div>

{% endblock %}

{% block js %}
    <script>
    {% autoescape off %}
        {% if places %}
            d3.geo.tile=function(){function t(){var t=Math.max(Math.log(n)/Math.LN2-8,0),h=Math.round(t+e),o=Math.pow(2,t-h+8),u=[(r[0]-n/2)/o,(r[1]-n/2)/o],l=[],c=d3.range(Math.max(0,Math.floor(-u[0])),Math.max(0,Math.ceil(a[0]/o-u[0]))),M=d3.range(Math.max(0,Math.floor(-u[1])),Math.max(0,Math.ceil(a[1]/o-u[1])));return M.forEach(function(t){c.forEach(function(a){l.push([a,t,h])})}),l.translate=u,l.scale=o,l}var a=[960,500],n=256,r=[a[0]/2,a[1]/2],e=0;return t.size=function(n){return arguments.length?(a=n,t):a},t.scale=function(a){return arguments.length?(n=a,t):n},t.translate=function(a){return arguments.length?(r=a,t):r},t.zoomDelta=function(a){return arguments.length?(e=+a,t):e},t};
            var width = 300,
                height = 200,
                places = {{ places }};
            var svg = d3.select("#place-map").append("svg")
                .attr("width", width)
                .attr("height", height);

        //Unit projection, for getting bounding box of our data
        var projection = d3.geo.mercator()
            .scale(1)
            .translate([0, 0]);
        var path = d3.geo.path()
            .projection(projection);
        var min_map_scale = 850,
            b = path.bounds(places),  // [[left, top], [right, bottom]]
            x_extent = Math.abs(b[1][0] - b[0][0]),
            y_extent = Math.abs(b[1][1] - b[0][1]),
            computed_scale = (.90 / Math.max(x_extent / width, y_extent / height)),
            s = Math.min(computed_scale, min_map_scale),
            t = [(width - s * (b[1][0] + b[0][0])) / 2, (height - s * (b[1][1] + b[0][1])) / 2];

        // Update projection with our actual data
        projection
            .scale(s)
            .translate(t);
        path.projection(projection);

        var zoom_scale = projection.scale() * 2 * Math.PI;
        var tiles = d3.geo.tile()
            .size([width, height])
            .scale(s * 2 * Math.PI)
            .translate(t)
            ();

        var raster = svg.append("g");
        var image = raster
              .attr("transform", "scale(" + tiles.scale + ")translate(" + tiles.translate + ")")
            .selectAll("image")
              .data(tiles, function(d) { return d; });

          image.exit()
              .remove();

          image.enter().append("image")
              .attr("xlink:href", function(d) { return "https://stamen-tiles.a.ssl.fastly.net/watercolor/" + d[2] + "/" + d[0] + "/" + d[1] + ".png"; })
              .attr("width", 1)
              .attr("height", 1)
              .attr("x", function(d) { return d[0]; })
              .attr("y", function(d) { return d[1]; });

        // Tooltip
        var tooltip = d3.select("#personPage").append("div")
            .attr("class", "person_tooltip biReady")   //todo: check that the biReady applies
            .style("opacity", 0);

        // And now the data
        svg.selectAll("path")
            .data(places.features)
          .enter().append("path")
            .attr("d", path)
            .attr("fill", function (d) {
                    return {
                        "birth": "#7570b3",
                        "death": "#a6761d",
                        "composed": "#1b9e77",
                        "published": "#d95f02",
                        "mixed": "#e7298a"
                    }[d.properties.type];
                })
            .attr("stroke", "black")
            .attr("stroke-width", 1)
            .on("mouseover", function(d) {
                var text = "<div><span class='int-en'>" + d.properties.en_name + "</span>" +
                        "<span class='int-he'>" + d.properties.he_name + "</span></div>";
                text += "<div class='int-en'>";
                for (var i = 0; i < d.properties.en_events.length; i++) {
                   text += "<div>" + d.properties.en_events[i] + "</div>";
                }
                text += "</div>";
                text += "<div class='int-he'>";
                for (var i = 0; i < d.properties.he_events.length; i++) {
                   text += "<div>" + d.properties.he_events[i] + "</div>";
                }
                text += "</div>";
                tooltip.transition()
                    .duration(200)
                    .style("opacity", .9);
                tooltip.html(text)
                    .style("left", (d3.event.pageX + 28) + "px")
                    .style("top", (d3.event.pageY) + "px");
                })
            .on("mouseout", function(d) {
                tooltip.transition()
                    .duration(500)
                    .style("opacity", 0);
                });

        {% endif %}
    {% endautoescape %}
    </script>
{% endblock %}<|MERGE_RESOLUTION|>--- conflicted
+++ resolved
@@ -6,11 +6,7 @@
 
 {% block titleHebrew %}{{ primary_name.he }} | Sefaria{% endblock %}
 
-<<<<<<< HEAD
-{% block descriptionEnglish %}{{ enBio }}{% endblock descriptionEnglish %}
-=======
 {% block descriptionEnglish %}{{ enBio }}{% endblock %}
->>>>>>> 3140cbe4
 
 {% block descriptionHebrew %}{{ heBio }}{% endblock %}
 
