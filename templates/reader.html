<!DOCTYPE html>
<html>

<head>
	
	<title>{{ page_title }} | Sefaria.org</title>
	<meta name="description" content="{{ page_title }} {{ title_variants }}">
	<meta name="apple-mobile-web-app-capable" content="yes">
	<meta name="viewport" content="width=device-width, initial-scale=1.0, minimum-scale=1.0, maximum-scale=1.0, user-scalable=no" />	
	<link rel="stylesheet" href="/static/js/jquery-ui/css/smoothness/jquery-ui-1.8.22.custom.css">
	<link rel="stylesheet" href="/static/css/common.css">
	<link rel="stylesheet" href="/static/css/reader.css">
	<link rel="stylesheet" href="/static/css/reader-print.css" media="print" />


	<script>{% include "js/analytics.js" %}</script>

</head>

<body class="{{ langClass }}{% if not text.commentary %} noCommentary{% endif %}{% if EMBED %} embeded{% endif %}">

	<div id="about" class="sidePanel">
		<div id='aboutMenu'>
			<div id="aboutText">
				<div id="aboutTextTitle"></div>
				<div id="aboutTextSections"></div>
				<div id='editTextInfo' class='action btn btn-mini btn-info'>Edit Text Info</div>
			</div>

			<div id="aboutVersions"></div>
			<div id="aboutButtonBox">
				<div id='editText' class='action btn btn-info'>Edit Text</div>
				<span class="btn btn-success addThis ">Add this Text</span>
				<div id='addVersion' class='action btn btn-success'>Add a Translation</div>
				<div class="clear"></div>
			</div>
			<div class="clear"></div>
		</div>
	</div>
	
	<div class="screen-container" style="left:-5000%">	
		<div class="screen" style="left:5000%">
			<div class="basetext {% if lines %}lines{% endif %} {{ langClass }}{% if not text.commentary %} noCommentary{% endif %}">
				<div class="sectionTitle">
					<span class="en">{{ text.ref }}</span>
					<span class="he">{{ text.heTitle|default:"" }}</span>
				</div>
				<span class="spacer"></span>
				{% autoescape off %}
				{% for line in zippedText %}
					<span class="verse">
						<span class="en">{{ line.0 }}</span>
						<span class="he">{{ line.1 }}</span>
						<span class="clear"></span>
					</span>
				{% endfor %}
				{% endautoescape %}
			</div>
			<div class="aboutBar gradient">
				<div class="aboutBarBox">
					<div class="btn aboutText">About Text</div>
				</div>
			</div>
			<div class="commentaryBox">
				<div class="hideCommentary"><div class="hideTab gradient">▸</div></div>
				<div class="commentaryViewPort"></div>
				<div class="sourcesBox gradient">
					<div class="sourcesHeader">
						<span class="showSources btn sourcesCount"></span>
						<span class="btn showNotes">Notes</span>
						<div class="clear"></div>
					</div>	
				</div>
			</div>
			<div class="sourcesList sidePanel gradient">
				<div class="sourcesWrapper"></div>
			</div>
		</div>
	</div>

	<div id="aboutPanelAnchor" class="panelAnchor"><div class="inner"></div></div>

	{% include "header.html" %}

	<div id="newTextModal" class="gradient sModal">
		<div class="header">Add a New Text</div>
		<div id="newTextMsg">Text or commentator name:</div>
		<input id="newTextName">
		<span id="newTextActions">
			<span id="newTextOK" class="action btn inactive">Add</span>
			<span id="newTextCancel" class="action btn">Cancel</span>

		</span>
	</div>
		
	<div id="verseSelectModal" class="gradient sModal">	
		<div id="selectInstructions">
			<div>Click a <span class="smallSectionName"></span> to add a <span class="sourceOrNote">Source</span>.</div>
			<span class="btn cancel">Cancel</span>
		</div>
		<div id="selectConfirm">
			<div>Add a <span class="sourceOrNote">Source</span> to:</div>
			<div id="selectedVerse"></div>
			<div id="selectedControls">
				<span id="selectOk" class="btn">OK</span>
				<span id="selectReset" class="btn">Choose again</span>
				<span class="cancel btn">Cancel</span>
			</div>
		</div>
	</div>

	<div id="addToSheetModal" class="gradient modal sModal">
		<div class="header">Add <span class="sourceName"></span> to a Source Sheet</div>
		<ul id="sheets">
		</ul>
		<div class="controls">
			<div class="btn ok">Add</div>
			<div class="btn cancel">Cancel</div>
		</div>
	</div>

	<div id="reviewsModal" class="modal">
		<div id="reviewsWrapper">
			<div id="reviewTitle">
			</div>
			<div id="reviewAbout">
			</div>
			<div id="reviews">
			</div>

			{% if request.user.is_authenticated %}
			<div id="addReview">
				<div id="yourReviewTitle">Your Review:</div>
				<textarea id="reviewText"></textarea>
				<a href="#" id="reviewHelpLink">How should I write a review?</a>
				<div id="score>">
					<div id="raty"></div>
				</div>

			</div>

			<div id="reviewButtonsBox">
				<div class="btn save">Save</div>
				<div class="btn cancel">Cancel</div>
			</div>
			{% else %}
			<div id="loginToReview">
				To add your review, please <a href="/login?next={{ request.get_full_path }}">log in</a> or <a href="/register?next={{ request.get_full_path }}">register</a>.
			</div>
			<div id="reviewButtonsBox">
				<div class="btn cancel">Close</div>
			</div>
			{% endif %}
	</div>
		<div id="reviewHelp">
			<h3>Writing Helpful Reviews</h3>
			<p><b>For primary texts and historical translations:</b> Indicate what outside source (book, web page) was used to compare the text, or make clear that your review is only looking at the text present.</p>
			<div class="reviewExamples">
				<div class="exampleReview">I compared this text to X printed edition and found no problems.</div>
				<div class="exampleReview">I checked this text against the edition on X website, all looks good.</div>
				<div class="exampleReview">I read this text carefully and don't see anything wrong.</div>
			</div>
			
			<p><b>For original translations:</b> Review the text carefully next to the original, and comment on its accuracy and style according to our <a href="/translation-guidelines" target="_blank">translation guidelines</a>.</p>
			<div class="reviewExamples">
				<div class="exampleReview">This translation seems accurate to me.</div>
				<div class="exampleReview">The language could be improved, but the translation seems right.</div>
				<div class="exampleReview">This translation misunderstands the term X.</div>
			</div>

			<div id="scoreHelp">
				<b>How to Score your Review:</b>
				<div class="scoreExample">
					<span class="raty" data-raty="1"></span> Compared closesly to a source, confident there are no problems.
				</div>
				<div class="scoreExample">
					<span class="raty" data-raty="0.8"></span> Compared to a source, didn't notice any problems.
				</div>
				<div class="scoreExample">
					<span class="raty" data-raty="0.6"></span> Looks problem free, but could be reviewed more closely.
				</div>
				<div class="scoreExample">
					<span class="raty" data-raty="0.4"></span> Found some issues that need to be addressed.
				</div>
				<div class="scoreExample">
					<span class="raty" data-raty="0.2"></span> Found serious problems that need to be addressed.
				</div>
			</div>
			<div id="reviewHelpOK" class="btn">OK</div>
		</div>
	</div>

	<div id="newVersionBox">
		<textarea id='newVersion'></textarea>
		<div id='newVersionMirror'/></div>
		<div id="newTextNumbers"></div>
		<div id="newTextCompare"></div>
		
		<div id="addVersionHeader">
			<div id="editTitle"></div>
			<div id="addVersionHeaderLeft">
				<div class="compareTitle"></div>
				<div class="compareSource"></div>

			</div>
			<div id="addVersionHeaderRight">
				
				<div id="textTypeForm">
					<span class="option">
						<input type="radio" id="originalRadio" name="newTextType" value="original" checked="checked">
						Original Translation
					</span>
					<span class="option">
						<input type="radio" id="copyRadio" name="newTextType" value="copy">
						Copied Text
					</span>
					<span id="showOriginal"></span>
				</div>
				<div id="copiedTextForm">					
					<div><span>Version Title:</span> <input id="versionTitle"></div>
					<div><span>Copied from:</span> <input placeholder="a URL or book" id="versionSource"></div>
				</div>
				<div id="languageForm">
					Language: 
					<select id="language">
					  <option value="en">English</option>
					  <option value="he">Hebrew</option>
					  <option value="ar">Aramaic</option>
					  <option value="ru">Russian</option>
					  <option value="es">Spanish</option>
					  <option value="fr">French</option>
					  <option value="de">German</option>
					</select>
				</div>
			</div>
		</div>
	</div>
		
	<div id="newIndex">
	
		<div id="newIndexMsg">Sefaria doesn't yet know about the text "<span class="textName"></span>".<div class="sub">Please provide some basic information about this text.</div></div>
		
		<div class="fieldSet">
			<span class="fieldLabel">
			<div class="help">?
				<div class="helpText">
				The primary title of a text. Texts may have multiple titles which can be entered below, but this will be the default way of referring to this text.
				<br><br>
				Titles in this field must use Roman chacters, but may be transliterations. Add titles in Hebrew characters below.
				</div>
			</div>
			Text Title</span> <input id="textTitle"/>
		</div>
		
		<div class="fieldSet">
			<span class="fieldLabel">
			<div class="help">?
				<div class="helpText">
				The primary title of a text in Hebrew characters. Alternate Hebrew titles may also be added under "Alternate Titles" below.
				</div>
			</div>
			Hebrew Title<span class="optional">(optional)</span></span> <input id="heTitle"/>
		</div>

		<div class="fieldSet">
			<span class="fieldLabel">
			<div class="help">?
				<div class="helpText">
				Alternate Titles can include alternate translations, alternate transliterations spellings, and abbreviations.<br><br>Enter each alternate separated by a comma. 
				</div>
			</div>
			Alternate Titles<span class="optional">(optional)</span></span> <ul id="textTitleVariants"></ul>
		</div>
		
		<div class="fieldSet" id="textCategories">
			<span class="fieldLabel">
			<div class="help">?
				<div class="helpText">
				A category for the text. Categories are used in searching and grouping texts. 
				</div>
			</div>
			Category</span> <select id="textCategory">
				  <option value="">Select a Category…</option>
				  <option value="Tanach">Tanach</option>
				  <option value="Mishnah">Mishnah</option>
				  <option value="Talmud">Talmud</option>
				  <option value="Midrash">Midrash</option>
				  <option value="Targum">Targum</option>
				  <option value="Halakhah">Halakhah</option>
				  <option value="Kabbalah">Kabbalah</option>
				  <option value="Liturgy">Liturgy</option>
				  <option value="Philosophy">Philosophy</option>
				  <option value="Musar">Musar</option>
				  <option value="Chasidut">Chasidut</option>
				  <option value="Responsa">Reponsa</option>				  
				  <option value="Modern">Modern Jewish Thought</option>
				  <option value="Commentary">Commentator</option>
				  <option value="Other">Other…</option>
				</select> <input id="otherCategory" />
		</div>
		
		<div class="fieldSet" id="textStructureFieldSet">
			<span class="fieldLabel">
			<div class="help">?
				<div class="helpText">
				A Text's Structure is represented by the hieracrchy of different types of sections that make up the text.<br><br>For example, texts of the Tanach like Genesis are divided into "Chapters" which are then divided into "Verses".<br><br>Larger texts, such as the Mishneh Torah, may have more levels in their hierarchy, for example "Book" > "Section" > "Chapter" > "Law". 
			</div>
			</div>
			Text Structure</span>
			<div id="sectionTypesBox">
			<span class='sectionType'><input placeholder='e.g. Chapter'/></span>
			<span class='sectionType'> > <input placeholder='e.g. Verse'/> <span class='remove'>X</span></span>
				<span id="addSection">add level of structure</span></div>
		</div>
	
	
		<div class="fieldSet" id="shorthandsFieldSet">
			<span class="fieldLabel">
			<div class="help">?
				<div class="helpText">
				Shorthands are alternative ways of refering to a particular point or passage in a text.<br><br>
				For example "Rambam, Hilchot Tshuva" is shorter and more common way to refer to the 7th topic in the first book of Mishneh Torah. From Sefaria's perpective, this segment of text is "Mishneh Torah 1:7", but we we want to capture more human readable forms.<br><br>
				Shorthands are also used to capture multiple ways to refer to a text. For example, since Sefaria stores Genesis in terms of chapters and verses, "Parsha Toledot" is a shorthand for "Genesis 25:19-28:9". <br><br>
				Enter the shorthand text in the box on the left, then enter either a single reference or a range on the right.
				</div>
			</div>
			Shorthands<span class="optional">(optional)</span></span>
			<div id="shorthandsBox">
				<div class="shorthand"><input class="shorthandFrom" /> ⇾ <input class="shorthandTo"/>
				<span class="remove">X</span>
				</div>
				
				<div id="addShorthand">add shorthand</div>
			</div>
		</div>
	
		<div class="actions">
			<span id="newIndexSave" class="btn btn-primary btn-large">Save</span>
			<span id="newIndexCancel" class="btn btn-large">Cancel</span>
		</div>
	</div>
	
	{% include "elements/contribute_prompt.html" %}

	{% include "elements/edit_video.html" %}

	{% include "elements/login_prompt.html" with msg="Please log in to add or edit." %}

	
	<div id="unsupported">
		Sefaria does not currently run on Internet Explorer.
		<br><br>
		Please try using Chrome, Firefox or Safari.
		<br><br>
		Sorry, there's just too much to do!
	</div>


{% include "js/jquery.html" %}
<script src="/static/js/jquery.scrollTo-1.4.2-min.js"></script>
<script src="/static/js/jquery.history.js"></script>
<script src="/static/js/jquery.easing.1.3.js"></script>
<script src="/static/js/jquery.caret.1.02.js"></script>
<script src="/static/js/jquery.textchange.js"></script>
<script src="/static/js/jquery.autosize.js"></script>
<script src="/static/js/jquery.slimscroll.min.js"></script>
<script src="/static/js/jquery.tag-it.min.js"></script>
<script src="/static/js/jquery.raty.js"></script>


{% include "js/headers.js" %}
<script>
{% autoescape off %}
	{% include "js/django-csrf.js" %}
	var sjs = sjs || {};
	
	$.extend(sjs, {
		current: {{ initJSON }},
		langMode: "{{ langClass }}".substring(0,2),
		_email: "{{ email }}",
		_uid: {{ user.id|default:"null" }}
	});
<<<<<<< HEAD
	sjs.langMode = "{{ langClass }}".substring(0,2);
=======
>>>>>>> 5c5eb807
{% endautoescape %}
</script>
<script type="text/javascript" src="/static/js/util.js"></script>
<script type="text/javascript" src="/static/js/reader.js"></script>
</body>
</html><|MERGE_RESOLUTION|>--- conflicted
+++ resolved
@@ -380,10 +380,7 @@
 		_email: "{{ email }}",
 		_uid: {{ user.id|default:"null" }}
 	});
-<<<<<<< HEAD
-	sjs.langMode = "{{ langClass }}".substring(0,2);
-=======
->>>>>>> 5c5eb807
+
 {% endautoescape %}
 </script>
 <script type="text/javascript" src="/static/js/util.js"></script>
