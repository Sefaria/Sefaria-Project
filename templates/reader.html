--- conflicted
+++ resolved
@@ -13,31 +13,12 @@
 	<link rel="stylesheet" href="/static/css/reader.css">
 	<link rel="stylesheet" href="/static/css/reader-print.css" media="print" />
 
-
 	<script>{% include "js/analytics.js" %}</script>
 
 </head>
 
 <body class="{{ langClass }}{% if not hasSidebar %} noCommentary{% endif %}{% if EMBED %} embeded{% endif %}">
 
-	<div id="about">
-		<div id='aboutMenu'>
-			<div id="aboutText">
-				<span id="aboutTextTitle"></span>
-				<span id="aboutTextSections"></span>
-				<span id='editTextInfo' class='action btn btn-mini'>Edit Text Info</span>
-			</div>
-			<div id="aboutVersions"></div>
-			<div id="aboutButtonBox">
-				<div id='editText' class='action btn btn-info'>Edit Text</div>
-				<span class="btn btn-success addThis ">Add this Text</span>
-				<div id='addVersion' class='action btn btn-success'>Add a Translation</div>
-				<div class="clear"></div>
-			</div>
-
-			<div class="clear"></div>
-		</div>
-	</div>
 	
 	<div class="screen-container" style="left:-5000%">	
 		<div class="screen" style="left:5000%">
@@ -45,6 +26,7 @@
 				<div class="sectionTitle">
 					<span class="en">{{ text.ref }}</span>
 					<span class="he">{{ text.heTitle|default:"" }}</span>
+					<a href="#about" class="textInfoMark fa fa-info-circle"></a>
 				</div>
 				<span class="spacer"></span>
 				{% autoescape off %}
@@ -59,10 +41,6 @@
 			</div>
 			<div class="aboutBar gradient">
 				<div class="aboutBarBox">
-<<<<<<< HEAD
-					<div class="btn aboutText"><i class="fa fa-bars"></i></div>
-=======
->>>>>>> 71bc42da
 				</div>
 			</div>
 			<div class="commentaryBox">
@@ -84,6 +62,25 @@
 			<div class="sourcesList sidePanel gradient">
 				<div class="sourcesWrapper"></div>
 			</div>
+		</div>
+	</div>
+
+	<div id="about" style="display:none;">
+		<div id='aboutMenu'>
+			<div id="aboutText">
+				<span id="aboutTextTitle"></span>
+				<span id="aboutTextSections"></span><br>
+				<span id='editTextInfo' class='action btn btn-mini'>Edit Text Info</span>
+			</div>
+			<div id="aboutVersions"></div>
+			<div id="aboutButtonBox">
+				<div id='editText' class='action btn btn-info'>Edit Text</div>
+				<span class="btn btn-success addThis ">Add this Text</span>
+				<div id='addVersion' class='action btn btn-success'>Add a Translation</div>
+				<div class="clear"></div>
+			</div>
+
+			<div class="clear"></div>
 		</div>
 	</div>
 
@@ -373,7 +370,6 @@
 <script src="/static/js/jquery.tag-it.min.js"></script>
 <script src="/static/js/jquery.raty.js"></script>
 
-
 {% include "js/headers.js" %}
 <script>
 {% autoescape off %}
