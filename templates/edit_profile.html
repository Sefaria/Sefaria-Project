{% extends "base.html" %}

{% load sefaria_tags %}


{% block title %}Edit Your Profile on Sefaria.org{% endblock %}

{% block content %}
<div id="editProfilePage" class="static biReady">
	<div class="inner">
        <h1>
            <span class="int-en">Edit Your Profile</span>
            <span class="int-he">ערוך את הפרופיל שלך</span>
        </h1>
        <div id="saveCancelButtons">
            <a class="button transparent control-elem" href="/my/profile">
                <span class="int-en">Cancel</span>
                <span class="int-he">בטל</span>
            </a>
            <div id="saveProfile" tabindex="0" role="button" class="button blue control-elem">
                <span class="int-en">Save</span>
                <span class="int-he">שמור</span>
            </div>
        </div>
        <div id="profileBox">
            <div class="field control-elem">
                <label>
                    <span class="int-en">First Name</span>
                    <span class="int-he">שם פרטי</span>
                </label>
                <input id="firstName" value="{{ user.first_name }}">
            </div>
            <div class="field control-elem">
                <label>
                    <span class="int-en">Last Name</span>
                    <span class="int-he">שם משפחה</span>
                </label>
                <input id="lastName"  value="{{ user.last_name }}">
            </div>
            <div class="field control-elem">
                <label>
                    <span class="int-en">Title</span>
                    <span class="int-he">תפקיד</span>
                </label>
                <input id="position"  value="{{ profile.position }}">
            </div>
            <div class="field control-elem">
                <label>
                    <span class="int-en">Organization</span>
                    <span class="int-he">ארגון</span>
                </label>
                <input id="organization" value="{{ profile.organization }}" >
            </div>
            <div class="field control-elem">
                 <label>
                    <span class="int-en">Website</span>
                    <span class="int-he">אתר אינטרנט</span>
                </label>
                <input id="website" value="{{ profile.website }}" >
            </div>
            <div class="field control-elem">
                 <label>
                    <span class="int-en">Location</span>
                    <span class="int-he">מקום</span>
                </label>
                <input id="location" value="{{ profile.location }}" >
            </div>
            <div class="field control-elem" id="profilePictureBox">
                 <label>
                    <span class="int-en">Profile Picture</span>
                    <span class="int-he">תמונת פרופיל</span>
                </label>
                <img src="{{ profile.gravatar_url_small }}" alt="User Profile Icon"/>
                <span class="int-en">Your profile picture is hosted on <a href="http://www.gravatar.com" target="_blank">Gravatar</a>. Create an account or login on Gravatar to <a class="" href="https://en.gravatar.com/site/signup" target="_blank">change your Profile Picture</a>.</span>
                <span class="int-he">תמונת הפרופיל שלך מתקבלת מאתר <a href="http://www.gravatar.com" target="_blank">Gravatar</a>. צור שם חשבון או הכנס בכדי <a class="" href="https://en.gravatar.com/site/signup" target="_blank">לשנות את תמונת הפרופיל שלך</a>.</span>
            </div>
            <div id="jewishEducation" class="field control-elem">
                 <label>
                    <span class="int-en">Jewish Education <span class="sub">where have you learned</span></span>
                    <span class="int-he">השכלה<span class="sub">היכן למדת מקצועות יהדות</span></span>
                </label>
                <ul id="jewishEducation">
                    {% for line in profile.jewish_education %}
                    <li><input value="{{ line }}" /><i class='remove fa fa-times'></i></li>
                    {% empty %}
                    <li><input value="" /></li>
                    {% endfor %}
                </ul>
                <div id="addEducation"><i class="fa fa-plus"></i><span class="int-en">Add a line</span><span class="int-he">הוסף שורה</span></div>
            </div>
        </div>
        <div id="aboutBox" class="control-elem">
            <label>
                <span class="int-en">About Me</span>
                <span class="int-he">אודותיי</span>
            </label>
            <div contenteditable="true" id="bio">
                {% autoescape off %}
                {{ profile.bio }}
                {% endautoescape %}
            </div>
        </div>
        {% if sheets %}
        <h2>
            <span class="int-en">Public Sheets</span>
            <span class="int-he">דפי מקורות ציבוריים</span>
        </h2>
        <div id="sheetsBox">
            <div id="pinnedSheetsMessage" class=" control-elem">
                <span class="int-en">You can drag and order source sheets that you want to pin to the top of your profile.</span>
                <span class="int-he">ביכולתך לגרור ולסדר דפי מקורות שברצונך לנעוץ בראש הפרופיל שלך.</span>
            </div>
            <div id="pinnedSheets" class="sheetSet control-elem">
                <label>
                    <span class="int-en">Pinned Sheets</span>
                    <span class="int-he">דפי מקורות נעוצים</span>
                </label>
                <ul class="sortableSheets">
                    {% for id in profile.pinned_sheets %}
                    <li>{{ id|sheet_link }}</li>
                    {% endfor %}
                </ul>
            </div>
            <div class="sheetSet control-elem">
                <label>
                    <span class="int-en">All Sheets</span>
                    <span class="int-he">כל דפי המקורות</span>
                </label>
                <ul class="sortableSheets">
                    {% for sheet in sheets %}
                        {% if sheet.id not in profile.pinned_sheets %}
                        <li>{{ sheet.id|sheet_link }}</li>
                        {% endif %}
                    {% endfor %}
                </ul>
            </div>
        </div>
        {% endif %}

        <h2>Contact</h2>
        <div id="contactBox">
            <div class="field control-elem">
                <label>
                    <span class="int-en">Email (will be public)</span>
                    <span class="int-he">אימייל (חשוף לציבור)</span>
                </label>
                <input id="public_email" value="{{ profile.public_email }}">
            </div>
            <div class="field control-elem">
                <label>
                    <span class="int-en">Profile URL <span class="sub">www.sefaria.org/profile/{{ profile.slug }}</span></span>
                    <span class="int-he">כתובת לחשבון משתמש<span class="sub">www.sefaria.org/profile/{{ profile.slug }}</span></span>
                </label>
                <input id="slug"  value="{{ profile.slug }}">
            </div>
            <div class="field control-elem">
                <label>
                    <span class="int-en">Twitter Handle</span>
                    <span class="int-he">חשבון טוויטר</span>
                </label>
                <input id="twitter"  value="{{ profile.twitter }}">
            </div>
            <div class="field control-elem">
                <label>
                    <span class="int-en">LinkedIn</span>
                    <span class="int-he">לינקדאין</span>
                </label>
                <input id="linkedin"  value="{{ profile.linkedin }}">
            </div>
            <div class="field control-elem">
                <label>
                    <span class="int-en">Facebook</span>
                    <span class="int-he">פייסבוק</span>
                </label>
                <input id="facebook"  value="{{ profile.facebook }}">
            </div>
            <div class="field control-elem">
                <label>
                    <span class="int-en">YouTube Channel</span>
                    <span class="int-he">ערוץ יוטיוב</span>
                </label>
                <input id="youtube" value="{{ profile.youtube }}">
            </div>
        </div>
	</div>
</div>
<<<<<<< HEAD
{% else %}

<div id="editProfileContent">
	<h1>Edit Your Profile</h1>
	<div id="profileBox" class="well">

		<div class="editProfileContentLeft">
			<div class="field control-elem" id="profilePictureBox">
				<label>Profile Picture</label>
				<img src="{{ profile.gravatar_url_small }}" alt="User Profile Icon"/>
				<a class="btn" href="https://en.gravatar.com/site/signup" target="_blank">Change Profile Picture</a>
				<br><br>
				<span>You will need to create an account with <a href="http://www.gravatar.com" target="_blank">Gravatar</a> to change your picture.</span>
				<div class="clear"></div>
			</div>


			<div id="aboutBox">
				<label>About Me</label>
				<div contenteditable="true" id="bio">
					{% autoescape off %}
					{{ profile.bio }}
					{% endautoescape %}
				</div>
			</div>
			<div id="jewishEducation" class="field control-elem">
				<label>Jewish Education (where have you learned)</label>
				<ul id="jewishEducation">
					{% for line in profile.jewish_education %}
					<li><input value="{{ line }}" /><i class='remove fa fa-times'></i></li>
					{% empty %}
					<li><input value="" /></li>
					{% endfor %}
				</ul>
				<div id="addEducation"><i class="fa fa-plus"></i> Add a line</div>
			</div>
		</div>

		<div class="editProfileContentRight">
			<div class="field control-elem">
				<label>First Name</label>
				<input id="firstName" value="{{ user.first_name }}">
			</div>
			<div class="field control-elem">
				<label>Last Name</label>
				<input id="lastName"  value="{{ user.last_name }}">
			</div>
			<div class="field control-elem">
				<label>Title</label>
				<input id="position"  value="{{ profile.position }}">
			</div>
			<div class="field control-elem">
				<label>Organization</label>
				<input id="organization" value="{{ profile.organization }}" >
			</div>
			<div class="field control-elem">
				<label>Website</label>
				<input id="website" value="{{ profile.website }}" >
			</div>
			<div class="field control-elem">
				<label>Location</label>
				<input id="location" value="{{ profile.location }}" >
			</div>


		</div>
		<div class="clear"></div>
	</div>

	{% if sheets %}
	<h2>Public Sheets</h2>
	<div id="sheetsBox" class="well">
		<div id="pinnedSheetsMessage">Drag and order sources sheets that you want to pin to the top of your profile.</div>

		<div id="pinnedSheets" class="editProfileContentLeft">
			Pinned Sheets:
			<ul class="sortableSheets">
				{% for id in profile.pinned_sheets %}
				<li>{{ id|sheet_link }}</li>
				{% endfor %}
			</ul>
		</div>

		<div class="editProfileContentRight">
		All Sheets:
			<ul class="sortableSheets">
				{% for sheet in sheets %}
					{% if sheet.id not in profile.pinned_sheets %}
					<li>{{ sheet.id|sheet_link }}</li>
					{% endif %}
				{% endfor %}
			</ul>
		</div>

		<div class="clear"></div>
	</div>
	{% endif %}

	<h2>Contact</h2>
	<div id="contactBox" class="well">

		<div class="editProfileContentLeft">
			<div class="field control-elem">
				<label>LinkedIn</label>
				<input id="linkedin"  value="{{ profile.linkedin }}">
			</div>
			<div class="field control-elem">
				<label>Twitter Handle</label>
				<input id="twitter"  value="{{ profile.twitter }}">
			</div>
			<div class="field control-elem">
				<label>Facebook</label>
				<input id="facebook"  value="{{ profile.facebook }}">
			</div>

		</div>

		<div class="editProfileContentRight">
			<div class="field control-elem">
				<label>YouTube Channel</label>
				<input id="youtube" value="{{ profile.youtube }}">
			</div>
			<div class="field control-elem">
				<label>Email (will be public)</label>
				<input id="public_email" value="{{ profile.public_email }}">
			</div>

			<div class="field control-elem">
				<label>Profile URL (www.sefaria.org/profile/{{ profile.slug }})</label>
				<input id="slug"  value="{{ profile.slug }}">
			</div>

		</div>
		<div class="clear"></div>
	</div>
	<div id="saveProfile" class="btn btn-primary">Save</div> <a class="btn" href="/my/profile">Cancel</a>
</div>
{% endif %}
=======
>>>>>>> 3140cbe4
{% endblock %}

{% block js %}
	<script src="/static/ckeditor/ckeditor.js"></script>
	<script src="/static/ckeditor/adapters/jquery.js"></script>
	<script>

		CKEDITOR.config.font_names =
			'Arial/Arial, Helvetica, sans-serif;' +
			'Comic Sans/Comic Sans MS, cursive;' +
			'Courier New/Courier New, Courier, monospace;' +
			'Georgia/Georgia, serif;' +
			'Lucida Sans/Lucida Sans Unicode, Lucida Grande, sans-serif;' +
			'Rashi Script/Rashi Script, serif;' +
			'Tahoma/Tahoma, Geneva, sans-serif;' +
			'Times New Roman/Times New Roman, Times, serif;' +
			'Verdana/Verdana, Geneva, sans-serif;';
		CKEDITOR.config.toolbar = [
			{name: 'removestyle', items: ['RemoveFormat']},
			{name: 'basicstyles', items: [ 'Bold', 'Italic', 'Underline', 'Strike', 'Subscript', 'Superscript' ] },
			{name: "justify", items: [ 'JustifyLeft', 'JustifyCenter', 'JustifyRight', 'JustifyBlock' ] },
			{ name: 'paragraph', items: [ 'NumberedList', 'BulletedList' ] },
			'/',
			{ name: 'styles', items: [ 'Font', 'FontSize' ] },
			{ name: 'colors', items: [ 'TextColor', 'BGColor' ] },
			{ name: 'links', items: [ 'Link', 'Unlink' ] },
			{ name: 'insert', items: [ 'Image', 'Table', 'HorizontalRule' ] }
		];

		$(function(){
			$("#bio").ckeditor();
			$("#jewishEducation").on("keypress", "input", function(e) {
				if (e.keyCode == 13) {
					$("<li><input /><i class='remove fa fa-times'></i></li>").insertAfter($(this).closest("li")).find("input").focus();
				}
			}).on("blur", "input", function(e) {
				if ($(this).val().length == 0 && $("#jewishEducation li").length > 1) {
					$(this).closest("li").remove();
				}
			});
			$("#jewishEducation").on("click", ".remove", function(e) {
				$(this).closest("li").remove();
			});
			$("#addEducation").click(function() {
				$("<li><input /><i class='remove fa fa-times'></i></li>").insertAfter($("#jewishEducation li").last()).find("input").focus();
			});

			$(".sortableSheets").sortable({connectWith: ".sortableSheets"});
			$("#saveProfile").click(function(){
				var jewishEducation = [];
				$("#jewishEducation").find("input").each(function() {
					var val = $(this).val();
					if (val) {
						jewishEducation.push(val);
					}
				});
				var pinnedSheets = [];
				$("#pinnedSheets").find("a").each(function() {
					var id = parseInt($(this).attr("data-id"));
					if (id) {
						pinnedSheets.push(id);
					}
				});
				// Strip full URLs from youtube and twitter user names
				var youtube = $("#youtube").val();
				youtube = youtube.substring(youtube.lastIndexOf("/")+1);
				var twitter = $("#twitter").val();
				twitter = twitter.substring(twitter.lastIndexOf("/")+1);
				twitter = twitter.substring(twitter.lastIndexOf("@")+1);

                $('#facebook, #linkedin, #website').each(function(elem){
                    link = $(this).val();
                    if (link !== "" && link.search(/^http[s]?\:\/\//) == -1) {
                        link = 'http://' + link;
                    }
                    $(this).val(link);
                });

				var profile = {
					first_name:       $("#firstName").val(),
					last_name:        $("#lastName").val(),
					bio:              $("#bio").text() ? $("#bio").html() : "",
					position:         $("#position").val(),
					organization:     $("#organization").val(),
					website:          $("#website").val(),
					location:         $("#location").val(),
					public_email:     $("#public_email").val(),
					youtube:          youtube,
					facebook:         $("#facebook").val(),
					twitter:          twitter,
					linkedin:         $("#linkedin").val(),
					slug:             $("#slug").val(),
					jewish_education: jewishEducation,
					pinned_sheets:    pinnedSheets
				};

				$.post("/api/profile", {json: JSON.stringify(profile)}, function(data) {
					if ("error" in data) {
						alert(data.error);
					} else {
						if (Sefaria) {
							Sefaria.track.event("Settings", "Profile Edit", "");
						}
						window.location = "/my/profile";
					}
				}).fail(function() {
					sjs.alert.message("Sorry, an Error occurred.");
				});
			});
            $("#saveProfile").keyup(function(e){
                if (e.keyCode === 13) {
                    $("#saveProfile").trigger("click");
                }
            });
		});
	</script>
{% endblock %}<|MERGE_RESOLUTION|>--- conflicted
+++ resolved
@@ -1,7 +1,5 @@
 {% extends "base.html" %}
-
 {% load sefaria_tags %}
-
 
 {% block title %}Edit Your Profile on Sefaria.org{% endblock %}
 
@@ -184,147 +182,6 @@
         </div>
 	</div>
 </div>
-<<<<<<< HEAD
-{% else %}
-
-<div id="editProfileContent">
-	<h1>Edit Your Profile</h1>
-	<div id="profileBox" class="well">
-
-		<div class="editProfileContentLeft">
-			<div class="field control-elem" id="profilePictureBox">
-				<label>Profile Picture</label>
-				<img src="{{ profile.gravatar_url_small }}" alt="User Profile Icon"/>
-				<a class="btn" href="https://en.gravatar.com/site/signup" target="_blank">Change Profile Picture</a>
-				<br><br>
-				<span>You will need to create an account with <a href="http://www.gravatar.com" target="_blank">Gravatar</a> to change your picture.</span>
-				<div class="clear"></div>
-			</div>
-
-
-			<div id="aboutBox">
-				<label>About Me</label>
-				<div contenteditable="true" id="bio">
-					{% autoescape off %}
-					{{ profile.bio }}
-					{% endautoescape %}
-				</div>
-			</div>
-			<div id="jewishEducation" class="field control-elem">
-				<label>Jewish Education (where have you learned)</label>
-				<ul id="jewishEducation">
-					{% for line in profile.jewish_education %}
-					<li><input value="{{ line }}" /><i class='remove fa fa-times'></i></li>
-					{% empty %}
-					<li><input value="" /></li>
-					{% endfor %}
-				</ul>
-				<div id="addEducation"><i class="fa fa-plus"></i> Add a line</div>
-			</div>
-		</div>
-
-		<div class="editProfileContentRight">
-			<div class="field control-elem">
-				<label>First Name</label>
-				<input id="firstName" value="{{ user.first_name }}">
-			</div>
-			<div class="field control-elem">
-				<label>Last Name</label>
-				<input id="lastName"  value="{{ user.last_name }}">
-			</div>
-			<div class="field control-elem">
-				<label>Title</label>
-				<input id="position"  value="{{ profile.position }}">
-			</div>
-			<div class="field control-elem">
-				<label>Organization</label>
-				<input id="organization" value="{{ profile.organization }}" >
-			</div>
-			<div class="field control-elem">
-				<label>Website</label>
-				<input id="website" value="{{ profile.website }}" >
-			</div>
-			<div class="field control-elem">
-				<label>Location</label>
-				<input id="location" value="{{ profile.location }}" >
-			</div>
-
-
-		</div>
-		<div class="clear"></div>
-	</div>
-
-	{% if sheets %}
-	<h2>Public Sheets</h2>
-	<div id="sheetsBox" class="well">
-		<div id="pinnedSheetsMessage">Drag and order sources sheets that you want to pin to the top of your profile.</div>
-
-		<div id="pinnedSheets" class="editProfileContentLeft">
-			Pinned Sheets:
-			<ul class="sortableSheets">
-				{% for id in profile.pinned_sheets %}
-				<li>{{ id|sheet_link }}</li>
-				{% endfor %}
-			</ul>
-		</div>
-
-		<div class="editProfileContentRight">
-		All Sheets:
-			<ul class="sortableSheets">
-				{% for sheet in sheets %}
-					{% if sheet.id not in profile.pinned_sheets %}
-					<li>{{ sheet.id|sheet_link }}</li>
-					{% endif %}
-				{% endfor %}
-			</ul>
-		</div>
-
-		<div class="clear"></div>
-	</div>
-	{% endif %}
-
-	<h2>Contact</h2>
-	<div id="contactBox" class="well">
-
-		<div class="editProfileContentLeft">
-			<div class="field control-elem">
-				<label>LinkedIn</label>
-				<input id="linkedin"  value="{{ profile.linkedin }}">
-			</div>
-			<div class="field control-elem">
-				<label>Twitter Handle</label>
-				<input id="twitter"  value="{{ profile.twitter }}">
-			</div>
-			<div class="field control-elem">
-				<label>Facebook</label>
-				<input id="facebook"  value="{{ profile.facebook }}">
-			</div>
-
-		</div>
-
-		<div class="editProfileContentRight">
-			<div class="field control-elem">
-				<label>YouTube Channel</label>
-				<input id="youtube" value="{{ profile.youtube }}">
-			</div>
-			<div class="field control-elem">
-				<label>Email (will be public)</label>
-				<input id="public_email" value="{{ profile.public_email }}">
-			</div>
-
-			<div class="field control-elem">
-				<label>Profile URL (www.sefaria.org/profile/{{ profile.slug }})</label>
-				<input id="slug"  value="{{ profile.slug }}">
-			</div>
-
-		</div>
-		<div class="clear"></div>
-	</div>
-	<div id="saveProfile" class="btn btn-primary">Save</div> <a class="btn" href="/my/profile">Cancel</a>
-</div>
-{% endif %}
-=======
->>>>>>> 3140cbe4
 {% endblock %}
 
 {% block js %}
