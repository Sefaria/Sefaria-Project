{% extends "base.html" %}
{% load sefaria_tags %}
{% load i18n static %}

{% block title %}{% trans "Edit Your Profile on Sefaria" %}{% endblock %}

{% block content %}
<div id="editProfilePage" class="static biReady">
	<div class="inner">
        <h1 class="headerWithButtons">
            <div class="start"></div>
            <div>
                <span class="int-en">Edit Your Profile</span>
                <span class="int-he">עריכת פרופיל</span>
            </div>
            <div class="end">
                <a class="button small transparent control-elem" href="{% if DJANGO_VARS.props.domainModules.sheets %}{{ DJANGO_VARS.props.domainModules.sheets }}/my/profile{% else %}/my/profile{% endif %}">
                    <span class="int-en">Cancel</span>
                    <span class="int-he">בטל</span>
                </a>
<<<<<<< HEAD
                <button id="saveProfile" class="saveProfileButton button small blue control-elem" type="button">
=======
                <div id="saveProfile" class="saveProfileButton button small blue control-elem" tabindex="0" role="button" >
>>>>>>> dcd15b04
                    <span class="int-en">Save</span>
                    <span class="int-he">שמור</span>
                </button>
            </div>
        </h1>
        <div id="profileBox">
            <div class="field control-elem">
                <label>
                    <span class="int-en">First Name</span>
                    <span class="int-he">שם פרטי</span>
                </label>
                <input id="firstName" value="{{ user.first_name }}">
            </div>
            <div class="field control-elem">
                <label>
                    <span class="int-en">Last Name</span>
                    <span class="int-he">שם משפחה</span>
                </label>
                <input id="lastName"  value="{{ user.last_name }}">
            </div>
            <div class="field control-elem">
                <label>
                    <span class="int-en">Title</span>
                    <span class="int-he">תפקיד</span>
                </label>
                <input id="position"  value="{{ profile.position }}">
            </div>
            <div class="field control-elem">
                <label>
                    <span class="int-en">Organization</span>
                    <span class="int-he">ארגון</span>
                </label>
                <input id="organization" value="{{ profile.organization }}" >
            </div>
            <div class="field control-elem">
                 <label>
                    <span class="int-en">Website</span>
                    <span class="int-he">אתר אינטרנט</span>
                </label>
                <input id="website" value="{{ profile.website }}" >
            </div>
            <div class="field control-elem">
                 <label>
                    <span class="int-en">Location</span>
                    <span class="int-he">מקום</span>
                </label>
                <input id="location" value="{{ profile.location }}" >
            </div>
            <div id="jewishEducation" class="field control-elem">
                 <label>
                    <span class="int-en">Jewish Education <span class="sub">where have you learned</span></span>
                    <span class="int-he">השכלה<span class="sub">היכן למדת מקצועות יהדות</span></span>
                </label>
                <ul id="jewishEducation">
                    {% for line in profile.jewish_education %}
                    <li><input value="{{ line }}" /><i class='remove fa fa-times'></i></li>
                    {% empty %}
                    <li><input value="" /></li>
                    {% endfor %}
                </ul>
                <div id="addEducation"><i class="fa fa-plus"></i><span class="int-en">Add a line</span><span class="int-he">הוסף שורה</span></div>
            </div>
        </div>
        <div id="aboutBox" class="control-elem">
            <label>
                <span class="int-en">About Me</span>
                <span class="int-he">אודותיי</span>
            </label>
            <div contenteditable="true" id="bio">
                {% autoescape off %}
                {{ profile.bio }}
                {% endautoescape %}
            </div>
        </div>

        <h2>
            <span class="int-en">Contact</span>
            <span class="int-he">דרכי יצירת קשר</span>
        </h2>
        <div id="contactBox">
            <div class="field control-elem">
                <label>
                    <span class="int-en">Email (will be public)</span>
                    <span class="int-he">אימייל (חשוף לציבור)</span>
                </label>
                <input id="public_email" value="{{ profile.public_email }}">
            </div>
            <div class="field control-elem">
                <label>
                    <span class="int-en">Profile URL <span class="sub">www.sefaria.org/profile/{{ profile.slug }}</span></span>
                    <span class="int-he">כתובת לחשבון משתמש<span class="sub">www.sefaria.org/profile/{{ profile.slug }}</span></span>
                </label>
                <input id="slug"  value="{{ profile.slug }}">
            </div>
            <div class="field control-elem">
                <label>
                    <span class="int-en">X Handle</span>
                    <span class="int-he">חשבון ב-x</span>
                </label>
                <input id="twitter"  value="{{ profile.twitter }}">
            </div>
            <div class="field control-elem">
                <label>
                    <span class="int-en">LinkedIn</span>
                    <span class="int-he">לינקדאין</span>
                </label>
                <input id="linkedin"  value="{{ profile.linkedin }}">
            </div>
            <div class="field control-elem">
                <label>
                    <span class="int-en">Facebook</span>
                    <span class="int-he">פייסבוק</span>
                </label>
                <input id="facebook"  value="{{ profile.facebook }}">
            </div>
            <div class="field control-elem">
                <label>
                    <span class="int-en">YouTube</span>
                    <span class="int-he">יוטיוב</span>
                </label>
                <input id="youtube" value="{{ profile.youtube }}">
            </div>
        </div>
	</div>
</div>
{% endblock %}

{% block js %}
	<script src="{% static 'ckeditor/ckeditor.js' %}"></script>
	<script src="{% static 'ckeditor/adapters/jquery.js' %}"></script>
	<script>

		CKEDITOR.config.font_names =
			'Arial/Arial, Helvetica, sans-serif;' +
			'Comic Sans/Comic Sans MS, cursive;' +
			'Courier New/Courier New, Courier, monospace;' +
			'Georgia/Georgia, serif;' +
			'Lucida Sans/Lucida Sans Unicode, Lucida Grande, sans-serif;' +
			'Rashi Script/Rashi Script, serif;' +
			'Tahoma/Tahoma, Geneva, sans-serif;' +
			'Times New Roman/Times New Roman, Times, serif;' +
			'Verdana/Verdana, Geneva, sans-serif;';
		CKEDITOR.config.toolbar = [
			{name: 'removestyle', items: ['RemoveFormat']},
			{name: 'basicstyles', items: [ 'Bold', 'Italic', 'Underline', 'Strike', 'Subscript', 'Superscript' ] },
			{name: "justify", items: [ 'JustifyLeft', 'JustifyCenter', 'JustifyRight', 'JustifyBlock', 'BidiRtl', 'BidiLtr' ] },
			{ name: 'paragraph', items: [ 'NumberedList', 'BulletedList' ] },
			'/',
			{ name: 'styles', items: [ 'Font', 'FontSize' ] },
			{ name: 'colors', items: [ 'TextColor', 'BGColor' ] },
			{ name: 'links', items: [ 'Link', 'Unlink' ] },
			{ name: 'insert', items: [ 'Image', 'Table', 'HorizontalRule' ] }
		];

		$(function(){
			$("#bio").ckeditor();
			$("#jewishEducation").on("keypress", "input", function(e) {
				if (e.keyCode == 13) {
					$("<li><input /><i class='remove fa fa-times'></i></li>").insertAfter($(this).closest("li")).find("input").focus();
				}
			}).on("blur", "input", function(e) {
				if ($(this).val().length == 0 && $("#jewishEducation li").length > 1) {
					$(this).closest("li").remove();
				}
			});
			$("#jewishEducation").on("click", ".remove", function(e) {
				$(this).closest("li").remove();
			});
			$("#addEducation").click(function() {
				$("<li><input /><i class='remove fa fa-times'></i></li>").insertAfter($("#jewishEducation li").last()).find("input").focus();
			});
			$("#saveProfile").click(function(){
				var jewishEducation = [];
				$("#jewishEducation").find("input").each(function() {
					var val = $(this).val().stripHtml();
					if (val) {
						jewishEducation.push(val);
					}
				});

				// Strip full URLs from youtube and twitter user names
				var youtube = $("#youtube").val();
				youtube = youtube.substring(youtube.lastIndexOf("/")+1);
				var twitter = $("#twitter").val();
				twitter = twitter.substring(twitter.lastIndexOf("/")+1);
				twitter = twitter.substring(twitter.lastIndexOf("@")+1);

                $('#facebook, #linkedin, #website').each(function(elem){
                    link = $(this).val();
                    if (link !== "" && link.search(/^http[s]?\:\/\//) == -1) {
                        link = 'http://' + link;
                    }
                    $(this).val(link);
                });

				var profile = {
					first_name:       $("#firstName").val().stripHtml(),
					last_name:        $("#lastName").val().stripHtml(),
					bio:              $("#bio").text() ? $("#bio").html().stripHtml() : "",
					position:         $("#position").val().stripHtml(),
					organization:     $("#organization").val().stripHtml(),
					website:          $("#website").val().stripHtml(),
					location:         $("#location").val().stripHtml(),
					public_email:     $("#public_email").val().stripHtml(),
					youtube:          youtube.stripHtml(),
					facebook:         $("#facebook").val().stripHtml(),
					twitter:          twitter.stripHtml(),
					linkedin:         $("#linkedin").val().stripHtml(),
					slug:             $("#slug").val(),
					jewish_education: jewishEducation
				};

				$.post("/api/profile", {json: JSON.stringify(profile)}, function(data) {
					if ("error" in data) {
						alert(data.error);
					} else {
						if (Sefaria) {
							Sefaria.track.event("Settings", "Profile Edit", "");
						}
						window.location = "/my/profile";
					}
				}).fail(function() {
					sjs.alert.message("Sorry, an Error occurred.");
				});
			});
            $("#saveProfile").keyup(function(e){
                if (e.keyCode === 13) {
                    $("#saveProfile").trigger("click");
                }
            });
		});
	</script>
{% endblock %}<|MERGE_RESOLUTION|>--- conflicted
+++ resolved
@@ -18,11 +18,7 @@
                     <span class="int-en">Cancel</span>
                     <span class="int-he">בטל</span>
                 </a>
-<<<<<<< HEAD
                 <button id="saveProfile" class="saveProfileButton button small blue control-elem" type="button">
-=======
-                <div id="saveProfile" class="saveProfileButton button small blue control-elem" tabindex="0" role="button" >
->>>>>>> dcd15b04
                     <span class="int-en">Save</span>
                     <span class="int-he">שמור</span>
                 </button>
