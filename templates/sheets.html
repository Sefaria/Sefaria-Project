{% load sefaria_tags %}

<!doctype html>
<html>
<head>
	<meta name="apple-mobile-web-app-capable" content="yes">
	<meta name="viewport" content="width=device-width, initial-scale=1.0, user-scalable=no" />
	{% if not is_public %}
		<meta name="robots" content="noindex">
	{% endif %}
	<title>
		{% if title %}
			{{ title|striptags|strip_html_entities }} | Sefaria Source Sheet Builder
		{% else %}
			Sefaria Source Sheet Builder
		{% endif %}
	</title>

	<link rel="stylesheet" href="/static/js/jquery-ui/css/smoothness/jquery-ui-1.8.22.custom.css">
	<link rel="stylesheet" href="/static/css/base.css">
	<link rel="stylesheet" href="/static/css/common.css">
	<link rel="stylesheet" href="/static/css/sheets.css">
	<link rel="stylesheet" href="/static/font-awesome/css/font-awesome.css">
	<link rel="stylesheet" href="/static/css/sheets-print.css" media="print" />
	<script>{% include "js/analytics.js" %}</script>
</head>

<body {% if EMBED %}class="embeded"{% endif %} style="background-color:#eee;">

{% include "header.html" %}

<div id="link"></div>
<div id="error"></div>
<a href="/sheets" id="textTocLink">&laquo; Source Sheets</a>
<div id="controls">
	<div id="buttonBox">
		{% if can_edit or can_add %}
		<span id="addButton" class="circleButton"><span class="fa fa-plus"></span>
			
			<div class="optionsMenu">
				<div class="optionGroup">
					<div class="optionHeader"><i class='fa fa-plus'></i> Add</div>
				</div>
				<div class="line"></div>
				<div class="optionItem" id="addSource"><i class='fa fa-link'></i> Source</div>
				<div class="optionItem" id="addBiOutside"><i class='fa fa-columns'></i> Outside Text (Bilingual)</div>
				<div class="optionItem" id="addOutside"><i class='fa fa-file-o'></i> Outside Text</div>
				<div class="optionItem" id="addComment"><i class='fa fa-comment'></i> Comment</div>
				<div class="optionItem" id="addMedia"><i class='fa fa-youtube-play'></i> Media</div>
			</div>
		</span>
		{% endif %}
		<span id="options" class="circleButton"><i class="fa fa-bars"></i>
			<div class="optionsMenu">
				<div class="optionGroup">
					<div class="optionHeader"><i class='fa fa-bars'></i> Options</div>
				</div>
				<div class="line"></div>

				{% if is_owner %}
				<div class="optionGroup">
					<div class="optionTitle" id="sharingModalTrigger"><i class="fa fa-share-alt"></i> Sharing</div>
				</div>
				{% endif %}

				{% if owner_groups %}
				<div class="optionGroup">
					<div class="optionTitle"><i class="fa fa-group"></i> Group <i class='fa fa-caret-right'></i></div>				
					<div class="subMenu">
						<div class="optionItem groupOption" data-group="None">
							<i class="fa fa-check"></i> <i>None</i></div>
						{% for group in owner_groups %}
						<div class="optionItem groupOption" data-group="{{ group.name }}" data-image="{{ group.headerUrl }}">
							<i class="fa fa-check hidden"></i> {{ group.name }}</div>
						{% endfor %}
					</div>
				</div>
				{% endif %}


				{% if can_edit %}
				<div class="line"></div>
				{% endif %}

				<div class="optionGroup">
					<div class="optionTitle"><i class="fa fa-cloud"></i> Divine Names <i class='fa fa-caret-right'></i></div>
					<div class="subMenu">
						<div class="optionItem divineNamesOption" id="noSub">
							<i class="fa fa-check"></i> <i>No substitution</i></div>
						<div class="optionItem divineNamesOption" id="yy">
							<i class="fa fa-check hidden"></i> יי</div>
						<div class="optionItem divineNamesOption" id="h">
							<i class="fa fa-check hidden"></i> <span style="direction: rtl;">ה'</span></div>
						<div class="optionItem divineNamesOption" id="ykvk">
							<i class="fa fa-check hidden"></i> יקוק</div>
					</div>
				</div>

				<div class="optionItem" id="numbered">
					<i class="fa fa-check hidden"></i> Number Sources</div>
				<div class="optionItem" id="boxed">
					<i class="fa fa-check hidden"></i> Box Sources</div>
				<div class="optionItem" id="bsd">
					<i class="fa fa-check hidden"></i> בס"ד</div>

				{% if not new_sheet %}
					<div class="line"></div>
					{% if user.email %}
					<div class="optionItem" id="copySheet">
						<i class="fa fa-copy"></i> Copy Sheet</div>
					{% endif %}
					<div class="optionItem" id="embedSheet">
						<i class="fa fa-code"></i> Embed Sheet</div>
					{% if is_owner %}
					<div class="optionItem" id="deleteSheet">
						<i class="fa fa-trash-o"></i> Delete Sheet</div>
					{% endif %}

					{% if user.email %}
					<div class="line"></div>
					<div class="optionItem" id="editTags">
						<i class="fa fa-pencil"></i> Edit Sheet Tags</div>				
					{% endif %}
				{% endif %}

				<div class="line"></div>
				<div class="optionItem" id="print">
					<i class="fa fa-print"></i>Print</div>
			</div>

		</span>
	</div>
</div>

<div id="sheet" class="{{ sheet_class|default:'bilingual' }}">
	{% if new_sheet %}
	<div id="fileControls">
		<span id="save" class="btn btn-large btn-success">Save</span>
	</div>
	{% endif %}

	<div id="bsdHeader">בס"ד</div>
	<div id="sheetHeader" {% if sheet_group == None %}style="display:none"{% endif %}>
		{% if sheet_group %}
		<a href="/partners/{{ sheet_group.name|url_safe }}">
			<img id="partnerLogo" src="{{ sheet_group.headerUrl }}" />
		</a>
		{% else %}
			<img id="partnerLogo" style="display:none;" />
		{% endif %}
	</div>
	<div id="title">
		{% autoescape off %}
		{{ title|default:"<i>Loading...</i>" }}
		{% endautoescape %}
	</div>
	{% if sheet.attribution %}
	<div id="author">
		{% autoescape off %}
			{{ sheet.attribution }}
		{% endautoescape %}
	</div>
	{% elif author %}
	<div id="author">
		Source Sheet by {{ sheet.owner|user_link }}
		{% if sheet.via %}
		<div id="via">Based on <a href="/sheets/{{ sheet.via }}">a sheet</a> by {{ sheet.viaOwner|user_link }}</div>
		{% endif %}
	</div>
	{% endif %}
	{% if not new_sheet %}
	<div id="likes">
		<span id="likeInfoBox" {% if like_count == 0%}style="display:none"{% endif %}>
			<span id="likeInfo">
				<span id="likeCount">{{ like_count }}</span>
				like<span id="likePlural" {% if like_count == 1%}style="display:none"{% endif %}>s</span></span>
			 ·
		</span>
		{% if viewer_is_liker %}
			<a href="#" id="likeLink" class="liked">Unlike</a>
		{% else %}
			<a href="#" id="likeLink">Like</a>
		{% endif %}
	</div>
	{% endif %}

	<ol id="sources">
		{% include "sheet.html" with sources=sheet.sources %}
	</ol>
	<div id="sheetLoading" style="display:none">Loading...</div>

	{% if new_sheet and not hide_video %}
	<div id="empty" class="well">
		
		<div class="fa fa-times remove"></div>
		<iframe width="560" height="336" src="http://www.youtube.com/embed/iac0GoaH2lY?rel=0" frameborder="0" allowfullscreen></iframe>

		<h3>Watch a 3 minute intro video or <a id="readmore">read more</a>.</h3>
		<div id="howItWorks">
		<h1>Source Sheet Builder: How it Works</h1>
		<ul>
			<li><b>Add Sources</b> by typing a citation like:
			 <div id="cite"><i>Genesis 4:5-8</i>, <i>Mishnah Peah 2:6</i>, <i>Berakhot 2a:4-7</i>, <i>Bereishit Rabbah 1:4</i>.</div>
			</li>
			<li><b>Reorder Sources</b> by dragging and dropping.</li>
			<li><b>Print</b> your sheets to paper or PDF, or just <b>Share</b> the link.</li>
			<li><b>More Options</b> are available in the icons that appear when you hover over a source.</li>
		</ul>
		</div>
		{% if not user.email %}
			<center id="loginWarning">Take a spin! But you'll need to <a href="/login?next=/sheets/new">login</a> or <a href="/register?next=/sheets/new">register</a> to save your work.<center>
		{% endif %}
	</div>
	{% endif %}

	<div id="printFooter">
		<img src="/static/img/fb-og-image.png">
		<div>
			Made with the Sefaria Source Sheet Builder<br>
			www.sefaria.org/sheets
		</div>
	</div>


</div>

{% if author %}
<div id="bottomAuthor">
	Source Sheet created on Sefaria by {{ sheet.owner|user_link }}
	{% if sheet.via %}
	<div id="bottomVia">Based on <a href="/sheets/{{ sheet.via }}">a sheet</a> by {{ sheet.viaOwner|user_link }}</div>
	{% endif %}
</div>
{% endif %}

<div id="belowSheet"></div>


<div id="addSourceModal" class="modal">
			<div id="closeAddSource" class="icon-remove"></div>
			<div id="addDialogTitle" class="dialogTitle">Enter a text or commentator name:</div>
			<input id="add" />
			<div id="addEg">e.g., Mishnah Peah 3:4, Psalms 4:12-15, Rashi on Genesis 1:1</div>
			<div id="addOr">- or -</div>
			<div id="addBrowseBox">
				<div id="addBrowse" class='btn btn-primary'>Browse Sources</div>
			</div>
</div>

<div id="addMediaModal" class="modal">
<<<<<<< HEAD
			<div class="header">Enter the URL of your image, YouTube video, mp3 file, or Clyp.it Link</div>
			<input id="addMediaInput" placeholder="http://www.your-url-here/"/>
=======
			<div class="header">Enter the URL of your image, YouTube video, or mp3 file:</div>
			<input id="addMediaInput" placeholder="http://" />
>>>>>>> 1c017ec6
			<div id="mediaPreview"></div>
			<div class='btn btn-primary ok'>Add</div>
</div>



<div id="sharingModal" class="modal">
	<div class="header">Sharing & Collaboration</div>
	
	<div class="radio">
	  <label>
		<input type="radio" name="sharingOptions" id="sharePrivate" value="private">
		<span class="iconHolder"><i class="fa fa-user fa-2x fa-pull-left"></i></span>
		<span class="sharingLabel">Private</span> 
		<span class="sharingDesc">Only people with the direct link can view the source sheet.<span>
	  </label>
	</div>

	
	<div class="radio groupSharing">
	  <label>
		<input type="radio" name="sharingOptions" id="shareGroup" value="group">
		<span class="iconHolder"><i class="fa fa-group fa-2x fa-pull-left"></i></span>
		<span class="sharingLabel">Listed for Group Members</span> 
		<span class="sharingDesc">Anyone in <span class="groupName">your group</span> can find and view your source sheet.<span>
	  </label>
	</div>


	<div class="radio">
	  <label>
		<input type="radio" name="sharingOptions" id="sharePublic" value="public">
		<span class="iconHolder"><i class="fa fa-globe fa-2x fa-pull-left"></i></span>
		<span class="sharingLabel">Listed for Sefaria Users</span> 
		<span class="sharingDesc">Anyone browsing Sefaria can find and view your source sheet.</span>
	  </label>
	</div>
	
	<div class="radio groupSharing">
	  <label>
		<input type="radio" name="sharingOptions" id="shareGroupAdd" value="groupAdd">
		<span class="iconHolder"><i class="fa fa-group fa-2x fa-pull-left"></i> <i class="fa fa-plus-circle fa-pull-left fa-onTop"></i></span>
		<span class="sharingLabel">Group Members can Add</span> 
		<span class="sharingDesc">Anyone in <span class="groupName">your group</span> can find and view and add sources & comments to your sheet.</span>
	  </label>
	</div>
	
	<div class="radio">
	  <label>
		<input type="radio" name="sharingOptions" id="sharePublicAdd" value="publicAdd">
		<span class="iconHolder"><i class="fa fa-globe fa-2x fa-pull-left"></i> <i class="fa fa-plus-circle fa-pull-left fa-onTop"></i></span>
		<span class="sharingLabel">Anyone can Add</span> 
		<span class="sharingDesc">Anyone browsing Sefaria can find and view and add sources & comments to your sheet.</span>
	  </label>
	</div>

	<div class="radio individualSharing">
	  <label>
		<input type="radio" name="sharingOptions" id="sharePrivateAdd" value="privateAdd">
		<span class="iconHolder"><i class="fa fa-link fa-2x fa-pull-left"></i> <i class="fa fa-plus-circle fa-pull-left fa-onTop"></i></span>
		<span class="sharingLabel">Anyone can Add - Unlisted</span> 
		<span class="sharingDesc">Anyone with the link to your sheet can view and add sources & comments.</span>
	  </label>
	</div>

	<div class="radio groupSharing">
	  <label>
		<input type="radio" name="sharingOptions" id="shareGroupEdit" value="groupEdit">
		<span class="iconHolder"><i class="fa fa-group fa-2x fa-pull-left"></i> <i class="fa fa-pencil fa-pull-left fa-onTop"></i></span>
		<span class="sharingLabel">Group Members can Edit</span> 
		<span class="sharingDesc">Anyone in <span class="groupName">your group</span> can make any change to your source sheet.</span>
	  </label>
	</div>

	<div class="radio">
	  <label>
		<input type="radio" name="sharingOptions" id="sharePublicEdit" value="publicEdit">
		<span class="iconHolder"><i class="fa fa-globe fa-2x fa-pull-left"></i> <i class="fa fa-pencil fa-pull-left fa-onTop"></i></span>
		<span class="sharingLabel">Anyone can Edit</span> 
		<span class="sharingDesc">Anyone browsing Sefaria can make any change to your source sheet.</span>
	  </label>
	</div>

	<div class="radio individualSharing">
	  <label>
		<input type="radio" name="sharingOptions" id="sharePrivateEdit" value="privateEdit">
		<span class="iconHolder"><i class="fa fa-link fa-2x fa-pull-left"></i> <i class="fa fa-pencil fa-pull-left fa-onTop"></i></span>
		<span class="sharingLabel">Anyone can Edit - Unlisted</span> 
		<span class="sharingDesc">Anyone with the link to your sheet can make any change. The sheet will not be publicly listed.</span>
	  </label>
	</div>
	
	
	<div class="btn ok">Save</div>
</div>


<div id="addToSheetModal" class="modal">
	<div class="header">Add <span class="sourceName"></span> to a Source Sheet</div>
	<ul id="sheetList">
	</ul>
	<div class="actions">
		<div class="btn ok">Add</div>
		<div class="btn cancel">Cancel</div>
	</div>
</div>


<div id="embedSheetModal" class="gradient modal">
	<div class="header">Copy and paste the embed code below:</div>
	<textarea><iframe src="{{ request.build_absolute_uri }}?embed=1" width="600px" height="600px"></iframe></textarea>
	<div class="sub">Adjust the values of width and height to best fit your design.</div>
	<div class="btn ok">OK</div>
</div>

<div id="overrideLayoutModal" class="modal">
	<div class="header">Change this source's layout:</div>

		<span id="biLayoutToggleSource" class="toggle"><span id="hebLeftSource" class="toggleOption"><img src="/static/img/backs.png"></span><span id="hebRightSource" class="toggleOption"><img src="/static/img/faces.png"></span></span>
		
		<span id="sheetLayoutToggleSource" class="toggle"><span id="sideBySideSource" class="toggleOption"><img src="/static/img/sideBySide.png"></span><span id="stackedSource" class="toggleOption"><img src="/static/img/stacked.png"></span></span>

		<span id="languageToggleSource" class="toggle"><span id="englishSource" class="toggleOption"><img src="/static/img/english.png"></span><span id="bilingualSource" class="toggleOption"><img src="/static/img/bilingual.png"></span><span id="hebrewSource" class="toggleOption"><img src="/static/img/hebrew.png"></span></span>
	<br/>

	<div class="btn ok">OK</div>
	<h6 id="resetToDefaults"><small>Reset to sheet defaults</small></h6>


</div>


<div id="publishPromptModal" class="modal">
	<div id="prompt">
		<div class="header">Would you like to make your Source Sheet public?</div>
		
		<p>Your Source Sheet is looking great! You can share it with other members of the Sefaria Community by making it public.</p>

		<div class="btn btn-primary publish">Make Public</div>
		<div class="btn later">Maybe Later</div>
	</div>
	<div id="published" style="display:none;">
		<div class="header">Your Sheet is now Public!</div>
		
		<p>Thank you for contributing to a free, growing resource for Jewish learning.</p>

		<div class="btn ok">OK</div>
	</div>
	<div id="notPublished" style="display:none;">
		<div class="header">No problem, this sheet is still private.</div>
		
		<p>If you change your mind, you can always make a sheet public in the <span class="label">Options</span> menu under  <span class="label">Sharing</span>.</p>

		<div class="btn ok">OK</div>
	</div>
</div>

{% include "elements/login_prompt.html" with msg="To save, copy, or like, please log in." %}

<!--
Footer depends on full bootstrap grid, which isn't loaded in sheets.html
{% include "elements/footer.html" %}
-->

{% include "js/jquery.html" %}
<script>{% include "js/django-csrf.js" %}</script>
<script type="text/javascript" src="/static/js/jquery.scrollTo-1.4.2-min.js"></script>
<script type="text/javascript" src="/static/js/jquery.easing.1.3.js"></script>
<script type="text/javascript" src="/static/js/jquery-tooltip/jquery.tooltip.js"></script>
<script src="/static/js/jquery.tag-it.min.js"></script>
<script src="/static/js/jquery.tooltipster.min.js"></script>


{% include "js/headers.js" %}

<script type="text/javascript">
{% autoescape off %}
	var sjs = sjs || {};
	
	$.extend(sjs, {
		cache: {},
		current: {{ sheetJSON|default:"null" }},
		can_edit: {% if can_edit %}true{% else %}false{% endif %},
		can_add: {% if can_add %}true{% else %}false{% endif %},
		is_owner: {% if is_owner %}true{% else %}false{% endif %},
		editing: {},
		ref: {},
		loading: 0,
		autosave: false,
		changes: false,
		{% if user.id %}
		_fullname: "{{ user.first_name }} {{ user.last_name }}",
		_userLink: "{{ user.id|user_link }}"
		{% endif %}
	});
{% endautoescape %}
</script>
{% if can_edit or can_add %}
<script src="/static/ckeditor/ckeditor.js"></script>
<script src="/static/ckeditor/adapters/jquery.js"></script>
{% endif %}
<script src="/static/js/util.js"></script>
<script src="/static/js/sheets.js"></script>
</body>
</html><|MERGE_RESOLUTION|>--- conflicted
+++ resolved
@@ -248,13 +248,8 @@
 </div>
 
 <div id="addMediaModal" class="modal">
-<<<<<<< HEAD
-			<div class="header">Enter the URL of your image, YouTube video, mp3 file, or Clyp.it Link</div>
-			<input id="addMediaInput" placeholder="http://www.your-url-here/"/>
-=======
 			<div class="header">Enter the URL of your image, YouTube video, or mp3 file:</div>
 			<input id="addMediaInput" placeholder="http://" />
->>>>>>> 1c017ec6
 			<div id="mediaPreview"></div>
 			<div class='btn btn-primary ok'>Add</div>
 </div>
