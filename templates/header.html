--- conflicted
+++ resolved
@@ -30,34 +30,7 @@
 			<img src="/static/img/logo-small.png" />
 		</div>
 		<div id="sefaria">
-<<<<<<< HEAD
-			Sefaria<span class="ui-icon ui-icon-triangle-1-s"></span>
-			<div class="menu">
-				<a href="/texts">Table of Contents</a>
-				<a href="/sheets">Source Sheets</a>
-				<a href="/requested-translations">Requested Translations</a>
-				{% if request.user.is_staff %}
-				<a href="/discussions">Discussions</a>
-				{% endif %}
-				<a href="/activity" class="lineBelow">Recent Activity</a>
-				
-				<a href="/explore"><b>Link Explorer</b></a>				
-				<a href="/contribute">Guide to Contributing</a>
-				<a href="/educators">Educators</a>
-				<a href="/developers" class="lineBelow">Developers</a>
-
-				<a id="help" href="/">Help</a>
-				<a href="/faq">FAQ</a>
-				<a href="http://blog.sefaria.org" target="_blank">Blog <span class="ui-icon ui-icon-extlink"></span></a>
-				<a href="https://groups.google.com/forum/?fromgroups#!forum/sefaria" target="_blank" class="lineBelow">Forum <span class="ui-icon ui-icon-extlink"></span></a>
-				<a href="/donate">Donate</a>
-			</div>
-		</div><div id="textsMenu">
-			Texts<span class="ui-icon ui-icon-triangle-1-s"></span>
-			{% include "elements/texts_list.html" %}
-=======
 			Sefaria<i class="fa fa-caret-down"></i>
->>>>>>> 4038cf4f
 		</div>
 	</div>
 
