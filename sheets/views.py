--- conflicted
+++ resolved
@@ -324,55 +324,6 @@
 	return jsonResponse({"status": "ok"})
 
 
-<<<<<<< HEAD
-def sheet_tag_counts(query):
-	"""
-	Returns tags ordered by count for sheets matching query.
-	"""
-	tags = db.sheets.aggregate([
-		{"$match": query },
-		{"$unwind": "$tags"},
-		{"$group": {"_id": "$tags", "count": {"$sum": 1}}},
-		{"$sort": SON([("count", -1), ("_id", -1)])},
-		{"$project": { "_id": 0, "tag": "$_id", "count": "$count" }}
-	])
-	return tags["result"]
-
-
-def order_tags_for_user(tag_counts, uid):
-	"""
-	Returns of list of tag/count dicts order according to user's preference,
-	Adds empty tags if any appear in user's sort list but not in tags passed in
-	"""
-	profile   = UserProfile(id=uid)
-	tag_order = getattr(profile, "tag_order", None)
-	if tag_order:
-		empty_tags = tag_order[:]
-		tags = [tag_count["tag"] for tag_count in tag_counts]
-		empty_tags = [tag for tag in tag_order if tag not in tags]
-
-		for tag in empty_tags:
-			tag_counts.append({"tag": tag, "count": 0})
-		try:
-			tag_counts = sorted(tag_counts, key=lambda x: tag_order.index(x["tag"]))
-		except:
-			pass
-
-	return tag_counts
-
-
-def recent_public_tags(days=14, ntags=10):
-	"""
-	Returns list of tag/counts on public sheets modified in the last 'days'.
-	"""
-	cutoff      = datetime.now() - timedelta(days=days)
-	query       = {"status": "public", "dateModified": { "$gt": cutoff.isoformat() } }
-	tags        = sheet_tag_counts(query)[:ntags]
-
-	return tags
-
-=======
->>>>>>> f4fb35a9
 
 def sheets_list(request, type=None):
 	"""
@@ -795,7 +746,7 @@
 		public = db.sheets.find(query).sort([["dateModified", -1]])
 	else:
 		public = db.sheets.find(query).sort([["dateModified", -1]]).skip(offset).limit(limiter)
-	
+
 	sheets   = [sheet_to_dict(s) for s in public]
 	response = {"sheets": sheets}
 	response = jsonResponse(response, callback=request.GET.get("callback", None))
