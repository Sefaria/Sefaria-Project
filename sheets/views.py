--- conflicted
+++ resolved
@@ -673,40 +673,11 @@
 	if not source:
 		return jsonResponse({"error": "No source to copy given."})
 
-<<<<<<< HEAD
-	if "refs" in source:
-=======
 	if "refs" in source and source["refs"]:
->>>>>>> b8d26953
 		ref = Ref(source["refs"][0]).to(Ref(source["refs"][-1]))
 		source["ref"] = ref.normal()
 		del source["refs"]
 
-<<<<<<< HEAD
-	if "ref" in source:
-		ref = Ref(source["ref"])
-		source["heRef"] = ref.he_normal()
-
-	if "version" in source or "en" in source or "he" in source:
-		text = {}
-		if "en" in source:
-			text["en"] = source["en"]
-			tc = TextChunk(ref, "he", source["version"]) if source.get("versionLanguage") == "he" else TextChunk(ref, "he")
-			text["he"] = tc.ja().flatten_to_string()
-			del source["en"]
-		elif "he" in source:
-			text["he"] = source["he"]
-			tc = TextChunk(ref, "en", source["version"]) if source.get("versionLanguage") == "en" else TextChunk(ref, "en")
-			text["en"] = tc.ja().flatten_to_string()
-			del source["he"]
-		else:  # "version" in source
-			text[source["versionLanguage"]] = TextChunk(ref, source["versionLanguage"], source["version"]).ja().flatten_to_string()
-			other = "he" if source["versionLanguage"] == "en" else "en"
-			text[other] = TextChunk(ref, other).ja().flatten_to_string()
-		source.pop("version", None)
-		source.pop("versionLanguage", None)
-		source["text"] = text
-=======
 	if "ref" in source and source["ref"]:
 		ref = Ref(source["ref"])
 		source["heRef"] = ref.he_normal()
@@ -730,7 +701,6 @@
 			source.pop("version", None)
 			source.pop("versionLanguage", None)
 			source["text"] = text
->>>>>>> b8d26953
 
 	return jsonResponse(add_source_to_sheet(int(sheet_id), source))
 
