import json
from bson.son import SON
from datetime import datetime, timedelta

from django.template import RequestContext
from django.shortcuts import render_to_response, redirect
from django.http import Http404

# noinspection PyUnresolvedReferences
from django.http import HttpResponse, HttpResponseRedirect
from django.views.decorators.csrf import ensure_csrf_cookie
from django.contrib.auth.decorators import login_required
from django.contrib.admin.views.decorators import staff_member_required

# noinspection PyUnresolvedReferences
from django.contrib.auth.models import User
from django.contrib.auth.models import Group as DjangoGroup

from reader.views import s2_sheets, s2_sheets_by_tag

# noinspection PyUnresolvedReferences
from sefaria.client.util import jsonResponse, HttpResponse
from sefaria.sheets import *
from sefaria.model.user_profile import *
from sefaria.model.group import Group, GroupSet
from sefaria.utils.users import user_link
from sefaria.system.exceptions import InputError

# sefaria.model.dependencies makes sure that model listeners are loaded.
# noinspection PyUnresolvedReferences
import sefaria.model.dependencies


def annotate_user_links(sources):
	"""
	Search a sheet for any addedBy fields (containg a UID) and add corresponding user links.
	"""
	for source in sources:
		if "addedBy" in source:
			source["userLink"] = user_link(source["addedBy"])
		if "subsources" in source:
			source["subsources"] = annotate_user_links(source["subsources"])

	return sources


@ensure_csrf_cookie
def new_sheet(request):
	"""
	View an new, empty source sheet.
	"""
	owner_groups  = get_user_groups(request.user)
	query         = {"owner": request.user.id or -1 }
	hide_video    = db.sheets.find(query).count() > 2
	return render_to_response('sheets.html', {"can_edit": True,
												"new_sheet": True,
												"is_owner": True,
												"hide_video": hide_video,
												"owner_groups": owner_groups,
												"current_url": request.get_full_path,
												},
												RequestContext(request))


def can_edit(user, sheet):
	"""
	Returns true if user can edit sheet.
	"""
	if sheet["owner"] == user.id:
		return True		
	if "collaboration" not in sheet["options"]:
		return False
	if sheet["options"]["collaboration"] == "anyone-can-edit":
		return True		
	if sheet["options"]["collaboration"] == "group-can-edit":
		if "group" in sheet:
			if sheet["group"] in [group.name for group in user.groups.all()]:
				return True
					
	return False


def can_add(user, sheet):
	"""
	Returns true if user has adding persmission on sheet.
	Returns false if user has the higher permission "can_edit"
	"""
	if not user.is_authenticated():
		return False
	if can_edit(user, sheet):
		return False
	if "collaboration" not in sheet["options"]:
		return False
	if sheet["options"]["collaboration"] == "anyone-can-add":
		return True
	if sheet["options"]["collaboration"] == "group-can-add":
		if "group" in sheet:
			if sheet["group"] in [group.name for group in user.groups.all()]:
				return True

	return False


def get_user_groups(user):
	"""
	Returns a list of Groups that user belongs to.
	"""
	groups = [g.name for g in user.groups.all()]
	return GroupSet({"name": {"$in": groups }}, sort=[["name", 1]])


def make_sheet_class_string(sheet):
	"""
	Returns a string of class names corresponding to the options of sheet.
	"""
	o = sheet["options"]
	classes = []
	classes.append(o.get("language", "bilingual"))
	classes.append(o.get("layout", "sideBySide"))
	classes.append(o.get("langLayout", "heRight"))

	if o.get("numbered", False):  classes.append("numbered")
	if o.get("boxed", False):     classes.append("boxed")

	if sheet["status"] is "public": classes.append("public")

	return " ".join(classes)


@ensure_csrf_cookie
def view_sheet(request, sheet_id):
	"""
	View the sheet with sheet_id.
	"""
	sheet = get_sheet(sheet_id)
	if "error" in sheet:
		return HttpResponse(sheet["error"])
	
	sheet["sources"] = annotate_user_links(sheet["sources"])

	# Count this as a view
	db.sheets.update({"id": int(sheet_id)}, {"$inc": {"views": 1}})

	try:
		owner = User.objects.get(id=sheet["owner"])
		author = owner.first_name + " " + owner.last_name
		owner_groups = get_user_groups(request.user) if sheet["owner"] == request.user.id else None
	except User.DoesNotExist:
		author = "Someone Mysterious"
		owner_groups = None

	sheet_class     = make_sheet_class_string(sheet)
	can_edit_flag   = can_edit(request.user, sheet)
	can_add_flag    = can_add(request.user, sheet)
	sheet_group     = Group().load({"name": sheet["group"]}) if "group" in sheet and sheet["group"] != "None" else None
	embed_flag      = "embed" in request.GET
	likes           = sheet.get("likes", [])
	like_count      = len(likes)
	viewer_is_liker = request.user.id in likes


	return render_to_response('sheets.html', {"sheetJSON": json.dumps(sheet), 
												"sheet": sheet,
												"sheet_class": sheet_class,
												"can_edit": can_edit_flag, 
												"can_add": can_add_flag,
												"title": sheet["title"],
												"author": author,
												"is_owner": request.user.id == sheet["owner"],
												"is_public": sheet["status"] == "public",
												"owner_groups": owner_groups,
												"sheet_group":  sheet_group,
												"like_count": like_count,
												"viewer_is_liker": viewer_is_liker,
												"current_url": request.get_full_path,
											}, RequestContext(request))


def delete_sheet_api(request, sheet_id):
	"""
	Deletes sheet with id, only if the requester is the sheet owner. 
	"""
	id = int(sheet_id)
	sheet = db.sheets.find_one({"id": id})
	if not sheet:
		return jsonResponse({"error": "Sheet %d not found." % id})

	if request.user.id != sheet["owner"]:
		return jsonResponse({"error": "Only the sheet owner may delete a sheet."})

	db.sheets.remove({"id": id})

	return jsonResponse({"status": "ok"})


def sheet_tag_counts(query):
	"""
	Returns tags ordered by count for sheets matching query.
	"""
	tags = db.sheets.aggregate([
		{"$match": query },
		{"$unwind": "$tags"},
		{"$group": {"_id": "$tags", "count": {"$sum": 1}}},
		{"$sort": SON([("count", -1), ("_id", -1)])},
		{"$project": { "_id": 0, "tag": "$_id", "count": "$count" }}
	])
	return tags["result"]


def order_tags_for_user(tag_counts, uid):
	"""
	Returns of list of tag/count dicts order according to user's preference,
	Adds empty tags if any appear in user's sort list but not in tags passed in
	"""
	profile   = UserProfile(id=uid)
	tag_order = getattr(profile, "tag_order", None)
	if tag_order:
		empty_tags = tag_order[:]
		tags = [tag_count["tag"] for tag_count in tag_counts]		
		empty_tags = [tag for tag in tag_order if tag not in tags]
		
		for tag in empty_tags:
			tag_counts.append({"tag": tag, "count": 0})
		try:
			tag_counts = sorted(tag_counts, key=lambda x: tag_order.index(x["tag"]))
		except:
			pass

	return tag_counts


def recent_public_tags(days=14, ntags=10):
	"""
	Returns list of tag/counts on public sheets modified in the last 'days'.
	"""
	cutoff      = datetime.now() - timedelta(days=days)
	query       = {"status": "public", "dateModified": { "$gt": cutoff.isoformat() } }
	tags        = sheet_tag_counts(query)[:ntags]

	return tags


def sheets_list(request, type=None):
	"""
	List of all public/your/all sheets
	either as a full page or as an HTML fragment
	"""
	if not type:
		# Sheet Splash page
<<<<<<< HEAD
		if request.flavour == "mobile":
			return s2_sheets(request)
		query       = {"status": {"$in": LISTED_SHEETS}}
=======
		query       = {"status": "public"}
>>>>>>> 839d2f58
		public      = db.sheets.find(query).sort([["dateModified", -1]]).limit(32)
		public_tags = recent_public_tags()

		if request.user.is_authenticated():
			query       = {"owner": request.user.id}
			your        = db.sheets.find(query).sort([["dateModified", -1]]).limit(3)
			your_tags   = sheet_tag_counts(query)
			your_tags   = order_tags_for_user(your_tags, request.user.id)
			collapse    = your.count() > 3
		else:
			your = your_tags = collapse = None

		return render_to_response('sheets_splash.html',
									{
										"public_sheets": public,
										"public_tags": public_tags,
										"your_sheets": your,
										"your_tags":   your_tags,
										"collapse_private": collapse,
										"groups": get_user_groups(request.user)
									}, 
									RequestContext(request))

	response = { "status": 0 }

	if type == "public":
		query              = {"status": "public"}
		response["title"]  = "Public Source Sheets"
		response["public"] = True
		tags               = recent_public_tags()

	elif type == "unlisted":
		query              = {"owner": request.user.id or -1 }
		response["title"]  = "Your Source Sheets"
		response["groups"] = get_user_groups(request.user)
		tags               = sheet_tag_counts(query)
		tags               = order_tags_for_user(tags, request.user.id)

	elif type == "allz":
		query              = {}
		response["title"]  = "All Source Sheets"
		response["public"] = True
		tags               = []

	sheets = db.sheets.find(query).sort([["dateModified", -1]])
	if "fragment" in request.GET:
		return render_to_response('elements/sheet_table.html', {"sheets": sheets})

	response["sheets"] = sheets
	response["tags"]   = tags

	return render_to_response('sheets_list.html', response, RequestContext(request))


def partner_page(request, partner):
	"""
	Views the partner page for 'partner' which lists sheets in the partner group.
	"""
	partner = partner.replace("-", " ").replace("_", " ")
	group   = Group().load({"name": partner})
	if not group:
		raise Http404

	if request.user.is_authenticated() and group.name in [g.name for g in request.user.groups.all()]:
		in_group = True
		query = {"status": {"$in": ["unlisted","public"]}, "group": group.name}
	else:
		in_group = False
		query = {"status": "public", "group": group.name}


	sheets = db.sheets.find(query).sort([["title", 1]])
	tags   = sheet_tag_counts(query)
	return render_to_response('sheets_list.html', {"sheets": sheets,
												"tags": tags,
												"status": "unlisted",
												"group": group,
												"in_group": in_group,
												"title": "%s on Sefaria" % group.name,
											}, RequestContext(request))


def groups_page(request):
    groups = GroupSet(sort=[["name", 1]])
    return render_to_response("groups.html",
                                {"groups": groups},
                                RequestContext(request))


@staff_member_required
def groups_api(request):
	j = request.POST.get("json")
	if not j:
		return jsonResponse({"error": "No JSON given in post data."})
	group = json.loads(j)
	if request.method == "POST":
		existing = GroupSet({"name": group["name"]})
		if len(existing):
			existing.update(group)
			existing.save()
		else:
			Group(group).save()
			DjangoGroup.objects.create(name=group["name"])
		return jsonResponse({"status": "ok"})

	elif request.method == "DELETE":
		GroupSet(group).delete()
		return jsonResponse({"status": "ok"})
	
	else:
		return jsonResponse({"error": "Unsupported HTTP method."})


def sheet_stats(request):
	pass


def sheets_tags_list(request):
	"""
	View public sheets organized by tags.
	"""
	tags_list = make_sheet_list_by_tag()
	return render_to_response('sheet_tags.html', {"tags_list": tags_list, }, RequestContext(request))	


def sheets_tag(request, tag, public=True, group=None):
	"""
	View sheets for a particular tag.
	"""
	if public:
		if request.flavour == "mobile":
			return s2_sheets_by_tag(request, tag)
		sheets = get_sheets_by_tag(tag)
	elif group:
		sheets = get_sheets_by_tag(tag, group=group)
	else:
		sheets = get_sheets_by_tag(tag, uid=request.user.id)

	in_group = request.user.is_authenticated() and group in [g.name for g in request.user.groups.all()]
	groupCover = Group().load({"name": group}).coverUrl if Group().load({"name": group}) else None
	
	return render_to_response('tag.html', {
											"tag": tag,
											"sheets": sheets,
											"public": public,
											"group": group,
											"groupCover": groupCover,
											"in_group": in_group,
										 }, RequestContext(request))	

	return render_to_response('sheet_tags.html', {"tags_list": tags_list, }, RequestContext(request))	


@login_required
def private_sheets_tag(request, tag):
	"""
	Wrapper for sheet_tag for user tags
	"""
	return sheets_tag(request, tag, public=False)


def partner_sheets_tag(request, partner, tag):
	"""
	Wrapper for sheet_tag for partner tags
	"""
	group = partner.replace("_", " ")
	return sheets_tag(request, tag, public=False, group=group)


def sheet_list_api(request):
	"""
	API for listing available sheets
	"""
	if request.method == "GET":
		return jsonResponse(sheet_list(), callback=request.GET.get("callback", None))

	# Save a sheet
	if request.method == "POST":
		if not request.user.is_authenticated():
			return jsonResponse({"error": "You must be logged in to save."})
		
		j = request.POST.get("json")
		if not j:
			return jsonResponse({"error": "No JSON given in post data."})
		sheet = json.loads(j)
		if "id" in sheet:
			existing = get_sheet(sheet["id"])
			if "error" not in existing  and \
				not can_edit(request.user, existing) and \
				not can_add(request.user, existing):
				
				return jsonResponse({"error": "You don't have permission to edit this sheet."})
		
		responseSheet = save_sheet(sheet, request.user.id)
		if "rebuild" in responseSheet and responseSheet["rebuild"]:
			# Don't bother adding user links if this data won't be used to rebuild the sheet
			responseSheet["sources"] = annotate_user_links(responseSheet["sources"])

		return jsonResponse(responseSheet)


def user_sheet_list_api(request, user_id):
	"""
	API for listing the sheets that belong to user_id.
	"""
	if int(user_id) != request.user.id:
		return jsonResponse({"error": "You are not authorized to view that."})
	return jsonResponse(sheet_list(user_id), callback=request.GET.get("callback", None))


def sheet_api(request, sheet_id):
	"""
	API for accessing and individual sheet.
	"""
	if request.method == "GET":
		sheet = get_sheet(int(sheet_id))
		return jsonResponse(sheet, callback=request.GET.get("callback", None))

	if request.method == "POST":
		return jsonResponse({"error": "TODO - save to sheet by id"})


def check_sheet_modified_api(request, sheet_id, timestamp):
	"""
	Check if sheet_id has been modified since timestamp.
	If modified, return the new sheet. 
	"""
	sheet_id = int(sheet_id)
	callback=request.GET.get("callback", None)
	last_mod = get_last_updated_time(sheet_id)
	if not last_mod:
		return jsonResponse({"error": "Couldn't find last modified time."}, callback)

	if timestamp >= last_mod:
		return jsonResponse({"modified": False}, callback)

	sheet = get_sheet(sheet_id)
	if "error" in sheet:
		return jsonResponse(sheet, callback)

	sheet["modified"] = True
	sheet["sources"] = annotate_user_links(sheet["sources"])
	return jsonResponse(sheet, callback)


def add_source_to_sheet_api(request, sheet_id):
	"""
	API to add a fully formed source (posted as JSON) to sheet_id.
	"""
	source = json.loads(request.POST.get("source"))
	if not source:
		return jsonResponse({"error": "No source to copy given."})
	return jsonResponse(add_source_to_sheet(int(sheet_id), source))


def copy_source_to_sheet_api(request, sheet_id):
	"""
	API to copy a source from one sheet to another. 
	"""
	copy_sheet = request.POST.get("sheet")
	copy_source = request.POST.get("source")
	if not copy_sheet and copy_source:
		return jsonResponse({"error": "Need both a sheet and source number to copy."})
	return jsonResponse(copy_source_to_sheet(int(sheet_id), int(copy_sheet), int(copy_source)))


def add_ref_to_sheet_api(request, sheet_id):
	"""
	API to add a source to a sheet using only a ref.
	"""
	ref = request.POST.get("ref")
	if not ref:
		return jsonResponse({"error": "No ref given in post data."})
	return jsonResponse(add_ref_to_sheet(int(sheet_id), ref))


@login_required
def update_sheet_tags_api(request, sheet_id):
	"""
	API to update tags for sheet_id. 
	"""
	tags = json.loads(request.POST.get("tags"))
	return jsonResponse(update_sheet_tags(int(sheet_id), tags))


def like_sheet_api(request, sheet_id):
	"""
	API to like sheet_id.
	"""
	if not request.user.is_authenticated():
		return {"error": "You must be logged in to like sheets."}
	if request.method != "POST":
		return jsonResponse({"error": "Unsupported HTTP method."})

	add_like_to_sheet(int(sheet_id), request.user.id)
	return jsonResponse({"status": "ok"})


def unlike_sheet_api(request, sheet_id):
	"""
	API to unlike sheet_id.
	"""
	if not request.user.is_authenticated():
		return jsonResponse({"error": "You must be logged in to like sheets."})
	if request.method != "POST":
		return jsonResponse({"error": "Unsupported HTTP method."})

	remove_like_from_sheet(int(sheet_id), request.user.id)
	return jsonResponse({"status": "ok"})


def sheet_likers_api(request, sheet_id):
	"""
	API to retrieve the list of people who like sheet_id.
	"""
	response = {"likers": likers_list_for_sheet(sheet_id)}
	return jsonResponse(response, callback=request.GET.get("callback", None))


def tag_list_api(request):
	"""
	API to retrieve the list of public tags ordered by count.
	"""
	response = sheet_tag_counts({"status": "public"})
	return jsonResponse(response, callback=request.GET.get("callback", None))


def trending_tags_api(request):
	"""
	API to retrieve the list of peopke who like sheet_id.
	"""
	response = recent_public_tags(days=14)
	return jsonResponse(response, callback=request.GET.get("callback", None))


def sheets_by_tag_api(request, tag):
	"""
	API to retrieve the list of peopke who like sheet_id.
	"""
	sheets = get_sheets_by_tag(tag, public=True)
	sheets = [{"title": s["title"], "id": s["id"], "owner": s["owner"], "views": s["views"]} for s in sheets]
	for sheet in sheets:
		profile                = UserProfile(id=sheet["owner"])
		sheet["ownerName"]     = profile.full_name
		sheet["ownerImageUrl"] = profile.gravatar_url_small
	response = {"tag": tag, "sheets": sheets}
	return jsonResponse(response, callback=request.GET.get("callback", None))


@login_required
def make_sheet_from_text_api(request, ref, sources=None):
	"""
	API to generate a sheet from a ref with optional sources.
	"""
	sources = sources.replace("_", " ").split("+") if sources else None
	sheet = make_sheet_from_text(ref, sources=sources, uid=request.user.id, generatedBy=None, title=None)
	return redirect("/sheets/%d" % sheet["id"])<|MERGE_RESOLUTION|>--- conflicted
+++ resolved
@@ -247,13 +247,11 @@
 	"""
 	if not type:
 		# Sheet Splash page
-<<<<<<< HEAD
+		
 		if request.flavour == "mobile":
 			return s2_sheets(request)
-		query       = {"status": {"$in": LISTED_SHEETS}}
-=======
+
 		query       = {"status": "public"}
->>>>>>> 839d2f58
 		public      = db.sheets.find(query).sort([["dateModified", -1]]).limit(32)
 		public_tags = recent_public_tags()
 
