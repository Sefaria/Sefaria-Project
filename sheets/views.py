import json
from datetime import datetime, timedelta
import httplib2
from StringIO import StringIO

from django.template import RequestContext
from django.template.loader import render_to_string
from django.shortcuts import render_to_response, redirect
from django.http import Http404

# noinspection PyUnresolvedReferences
from django.http import HttpResponse, HttpResponseRedirect
from django.views.decorators.csrf import ensure_csrf_cookie, csrf_exempt
from django.contrib.auth.decorators import login_required
from django.contrib.admin.views.decorators import staff_member_required

# noinspection PyUnresolvedReferences
from django.contrib.auth.models import User

from googleapiclient.discovery import build
from googleapiclient.http import MediaIoBaseUpload

from reader.views import s2_sheets, s2_sheets_by_tag, s2_group_sheets, s2_my_groups

# noinspection PyUnresolvedReferences
from sefaria.client.util import jsonResponse, HttpResponse
from sefaria.model import *
from sefaria.sheets import *
from sefaria.model.user_profile import *
from sefaria.model.group import Group, GroupSet
from sefaria.system.exceptions import InputError
from sefaria.utils.util import strip_tags

# sefaria.model.dependencies makes sure that model listeners are loaded.
# noinspection PyUnresolvedReferences
import sefaria.model.dependencies

from sefaria.gauth.decorators import gauth_required


def annotate_user_links(sources):
	"""
	Search a sheet for any addedBy fields (containg a UID) and add corresponding user links.
	"""
	for source in sources:
		if "addedBy" in source:
			source["userLink"] = user_link(source["addedBy"])
		if "subsources" in source:
			source["subsources"] = annotate_user_links(source["subsources"])

	return sources

@login_required
@ensure_csrf_cookie
def new_sheet(request):
	"""
	View an new, empty source sheet.
	"""
	if "assignment" in request.GET:
		sheet_id  = int(request.GET["assignment"])

		query = { "owner": request.user.id or -1, "assignment_id": sheet_id }
		existingAssignment = db.sheets.find_one(query) or []
		if "id" in existingAssignment:
			return view_sheet(request,existingAssignment["id"])

		if "assignable" in db.sheets.find_one({"id": sheet_id})["options"]:
			if db.sheets.find_one({"id": sheet_id})["options"]["assignable"] == 1:
				return assigned_sheet(request, sheet_id)

	owner_groups  = get_user_groups(request.user.id)
	query         = {"owner": request.user.id or -1 }
	hide_video    = db.sheets.find(query).count() > 2


	return render_to_response('sheets.html' if request.COOKIES.get('s1') else 's2_sheets.html', {"can_edit": True,
												"new_sheet": True,
												"is_owner": True,
												"hide_video": hide_video,
												"owner_groups": owner_groups,
												"current_url": request.get_full_path,
												},
												RequestContext(request))


def can_edit(user, sheet):
	"""
	Returns True if user can edit sheet.
	"""
	if sheet["owner"] == user.id:
		return True
	if "collaboration" not in sheet["options"]:
		return False
	if sheet["options"]["collaboration"] == "anyone-can-edit":
		return True
	if sheet["options"]["collaboration"] == "group-can-edit":
		if "group" in sheet:
			try:
				return Group().load({"name": sheet["group"]}).is_member(user.id)
			except:
				return False

	return False


def can_add(user, sheet):
	"""
	Returns True if user has adding persmission on sheet.
	Returns False if user has the higher permission "can_edit"
	"""
	if not user.is_authenticated():
		return False
	if can_edit(user, sheet):
		return False
	if "assigner_id" in sheet:
		if sheet["assigner_id"] == user.id:
			return True
	if "collaboration" not in sheet["options"]:
		return False
	if sheet["options"]["collaboration"] == "anyone-can-add":
		return True
	if sheet["options"]["collaboration"] == "group-can-add":
		if "group" in sheet:
			try:
				return Group().load({"name": sheet["group"]}).is_member(user.id)
			except:
				return False

	return False


def can_publish(user, sheet):
	"""
	Returns True if user and sheet both belong to the same Group, and user has publish rights in that group
	Returns False otherwise, including if the sheet is not in a Group at all
	"""
	if "group" in sheet:
		try:
			return Group().load({"name": sheet["group"]}).can_publish(user.id)
		except:
			return False
	return False


def get_user_groups(uid):
	"""
	Returns a list of Groups that user belongs to.
	"""
<<<<<<< HEAD
=======
	if not uid:
		return None
>>>>>>> 4b7dfa24
	groups = GroupSet().for_user(uid)
	groups = [ {
					"name": group.name,
					"headerUrl": getattr(group, "headerUrl", ""), 
					"canPublish": group.can_publish(uid),
				} 
				for group in groups]
	return groups


def make_sheet_class_string(sheet):
	"""
	Returns a string of class names corresponding to the options of sheet.
	"""
	o = sheet["options"]
	classes = []
	classes.append(o.get("language", "bilingual"))
	classes.append(o.get("layout", "sideBySide"))
	classes.append(o.get("langLayout", "heRight"))

	if o.get("numbered", False):  classes.append("numbered")
	if o.get("boxed", False):     classes.append("boxed")

	if sheet["status"] == "public":
		classes.append("public")


	return " ".join(classes)


@ensure_csrf_cookie
def view_sheet(request, sheet_id):
	"""
	View the sheet with sheet_id.
	"""
	sheet = get_sheet(sheet_id)
	if "error" in sheet:
		return HttpResponse(sheet["error"])

	sheet["sources"] = annotate_user_links(sheet["sources"])

	# Count this as a view
	db.sheets.update({"id": int(sheet_id)}, {"$inc": {"views": 1}})

	try:
		owner = User.objects.get(id=sheet["owner"])
		author = owner.first_name + " " + owner.last_name
		owner_groups = get_user_groups(request.user.id)
	except User.DoesNotExist:
		author = "Someone Mysterious"
		owner_groups = None

	sheet_class      = make_sheet_class_string(sheet)
	sheet_group      = Group().load({"name": sheet["group"]}) if "group" in sheet and sheet["group"] != "None" else None
<<<<<<< HEAD
	can_edit_flag    = can_edit(request.user, sheet)
	can_add_flag     = can_add(request.user, sheet)
	can_publish_flag = sheet_group.can_publish(request.user.id) if sheet_group else False
	embed_flag       = "embed" in request.GET
	likes            = sheet.get("likes", [])
	like_count       = len(likes)
	viewer_is_liker  = request.user.id in likes

=======
	embed_flag       = "embed" in request.GET
	likes            = sheet.get("likes", [])
	like_count       = len(likes)
	if request.user.is_authenticated():
		can_edit_flag    = can_edit(request.user, sheet)
		can_add_flag     = can_add(request.user, sheet)
		can_publish_flag = sheet_group.can_publish(request.user.id) if sheet_group else False
		viewer_is_liker  = request.user.id in likes
	else:
		can_edit_flag    = False
		can_add_flag     = False
		can_publish_flag = False
		viewer_is_liker  = False
>>>>>>> 4b7dfa24

	return render_to_response('sheets.html' if request.COOKIES.get('s1') else 's2_sheets.html', {"sheetJSON": json.dumps(sheet),
												"sheet": sheet,
												"sheet_class": sheet_class,
												"can_edit": can_edit_flag,
												"can_add": can_add_flag,
												"can_publish": can_publish_flag,
												"title": sheet["title"],
												"author": author,
												"is_owner": request.user.id == sheet["owner"],
												"is_public": sheet["status"] == "public",
												"owner_groups": owner_groups,
												"sheet_group":  sheet_group,
												"like_count": like_count,
												"viewer_is_liker": viewer_is_liker,
												"current_url": request.get_full_path,
											  	"assignments_from_sheet":assignments_from_sheet(sheet_id),
											}, RequestContext(request))

def assignments_from_sheet(sheet_id):
	try:
		query = {"assignment_id": int(sheet_id)}
		return db.sheets.find(query)
	except:
		return None


def view_visual_sheet(request, sheet_id):
	"""
	View the sheet with sheet_id.
	"""
	sheet = get_sheet(sheet_id)
	if "error" in sheet:
		return HttpResponse(sheet["error"])

	sheet["sources"] = annotate_user_links(sheet["sources"])

	# Count this as a view
	db.sheets.update({"id": int(sheet_id)}, {"$inc": {"views": 1}})

	try:
		owner = User.objects.get(id=sheet["owner"])
		author = owner.first_name + " " + owner.last_name
		owner_groups = get_user_groups(request.user.id) if sheet["owner"] == request.user.id else None
	except User.DoesNotExist:
		author = "Someone Mysterious"
		owner_groups = None

	sheet_class     = make_sheet_class_string(sheet)
	can_edit_flag   = can_edit(request.user, sheet)
	can_add_flag    = can_add(request.user, sheet)
	sheet_group     = Group().load({"name": sheet["group"]}) if "group" in sheet and sheet["group"] != "None" else None
	embed_flag      = "embed" in request.GET
	likes           = sheet.get("likes", [])
	like_count      = len(likes)
	viewer_is_liker = request.user.id in likes


	return render_to_response('sheets_visual.html',{"sheetJSON": json.dumps(sheet),
													"sheet": sheet,
													"sheet_class": sheet_class,
													"can_edit": can_edit_flag,
													"can_add": can_add_flag,
													"title": sheet["title"],
													"author": author,
													"is_owner": request.user.id == sheet["owner"],
													"is_public": sheet["status"] == "public",
													"owner_groups": owner_groups,
													"sheet_group":  sheet_group,
													"like_count": like_count,
													"viewer_is_liker": viewer_is_liker,
													"current_url": request.get_full_path,
											}, RequestContext(request))


@ensure_csrf_cookie
def assigned_sheet(request, assignment_id):
	"""
	A new sheet prefilled with an assignment.
	"""
	sheet = get_sheet(assignment_id)
	if "error" in sheet:
		return HttpResponse(sheet["error"])

	sheet["sources"] = annotate_user_links(sheet["sources"])

	# Remove keys from we don't want transferred
	for key in ("id", "like", "views"):
		if key in sheet:
			del sheet[key]

	assigner        = UserProfile(id=sheet["owner"])
	assigner_id	    = assigner.id
	owner_groups    = get_user_groups(request.user.id)

	sheet_class     = make_sheet_class_string(sheet)
	can_edit_flag   = True
	can_add_flag    = can_add(request.user, sheet)
	sheet_group     = Group().load({"name": sheet["group"]}) if "group" in sheet and sheet["group"] != "None" else None
	embed_flag      = "embed" in request.GET
	likes           = sheet.get("likes", [])
	like_count      = len(likes)
	viewer_is_liker = request.user.id in likes

	return render_to_response('sheets.html' if request.COOKIES.get('s1') else 's2_sheets.html', {"sheetJSON": json.dumps(sheet),
												"sheet": sheet,
												"assignment_id": assignment_id,
												"assigner_id": assigner_id,
												"new_sheet": True,
												"sheet_class": sheet_class,
												"can_edit": can_edit_flag,
												"can_add": can_add_flag,
												"title": sheet["title"],
												"is_owner": True,
												"is_public": sheet["status"] == "public",
												"owner_groups": owner_groups,
												"sheet_group":  sheet_group,
												"like_count": like_count,
												"viewer_is_liker": viewer_is_liker,
												"current_url": request.get_full_path,
											}, RequestContext(request))

def delete_sheet_api(request, sheet_id):
	"""
	Deletes sheet with id, only if the requester is the sheet owner.
	"""
	import sefaria.search as search
	id = int(sheet_id)
	sheet = db.sheets.find_one({"id": id})
	if not sheet:
		return jsonResponse({"error": "Sheet %d not found." % id})

	if request.user.id != sheet["owner"]:
		return jsonResponse({"error": "Only the sheet owner may delete a sheet."})

	db.sheets.remove({"id": id})
	index_name = search.get_new_and_current_index_names()['current']
	search.delete_sheet(index_name, id)

	return jsonResponse({"status": "ok"})



def sheets_list(request, type=None):
	"""
	List of all public/your/all sheets
	either as a full page or as an HTML fragment
	"""
	if not type:
		# Sheet Splash page

		if request.flavour == "mobile":
			return s2_sheets(request)

		elif not request.COOKIES.get('s1'):
			return s2_sheets(request)

		query       = {"status": "public"}
		public      = db.sheets.find(query).sort([["dateModified", -1]]).limit(32)
		public_tags = recent_public_tags()

		if request.user.is_authenticated():
			query       = {"owner": request.user.id}
			your        = db.sheets.find(query).sort([["dateModified", -1]]).limit(3)
			your_tags   = sheet_tag_counts(query)
			your_tags   = order_tags_for_user(your_tags, request.user.id)
			collapse    = your.count() > 3
		else:
			your = your_tags = collapse = None

		return render_to_response('sheets_splash.html',
									{
										"public_sheets": public,
										"public_tags": public_tags,
										"your_sheets": your,
										"your_tags":   your_tags,
										"collapse_private": collapse,
										"groups": get_user_groups(request.user.id)
									},
									RequestContext(request))

	response = { "status": 0 }

	if type == "public":
		if request.flavour == "mobile":
			return s2_sheets_by_tag(request,"All Sheets")

		elif not request.COOKIES.get('s1'):
			return s2_sheets_by_tag(request,"All Sheets")

		query              = {"status": "public"}
		response["title"]  = "Public Source Sheets"
		response["public"] = True
		tags               = recent_public_tags()

	elif type == "private":
		if request.flavour == "mobile":
			return s2_sheets_by_tag(request,"My Sheets")

		elif not request.COOKIES.get('s1'):
			return s2_sheets_by_tag(request,"My Sheets")


		query              = {"owner": request.user.id or -1 }
		response["title"]  = "Your Source Sheets"
		response["groups"] = get_user_groups(request.user.id)
		tags               = sheet_tag_counts(query)
		tags               = order_tags_for_user(tags, request.user.id)

	elif type == "allz":
		query              = {}
		response["title"]  = "All Source Sheets"
		response["public"] = True
		tags               = []

	sheets = db.sheets.find(query).sort([["dateModified", -1]])
	if "fragment" in request.GET:
		return render_to_response('elements/sheet_table.html', {"sheets": sheets})

	response["sheets"] = sheets
	response["tags"]   = tags

	return render_to_response('sheets_list.html', response, RequestContext(request))


def group_page(request, group):
	"""
	Main page for group `group`
	"""
	group = group.replace("-", " ").replace("_", " ")
	group = Group().load({"name": group})
	if not group:
		raise Http404

	if request.user.is_authenticated() and group.is_member(request.user.id):
		if not request.COOKIES.get('s1'):
			return s2_group_sheets(request, group.name, True)
		in_group = True
		query = {"status": {"$in": ["unlisted","public"]}, "group": group.name}
	else:
		if not request.COOKIES.get('s1'):
			return s2_group_sheets(request, group.name, False)
		in_group = False
		query = {"status": "public", "group": group.name}


	sheets = db.sheets.find(query).sort([["title", 1]])
	tags   = sheet_tag_counts(query)
	return render_to_response('sheets_list.html', {"sheets": sheets,
												"tags": tags,
												"status": "unlisted",
												"group": group,
												"in_group": in_group,
												"title": "%s on Sefaria" % group.name,
											}, RequestContext(request))


def my_groups_page(request):
	return s2_my_groups(request)	


def edit_group_page(request, group=None):
	if group:
		group = group.replace("-", " ").replace("_", " ")
		group = Group().load({"name": group})
		if not group:
			raise Http404
		groupData = group.contents()
	else:
		groupData = None

	return render_to_response('edit_group.html', {"groupData": groupData}, RequestContext(request))	


def groups_page(request):
	"""
	Page listing all public groups
	"""
	groups = GroupSet(sort=[["name", 1]])
	return render_to_response("groups.html",
								{"groups": groups},
								RequestContext(request))


def groups_api(request, group=None):
	if request.method == "GET":
		if not group:
			return jsonResponse({
				"private": [g.listing_contents() for g in GroupSet().for_user(request.user.id)],
				"public": [g.listing_contents() for g in GroupSet({"listed": True})]
			})	
		group = Group().load({"name": group})
		if not group:
			return jsonResponse({"error": "No group named '%s'" % group})
		is_member = request.user.is_authenticated() and group.is_member(request.user.id)
		group_content = group.contents(with_content=True, authenticated=is_member)
		return jsonResponse(group_content)
	else:
		return groups_post_api(request, group_name=group)


@login_required
def groups_post_api(request, group_name=None):
	if request.method == "POST":
		j = request.POST.get("json")
		if not j:
			return jsonResponse({"error": "No JSON given in post data."})
		group = json.loads(j)
		existing = Group().load({"name": group.get("previousName", group["name"])})
		if existing:
			# Don't overwrite existing group when posting to create a new group
			if "new" in group:
				return jsonResponse({"error": "A group with this name already exists."})
			# check poster is a group admin
			if request.user.id not in existing.admins:
				return jsonResponse({"error": "You do not have permission to edit this group."})
			existing.load_from_dict(group)
			existing.save()
		else:
			del group["new"]
			group["admins"] = [request.user.id]
			group["publishers"] = []
			group["members"] = []
			Group(group).save()
		return jsonResponse({"status": "ok"})

	elif request.method == "DELETE":
		if not group_name:
			return jsonResponse({"error": "Please specify a group name in the URL."})
		existing = Group().load({"name": group_name})
		if existing:
			if request.user.id not in existing.admins:
				return jsonResponse({"error": "You do not have permission to delete this group."})
			else:
				GroupSet({"name": group_name}).delete()
				return jsonResponse({"status": "ok"})
		else:
			return jsonResponse({"error": "Group named %s does not exist" % group_name})

	else:
		return jsonResponse({"error": "Unsupported HTTP method."})


@login_required
def groups_role_api(request, group_name, uid, role):
	"""
	API for setting a group members role, or removing them from a group.
	"""
	if request.method != "POST":
		return jsonResponse({"error": "Unsupported HTTP method."})
	group = Group().load({"name": group_name})
	if not group:
		return jsonResponse({"error": "No group named %s." % group_name})
	uid = int(uid)
	if request.user.id not in group.admins:
		if not (uid == request.user.id and role == "remove"): # non admins can remove themselves
			return jsonResponse({"error": "You must be a group admin to change member roles."})
	user = UserProfile(uid)
	if not user.exists():
		return jsonResponse({"error": "No user with the specified ID exists."})
	if role not in ("member", "publisher", "admin", "remove"):
		return jsonResponse({"error": "Unknown group member role."})
	if uid == request.user.id and group.admins == [request.user.id] and role != "admin":
		return jsonResponse({"error": "This action would leave the group without any admins. Please appoint another admin first."})
	if role == "remove":
		group.remove_member(uid)
	else:
		group.add_member(uid, role)

	group_content = group.contents(with_content=True, authenticated=True)
	return jsonResponse(group_content)


@login_required
def groups_invite_api(request, group_name, uid_or_email, uninvite=False):
	"""
	API for adding or removing group members, or group invitations
	"""
	if request.method != "POST":
		return jsonResponse({"error": "Unsupported HTTP method."})
	group = Group().load({"name": group_name})
	if not group:
		return jsonResponse({"error": "No group named %s." % group_name})
	if request.user.id not in group.admins:
		return jsonResponse({"error": "You must be a group admin to invite new members."})
	
	user = UserProfile(email=uid_or_email)
	if not user.exists():
		if uninvite:
			group.remove_invitation(uid_or_email)
			message = "Invitation removed."
		else:
			group.invite_member(uid_or_email, request.user.id)
			message = "Invitation sent."
	else:
		is_new_member = not group.is_member(user.id)

		if is_new_member:
			group.add_member(user.id)
			from sefaria.model.notification import Notification
			notification = Notification({"uid": user.id})
			notification.make_group_add(adder_id=request.user.id, group_name=group_name)
			notification.save()
			message = "Group member added."
		else:
			message = "%s is already a member of this group." % user.full_name

	group_content = group.contents(with_content=True, authenticated=True)
	return jsonResponse({"group": group_content, "message": message})


@login_required 
def groups_pin_sheet_api(request, group_name, sheet_id):
	if request.method != "POST":
		return jsonResponse({"error": "Unsupported HTTP method."})
	group = Group().load({"name": group_name})
	if not group:
		return jsonResponse({"error": "No group named %s." % group_name})
	if request.user.id not in group.admins:
		return jsonResponse({"error": "You must be a group admin to invite new members."})

	sheet_id = int(sheet_id)
	group.pin_sheet(sheet_id)
	group_content = group.contents(with_content=True, authenticated=True)
	return jsonResponse({"group": group_content, "status": "success"})



def sheet_stats(request):
	pass


def sheets_tags_list(request):
	"""
	View public sheets organized by tags.
	"""
	if request.flavour == "mobile":
		return s2_sheets(request)

	elif not request.COOKIES.get('s1'):
		return s2_sheets(request)

	tags_list = make_tag_list()
	return render_to_response('sheet_tags.html', {"tags_list": tags_list, }, RequestContext(request))


def sheets_tag(request, tag, public=True, group=None):
	"""
	View sheets for a particular tag.
	"""
	if public:
		if request.flavour == "mobile":
			return s2_sheets_by_tag(request, tag)
		elif not request.COOKIES.get('s1'):
			return s2_sheets_by_tag(request, tag)
		sheets = get_sheets_by_tag(tag)
	elif group:
		sheets = get_sheets_by_tag(tag, group=group)
	else:
		sheets = get_sheets_by_tag(tag, uid=request.user.id)

	in_group = request.user.is_authenticated() and group in [g.name for g in get_user_groups(request.user.id)]
	groupCover = Group().load({"name": group}).coverUrl if Group().load({"name": group}) else None

	return render_to_response('tag.html', {
											"tag": tag,
											"sheets": sheets,
											"public": public,
											"group": group,
											"groupCover": groupCover,
											"in_group": in_group,
										 }, RequestContext(request))

	return render_to_response('sheet_tags.html', {"tags_list": tags_list, }, RequestContext(request))


@login_required
def private_sheets_tag(request, tag):
	"""
	Wrapper for sheet_tag for user tags
	"""
	return sheets_tag(request, tag, public=False)


def group_sheets_tag(request, group, tag):
	"""
	Wrapper for sheet_tag for group tags
	"""
	group = group.replace("_", " ")
	return sheets_tag(request, tag, public=False, group=group)


@csrf_exempt
def sheet_list_api(request):
	"""
	API for listing available sheets
	"""
	if request.method == "GET":
		return jsonResponse(sheet_list(), callback=request.GET.get("callback", None))

	# Save a sheet
	if request.method == "POST":
		if not request.user.is_authenticated():
			key = request.POST.get("apikey")
			if not key:
				return jsonResponse({"error": "You must be logged in or use an API key to save."})
			apikey = db.apikeys.find_one({"key": key})
			if not apikey:
				return jsonResponse({"error": "Unrecognized API key."})
		else:
			apikey = None

		j = request.POST.get("json")
		if not j:
			return jsonResponse({"error": "No JSON given in post data."})
		sheet = json.loads(j)

		if apikey:
			if "id" in sheet:
				sheet["lastModified"] = get_sheet(sheet["id"])["dateModified"] # Usually lastModified gets set on the frontend, so we need to set it here to match with the previous dateModified so that the check in `save_sheet` returns properly
			user = User.objects.get(id=apikey["uid"])
		else:
			user = request.user

		if "id" in sheet:
			existing = get_sheet(sheet["id"])
			if "error" not in existing  and \
				not can_edit(user, existing) and \
				not can_add(request.user, existing) and \
				not can_publish(request.user, existing):

				return jsonResponse({"error": "You don't have permission to edit this sheet."})
		else: 
			existing = None

		if "group" in sheet:
			# Quietly enforce group permissions
			if sheet["group"] not in [g["name"] for g in get_user_groups(request.user.id)]:
				# Don't allow non Group members to add a sheet to a group
				sheet["group"] = None

			if not can_publish(request.user, sheet):
				if not existing:
					sheet["status"] = "unlisted"
				else: 
					if existing["group"] != sheet["group"]:
						# Don't allow non Group publishers to add a new public sheet
						sheet["status"] = "unlisted"
					elif existing["status"] != sheet["status"]:
						# Don't allow non Group publishers from changing status of an existing sheet
						sheet["status"] = existing["status"]

		responseSheet = save_sheet(sheet, user.id)
		if "rebuild" in responseSheet and responseSheet["rebuild"]:
			# Don't bother adding user links if this data won't be used to rebuild the sheet
			responseSheet["sources"] = annotate_user_links(responseSheet["sources"])

		return jsonResponse(responseSheet)


def user_sheet_list_api(request, user_id):
	"""
	API for listing the sheets that belong to user_id.
	"""
	if int(user_id) != request.user.id:
		return jsonResponse({"error": "You are not authorized to view that."})
	return jsonResponse(sheet_list(user_id), callback=request.GET.get("callback", None))


def user_sheet_list_api_with_sort(request, user_id, sort_by="date"):
	if int(user_id) != request.user.id:
		return jsonResponse({"error": "You are not authorized to view that."})
	return jsonResponse(user_sheets(user_id,sort_by), callback=request.GET.get("callback", None))


def private_sheet_list_api(request, group):
	group = group.replace("-", " ").replace("_", " ")
	group   = Group().load({"name": group})
	if not group:
		raise Http404
	if request.user.is_authenticated() and group.is_member(request.user.id):
		return jsonResponse(group_sheets(group, True), callback=request.GET.get("callback", None))
	else:
		return jsonResponse(group_sheets(group, False), callback=request.GET.get("callback", None))


def public_sheet_list_api(request):
	return jsonResponse(sheet_list(), callback=request.GET.get("callback", None))


def sheet_api(request, sheet_id):
	"""
	API for accessing and individual sheet.
	"""
	if request.method == "GET":
		sheet = get_sheet(int(sheet_id))
		return jsonResponse(sheet, callback=request.GET.get("callback", None))

	if request.method == "POST":
		return jsonResponse({"error": "TODO - save to sheet by id"})


def check_sheet_modified_api(request, sheet_id, timestamp):
	"""
	Check if sheet_id has been modified since timestamp.
	If modified, return the new sheet.
	"""
	sheet_id = int(sheet_id)
	callback=request.GET.get("callback", None)
	last_mod = get_last_updated_time(sheet_id)
	if not last_mod:
		return jsonResponse({"error": "Couldn't find last modified time."}, callback)

	if timestamp >= last_mod:
		return jsonResponse({"modified": False}, callback)

	sheet = get_sheet(sheet_id)
	if "error" in sheet:
		return jsonResponse(sheet, callback)

	sheet["modified"] = True
	sheet["sources"] = annotate_user_links(sheet["sources"])
	return jsonResponse(sheet, callback)


def add_source_to_sheet_api(request, sheet_id):
	"""
	API to add a fully formed source (posted as JSON) to sheet_id.

	The contents of the "source" field will be a dictionary.
	The input format is similar to, but differs slightly from, the internal format for sources on source sheets.
	This method reformats the source to the format expected by add_source_to_sheet().

	Fields of input dictionary:
		either `refs` - an array of string refs, indicating a range
			or `ref` - a string ref
			or `outsideText` - a string
			or `outsideBiText` - a dictionary with string fields "he" and "en"
			or `comment` - a string
			or `media` - a URL string

		If the `ref` or `refs` fields are present, the `version`, `he` or `en` fields
		can further specify the origin or content of text for that ref.

	"""
	source = json.loads(request.POST.get("source"))
	if not source:
		return jsonResponse({"error": "No source to copy given."})

	if "refs" in source and source["refs"]:
		ref = Ref(source["refs"][0]).to(Ref(source["refs"][-1]))
		source["ref"] = ref.normal()
		del source["refs"]

	if "ref" in source and source["ref"]:
		ref = Ref(source["ref"])
		source["heRef"] = ref.he_normal()

		if "version" in source or "en" in source or "he" in source:
			text = {}
			if "en" in source:
				text["en"] = source["en"]
				tc = TextChunk(ref, "he", source["version"]) if source.get("versionLanguage") == "he" else TextChunk(ref, "he")
				text["he"] = tc.ja().flatten_to_string()
				del source["en"]
			elif "he" in source:
				text["he"] = source["he"]
				tc = TextChunk(ref, "en", source["version"]) if source.get("versionLanguage") == "en" else TextChunk(ref, "en")
				text["en"] = tc.ja().flatten_to_string()
				del source["he"]
			else:  # "version" in source
				text[source["versionLanguage"]] = TextChunk(ref, source["versionLanguage"], source["version"]).ja().flatten_to_string()
				other = "he" if source["versionLanguage"] == "en" else "en"
				text[other] = TextChunk(ref, other).ja().flatten_to_string()
			source.pop("version", None)
			source.pop("versionLanguage", None)
			source["text"] = text

	return jsonResponse(add_source_to_sheet(int(sheet_id), source))


def copy_source_to_sheet_api(request, sheet_id):
	"""
	API to copy a source from one sheet to another.
	"""
	copy_sheet = request.POST.get("sheet")
	copy_source = request.POST.get("source")
	if not copy_sheet and copy_source:
		return jsonResponse({"error": "Need both a sheet and source number to copy."})
	return jsonResponse(copy_source_to_sheet(int(sheet_id), int(copy_sheet), int(copy_source)))


def add_ref_to_sheet_api(request, sheet_id):
	"""
	API to add a source to a sheet using only a ref.
	"""
	ref = request.POST.get("ref")
	if not ref:
		return jsonResponse({"error": "No ref given in post data."})
	return jsonResponse(add_ref_to_sheet(int(sheet_id), ref))

@login_required
def update_sheet_tags_api(request, sheet_id):
	"""
	API to update tags for sheet_id.
	"""
	tags = json.loads(request.POST.get("tags"))
	return jsonResponse(update_sheet_tags(int(sheet_id), tags))

def visual_sheet_api(request, sheet_id):
	"""
	API for visual source sheet layout
	"""
	if not request.user.is_authenticated():
		return {"error": "You must be logged in to save a sheet layout."}
	if request.method != "POST":
		return jsonResponse({"error": "Unsupported HTTP method."})

	visualNodes = json.loads(request.POST.get("visualNodes"))
	zoomLevel =  json.loads(request.POST.get("zoom"))
	add_visual_data(int(sheet_id), visualNodes, zoomLevel)
	return jsonResponse({"status": "ok"})


def like_sheet_api(request, sheet_id):
	"""
	API to like sheet_id.
	"""
	if not request.user.is_authenticated():
		return {"error": "You must be logged in to like sheets."}
	if request.method != "POST":
		return jsonResponse({"error": "Unsupported HTTP method."})

	add_like_to_sheet(int(sheet_id), request.user.id)
	return jsonResponse({"status": "ok"})


def unlike_sheet_api(request, sheet_id):
	"""
	API to unlike sheet_id.
	"""
	if not request.user.is_authenticated():
		return jsonResponse({"error": "You must be logged in to like sheets."})
	if request.method != "POST":
		return jsonResponse({"error": "Unsupported HTTP method."})

	remove_like_from_sheet(int(sheet_id), request.user.id)
	return jsonResponse({"status": "ok"})


def sheet_likers_api(request, sheet_id):
	"""
	API to retrieve the list of people who like sheet_id.
	"""
	response = {"likers": likers_list_for_sheet(sheet_id)}
	return jsonResponse(response, callback=request.GET.get("callback", None))


def tag_list_api(request, sort_by="count"):
	"""
	API to retrieve the list of public tags ordered by count.
	"""
	response = sheet_tag_counts({"status": "public"}, sort_by)
	response = jsonResponse(response, callback=request.GET.get("callback", None))
	response["Cache-Control"] = "max-age=3600"
	return response


def user_tag_list_api(request, user_id):
	"""
	API to retrieve the list of public tags ordered by count.
	"""
	#if int(user_id) != request.user.id:
		#return jsonResponse({"error": "You are not authorized to view that."})
	response = sheet_tag_counts({ "owner": int(user_id) })
	response = jsonResponse(response, callback=request.GET.get("callback", None))
	response["Cache-Control"] = "max-age=3600"
	return response


def group_tag_list_api(request, group):
	"""
	API to retrieve the list of public tags ordered by count.
	"""
	group = group.replace("-", " ").replace("_", " ")
	response = sheet_tag_counts({ "group": group })
	response = jsonResponse(response, callback=request.GET.get("callback", None))
	response["Cache-Control"] = "max-age=3600"
	return response


def trending_tags_api(request):
	"""
	API to retrieve the list of peopke who like sheet_id.
	"""
	response = recent_public_tags(days=14)
	response = jsonResponse(response, callback=request.GET.get("callback", None))
	response["Cache-Control"] = "max-age=3600"
	return response


def all_sheets_api(request, limiter, offset=0):
	limiter = int(limiter)
	offset = int(offset)
	query = {"status": "public"}
	if limiter==0:
		public = db.sheets.find(query).sort([["dateModified", -1]])
	else:
		public = db.sheets.find(query).sort([["dateModified", -1]]).skip(offset).limit(limiter)

	sheets   = [sheet_to_dict(s) for s in public]
	response = {"sheets": sheets}
	response = jsonResponse(response, callback=request.GET.get("callback", None))
	response["Cache-Control"] = "max-age=3600"
	return response


def sheets_by_tag_api(request, tag):
	"""
	API to get a list of sheets by `tag`.
	"""
	sheets   = get_sheets_by_tag(tag, public=True)
	sheets   = [sheet_to_dict(s) for s in sheets]
	response = {"tag": tag, "sheets": sheets}
	response = jsonResponse(response, callback=request.GET.get("callback", None))
	response["Cache-Control"] = "max-age=3600"
	return response


def get_aliyot_by_parasha_api(request, parasha):
	response = {"ref":[]};

	if parasha == "V'Zot HaBerachah":
		return jsonResponse({"ref":["Deuteronomy 33:1-7","Deuteronomy 33:8-12","Deuteronomy 33:13-17","Deuteronomy 33:18-21","Deuteronomy 33:22-26","Deuteronomy 33:27-29","Deuteronomy 34:1-12"]}, callback=request.GET.get("callback", None))

	else:
		p = db.parshiot.find({"parasha": parasha}, limit=1).sort([("date", 1)])
		p = p.next()

		for aliyah in p["aliyot"]:
			response["ref"].append(aliyah)
		return jsonResponse(response, callback=request.GET.get("callback", None))



@login_required
def make_sheet_from_text_api(request, ref, sources=None):
	"""
	API to generate a sheet from a ref with optional sources.
	"""
	sources = sources.replace("_", " ").split("+") if sources else None
	sheet = make_sheet_from_text(ref, sources=sources, uid=request.user.id, generatedBy=None, title=None)
	return redirect("/sheets/%d" % sheet["id"])


def sheet_to_html_string(sheet):
	"""
	Create the html string of sheet with sheet_id.
	"""
	sheet["sources"] = annotate_user_links(sheet["sources"])
	sheet = resolve_options_of_sources(sheet)

	try:
		owner = User.objects.get(id=sheet["owner"])
		author = owner.first_name + " " + owner.last_name
	except User.DoesNotExist:
		author = "Someone Mysterious"

	sheet_group = (Group().load({"name": sheet["group"]})
				   if "group" in sheet and sheet["group"] != "None" else None)

	context = {
		"sheetJSON": json.dumps(sheet),
		"sheet": sheet,
		"sheet_class": make_sheet_class_string(sheet),
		"can_edit": False,
		"can_add": False,
		"title": sheet["title"],
		"author": author,
		"is_owner": False,
		"is_public": sheet["status"] == "public",
		"owner_groups": None,
		"sheet_group":  sheet_group,
		"like_count": len(sheet.get("likes", [])),
		"viewer_is_liker": False,
		"assignments_from_sheet": assignments_from_sheet(sheet['id']),
	}

	return render_to_string('gdocs_sheet.html', context).encode('utf-8')


def resolve_options_of_sources(sheet):
	for source in sheet['sources']:
		if 'text' not in source:
			continue
		options = source.setdefault('options', {})
		if not options.get('sourceLanguage'):
			source['options']['sourceLanguage'] = sheet['options'].get(
				'language', 'bilingual')
		if not options.get('sourceLayout'):
			source['options']['sourceLayout'] = sheet['options'].get(
				'layout', 'sideBySide')
		if not options.get('sourceLangLayout'):
			source['options']['sourceLangLayout'] = sheet['options'].get(
				'langLayout', 'heRight')
	return sheet


@gauth_required(scope='https://www.googleapis.com/auth/drive.file', ajax=True)
def export_to_drive(request, credential, sheet_id):
	"""
	Export a sheet to Google Drive.
	"""

	http = credential.authorize(httplib2.Http())
	service = build('drive', 'v3', http=http)

	sheet = get_sheet(sheet_id)
	if 'error' in sheet:
		return jsonResponse({'error': {'message': sheet["error"]}})

	file_metadata = {
		'name': strip_tags(sheet['title'].strip()),
		'mimeType': 'application/vnd.google-apps.document'
	}

	html_string = sheet_to_html_string(sheet)

	media = MediaIoBaseUpload(
		StringIO(html_string),
		mimetype='text/html',
		resumable=True)

	new_file = service.files().create(body=file_metadata,
									  media_body=media,
									  fields='webViewLink').execute()

	return jsonResponse(new_file)<|MERGE_RESOLUTION|>--- conflicted
+++ resolved
@@ -146,11 +146,8 @@
 	"""
 	Returns a list of Groups that user belongs to.
 	"""
-<<<<<<< HEAD
-=======
 	if not uid:
 		return None
->>>>>>> 4b7dfa24
 	groups = GroupSet().for_user(uid)
 	groups = [ {
 					"name": group.name,
@@ -198,23 +195,13 @@
 	try:
 		owner = User.objects.get(id=sheet["owner"])
 		author = owner.first_name + " " + owner.last_name
-		owner_groups = get_user_groups(request.user.id)
+		owner_groups = get_user_groups(request.user.id) if sheet["owner"] == request.user.id else None
 	except User.DoesNotExist:
 		author = "Someone Mysterious"
 		owner_groups = None
 
 	sheet_class      = make_sheet_class_string(sheet)
 	sheet_group      = Group().load({"name": sheet["group"]}) if "group" in sheet and sheet["group"] != "None" else None
-<<<<<<< HEAD
-	can_edit_flag    = can_edit(request.user, sheet)
-	can_add_flag     = can_add(request.user, sheet)
-	can_publish_flag = sheet_group.can_publish(request.user.id) if sheet_group else False
-	embed_flag       = "embed" in request.GET
-	likes            = sheet.get("likes", [])
-	like_count       = len(likes)
-	viewer_is_liker  = request.user.id in likes
-
-=======
 	embed_flag       = "embed" in request.GET
 	likes            = sheet.get("likes", [])
 	like_count       = len(likes)
@@ -228,7 +215,6 @@
 		can_add_flag     = False
 		can_publish_flag = False
 		viewer_is_liker  = False
->>>>>>> 4b7dfa24
 
 	return render_to_response('sheets.html' if request.COOKIES.get('s1') else 's2_sheets.html', {"sheetJSON": json.dumps(sheet),
 												"sheet": sheet,
@@ -656,7 +642,6 @@
 	return jsonResponse({"group": group_content, "status": "success"})
 
 
-
 def sheet_stats(request):
 	pass
 
