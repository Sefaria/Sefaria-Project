"""
WSGI config for sefaria project.

This module contains the WSGI application used by Django's development server
and any production WSGI deployments. It should expose a module-level variable
named ``application``. Django's ``runserver`` and ``runfcgi`` commands discover
this application via the ``WSGI_APPLICATION`` setting.

Usually you will have the standard Django WSGI application here, but it also
might make sense to replace the whole Django WSGI application with a custom one
that later delegates to the Django one. For example, you could introduce WSGI
middleware here, or combine a Django application with an application of another
framework.

"""
import os

os.environ.setdefault("DJANGO_SETTINGS_MODULE", "sefaria.settings")

# This application object is used by any WSGI server configured to use this
# file. This includes Django's development server, if the WSGI_APPLICATION
# setting points here.
from django.core.wsgi import get_wsgi_application
application = get_wsgi_application()


<<<<<<< HEAD
from reader.startup import init_library_cache
init_library_cache()
=======
>>>>>>> 6b869c29
# Apply WSGI middleware here.
# from helloworld.wsgi import HelloWorldApplication
# application = HelloWorldApplication(application)<|MERGE_RESOLUTION|>--- conflicted
+++ resolved
@@ -24,11 +24,6 @@
 application = get_wsgi_application()
 
 
-<<<<<<< HEAD
-from reader.startup import init_library_cache
-init_library_cache()
-=======
->>>>>>> 6b869c29
 # Apply WSGI middleware here.
 # from helloworld.wsgi import HelloWorldApplication
 # application = HelloWorldApplication(application)