"""
WSGI config for sefaria project.

This module contains the WSGI application used by Django's development server
and any production WSGI deployments. It should expose a module-level variable
named ``application``. Django's ``runserver`` and ``runfcgi`` commands discover
this application via the ``WSGI_APPLICATION`` setting.

Usually you will have the standard Django WSGI application here, but it also
might make sense to replace the whole Django WSGI application with a custom one
that later delegates to the Django one. For example, you could introduce WSGI
middleware here, or combine a Django application with an application of another
framework.

"""
import os

os.environ.setdefault("DJANGO_SETTINGS_MODULE", "sefaria.settings")

# This application object is used by any WSGI server configured to use this
# file. This includes Django's development server, if the WSGI_APPLICATION
# setting points here.
from django.core.wsgi import get_wsgi_application
application = get_wsgi_application()


<<<<<<< HEAD
from reader.startup import init_library_cache
init_library_cache()
=======
>>>>>>> 49d6bbf8
# Apply WSGI middleware here.
# from helloworld.wsgi import HelloWorldApplication
# application = HelloWorldApplication(application)<|MERGE_RESOLUTION|>--- conflicted
+++ resolved
@@ -24,11 +24,6 @@
 application = get_wsgi_application()
 
 
-<<<<<<< HEAD
-from reader.startup import init_library_cache
-init_library_cache()
-=======
->>>>>>> 49d6bbf8
 # Apply WSGI middleware here.
 # from helloworld.wsgi import HelloWorldApplication
 # application = HelloWorldApplication(application)