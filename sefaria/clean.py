--- conflicted
+++ resolved
@@ -3,15 +3,10 @@
 """
 
 from sefaria.system.database import db
-<<<<<<< HEAD
-import texts
-import sefaria.model.text as txt
-=======
 
 import sefaria.model as model
 from sefaria.system.exceptions import BookNameError
 
->>>>>>> 66d155a2
 
 def remove_refs_with_false():
     """
@@ -24,25 +19,6 @@
 
 
 def remove_old_counts():
-<<<<<<< HEAD
-	"""
-	Deletes counts documents which no longer correspond to a text or category.
-	"""
-	counts = db.counts.find()
-	for count in counts:
-		if "title" in count:
-			i = texts.parse_ref(count["title"])
-			if "error" in i:
-				print "Old text %s" % count['title']
-				db.counts.remove(count)
-		else:
-			#TODO incomplete
-			continue
-			categories = counts["categories"]
-			i = txt.IndexSet({"$and": [{'categories.0': categories[0]}, {"categories": {"$all": categories}}, {"categories": {"$size": len(categories)}} ]})
-			if not i.count():
-				print "Old category %s" % " > ".join(categories)
-=======
     """
     Deletes counts documents which no longer correspond to a text or category.
     """
@@ -67,5 +43,4 @@
             categories = count.categories
             i = model.IndexSet({"$and": [{'categories.0': categories[0]}, {"categories": {"$all": categories}}, {"categories": {"$size": len(categories)}} ]})
             if not i.count():
-                print "Old category %s" % " > ".join(categories)
->>>>>>> 66d155a2
+                print "Old category %s" % " > ".join(categories)