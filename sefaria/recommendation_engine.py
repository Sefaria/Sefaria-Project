--- conflicted
+++ resolved
@@ -267,7 +267,6 @@
         '''
 
         item_list = sorted(zip(ref_list, data_list), key=lambda x: x[0].order_id())
-<<<<<<< HEAD
         if len(item_list) == 0:
             return []
         last_oref = item_list[0][0]
@@ -279,16 +278,6 @@
             else:
                 clusters += [[new_cluster_item]]
             last_oref = temp_oref
-=======
-        last_cluster = None
-        for temp_oref, temp_data in item_list:
-            new_cluster_item = {"ref": temp_oref, "data": temp_data}
-            if last_cluster is None or (not (-1 < last_cluster[-1]["ref"].distance(temp_oref) <= dist_threshold)):
-                last_cluster = [new_cluster_item]
-                clusters += [last_cluster]
-            else:
-                last_cluster.append(new_cluster_item)
->>>>>>> 7b5cef4f
         return clusters
 
     @staticmethod
