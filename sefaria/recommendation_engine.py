import django
django.setup()
from collections import defaultdict
from sefaria.model import *
from sefaria.client.wrapper import get_links
from sefaria.system.database import db
from sefaria.system.exceptions import InputError

# TODO throw out refs in long sections
# TODO do better job of double author
# TODO nexus of sheet and commentator bonus? b/c it must be good if they both thought of it
# TODO maybe distance penalty also??

DIRECT_LINK_SCORE = 2.0
COMMENTARY_LINK_SCORE = 0.7
SHEET_REF_SCORE = 1.0
INCLUDED_REF_MAX = 50
REF_RANGE_MAX = 30


def R(tref):
    '''
    Relevance sources connected to central ref
    :param tref: Central ref
    :return: All of the related refs, scored (0...inf), and what it connects through.
        list of tuples:
            [(tref, {score: float,
                    sources: [str, ...]})]
    '''
    sheet_refs = get_sheets_for_ref(tref)
    link_refs, commentary_ref_set = get_items_linked_to_ref(tref)

    all_related = sheet_refs + link_refs
    d = defaultdict(lambda: {"score": 0.0, "sources": []})
    for tref, score, source in all_related:
        d[tref]["score"] += score
        d[tref]["sources"] += [source]
    # filter items with fewer than 2 votes
    ditems = filter(lambda x: x[0] not in commentary_ref_set and sources_interesting(x[1]["sources"]), d.items())
    return ditems


def sources_interesting(sources):
    # make sure either source has more than 3 voices, or there's at least one sheet or direct link
    filt = filter(lambda x: (x.startswith("Sheet ") or x == "direct"), sources)
    return len(sources) >= 3 or (len(sources) >= 2 and len(filt) > 0)


def get_items_linked_to_ref(tref):
    '''
    Given a ref, returns items connected to central ref through links - direct links and links through commentaries.
    :param tref:
    :return: Twos things:
                list of tuples, each one with (tref, score, way of connection[str])
                [tref, tref] - all of the refs in the above set that are direct commentaries of original tref
    '''

    oref = Ref(tref)
    section_ref = oref.section_ref()
    commentary_links = []
    commentary_author_set = set()
    # set is used b/c sometimes there are duplicate links
    direct_links = {(x["ref"], x["category"] in ("Commentary", "Modern Commentary"))
                    for x in get_links(section_ref.normal(), with_text=False) if oref in Ref(x["anchorRef"]).range_list()}
    for link_tref, is_comment in direct_links:
        # Steinsaltz is hard-coded to have same connections as Talmud which will double count Talmud connections
        if is_comment and not link_tref.startswith("Steinsaltz on "):
            link_oref = Ref(link_tref)
            author = getattr(link_oref.index, "collective_title", None)
            temp_commentary_links, _, _ = normalize_related_refs([x["ref"] for x in get_links(link_tref, with_text=False)], None, COMMENTARY_LINK_SCORE)
            for commentary_link in temp_commentary_links:
                if author is not None and (commentary_link, author) in commentary_author_set:
                    # don't add same ref twice from same author
                    continue
                commentary_author_set.add((commentary_link, author))
                commentary_links += [(commentary_link, COMMENTARY_LINK_SCORE, link_tref)]
    is_comment_list = [x[1] for x in direct_links]
    direct_links, _, is_comment_list = normalize_related_refs([x[0] for x in direct_links], None, DIRECT_LINK_SCORE, other_data=is_comment_list)
    final_refs = [(x, DIRECT_LINK_SCORE, "direct") for x in direct_links] + commentary_links
    commentary_ref_set = set(map(lambda x: x[0], filter(lambda x: x[1], zip(direct_links, is_comment_list))))
    return final_refs, commentary_ref_set


def normalize_related_refs(related_refs, focus_ref, base_score, check_has_ref=False, other_data=None, count_steinsaltz=False):
    '''

    :param related_refs:
    :param focus_ref:
    :param base_score:
    :param check_has_ref:
    :param other_data:
    :param count_steinsaltz:
    :return:
    '''
    # make sure oref is in includedRefs but don't actually add those to the final includedRefs
    has_tref = not check_has_ref
    focus_range_factor = 0.0  # multiplicative factor based on how big a range the focus_ref is in
    final_refs = []
    other_data = [None]*len(related_refs) if other_data is None else other_data
    final_other_data = None if other_data is None else []
    for temp_tref, other_data_item in zip(related_refs, other_data):
        try:
            temp_oref = Ref(temp_tref)
        except InputError:
            continue
        if temp_oref.is_section_level():
            continue
        if temp_oref.is_range():
            temp_range_list = [subref.normal() for subref in temp_oref.range_list()]
            if focus_ref in temp_range_list:
                temp_focus_range_factor = base_score/len(temp_range_list) if len(temp_range_list) < REF_RANGE_MAX else 0.0
                if temp_focus_range_factor > focus_range_factor:
                    focus_range_factor = temp_focus_range_factor
                has_tref = True
                continue
            final_refs += temp_range_list
            final_other_data += [other_data_item] * len(temp_range_list)

        else:
            if focus_ref == temp_oref.normal():
                focus_range_factor = base_score
                has_tref = True
                continue
            final_refs += [temp_tref]
            final_other_data += [other_data_item]
    if count_steinsaltz:
        # transform mentions of steinsaltz to talmud
        final_refs = map(lambda x: x.replace("Steinsaltz on ", ""), final_refs)
    else:
        # throw out steinsaltz
        filter_result = filter(lambda x: "Steinsaltz on " not in x[0], zip(final_refs, final_other_data))
        final_refs, final_other_data = reduce(lambda a, b: [a[0]+[b[0]], a[1]+[b[1]]], filter_result, [[], []])
    if has_tref:
        return final_refs, focus_range_factor, final_other_data
    return [], focus_range_factor, final_other_data


def is_interesting_sheet(sheet):
    included_refs = sheet.get("includedRefs", [])
    if len(included_refs) > INCLUDED_REF_MAX:
        # this guy has waaaay too much to talk about. probably not interesting
        return False
    if sheet.get("title", "") == "New Source Sheet":
        # didn't care enough to change default title. wow
        return False
    return True

def get_sheets_for_ref(tref):
    '''
    
    :param tref:
    :return: list of tuples, each one with (tref, score, way of connection[str])
    '''
    oref = Ref(tref)
    section_ref = oref.section_ref()
    regex_list = section_ref.regex(as_list=True)
    ref_clauses = [{"includedRefs": {"$regex": r}} for r in regex_list]
    query = {"status": "public", "$or": ref_clauses, "viaOwner": {"$exists": 0}, "assignment_id": {"$exists": 0}}
    sheets_cursor = db.sheets.find(query, {"includedRefs": 1, "owner": 1, "id": 1, "tags": 1, "title": 1})
    included_ref_dict = {}
    for sheet in sheets_cursor:
        if not is_interesting_sheet(sheet):
            continue
        temp_included, focus_range_factor, _ = normalize_related_refs(sheet.get("includedRefs", []), tref, SHEET_REF_SCORE, check_has_ref=True, count_steinsaltz=True)
        if focus_range_factor == 0:
            continue
        ref_owner_keys = [(r, sheet["owner"]) for r in temp_included]
        for k in ref_owner_keys:
            if (k in included_ref_dict and included_ref_dict[k]["score"] < focus_range_factor) or k not in included_ref_dict:
                included_ref_dict[k] = {"score": focus_range_factor, "source": "Sheet " + str(sheet["id"])}

    included_refs = [(r, d["score"], d["source"]) for (r, _), d in included_ref_dict.items()]
    return included_refs


def cluster_close_refs(ref_list, data_list, dist_threshold):
    '''

    :param ref_list: list of orefs
    :param data_list: list of data to associate w/ refs (same length as ref_list)
    :param dist_threshold: max distance where you want two refs clustered
    :return: List of lists where each internal list is a cluster
    '''

    clusters = []
    item_list = sorted(zip(ref_list, data_list), key=lambda x: x[0].order_id())
    for temp_oref, temp_data in item_list:
        added_to_cluster = False
        new_cluster_item = {"ref": temp_oref, "data": temp_data}
        for temp_cluster in clusters:
            for temp_cluster_item in temp_cluster:
                if -1 < temp_cluster_item["ref"].distance(temp_oref) <= dist_threshold:
                    temp_cluster.append(new_cluster_item)
                    added_to_cluster = True
                    break
            if added_to_cluster:
                break
        if not added_to_cluster:
            clusters += [[new_cluster_item]]
    return clusters


def recommend_simple(tref, n):
    """
    Wraps R, ranks results
    This function doesn't need to learn. Just calculates Relevance * Novelty
    Returns top N recommendations
    :param tref:
    :param n: Number of recommendations desired
    :return: Sorted list - All of the related refs, scored (0...inf), and what it connects through.
        list of tuples:
            [(tref, {score: float,
                    sources: [str, ...]})]
    """
    tref = Ref(tref).normal()  # normalize tref
    r_list = R(tref)
    score_list = []
    for other_tref, value in r_list:
        ref_data = RefData().load({"ref": other_tref})
        novelty = ref_data.inverse_pagesheetrank() if ref_data is not None else 1.0
        score_list += [(other_tref, value["score"]*novelty, value["sources"])]
    sorted_scores = filter(lambda x: x[1] > 0, sorted(score_list, key=lambda x: x[1], reverse=True))
    return sorted_scores[:n]


def recommend_simple_clusters(tref, top=10, threshold=5):
<<<<<<< HEAD
    liste = recommend_simple(tref, top*5)
=======
    '''

    :param tref:
    :param top: Number of recommendations desired
    :param threshold: Max cluster distance
    :return: Sorted list - All of the related refs, scored (0...inf), and what it connects through.
        list of tuples:
            [(tref, {score: float,
                    sources: [str, ...]})]
    '''
    liste = recommend_simple(tref, top*50)
>>>>>>> 5ca5ec97
    ref_list, other_item_list = [], []
    oref = Ref(tref)
    for temp_tref, score, sources in liste:
        try:
            temp_oref = Ref(temp_tref)
        except InputError:
            continue
        if temp_oref.index.title == oref.index.title:
            continue
        ref_list += [temp_oref]
        other_item_list += [{"score": score, "sources": sources}]

    clusters = cluster_close_refs(ref_list, other_item_list, threshold)

    liste_final = []
    for elem in clusters:
        if len(elem) == 1:
            liste_final.append((elem[0]["ref"], elem[0]["data"]["score"], elem[0]["data"]["sources"]))
        else:
            scores = [pos["data"]["score"] for pos in elem]
            sources = reduce(lambda a, b: a + b["data"]["sources"], elem, [])
            if elem[0]["ref"].primary_category in ("Tanakh", "Talmud"):
                # only combine clusters for Tanakh and Talmud
                liste_final.append(((elem[0]["ref"].to(elem[-1]["ref"])), max(scores), sources))
            else:
                argmax = max(range(len(scores)), key=lambda i: scores[i])  # see here for this semi-readable hack for argmax() https://towardsdatascience.com/there-is-no-argmax-function-for-python-list-cd0659b05e49
                liste_final.append((elem[argmax]["ref"], elem[argmax]["data"]["score"], elem[argmax]["data"]["sources"]))
    return sorted(liste_final, key=lambda x: x[1], reverse=True)[:top]<|MERGE_RESOLUTION|>--- conflicted
+++ resolved
@@ -224,9 +224,6 @@
 
 
 def recommend_simple_clusters(tref, top=10, threshold=5):
-<<<<<<< HEAD
-    liste = recommend_simple(tref, top*5)
-=======
     '''
 
     :param tref:
@@ -237,8 +234,7 @@
             [(tref, {score: float,
                     sources: [str, ...]})]
     '''
-    liste = recommend_simple(tref, top*50)
->>>>>>> 5ca5ec97
+    liste = recommend_simple(tref, top * 5)
     ref_list, other_item_list = [], []
     oref = Ref(tref)
     for temp_tref, score, sources in liste:
