--- conflicted
+++ resolved
@@ -109,11 +109,7 @@
 
 
 def random_untranslated_text_in_category(cat):
-<<<<<<< HEAD
-    #todo: move to object model.  But is this used anymore?
-=======
 	#todo: move to object model.  But is this used anymore?
->>>>>>> 66d155a2
 	"""
 	Return the name of a random text in 'cat' which is not
 	completely translated.
