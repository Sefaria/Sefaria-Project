# -*- coding: utf-8 -*-
import re

import logging
logger = logging.getLogger(__name__)

from sefaria.model import *
from sefaria.datatype.jagged_array import JaggedTextArray
from sefaria.summaries import REORDER_RULES
from sefaria.system.exceptions import InputError, NoVersionFoundError
from sefaria.model.user_profile import user_link, public_user_data
from sefaria.utils.hebrew import hebrew_term


def format_link_object_for_client(link, with_text, ref, pos=None):
    #//todo: mark for comemntary refactor
    """
    :param link: Link object
    :param ref: Ref object of the source of the link
    :param pos: Optional position of the Ref in the Link.  If not passed, it will be derived from the first two arguments.
    :return: Dict
    """
    com = {}

    # The text we're asked to get links to
    anchorRef = Ref(link.refs[pos])

    # The link we found to anchorRef
    linkRef = Ref(link.refs[(pos + 1) % 2])

    com["_id"]           = str(link._id)
    com['index_title']   = linkRef.index.title
    com["category"]      = linkRef.primary_category #usually the index's categories[0] or "Commentary".
    com["type"]          = link.type
    com["ref"]           = linkRef.tref
    com["anchorRef"]     = anchorRef.normal()
    com["sourceRef"]     = linkRef.normal()
    com["sourceHeRef"]   = linkRef.he_normal()
    com["anchorVerse"]   = anchorRef.sections[-1] if len(anchorRef.sections) else 0
<<<<<<< HEAD
    com["commentaryNum"] = linkRef.sections[-1] if getattr(linkRef.index, "dependence").capitalize() == "Commentary" else 0
    com["anchorText"]    = getattr(link, "anchorText", "")

=======
    com["anchorText"]    = getattr(link, "anchorText", "")

    # Pad out the sections list, so that comparison between comment numbers are apples-to-apples
    lsections = linkRef.sections[:] + [0] * (linkRef.index_node.depth - len(linkRef.sections))
    # Build a decimal comment number based on the last two digits of the section array
    com["commentaryNum"] = lsections[-1] if len(lsections) == 1 \
            else float('{0}.{1:04d}'.format(*lsections[-2:])) if len(lsections) > 1 else 0

    if com["category"] in REORDER_RULES:
        com["category"] = REORDER_RULES[com["category"]][0]

>>>>>>> b053eb43
    if with_text:
        text             = TextFamily(linkRef, context=0, commentary=False)
        com["text"]      = text.text if isinstance(text.text, basestring) else JaggedTextArray(text.text).flatten_to_array()
        com["he"]        = text.he if isinstance(text.he, basestring) else JaggedTextArray(text.he).flatten_to_array()

    # if the the link is commentary, strip redundant info (e.g. "Rashi on Genesis 4:2" -> "Rashi")
    # this is now simpler, and there is explicit data on the index record for it.
    if getattr(linkRef.index_node.index, 'collective_title', None):
        com["commentator"]   = linkRef.index_node.index.collective_title
        com["heCommentator"] = hebrew_term(com["commentator"])

    if com["type"] != "commentary" and com["category"] == "Commentary":
            com["category"] = "Quoting Commentary"

    if linkRef.index_node.primary_title("he"):
        com["heTitle"] = linkRef.index_node.primary_title("he")

    return com


def format_object_for_client(obj, with_text=True, ref=None, pos=None):
    """
    Assumption here is that if obj is a Link, and ref and pos are not specified, then position 0 is the root ref.
    :param obj:
    :param ref:
    :param pos:
    :return:
    """
    if isinstance(obj, Note):
        return format_note_object_for_client(obj)
    elif isinstance(obj, Link):
        if not ref and not pos:
            ref = obj.refs[0]
            pos = 0
        return format_link_object_for_client(obj, with_text, ref, pos)
    else:
        raise InputError("{} not valid for format_object_for_client".format(obj.__class__.__name__))


def format_note_object_for_client(note):
    """
    Returns an object that represents note in the format expected by the reader client,
    matching the format of links, which are currently handled together.
    """
    anchor_oref = Ref(note.ref).padded_ref()
    ownerData   = public_user_data(note.owner)

    com = {
        "category":        "Notes",
        "type":            "note",
        "owner":           note.owner,
        "_id":             str(note._id),
        "anchorRef":       note.ref,
        "anchorVerse":     anchor_oref.sections[-1],
        "anchorText":      getattr(note, "anchorText", ""),
        "public":          getattr(note, "public", False),
        "commentator":     user_link(note.owner),
        "text":            note.text,
        "title":           note.title,
        "ownerName":       ownerData["name"],
        "ownerProfileUrl": ownerData["profileUrl"],
        "ownerImageUrl":   ownerData["imageUrl"],
    }
    return com


#this previously had signature: get_notes(tref, public=True, uid=None, pad=True, context=0)
#but all usages used: get_notes(tref, uid=request.user.id, context=1)
def get_notes(oref, public=True, uid=None, context=1):
    """
    Returns a list of notes related to ref.
    If public, include any public note.
    If uid is set, return private notes of uid.
    """
    if public:
        # S2 sets pulblic=False for fetching private notes.
        # Only maintain legacy behavior of return for context in old case
        oref = oref.padded_ref().context_ref()
    noteset = oref.noteset(public, uid)
    notes = [format_object_for_client(n) for n in noteset]

    return notes


def get_links(tref, with_text=True):
    """
    Return a list of links tied to 'ref' in client format.
    If with_text, retrieve texts for each link.
    """
    links = []
    oref = Ref(tref)
    nRef = oref.normal()
    lenRef = len(nRef)
    reRef = oref.regex() if oref.is_range() else None

    # for storing all the section level texts that need to be looked up
    texts = {}

    linkset = LinkSet(oref)
    # For all links that mention ref (in any position)
    for link in linkset:
        # each link contains 2 refs in a list
        # find the position (0 or 1) of "anchor", the one we're getting links for
        if reRef:
            pos = 0 if re.match(reRef, link.refs[0]) else 1
        else:
            pos = 0 if nRef == link.refs[0][:lenRef] else 1
        try:
            com = format_link_object_for_client(link, False, nRef, pos)
        except InputError:
            # logger.warning("Bad link: {} - {}".format(link.refs[0], link.refs[1]))
            continue
        except AttributeError as e:
            logger.error(u"AttributeError in presenting link: {} - {} : {}".format(link.refs[0], link.refs[1], e))
            continue

        # Rather than getting text with each link, walk through all links here,
        # caching text so that redundant DB calls can be minimized
        # If link is spanning, split into section refs and rejoin
        try:
            if with_text:
                original_com_oref = Ref(com["ref"])
                com_orefs = original_com_oref.split_spanning_ref()
                for com_oref in com_orefs:
                    top_oref = com_oref.top_section_ref()

                    # Lookup and save top level text, only if we haven't already
                    top_nref = top_oref.normal()
                    if top_nref not in texts:
                        texts[top_nref] = TextFamily(top_oref, context=0, commentary=False, pad=False).contents()
                        for t in ["text", "he"]:
                            texts[top_nref][t] = JaggedTextArray(texts[top_nref][t])
                    sections, toSections = com_oref.sections[1:], com_oref.toSections[1:]
                    for t in ["text", "he"]:
                        res = texts[top_nref][t].subarray(
                            [i - 1 for i in sections],
                            [i - 1 for i in toSections]
                        ).array()
                        if t not in com:
                            com[t] = res
                        else:
                            if isinstance(com[t], basestring):
                                com[t] = [com[t]]
                            com[t] += res
                        '''
                        next_section = grab_section_from_text(sections, texts[top_nref][t], toSections)
                        if t not in com:
                            com[t] = next_section
                        elif isinstance(com[t], list):
                            if isinstance(next_section, list):
                                com[t] += next_section
                            else:
                                com[t] += [next_section]
                        else: #com[t] is string
                            if isinstance(next_section, list):
                                com[t] = [com[t]] + next_section
                            else:
                                com[t] += u" " + next_section
                        '''
            links.append(com)
        except NoVersionFoundError as e:
            logger.warning("Trying to get non existent text for ref '{}'. Link refs were: {}".format(top_nref, link.refs))
            continue
    return links<|MERGE_RESOLUTION|>--- conflicted
+++ resolved
@@ -37,11 +37,6 @@
     com["sourceRef"]     = linkRef.normal()
     com["sourceHeRef"]   = linkRef.he_normal()
     com["anchorVerse"]   = anchorRef.sections[-1] if len(anchorRef.sections) else 0
-<<<<<<< HEAD
-    com["commentaryNum"] = linkRef.sections[-1] if getattr(linkRef.index, "dependence").capitalize() == "Commentary" else 0
-    com["anchorText"]    = getattr(link, "anchorText", "")
-
-=======
     com["anchorText"]    = getattr(link, "anchorText", "")
 
     # Pad out the sections list, so that comparison between comment numbers are apples-to-apples
@@ -53,7 +48,6 @@
     if com["category"] in REORDER_RULES:
         com["category"] = REORDER_RULES[com["category"]][0]
 
->>>>>>> b053eb43
     if with_text:
         text             = TextFamily(linkRef, context=0, commentary=False)
         com["text"]      = text.text if isinstance(text.text, basestring) else JaggedTextArray(text.text).flatten_to_array()
