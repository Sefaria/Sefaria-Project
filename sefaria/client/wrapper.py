--- conflicted
+++ resolved
@@ -56,11 +56,7 @@
         try:
             com["compDate"] = int(compDate)
         except ValueError:
-<<<<<<< HEAD
-            pass
-=======
             com["compDate"] = 3000  # default comp date to in the future
->>>>>>> c1dc63ea
         try:
             com["errorMargin"] = int(getattr(linkRef.index, "errorMargin", 0))
         except ValueError:
