
import json
from rauth import OAuth2Service
from datetime import datetime

from django.http import HttpResponse

from sefaria import local_settings as sls


def jsonResponse(data, callback=None, status=200):
    if callback:
        return jsonpResponse(data, callback, status)
    #these next few lines are a quick hack.  this needs thought.
    try: # Duck typing on AbstractMongoRecord's contents method
        data = data.contents()
    except AttributeError:
        pass

    if "_id" in data:
        data["_id"] = str(data["_id"])

    if isinstance(data, dict):
        for key in data.keys():
            if isinstance(data[key], datetime):
                data[key] = data[key].isoformat()

    return HttpResponse(json.dumps(data), mimetype="application/json", status=status)


def jsonpResponse(data, callback, status=200):
    if "_id" in data:
        data["_id"] = str(data["_id"])
    return HttpResponse("%s(%s)" % (callback, json.dumps(data)), mimetype="application/javascript", status=status)


def subscribe_to_announce(email, first_name=None, last_name=None):
    """
    Subscribes an email address to the Announcement list
    """
    if not sls.NATIONBUILDER:
        return

    post = {
        "person": {
            "email": email,
<<<<<<< HEAD
            "tags": ["Announcements_General", "Sign_Up_on_Sefaria"],
=======
            "tags": ["Announcements_General", "Signed_Up_on_Sefaria"],
>>>>>>> e5cba063
        }
    }
    if first_name:
        post["person"]["first_name"] = first_name
    if last_name:
        post["person"]["last_name"] = last_name

    session = get_nation_builder_connection()
    r = session.put("https://"+sls.NATIONBUILDER_SLUG+".nationbuilder.com/api/v1/people/push",
                    data=json.dumps(post),
                    params={'format': 'json'},
                    headers={'content-type': 'application/json'})
    session.close()

    return r


def get_nation_builder_connection():
    access_token_url = "http://%s.nationbuilder.com/oauth/token" % sls.NATIONBUILDER_SLUG
    authorize_url = "%s.nationbuilder.com/oauth/authorize" % sls.NATIONBUILDER_SLUG
    service = OAuth2Service(
        client_id = sls.NATIONBUILDER_CLIENT_ID,
        client_secret = sls.NATIONBUILDER_CLIENT_SECRET,
        name = "NationBuilder",
        authorize_url = authorize_url,
        access_token_url = access_token_url,
        base_url = "%s.nationbuilder.com" % sls.NATIONBUILDER_SLUG
    )
    token = sls.NATIONBUILDER_TOKEN
    session = service.get_session(token)

    return session<|MERGE_RESOLUTION|>--- conflicted
+++ resolved
@@ -44,11 +44,7 @@
     post = {
         "person": {
             "email": email,
-<<<<<<< HEAD
-            "tags": ["Announcements_General", "Sign_Up_on_Sefaria"],
-=======
             "tags": ["Announcements_General", "Signed_Up_on_Sefaria"],
->>>>>>> e5cba063
         }
     }
     if first_name:
