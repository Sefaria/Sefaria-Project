"""
users.py - dealing with Sefaria users, user settings and  profile information

Writes to MongoDB Collection: profiles
"""
<<<<<<< HEAD

from sefaria.system.database import db
=======
import urllib
import hashlib
from pprint import pprint
>>>>>>> 9ea80f6e

from django.contrib.auth.models import User

from database import db
from following import FollowersSet, FolloweesSet

class UserProfile(object):
	def __init__(self, id):

		user = User.objects.get(id=id)

		self.first_name         = user.first_name
		self.last_name          = user.last_name
		self.email              = user.email

		self._id                = None # Mongo ID of profile doc
		self.id                 = id   # user ID
 		self.position           = ""
		self.organization       = ""
		self.bio                = ""
		self.website            = ""
		self.location           = ""
		self.public_email       = ""
		self.facebook           = ""
		self.twitter            = ""
		self.settings     =  {
			"email_notifications": "daily",
		}

		profile = db.profiles.find_one({"id": id})
		if profile:
			self.update(profile)

		# Followers
		self.followers = FollowersSet(self.id)
		self.followees = FolloweesSet(self.id)

		# Gravatar
		default_image           = "http://inclusiveinnovationhub.org/assets/avatars/missing_large.png" # "http://www.sefaria.org/static/img/profile-default.png"
		gravatar_base           = "http://www.gravatar.com/avatar/" + hashlib.md5(user.email.lower()).hexdigest() + "?"
		self.gravatar_url       = gravatar_base + urllib.urlencode({'d':default_image, 's':str(250)})
		self.gravatar_url_small = gravatar_base + urllib.urlencode({'d':default_image, 's':str(80)})


	def update(self, obj):
		"""
		Update this object with the fields in dictionry 'obj'
		"""
		if "first_name" in obj or "last_name" in obj:
			if self.first_name != obj["first_name"] or self.last_name != obj["last_name"]:
				self._name_updated = True

		self.__dict__.update(obj)

		return self

	def save(self):
		d = self.to_DICT()
		if self._id:
			d["_id"] = self._id
		db.profiles.save(d)

		if self._name_updated:
			user = User.objects.get(id=self.id)
			user.first_name = self.first_name
			user.last_name  = self.last_name
			user.save()
			self._name_updated = False

		return self

	def follows(self, uid):
		"""Returns true if this user follows uid"""
		return uid in self.followees.uids

	def followed_by(self, uid):
		"""Returns true if this user is followed by uid"""
		return uid in self.followers.uids

	def to_DICT(self):
		"""Return a json serializble dictionary this profile"""
		d = {
			"id":           self.id,
			"position":     self.position,
			"organization": self.organization,
			"bio":          self.bio,
			"website":      self.website,
			"location":     self.location,
			"public_email": self.public_email,
			"facebook":     self.facebook,
			"twitter":      self.twitter,		
			"settings":     self.settings,
		}
		return d 

	def to_JSON(self):
		return json.dumps(self.to_DICT)<|MERGE_RESOLUTION|>--- conflicted
+++ resolved
@@ -3,18 +3,13 @@
 
 Writes to MongoDB Collection: profiles
 """
-<<<<<<< HEAD
 
-from sefaria.system.database import db
-=======
 import urllib
 import hashlib
-from pprint import pprint
->>>>>>> 9ea80f6e
 
 from django.contrib.auth.models import User
 
-from database import db
+from sefaria.system.database import db
 from following import FollowersSet, FolloweesSet
 
 class UserProfile(object):
