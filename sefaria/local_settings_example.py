--- conflicted
+++ resolved
@@ -45,19 +45,11 @@
 DOMAIN_MODULES = {
     "en": {
         "library": "http://localhost:8000",
-<<<<<<< HEAD
-        "voices": "http://voices.localhost:8000"
-    },
-    "he": {
-        "library": "http://localhost:8000",
-        "voices": "http://voices.localhost:8000"
-=======
         "voices": "http://voices.localhost:8000",
     },
     "he": {
         "library": "http://localhost:8000",
         "voices": "http://voices.localhost:8000",
->>>>>>> 2326c9fa
     }
 }
 ALLOWED_HOSTS = ['127.0.0.1', "0.0.0.0", '[::1]', "localhost", "voices.localhost"]
