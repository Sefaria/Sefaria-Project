--- conflicted
+++ resolved
@@ -44,16 +44,6 @@
     "http://english.example.org": "english",
 }
 
-<<<<<<< HEAD
-DOMAIN_MODULES = {
-    "library": "http://localhost:8000",
-    "sheets": "http://localhost:8000",
-}
-MODULE_ROUTES = {
-    "library": "/",
-    "sheets": "/sheets/",
-}
-=======
 # Currently in order to get cauldrons to work, we need to use json.dumps to convert the dict to a string.
 DOMAIN_MODULES = json.dumps({
     "library": "http://localhost:8000",
@@ -63,7 +53,6 @@
     "library": "/",
     "sheets": "/sheets/",
 })
->>>>>>> 9add58dd
 
 ################ These are things you can change! ###########################################################################
 #SILENCED_SYSTEM_CHECKS = ['captcha.recaptcha_test_key_error']
