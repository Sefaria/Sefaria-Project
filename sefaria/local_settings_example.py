# An example of settings needed in a local_settings.py file.
# copy this file to sefaria/local_settings.py and provide local info to run.
import os.path
relative_to_abs_path = lambda *x: os.path.join(os.path.dirname(
                               os.path.realpath(__file__)), *x)

# These are things you need to change!

################ YOU ONLY NEED TO CHANGE "NAME" TO THE PATH OF YOUR SQLITE DATA FILE ########################################
DATABASES = {
    'default': {
        'ENGINE': 'django.db.backends.sqlite3', # Add 'postgresql_psycopg2', 'mysql', 'sqlite3' or 'oracle'.
        'NAME': '/path/to/your/sefaria/data/db.sqlite', # Or path to database file if using sqlite3.
        'USER': '',                      # Not used with sqlite3.
        'PASSWORD': '',                  # Not used with sqlite3.
        'HOST': '',                      # Set to empty string for localhost. Not used with sqlite3.
        'PORT': '',                      # Set to empty string for default. Not used with sqlite3.
    }
}

"""
DATABASES = {
    'default': {
        'ENGINE': 'django.db.backends.postgresql',
        'NAME': 'name of db table here',
        'USER': 'name of db user here',
        'PASSWORD': 'password here',
        'HOST': '127.0.0.1',
        'PORT': '',
    }
}"""


################ These are things you can change! ###########################################################################
<<<<<<< HEAD
ALLOWED_HOSTS = ["localhost", "127.0.0.1","0.0.0.0"]

=======
>>>>>>> 771d8820
ADMINS = (
     ('Your Name', 'you@example.com'),
)
PINNED_IPCOUNTRY = "IL" #change if you want parashat hashavua to be diaspora.

CACHES = {
    'default': {
        'BACKEND': 'django.core.cache.backends.dummy.DummyCache',
    }
}
""" These are some other examples of possible caches. more here: https://docs.djangoproject.com/en/1.11/topics/cache/"""
"""CACHES = {
    'default': {
        'BACKEND': 'django.core.cache.backends.filebased.FileBasedCache',
        'LOCATION': '/home/ephraim/www/sefaria/django_cache/',
    }
}

CACHES = {
    "default": {
        "BACKEND": "django_redis.cache.RedisCache",
        "LOCATION": "redis://127.0.0.1:6379/0", #The URI used to look like this "127.0.0.1:6379:0"
        "OPTIONS": {
            "CLIENT_CLASS": "django_redis.client.DefaultClient",
            #"PASSWORD": "secretpassword", # Optional
        },
        "TIMEOUT": 60 * 60 * 24 * 30,
    }
}"""








################ These are things you DO NOT NEED to touch unless you know what you are doing. ##############################
DEBUG = True
ALLOWED_HOSTS = ['localhost', '127.0.0.1', '[::1]']
OFFLINE = False
DOWN_FOR_MAINTENANCE = False
MAINTENANCE_MESSAGE = ""
GLOBAL_WARNING = False
GLOBAL_WARNING_MESSAGE = ""

GLOBAL_INTERRUPTING_MESSAGE = None
"""
GLOBAL_INTERRUPTING_MESSAGE = {
    "name":       "messageName",
    "repetition": 1,
    "condition":  {"returning_only": True}
}
"""


MANAGERS = ADMINS

SECRET_KEY = 'insert your long random secret key here !'


EMAIL_HOST = 'localhost'
EMAIL_PORT = 1025
EMAIL_BACKEND = 'django.core.mail.backends.smtp.EmailBackend'

# Example using anymail, replaces block above
# EMAIL_BACKEND = 'anymail.backends.mandrill.EmailBackend'
# DEFAULT_FROM_EMAIL = "Sefaria <hello@sefaria.org>"
# ANYMAIL = {
#    "MANDRILL_API_KEY": "your api key",
# }

MONGO_HOST = "localhost"
MONGO_PORT = 27017
# Name of the MongoDB database to use.
SEFARIA_DB = 'sefaria'
# Leave user and password blank if not using Mongo Auth
SEFARIA_DB_USER = ''
SEFARIA_DB_PASSWORD = ''

# ElasticSearch server
SEARCH_HOST = "http://localhost:9200"
SEARCH_ADMIN = "http://localhost:9200"
SEARCH_ADMIN_USER = None  # if not None, use these credentials to access SEARCH_ADMIN
SEARCH_ADMIN_PW = None
SEARCH_ADMIN_K8S = "http://localhost:9200"
SEARCH_INDEX_ON_SAVE = False  # Whether to send texts and source sheet to Search Host for indexing after save
SEARCH_INDEX_NAME = 'sefaria'
SEARCH_INDEX_NAME_TEXT = 'text'  # name of the ElasticSearch index to use
SEARCH_INDEX_NAME_SHEET = 'sheet'
SEARCH_INDEX_NAME_MERGED = 'merged'

# Node Server
USE_NODE = False
NODE_HOST = "http://localhost:4040"
NODE_TIMEOUT = 10
NODE_TIMEOUT_MONITOR = relative_to_abs_path("../log/forever/timeouts")

SEFARIA_DATA_PATH = '/path/to/your/Sefaria-Data' # used for Data
SEFARIA_EXPORT_PATH = '/path/to/your/Sefaria-Data/export' # used for exporting texts

# Map domain to an interface language that the domain should be pinned to.
# Leave as {} to prevent language pinning, in which case one domain can serve either Hebrew or English
DOMAIN_LANGUAGES = {
    "http://hebrew.example.org": "hebrew",
    "http://english.example.org": "english",
}

GOOGLE_ANALYTICS_CODE = 'your google analytics code'
GOOGLE_MAPS_API_KEY = None  # currently used for shavuot map
MIXPANEL_CODE = 'you mixpanel code here'

AWS_ACCESS_KEY = None
AWS_SECRET_KEY = None
S3_BUCKET = "bucket-name"

# Integration with a NationBuilder list
NATIONBUILDER = False
NATIONBUILDER_SLUG = ""
NATIONBUILDER_TOKEN = ""
NATIONBUILDER_CLIENT_ID = ""
NATIONBUILDER_CLIENT_SECRET = ""

# Issue bans to Varnish on update.
USE_VARNISH = False
FRONT_END_URL = "http://localhost:8000"  # This one wants the http://
VARNISH_ADM_ADDR = "localhost:6082" # And this one doesn't
VARNISH_HOST = "localhost"
VARNISH_FRNT_PORT = 8040
VARNISH_SECRET = "/etc/varnish/secret"
# Use ESI for user box in header.
USE_VARNISH_ESI = False

# Prevent modification of Index records
DISABLE_INDEX_SAVE = False

# Caching with Cloudflare
CLOUDFLARE_ZONE = ""
CLOUDFLARE_EMAIL = ""
CLOUDFLARE_TOKEN = ""

# Multiserver
MULTISERVER_ENABLED = False
MULTISERVER_REDIS_SERVER = "127.0.0.1"
MULTISERVER_REDIS_PORT = 6379
MULTISERVER_REDIS_DB = 0
MULTISERVER_REDIS_EVENT_CHANNEL = "msync"   # Message queue on Redis
MULTISERVER_REDIS_CONFIRM_CHANNEL = "mconfirm"   # Message queue on Redis

# OAUTH these fields dont need to be filled in. they are only required for oauth2client to __init__ successfully
GOOGLE_OAUTH2_CLIENT_ID = ""
GOOGLE_OAUTH2_CLIENT_SECRET = ""
# This is the field that is actually used
GOOGLE_OAUTH2_CLIENT_SECRET_FILEPATH = ""

""" to use logging, in any module:
# import the logging library
import logging

# Get an instance of a logger
logger = logging.getLogger(__name__)

#log stuff
logger.critical()
logger.error()
logger.warning()
logger.info()
logger.debug()

if you are logging to a file, make sure the directory exists and is writeable by the server.
"""

LOGGING = {
    'version': 1,
    'disable_existing_loggers': False,
    'formatters': {
        'standard': {
            'format': '%(asctime)s - %(levelname)s %(name)s: %(message)s'
        },
        'simple': {
            'format': '%(levelname)s %(message)s'
        },
        'verbose': {
            'format': '%(asctime)s - %(levelname)s: [%(name)s] %(process)d %(thread)d %(message)s'
        },

    },
    'filters': {
        'require_debug_false': {
            '()': 'django.utils.log.RequireDebugFalse'
        },
        'require_debug_true': {
            '()': 'django.utils.log.RequireDebugTrue'
        }
    },
    'handlers': {
        'default': {
            'level':'INFO',
            'class':'logging.handlers.RotatingFileHandler',
            'filename': relative_to_abs_path('../log/sefaria.log'),
            'maxBytes': 1024*1024*5, # 5 MB
            'backupCount': 5,
            'formatter':'standard',
        },
        'custom_debug' :{
            'level':'DEBUG',
            'class':'logging.handlers.RotatingFileHandler',
            'filename': relative_to_abs_path('../log/debug.log'),
            'maxBytes': 1024*1024*5, # 5 MB
            'backupCount': 5,
            'formatter':'verbose',
            'filters': ['require_debug_true'],
        },
        'console':{
            'level':'INFO',
            'class':'logging.StreamHandler',
            'formatter': 'simple',
            'filters': ['require_debug_true'],
        },

        'null': {
            'level':'INFO',
            'class':'logging.NullHandler',
        },

        'mail_admins': {
            'level': 'ERROR',
            'filters': ['require_debug_false'],
            'class': 'django.utils.log.AdminEmailHandler'
        },
        'request_handler': {
            'level':'INFO',
            'class':'logging.handlers.RotatingFileHandler',
            'filename': relative_to_abs_path('../log/django_request.log'),
            'maxBytes': 1024*1024*5, # 5 MB
            'backupCount': 20,
            'formatter':'standard',
        }
    },
    'loggers': {
        '': {
            'handlers': ['default', 'console', 'custom_debug'],
            'level': 'DEBUG',
            'propagate': True
        },
        'django': {
            'handlers': ['null'],
            'propagate': False,
            'level': 'INFO',
        },
        'django.request': {
            'handlers': ['mail_admins', 'request_handler'],
            'level': 'INFO',
            'propagate': True,
        },
    }
}<|MERGE_RESOLUTION|>--- conflicted
+++ resolved
@@ -32,11 +32,8 @@
 
 
 ################ These are things you can change! ###########################################################################
-<<<<<<< HEAD
 ALLOWED_HOSTS = ["localhost", "127.0.0.1","0.0.0.0"]
 
-=======
->>>>>>> 771d8820
 ADMINS = (
      ('Your Name', 'you@example.com'),
 )
