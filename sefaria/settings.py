--- conflicted
+++ resolved
@@ -262,19 +262,6 @@
     }
 }
 
-<<<<<<< HEAD
-WEBPACK_LOADER = {
-    'DEFAULT': {
-        'BUNDLE_DIR_NAME': 'bundles/client/',  # must end with slash
-        'STATS_FILE': relative_to_abs_path('../webpack-stats.client.json'),
-        'POLL_INTERVAL': 0.1,
-        'TIMEOUT': None,
-        'CACHE': False,
-        #  'IGNORE': ['.+\.hot-update.js', '.+\.map']
-    }
-}
-=======
->>>>>>> 2f7823e4
 
 # Grab enviornment specific settings from a file which
 # is left out of the repo.
