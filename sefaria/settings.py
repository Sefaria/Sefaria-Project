# Django settings for sefaria project.

import os.path
from django.utils.translation import ugettext_lazy as _

relative_to_abs_path = lambda *x: os.path.join(os.path.dirname(
                               os.path.realpath(__file__)), *x)
# Local time zone for this installation. Choices can be found here:
# http://en.wikipedia.org/wiki/List_of_tz_zones_by_name
# although not all choices may be available on all operating systems.
# On Unix systems, a value of None will cause Django to use the same
# timezone as the operating system.
# If running in a Windows environment this must be set to the same as your
# system time zone.
TIME_ZONE = 'America/Halifax'

# Language code for this installation. All choices can be found here:
# http://www.i18nguy.com/unicode/language-identifiers.html
LANGUAGE_CODE = 'en'

LANGUAGES = (
    ('en', _("English")),
    ('he', _("Hebrew")),
)

SITE_ID = 1

# If you set this to False, Django will make some optimizations so as not
# hereto load the internationalization machinery.
USE_I18N = True

# If you set this to False, Django will not format dates, numbers and
# calendars according to the current locale.
USE_L10N = True

# If you set this to False, Django will not use timezone-aware datetimes.
USE_TZ = True

# Absolute filesystem path to the directory that will hold user-uploaded files.
# Example: "/home/media/media.lawrence.com/media/"
MEDIA_ROOT = ''

# URL that handles the media served from MEDIA_ROOT. Make sure to use a
# trailing slash.
# Examples: "http://media.lawrence.com/media/", "http://example.com/media/"
MEDIA_URL = ''

# Absolute path to the directory static files should be collected to.
# Don't put anything in this directory yourself; store your static files
# in apps' "static/" subdirectories and in STATICFILES_DIRS.
# Example: "/home/media/media.lawrence.com/static/"
STATIC_ROOT = '/app/static-collected'

# URL prefix for static files.
# Example: "http://media.lawrence.com/static/"
def get_static_url():
    if os.getenv('FRONT_END_URL'):
        return os.getenv('FRONT_END_URL').replace('http://', 'https://') + '/static/'
    else:
        return '/static/'
STATIC_URL = get_static_url()


# List of finder classes that know how to find static files in
# various locations.
STATICFILES_FINDERS = (
    'django.contrib.staticfiles.finders.FileSystemFinder',
    'django.contrib.staticfiles.finders.AppDirectoriesFinder',
    #'django.contrib.staticfiles.finders.DefaultStorageFinder',
)

STATICFILES_DIRS = [
    relative_to_abs_path('../static/'),
]

# Make this unique, and don't share it with anybody.
SECRET_KEY = ''

TEMPLATES = [
    {
        'BACKEND': 'django.template.backends.django.DjangoTemplates',
        'DIRS': [
            relative_to_abs_path('../templates/'),
        ],
        'OPTIONS': {
            'context_processors': [
                    # Insert your TEMPLATE_CONTEXT_PROCESSORS here or use this
                    # list if you haven't customized them:
                    "django.contrib.auth.context_processors.auth",
                    "django.template.context_processors.debug",
                    "django.template.context_processors.i18n",
                    "django.template.context_processors.media",
                    "django.template.context_processors.static",
                    "django.template.context_processors.tz",
                    "django.contrib.messages.context_processors.messages",
                    "django.template.context_processors.request",
                    "sefaria.system.context_processors.global_settings",
                    "sefaria.system.context_processors.cache_timestamp",
                    "sefaria.system.context_processors.large_data",
                    "sefaria.system.context_processors.body_flags",
                    "sefaria.system.context_processors.base_props",
                    "sefaria.system.context_processors.module_context",
            ],
            'loaders': [
                #'django_mobile.loader.Loader',
                'django.template.loaders.filesystem.Loader',
                'django.template.loaders.app_directories.Loader',
            ]
        },
    },
]

MIDDLEWARE = [
    'django_hosts.middleware.HostsRequestMiddleware',  # must be first
    'django.contrib.sessions.middleware.SessionMiddleware',
    'django.middleware.locale.LocaleMiddleware',
    'django.middleware.common.CommonMiddleware',
    'django.middleware.csrf.CsrfViewMiddleware',
    'django.contrib.auth.middleware.AuthenticationMiddleware',
    'django.contrib.messages.middleware.MessageMiddleware',
    'django_user_agents.middleware.UserAgentMiddleware',
    'sefaria.system.middleware.ModuleMiddleware',
    'sefaria.system.middleware.LocationSettingsMiddleware',
    'sefaria.system.middleware.LanguageCookieMiddleware',
    'sefaria.system.middleware.LanguageSettingsMiddleware',
    'sefaria.system.middleware.ProfileMiddleware',
    'sefaria.system.middleware.CORSDebugMiddleware',
    'sefaria.system.middleware.SharedCacheMiddleware',
    'sefaria.system.multiserver.coordinator.MultiServerEventListenerMiddleware',
    'django_structlog.middlewares.RequestMiddleware',
    #'easy_timezones.middleware.EasyTimezoneMiddleware',
    #'django.middleware.cache.UpdateCacheMiddleware',
    #'django.middleware.cache.FetchFromCacheMiddleware',
    'django_hosts.middleware.HostsResponseMiddleware',  # must be last
]

ROOT_URLCONF = 'sefaria.urls'

# Python dotted path to the WSGI application used by Django's runserver.
WSGI_APPLICATION = 'sefaria.wsgi.application'

INSTALLED_APPS = (
    'adminsortable',
    'django.contrib.auth',
    'django.contrib.contenttypes',
    'django.contrib.sessions',
    'django.contrib.sites',
    'django.contrib.messages',
    'reader',
    'django.contrib.staticfiles',
    'django.contrib.humanize',
    'emailusernames',
    'guides',
    'sefaria.gauth',
    'django_topics.apps.DjangoTopicsAppConfig',
    'captcha',
    'django.contrib.admin',
    'anymail',
    'webpack_loader',
    'django_user_agents',
    'rest_framework',
    #'easy_timezones'
    # Uncomment the next line to enable admin documentation:
    # 'django.contrib.admindocs',
    'django_hosts',
)

LOGIN_URL = 'login'

LOGIN_REDIRECT_URL = 'home'

LOGOUT_REDIRECT_URL = 'home'

AUTHENTICATION_BACKENDS = (
    'emailusernames.backends.EmailAuthBackend',
)

REST_FRAMEWORK = {
    'DEFAULT_AUTHENTICATION_CLASSES': (
        'rest_framework_simplejwt.authentication.JWTAuthentication',
        'rest_framework.authentication.SessionAuthentication',
    )
}

SESSION_SAVE_EVERY_REQUEST = True
SESSION_SERIALIZER = 'django.contrib.sessions.serializers.JSONSerializer' # this is the default anyway right now, but make sure

LOCALE_PATHS = (
    relative_to_abs_path('../locale'),
)

# A sample logging configuration. The only tangible logging
# performed by this configuration is to send an email to
# the site admins on every HTTP 500 error when DEBUG=False.
# See http://docs.djangoproject.com/en/dev/topics/logging for
# more details on how to customize your logging configuration.

""" to use logging, in any module:
# import the logging library
import structlog

# Get an instance of a logger
logger = structlog.get_logger(__name__)

#log stuff
logger.critical()
logger.error()
logger.warning()
logger.info()
logger.debug()
"""

LOGGING = {
    'version': 1,
    'disable_existing_loggers': False,
    'formatters': {
        'standard': {
            'format': '%(asctime)s - %(levelname)s %(name)s: %(message)s'
        },
        'simple': {
            'format': '%(levelname)s %(message)s'
        },
        'verbose': {
            'format': '%(asctime)s - %(levelname)s: [%(name)s] %(process)d %(thread)d %(message)s'
        },

    },
    'filters': {
        'require_debug_false': {
            '()': 'django.utils.log.RequireDebugFalse'
        },
        'require_debug_true': {
            '()': 'sefaria.utils.log.RequireDebugTrue'
        },
        'exclude_errors' : {
            '()': 'sefaria.utils.log.ErrorTypeFilter',
            'error_types' : ['BookNameError'],
            'exclude' : True
        },
        'filter_book_name_errors' : {
            '()': 'sefaria.utils.log.ErrorTypeFilter',
            'error_types' : ['BookNameError', 'InputError'],
            'exclude' : False
        }
    },
    'handlers': {
        'default': {
            'level':'WARNING',
            'filters': ['exclude_errors'],
            'class':'logging.handlers.RotatingFileHandler',
            'filename': relative_to_abs_path('../log/sefaria.log'),
            'maxBytes': 1024*1024*5, # 5 MB
            'backupCount': 20,
            'formatter':'verbose',
        },
        'book_name_errors': {
            'level':'ERROR',
            'filters': ['filter_book_name_errors'],
            'class':'logging.handlers.RotatingFileHandler',
            'filename': relative_to_abs_path('../log/sefaria_book_errors.log'),
            'maxBytes': 1024*1024*5, # 5 MB
            'backupCount': 20,
            'formatter':'verbose',
        },
        'null': {
            'level':'INFO',
            'class':'logging.NullHandler',
        },

        'mail_admins': {
            'level': 'ERROR',
            'filters': ['require_debug_false'],
            'class': 'django.utils.log.AdminEmailHandler'
        },
        'request_handler': {
            'level':'WARNING',
            'class':'logging.handlers.RotatingFileHandler',
            'filename': relative_to_abs_path('../log/django_request.log'),
            'maxBytes': 1024*1024*5, # 5 MB
            'backupCount': 20,
            'formatter':'standard',
        }
    },
    'loggers': {
        '': {
            'handlers': ['default', 'book_name_errors'],
            'level': 'INFO',
            'propagate': True
        },
        'django': {
            'handlers': ['null'],
            'propagate': False,
            'level': 'INFO',
        },
        'django.request': {
            'handlers': ['mail_admins', 'request_handler'],
            'level': 'INFO',
            'propagate': True,
        },
    }
}

CACHES = {
    'default': {
        'BACKEND': 'django.core.cache.backends.filebased.FileBasedCache',
        'LOCATION': '/var/tmp/django_cache',
    }
}


# Grab environment specific settings from a file which
# is left out of the repo.
try:
    if os.getenv("CI_RUN"):
        from sefaria.local_settings_ci import *
    else:
        from sefaria.local_settings import *
except ImportError:
    from sefaria.local_settings_example import *
if os.getenv("COOLIFY"):
    from sefaria.local_settings_coolify import *

# Listed after local settings are imported so CACHE can depend on DEBUG

DEFAULT_MODULE = 'library'

WEBPACK_LOADER = {
    'DEFAULT': {
        'BUNDLE_DIR_NAME': 'bundles/client/',  # must end with slash
        'STATS_FILE': relative_to_abs_path('../node/webpack-stats.client.json'),
        'POLL_INTERVAL': 0.1,
        'TIMEOUT': None,
        'CACHE': not DEBUG,
    },
    'SEFARIA_JS': {
        'BUNDLE_DIR_NAME': 'bundles/sefaria/',  # must end with slash
        'STATS_FILE': relative_to_abs_path('../node/webpack-stats.sefaria.json'),
        'POLL_INTERVAL': 0.1,
        'TIMEOUT': None,
        'CACHE': not DEBUG,
    },
    'LINKER': {
        'BUNDLE_DIR_NAME': 'bundles/linker.v3/',  # must end with slash
        'STATS_FILE': relative_to_abs_path('../node/webpack-stats.linker.v3.json'),
        'POLL_INTERVAL': 0.1,
        'TIMEOUT': None,
        'CACHE': not DEBUG,
    }

}

DATA_UPLOAD_MAX_MEMORY_SIZE = 24000000

BASE_DIR = os.path.dirname(os.path.dirname(__file__))
<<<<<<< HEAD
=======

ROOT_HOSTCONF = 'sefaria.hosts'
DEFAULT_HOST = 'library'
>>>>>>> c201629c
<|MERGE_RESOLUTION|>--- conflicted
+++ resolved
@@ -322,8 +322,6 @@
 
 # Listed after local settings are imported so CACHE can depend on DEBUG
 
-DEFAULT_MODULE = 'library'
-
 WEBPACK_LOADER = {
     'DEFAULT': {
         'BUNDLE_DIR_NAME': 'bundles/client/',  # must end with slash
@@ -352,9 +350,6 @@
 DATA_UPLOAD_MAX_MEMORY_SIZE = 24000000
 
 BASE_DIR = os.path.dirname(os.path.dirname(__file__))
-<<<<<<< HEAD
-=======
 
 ROOT_HOSTCONF = 'sefaria.hosts'
-DEFAULT_HOST = 'library'
->>>>>>> c201629c
+DEFAULT_HOST = 'library'