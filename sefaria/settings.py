# Django settings for sefaria project.

import os.path
from django.utils.translation import ugettext_lazy as _

relative_to_abs_path = lambda *x: os.path.join(os.path.dirname(
                               os.path.realpath(__file__)), *x)
# Local time zone for this installation. Choices can be found here:
# http://en.wikipedia.org/wiki/List_of_tz_zones_by_name
# although not all choices may be available on all operating systems.
# On Unix systems, a value of None will cause Django to use the same
# timezone as the operating system.
# If running in a Windows environment this must be set to the same as your
# system time zone.
TIME_ZONE = 'America/Halifax'

# Language code for this installation. All choices can be found here:
# http://www.i18nguy.com/unicode/language-identifiers.html
LANGUAGE_CODE = 'en'

LANGUAGES = (
    ('en', _("English")),
    ('he', _("Hebrew")),
)

SITE_ID = 1

# If you set this to False, Django will make some optimizations so as not
# hereto load the internationalization machinery.
USE_I18N = True

# If you set this to False, Django will not format dates, numbers and
# calendars according to the current locale.
USE_L10N = True

# If you set this to False, Django will not use timezone-aware datetimes.
USE_TZ = True

# Absolute filesystem path to the directory that will hold user-uploaded files.
# Example: "/home/media/media.lawrence.com/media/"
MEDIA_ROOT = ''

# URL that handles the media served from MEDIA_ROOT. Make sure to use a
# trailing slash.
# Examples: "http://media.lawrence.com/media/", "http://example.com/media/"
MEDIA_URL = ''

# Absolute path to the directory static files should be collected to.
# Don't put anything in this directory yourself; store your static files
# in apps' "static/" subdirectories and in STATICFILES_DIRS.
# Example: "/home/media/media.lawrence.com/static/"
STATIC_ROOT = '/app/static-collected'

# URL prefix for static files.
# Example: "http://media.lawrence.com/static/"
STATIC_URL = '/static/'

# List of finder classes that know how to find static files in
# various locations.
STATICFILES_FINDERS = (
    'django.contrib.staticfiles.finders.FileSystemFinder',
    'django.contrib.staticfiles.finders.AppDirectoriesFinder',
    #'django.contrib.staticfiles.finders.DefaultStorageFinder',
)

STATICFILES_DIRS = [
    relative_to_abs_path('../static/'),
]

# Make this unique, and don't share it with anybody.
SECRET_KEY = ''

TEMPLATES = [
    {
        'BACKEND': 'django.template.backends.django.DjangoTemplates',
        'DIRS': [
            relative_to_abs_path('../templates/'),
        ],
        'OPTIONS': {
            'context_processors': [
                    # Insert your TEMPLATE_CONTEXT_PROCESSORS here or use this
                    # list if you haven't customized them:
                    "django.contrib.auth.context_processors.auth",
                    "django.template.context_processors.debug",
                    "django.template.context_processors.i18n",
                    "django.template.context_processors.media",
                    "django.template.context_processors.static",
                    "django.template.context_processors.tz",
                    "django.contrib.messages.context_processors.messages",
                    "django.template.context_processors.request",
                    "sefaria.system.context_processors.global_settings",
                    "sefaria.system.context_processors.cache_timestamp",
                    "sefaria.system.context_processors.large_data",
                    "sefaria.system.context_processors.body_flags",
                    "sefaria.system.context_processors.header_html",
                    "sefaria.system.context_processors.footer_html",
                    "sefaria.system.context_processors.base_props",
            ],
            'loaders': [
                #'django_mobile.loader.Loader',
                'django.template.loaders.filesystem.Loader',
                'django.template.loaders.app_directories.Loader',
            ]
        },
    },
]

MIDDLEWARE = [
    'django.contrib.sessions.middleware.SessionMiddleware',
    'django.middleware.locale.LocaleMiddleware',
    'django.middleware.common.CommonMiddleware',
    'django.middleware.csrf.CsrfViewMiddleware',
    'django.contrib.auth.middleware.AuthenticationMiddleware',
    'django.contrib.messages.middleware.MessageMiddleware',
    'django_user_agents.middleware.UserAgentMiddleware',
    'sefaria.system.middleware.LocationSettingsMiddleware',
    'sefaria.system.middleware.LanguageCookieMiddleware',
    'sefaria.system.middleware.LanguageSettingsMiddleware',
    'sefaria.system.middleware.ProfileMiddleware',
    'sefaria.system.middleware.CORSDebugMiddleware',
    'sefaria.system.middleware.SharedCacheMiddleware',
    'sefaria.system.multiserver.coordinator.MultiServerEventListenerMiddleware',
    'django_structlog.middlewares.RequestMiddleware',
    #'easy_timezones.middleware.EasyTimezoneMiddleware',
    #'django.middleware.cache.UpdateCacheMiddleware',
    #'django.middleware.cache.FetchFromCacheMiddleware',
]

ROOT_URLCONF = 'sefaria.urls'

# Python dotted path to the WSGI application used by Django's runserver.
WSGI_APPLICATION = 'sefaria.wsgi.application'

INSTALLED_APPS = (
    'django.contrib.auth',
    'django.contrib.contenttypes',
    'django.contrib.sessions',
    'django.contrib.sites',
    'django.contrib.messages',
    'django.contrib.staticfiles',
    'django.contrib.humanize',
    'emailusernames',
    'reader',
    'sourcesheets',
    'sefaria.gauth',
    'captcha',
    'django.contrib.admin',
    'anymail',
    'webpack_loader',
    'django_user_agents',
    'rest_framework',
    #'easy_timezones'
    # Uncomment the next line to enable admin documentation:
    # 'django.contrib.admindocs',
)

LOGIN_URL = 'login'

LOGIN_REDIRECT_URL = 'table_of_contents'

LOGOUT_REDIRECT_URL = 'table_of_contents'

AUTHENTICATION_BACKENDS = (
    'emailusernames.backends.EmailAuthBackend',
)

REST_FRAMEWORK = {
    'DEFAULT_AUTHENTICATION_CLASSES': (
        'rest_framework_simplejwt.authentication.JWTAuthentication',
        'rest_framework.authentication.SessionAuthentication',
    )
}

SESSION_SAVE_EVERY_REQUEST = True
SESSION_SERIALIZER = 'django.contrib.sessions.serializers.JSONSerializer' # this is the default anyway right now, but make sure

LOCALE_PATHS = (
    relative_to_abs_path('../locale'),
)

# A sample logging configuration. The only tangible logging
# performed by this configuration is to send an email to
# the site admins on every HTTP 500 error when DEBUG=False.
# See http://docs.djangoproject.com/en/dev/topics/logging for
# more details on how to customize your logging configuration.

""" to use logging, in any module:
# import the logging library
import structlog

# Get an instance of a logger
logger = structlog.get_logger(__name__)

#log stuff
logger.critical()
logger.error()
logger.warning()
logger.info()
logger.debug()
"""

LOGGING = {
    'version': 1,
    'disable_existing_loggers': False,
    'formatters': {
        'standard': {
            'format': '%(asctime)s - %(levelname)s %(name)s: %(message)s'
        },
        'simple': {
            'format': '%(levelname)s %(message)s'
        },
        'verbose': {
            'format': '%(asctime)s - %(levelname)s: [%(name)s] %(process)d %(thread)d %(message)s'
        },

    },
    'filters': {
        'require_debug_false': {
            '()': 'django.utils.log.RequireDebugFalse'
        },
        'require_debug_true': {
            '()': 'sefaria.utils.log.RequireDebugTrue'
        },
        'exclude_errors' : {
            '()': 'sefaria.utils.log.ErrorTypeFilter',
            'error_types' : ['BookNameError'],
            'exclude' : True
        },
        'filter_book_name_errors' : {
            '()': 'sefaria.utils.log.ErrorTypeFilter',
            'error_types' : ['BookNameError', 'InputError'],
            'exclude' : False
        }
    },
    'handlers': {
        'default': {
            'level':'WARNING',
            'filters': ['exclude_errors'],
            'class':'logging.handlers.RotatingFileHandler',
            'filename': relative_to_abs_path('../log/sefaria.log'),
            'maxBytes': 1024*1024*5, # 5 MB
            'backupCount': 20,
            'formatter':'verbose',
        },
        'book_name_errors': {
            'level':'ERROR',
            'filters': ['filter_book_name_errors'],
            'class':'logging.handlers.RotatingFileHandler',
            'filename': relative_to_abs_path('../log/sefaria_book_errors.log'),
            'maxBytes': 1024*1024*5, # 5 MB
            'backupCount': 20,
            'formatter':'verbose',
        },
        'null': {
            'level':'INFO',
            'class':'logging.NullHandler',
        },

        'mail_admins': {
            'level': 'ERROR',
            'filters': ['require_debug_false'],
            'class': 'django.utils.log.AdminEmailHandler'
        },
        'request_handler': {
            'level':'WARNING',
            'class':'logging.handlers.RotatingFileHandler',
            'filename': relative_to_abs_path('../log/django_request.log'),
            'maxBytes': 1024*1024*5, # 5 MB
            'backupCount': 20,
            'formatter':'standard',
        }
    },
    'loggers': {
        '': {
            'handlers': ['default', 'book_name_errors'],
            'level': 'INFO',
            'propagate': True
        },
        'django': {
            'handlers': ['null'],
            'propagate': False,
            'level': 'INFO',
        },
        'django.request': {
            'handlers': ['mail_admins', 'request_handler'],
            'level': 'INFO',
            'propagate': True,
        },
    }
}

CACHES = {
    'default': {
        'BACKEND': 'django.core.cache.backends.filebased.FileBasedCache',
        'LOCATION': '/var/tmp/django_cache',
    }
}


GLOBAL_INTERRUPTING_MESSAGE = {
    "name":       "shavuot-2021",
    "style":      "modal", # "modal" or "banner"
<<<<<<< HEAD
    "repetition": 2,
=======
    "repetition": 3,
>>>>>>> e9773ab2
    "condition":  {
        "returning_only": False,
        "english_only": False,
        "desktop_only": False,
        "debug": False,
    }
}

# GLOBAL_INTERRUPTING_MESSAGE = None

# Grab environment specific settings from a file which
# is left out of the repo.
try: 
    if os.getenv("CI_RUN"):
        from sefaria.local_settings_ci import *
    else:
        from sefaria.local_settings import *
except ImportError:
    from sefaria.local_settings_example import *

# Listed after local settings are imported so CACHE can depend on DEBUG
WEBPACK_LOADER = {
    'DEFAULT': {
        'BUNDLE_DIR_NAME': 'bundles/client/',  # must end with slash
        'STATS_FILE': relative_to_abs_path('../node/webpack-stats.client.json'),
        'POLL_INTERVAL': 0.1,
        'TIMEOUT': None,
        'CACHE': not DEBUG,
    },
    'SEFARIA_JS': {
        'BUNDLE_DIR_NAME': 'bundles/sefaria/',  # must end with slash
        'STATS_FILE': relative_to_abs_path('../node/webpack-stats.sefaria.json'),
        'POLL_INTERVAL': 0.1,
        'TIMEOUT': None,
        'CACHE': not DEBUG,
    }

}
DATA_UPLOAD_MAX_MEMORY_SIZE = 24000000

BASE_DIR = os.path.dirname(os.path.dirname(__file__))<|MERGE_RESOLUTION|>--- conflicted
+++ resolved
@@ -300,11 +300,7 @@
 GLOBAL_INTERRUPTING_MESSAGE = {
     "name":       "shavuot-2021",
     "style":      "modal", # "modal" or "banner"
-<<<<<<< HEAD
-    "repetition": 2,
-=======
     "repetition": 3,
->>>>>>> e9773ab2
     "condition":  {
         "returning_only": False,
         "english_only": False,
