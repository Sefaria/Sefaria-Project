--- conflicted
+++ resolved
@@ -289,17 +289,13 @@
     }
 }
 
-<<<<<<< HEAD
-"""
-=======
 CACHES = {
     'default': {
         'BACKEND': 'django.core.cache.backends.filebased.FileBasedCache',
         'LOCATION': '/var/tmp/django_cache',
     }
 }
-
->>>>>>> b3f528ea
+"""
 GLOBAL_INTERRUPTING_MESSAGE = {
     "name":       "survey-2020",
     "style":      "modal", # "modal" or "banner"
