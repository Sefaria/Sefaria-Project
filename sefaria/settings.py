# Django settings for sefaria project.

import os.path
from django.utils.translation import ugettext_lazy as _

relative_to_abs_path = lambda *x: os.path.join(os.path.dirname(
                               os.path.realpath(__file__)), *x)
# Local time zone for this installation. Choices can be found here:
# http://en.wikipedia.org/wiki/List_of_tz_zones_by_name
# although not all choices may be available on all operating systems.
# On Unix systems, a value of None will cause Django to use the same
# timezone as the operating system.
# If running in a Windows environment this must be set to the same as your
# system time zone.
TIME_ZONE = 'America/Halifax'

# Language code for this installation. All choices can be found here:
# http://www.i18nguy.com/unicode/language-identifiers.html
LANGUAGE_CODE = 'en'

LANGUAGES = (
    ('en', _("English")),
    ('he', _("Hebrew")),
)

SITE_ID = 1

# If you set this to False, Django will make some optimizations so as not
# hereto load the internationalization machinery.
USE_I18N = True

# If you set this to False, Django will not format dates, numbers and
# calendars according to the current locale.
USE_L10N = True

# If you set this to False, Django will not use timezone-aware datetimes.
USE_TZ = True

# Absolute filesystem path to the directory that will hold user-uploaded files.
# Example: "/home/media/media.lawrence.com/media/"
MEDIA_ROOT = ''

# URL that handles the media served from MEDIA_ROOT. Make sure to use a
# trailing slash.
# Examples: "http://media.lawrence.com/media/", "http://example.com/media/"
MEDIA_URL = ''

# Absolute path to the directory static files should be collected to.
# Don't put anything in this directory yourself; store your static files
# in apps' "static/" subdirectories and in STATICFILES_DIRS.
# Example: "/home/media/media.lawrence.com/static/"
STATIC_ROOT = '/app/static-collected'

# URL prefix for static files.
# Example: "http://media.lawrence.com/static/"
STATIC_URL = '/static/'

# List of finder classes that know how to find static files in
# various locations.
STATICFILES_FINDERS = (
    'django.contrib.staticfiles.finders.FileSystemFinder',
    'django.contrib.staticfiles.finders.AppDirectoriesFinder',
    #'django.contrib.staticfiles.finders.DefaultStorageFinder',
)

STATICFILES_DIRS = [
    relative_to_abs_path('../static/'),
]

# Make this unique, and don't share it with anybody.
SECRET_KEY = ''

TEMPLATES = [
    {
        'BACKEND': 'django.template.backends.django.DjangoTemplates',
        'DIRS': [
            relative_to_abs_path('../templates/'),
        ],
        'OPTIONS': {
            'context_processors': [
                    # Insert your TEMPLATE_CONTEXT_PROCESSORS here or use this
                    # list if you haven't customized them:
                    "django.contrib.auth.context_processors.auth",
                    "django.template.context_processors.debug",
                    "django.template.context_processors.i18n",
                    "django.template.context_processors.media",
                    "django.template.context_processors.static",
                    "django.template.context_processors.tz",
                    "django.contrib.messages.context_processors.messages",
                    "django.template.context_processors.request",
                    "sefaria.system.context_processors.global_settings",
                    "sefaria.system.context_processors.cache_timestamp",
                    "sefaria.system.context_processors.large_data",
                    "sefaria.system.context_processors.body_flags",
                    "sefaria.system.context_processors.header_html",
                    "sefaria.system.context_processors.footer_html",
                    "sefaria.system.context_processors.base_props",
            ],
            'loaders': [
                #'django_mobile.loader.Loader',
                'django.template.loaders.filesystem.Loader',
                'django.template.loaders.app_directories.Loader',
            ]
        },
    },
]

MIDDLEWARE = [
    'django.contrib.sessions.middleware.SessionMiddleware',
    'django.middleware.locale.LocaleMiddleware',
    'django.middleware.common.CommonMiddleware',
    'django.middleware.csrf.CsrfViewMiddleware',
    'django.contrib.auth.middleware.AuthenticationMiddleware',
    'django.contrib.messages.middleware.MessageMiddleware',
    'django_user_agents.middleware.UserAgentMiddleware',
    'sefaria.system.middleware.LocationSettingsMiddleware',
    'sefaria.system.middleware.LanguageCookieMiddleware',
    'sefaria.system.middleware.LanguageSettingsMiddleware',
    'sefaria.system.middleware.ProfileMiddleware',
    'sefaria.system.middleware.CORSDebugMiddleware',
    'sefaria.system.middleware.SharedCacheMiddleware',
    'sefaria.system.multiserver.coordinator.MultiServerEventListenerMiddleware',
    'django_structlog.middlewares.RequestMiddleware',
    #'easy_timezones.middleware.EasyTimezoneMiddleware',
    #'django.middleware.cache.UpdateCacheMiddleware',
    #'django.middleware.cache.FetchFromCacheMiddleware',

]

ROOT_URLCONF = 'sefaria.urls'

# Python dotted path to the WSGI application used by Django's runserver.
WSGI_APPLICATION = 'sefaria.wsgi.application'

INSTALLED_APPS = (
    'django.contrib.auth',
    'django.contrib.contenttypes',
    'django.contrib.sessions',
    'django.contrib.sites',
    'django.contrib.messages',
    'django.contrib.staticfiles',
    'django.contrib.humanize',
    'emailusernames',
    'reader',
    'sourcesheets',
    'sefaria.gauth',
    'captcha',
    'django.contrib.admin',
    'anymail',
    'webpack_loader',
    'django_user_agents',
    'rest_framework',
    #'easy_timezones'
    # Uncomment the next line to enable admin documentation:
    # 'django.contrib.admindocs',
)

LOGIN_URL = 'login'

LOGIN_REDIRECT_URL = 'table_of_contents'

LOGOUT_REDIRECT_URL = 'table_of_contents'

AUTHENTICATION_BACKENDS = (
    'emailusernames.backends.EmailAuthBackend',
)

REST_FRAMEWORK = {
    'DEFAULT_AUTHENTICATION_CLASSES': (
        'rest_framework_simplejwt.authentication.JWTAuthentication',
        'rest_framework.authentication.SessionAuthentication',
    )
}

SESSION_SAVE_EVERY_REQUEST = True
SESSION_SERIALIZER = 'django.contrib.sessions.serializers.JSONSerializer' # this is the default anyway right now, but make sure

LOCALE_PATHS = (
    relative_to_abs_path('../locale'),
)

# A sample logging configuration. The only tangible logging
# performed by this configuration is to send an email to
# the site admins on every HTTP 500 error when DEBUG=False.
# See http://docs.djangoproject.com/en/dev/topics/logging for
# more details on how to customize your logging configuration.

""" to use logging, in any module:
# import the logging library
import structlog

# Get an instance of a logger
logger = structlog.get_logger(__name__)

#log stuff
logger.critical()
logger.error()
logger.warning()
logger.info()
logger.debug()
"""

LOGGING = {
    'version': 1,
    'disable_existing_loggers': False,
    'formatters': {
        'standard': {
            'format': '%(asctime)s - %(levelname)s %(name)s: %(message)s'
        },
        'simple': {
            'format': '%(levelname)s %(message)s'
        },
        'verbose': {
            'format': '%(asctime)s - %(levelname)s: [%(name)s] %(process)d %(thread)d %(message)s'
        },

    },
    'filters': {
        'require_debug_false': {
            '()': 'django.utils.log.RequireDebugFalse'
        },
        'require_debug_true': {
            '()': 'sefaria.utils.log.RequireDebugTrue'
        },
        'exclude_errors' : {
            '()': 'sefaria.utils.log.ErrorTypeFilter',
            'error_types' : ['BookNameError'],
            'exclude' : True
        },
        'filter_book_name_errors' : {
            '()': 'sefaria.utils.log.ErrorTypeFilter',
            'error_types' : ['BookNameError', 'InputError'],
            'exclude' : False
        }
    },
    'handlers': {
        'default': {
            'level':'WARNING',
            'filters': ['exclude_errors'],
            'class':'logging.handlers.RotatingFileHandler',
            'filename': relative_to_abs_path('../log/sefaria.log'),
            'maxBytes': 1024*1024*5, # 5 MB
            'backupCount': 20,
            'formatter':'verbose',
        },
        'book_name_errors': {
            'level':'ERROR',
            'filters': ['filter_book_name_errors'],
            'class':'logging.handlers.RotatingFileHandler',
            'filename': relative_to_abs_path('../log/sefaria_book_errors.log'),
            'maxBytes': 1024*1024*5, # 5 MB
            'backupCount': 20,
            'formatter':'verbose',
        },
        'null': {
            'level':'INFO',
            'class':'logging.NullHandler',
        },

        'mail_admins': {
            'level': 'ERROR',
            'filters': ['require_debug_false'],
            'class': 'django.utils.log.AdminEmailHandler'
        },
        'request_handler': {
            'level':'WARNING',
            'class':'logging.handlers.RotatingFileHandler',
            'filename': relative_to_abs_path('../log/django_request.log'),
            'maxBytes': 1024*1024*5, # 5 MB
            'backupCount': 20,
            'formatter':'standard',
        }
    },
    'loggers': {
        '': {
            'handlers': ['default', 'book_name_errors'],
            'level': 'INFO',
            'propagate': True
        },
        'django': {
            'handlers': ['null'],
            'propagate': False,
            'level': 'INFO',
        },
        'django.request': {
            'handlers': ['mail_admins', 'request_handler'],
            'level': 'INFO',
            'propagate': True,
        },
    }
}

CACHES = {
    'default': {
        'BACKEND': 'django.core.cache.backends.filebased.FileBasedCache',
        'LOCATION': '/var/tmp/django_cache',
    }
}



# GLOBAL_INTERRUPTING_MESSAGE = {
#     "name": "2023-06-16-help-center",
#     "style":      "banner",  # "modal" or "banner"
#     "repetition": 1,
#     "is_fundraising": False,
#     "condition":  {
#         "returning_only": False,
#         "english_only": False,
#         "desktop_only": True,
#         "debug": False,
#     }
# }
<<<<<<< HEAD

GLOBAL_INTERRUPTING_MESSAGE = {
    "name": "2022-04-07-passover-donate-modal",
    "style":      "modal",  # "modal" or "banner"
    "repetition": 1,
    "is_fundraising": False,
    "condition":  {
        "returning_only": False,
        "english_only": False,
        "desktop_only": True,
        "debug": True,
    }
}

# GLOBAL_INTERRUPTING_MESSAGE = None
=======


GLOBAL_INTERRUPTING_MESSAGE = None
>>>>>>> 48adcb93




# Grab environment specific settings from a file which
# is left out of the repo.
try:
    if os.getenv("CI_RUN"):
        from sefaria.local_settings_ci import *
    else:
        from sefaria.local_settings import *
except ImportError:
    from sefaria.local_settings_example import *

# Listed after local settings are imported so CACHE can depend on DEBUG
WEBPACK_LOADER = {
    'DEFAULT': {
        'BUNDLE_DIR_NAME': 'bundles/client/',  # must end with slash
        'STATS_FILE': relative_to_abs_path('../node/webpack-stats.client.json'),
        'POLL_INTERVAL': 0.1,
        'TIMEOUT': None,
        'CACHE': not DEBUG,
    },
    'SEFARIA_JS': {
        'BUNDLE_DIR_NAME': 'bundles/sefaria/',  # must end with slash
        'STATS_FILE': relative_to_abs_path('../node/webpack-stats.sefaria.json'),
        'POLL_INTERVAL': 0.1,
        'TIMEOUT': None,
        'CACHE': not DEBUG,
    },
    'LINKER': {
        'BUNDLE_DIR_NAME': 'bundles/linker.v3/',  # must end with slash
        'STATS_FILE': relative_to_abs_path('../node/webpack-stats.linker.v3.json'),
        'POLL_INTERVAL': 0.1,
        'TIMEOUT': None,
        'CACHE': not DEBUG,
    }

}
DATA_UPLOAD_MAX_MEMORY_SIZE = 24000000

BASE_DIR = os.path.dirname(os.path.dirname(__file__))<|MERGE_RESOLUTION|>--- conflicted
+++ resolved
@@ -124,7 +124,7 @@
     #'easy_timezones.middleware.EasyTimezoneMiddleware',
     #'django.middleware.cache.UpdateCacheMiddleware',
     #'django.middleware.cache.FetchFromCacheMiddleware',
-
+    
 ]
 
 ROOT_URLCONF = 'sefaria.urls'
@@ -311,27 +311,9 @@
 #         "debug": False,
 #     }
 # }
-<<<<<<< HEAD
-
-GLOBAL_INTERRUPTING_MESSAGE = {
-    "name": "2022-04-07-passover-donate-modal",
-    "style":      "modal",  # "modal" or "banner"
-    "repetition": 1,
-    "is_fundraising": False,
-    "condition":  {
-        "returning_only": False,
-        "english_only": False,
-        "desktop_only": True,
-        "debug": True,
-    }
-}
+
 
 # GLOBAL_INTERRUPTING_MESSAGE = None
-=======
-
-
-GLOBAL_INTERRUPTING_MESSAGE = None
->>>>>>> 48adcb93
 
 
 
