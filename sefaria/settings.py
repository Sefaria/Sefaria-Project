--- conflicted
+++ resolved
@@ -299,14 +299,10 @@
 
 
 GLOBAL_INTERRUPTING_MESSAGE = {
-<<<<<<< HEAD
-    "name": "2023-02-24-library-fund-2",
-=======
     "name": "2023-03-05-purim",
->>>>>>> 20f7429d
     "style":      "banner",  # "modal" or "banner"
     "repetition": 1,
-    "is_fundraising": True,
+    "is_fundraising": False,
     "condition":  {
         "returning_only": False,
         "english_only": False,
