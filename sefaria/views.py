# -*- coding: utf-8 -*-
import io
import os
import zipfile
import json
import re
import bleach
from datetime import datetime, timedelta
from urlparse import urlparse
from collections import defaultdict
from random import choice
from webpack_loader import utils as webpack_utils

from django.utils.translation import ugettext as _
from django.conf import settings
from django.http import HttpResponse, HttpResponseRedirect, Http404
from django.shortcuts import render, redirect
from django.template.loader import render_to_string
from django.template.response import TemplateResponse
from django.utils.http import is_safe_url
from django.contrib.auth import authenticate
from django.contrib.auth import REDIRECT_FIELD_NAME, login as auth_login, logout as auth_logout
from django.contrib.auth.forms import UserCreationForm, AuthenticationForm
from django.contrib.auth.decorators import login_required
from django.contrib.sites.shortcuts import get_current_site
from django.contrib.admin.views.decorators import staff_member_required
from django.db import transaction
from django.views.decorators.debug import sensitive_post_parameters
from django.views.decorators.cache import never_cache
from django.views.decorators.csrf import csrf_protect, csrf_exempt
from django.urls import resolve
from django.urls.exceptions import Resolver404
from rest_framework.decorators import api_view
from rest_framework_simplejwt.serializers import TokenObtainPairSerializer

import sefaria.model as model
import sefaria.system.cache as scache
from sefaria.client.util import jsonResponse, subscribe_to_list, send_email
<<<<<<< HEAD
from sefaria.forms import SefariaNewUserForm
=======
from sefaria.forms import NewUserForm, NewUserFormAPI
>>>>>>> e0d9ed8c
from sefaria.settings import MAINTENANCE_MESSAGE, USE_VARNISH, MULTISERVER_ENABLED, relative_to_abs_path, PARTNER_GROUP_EMAIL_PATTERN_LOOKUP_FILE
from sefaria.model.user_profile import UserProfile
from sefaria.model.group import GroupSet
from sefaria.model.translation_request import count_completed_translation_requests
from sefaria.export import export_all as start_export_all
from sefaria.datatype.jagged_array import JaggedTextArray
# noinspection PyUnresolvedReferences
from sefaria.system.exceptions import InputError
from sefaria.system.database import db
from sefaria.system.decorators import catch_error_as_http
from sefaria.utils.hebrew import is_hebrew, strip_nikkud
from sefaria.utils.util import strip_tags
from sefaria.helper.text import make_versions_csv, get_library_stats, get_core_link_stats, dual_text_diff
from sefaria.clean import remove_old_counts
from sefaria.search import index_sheets_by_timestamp as search_index_sheets_by_timestamp
from sefaria.model import *
from sefaria.system.multiserver.coordinator import server_coordinator

if USE_VARNISH:
    from sefaria.system.varnish.wrapper import invalidate_index, invalidate_title, invalidate_ref, invalidate_counts

import logging
logger = logging.getLogger(__name__)


def process_register_form(request, auth_method='session'):
    form = NewUserForm(request.POST) if auth_method == 'session' else NewUserFormAPI(request.POST)
    token_dict = None
    if form.is_valid():
        try:
            with transaction.atomic():
                new_user = form.save()
                user = authenticate(email=form.cleaned_data['email'],
                                    password=form.cleaned_data['password1'])
                p = UserProfile(id=user.id)
                p.assign_slug()
                p.join_invited_groups()
                if PARTNER_GROUP_EMAIL_PATTERN_LOOKUP_FILE:
                    p.add_partner_group_by_email()
                if hasattr(request, "interfaceLang"):
                    p.settings["interface_language"] = request.interfaceLang

                p.save()
        except Exception:
            return {
                "error": "something went wrong"
            }
        if auth_method == 'session':
            auth_login(request, user)
        elif auth_method == 'jwt':
            token_dict = TokenObtainPairSerializer().validate({"username": form.cleaned_data['email'], "password": form.cleaned_data['password1']})
    return {
        k: v[0] if len(v) > 0 else unicode(v) for k, v in form.errors.items()
    }, token_dict, form


@api_view(["POST"])
def register_api(request):
    errors, token_dict, _ = process_register_form(request, auth_method='jwt')
    if len(errors) == 0:
        return jsonResponse(token_dict)

    return jsonResponse(errors)


def register(request):
    if request.user.is_authenticated:
        return redirect("login")

    next = request.GET.get('next', '')

    if request.method == 'POST':
<<<<<<< HEAD
        form = SefariaNewUserForm(request.POST)
        if form.is_valid():
            new_user = form.save()
            user = authenticate(email=form.cleaned_data['email'],
                                password=form.cleaned_data['password1'])
            auth_login(request, user)
            p = UserProfile(id=user.id)
            p.assign_slug()
            p.join_invited_groups()
            if PARTNER_GROUP_EMAIL_PATTERN_LOOKUP_FILE:
                p.add_partner_group_by_email()
            p.settings["interface_language"] = request.interfaceLang
            p.save()
=======
        errors, _, form = process_register_form(request)
        if len(errors) == 0:
>>>>>>> e0d9ed8c
            if "noredirect" in request.POST:
                return HttpResponse("ok")
            elif "new?assignment=" in request.POST.get("next",""):
                next = request.POST.get("next", "")
                return HttpResponseRedirect(next)
            else:
                next = request.POST.get("next", "/")
                if "?" in next:
                    next += "&welcome=to-sefaria"
                else:
                    next += "?welcome=to-sefaria"
                return HttpResponseRedirect(next)
    else:
        if request.GET.get('educator', ''):
            form = SefariaNewUserForm(initial={'subscribe_educator': True})
        else:
<<<<<<< HEAD
            form = SefariaNewUserForm()

=======
            form = NewUserForm()
>>>>>>> e0d9ed8c
    return render(request, "registration/register.html", {'form': form, 'next': next})


def maintenance_message(request):
    resp = render(request,"static/maintenance.html",
                                {"message": MAINTENANCE_MESSAGE})
    resp.status_code = 503
    return resp


def accounts(request):
    return render(request,"registration/accounts.html",
                                {"createForm": UserCreationForm(),
                                "loginForm": AuthenticationForm()})


def subscribe(request, email):
    """
    API for subscribg is mailing lists, in `lists` url param.
    Currently active lists are:
    "Announcements_General", "Announcements_General_Hebrew", "Announcements_Edu", "Announcements_Edu_Hebrew"
    """
    lists = request.GET.get("lists", "")
    lists = lists.split("|")
    if len(lists) == 0:
        return jsonResponse({"error": "Please specifiy a list."})
    if subscribe_to_list(lists + ["Newsletter_Sign_Up"], email, direct_sign_up=True):
        return jsonResponse({"status": "ok"})
    else:
        return jsonResponse({"error": _("Sorry, there was an error.")})


def generate_feedback(request):

    data = json.loads(request.POST.get('json', {}))

    fb_type = data.get('type', None)
    refs = data.get('refs', None)
    url = data.get('url', None)
    versions = data.get('currVersions', None)
    uid = data.get('uid', None)
    from_email = data.get('email', None)
    msg = data.get('msg', None)

    if not from_email:
        from_email = model.user_profile.UserProfile(id=uid).email

    if fb_type == "content_issue":
        to_email = "corrections@sefaria.org"
        subject = "Correction from website - " + ' / '.join(refs)
        message_html = msg + "\n\n" + "refs: " + ' / '.join(refs) + "\n" + "versions: " + str(versions) + "\n\n" + "URL: " + url
    else:
        to_email = "hello@sefaria.org"
        subject = "Feedback from website - " + fb_type.replace("_"," ")
        message_html = msg + "\n\n" + "URL: " + url

    try:
        send_email(subject, message_html, from_email, to_email)
        return jsonResponse({"status": "ok"})
    except:
        return jsonResponse({"error": _("Sorry, there was an error.")})


def data_js(request):
    """
    Javascript populating dynamic data like book lists, toc.
    """
    return render(request, "js/data.js", content_type="text/javascript")


def sefaria_js(request):
    """
    Packaged Sefaria.js.
    """
    data_js = render_to_string("js/data.js", context={}, request=request)
    webpack_files = webpack_utils.get_files('main', config="SEFARIA_JS")
    bundle_path = relative_to_abs_path('..' + webpack_files[0]["url"])
    with open(bundle_path, 'r') as file:
        sefaria_js=file.read()
    attrs = {
        "data_js": data_js,
        "sefaria_js": sefaria_js,
    }

    return render(request, "js/sefaria.js", attrs, content_type= "text/javascript")


def linker_js(request, linker_version=None):
    """
    Javascript of Linker plugin.
    """
    CURRENT_LINKER_VERSION = "2"
    linker_version = linker_version or CURRENT_LINKER_VERSION
    linker_link = "js/linker.v" + linker_version + ".js"

    attrs = {
        "book_titles": json.dumps(model.library.citing_title_list("en")
                      + model.library.citing_title_list("he"))
    }

    return render(request, linker_link, attrs, content_type= "text/javascript")


def title_regex_api(request, titles):
    if request.method == "GET":
        cb = request.GET.get("callback", None)
        titles = set(titles.split("|"))
        res = {}
        errors = []
        for title in titles:
            lang = "he" if is_hebrew(title) else "en"
            try:
                re_string = model.library.get_regex_string(title, lang, anchored=False, for_js=True)
                res[title] = re_string
            except (AttributeError, AssertionError) as e:
                # There are normal errors here, when a title matches a schema node, the chatter fills up the logs.
                # logger.warning(u"Library._build_ref_from_string() failed to create regex for: {}.  {}".format(title, e))
                errors.append(u"{} : {}".format(title, e))
        if len(errors):
            res["error"] = errors
        resp = jsonResponse(res, cb)
        return resp


def bulktext_api(request, refs):
    """
    Used by the linker.
    :param request:
    :param refs:
    :return:
    """
    if request.method == "GET":
        cb = request.GET.get("callback", None)
        useTextFamily = request.GET.get("useTextFamily", None)
        refs = set(refs.split("|"))
        res = {}
        for tref in refs:
            try:
                oref = model.Ref(tref)
                lang = "he" if is_hebrew(tref) else "en"
                if useTextFamily:
                    text_fam = model.TextFamily(oref, commentary=0, context=0, pad=False)
                    he = text_fam.he
                    en = text_fam.text
                    res[tref] = {
                        'he': he,
                        'en': en,
                        'lang': lang,
                        'ref': oref.normal(),
                        'primary_category': text_fam.contents()['primary_category'],
                        'heRef': oref.he_normal(),
                        'url': oref.url()
                    }
                else:
                    he = model.TextChunk(oref, "he").text
                    en = model.TextChunk(oref, "en").text
                    res[tref] = {
                        'he': he if isinstance(he, basestring) else JaggedTextArray(he).flatten_to_string(),  # these could be flattened on the client, if need be.
                        'en': en if isinstance(en, basestring) else JaggedTextArray(en).flatten_to_string(),
                        'lang': lang,
                        'ref': oref.normal(),
                        'heRef': oref.he_normal(),
                        'url': oref.url()
                    }
            except (InputError, ValueError, AttributeError, KeyError) as e:
                # referer = request.META.get("HTTP_REFERER", "unknown page")
                # This chatter fills up the logs.  todo: put in it's own file
                # logger.warning(u"Linker failed to parse {} from {} : {}".format(tref, referer, e))
                res[tref] = {"error": 1}
        resp = jsonResponse(res, cb)
        return resp


@csrf_exempt
def linker_tracking_api(request):
    """
    API tracking hits on the linker and storing webpages from them.
    """
    if request.method != "POST":
        return jsonResponse({"error": "Method not implemented."})

    j = request.POST.get("json")
    if not j:
        return jsonResponse({"error": "Missing 'json' parameter in post data."})
    data = json.loads(j)

    webpage = WebPage().load(data["url"]) or WebPage(data)
    webpage.update_from_linker(data)

    return jsonResponse({"status": "ok"})


def passages_api(request, refs):
    """
    Returns a dictionary, mapping the refs in the request to the sugya that they're a part of.

    :param request:
    :param refs:
    :return:
    """
    if request.method == "GET":
        response = {}
        cb = request.GET.get("callback", None)
        refs = set(refs.split("|"))

        # todo: Use PassageSet, so that it can be packaged as one query
        for tref in refs:
            try:
                oref = Ref(tref)
                p = Passage().load({"ref_list": oref.normal()})
                if p:
                    response[tref] = p.full_ref
                else:
                    response[tref] = oref.normal()
            except InputError:
                response[tref] = tref  # is this the best thing to do?  It passes junk along...

        resp = jsonResponse(response, cb)
        return resp


@login_required
def file_upload(request, resize_image=True):
    from PIL import Image
    from tempfile import NamedTemporaryFile
    from sefaria.s3 import HostedFile
    if request.method == "POST":
        MAX_FILE_MB = 2
        MAX_FILE_SIZE = MAX_FILE_MB * 1024 * 1024
        MAX_FILE_DIMENSIONS = (1048, 1048)
        uploaded_file = request.FILES['file']
        if uploaded_file.size > MAX_FILE_SIZE:
            return jsonResponse({"error": "Uploaded files must be smaller than %dMB." % MAX_FILE_MB})
        name, extension = os.path.splitext(uploaded_file.name)
        with NamedTemporaryFile(suffix=extension) as temp_uploaded_file:
            temp_uploaded_file.write(uploaded_file.read())

            with NamedTemporaryFile(suffix=extension) as temp_resized_file:
                image = Image.open(temp_uploaded_file)
                if resize_image:
                    image.thumbnail(MAX_FILE_DIMENSIONS, Image.ANTIALIAS)
                image.save(temp_resized_file, optimize=True, quality=70)

                name, extension = os.path.splitext(temp_resized_file.name)
                hosted_file = HostedFile(filepath=temp_resized_file.name, content_type=uploaded_file.content_type)
                try:
                    url = hosted_file.upload()
                    return jsonResponse({"status": "success", "url": url})
                except:
                    return jsonResponse({"error": "There was an error uploading your file."})
    else:
        return jsonResponse({"error": "Unsupported HTTP method."})


@staff_member_required
def reset_cache(request):
    model.library.rebuild()

    if MULTISERVER_ENABLED:
        server_coordinator.publish_event("library", "rebuild")

    return HttpResponseRedirect("/?m=Cache-Reset")


@staff_member_required
def reset_index_cache_for_text(request, title):

    index = model.library.get_index(title)
    model.library.refresh_index_record_in_cache(index)

    if MULTISERVER_ENABLED:
        server_coordinator.publish_event("library", "refresh_index_record_in_cache", [index.title])
    elif USE_VARNISH:
        invalidate_title(index.title)

    return HttpResponseRedirect("/%s?m=Cache-Reset" % model.Ref(title).url())


"""@staff_member_required
def view_cached_elem(request, title):
    return HttpResponse(get_template_cache('texts_list'), status=200)
"""

@staff_member_required
def reset_cached_api(request, apiurl):
    """
    This admin call gets the url of the original api that we wish to reset, backwards resolves that original function and gets its data back into cache
    :param request:
    :param apiurl:
    :return:
    """
    from undecorated import undecorated
    # from importlib import import_module
    try:
        match = resolve("/api/{}".format(apiurl))
        #mod = import_module(".".join(match.view_name.split(".")[:-1])) Dont actually need this, resolve gets us the func itself
        #func = mod.__getattribute__(match.func.func_name)

        if "django_cache" in match.func.func_dict:
            api_view = undecorated(match.func)
            redecorated_api_view = scache.django_cache(action="reset")(api_view)
            redecorated_api_view(request, *match.args, **match.kwargs)

            return HttpResponseRedirect("/api/{}".format(apiurl))
        else:
            raise Http404("API not in cache")

    except Resolver404 as re:
        logger.warn(u"Attempted to reset invalid url")
        raise Http404()
    except Exception as e:
        logger.warn(u"Unable to reset cache for {}".format(apiurl))
        raise Http404()


@staff_member_required
def reset_counts(request, title=None):
    if title:
        try:
            i = model.library.get_index(title)
        except:
            return HttpResponseRedirect("/dashboard?m=Unknown-Book")
        vs = model.VersionState(index=i)
        vs.refresh()

        return HttpResponseRedirect("/%s?m=Counts-Rebuilt" % model.Ref(i.title).url())
    else:
        model.refresh_all_states()

        if MULTISERVER_ENABLED:
            server_coordinator.publish_event("library", "rebuild_toc")

        return HttpResponseRedirect("/?m=Counts-Rebuilt")


@staff_member_required
def delete_orphaned_counts(request):
    remove_old_counts()
    scache.delete_template_cache("texts_dashboard")

    if MULTISERVER_ENABLED:
        server_coordinator.publish_event("scache", "delete_template_cache", ["texts_dashboard"])

    return HttpResponseRedirect("/dashboard?m=Orphaned-counts-deleted")


@staff_member_required
def rebuild_toc(request):
    model.library.rebuild_toc()

    if MULTISERVER_ENABLED:
        server_coordinator.publish_event("library", "rebuild_toc")

    return HttpResponseRedirect("/?m=TOC-Rebuilt")


@staff_member_required
def rebuild_auto_completer(request):
    library.build_full_auto_completer()
    library.build_ref_auto_completer()
    library.build_lexicon_auto_completers()
    library.build_cross_lexicon_auto_completer()

    if MULTISERVER_ENABLED:
        server_coordinator.publish_event("library", "build_full_auto_completer")
        server_coordinator.publish_event("library", "build_ref_auto_completer")
        server_coordinator.publish_event("library", "build_lexicon_auto_completers")
        server_coordinator.publish_event("library", "build_cross_lexicon_auto_completer")

    return HttpResponseRedirect("/?m=auto-completer-Rebuilt")


'''
# No usages found
@staff_member_required
def rebuild_counts_and_toc(request):
    model.refresh_all_states()
    return HttpResponseRedirect("/?m=Counts-&-TOC-Rebuilt")
'''

@staff_member_required
def rebuild_topics(request):
    from sefaria.model.topic import update_topics
    update_topics()

    if MULTISERVER_ENABLED:
        server_coordinator.publish_event("topic", "update_topics")

    return HttpResponseRedirect("/topics?m=topics-rebuilt")


@staff_member_required
def reset_varnish(request, tref):
    if USE_VARNISH:
        oref = model.Ref(tref)
        if oref.is_book_level():
            invalidate_index(oref.index)
            invalidate_counts(oref.index)
        invalidate_ref(oref)
        return HttpResponseRedirect("/?m=Varnish-Reset-For-{}".format(oref.url()))
    return HttpResponseRedirect("/?m=Varnish-Not-Enabled")


@staff_member_required
def reset_ref(request, tref):
    """
    resets cache, versionstate, toc, varnish, & book TOC template
    :param tref:
    :return:
    """
    oref = model.Ref(tref)
    if oref.is_book_level():
        model.library.refresh_index_record_in_cache(oref.index)
        vs = model.VersionState(index=oref.index)
        vs.refresh()
        model.library.update_index_in_toc(oref.index)

        if MULTISERVER_ENABLED:
            server_coordinator.publish_event("library", "refresh_index_record_in_cache", [oref.index.title])
            server_coordinator.publish_event("library", "update_index_in_toc", [oref.index.title])
        elif USE_VARNISH:
            invalidate_title(oref.index.title)

        return HttpResponseRedirect("/{}?m=Reset-Index".format(oref.url()))

    elif USE_VARNISH:
        invalidate_ref(oref)
        return HttpResponseRedirect("/{}?m=Reset-Ref".format(oref.url()))

    else:
        return HttpResponseRedirect("/?m=Nothing-to-Reset")


@staff_member_required
def rebuild_auto_links(request, title):
    from sefaria.helper.link import rebuild_links_for_title as rebuild
    rebuild(title, request.user.id)
    return HttpResponseRedirect("/?m=Automatic-Links-Rebuilt-on-%s" % title)


@staff_member_required
def rebuild_citation_links(request, title):
    from sefaria.helper.link import rebuild_links_from_text as rebuild
    rebuild(title, request.user.id)
    return HttpResponseRedirect("/?m=Citation-Links-Rebuilt-on-%s" % title)


@staff_member_required
def delete_citation_links(request, title):
    from sefaria.helper.link import delete_links_from_text
    delete_links_from_text(title, request.user.id)
    return HttpResponseRedirect("/?m=Citation-Links-Deleted-on-%s" % title)


@staff_member_required
def cache_stats(request):
    import resource
    from sefaria.utils.util import get_size
    from sefaria.model.user_profile import public_user_data_cache
    # from sefaria.sheets import last_updated
    resp = {
        'ref_cache_size': model.Ref.cache_size(),
        # 'ref_cache_bytes': model.Ref.cache_size_bytes(), # This pretty expensive, not sure if it should run on prod.
        'public_user_data_size': len(public_user_data_cache),
        'public_user_data_bytes': get_size(public_user_data_cache),
        # 'sheets_last_updated_size': len(last_updated),
        # 'sheets_last_updated_bytes': get_size(last_updated),
        'memory usage': resource.getrusage(resource.RUSAGE_SELF).ru_maxrss
    }
    return jsonResponse(resp)


@staff_member_required
def cache_dump(request):
    resp = {
        'ref_cache_dump': model.Ref.cache_dump()
    }
    return jsonResponse(resp)


@staff_member_required
def export_all(request):
    start = datetime.now()
    try:
        start_export_all()
        resp = {"status": "ok"}
    except Exception, e:
        resp = {"error": str(e)}
    resp["time"] = (datetime.now()-start).seconds
    return jsonResponse(resp)


@staff_member_required
def cause_error(request):
    resp = {}
    logger.error(u"This is a simple error")
    try:
        erorr = excepting
    except Exception as e:
        logger.exception('An Exception has ocurred in the code')
    erorr = error
    return jsonResponse(resp)


@staff_member_required
def list_contest_results(request):
    """
    List results for last week's mini contest on translation requests.
    """
    today            = datetime.today()
    end_month        = today.month if today.day >= 28 else today.month - 1
    end_month        = 12 if end_month == 0 else end_month
    contest_end      = today.replace(month=end_month, day=28, hour=0, minute=0)
    start_month      = end_month - 1 if end_month > 1 else 12
    contest_start    = contest_end.replace(month=start_month)
    requests_query   = {"completed": True, "featured": True, "completed_date": { "$gt": contest_start, "$lt": contest_end } }
    requests         = model.TranslationRequestSet(requests_query, sort=[["featured", 1]])
    user_points      = defaultdict(int)
    user_requests    = defaultdict(int)
    total_points     = 0
    total_requests   = len(requests)
    results          = "Contest Results for %s to %s<br>" % (str(contest_start), str(contest_end))
    lottery          = []

    for request in requests:
        points = 5 if getattr(request, "featured", False) else 1
        user_points[request.completer] += points
        user_requests[request.completer] += 1
        total_points += points

    results += "%d participants completed %d requests<br><br>" % (len(user_requests.keys()), total_requests)

    for user in user_points.keys():
        profile = model.user_profile.UserProfile(id=user)
        results += "%s: completed %d requests for %d points (%s)<br>" % (profile.full_name, user_requests[user], user_points[user], profile.email)
        lottery += ([user] * user_points[user])

    if len(lottery):
        winner = choice(lottery)
        winner = model.user_profile.UserProfile(id=winner)

        results += "<br>The winner is: %s (%s)" % (winner.full_name, winner.email)

    return HttpResponse(results)


@staff_member_required
def translation_requests_stats(request):
    return HttpResponse(count_completed_translation_requests().replace("\n", "<br>"))


@staff_member_required
def sheet_stats(request):
    from dateutil.relativedelta import relativedelta
    html  = ""

    html += "Total Sheets: %d\n" % db.sheets.find().count()
    html += "Public Sheets: %d\n" % db.sheets.find({"status": "public"}).count()


    html += "\nUnique Source Sheet creators per month:\n\n"
    start = datetime.today().replace(day=1, hour=0, minute=0, second=0, microsecond=0)
    months = 30
    for i in range(months):
        end   = start
        start = end - relativedelta(months=1)
        query = {"dateCreated": {"$gt": start.isoformat(), "$lt": end.isoformat()}}
        n = db.sheets.find(query).distinct("owner")
        html += "%s: %d\n" % (start.strftime("%b %y"), len(n))

    html += "\n\nAll time contributors:\n\n"
    all_sheet_makers = db.sheets.distinct("owner")
    public_sheet_makers = db.sheets.find({"status": "public"}).distinct("owner")
    public_contributors = set(db.history.distinct("user")+public_sheet_makers)
    all_contributors = set(db.history.distinct("user")+all_sheet_makers)

    html += "Public Sheet Makers: %d\n" % len(public_sheet_makers)
    html += "All Sheet Makers: %d\n" % len(all_sheet_makers)
    html += "Public Contributors: %d\n" % len(public_contributors)
    html += "Public Contributors and Source Sheet Makers: %d\n" % len(all_contributors)

    return HttpResponse("<pre>" + html + "<pre>")


@staff_member_required
def untagged_sheets(request):
    html = ""
    page = int(request.GET.get("page", 0))
    page_size = 100
    sheets = db.sheets.find({"status": "public", "tags": []}, {"id": 1, "title": 1}).limit(page_size).skip(page_size*page)

    for sheet in sheets:
        html += "<li><a href='/sheets/%d' target='_blank'>%s</a></li>" % (sheet["id"], strip_tags(sheet["title"]))
    html += u"<br><a href='/admin/untagged-sheets?page=%d'>More ›</a>" % (page + 1)

    return HttpResponse("<html><h1>Untagged Public Sheets</h1><ul>" + html + "</ul></html>")


@staff_member_required
def versions_csv(request):
    return HttpResponse(make_versions_csv(), content_type="text/csv")

@csrf_exempt
def index_sheets_by_timestamp(request):
    import dateutil.parser
    from django.contrib.auth.models import User

    key = request.POST.get("apikey")
    if not key:
        return jsonResponse({"error": "You must be logged in or use an API key to index sheets by timestamp."})
    apikey = db.apikeys.find_one({"key": key})
    if not apikey:
        return jsonResponse({"error": "Unrecognized API key."})
    user = User.objects.get(id=apikey["uid"])
    if not user.is_staff:
        return jsonResponse({"error": "Only Sefaria Moderators can add or edit terms."})

    timestamp = request.POST.get('timestamp')
    try:
        dateutil.parser.parse(timestamp)
    except ValueError:
        return jsonResponse({"error": "Timestamp {} not valid".format(timestamp)})
    response_str = search_index_sheets_by_timestamp(timestamp)
    return jsonResponse({"success": response_str})

def library_stats(request):
    return HttpResponse(get_library_stats(), content_type="text/csv")


def core_link_stats(request):
    return HttpResponse(get_core_link_stats(), content_type="text/csv")


def run_tests(request):
    # This was never fully developed, methinks
    from subprocess import call
    from local_settings import DEBUG
    if not DEBUG:
        return
    call(["/var/bin/run_tests.sh"])


@catch_error_as_http
def text_download_api(request, format, title, lang, versionTitle):

    content = _get_text_version_file(format, title, lang, versionTitle)

    content_types = {
        "json": "application/json; charset=utf-8",
        "csv": "text/csv; charset=utf-8",
        "txt": "text/plain; charset=utf-8",
        "plain.txt": "text/plain; charset=utf-8"
    }
    response = HttpResponse(content, content_type=content_types[format])
    response["Content-Disposition"] = "attachment"
    return response


@staff_member_required
@catch_error_as_http
def bulk_download_versions_api(request):

    format = request.GET.get("format")
    title_pattern = request.GET.get("title_pattern")
    version_title_pattern = request.GET.get("version_title_pattern")
    language = request.GET.get("language")

    error = None
    if not format:
        error = "A value is required for 'format'"
    if not title_pattern and not version_title_pattern:
        error = "A value is required for either 'title_pattern' or 'version_title_pattern'"
    if error:
        return jsonResponse({"error": error})

    query = {}
    if title_pattern:
        query["title"] = {"$regex": title_pattern}
    if version_title_pattern:
        query["versionTitle"] = {"$regex": version_title_pattern}
    if language:
        query["language"] = language

    vs = VersionSet(query)

    if len(vs) == 0:
        return jsonResponse({"error": "No versions found to match query"})

    file_like_object = io.BytesIO()
    with zipfile.ZipFile(file_like_object, "a", zipfile.ZIP_DEFLATED) as zfile:
        for version in vs:
            filebytes = _get_text_version_file(format, version.title, version.language, version.versionTitle)
            name = u'{} - {} - {}.{}'.format(version.title, version.language, version.versionTitle, format).encode('utf-8')
            if isinstance(filebytes, unicode):
                filebytes = filebytes.encode('utf-8')
            zfile.writestr(name, filebytes)

    content = file_like_object.getvalue()
    response = HttpResponse(content, content_type="application/zip")
    filename = u"{}-{}-{}-{}.zip".format(filter(str.isalnum, str(title_pattern)), filter(str.isalnum, str(version_title_pattern)), language, format).encode('utf-8')
    response["Content-Disposition"] = 'attachment; filename="{}"'.format(filename)
    return response


def _get_text_version_file(format, title, lang, versionTitle):
    from sefaria.export import text_is_copyright, make_json, make_text, prepare_merged_text_for_export, prepare_text_for_export, export_merged_csv, export_version_csv

    assert lang in ["en", "he"]
    assert format in ["json", "csv", "txt", "plain.txt"]
    merged = versionTitle == "merged"
    index = library.get_index(title)

    if merged:
        if format == "csv" and merged:
            content = export_merged_csv(index, lang)

        elif format == "json" and merged:
            content = make_json(prepare_merged_text_for_export(title, lang=lang))

        elif format == "txt" and merged:
            content = make_text(prepare_merged_text_for_export(title, lang=lang))

        elif format == "plain.txt" and merged:
            content = make_text(prepare_merged_text_for_export(title, lang=lang), strip_html=True)

    else:
        version_query = {"title": title, "language": lang, "versionTitle": versionTitle}

        if format == "csv":
            version = Version().load(version_query)
            assert version, "Can not find version of {} in {}: {}".format(title, lang, versionTitle)
            assert not version.is_copyrighted(), "Cowardly refusing to export copyrighted text."
            content = export_version_csv(index, [version])
        else:
            version_object = db.texts.find_one(version_query)
            assert version_object, "Can not find version of {} in {}: {}".format(title, lang, versionTitle)
            assert not text_is_copyright(version_object), "Cowardly refusing to export copyrighted text."

            if format == "json":
                content = make_json(prepare_text_for_export(version_object))

            elif format == "txt":
                content = make_text(prepare_text_for_export(version_object))

            elif format == "plain.txt":
                content = make_text(prepare_text_for_export(version_object), strip_html=True)

    return content



@staff_member_required
def text_upload_api(request):
    if request.method != "POST":
        return jsonResponse({"error": "Unsupported Method: {}".format(request.method)})

    from sefaria.export import import_versions_from_stream
    message = ""
    files = request.FILES.getlist("texts[]")
    for f in files:
        try:
            import_versions_from_stream(f, [1], request.user.id)
            message += "Imported: {}.  ".format(f.name)
        except Exception as e:
            return jsonResponse({"error": e.message, "message": message})

    message = "Successfully imported {} versions".format(len(files))
    return jsonResponse({"status": "ok", "message": message})


def compare(request, secRef=None, lang=None, v1=None, v2=None):
    if secRef and Ref.is_ref(secRef):
        secRef = Ref(secRef).first_available_section_ref()
        if not secRef.is_section_level():
            secRef = secRef.section_ref()
        secRef = secRef.normal()
    if v1:
        v1 = v1.replace(u"_", u" ")
    if v2:
        v2 = v2.replace(u"_", u" ")

    return render(request,'compare.html', {"JSON_PROPS": json.dumps({
        'secRef': secRef,
        'v1': v1, 'v2': v2,
        'lang': lang,})})<|MERGE_RESOLUTION|>--- conflicted
+++ resolved
@@ -36,11 +36,7 @@
 import sefaria.model as model
 import sefaria.system.cache as scache
 from sefaria.client.util import jsonResponse, subscribe_to_list, send_email
-<<<<<<< HEAD
-from sefaria.forms import SefariaNewUserForm
-=======
-from sefaria.forms import NewUserForm, NewUserFormAPI
->>>>>>> e0d9ed8c
+from sefaria.forms import SefariaNewUserForm, SefariaNewUserFormAPI
 from sefaria.settings import MAINTENANCE_MESSAGE, USE_VARNISH, MULTISERVER_ENABLED, relative_to_abs_path, PARTNER_GROUP_EMAIL_PATTERN_LOOKUP_FILE
 from sefaria.model.user_profile import UserProfile
 from sefaria.model.group import GroupSet
@@ -67,7 +63,7 @@
 
 
 def process_register_form(request, auth_method='session'):
-    form = NewUserForm(request.POST) if auth_method == 'session' else NewUserFormAPI(request.POST)
+    form = SefariaNewUserForm(request.POST) if auth_method == 'session' else SefariaNewUserFormAPI(request.POST)
     token_dict = None
     if form.is_valid():
         try:
@@ -113,24 +109,8 @@
     next = request.GET.get('next', '')
 
     if request.method == 'POST':
-<<<<<<< HEAD
-        form = SefariaNewUserForm(request.POST)
-        if form.is_valid():
-            new_user = form.save()
-            user = authenticate(email=form.cleaned_data['email'],
-                                password=form.cleaned_data['password1'])
-            auth_login(request, user)
-            p = UserProfile(id=user.id)
-            p.assign_slug()
-            p.join_invited_groups()
-            if PARTNER_GROUP_EMAIL_PATTERN_LOOKUP_FILE:
-                p.add_partner_group_by_email()
-            p.settings["interface_language"] = request.interfaceLang
-            p.save()
-=======
         errors, _, form = process_register_form(request)
         if len(errors) == 0:
->>>>>>> e0d9ed8c
             if "noredirect" in request.POST:
                 return HttpResponse("ok")
             elif "new?assignment=" in request.POST.get("next",""):
@@ -147,12 +127,8 @@
         if request.GET.get('educator', ''):
             form = SefariaNewUserForm(initial={'subscribe_educator': True})
         else:
-<<<<<<< HEAD
             form = SefariaNewUserForm()
 
-=======
-            form = NewUserForm()
->>>>>>> e0d9ed8c
     return render(request, "registration/register.html", {'form': form, 'next': next})
 
 
