from django.conf import settings
from django.http import HttpResponse, HttpResponseRedirect
from django.shortcuts import render_to_response
from django.template import RequestContext
from django.template.response import TemplateResponse
from django import forms
from django.utils.http import base36_to_int, is_safe_url
from django.contrib.auth import authenticate
from django.contrib.auth import REDIRECT_FIELD_NAME, login as auth_login, logout as auth_logout
from django.contrib.auth.forms import UserCreationForm, AuthenticationForm, PasswordResetForm
from django.contrib.sites.models import get_current_site
from django.contrib.auth.decorators import login_required
from django.contrib.admin.views.decorators import staff_member_required
from django.views.decorators.debug import sensitive_post_parameters
from django.views.decorators.cache import never_cache
from django.views.decorators.csrf import csrf_protect


from emailusernames.forms import EmailUserCreationForm

from sefaria.utils.util import *
from sefaria.utils.users import user_links
from sefaria.summaries import get_toc, update_summaries, save_toc_to_db
from sefaria.counts import update_counts
from sefaria.forms import NewUserForm
from sefaria.settings import MAINTENANCE_MESSAGE
from sefaria.model.user_profile import UserProfile

# sefaria.model.dependencies makes sure that model listeners are loaded.
# noinspection PyUnresolvedReferences
import sefaria.model.dependencies


def register(request):
    if request.user.is_authenticated():
        return HttpResponseRedirect("/login")

    next = request.REQUEST.get('next', '')

    if request.method == 'POST':
        form = NewUserForm(request.POST)
        if form.is_valid():
            new_user = form.save()
            user = authenticate(email=form.cleaned_data['email'],
                                password=form.cleaned_data['password1'])
            auth_login(request, user)
            UserProfile(id=user.id).assign_slug().save()
            if "noredirect" in request.POST:
                return HttpResponse("ok")
            else:
                next = request.POST.get("next", "/") + "?welcome=to-sefaria"
                return HttpResponseRedirect(next)
    else:
        form = NewUserForm()

    return render_to_response("registration/register.html", 
                                {'form' : form, 'next': next}, 
                                RequestContext(request))


@sensitive_post_parameters()
@csrf_protect
@never_cache
def login(request, template_name='registration/login.html',
          redirect_field_name=REDIRECT_FIELD_NAME,
          authentication_form=AuthenticationForm,
          current_app=None, extra_context=None):
    """
    Displays the login form and handles the login action.
    """
    redirect_to = request.REQUEST.get(redirect_field_name, '')

    if request.method == "POST":
        form = authentication_form(data=request.POST)
        if form.is_valid():
            # Ensure the user-originating redirection url is safe.
            if not is_safe_url(url=redirect_to, host=request.get_host()):
                redirect_to = settings.LOGIN_REDIRECT_URL

            # Okay, security check complete. Log the user in.
            auth_login(request, form.get_user())

            if request.session.test_cookie_worked():
                request.session.delete_test_cookie()

            return HttpResponseRedirect(redirect_to)
    else:
        form = authentication_form(request)

    request.session.set_test_cookie()

    current_site = get_current_site(request)

    context = {
        'form': form,
        redirect_field_name: redirect_to,
        'site': current_site,
        'site_name': current_site.name,
    }
    if extra_context is not None:
        context.update(extra_context)
    return TemplateResponse(request, template_name, context,
                            current_app=current_app)


def logout(request, next_page=None,
           template_name='registration/logged_out.html',
           redirect_field_name='next',
           current_app=None, extra_context=None):
    """
    Logs out the user and displays 'You are logged out' message.
    """
    auth_logout(request)
    redirect_to = request.REQUEST.get(redirect_field_name, '')
    if redirect_to:
        netloc = urlparse(redirect_to)[1]
        # Security check -- don't allow redirection to a different host.
        if not (netloc and netloc != request.get_host()):
            return HttpResponseRedirect(redirect_to)

    if next_page is None:
        current_site = get_current_site(request)
        context = {
            'site': current_site,
            'site_name': current_site.name,
            'title': _('Logged out')
        }
        if extra_context is not None:
            context.update(extra_context)
        return TemplateResponse(request, template_name, context,
                                current_app=current_app)
    else:
        # Redirect to this page until the session has been cleared.
        return HttpResponseRedirect(next_page or request.path)


def maintenance_message(request):
    return render_to_response("static/maintenance.html",
                                {"message": MAINTENANCE_MESSAGE},
                                RequestContext(request))


def accounts(request):
    return render_to_response("registration/accounts.html", 
                                {"createForm": UserCreationForm(),
                                "loginForm": AuthenticationForm() }, 
                                RequestContext(request))


def subscribe(request, email):
    if subscribe_to_announce(email):
        return jsonResponse({"status": "ok"})
    else:
        return jsonResponse({"error": "Something went wrong."})


@staff_member_required
def reset_cache(request):
<<<<<<< HEAD
    scache.reset_texts_cache()
=======
    reset_texts_cache()
    global user_links
    user_links = {}
>>>>>>> 9269c943
    return HttpResponseRedirect("/?m=Cache-Reset")


@staff_member_required
def reset_counts(request):
    update_counts()
    return HttpResponseRedirect("/?m=Counts-Rebuilt")


@staff_member_required
def rebuild_toc(request):
    update_summaries()
    return HttpResponseRedirect("/?m=TOC-Rebuilt")


@staff_member_required
def rebuild_counts_and_toc(request):
    update_counts()
    update_summaries()
    return HttpResponseRedirect("/?m=Counts-&-TOC-Rebuilt")

@staff_member_required
def save_toc(request):
    save_toc_to_db()
    return HttpResponseRedirect("/?m=TOC-Saved")

<|MERGE_RESOLUTION|>--- conflicted
+++ resolved
@@ -25,6 +25,7 @@
 from sefaria.forms import NewUserForm
 from sefaria.settings import MAINTENANCE_MESSAGE
 from sefaria.model.user_profile import UserProfile
+import sefaria.system.cache as scache
 
 # sefaria.model.dependencies makes sure that model listeners are loaded.
 # noinspection PyUnresolvedReferences
@@ -156,13 +157,9 @@
 
 @staff_member_required
 def reset_cache(request):
-<<<<<<< HEAD
     scache.reset_texts_cache()
-=======
-    reset_texts_cache()
     global user_links
     user_links = {}
->>>>>>> 9269c943
     return HttpResponseRedirect("/?m=Cache-Reset")
 
 
