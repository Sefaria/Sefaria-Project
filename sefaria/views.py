# -*- coding: utf-8 -*-
import io
import os
import zipfile
import json
import re
import bleach
from datetime import datetime, timedelta
from urllib.parse import urlparse
from collections import defaultdict
from random import choice
from webpack_loader import utils as webpack_utils

from django.utils.translation import ugettext as _
from django.conf import settings
from django.http import HttpResponse, HttpResponseRedirect, Http404
from django.shortcuts import render, redirect
from django.template.loader import render_to_string
from django.template.response import TemplateResponse
from django.utils.http import is_safe_url
from django.utils.cache import patch_cache_control
from django.contrib.auth import authenticate
from django.contrib.auth import REDIRECT_FIELD_NAME, login as auth_login, logout as auth_logout
from django.contrib.auth.forms import UserCreationForm, AuthenticationForm
from django.contrib.auth.decorators import login_required
from django.contrib.sites.shortcuts import get_current_site
from django.contrib.admin.views.decorators import staff_member_required
from django.db import transaction
from django.views.decorators.debug import sensitive_post_parameters
from django.views.decorators.cache import never_cache
from django.views.decorators.csrf import csrf_protect, csrf_exempt
from django.urls import resolve
from django.urls.exceptions import Resolver404
from rest_framework.decorators import api_view
from rest_framework_simplejwt.serializers import TokenObtainPairSerializer

import sefaria.model as model
import sefaria.system.cache as scache
<<<<<<< HEAD
from sefaria.system.cache import InMemoryCache
=======
from sefaria.system.cache import in_memory_cache
>>>>>>> 3d0693cd
from sefaria.client.util import jsonResponse, subscribe_to_list, send_email
from sefaria.forms import SefariaNewUserForm, SefariaNewUserFormAPI
from sefaria.settings import MAINTENANCE_MESSAGE, USE_VARNISH, MULTISERVER_ENABLED, relative_to_abs_path, RTC_SERVER
from sefaria.model.user_profile import UserProfile, user_link
from sefaria.model.collection import CollectionSet
from sefaria.export import export_all as start_export_all
from sefaria.datatype.jagged_array import JaggedTextArray
# noinspection PyUnresolvedReferences
from sefaria.system.exceptions import InputError
from sefaria.system.database import db
from sefaria.system.decorators import catch_error_as_http
from sefaria.utils.hebrew import is_hebrew, strip_nikkud
from sefaria.utils.util import strip_tags
from sefaria.helper.text import make_versions_csv, get_library_stats, get_core_link_stats, dual_text_diff
from sefaria.clean import remove_old_counts
from sefaria.search import index_sheets_by_timestamp as search_index_sheets_by_timestamp
from sefaria.model import *
from sefaria.model.webpage import *
from sefaria.system.multiserver.coordinator import server_coordinator

from reader.views import render_template



if USE_VARNISH:
    from sefaria.system.varnish.wrapper import invalidate_index, invalidate_title, invalidate_ref, invalidate_counts, invalidate_all

import structlog
logger = structlog.get_logger(__name__)


def process_register_form(request, auth_method='session'):
    form = SefariaNewUserForm(request.POST) if auth_method == 'session' else SefariaNewUserFormAPI(request.POST)
    token_dict = None
    if form.is_valid():
        with transaction.atomic():
            new_user = form.save()
            user = authenticate(email=form.cleaned_data['email'],
                                password=form.cleaned_data['password1'])
            p = UserProfile(id=user.id)
            p.assign_slug()
            p.join_invited_collections()
            if hasattr(request, "interfaceLang"):
                p.settings["interface_language"] = request.interfaceLang

            p.save()
        if auth_method == 'session':
            auth_login(request, user)
        elif auth_method == 'jwt':
            token_dict = TokenObtainPairSerializer().validate({"username": form.cleaned_data['email'], "password": form.cleaned_data['password1']})
    return {
        k: v[0] if len(v) > 0 else str(v) for k, v in list(form.errors.items())
    }, token_dict, form


@api_view(["POST"])
def register_api(request):
    errors, token_dict, _ = process_register_form(request, auth_method='jwt')
    if len(errors) == 0:
        return jsonResponse(token_dict)

    return jsonResponse(errors)


def register(request):
    if request.user.is_authenticated:
        return redirect("login")

    next = request.GET.get('next', '')

    if request.method == 'POST':
        errors, _, form = process_register_form(request)
        if len(errors) == 0:
            if "noredirect" in request.POST:
                return HttpResponse("ok")
            elif "new?assignment=" in request.POST.get("next",""):
                next = request.POST.get("next", "")
                return HttpResponseRedirect(next)
            else:
                next = request.POST.get("next", "/")
                if "?" in next:
                    next += "&welcome=to-sefaria"
                else:
                    next += "?welcome=to-sefaria"
                return HttpResponseRedirect(next)
    else:
        if request.GET.get('educator', ''):
            form = SefariaNewUserForm(initial={'subscribe_educator': True})
        else:
            form = SefariaNewUserForm()

    return render_template(request, "registration/register.html", None, {'form': form, 'next': next})


def maintenance_message(request):
    resp = render_template(request,"static/maintenance.html", None, {"message": MAINTENANCE_MESSAGE}, status=503)
    return resp


def accounts(request):
    return render_template(request,"registration/accounts.html", None, {
        "createForm": UserCreationForm(),
        "loginForm": AuthenticationForm()
    })


def subscribe(request, email):
    """
    API for subscribg is mailing lists, in `lists` url param.
    Currently active lists are:
    "Announcements_General", "Announcements_General_Hebrew", "Announcements_Edu", "Announcements_Edu_Hebrew"
    """
    lists = request.GET.get("lists", "")
    lists = lists.split("|")
    if len(lists) == 0:
        return jsonResponse({"error": "Please specifiy a list."})
    if subscribe_to_list(lists + ["Newsletter_Sign_Up"], email, direct_sign_up=True):
        return jsonResponse({"status": "ok"})
    else:
        return jsonResponse({"error": _("Sorry, there was an error.")})


@login_required
def unlink_gauth(request):
    profile = UserProfile(id=request.user.id)
    profile.update({"gauth_token": None})
    profile.save()
    return redirect(f"/profile/{profile.slug}")


def generate_feedback(request):

    data = json.loads(request.POST.get('json', {}))

    fb_type = data.get('type', None)
    refs = data.get('refs', None)
    url = data.get('url', None)
    versions = data.get('currVersions', None)
    uid = data.get('uid', None)
    from_email = data.get('email', None)
    msg = data.get('msg', None)

    if not from_email:
        from_email = model.user_profile.UserProfile(id=uid).email

    if fb_type == "content_issue":
        to_email = "corrections@sefaria.org"
        subject = "Correction from website - " + ' / '.join(refs)
        message_html = msg + "\n\n" + "refs: " + ' / '.join(refs) + "\n" + "versions: " + str(versions) + "\n\n" + "URL: " + url
    elif fb_type == "user_testing":
        to_email = "gabriel@sefaria.org"
        subject = "User Testing Sign Up"
        message_html = "Hi! I want to sign up for user testing!"
    else:
        to_email = "hello@sefaria.org"
        subject = "Feedback from website - " + fb_type.replace("_"," ")
        message_html = msg + "\n\n" + "URL: " + url

    try:
        send_email(subject, message_html, from_email, to_email)
        return jsonResponse({"status": "ok"})
    except:
        return jsonResponse({"error": _("Sorry, there was an error.")})


def data_js(request):
    """
    Javascript populating dynamic data like book lists, toc.
    """
    response = render(request, "js/data.js", content_type="text/javascript; charset=utf-8")
    patch_cache_control(response, max_age=31536000, immutable=True)
    # equivalent to: response['Cache-Control'] = 'max-age=31536000, immutable'
    # cache for a year (cant cache indefinitely) and mark immutable so browser cache never revalidates.
    # This saves any roundtrip to the server untill the data.js url is changed upon update.
    return response


def sefaria_js(request):
    """
    Packaged Sefaria.js.
    """
    data_js = render_to_string("js/data.js", context={}, request=request)
    webpack_files = webpack_utils.get_files('main', config="SEFARIA_JS")
    bundle_path = relative_to_abs_path('..' + webpack_files[0]["url"])
    with open(bundle_path, 'r') as file:
        sefaria_js=file.read()
    attrs = {
        "data_js": data_js,
        "sefaria_js": sefaria_js,
    }

    return render(request, "js/sefaria.js", attrs, content_type= "text/javascript; charset=utf-8")

def chavruta_js(request):
    """
    Javascript for chavruta [required to pass server attribute].
    """
    client_user = UserProfile(id=request.user.id)
    roulette = request.GET.get("roulette", "0")

    attrs = {
        "rtc_server": RTC_SERVER,
        "client_name": client_user.first_name + " " + client_user.last_name,
        "client_uid": client_user.id,
        "roulette": roulette
    }


    return render(request, "js/chavruta.js", attrs, content_type="text/javascript; charset=utf-8")



def linker_js(request, linker_version=None):
    """
    Javascript of Linker plugin.
    """
    CURRENT_LINKER_VERSION = "2"
    linker_version = linker_version or CURRENT_LINKER_VERSION
    linker_link = "js/linker.v" + linker_version + ".js"

    attrs = {
        "book_titles": json.dumps(model.library.citing_title_list("en")
                      + model.library.citing_title_list("he"), ensure_ascii=False)
    }

    return render(request, linker_link, attrs, content_type = "text/javascript; charset=utf-8")


def linker_data_api(request, titles):
    if request.method == "GET":
        cb = request.GET.get("callback", None)
        res = {}
        title_regex = title_regex_api(request, titles, json_response=False)
        if "error" in title_regex:
            res["error"] = title_regex.pop("error")
        res["regexes"] = title_regex
        url = request.GET.get("url", "")
        domain = WebPage.domain_for_url(url)

        website_match = WebSiteSet({"domains": domain})  # we know there can only be 0 or 1 matches found because of a constraint
                                                         # enforced in Sefaria-Data/sources/WebSites/populate_web_sites.py
        res["exclude_from_tracking"] = getattr(website_match[0], "exclude_from_tracking", "") if website_match.count() == 1 else ""
        resp = jsonResponse(res, cb)
        return resp
    else:
        return jsonResponse({"error": "Unsupported HTTP method."})


def title_regex_api(request, titles, json_response=True):
    if request.method == "GET":
        cb = request.GET.get("callback", None)
        parentheses = bool(int(request.GET.get("parentheses", False)))
        res = {}
        titles = set(titles.split("|"))
        errors = []
        # check request.domain and then look up in WebSites collection to get linker_params and return both resp and linker_params
        for title in titles:
            lang = "he" if is_hebrew(title) else "en"
            try:
                re_string = model.library.get_regex_string(title, lang, anchored=False, for_js=True, parentheses=parentheses)
                res[title] = re_string
            except (AttributeError, AssertionError) as e:
                # There are normal errors here, when a title matches a schema node, the chatter fills up the logs.
                # logger.warning(u"Library._build_ref_from_string() failed to create regex for: {}.  {}".format(title, e))
                errors.append("{} : {}".format(title, e))
        if len(errors):
            res["error"] = errors
        resp = jsonResponse(res, cb)
        return resp if json_response else res
    else:
        return jsonResponse({"error": "Unsupported HTTP method."}) if json_response else {"error": "Unsupported HTTP method."}


def bundle_many_texts(refs, useTextFamily=False, as_sized_string=False, min_char=None, max_char=None):
    res = {}
    for tref in refs:
        try:
            oref = model.Ref(tref)
            lang = "he" if is_hebrew(tref) else "en"
            if useTextFamily:
                text_fam = model.TextFamily(oref, commentary=0, context=0, pad=False)
                he = text_fam.he
                en = text_fam.text
                res[tref] = {
                    'he': he,
                    'en': en,
                    'lang': lang,
                    'ref': oref.normal(),
                    'primary_category': text_fam.contents()['primary_category'],
                    'heRef': oref.he_normal(),
                    'url': oref.url()
                }
            else:
                he_tc = model.TextChunk(oref, "he")
                en_tc = model.TextChunk(oref, "en")
                if as_sized_string:
                    kwargs = {}
                    if min_char:
                        kwargs['min_char'] = min_char
                    if max_char:
                        kwargs['max_char'] = max_char
                    he_text = he_tc.as_sized_string(**kwargs)
                    en_text = en_tc.as_sized_string(**kwargs)
                else:
                    he = he_tc.text
                    en = en_tc.text
                    # these could be flattened on the client, if need be.
                    he_text = he if isinstance(he, str) else JaggedTextArray(he).flatten_to_string()
                    en_text = en if isinstance(en, str) else JaggedTextArray(en).flatten_to_string()

                res[tref] = {
                    'he': he_text,
                    'en': en_text,
                    'lang': lang,
                    'ref': oref.normal(),
                    'heRef': oref.he_normal(),
                    'url': oref.url()
                }
        except (InputError, ValueError, AttributeError, KeyError) as e:
            # referer = request.META.get("HTTP_REFERER", "unknown page")
            # This chatter fills up the logs.  todo: put in it's own file
            # logger.warning(u"Linker failed to parse {} from {} : {}".format(tref, referer, e))
            res[tref] = {"error": 1}
    return res

def bulktext_api(request, refs):
    """
    Used by the linker.
    :param request:
    :param refs:
    :return:
    """
    if request.method == "GET":
        cb = request.GET.get("callback", None)
        refs = set(refs.split("|"))
        g = lambda x: request.GET.get(x, None)
        min_char = int(g("minChar")) if g("minChar") else None
        max_char = int(g("maxChar")) if g("maxChar") else None
        res = bundle_many_texts(refs, g("useTextFamily"), g("asSizedString"), min_char, max_char)
        resp = jsonResponse(res, cb)
        return resp


@csrf_exempt
def linker_tracking_api(request):
    """
    API tracking hits on the linker and storing webpages from them.
    """
    if request.method != "POST":
        return jsonResponse({"error": "Method not implemented."})

    j = request.POST.get("json")
    if not j:
        return jsonResponse({"error": "Missing 'json' parameter in post data."})
    data = json.loads(j)

    status = WebPage.add_or_update_from_linker(data)

    return jsonResponse({"status": status})


def passages_api(request, refs):
    """
    Returns a dictionary, mapping the refs in the request to the sugya that they're a part of.

    :param request:
    :param refs:
    :return:
    """
    if request.method == "GET":
        response = {}
        cb = request.GET.get("callback", None)
        refs = set(refs.split("|"))

        # todo: Use PassageSet, so that it can be packaged as one query
        for tref in refs:
            try:
                oref = Ref(tref)
                p = Passage().load({"ref_list": oref.normal()})
                if p:
                    response[tref] = p.full_ref
                else:
                    response[tref] = oref.normal()
            except InputError:
                response[tref] = tref  # is this the best thing to do?  It passes junk along...

        resp = jsonResponse(response, cb)
        return resp


@login_required
def file_upload(request, resize_image=True):
    from PIL import Image
    from tempfile import NamedTemporaryFile
    from sefaria.s3 import HostedFile
    if request.method == "POST":
        MAX_FILE_MB = 2
        MAX_FILE_SIZE = MAX_FILE_MB * 1024 * 1024
        MAX_FILE_DIMENSIONS = (1048, 1048)
        uploaded_file = request.FILES['file']
        if uploaded_file.size > MAX_FILE_SIZE:
            return jsonResponse({"error": "Uploaded files must be smaller than %dMB." % MAX_FILE_MB})
        name, extension = os.path.splitext(uploaded_file.name)
        with NamedTemporaryFile(suffix=extension) as temp_uploaded_file:
            temp_uploaded_file.write(uploaded_file.read())

            with NamedTemporaryFile(suffix=extension) as temp_resized_file:
                image = Image.open(temp_uploaded_file)
                if resize_image:
                    image.thumbnail(MAX_FILE_DIMENSIONS, Image.ANTIALIAS)
                image.save(temp_resized_file, optimize=True, quality=70)

                name, extension = os.path.splitext(temp_resized_file.name)
                hosted_file = HostedFile(filepath=temp_resized_file.name, content_type=uploaded_file.content_type)
                try:
                    url = hosted_file.upload()
                    return jsonResponse({"status": "success", "url": url})
                except:
                    return jsonResponse({"error": "There was an error uploading your file."})
    else:
        return jsonResponse({"error": "Unsupported HTTP method."})


@staff_member_required
def reset_cache(request):
    model.library.rebuild()

    if MULTISERVER_ENABLED:
        server_coordinator.publish_event("library", "rebuild")

    if USE_VARNISH:
        invalidate_all()

    return HttpResponseRedirect("/?m=Cache-Reset")

@staff_member_required
def reset_websites_data(request):
<<<<<<< HEAD
    in_memory_cache = InMemoryCache()
=======
>>>>>>> 3d0693cd
    website_set = [w.contents() for w in WebSiteSet()]
    in_memory_cache.set("websites_data", website_set)
    if MULTISERVER_ENABLED:
        server_coordinator.publish_event("in_memory_cache", "set", ["websites_data", website_set])
    return HttpResponseRedirect("/?m=Website-Data-Reset")

@staff_member_required
def reset_index_cache_for_text(request, title):

    index = model.library.get_index(title)
    model.library.refresh_index_record_in_cache(index)
    model.library.reset_text_titles_cache()

    if MULTISERVER_ENABLED:
        server_coordinator.publish_event("library", "refresh_index_record_in_cache", [index.title])
    elif USE_VARNISH:
        invalidate_title(index.title)

    return HttpResponseRedirect("/%s?m=Cache-Reset" % model.Ref(title).url())


"""@staff_member_required
def view_cached_elem(request, title):
    return HttpResponse(get_template_cache('texts_list'), status=200)
"""

@staff_member_required
def reset_cached_api(request, apiurl):
    """
    This admin call gets the url of the original api that we wish to reset, backwards resolves that original function and gets its data back into cache
    :param request:
    :param apiurl:
    :return:
    """
    from undecorated import undecorated
    # from importlib import import_module
    try:
        match = resolve("/api/{}".format(apiurl))
        #mod = import_module(".".join(match.view_name.split(".")[:-1])) Dont actually need this, resolve gets us the func itself
        #func = mod.__getattribute__(match.func.func_name)

        if "django_cache" in match.func.__dict__:
            api_view = undecorated(match.func)
            redecorated_api_view = scache.django_cache(action="reset")(api_view)
            redecorated_api_view(request, *match.args, **match.kwargs)

            return HttpResponseRedirect("/api/{}".format(apiurl))
        else:
            raise Http404("API not in cache")

    except Resolver404 as re:
        logger.warn("Attempted to reset invalid url")
        raise Http404()
    except Exception as e:
        logger.warn("Unable to reset cache for {}".format(apiurl))
        raise Http404()


@staff_member_required
def reset_counts(request, title=None):
    if title:
        try:
            i = model.library.get_index(title)
        except:
            return HttpResponseRedirect("/dashboard?m=Unknown-Book")
        vs = model.VersionState(index=i)
        vs.refresh()

        return HttpResponseRedirect("/%s?m=Counts-Rebuilt" % model.Ref(i.title).url())
    else:
        model.refresh_all_states()

        if MULTISERVER_ENABLED:
            server_coordinator.publish_event("library", "rebuild_toc")

        return HttpResponseRedirect("/?m=Counts-Rebuilt")


@staff_member_required
def delete_orphaned_counts(request):
    remove_old_counts()
    scache.delete_template_cache("texts_dashboard")

    if MULTISERVER_ENABLED:
        server_coordinator.publish_event("scache", "delete_template_cache", ["texts_dashboard"])

    return HttpResponseRedirect("/dashboard?m=Orphaned-counts-deleted")


@staff_member_required
def rebuild_toc(request):
    model.library.rebuild_toc()

    if MULTISERVER_ENABLED:
        server_coordinator.publish_event("library", "rebuild_toc")

    return HttpResponseRedirect("/?m=TOC-Rebuilt")


@staff_member_required
def rebuild_auto_completer(request):
    library.build_full_auto_completer()
    library.build_ref_auto_completer()
    library.build_lexicon_auto_completers()
    library.build_cross_lexicon_auto_completer()

    if MULTISERVER_ENABLED:
        server_coordinator.publish_event("library", "build_full_auto_completer")
        server_coordinator.publish_event("library", "build_ref_auto_completer")
        server_coordinator.publish_event("library", "build_lexicon_auto_completers")
        server_coordinator.publish_event("library", "build_cross_lexicon_auto_completer")

    return HttpResponseRedirect("/?m=auto-completer-Rebuilt")


@staff_member_required
def reset_varnish(request, tref):
    if USE_VARNISH:
        oref = model.Ref(tref)
        if oref.is_book_level():
            invalidate_index(oref.index)
            invalidate_counts(oref.index)
        invalidate_ref(oref)
        return HttpResponseRedirect("/?m=Varnish-Reset-For-{}".format(oref.url()))
    return HttpResponseRedirect("/?m=Varnish-Not-Enabled")


@staff_member_required
def reset_ref(request, tref):
    """
    resets cache, versionstate, toc, varnish, & book TOC template
    :param tref:
    :return:
    """
    oref = model.Ref(tref)
    if oref.is_book_level():
        model.library.refresh_index_record_in_cache(oref.index)
        model.library.reset_text_titles_cache()
        vs = model.VersionState(index=oref.index)
        vs.refresh()
        model.library.update_index_in_toc(oref.index)

        if MULTISERVER_ENABLED:
            server_coordinator.publish_event("library", "refresh_index_record_in_cache", [oref.index.title])
            server_coordinator.publish_event("library", "update_index_in_toc", [oref.index.title])
        elif USE_VARNISH:
            invalidate_title(oref.index.title)

        return HttpResponseRedirect("/{}?m=Reset-Index".format(oref.url()))

    elif USE_VARNISH:
        invalidate_ref(oref)
        return HttpResponseRedirect("/{}?m=Reset-Ref".format(oref.url()))

    else:
        return HttpResponseRedirect("/?m=Nothing-to-Reset")


@staff_member_required
def rebuild_auto_links(request, title):
    from sefaria.helper.link import rebuild_links_for_title as rebuild
    rebuild(title, request.user.id)
    return HttpResponseRedirect("/?m=Automatic-Links-Rebuilt-on-%s" % title)


@staff_member_required
def rebuild_citation_links(request, title):
    from sefaria.helper.link import rebuild_links_from_text as rebuild
    rebuild(title, request.user.id)
    return HttpResponseRedirect("/?m=Citation-Links-Rebuilt-on-%s" % title)


@staff_member_required
def delete_citation_links(request, title):
    from sefaria.helper.link import delete_links_from_text
    delete_links_from_text(title, request.user.id)
    return HttpResponseRedirect("/?m=Citation-Links-Deleted-on-%s" % title)


@staff_member_required
def cache_stats(request):
    import resource
    from sefaria.utils.util import get_size
    from sefaria.model.user_profile import public_user_data_cache
    # from sefaria.sheets import last_updated
    resp = {
        'ref_cache_size': f'{model.Ref.cache_size():,}',
        # 'ref_cache_bytes': model.Ref.cache_size_bytes(), # This pretty expensive, not sure if it should run on prod.
        'public_user_data_size': f'{len(public_user_data_cache):,}',
        'public_user_data_bytes': f'{get_size(public_user_data_cache):,}',
        # 'sheets_last_updated_size': len(last_updated),
        # 'sheets_last_updated_bytes': get_size(last_updated),
        'memory usage': f'{resource.getrusage(resource.RUSAGE_SELF).ru_maxrss:,}'
    }
    return jsonResponse(resp)


@staff_member_required
def cache_dump(request):
    resp = {
        'ref_cache_dump': model.Ref.cache_dump()
    }
    return jsonResponse(resp)


@staff_member_required
def export_all(request):
    start = datetime.now()
    try:
        start_export_all()
        resp = {"status": "ok"}
    except Exception as e:
        resp = {"error": str(e)}
    resp["time"] = (datetime.now()-start).seconds
    return jsonResponse(resp)


@staff_member_required
def cause_error(request):
    resp = {}
    logger.error("This is a simple error")
    try:
        erorr = excepting
    except Exception as e:
        logger.exception('An Exception has ocurred in the code')
    erorr = error
    return jsonResponse(resp)

@staff_member_required
def account_stats(request):
    from django.contrib.auth.models import User
    from sefaria.stats import account_creation_stats

    html = account_creation_stats()
    html += "\n\nTotal Accounts: {}".format(User.objects.count())

    return HttpResponse("<pre>" + html + "<pre>")


@staff_member_required
def sheet_stats(request):
    from dateutil.relativedelta import relativedelta
    html  = ""

    html += "Total Sheets: %d\n" % db.sheets.find().count()
    html += "Public Sheets: %d\n" % db.sheets.find({"status": "public"}).count()


    html += "\n\nYearly Totals Sheets / Public Sheets / Sheet Creators:\n\n"
    start = datetime.today().replace(month=1, day=1, hour=0, minute=0, second=0, microsecond=0)
    years = 4
    for i in range(years):
        end      = start
        start    = end - relativedelta(years=1)
        query    = {"dateCreated": {"$gt": start.isoformat(), "$lt": end.isoformat()}}
        cursor   = db.sheets.find(query)
        total    = cursor.count()
        creators = len(cursor.distinct("owner"))
        query    = {"dateCreated": {"$gt": start.isoformat(), "$lt": end.isoformat()}, "status": "public"}
        ptotal   = db.sheets.find(query).count()
        html += "{}: {} / {} / {}\n".format(start.strftime("%Y"), total, ptotal, creators)

    html += "\n\nUnique Source Sheet creators per month:\n\n"
    start = datetime.today().replace(day=1, hour=0, minute=0, second=0, microsecond=0)
    months = 30
    for i in range(months):
        end   = start
        start = end - relativedelta(months=1)
        query = {"dateCreated": {"$gt": start.isoformat(), "$lt": end.isoformat()}}
        n = db.sheets.find(query).distinct("owner")
        html += "%s: %d\n" % (start.strftime("%b %y"), len(n))

    html += "\n\nAll time contributors:\n\n"
    all_sheet_makers = db.sheets.distinct("owner")
    public_sheet_makers = db.sheets.find({"status": "public"}).distinct("owner")
    public_contributors = set(db.history.distinct("user")+public_sheet_makers)
    all_contributors = set(db.history.distinct("user")+all_sheet_makers)

    html += "Public Sheet Makers: %d\n" % len(public_sheet_makers)
    html += "All Sheet Makers: %d\n" % len(all_sheet_makers)
    html += "Public Contributors: %d\n" % len(public_contributors)
    html += "Public Contributors and Source Sheet Makers: %d\n" % len(all_contributors)

    return HttpResponse("<pre>" + html + "<pre>")


@staff_member_required
def untagged_sheets(request):
    html = ""
    page = int(request.GET.get("page", 0))
    page_size = 100
    sheets = db.sheets.find({"status": "public", "tags": []}, {"id": 1, "title": 1}).limit(page_size).skip(page_size*page)

    for sheet in sheets:
        html += "<li><a href='/sheets/%d' target='_blank'>%s</a></li>" % (sheet["id"], strip_tags(sheet["title"]))
    html += "<br><a href='/admin/untagged-sheets?page=%d'>More ›</a>" % (page + 1)

    return HttpResponse("<html><h1>Untagged Public Sheets</h1><ul>" + html + "</ul></html>")



@staff_member_required
def spam_dashboard(request):

    from django.contrib.auth.models import User

    if request.method == 'POST':

        spam_sheet_ids = list(map(int, request.POST.getlist("spam_sheets[]", [])))
        reviewed_sheet_ids = list(map(int, request.POST.getlist("reviewed_sheets[]", [])))

        db.sheets.update_many({"id": {"$in": reviewed_sheet_ids}}, {"$set": {"reviewed": True}})

        spammers = db.sheets.find({"id": {"$in": spam_sheet_ids}}, {"owner": 1}).distinct("owner")

        for spammer in spammers:
            try:
                spammer_account = User.objects.get(id=spammer)
                spammer_account.is_active = False
                spammer_account.save()
            except:
                continue

        db.sheets.delete_many({"id": {"$in": spam_sheet_ids}})

        return render_template(request, 'spam_dashboard.html', None, {
            "deleted_sheets": len(spam_sheet_ids),
            "sheet_ids": spam_sheet_ids,
            "reviewed_sheets": len(reviewed_sheet_ids),
            "spammers_deactivated": len(spammers)
        })

    else:
        date = request.GET.get("date", None)

        if date:
            date = datetime.strptime(date, '%Y-%m-%d')

        else:
            date = request.GET.get("date", datetime.now() - timedelta(days=30))

        earliest_new_user_id = User.objects.filter(date_joined__gte=date)[0].id

        regex = r'.*(?!href=[\'"](\/|http(s)?:\/\/(www\.)?sefaria).+[\'"])(href).*'
        sheets = db.sheets.find({"sources.ref": {"$exists": False}, "dateCreated": {"$gt": date.strftime("%Y-%m-%dT%H:%M:%S.%f")}, "owner": {"$gt": earliest_new_user_id}, "includedRefs": {"$size": 0}, "reviewed": {"$ne": True}, "$or": [{"sources.outsideText": {"$regex": regex}}, {"sources.comment": {"$regex": regex}}, {"sources.outsideBiText.en": {"$regex": regex}}, {"sources.outsideBiText.he": {"$regex": regex}}]})

        sheets_list = []

        for sheet in sheets:
            sheets_list.append({"id": sheet["id"], "title": strip_tags(sheet["title"]), "owner": user_link(sheet["owner"])})

        return render_template(request, 'spam_dashboard.html', None, {
            "title": "Potential Spam Sheets since %s" % date.strftime("%Y-%m-%d"),
            "sheets": sheets_list,
        })

@staff_member_required
def versions_csv(request):
    return HttpResponse(make_versions_csv(), content_type="text/csv")

@csrf_exempt
def index_sheets_by_timestamp(request):
    import dateutil.parser
    from django.contrib.auth.models import User

    key = request.POST.get("apikey")
    if not key:
        return jsonResponse({"error": "You must be logged in or use an API key to index sheets by timestamp."})
    apikey = db.apikeys.find_one({"key": key})
    if not apikey:
        return jsonResponse({"error": "Unrecognized API key."})
    user = User.objects.get(id=apikey["uid"])
    if not user.is_staff:
        return jsonResponse({"error": "Only Sefaria Moderators can add or edit terms."})

    timestamp = request.POST.get('timestamp')
    try:
        dateutil.parser.parse(timestamp)
    except ValueError:
        return jsonResponse({"error": "Timestamp {} not valid".format(timestamp)})
    response_str = search_index_sheets_by_timestamp(timestamp)
    return jsonResponse({"success": response_str})

def library_stats(request):
    return HttpResponse(get_library_stats(), content_type="text/csv")


def core_link_stats(request):
    return HttpResponse(get_core_link_stats(), content_type="text/csv")


def run_tests(request):
    # This was never fully developed, methinks
    from subprocess import call
    from .settings import DEBUG
    if not DEBUG:
        return
    call(["/var/bin/run_tests.sh"])


@catch_error_as_http
def text_download_api(request, format, title, lang, versionTitle):

    content = _get_text_version_file(format, title, lang, versionTitle)

    content_types = {
        "json": "application/json; charset=utf-8",
        "csv": "text/csv; charset=utf-8",
        "txt": "text/plain; charset=utf-8",
        "plain.txt": "text/plain; charset=utf-8"
    }
    response = HttpResponse(content, content_type=content_types[format])
    response["Content-Disposition"] = "attachment"
    return response


@staff_member_required
@catch_error_as_http
def bulk_download_versions_api(request):

    format = request.GET.get("format")
    title_pattern = request.GET.get("title_pattern")
    version_title_pattern = request.GET.get("version_title_pattern")
    language = request.GET.get("language")

    error = None
    if not format:
        error = "A value is required for 'format'"
    if not title_pattern and not version_title_pattern:
        error = "A value is required for either 'title_pattern' or 'version_title_pattern'"
    if error:
        return jsonResponse({"error": error})

    query = {}
    if title_pattern:
        query["title"] = {"$regex": title_pattern}
    if version_title_pattern:
        query["versionTitle"] = {"$regex": version_title_pattern}
    if language:
        query["language"] = language

    vs = VersionSet(query)

    if len(vs) == 0:
        return jsonResponse({"error": "No versions found to match query"})

    file_like_object = io.BytesIO()
    with zipfile.ZipFile(file_like_object, "a", zipfile.ZIP_DEFLATED) as zfile:
        for version in vs:
            filebytes = _get_text_version_file(format, version.title, version.language, version.versionTitle)
            name = '{} - {} - {}.{}'.format(version.title, version.language, version.versionTitle, format)
            zfile.writestr(name, filebytes)

    content = file_like_object.getvalue()
    response = HttpResponse(content, content_type="application/zip")
    filename = "{}-{}-{}-{}.zip".format(list(filter(str.isalnum, str(title_pattern))), list(filter(str.isalnum, str(version_title_pattern))), language, format).encode('utf-8')
    response["Content-Disposition"] = 'attachment; filename="{}"'.format(filename)
    return response


def _get_text_version_file(format, title, lang, versionTitle):
    from sefaria.export import text_is_copyright, make_json, make_text, prepare_merged_text_for_export, prepare_text_for_export, export_merged_csv, export_version_csv

    assert lang in ["en", "he"]
    assert format in ["json", "csv", "txt", "plain.txt"]
    merged = versionTitle == "merged"
    index = library.get_index(title)

    if merged:
        if format == "csv" and merged:
            content = export_merged_csv(index, lang)

        elif format == "json" and merged:
            content = make_json(prepare_merged_text_for_export(title, lang=lang))

        elif format == "txt" and merged:
            content = make_text(prepare_merged_text_for_export(title, lang=lang))

        elif format == "plain.txt" and merged:
            content = make_text(prepare_merged_text_for_export(title, lang=lang), strip_html=True)

    else:
        version_query = {"title": title, "language": lang, "versionTitle": versionTitle}

        if format == "csv":
            version = Version().load(version_query)
            assert version, "Can not find version of {} in {}: {}".format(title, lang, versionTitle)
            assert not version.is_copyrighted(), "Cowardly refusing to export copyrighted text."
            content = export_version_csv(index, [version])
        else:
            version_object = db.texts.find_one(version_query)
            assert version_object, "Can not find version of {} in {}: {}".format(title, lang, versionTitle)
            assert not text_is_copyright(version_object), "Cowardly refusing to export copyrighted text."

            if format == "json":
                content = make_json(prepare_text_for_export(version_object))

            elif format == "txt":
                content = make_text(prepare_text_for_export(version_object))

            elif format == "plain.txt":
                content = make_text(prepare_text_for_export(version_object), strip_html=True)

    return content



@staff_member_required
def text_upload_api(request):
    if request.method != "POST":
        return jsonResponse({"error": "Unsupported Method: {}".format(request.method)})

    from sefaria.export import import_versions_from_stream
    message = ""
    files = request.FILES.getlist("texts[]")
    for f in files:
        try:
            import_versions_from_stream(f, [1], request.user.id)
            message += "Imported: {}.  ".format(f.name)
        except Exception as e:
            return jsonResponse({"error": str(e), "message": message})

    message = "Successfully imported {} versions".format(len(files))
    return jsonResponse({"status": "ok", "message": message})

@staff_member_required
def modtools_upload_workflowy(request):
    from sefaria.helper.text import WorkflowyParser
    if request.method != "POST":
        return jsonResponse({"error": "Unsupported Method: {}".format(request.method)})

    file = request.FILES['wf_file']
    c_index = request.POST.get("c_index", False)
    c_version = request.POST.get("c_version", False)
    delims = request.POST.get("delims", None) if len(request.POST.get("delims", None)) else None
    term_scheme = request.POST.get("term_scheme", None) if len(request.POST.get("term_scheme", None)) else None

    uid = request.user.id
    try:
        wfparser = WorkflowyParser(file, uid, term_scheme=term_scheme, c_index=c_index, c_version=c_version, delims=delims)
        res = wfparser.parse()
    except Exception as e:
        raise e #this will send the django error html down to the client... ¯\_(ツ)_/¯ which is apparently what we want

    return jsonResponse({"status": "ok", "data": res})

def compare(request, comp_ref=None, lang=None, v1=None, v2=None):
    print(comp_ref)
    ref_array = None
    if comp_ref and Ref.is_ref(comp_ref):
        o_comp_ref = Ref(comp_ref)
        sec_ref = o_comp_ref.first_available_section_ref()
        if not sec_ref.is_section_level():
            sec_ref = sec_ref.section_ref()
        sec_ref = sec_ref.normal()
        if not o_comp_ref.is_section_level():
            ref_array = [r.normal() for r in o_comp_ref.all_subrefs()]
    if v1:
        v1 = v1.replace("_", " ")
    if v2:
        v2 = v2.replace("_", " ")

    return render_template(request,'compare.html', None, {
        "JSON_PROPS": json.dumps({
            'secRef': sec_ref,
            'v1': v1, 'v2': v2,
            'lang': lang,
            'refArray': ref_array,
        })
    })<|MERGE_RESOLUTION|>--- conflicted
+++ resolved
@@ -36,11 +36,7 @@
 
 import sefaria.model as model
 import sefaria.system.cache as scache
-<<<<<<< HEAD
-from sefaria.system.cache import InMemoryCache
-=======
 from sefaria.system.cache import in_memory_cache
->>>>>>> 3d0693cd
 from sefaria.client.util import jsonResponse, subscribe_to_list, send_email
 from sefaria.forms import SefariaNewUserForm, SefariaNewUserFormAPI
 from sefaria.settings import MAINTENANCE_MESSAGE, USE_VARNISH, MULTISERVER_ENABLED, relative_to_abs_path, RTC_SERVER
@@ -478,10 +474,6 @@
 
 @staff_member_required
 def reset_websites_data(request):
-<<<<<<< HEAD
-    in_memory_cache = InMemoryCache()
-=======
->>>>>>> 3d0693cd
     website_set = [w.contents() for w in WebSiteSet()]
     in_memory_cache.set("websites_data", website_set)
     if MULTISERVER_ENABLED:
