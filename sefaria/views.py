--- conflicted
+++ resolved
@@ -331,12 +331,7 @@
     """
     Javascript of Linker plugin.
     """
-<<<<<<< HEAD
     linker_version = linker_version or remoteConfigCache.get(CURRENT_LINKER_VERSION, "3")
-=======
-    CURRENT_LINKER_VERSION = "3"
-    linker_version = linker_version or CURRENT_LINKER_VERSION
->>>>>>> ac74b167
 
     if linker_version == "3":
         # linker.v3 is bundled using webpack as opposed to previous versions which are django templates
