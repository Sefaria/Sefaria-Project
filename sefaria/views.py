import io
import os
import zipfile
import json
import re
import bleach
import requests
from datetime import datetime, timedelta
from typing import Optional, Union, List, Any
from dataclasses import asdict
from urllib.parse import urlparse
from collections import defaultdict
from random import choice
from celery.result import AsyncResult

from django.utils.translation import ugettext as _
from django.conf import settings
from django.http import HttpResponse, HttpResponseRedirect, Http404, HttpResponseBadRequest, HttpRequest
from django.shortcuts import render, redirect
from django.template.loader import render_to_string
from django.template.response import TemplateResponse
from django.utils.http import is_safe_url
from django.utils.cache import patch_cache_control
from django.contrib.auth import authenticate
from django.contrib.auth import REDIRECT_FIELD_NAME, login as auth_login, logout as auth_logout
from django.contrib.auth.forms import UserCreationForm, AuthenticationForm
from django.contrib.auth.decorators import login_required
from django.contrib.sites.shortcuts import get_current_site
from django.contrib.admin.views.decorators import staff_member_required
from django.db import transaction
from django.views.decorators.debug import sensitive_post_parameters
from django.views.decorators.cache import never_cache
from django.views.decorators.csrf import csrf_protect, csrf_exempt
from django.urls import resolve
from django.urls.exceptions import Resolver404
from rest_framework.decorators import api_view
from rest_framework_simplejwt.serializers import TokenObtainPairSerializer
from functools import wraps

from remote_config.keys import CURRENT_LINKER_VERSION
from sefaria.decorators import webhook_auth_or_staff_required
import sefaria.model as model
import sefaria.system.cache as scache
from sefaria.helper.crm.crm_mediator import CrmMediator
from sefaria.helper.crm.salesforce import SalesforceNewsletterListRetrievalError
from sefaria.system.cache import get_shared_cache_elem, in_memory_cache, set_shared_cache_elem, get_cache_elem, set_cache_elem, get_cache_factory, invalidate_cache_by_pattern
from sefaria.client.util import jsonResponse, send_email, read_webpack_bundle
from sefaria.forms import SefariaNewUserForm, SefariaNewUserFormAPI, SefariaDeleteUserForm, SefariaDeleteSheet
from sefaria.settings import MAINTENANCE_MESSAGE, USE_VARNISH, MULTISERVER_ENABLED
from sefaria.celery_setup.config import CeleryQueue
from sefaria.model.user_profile import UserProfile, user_link
from sefaria.model.collection import CollectionSet, process_sheet_deletion_in_collections
from sefaria.model.notification import process_sheet_deletion_in_notifications
from sefaria.export import export_all as start_export_all
from sefaria.datatype.jagged_array import JaggedTextArray
# noinspection PyUnresolvedReferences
from sefaria.system.exceptions import InputError, NoVersionFoundError
from api.api_errors import APIInvalidInputException
from sefaria.system.database import db
from sefaria.system.decorators import catch_error_as_http, cors_allow_all
from sefaria.utils.hebrew import has_hebrew, strip_nikkud
from sefaria.utils.util import strip_tags
from sefaria.helper.text import make_versions_csv, get_library_stats, get_core_link_stats, dual_text_diff
from sefaria.clean import remove_old_counts
from sefaria.search import index_sheets_by_timestamp as search_index_sheets_by_timestamp
from sefaria.model import *
from sefaria.model.webpage import *
from sefaria.system.multiserver.coordinator import server_coordinator
from sefaria.google_storage_manager import GoogleStorageManager
from sefaria.sheets import get_sheet_categorization_info
from reader.views import base_props, render_template
from sefaria.helper.link import add_links_from_csv, delete_links_from_text, get_csv_links_by_refs, remove_links_from_csv
from remote_config import remoteConfigCache

if USE_VARNISH:
    from sefaria.system.varnish.wrapper import invalidate_index, invalidate_title, invalidate_ref, invalidate_counts, invalidate_all

import structlog
logger = structlog.get_logger(__name__)


def process_register_form(request, auth_method='session'):
    from sefaria.utils.util import epoch_time
    from sefaria.helper.file import get_resized_file
    import hashlib
    import urllib.parse, urllib.request
    from google.cloud.exceptions import GoogleCloudError
    from PIL import Image
    form = SefariaNewUserForm(request.POST) if auth_method == 'session' else SefariaNewUserFormAPI(request.POST)
    token_dict = None
    if form.is_valid():
        with transaction.atomic():
            new_user = form.save()
            user = authenticate(email=form.cleaned_data['email'],
                                password=form.cleaned_data['password1'])
            p = UserProfile(id=user.id, user_registration=True)
            p.assign_slug()
            p.join_invited_collections()
            if hasattr(request, "interfaceLang"):
                p.settings["interface_language"] = request.interfaceLang


            # auto-add profile pic from gravatar if exists
            email_hash = hashlib.md5(p.email.lower().encode('utf-8')).hexdigest()
            gravatar_url = "https://www.gravatar.com/avatar/" + email_hash + "?d=404&s=250"
            try:
                with urllib.request.urlopen(gravatar_url) as r:
                    bucket_name = GoogleStorageManager.PROFILES_BUCKET
                    with Image.open(r) as image:
                        now = epoch_time()
                        big_pic_url = GoogleStorageManager.upload_file(get_resized_file(image, (250, 250)), "{}-{}.png".format(p.slug, now), bucket_name, None)
                        small_pic_url = GoogleStorageManager.upload_file(get_resized_file(image, (80, 80)), "{}-{}-small.png".format(p.slug, now), bucket_name, None)
                        p.profile_pic_url = big_pic_url
                        p.profile_pic_url_small = small_pic_url
            except urllib.error.HTTPError as e:
                logger.info("The Gravatar server couldn't fulfill the request. Error Code {}".format(e.code))
            except urllib.error.URLError as e:
                logger.info("HTTP Error from Gravatar Server. Reason: {}".format(e.reason))
            except GoogleCloudError as e:
                logger.warning("Error communicating with Google Storage Manager. {}".format(e))
            p.save()

        if auth_method == 'session':
            auth_login(request, user)
        elif auth_method == 'jwt':
            token_dict = TokenObtainPairSerializer().validate({"username": form.cleaned_data['email'], "password": form.cleaned_data['password1']})
    return {
        k: v[0] if len(v) > 0 else str(v) for k, v in list(form.errors.items())
    }, token_dict, form


@api_view(["POST"])
def register_api(request):
    errors, token_dict, _ = process_register_form(request, auth_method='jwt')
    if len(errors) == 0:
        return jsonResponse(token_dict)

    return jsonResponse(errors)


def register(request):
    if request.user.is_authenticated:
        return redirect("login")

    next = request.GET.get('next', '')

    if request.method == 'POST':
        errors, _, form = process_register_form(request)
        if len(errors) == 0:
            if "noredirect" in request.POST:
                return HttpResponse("ok")
            elif "new?assignment=" in request.POST.get("next",""):
                next = request.POST.get("next", "")
                return HttpResponseRedirect(next)
            else:
                next = request.POST.get("next", "/")
                if "?" in next:
                    next += "&welcome=to-sefaria"
                else:
                    next += "?welcome=to-sefaria"
                return HttpResponseRedirect(next)
    else:
        if request.GET.get('educator', ''):
            form = SefariaNewUserForm(initial={'subscribe_educator': True})
        else:
            form = SefariaNewUserForm()

    return render_template(request, "registration/register.html", None, {'form': form, 'next': next})


def maintenance_message(request):
    resp = render_template(request,"static/maintenance.html", None, {"message": MAINTENANCE_MESSAGE}, status=503)
    return resp


def accounts(request):
    return render_template(request,"registration/accounts.html", None, {
        "createForm": UserCreationForm(),
        "loginForm": AuthenticationForm()
    })


@csrf_exempt
def generic_subscribe_to_newsletter_api(request, org, email):
    """
    Generic view for subscribing a user to a newsletter
    """
    org_subscribe_fn_map = {
        "sefaria": subscribe_sefaria_newsletter,
        "steinsaltz": subscribe_steinsaltz,
    }
    body = json.loads(request.body)
    first_name = body.get("firstName")
    last_name = body.get("lastName")
    if not first_name or not last_name:
        return jsonResponse({"error": "You must provide first and last name."})
    try:
        subscribe = org_subscribe_fn_map.get(org)
        if not subscribe:
            return jsonResponse({"error": f"Organization '{org}' not recognized."})
        if subscribe(request, email, first_name, last_name):
            return jsonResponse({"status": "ok"})
        else:
            logger.error(f"Failed to subscribe to list")
            return jsonResponse({"error": _("Sorry, there was an error.")})
    except ValueError as e:
        logger.error(f"Failed to subscribe to list: {e}")
        return jsonResponse({"error": _("Sorry, there was an error.")})


@csrf_exempt
def subscribe_sefaria_newsletter_view(request, email):
    return generic_subscribe_to_newsletter_api(request, 'sefaria', email)


def subscribe_sefaria_newsletter(request, email, first_name, last_name):
    """
    API for subscribing to mailing lists
    * By default, the user's email address is subscribed to the default lists: "Master," "General Updates" (or the one for Hebrew), and "Educator Updates" (if the user is an educator).
    * If the user's email address already exists, the email address to those lists is not resubscribed to those lists
    * When you provide additional newsletter mailing lists, the email address will be subscribed to those lists, along with the default ones, if the email address does not already exist.
    * However, if we pass the email address with any of those default newsletter lists as additional ones, Salesforce will resubscribe the email address to those lists.
    """
    body = json.loads(request.body)
    language = body.get("language", "")
    educator = body.get("educator", False)
    mailing_lists = body.get("lists", [])
    crm_mediator = CrmMediator()
    return crm_mediator.subscribe_to_lists(email, first_name, last_name, educator=educator, lang=language, mailing_lists=mailing_lists)

@csrf_exempt
def get_available_newsletter_mailing_lists(request):
    try:
        return jsonResponse({"newsletter_mailing_lists": CrmMediator().get_available_lists()})
    except SalesforceNewsletterListRetrievalError as e:
        return jsonResponse({"error": str(e)}, status=502)
    except:
        return jsonResponse({"error": "Unknown error occurred"}, status=500)

def subscribe_steinsaltz(request, email, first_name, last_name):
    """
    API for subscribing to Steinsaltz newsletter
    """
    import requests

    data = {
        "first_name": first_name,
        "last_name": last_name,
        "email": email,
    }
    headers = {'Content-Type': 'application/json'}
    response = requests.post('https://steinsaltz-center.org/api/mailer',
                             data=json.dumps(data), headers=headers)
    return response.ok


@login_required
def unlink_gauth(request):
    profile = UserProfile(id=request.user.id)
    try:
        profile.update({"gauth_token": None, "gauth_email": None})
        profile.save()
        redir = bool(int(request.GET.get("redirect", True)))
        if redir:
            return redirect(f"/profile/{profile.slug}")
        else:
            return jsonResponse({"status": "ok"})
    except:
        return jsonResponse({"error": "Failed to delete Google account"})


def generate_feedback(request):

    data = json.loads(request.POST.get('json', {}))

    fb_type = data.get('type', None)
    refs = data.get('refs', None)
    url = data.get('url', None)
    versions = data.get('currVersions', None)
    uid = data.get('uid', None)
    from_email = data.get('email', None)
    msg = data.get('msg', None)

    if not from_email:
        from_email = model.user_profile.UserProfile(id=uid).email

    if fb_type == "content_issue":
        to_email = "corrections@sefaria.org"
        subject = "Correction from website - " + ' / '.join(refs)
        message_html = msg + "\n\n" + "refs: " + ' / '.join(refs) + "\n" + "versions: " + str(versions) + "\n\n" + "URL: " + url
    elif fb_type == "user_testing":
        to_email = "gabriel@sefaria.org"
        subject = "User Testing Sign Up"
        message_html = "Hi! I want to sign up for user testing!"
    else:
        to_email = "hello@sefaria.org"
        subject = "Feedback from website - " + fb_type.replace("_"," ")
        message_html = msg + "\n\n" + "URL: " + url

    try:
        send_email(subject, message_html, from_email, to_email)
        return jsonResponse({"status": "ok"})
    except:
        return jsonResponse({"error": _("Sorry, there was an error.")})


def data_js(request):
    """
    Javascript populating dynamic data like book lists, toc.
    """
    response = render(request, "js/data.js", content_type="text/javascript; charset=utf-8")
    patch_cache_control(response, max_age=31536000, immutable=True)
    # equivalent to: response['Cache-Control'] = 'max-age=31536000, immutable'
    # cache for a year (cant cache indefinitely) and mark immutable so browser cache never revalidates.
    # This saves any roundtrip to the server untill the data.js url is changed upon update.
    return response


def sefaria_js(request):
    """
    Packaged Sefaria.js.
    """
    data_js = render_to_string("js/data.js", context={}, request=request)
    sefaria_js = read_webpack_bundle("SEFARIA_JS")
    attrs = {
        "data_js": data_js,
        "sefaria_js": sefaria_js,
    }

    return render(request, "js/sefaria.js", attrs, content_type= "text/javascript; charset=utf-8")


def linker_js(request, linker_version=None):
    """
    Javascript of Linker plugin.
    """
    linker_version = linker_version or remoteConfigCache.get(CURRENT_LINKER_VERSION, "3")

    if linker_version == "3":
        # linker.v3 is bundled using webpack as opposed to previous versions which are django templates
        return HttpResponse(read_webpack_bundle("LINKER"), content_type="text/javascript; charset=utf-8")

    linker_link = "js/linker.v" + linker_version + ".js"

    attrs = {
        "book_titles": json.dumps(model.library.citing_title_list("en")
                      + model.library.citing_title_list("he"), ensure_ascii=False)
    }

    return render(request, linker_link, attrs, content_type = "text/javascript; charset=utf-8")


@api_view(["POST"])
def find_refs_report_api(request):
    from sefaria.system.database import db
    post = json.loads(request.body)
    db.linker_feedback.insert_one(post)
    return jsonResponse({'ok': True})


@cors_allow_all
@api_view(["POST", "OPTIONS"])
def find_refs_api(request):
    from sefaria.helper.linker.linker import unpack_find_refs_request, FindRefsInput
    from sefaria.helper.linker.tasks import find_refs_api_task
    request_text, options, metadata = unpack_find_refs_request(request)
    find_refs_input = FindRefsInput(request_text, options, metadata)
    async_result = find_refs_api_task.apply_async(
        args=(asdict(find_refs_input),),
        queue=CeleryQueue.TASKS.value
    )
    logger.info(
        "find_refs_api:enqueued",
        task_id=async_result.id,
        lang=find_refs_input.text.lang,
        title_len=len(find_refs_input.text.title or ""),
        body_len=len(find_refs_input.text.body or ""),
    )
    return jsonResponse({"task_id": async_result.id}, status=202)


@cors_allow_all
@api_view(["GET", "OPTIONS"])
def async_task_status_api(request, task_id: str):
    """
    Poll the task. If complete, include the result.
    Otherwise, return state (and any meta/progress).
    """
    result = AsyncResult(task_id)

    state = result.state

    payload = {
        "task_id": task_id,
        "state": state,
        "ready": result.ready(),
    }

    # Include progress/meta if your task updates self.update_state(meta=...)
    # Celery exposes that as `result.info` even while running
    if result.info is not None and state not in ("SUCCESS", "FAILURE"):
        payload["meta"] = result.info

    if result.failed():
        # result.result is the exception instance
        payload["error"] = str(result.result)
        logger.error("async_task_status_api:failed", task_id=task_id, state=state, error=payload["error"]) 
        return jsonResponse(payload, status=500)

    if result.successful():
        payload["result"] = result.result
        # summarize result shape if dict-like
        try:
            result_dict = result.result if isinstance(result.result, dict) else {}
            title_results = len(result_dict.get("title", {}).get("results", []) if isinstance(result_dict.get("title"), dict) else [])
            body_results = len(result_dict.get("body", {}).get("results", []) if isinstance(result_dict.get("body"), dict) else [])
        except Exception:
            title_results, body_results = None, None
        logger.info(
            "async_task_status_api:success",
            task_id=task_id,
            state=state,
            title_results=title_results,
            body_results=body_results,
        )
        return jsonResponse(payload, status=200)

    # PENDING / STARTED / RETRY
    logger.info("async_task_status_api:pending", task_id=task_id, state=state)
    return jsonResponse(payload, status=202)


@api_view(["GET"])
def websites_api(request, domain):
    cb = request.GET.get("callback", None)
    domain = WebPage.normalize_url(domain)
    website = WebSite().load({"domains": domain})
    if website is None:
        return jsonResponse({"error": f"no website found with domain: '{domain}'"})
    return jsonResponse(website.contents(), cb)


def linker_data_api(request, titles):
    if request.method == "GET":
        cb = request.GET.get("callback", None)
        res = {}
        title_regex = title_regex_api(request, titles, json_response=False)
        if "error" in title_regex:
            res["error"] = title_regex.pop("error")
        res["regexes"] = title_regex
        url = request.GET.get("url", "")
        domain = WebPage.domain_for_url(WebPage.normalize_url(url))

        website_match = WebSiteSet({"domains": domain})  # we know there can only be 0 or 1 matches found because of a constraint
                                                         # enforced in Sefaria-Data/sources/WebSites/populate_web_sites.py
        res["exclude_from_tracking"] = getattr(website_match[0], "exclude_from_tracking", "") if website_match.count() == 1 else ""
        resp = jsonResponse(res, cb)
        return resp
    else:
        return jsonResponse({"error": "Unsupported HTTP method."})


def title_regex_api(request, titles, json_response=True):
    if request.method == "GET":
        cb = request.GET.get("callback", None)
        parentheses = bool(int(request.GET.get("parentheses", False)))
        res = {}
        titles = set(titles.split("|"))
        errors = []
        # check request.domain and then look up in WebSites collection to get linker_params and return both resp and linker_params
        for title in titles:
            lang = "he" if has_hebrew(title) else "en"
            try:
                re_string = model.library.get_regex_string(title, lang, anchored=False, for_js=True, parentheses=parentheses)
                res[title] = re_string
            except (AttributeError, AssertionError) as e:
                # There are normal errors here, when a title matches a schema node, the chatter fills up the logs.
                # logger.warning(u"Library._build_ref_from_string() failed to create regex for: {}.  {}".format(title, e))
                errors.append("{} : {}".format(title, e))
        if len(errors):
            res["error"] = errors
        resp = jsonResponse(res, cb)
        return resp if json_response else res
    else:
        return jsonResponse({"error": "Unsupported HTTP method."}) if json_response else {"error": "Unsupported HTTP method."}


def bundle_many_texts(refs, use_text_family=False, as_sized_string=False, min_char=None, max_char=None, translation_language_preference=None, english_version=None, hebrew_version=None):
    res = {}
    for tref in refs:
        try:
            oref = model.Ref(tref)
            lang = "he" if has_hebrew(tref) else "en"
            if use_text_family:
                text_fam = model.TextFamily(oref, commentary=0, context=0, pad=False, translationLanguagePreference=translation_language_preference, stripItags=True,
                                            lang="he", version=hebrew_version,
                                            lang2="en", version2=english_version)
                he = text_fam.he
                en = text_fam.text
                res[tref] = {
                    'he': he,
                    'en': en,
                    'lang': lang,
                    'ref': oref.normal(),
                    'primary_category': text_fam.contents()['primary_category'],
                    'heRef': oref.he_normal(),
                    'url': oref.url()
                }
            else:
                he_tc = model.TextChunk(oref, "he", vtitle=hebrew_version)
                en_tc = model.TextChunk(oref, "en", actual_lang=translation_language_preference, vtitle=english_version)
                if hebrew_version and he_tc.is_empty():
                  raise NoVersionFoundError(f"{oref.normal()} does not have the Hebrew version: {hebrew_version}")
                if english_version and en_tc.is_empty():
                  raise NoVersionFoundError(f"{oref.normal()} does not have the English version: {english_version}")

                if as_sized_string:
                    kwargs = {}
                    if min_char:
                        kwargs['min_char'] = min_char
                    if max_char:
                        kwargs['max_char'] = max_char
                    he_text = he_tc.as_sized_string(**kwargs)
                    en_text = en_tc.as_sized_string(**kwargs)
                else:
                    he = he_tc.text
                    en = en_tc.text
                    # these could be flattened on the client, if need be.
                    he_text = he if isinstance(he, str) else JaggedTextArray(he).flatten_to_string()
                    en_text = en if isinstance(en, str) else JaggedTextArray(en).flatten_to_string()

                res[tref] = {
                    'he': he_text,
                    'en': en_text,
                    'lang': lang,
                    'ref': oref.normal(),
                    'heRef': oref.he_normal(),
                    'url': oref.url()
                }
        except (InputError, ValueError, AttributeError, KeyError) as e:
            # referer = request.META.get("HTTP_REFERER", "unknown page")
            # This chatter fills up the logs.  todo: put in it's own file
            # logger.warning(u"Linker failed to parse {} from {} : {}".format(tref, referer, e))
            res[tref] = {"error": 1}
    return res


def bulktext_api(request, refs):
    """
    Used by the linker.
    :param request:
    :param refs:
    :return:
    """
    if request.method == "GET":
        cb = request.GET.get("callback", None)
        refs = set(refs.split("|"))
        g = lambda x: request.GET.get(x, None)
        min_char = int(g("minChar")) if g("minChar") else None
        max_char = int(g("maxChar")) if g("maxChar") else None
        use_text_family = True if g("useTextFamily") == "1" else False
        res = bundle_many_texts(refs, use_text_family, g("asSizedString"), min_char, max_char, g("transLangPref"), g("ven"), g("vhe"))
        resp = jsonResponse(res, cb)
        return resp


@csrf_exempt
def linker_tracking_api(request):
    """
    API tracking hits on the linker and storing webpages from them.
    """
    if request.method != "POST":
        return jsonResponse({"error": "Method not implemented."})

    j = request.POST.get("json")
    if not j:
        return jsonResponse({"error": "Missing 'json' parameter in post data."})
    data = json.loads(j)

    status, webpage = WebPage.add_or_update_from_linker(data)

    return jsonResponse({"status": status})


def passages_api(request, refs):
    """
    Returns a dictionary, mapping the refs in the request to the sugya that they're a part of.

    :param request:
    :param refs:
    :return:
    """
    if request.method == "GET":
        response = {}
        cb = request.GET.get("callback", None)
        refs = set(refs.split("|"))

        # todo: Use PassageSet, so that it can be packaged as one query
        for tref in refs:
            try:
                oref = Ref(tref)
                p = Passage().load({"ref_list": oref.normal()})
                if p:
                    response[tref] = p.full_ref
                else:
                    response[tref] = oref.normal()
            except InputError:
                response[tref] = tref  # is this the best thing to do?  It passes junk along...

        resp = jsonResponse(response, cb)
        return resp


@login_required
def collections_image_upload(request, resize_image=True):
    from PIL import Image
    from tempfile import NamedTemporaryFile
    from sefaria.google_storage_manager import GoogleStorageManager
    from io import BytesIO
    import uuid
    if request.method == "POST":
        MAX_FILE_MB = 2
        MAX_FILE_SIZE = MAX_FILE_MB * 1024 * 1024
        MAX_FILE_DIMENSIONS = (1048, 1048)
        uploaded_file = request.FILES['file']
        if uploaded_file.size > MAX_FILE_SIZE:
            return jsonResponse({"error": "Uploaded files must be smaller than %dMB." % MAX_FILE_MB})
        name, extension = os.path.splitext(uploaded_file.name)
        with NamedTemporaryFile(suffix=extension) as temp_uploaded_file:
            temp_uploaded_file.write(uploaded_file.read())
            image = Image.open(temp_uploaded_file)
            resized_image_file = BytesIO()
            if resize_image:
                image.thumbnail(MAX_FILE_DIMENSIONS, Image.LANCZOS)
            image.save(resized_image_file, optimize=True, quality=70, format="PNG")
            resized_image_file.seek(0)
            bucket_name = GoogleStorageManager.COLLECTIONS_BUCKET
            unique_file_name = f"{request.user.id}-{uuid.uuid1()}.{uploaded_file.name[-3:].lower()}"
            try:
                url = GoogleStorageManager.upload_file(resized_image_file, unique_file_name, bucket_name)
                return jsonResponse({"status": "success", "url": url})
            except:
                return jsonResponse({"error": "There was an error uploading your file."})
    else:
        return jsonResponse({"error": "Unsupported HTTP method."})

@staff_member_required
def reset_cache(request):
    model.library.rebuild()

    if MULTISERVER_ENABLED:
        server_coordinator.publish_event("library", "rebuild")

    if USE_VARNISH:
        invalidate_all()

    return HttpResponseRedirect("/?m=Cache-Reset")


@staff_member_required
def reset_websites_data(request):
    website_set = [w.contents() for w in WebSiteSet()]
    in_memory_cache.set("websites_data", website_set)
    if MULTISERVER_ENABLED:
        server_coordinator.publish_event("in_memory_cache", "set", ["websites_data", website_set])
    return HttpResponseRedirect("/?m=Website-Data-Reset")


@staff_member_required
def reset_index_cache_for_text(request, title):

    index = model.library.get_index(title)
    model.library.refresh_index_record_in_cache(index)
    model.library.reset_text_titles_cache()

    if MULTISERVER_ENABLED:
        server_coordinator.publish_event("library", "refresh_index_record_in_cache", [index.title])
    elif USE_VARNISH:
        invalidate_title(index.title)

    return HttpResponseRedirect("/%s?m=Cache-Reset" % model.Ref(title).url())


"""@staff_member_required
def view_cached_elem(request, title):
    return HttpResponse(get_template_cache('texts_list'), status=200)
"""

@staff_member_required
def reset_cached_api(request, apiurl):
    """
    This admin call gets the url of the original api that we wish to reset, backwards resolves that original function and gets its data back into cache
    :param request:
    :param apiurl:
    :return:
    """
    from undecorated import undecorated
    # from importlib import import_module
    try:
        match = resolve("/api/{}".format(apiurl))
        #mod = import_module(".".join(match.view_name.split(".")[:-1])) Dont actually need this, resolve gets us the func itself
        #func = mod.__getattribute__(match.func.func_name)

        if "django_cache" in match.func.__dict__:
            api_view = undecorated(match.func)
            redecorated_api_view = scache.django_cache(action="reset")(api_view)
            redecorated_api_view(request, *match.args, **match.kwargs)

            return HttpResponseRedirect("/api/{}".format(apiurl))
        else:
            raise Http404("API not in cache")

    except Resolver404 as re:
        logger.warn("Attempted to reset invalid url")
        raise Http404()
    except Exception as e:
        logger.warn("Unable to reset cache for {}".format(apiurl))
        raise Http404()


@staff_member_required
def reset_counts(request, title=None):
    if title:
        try:
            i = model.library.get_index(title)
        except:
            return HttpResponseRedirect("/dashboard?m=Unknown-Book")
        vs = model.VersionState(index=i)
        vs.refresh()

        return HttpResponseRedirect("/%s?m=Counts-Rebuilt" % model.Ref(i.title).url())
    else:
        model.refresh_all_states()

        if MULTISERVER_ENABLED:
            server_coordinator.publish_event("library", "rebuild_toc")

        return HttpResponseRedirect("/?m=Counts-Rebuilt")


@staff_member_required
def delete_orphaned_counts(request):
    remove_old_counts()
    scache.delete_template_cache("texts_dashboard")

    if MULTISERVER_ENABLED:
        server_coordinator.publish_event("scache", "delete_template_cache", ["texts_dashboard"])

    return HttpResponseRedirect("/dashboard?m=Orphaned-counts-deleted")


@staff_member_required
def rebuild_toc(request):
    model.library.rebuild_toc()

    if MULTISERVER_ENABLED:
        server_coordinator.publish_event("library", "rebuild_toc")

    return HttpResponseRedirect("/?m=TOC-Rebuilt")


@staff_member_required
def rebuild_auto_completer(request):
    library.build_full_auto_completer()
    library.build_lexicon_auto_completers()
    library.build_cross_lexicon_auto_completer()

    if MULTISERVER_ENABLED:
        server_coordinator.publish_event("library", "build_full_auto_completer")
        server_coordinator.publish_event("library", "build_lexicon_auto_completers")
        server_coordinator.publish_event("library", "build_cross_lexicon_auto_completer")

    return HttpResponseRedirect("/?m=auto-completer-Rebuilt")


@staff_member_required
def reset_varnish(request, tref):
    if USE_VARNISH:
        oref = model.Ref(tref)
        if oref.is_book_level():
            invalidate_index(oref.index)
            invalidate_counts(oref.index)
        invalidate_ref(oref)
        return HttpResponseRedirect("/?m=Varnish-Reset-For-{}".format(oref.url()))
    return HttpResponseRedirect("/?m=Varnish-Not-Enabled")


@staff_member_required
def reset_ref(request, tref):
    """
    resets cache, versionstate, toc, varnish, & book TOC template
    :param tref:
    :return:
    """
    oref = model.Ref(tref)
    if oref.is_book_level():
        model.library.refresh_index_record_in_cache(oref.index)
        model.library.reset_text_titles_cache()
        index = model.library.get_index(tref)  # Get a fresh instance of the index
        vs = model.VersionState(index=index)
        vs.refresh()
        model.library.update_index_in_toc(index)

        if MULTISERVER_ENABLED:
            server_coordinator.publish_event("library", "refresh_index_record_in_cache", [oref.index.title])
            server_coordinator.publish_event("library", "update_index_in_toc", [oref.index.title])
        elif USE_VARNISH:
            invalidate_title(oref.index.title)

        return HttpResponseRedirect("/{}?m=Reset-Index".format(oref.url()))

    elif USE_VARNISH:
        invalidate_ref(oref)
        return HttpResponseRedirect("/{}?m=Reset-Ref".format(oref.url()))

    else:
        return HttpResponseRedirect("/?m=Nothing-to-Reset")


@staff_member_required
def rebuild_auto_links(request, title):
    from sefaria.helper.link import rebuild_links_for_title as rebuild
    rebuild(title, request.user.id)
    return HttpResponseRedirect("/?m=Automatic-Links-Rebuilt-on-%s" % title)


@staff_member_required
def rebuild_citation_links(request, title):
    from sefaria.helper.link import rebuild_links_from_text as rebuild
    rebuild(title, request.user.id)
    return HttpResponseRedirect("/?m=Citation-Links-Rebuilt-on-%s" % title)

@csrf_exempt
@webhook_auth_or_staff_required
def rebuild_shared_cache(request):
    regenerating = get_shared_cache_elem("regenerating")
    status = "build in progress" if regenerating else "start rebuilding"
    if not regenerating:
        set_shared_cache_elem("regenerating", True)
        library.init_shared_cache(rebuild=True)
    return jsonResponse({"status": status})

@staff_member_required
def delete_citation_links(request, title):
    delete_links_from_text(title, request.user.id)
    return HttpResponseRedirect("/?m=Citation-Links-Deleted-on-%s" % title)


@staff_member_required
def cache_stats(request):
    import resource
    from sefaria.utils.util import get_size
    from sefaria.model.user_profile import public_user_data_cache
    from sefaria.model import library
    from reader.templatetags.sefaria_tags import ref_link_cache, he_ref_link_cache
    # from sefaria.sheets import last_updated
    
    index_tref_map = model.Ref._RefCacheType__index_tref_map
    
    resp = {
        'ref_cache_size': f'{model.Ref.cache_size():,}',
        'index_tref_map_size': f'{len(index_tref_map):,}',
        'public_user_data_size': f'{len(public_user_data_cache):,}',
        'ref_link_cache_size': f'{len(ref_link_cache):,}',
        'he_ref_link_cache_size': f'{len(he_ref_link_cache):,}',
        'memory_usage': f'{resource.getrusage(resource.RUSAGE_SELF).ru_maxrss:,}',
        "library_cache_stats": {
            name: {
                'size': f'{len(cache):,}',
            }
            for name, cache in model.library.__dict__.items()
            if isinstance(cache, dict)
        }
    }

    if request.GET.get("bytes") == "1":
        resp['ref_cache_bytes'] = model.Ref.cache_size_bytes()
        resp['index_tref_map_bytes'] = f'{get_size(index_tref_map):,}'
        resp['he_ref_link_cache_bytes'] = f'{get_size(he_ref_link_cache):,}'
        resp['ref_link_cache_bytes'] = f'{get_size(ref_link_cache):,}'
        resp['public_user_data_bytes'] = f'{get_size(public_user_data_cache):,}'

        for name, cache in model.library.__dict__.items():
            if (resp["library_cache_stats"].get(name)):
                resp["library_cache_stats"][name]['bytes'] = f'{get_size(cache):,}'

    return jsonResponse(resp)


@staff_member_required
def cache_dump(request):
    resp = {
        'ref_cache_dump': model.Ref.cache_dump()
    }
    return jsonResponse(resp)


@staff_member_required
def memory_summary(request):
    """
    API endpoint that returns a summary of memory usage by object type.
    Accepts an optional 'limit' GET parameter to limit the number of object types returned.
    Returns:
        JSON response containing a list of object types with their count and size in bytes.
    Example:
        {
            "memory_summary": [
                {"type": "list", "count": 1500, "size": 240000},
                {"type": "dict", "count": 800, "size": 160000},
                ...
            ]
        }
    Example:
        /memory_summary?limit=10
    """
    from pympler import muppy, summary

    limit_param = request.GET.get("limit")
    try:
        limit = int(limit_param) if limit_param is not None else None
    except ValueError:
        return jsonResponse({"error": "limit must be an integer"}, status=400)

    all_objects = muppy.get_objects()
    summarized = summary.summarize(all_objects)
    if limit is not None:
        summarized = summarized[:limit]

    data = [
        {"type": type_name, "count": int(count), "size": int(size)}
        for type_name, count, size in summarized
    ]
    return jsonResponse({"memory_summary": data})


@staff_member_required
def export_all(request):
    start = datetime.now()
    try:
        start_export_all()
        resp = {"status": "ok"}
    except Exception as e:
        resp = {"error": str(e)}
    resp["time"] = (datetime.now()-start).seconds
    return jsonResponse(resp)


@staff_member_required
def cause_error(request):
    resp = {}
    logger.error("This is a simple error")
    try:
        erorr = excepting
    except Exception as e:
        logger.exception('An Exception has ocurred in the code')
    erorr = error
    return jsonResponse(resp)

@staff_member_required
def account_stats(request):
    from django.contrib.auth.models import User
    from sefaria.stats import account_creation_stats

    html = account_creation_stats()
    html += "\n\nTotal Accounts: {}".format(User.objects.count())

    return HttpResponse("<pre>" + html + "<pre>")


@staff_member_required
def sheet_stats(request):
    from dateutil.relativedelta import relativedelta
    html  = ""

    html += "Total Sheets: %d\n" % len(list(db.sheets.find()))
    html += "Public Sheets: %d\n" % len(list(db.sheets.find({"status": "public"})))


    html += "\n\nYearly Totals Sheets / Public Sheets / Sheet Creators:\n\n"
    today = datetime.today()
    start = today.replace(year=today.year+1, month=1, day=1, hour=0, minute=0, second=0, microsecond=0)
    years = 5
    for i in range(years):
        end      = start
        start    = end - relativedelta(years=1)
        query    = {"dateCreated": {"$gt": start.isoformat(), "$lt": end.isoformat()}}
        cursor   = db.sheets.find(query)
        total    = len(list(cursor.clone()))
        creators = len(cursor.distinct("owner"))
        query    = {"dateCreated": {"$gt": start.isoformat(), "$lt": end.isoformat()}, "status": "public"}
        ptotal   = len(list(db.sheets.find(query)))
        html += "{}: {} / {} / {}\n".format(start.strftime("%Y"), total, ptotal, creators)

    html += "\n\nUnique Source Sheet creators per month:\n\n"
    start = datetime.today().replace(day=1, hour=0, minute=0, second=0, microsecond=0)
    months = 30
    for i in range(months):
        end   = start
        start = end - relativedelta(months=1)
        query = {"dateCreated": {"$gt": start.isoformat(), "$lt": end.isoformat()}}
        n = db.sheets.find(query).distinct("owner")
        html += "%s: %d\n" % (start.strftime("%b %y"), len(n))

    html += "\n\nUnique Source Sheet creators per year:\n\n"
    end   = datetime.today()
    start = datetime.today().replace(month=1, day=1, hour=0, minute=0, second=0, microsecond=0)
    query = {"dateCreated": {"$gt": start.isoformat(), "$lt": end.isoformat()}}
    n = db.sheets.find(query).distinct("owner")
    html += "%s YTD: %d\n" % (start.strftime("%Y"), len(n))
    years = 3
    for i in range(years):
        end   = start
        start = end - relativedelta(years=1)
        query = {"dateCreated": {"$gt": start.isoformat(), "$lt": end.isoformat()}}
        n = db.sheets.find(query).distinct("owner")
        html += "%s: %d\n" % (start.strftime("%Y"), len(n))

    html += "\n\nAll time contributors:\n\n"
    all_sheet_makers = db.sheets.distinct("owner")
    public_sheet_makers = db.sheets.find({"status": "public"}).distinct("owner")
    public_contributors = set(db.history.distinct("user")+public_sheet_makers)
    all_contributors = set(db.history.distinct("user")+all_sheet_makers)

    html += "Public Sheet Makers: %d\n" % len(public_sheet_makers)
    html += "All Sheet Makers: %d\n" % len(all_sheet_makers)
    html += "Public Contributors: %d\n" % len(public_contributors)
    html += "Public Contributors and Source Sheet Makers: %d\n" % len(all_contributors)

    return HttpResponse("<pre>" + html + "<pre>")


@staff_member_required
def untagged_sheets(request):
    html = ""
    page = int(request.GET.get("page", 0))
    page_size = 100
    sheets = db.sheets.find({"status": "public", "tags": []}, {"id": 1, "title": 1}).limit(page_size).skip(page_size*page)

    for sheet in sheets:
        html += "<li><a href='/sheets/%d' target='_blank'>%s</a></li>" % (sheet["id"], strip_tags(sheet["title"]))
    html += "<br><a href='/admin/untagged-sheets?page=%d'>More ›</a>" % (page + 1)

    return HttpResponse("<html><h1>Untagged Public Sheets</h1><ul>" + html + "</ul></html>")

@staff_member_required
def categorize_sheets(request):
    props = base_props(request)
    categorize_props = get_sheet_categorization_info("categories")
    props.update(categorize_props)
    propsJSON = json.dumps(props, ensure_ascii=False)
    context = {
        "title": "Categorize Sheets",
        "description": "Retrieve the latest uncategorized, public sheet and allow user to tag",
        "propsJSON": propsJSON
    }
    return render(request, "static/categorize-sheets.html", context)

@staff_member_required
def sheet_spam_dashboard(request):

    from django.contrib.auth.models import User

    if request.method == 'POST':
        return jsonResponse({"error": "Unsupported Method: {}".format(request.method)})

    else:
        date = request.GET.get("date", None)

        if date:
            date = datetime.strptime(date, '%Y-%m-%d')

        else:
            date = request.GET.get("date", datetime.now() - timedelta(days=30))

        earliest_new_user_id = User.objects.filter(date_joined__gte=date).order_by('date_joined')[0].id

        regex = r'.*(?!href=[\'"](\/|http(s)?:\/\/(www\.)?sefaria).+[\'"])(href).*'
        sheets = db.sheets.find({"sources.ref": {"$exists": False}, "dateCreated": {"$gt": date.strftime("%Y-%m-%dT%H:%M:%S.%f")}, "owner": {"$gt": earliest_new_user_id}, "includedRefs": {"$size": 0}, "reviewed": {"$ne": True}, "$or": [{"sources.outsideText": {"$regex": regex}}, {"sources.comment": {"$regex": regex}}, {"sources.outsideBiText.en": {"$regex": regex}}, {"sources.outsideBiText.he": {"$regex": regex}}]})

        sheets_list = []

        for sheet in sheets:
            sheets_list.append({"id": sheet["id"], "title": strip_tags(sheet["title"]), "owner": user_link(sheet["owner"])})

        return render_template(request, 'spam_dashboard.html', None, {
            "title": "Potential Spam Sheets since %s" % date.strftime("%Y-%m-%d"),
            "sheets": sheets_list,
            "type": "sheet",
        })

@staff_member_required
def profile_spam_dashboard(request):

    from django.contrib.auth.models import User

    if request.method == 'POST':
        return jsonResponse({"error": "Unsupported Method: {}".format(request.method)})

    else:
        date = request.GET.get("date", None)

        if date:
            date = datetime.strptime(date, '%Y-%m-%d')

        else:
            date = request.GET.get("date", datetime.now() - timedelta(days=30))

        earliest_new_user_id = User.objects.filter(date_joined__gte=date).order_by('date_joined')[0].id

        regex = r'.*(?!href=[\'"](\/|http(s)?:\/\/(www\.)?sefaria).+[\'"])(href).*'

        spam_keywords_regex = r'(?i).*support.*|.*coin.*|.*helpline.*|.*base.*'

        users_to_check = db.profiles.find(
            {'$and': [
                {"id": {"$gt": earliest_new_user_id}, "reviewed": {"$ne": True}, "settings.reading_history": {"$ne": False}},
                {'$or': [
                    {'website': {"$ne": ""}},
                    {'facebook': {"$ne": ""}},
                    {'twitter': {"$ne": ""}},
                    {'youtube': {"$ne": ""}},
                    {'linkedin': {"$ne": ""}},
                    {'bio': {"$regex": regex}},
                    {'slug': {"$regex": spam_keywords_regex}}
            ]
        }]})



        profiles_list = []

        for user in users_to_check:
            history_count = len(list(db.user_history.find({'uid': user['id'], 'book': {'$ne': 'Sheet'}})))
            if history_count < 10:
                profile = model.user_profile.UserProfile(id=user["id"])

                profiles_list.append({"name": f"{profile.first_name} {profile.last_name}", "email": profile.email, "id": user["id"], "slug": user["slug"], "bio": strip_tags(user["bio"][0:250]), "website": user["website"][0:50]})

        return render_template(request, 'spam_dashboard.html', None, {
            "title": "Potential Spam Profiles since %s" % date.strftime("%Y-%m-%d"),
            "profiles": profiles_list,
            "type": "profile",
        })

@staff_member_required
def delete_user_by_email(request):
    from django.contrib.auth.models import User
    from sefaria.utils.user import delete_user_account
    if request.method == 'GET':
        form = SefariaDeleteUserForm()
        return render_template(request, "registration/delete_user_account.html", None, {'form': form, 'next': next})
    elif request.method == 'POST':
        user = User.objects.get(id=request.user.id)
        email = request.POST.get("email")
        password = request.POST.get("password")
        try:
            if not user.check_password(password):
                return jsonResponse({"failure": "incorrect password"})
        except:
            return jsonResponse({"failure": "incorrect password"})
        try:
            id_to_delete = UserProfile(email=email)
            if delete_user_account(id_to_delete.id, False):
                return jsonResponse({"success": f"deleted user {email}"})
            else:
                return jsonResponse({"failure": "user not deleted: try again or contact a developer"})
        except:
            return jsonResponse({"failure": "user not deleted: try again or contact a developer"})



@staff_member_required
def delete_sheet_by_id(request):

    from django.contrib.auth.models import User
    from sefaria.utils.user import delete_user_account
    if request.method == 'GET':
        form = SefariaDeleteSheet()
        return render_template(request, "delete-sheet.html", None, {'form': form, 'next': next})
    elif request.method == 'POST':
        user = User.objects.get(id=request.user.id)
        sheet_id = request.POST.get("sid")
        password = request.POST.get("password")
        try:
            if not user.check_password(password):
                return jsonResponse({"failure": "incorrect password"})
        except:
            return jsonResponse({"failure": "incorrect password"})
        try:

            import sefaria.search as search
            id = int(sheet_id)
            sheet = db.sheets.find_one({"id": id})
            if not sheet:
                return jsonResponse({"error": "Sheet %d not found." % id})

            db.sheets.delete_one({"id": id})
            process_sheet_deletion_in_collections(id)
            process_sheet_deletion_in_notifications(id)

            try:
                es_index_name = search.get_new_and_current_index_names("sheet")['current']
                search.delete_sheet(es_index_name, id)
            except NewConnectionError as e:
                logger.warn("Failed to connect to elastic search server on sheet delete.")
            except AuthorizationException as e:
                logger.warn("Failed to connect to elastic search server on sheet delete.")


            return jsonResponse({"success": f"deleted sheet {sheet_id}"})

        except:
            return jsonResponse({"failure": "sheet not deleted: try again or contact a developer"})









def purge_spammer_account_data(spammer_id, delete_from_crm=True):
    from django.contrib.auth.models import User
    # Delete from Nationbuilder
    profile = db.profiles.find_one({"id": spammer_id})
    if delete_from_crm:
        try:
            crm_connection_manager = CrmMediator().get_connection_manager()
            crm_connection_manager.mark_as_spam_in_crm(profile)
        except Exception as e:
            logger.error(f'Failed to mark user as spam: {e}')
    sheets = db.sheets.find({"owner": spammer_id})
    for sheet in sheets:
        sheet["spam_sheet_quarantine"] = datetime.now()
        sheet["datePublished"] = None
        sheet["status"] = "unlisted"
        sheet["displayedCollection"] = None
        db.sheets.replace_one({"_id":sheet["_id"]}, sheet, upsert=True)
    # Delete Notes
    db.notes.delete_many({"owner": spammer_id})
    # Delete Notifcations
    db.notifications.delete_many({"uid": spammer_id})
    # Delete Following Relationships
    db.following.delete_many({"follower": spammer_id})
    db.following.delete_many({"followee": spammer_id})
    # Delete Profile
    db.profiles.delete_one({"id": spammer_id})
    # Set account inactive
    spammer_account = User.objects.get(id=spammer_id)
    spammer_account.is_active = False
    spammer_account.save()


@staff_member_required
def spam_dashboard(request):
    if request.method == 'POST':
        req_type = request.POST.get("type")

        if req_type == "sheet":
            spam_sheet_ids = list(map(int, request.POST.getlist("spam_sheets[]", [])))
            reviewed_sheet_ids = list(map(int, request.POST.getlist("reviewed_sheets[]", [])))
            db.sheets.update_many({"id": {"$in": reviewed_sheet_ids}}, {"$set": {"reviewed": True}})
            spammers = db.sheets.find({"id": {"$in": spam_sheet_ids}}, {"owner": 1}).distinct("owner")
            db.sheets.delete_many({"id": {"$in": spam_sheet_ids}})

            for spammer in spammers:
                try:
                    purge_spammer_account_data(spammer)
                except:
                    continue

            return render_template(request, 'spam_dashboard.html', None, {
                "deleted": len(spam_sheet_ids),
                "ids": spam_sheet_ids,
                "reviewed": len(reviewed_sheet_ids),
                "spammers_deactivated": len(spammers)
            })

        elif req_type == "profile":
            spam_profile_ids = list(map(int, request.POST.getlist("spam_profiles[]", [])))
            reviewed_profile_ids = list(map(int, request.POST.getlist("reviewed_profiles[]", [])))
            db.profiles.update_many({"id": {"$in": reviewed_profile_ids}}, {"$set": {"reviewed": True}})

            for spammer in spam_profile_ids:
                try:
                    purge_spammer_account_data(spammer)
                except:
                    continue

            return render_template(request, 'spam_dashboard.html', None, {
                "deleted": len(spam_profile_ids),
                "ids": spam_profile_ids,
                "reviewed": len(reviewed_profile_ids),
                "spammers_deactivated": len(spam_profile_ids)
            })

        else:
            return jsonResponse({"error": "Unknown post type."})

    else:
        return jsonResponse({"error": "Unsupported Method: {}".format(request.method)})

@staff_member_required
def versions_csv(request):
    return HttpResponse(make_versions_csv(), content_type="text/csv")

@csrf_exempt
def index_sheets_by_timestamp(request):
    import dateutil.parser
    from django.contrib.auth.models import User

    key = request.POST.get("apikey")
    if not key:
        return jsonResponse({"error": "You must be logged in or use an API key to index sheets by timestamp."})
    apikey = db.apikeys.find_one({"key": key})
    if not apikey:
        return jsonResponse({"error": "Unrecognized API key."})
    user = User.objects.get(id=apikey["uid"])
    if not user.is_staff:
        return jsonResponse({"error": "Only Sefaria Moderators can add or edit terms."})

    timestamp = request.POST.get('timestamp')
    try:
        dateutil.parser.parse(timestamp)
    except ValueError:
        return jsonResponse({"error": "Timestamp {} not valid".format(timestamp)})
    response_str = search_index_sheets_by_timestamp(timestamp)
    return jsonResponse({"success": response_str})

@csrf_exempt
def strapi_graphql_cache(request: HttpRequest) -> HttpResponse:
    """
    Cache mediator for Strapi GraphQL queries with date parameters.
    POST request with start_date, end_date GET params and GraphQL query in body.

    Args:
        request: Django HttpRequest object

    Returns:
        HttpResponse: JSON response with GraphQL data or error message
    """
    if request.method != "POST":
        return jsonResponse({"error": "Only POST method supported"}, status=405)

    try:

        # Parse request parameters from URL query string
        # Request parameters are used, because the parameters act as cache configuration for the request
        start_date_raw: Union[str, List[str], None] = request.GET.get("start_date")
        end_date_raw: Union[str, List[str], None] = request.GET.get("end_date")

        # Validate that parameters are single strings, not lists or None
        if not start_date_raw or isinstance(start_date_raw, list):
            return jsonResponse(
                {"error": "start_date parameter must be a single value"}, status=400
            )
        if not end_date_raw or isinstance(end_date_raw, list):
            return jsonResponse(
                {"error": "end_date parameter must be a single value"}, status=400
            )

        # They are strings!
        start_date: str = start_date_raw
        end_date: str = end_date_raw

        # Validate date format (YYYY-MM-DD)
        try:
            start_date_obj = datetime.strptime(start_date, "%Y-%m-%d")
            end_date_obj = datetime.strptime(end_date, "%Y-%m-%d")
        except ValueError:
            return jsonResponse(
                {"error": "Dates must be in YYYY-MM-DD format"}, status=400
            )

        # Validate that start_date is less than end_date
        if start_date_obj >= end_date_obj:
            return jsonResponse(
                {"error": "start_date must be less than end_date"}, status=400
            )

        # Get GraphQL query from request body
        # For simplicity, the GraphQL query is accepted as plain text instead of JSON, so client doesn't need to send a formatted
        query: str = request.body.decode("utf-8")
        if not query:
            return jsonResponse(
                {"error": "GraphQL query required in request body"}, status=400
            )

        # Create cache key from the specified dates. The query structure will be static while using the dates in its body
        cache_key: str = f"strapi_graphql_{start_date}_{end_date}"

        # Try to get from cache first
        # There should be at most 3 keys (date ranges in the cache) at the same time based on frontend usage
        cached_result: Optional[str] = get_cache_elem(cache_key, cache_type="default")
        if cached_result:
            return HttpResponse(cached_result, content_type="application/json")

        # If not the query is not found in the cache, fetch from Strapi

        if settings.STRAPI_LOCATION is None or settings.STRAPI_PORT is None:
            return jsonResponse(
                {"error": "Strapi environment variables are not configured"}, status=500
            )
        else:
            strapi_url = f"{settings.STRAPI_LOCATION}:{settings.STRAPI_PORT}"

        # Make request to Strapi GraphQL endpoint
        response = requests.post(
            f"{strapi_url}/graphql",
            json={"query": query},
            headers={"Content-Type": "application/json"},
            timeout=30,
        )

        if response.status_code != 200:
            return jsonResponse(
                {"error": f"Strapi request failed with status {response.status_code}"},
                status=500,
            )

        result_json = response.text

        # Cache the result for 7 days - this will be invalidated by webhook when there is a change in Strapi
        set_cache_elem(
            cache_key, result_json, timeout=7 * 24 * 60 * 60, cache_type="default"
        )

        return HttpResponse(result_json, content_type="application/json")

    except Exception as e:
        logger.error(f"Error in strapi_graphql_cache: {str(e)}")
        return jsonResponse({"error": "Internal server error"}, status=500)


@csrf_exempt
@webhook_auth_or_staff_required
def strapi_cache_invalidate(request: HttpRequest) -> HttpResponse:
    """
    Webhook endpoint to invalidate Strapi GraphQL cache when content changes on Strapi.
    Strapi will call this endpoint with the correct token

    Args:
        request: Django HttpRequest object

    Returns:
        HttpResponse: JSON response with success/error message and cache invalidation count
    """
    if request.method != "POST":
        return jsonResponse({"error": "Only POST method supported"}, status=405)

    try:
        # Use the utility function to handle cache invalidation
        result = invalidate_cache_by_pattern("*strapi_graphql*", cache_type="default")

        if result["success"]:
            if "warning" in result:
                return jsonResponse({
                    "success": result["message"],
                    "warning": result["warning"]
                })
            else:
                return jsonResponse({"success": result["message"]})
        else:
            if result["method"] == "critical_error":
                return jsonResponse({"error": result["message"]}, status=500)
            else:
                return jsonResponse({"success": result["message"]})

    except Exception as e:
        logger.error(f"Error in strapi_cache_invalidate: {str(e)}")
        return jsonResponse({"error": "Internal server error"}, status=500)

def library_stats(request):
    return HttpResponse(get_library_stats(), content_type="text/csv")


def core_link_stats(request):
    return HttpResponse(get_core_link_stats(), content_type="text/csv")

@staff_member_required
def run_tests(request):
    # This was never fully developed, methinks
    from subprocess import call
    from .settings import DEBUG
    if not DEBUG:
        return
    call(["/var/bin/run_tests.sh"])


@catch_error_as_http
def text_download_api(request, format, title, lang, versionTitle):

    content = _get_text_version_file(format, title, lang, versionTitle)

    content_types = {
        "json": "application/json; charset=utf-8",
        "csv": "text/csv; charset=utf-8",
        "txt": "text/plain; charset=utf-8",
        "plain.txt": "text/plain; charset=utf-8"
    }
    response = HttpResponse(content, content_type=content_types[format])
    response["Content-Disposition"] = "attachment"
    return response


@staff_member_required
@catch_error_as_http
def bulk_download_versions_api(request):

    format = request.GET.get("format")
    title_pattern = request.GET.get("title_pattern")
    version_title_pattern = request.GET.get("version_title_pattern")
    language = request.GET.get("language")

    error = None
    if not format:
        error = "A value is required for 'format'"
    if not title_pattern and not version_title_pattern:
        error = "A value is required for either 'title_pattern' or 'version_title_pattern'"
    if error:
        return jsonResponse({"error": error})

    query = {}
    if title_pattern:
        query["title"] = {"$regex": title_pattern}
    if version_title_pattern:
        query["versionTitle"] = {"$regex": version_title_pattern}
    if language:
        query["language"] = language

    vs = VersionSet(query)

    if len(vs) == 0:
        return jsonResponse({"error": "No versions found to match query"})

    file_like_object = io.BytesIO()
    with zipfile.ZipFile(file_like_object, "a", zipfile.ZIP_DEFLATED) as zfile:
        for version in vs:
            filebytes = _get_text_version_file(format, version.title, version.language, version.versionTitle)
            name = '{} - {} - {}.{}'.format(version.title, version.language, version.versionTitle, format)
            zfile.writestr(name, filebytes)

    content = file_like_object.getvalue()
    response = HttpResponse(content, content_type="application/zip")
    filename = "{}-{}-{}-{}.zip".format(''.join(list(filter(str.isalnum, str(title_pattern)))), ''.join(list(filter(str.isalnum, str(version_title_pattern)))), language, format)
    response["Content-Disposition"] = 'attachment; filename="{}"'.format(filename)
    response["charset"] = 'utf-8'
    return response



def _get_text_version_file(format, title, lang, versionTitle):
    from sefaria.export import text_is_copyright, make_json, make_text, prepare_merged_text_for_export, prepare_text_for_export, export_merged_csv, export_version_csv

    assert lang in ["en", "he"]
    assert format in ["json", "csv", "txt", "plain.txt"]
    merged = versionTitle == "merged"
    index = library.get_index(title)

    if merged:
        if format == "csv" and merged:
            content = export_merged_csv(index, lang)

        elif format == "json" and merged:
            content = make_json(prepare_merged_text_for_export(title, lang=lang))

        elif format == "txt" and merged:
            content = make_text(prepare_merged_text_for_export(title, lang=lang))

        elif format == "plain.txt" and merged:
            content = make_text(prepare_merged_text_for_export(title, lang=lang), strip_html=True)

    else:
        version_query = {"title": title, "language": lang, "versionTitle": versionTitle}

        if format == "csv":
            version = Version().load(version_query)
            assert version, "Can not find version of {} in {}: {}".format(title, lang, versionTitle)
            assert not version.is_copyrighted(), "Cowardly refusing to export copyrighted text."
            content = export_version_csv(index, [version])
        else:
            version_object = db.texts.find_one(version_query)
            assert version_object, "Can not find version of {} in {}: {}".format(title, lang, versionTitle)
            assert not text_is_copyright(version_object), "Cowardly refusing to export copyrighted text."

            if format == "json":
                content = make_json(prepare_text_for_export(version_object))

            elif format == "txt":
                content = make_text(prepare_text_for_export(version_object))

            elif format == "plain.txt":
                content = make_text(prepare_text_for_export(version_object), strip_html=True)

    return content


@staff_member_required
def text_upload_api(request):
    if request.method != "POST":
        return jsonResponse({"error": "Unsupported Method: {}".format(request.method)})

    from sefaria.export import import_versions_from_stream
    message = ""
    files = request.FILES.getlist("texts[]")
    for f in files:
        try:
            import_versions_from_stream(f, [1], request.user.id)
            message += "Imported: {}.  ".format(f.name)
        except Exception as e:
            return jsonResponse({"error": str(e), "message": message})

    message = "Successfully imported {} versions".format(len(files))
    return jsonResponse({"status": "ok", "message": message})


@staff_member_required
def check_index_dependencies_api(request, title):
    """
    Check what dependencies exist for a given index title.
    Used by NodeTitleEditor to warn about potential impacts of title changes.
    """
    if request.method != "GET":
        return jsonResponse({"error": "GET required"})

    try:
        # Get dependent indices (commentaries, etc.)
        dependent_indices = library.get_dependant_indices(title, full_records=False)

        # Get version count
        version_count = db.texts.count_documents({"title": title})

        # Get link count (approximate)
        from sefaria.model.text import prepare_index_regex_for_dependency_process
        try:
            index = library.get_index(title)
            pattern = prepare_index_regex_for_dependency_process(index)
            link_count = db.links.count_documents({"refs": {"$regex": pattern}})
        except:
            link_count = 0

        return jsonResponse({
            "title": title,
            "dependent_indices": dependent_indices,
            "dependent_count": len(dependent_indices),
            "version_count": version_count,
            "link_count": link_count,
            "has_dependencies": len(dependent_indices) > 0 or version_count > 0 or link_count > 0
        })

    except Exception as e:
        return jsonResponse({"error": str(e)})



@staff_member_required
def indices_by_version_api(request):
    if request.method != "GET":
        return jsonResponse({"error": "GET required"})
    vtitle = request.GET.get("versionTitle")
    lang   = request.GET.get("language")
    if not vtitle:
        return jsonResponse({"error": "versionTitle param required"})
    q = {"versionTitle": vtitle}
    if lang:
        q["language"] = lang
    indices = db.texts.distinct("title", q)      # same query as bulk-version tool
    return jsonResponse({"indices": sorted(indices)})


# ───────────────────────────────────────────────────────────────────────────


@staff_member_required
def version_indices_api(request):
    if request.method != "GET":
        return HttpResponseBadRequest("GET required")
    """
    ?versionTitle=...&language=he   →  {"indices":["Genesis","Exodus",...]}
    """
    from sefaria.model import Version
    vtitle  = request.GET.get("versionTitle")
    lang    = request.GET.get("language")
    if not vtitle:
        raise InputError("versionTitle is required")

    q = {"versionTitle": vtitle}
    if lang:
        q["language"] = lang
    indices = db.texts.distinct("title", q)          # 4–5 ms
    return jsonResponse({"indices": sorted(indices)})


@staff_member_required
def version_bulk_edit_api(request):
    if request.method != "POST":
        return HttpResponseBadRequest("POST required")
    """
    Body JSON:
      {"versionTitle":"Example 2025",
       "language":"he",
       "indices":["Genesis","Exodus"],
       "updates":{"license":"CC-BY","versionNotes":"Second draft"}}
    """
    from sefaria.model import Version
    data = json.loads(request.body)
    vtitle, lang, indices, updates = (
        data["versionTitle"], data["language"],
        data["indices"],       data["updates"]
    )
    if not indices:
        raise InputError("indices may not be empty")

    for t in indices:
        v = Version().load({"title": t,
                            "versionTitle": vtitle,
                            "language": lang})
        if not v:
            raise InputError(f'No Version "{vtitle}" in "{t}"')
        for k, val in updates.items():
            setattr(v, k, val)
        v.save()                                # retains full history / cache hooks
    return jsonResponse({"status":"ok","count":len(indices)})


@staff_member_required
def update_authors_from_sheet(request):
    from sefaria.helper.descriptions import update_authors_data
    res_text = update_authors_data()
    return HttpResponse("\n".join(res_text), content_type="text/plain")

@staff_member_required
def update_categories_from_sheet(request):
    from sefaria.helper.descriptions import update_categories_data
    res_text = update_categories_data()
    return HttpResponse("\n".join(res_text), content_type="text/plain")

@staff_member_required
def update_texts_from_sheet(request):
    from sefaria.helper.descriptions import update_texts_data
    res_text = update_texts_data()
    return HttpResponse("\n".join(res_text), content_type="text/plain")

@staff_member_required
def modtools_upload_workflowy(request):
    from sefaria.helper.text import WorkflowyParser
    if request.method != "POST":
        return jsonResponse({"error": "Unsupported Method: {}".format(request.method)})

    # Handle both single and multiple file uploads
    files = []
<<<<<<< HEAD
    if 'wf_file' in request.FILES:
        # Single file upload (backward compatibility)
        files = [request.FILES['wf_file']]
    elif 'workflowys[]' in request.FILES:
        # Multiple file upload
        files = request.FILES.getlist("workflowys[]")
    else:
        return jsonResponse({"error": "No files provided. Use 'wf_file' for single file or 'workflowys[]' for multiple files."})

    # Handle checkbox parameters - support both boolean and string formats
    c_index = request.POST.get("c_index", False)
    if isinstance(c_index, str):
        c_index = c_index.lower() == 'true'

    c_version = request.POST.get("c_version", False)
    if isinstance(c_version, str):
        c_version = c_version.lower() == 'true'

    delims = request.POST.get("delims", None) if len(request.POST.get("delims", "")) else None
    term_scheme = request.POST.get("term_scheme", None) if len(request.POST.get("term_scheme", "")) else None

    uid = request.user.id

    # Process files
    results = []
    messages = []
=======
    if 'workflowys[]' in request.FILES:
        files = request.FILES.getlist("workflowys[]")
    else:
        return jsonResponse({"error": "No files provided. Use 'workflowys[]' for multiple files."})

    # Handle checkbox parameters
    c_index = request.POST.get("c_index", "").lower() == "true"
    c_version = request.POST.get("c_version", "").lower() == "true"
    
    delims = request.POST.get("delims") if request.POST.get("delims", "") != "" else None
    term_scheme = request.POST.get("term_scheme") if request.POST.get("term_scheme", "") != "" else None

    uid = request.user.id

    # Process files - collect both successes and errors
    successes = []
    failures = []
>>>>>>> 1e47523e

    for file in files:
        try:
            wfparser = WorkflowyParser(file, uid, term_scheme=term_scheme, c_index=c_index, c_version=c_version, delims=delims)
            res = wfparser.parse()
            if res.get("error"):
<<<<<<< HEAD
                # If the parser returns a specific error, report it
                raise InputError(f"Error in {file.name}: {res['error']}")
            results.append(res)
            messages.append(f"Imported {file.name}")
        except Exception as e:
            if len(files) == 1:
                # Single file - maintain backward compatibility by raising exception
                raise e
            else:
                # Multiple files - return error with partial results
                error_message = f"Failed to process {file.name}: {e}"
                return jsonResponse({"error": error_message, "message": ' • '.join(messages)})

    # Return response based on number of files
    if len(files) == 1:
        # Single file - maintain backward compatibility
        return jsonResponse({"status": "ok", "data": results[0]})
    else:
        # Multiple files - return summary message
        return jsonResponse({"status": "ok", "message": ' • '.join(messages)})
=======
                raise InputError(res['error'])
            successes.append(file.name)
        except Exception as e:
            failures.append({"file": file.name, "error": str(e)})

    return jsonResponse({
        "successes": successes,
        "failures": failures
    })
>>>>>>> 1e47523e

@staff_member_required
def links_upload_api(request):
    if request.method != "POST":
        return jsonResponse({"error": "Unsupported Method: {}".format(request.method)})
    file = request.FILES['csv_file']
    uid = request.user.id
    if request.POST.get('action') == "DELETE":
        func = remove_links_from_csv
        args = (file, uid)
    else:
        linktype = request.POST.get("linkType")
        generated_by = request.POST.get("projectName") + ' csv upload'
        func = add_links_from_csv
        args = (file, linktype, generated_by, uid)
    try:
        return jsonResponse({"status": "ok", "data": func(*args)})
    except Exception as e:
        return HttpResponseBadRequest(e)

def get_csv_links_by_refs_api(request, tref1, tref2, by_segment=False):
    try:
        file = get_csv_links_by_refs([tref1, tref2], by_segment=by_segment, **{k: v for k, v in request.GET.items()})
    except Exception as e:
        return HttpResponseBadRequest(e)
    response = HttpResponse(file, content_type="text/csv; charset=utf-8")
    response['Content-Disposition'] = f'attachment; filename="{tref1}-{tref2} links.csv"'
    return response

def compare(request, comp_ref=None, lang=None, v1=None, v2=None):
    print(comp_ref)
    ref_array = None
    sec_ref = ""
    if comp_ref and Ref.is_ref(comp_ref):
        o_comp_ref = Ref(comp_ref)
        sec_ref = o_comp_ref.first_available_section_ref()
        if not sec_ref.is_section_level():
            sec_ref = sec_ref.section_ref()
        if o_comp_ref.is_book_level():
            o_comp_ref = sec_ref
        sec_ref = sec_ref.normal()
        if not o_comp_ref.is_section_level():
            ref_array = [r.normal() for r in o_comp_ref.all_subrefs()]
    if v1:
        v1 = v1.replace("_", " ")
    if v2:
        v2 = v2.replace("_", " ")

    return render_template(request,'compare.html', None, {
        "JSON_PROPS": json.dumps({
            'secRef': sec_ref,
            'v1': v1, 'v2': v2,
            'lang': lang,
            'refArray': ref_array,
        })
    })<|MERGE_RESOLUTION|>--- conflicted
+++ resolved
@@ -1750,34 +1750,6 @@
 
     # Handle both single and multiple file uploads
     files = []
-<<<<<<< HEAD
-    if 'wf_file' in request.FILES:
-        # Single file upload (backward compatibility)
-        files = [request.FILES['wf_file']]
-    elif 'workflowys[]' in request.FILES:
-        # Multiple file upload
-        files = request.FILES.getlist("workflowys[]")
-    else:
-        return jsonResponse({"error": "No files provided. Use 'wf_file' for single file or 'workflowys[]' for multiple files."})
-
-    # Handle checkbox parameters - support both boolean and string formats
-    c_index = request.POST.get("c_index", False)
-    if isinstance(c_index, str):
-        c_index = c_index.lower() == 'true'
-
-    c_version = request.POST.get("c_version", False)
-    if isinstance(c_version, str):
-        c_version = c_version.lower() == 'true'
-
-    delims = request.POST.get("delims", None) if len(request.POST.get("delims", "")) else None
-    term_scheme = request.POST.get("term_scheme", None) if len(request.POST.get("term_scheme", "")) else None
-
-    uid = request.user.id
-
-    # Process files
-    results = []
-    messages = []
-=======
     if 'workflowys[]' in request.FILES:
         files = request.FILES.getlist("workflowys[]")
     else:
@@ -1786,7 +1758,7 @@
     # Handle checkbox parameters
     c_index = request.POST.get("c_index", "").lower() == "true"
     c_version = request.POST.get("c_version", "").lower() == "true"
-    
+
     delims = request.POST.get("delims") if request.POST.get("delims", "") != "" else None
     term_scheme = request.POST.get("term_scheme") if request.POST.get("term_scheme", "") != "" else None
 
@@ -1795,35 +1767,12 @@
     # Process files - collect both successes and errors
     successes = []
     failures = []
->>>>>>> 1e47523e
 
     for file in files:
         try:
             wfparser = WorkflowyParser(file, uid, term_scheme=term_scheme, c_index=c_index, c_version=c_version, delims=delims)
             res = wfparser.parse()
             if res.get("error"):
-<<<<<<< HEAD
-                # If the parser returns a specific error, report it
-                raise InputError(f"Error in {file.name}: {res['error']}")
-            results.append(res)
-            messages.append(f"Imported {file.name}")
-        except Exception as e:
-            if len(files) == 1:
-                # Single file - maintain backward compatibility by raising exception
-                raise e
-            else:
-                # Multiple files - return error with partial results
-                error_message = f"Failed to process {file.name}: {e}"
-                return jsonResponse({"error": error_message, "message": ' • '.join(messages)})
-
-    # Return response based on number of files
-    if len(files) == 1:
-        # Single file - maintain backward compatibility
-        return jsonResponse({"status": "ok", "data": results[0]})
-    else:
-        # Multiple files - return summary message
-        return jsonResponse({"status": "ok", "message": ' • '.join(messages)})
-=======
                 raise InputError(res['error'])
             successes.append(file.name)
         except Exception as e:
@@ -1833,7 +1782,6 @@
         "successes": successes,
         "failures": failures
     })
->>>>>>> 1e47523e
 
 @staff_member_required
 def links_upload_api(request):
