# -*- coding: utf-8 -*-
import io
import os
import zipfile
import json
import re
import bleach
import requests
from datetime import datetime, timedelta
<<<<<<< HEAD
from typing import Optional, Union, List, Any
=======
from dataclasses import asdict
>>>>>>> 71b6ce8a
from urllib.parse import urlparse
from collections import defaultdict
from random import choice
from celery.result import AsyncResult

from django.utils.translation import ugettext as _
from django.conf import settings
from django.http import HttpResponse, HttpResponseRedirect, Http404, HttpResponseBadRequest, HttpRequest
from django.shortcuts import render, redirect
from django.template.loader import render_to_string
from django.template.response import TemplateResponse
from django.utils.http import is_safe_url
from django.utils.cache import patch_cache_control
from django.contrib.auth import authenticate
from django.contrib.auth import REDIRECT_FIELD_NAME, login as auth_login, logout as auth_logout
from django.contrib.auth.forms import UserCreationForm, AuthenticationForm
from django.contrib.auth.decorators import login_required
from django.contrib.sites.shortcuts import get_current_site
from django.contrib.admin.views.decorators import staff_member_required
from django.db import transaction
from django.views.decorators.debug import sensitive_post_parameters
from django.views.decorators.cache import never_cache
from django.views.decorators.csrf import csrf_protect, csrf_exempt
from django.urls import resolve
from django.urls.exceptions import Resolver404
from rest_framework.decorators import api_view
from rest_framework_simplejwt.serializers import TokenObtainPairSerializer
from functools import wraps

from remote_config.keys import CURRENT_LINKER_VERSION
from sefaria.decorators import webhook_auth_or_staff_required
import sefaria.model as model
import sefaria.system.cache as scache
from sefaria.helper.crm.crm_mediator import CrmMediator
from sefaria.helper.crm.salesforce import SalesforceNewsletterListRetrievalError
from sefaria.system.cache import get_shared_cache_elem, in_memory_cache, set_shared_cache_elem, get_cache_elem, set_cache_elem, get_cache_factory, invalidate_cache_by_pattern
from sefaria.client.util import jsonResponse, send_email, read_webpack_bundle
from sefaria.forms import SefariaNewUserForm, SefariaNewUserFormAPI, SefariaDeleteUserForm, SefariaDeleteSheet
from sefaria.settings import MAINTENANCE_MESSAGE, USE_VARNISH, MULTISERVER_ENABLED
from sefaria.celery_setup.config import CeleryQueue
from sefaria.model.user_profile import UserProfile, user_link
from sefaria.model.collection import CollectionSet, process_sheet_deletion_in_collections
from sefaria.model.notification import process_sheet_deletion_in_notifications
from sefaria.export import export_all as start_export_all
from sefaria.datatype.jagged_array import JaggedTextArray
# noinspection PyUnresolvedReferences
from sefaria.system.exceptions import InputError, NoVersionFoundError
from api.api_errors import APIInvalidInputException
from sefaria.system.database import db
from sefaria.system.decorators import catch_error_as_http, cors_allow_all
from sefaria.utils.hebrew import has_hebrew, strip_nikkud
from sefaria.utils.util import strip_tags
from sefaria.helper.text import make_versions_csv, get_library_stats, get_core_link_stats, dual_text_diff
from sefaria.clean import remove_old_counts
from sefaria.search import index_sheets_by_timestamp as search_index_sheets_by_timestamp
from sefaria.model import *
from sefaria.model.webpage import *
from sefaria.system.multiserver.coordinator import server_coordinator
from sefaria.google_storage_manager import GoogleStorageManager
from sefaria.sheets import get_sheet_categorization_info
from reader.views import base_props, render_template
from sefaria.helper.link import add_links_from_csv, delete_links_from_text, get_csv_links_by_refs, remove_links_from_csv
from remote_config import remoteConfigCache

if USE_VARNISH:
    from sefaria.system.varnish.wrapper import invalidate_index, invalidate_title, invalidate_ref, invalidate_counts, invalidate_all

import structlog
logger = structlog.get_logger(__name__)


def process_register_form(request, auth_method='session'):
    from sefaria.utils.util import epoch_time
    from sefaria.helper.file import get_resized_file
    import hashlib
    import urllib.parse, urllib.request
    from google.cloud.exceptions import GoogleCloudError
    from PIL import Image
    form = SefariaNewUserForm(request.POST) if auth_method == 'session' else SefariaNewUserFormAPI(request.POST)
    token_dict = None
    if form.is_valid():
        with transaction.atomic():
            new_user = form.save()
            user = authenticate(email=form.cleaned_data['email'],
                                password=form.cleaned_data['password1'])
            p = UserProfile(id=user.id, user_registration=True)
            p.assign_slug()
            p.join_invited_collections()
            if hasattr(request, "interfaceLang"):
                p.settings["interface_language"] = request.interfaceLang


            # auto-add profile pic from gravatar if exists
            email_hash = hashlib.md5(p.email.lower().encode('utf-8')).hexdigest()
            gravatar_url = "https://www.gravatar.com/avatar/" + email_hash + "?d=404&s=250"
            try:
                with urllib.request.urlopen(gravatar_url) as r:
                    bucket_name = GoogleStorageManager.PROFILES_BUCKET
                    with Image.open(r) as image:
                        now = epoch_time()
                        big_pic_url = GoogleStorageManager.upload_file(get_resized_file(image, (250, 250)), "{}-{}.png".format(p.slug, now), bucket_name, None)
                        small_pic_url = GoogleStorageManager.upload_file(get_resized_file(image, (80, 80)), "{}-{}-small.png".format(p.slug, now), bucket_name, None)
                        p.profile_pic_url = big_pic_url
                        p.profile_pic_url_small = small_pic_url
            except urllib.error.HTTPError as e:
                logger.info("The Gravatar server couldn't fulfill the request. Error Code {}".format(e.code))
            except urllib.error.URLError as e:
                logger.info("HTTP Error from Gravatar Server. Reason: {}".format(e.reason))
            except GoogleCloudError as e:
                logger.warning("Error communicating with Google Storage Manager. {}".format(e))
            p.save()

        if auth_method == 'session':
            auth_login(request, user)
        elif auth_method == 'jwt':
            token_dict = TokenObtainPairSerializer().validate({"username": form.cleaned_data['email'], "password": form.cleaned_data['password1']})
    return {
        k: v[0] if len(v) > 0 else str(v) for k, v in list(form.errors.items())
    }, token_dict, form


@api_view(["POST"])
def register_api(request):
    errors, token_dict, _ = process_register_form(request, auth_method='jwt')
    if len(errors) == 0:
        return jsonResponse(token_dict)

    return jsonResponse(errors)


def register(request):
    if request.user.is_authenticated:
        return redirect("login")

    next = request.GET.get('next', '')

    if request.method == 'POST':
        errors, _, form = process_register_form(request)
        if len(errors) == 0:
            if "noredirect" in request.POST:
                return HttpResponse("ok")
            elif "new?assignment=" in request.POST.get("next",""):
                next = request.POST.get("next", "")
                return HttpResponseRedirect(next)
            else:
                next = request.POST.get("next", "/")
                if "?" in next:
                    next += "&welcome=to-sefaria"
                else:
                    next += "?welcome=to-sefaria"
                return HttpResponseRedirect(next)
    else:
        if request.GET.get('educator', ''):
            form = SefariaNewUserForm(initial={'subscribe_educator': True})
        else:
            form = SefariaNewUserForm()

    return render_template(request, "registration/register.html", None, {'form': form, 'next': next})


def maintenance_message(request):
    resp = render_template(request,"static/maintenance.html", None, {"message": MAINTENANCE_MESSAGE}, status=503)
    return resp


def accounts(request):
    return render_template(request,"registration/accounts.html", None, {
        "createForm": UserCreationForm(),
        "loginForm": AuthenticationForm()
    })


def generic_subscribe_to_newsletter_api(request, org, email):
    """
    Generic view for subscribing a user to a newsletter
    """
    org_subscribe_fn_map = {
        "sefaria": subscribe_sefaria_newsletter,
        "steinsaltz": subscribe_steinsaltz,
    }
    body = json.loads(request.body)
    first_name = body.get("firstName")
    last_name = body.get("lastName")
    if not first_name or not last_name:
        return jsonResponse({"error": "You must provide first and last name."})
    try:
        subscribe = org_subscribe_fn_map.get(org)
        if not subscribe:
            return jsonResponse({"error": f"Organization '{org}' not recognized."})
        if subscribe(request, email, first_name, last_name):
            return jsonResponse({"status": "ok"})
        else:
            logger.error(f"Failed to subscribe to list")
            return jsonResponse({"error": _("Sorry, there was an error.")})
    except ValueError as e:
        logger.error(f"Failed to subscribe to list: {e}")
        return jsonResponse({"error": _("Sorry, there was an error.")})


def subscribe_sefaria_newsletter_view(request, email):
    return generic_subscribe_to_newsletter_api(request, 'sefaria', email)


def subscribe_sefaria_newsletter(request, email, first_name, last_name):
    """
    API for subscribing to mailing lists
    * By default, the user's email address is subscribed to the default lists: "Master," "General Updates" (or the one for Hebrew), and "Educator Updates" (if the user is an educator).
    * If the user's email address already exists, the email address to those lists is not resubscribed to those lists
    * When you provide additional newsletter mailing lists, the email address will be subscribed to those lists, along with the default ones, if the email address does not already exist.
    * However, if we pass the email address with any of those default newsletter lists as additional ones, Salesforce will resubscribe the email address to those lists.
    """
    body = json.loads(request.body)
    language = body.get("language", "")
    educator = body.get("educator", False)
    mailing_lists = body.get("lists", [])
    crm_mediator = CrmMediator()
    return crm_mediator.subscribe_to_lists(email, first_name, last_name, educator=educator, lang=language, mailing_lists=mailing_lists)

@csrf_exempt
def get_available_newsletter_mailing_lists(request):
    try:
        return jsonResponse({"newsletter_mailing_lists": CrmMediator().get_available_lists()})
    except SalesforceNewsletterListRetrievalError as e:
        return jsonResponse({"error": str(e)}, status=502)
    except:
        return jsonResponse({"error": "Unknown error occurred"}, status=500)

def subscribe_steinsaltz(request, email, first_name, last_name):
    """
    API for subscribing to Steinsaltz newsletter
    """
    import requests

    data = {
        "first_name": first_name,
        "last_name": last_name,
        "email": email,
    }
    headers = {'Content-Type': 'application/json'}
    response = requests.post('https://steinsaltz-center.org/api/mailer',
                             data=json.dumps(data), headers=headers)
    return response.ok


@login_required
def unlink_gauth(request):
    profile = UserProfile(id=request.user.id)
    try:
        profile.update({"gauth_token": None, "gauth_email": None})
        profile.save()
        redir = bool(int(request.GET.get("redirect", True)))
        if redir:
            return redirect(f"/profile/{profile.slug}")
        else:
            return jsonResponse({"status": "ok"})
    except:
        return jsonResponse({"error": "Failed to delete Google account"})


def generate_feedback(request):

    data = json.loads(request.POST.get('json', {}))

    fb_type = data.get('type', None)
    refs = data.get('refs', None)
    url = data.get('url', None)
    versions = data.get('currVersions', None)
    uid = data.get('uid', None)
    from_email = data.get('email', None)
    msg = data.get('msg', None)

    if not from_email:
        from_email = model.user_profile.UserProfile(id=uid).email

    if fb_type == "content_issue":
        to_email = "corrections@sefaria.org"
        subject = "Correction from website - " + ' / '.join(refs)
        message_html = msg + "\n\n" + "refs: " + ' / '.join(refs) + "\n" + "versions: " + str(versions) + "\n\n" + "URL: " + url
    elif fb_type == "user_testing":
        to_email = "gabriel@sefaria.org"
        subject = "User Testing Sign Up"
        message_html = "Hi! I want to sign up for user testing!"
    else:
        to_email = "hello@sefaria.org"
        subject = "Feedback from website - " + fb_type.replace("_"," ")
        message_html = msg + "\n\n" + "URL: " + url

    try:
        send_email(subject, message_html, from_email, to_email)
        return jsonResponse({"status": "ok"})
    except:
        return jsonResponse({"error": _("Sorry, there was an error.")})


def data_js(request):
    """
    Javascript populating dynamic data like book lists, toc.
    """
    response = render(request, "js/data.js", content_type="text/javascript; charset=utf-8")
    patch_cache_control(response, max_age=31536000, immutable=True)
    # equivalent to: response['Cache-Control'] = 'max-age=31536000, immutable'
    # cache for a year (cant cache indefinitely) and mark immutable so browser cache never revalidates.
    # This saves any roundtrip to the server untill the data.js url is changed upon update.
    return response


def sefaria_js(request):
    """
    Packaged Sefaria.js.
    """
    data_js = render_to_string("js/data.js", context={}, request=request)
    sefaria_js = read_webpack_bundle("SEFARIA_JS")
    attrs = {
        "data_js": data_js,
        "sefaria_js": sefaria_js,
    }

    return render(request, "js/sefaria.js", attrs, content_type= "text/javascript; charset=utf-8")


def linker_js(request, linker_version=None):
    """
    Javascript of Linker plugin.
    """
    linker_version = linker_version or remoteConfigCache.get(CURRENT_LINKER_VERSION, "3")

    if linker_version == "3":
        # linker.v3 is bundled using webpack as opposed to previous versions which are django templates
        return HttpResponse(read_webpack_bundle("LINKER"), content_type="text/javascript; charset=utf-8")

    linker_link = "js/linker.v" + linker_version + ".js"

    attrs = {
        "book_titles": json.dumps(model.library.citing_title_list("en")
                      + model.library.citing_title_list("he"), ensure_ascii=False)
    }

    return render(request, linker_link, attrs, content_type = "text/javascript; charset=utf-8")


@api_view(["POST"])
def find_refs_report_api(request):
    from sefaria.system.database import db
    post = json.loads(request.body)
    db.linker_feedback.insert_one(post)
    return jsonResponse({'ok': True})


@cors_allow_all
@api_view(["POST", "OPTIONS"])
def find_refs_api(request):
    from sefaria.helper.linker.linker import unpack_find_refs_request, FindRefsInput
    from sefaria.helper.linker.tasks import find_refs_api_task
    request_text, options, metadata = unpack_find_refs_request(request)
    find_refs_input = FindRefsInput(request_text, options, metadata)
    async_result = find_refs_api_task.apply_async(
        args=(asdict(find_refs_input),),
        queue=CeleryQueue.TASKS.value
    )
    logger.info(
        "find_refs_api:enqueued",
        task_id=async_result.id,
        lang=find_refs_input.text.lang,
        title_len=len(find_refs_input.text.title or ""),
        body_len=len(find_refs_input.text.body or ""),
    )
    return jsonResponse({"task_id": async_result.id}, status=202)


@cors_allow_all
@api_view(["GET", "OPTIONS"])
def async_task_status_api(request, task_id: str):
    """
    Poll the task. If complete, include the result.
    Otherwise, return state (and any meta/progress).
    """
    result = AsyncResult(task_id)

    state = result.state

    payload = {
        "task_id": task_id,
        "state": state,
        "ready": result.ready(),
    }

    # Include progress/meta if your task updates self.update_state(meta=...)
    # Celery exposes that as `result.info` even while running
    if result.info is not None and state not in ("SUCCESS", "FAILURE"):
        payload["meta"] = result.info

    if result.failed():
        # result.result is the exception instance
        payload["error"] = str(result.result)
        logger.error("async_task_status_api:failed", task_id=task_id, state=state, error=payload["error"]) 
        return jsonResponse(payload, status=500)

    if result.successful():
        payload["result"] = result.result
        # summarize result shape if dict-like
        try:
            result_dict = result.result if isinstance(result.result, dict) else {}
            title_results = len(result_dict.get("title", {}).get("results", []) if isinstance(result_dict.get("title"), dict) else [])
            body_results = len(result_dict.get("body", {}).get("results", []) if isinstance(result_dict.get("body"), dict) else [])
        except Exception:
            title_results, body_results = None, None
        logger.info(
            "async_task_status_api:success",
            task_id=task_id,
            state=state,
            title_results=title_results,
            body_results=body_results,
        )
        return jsonResponse(payload, status=200)

    # PENDING / STARTED / RETRY
    logger.info("async_task_status_api:pending", task_id=task_id, state=state)
    return jsonResponse(payload, status=202)


@api_view(["GET"])
def websites_api(request, domain):
    cb = request.GET.get("callback", None)
    domain = WebPage.normalize_url(domain)
    website = WebSite().load({"domains": domain})
    if website is None:
        return jsonResponse({"error": f"no website found with domain: '{domain}'"})
    return jsonResponse(website.contents(), cb)


def linker_data_api(request, titles):
    if request.method == "GET":
        cb = request.GET.get("callback", None)
        res = {}
        title_regex = title_regex_api(request, titles, json_response=False)
        if "error" in title_regex:
            res["error"] = title_regex.pop("error")
        res["regexes"] = title_regex
        url = request.GET.get("url", "")
        domain = WebPage.domain_for_url(WebPage.normalize_url(url))

        website_match = WebSiteSet({"domains": domain})  # we know there can only be 0 or 1 matches found because of a constraint
                                                         # enforced in Sefaria-Data/sources/WebSites/populate_web_sites.py
        res["exclude_from_tracking"] = getattr(website_match[0], "exclude_from_tracking", "") if website_match.count() == 1 else ""
        resp = jsonResponse(res, cb)
        return resp
    else:
        return jsonResponse({"error": "Unsupported HTTP method."})


def title_regex_api(request, titles, json_response=True):
    if request.method == "GET":
        cb = request.GET.get("callback", None)
        parentheses = bool(int(request.GET.get("parentheses", False)))
        res = {}
        titles = set(titles.split("|"))
        errors = []
        # check request.domain and then look up in WebSites collection to get linker_params and return both resp and linker_params
        for title in titles:
            lang = "he" if has_hebrew(title) else "en"
            try:
                re_string = model.library.get_regex_string(title, lang, anchored=False, for_js=True, parentheses=parentheses)
                res[title] = re_string
            except (AttributeError, AssertionError) as e:
                # There are normal errors here, when a title matches a schema node, the chatter fills up the logs.
                # logger.warning(u"Library._build_ref_from_string() failed to create regex for: {}.  {}".format(title, e))
                errors.append("{} : {}".format(title, e))
        if len(errors):
            res["error"] = errors
        resp = jsonResponse(res, cb)
        return resp if json_response else res
    else:
        return jsonResponse({"error": "Unsupported HTTP method."}) if json_response else {"error": "Unsupported HTTP method."}


def bundle_many_texts(refs, use_text_family=False, as_sized_string=False, min_char=None, max_char=None, translation_language_preference=None, english_version=None, hebrew_version=None):
    res = {}
    for tref in refs:
        try:
            oref = model.Ref(tref)
            lang = "he" if has_hebrew(tref) else "en"
            if use_text_family:
                text_fam = model.TextFamily(oref, commentary=0, context=0, pad=False, translationLanguagePreference=translation_language_preference, stripItags=True,
                                            lang="he", version=hebrew_version,
                                            lang2="en", version2=english_version)
                he = text_fam.he
                en = text_fam.text
                res[tref] = {
                    'he': he,
                    'en': en,
                    'lang': lang,
                    'ref': oref.normal(),
                    'primary_category': text_fam.contents()['primary_category'],
                    'heRef': oref.he_normal(),
                    'url': oref.url()
                }
            else:
                he_tc = model.TextChunk(oref, "he", vtitle=hebrew_version)
                en_tc = model.TextChunk(oref, "en", actual_lang=translation_language_preference, vtitle=english_version)
                if hebrew_version and he_tc.is_empty():
                  raise NoVersionFoundError(f"{oref.normal()} does not have the Hebrew version: {hebrew_version}")
                if english_version and en_tc.is_empty():
                  raise NoVersionFoundError(f"{oref.normal()} does not have the English version: {english_version}")

                if as_sized_string:
                    kwargs = {}
                    if min_char:
                        kwargs['min_char'] = min_char
                    if max_char:
                        kwargs['max_char'] = max_char
                    he_text = he_tc.as_sized_string(**kwargs)
                    en_text = en_tc.as_sized_string(**kwargs)
                else:
                    he = he_tc.text
                    en = en_tc.text
                    # these could be flattened on the client, if need be.
                    he_text = he if isinstance(he, str) else JaggedTextArray(he).flatten_to_string()
                    en_text = en if isinstance(en, str) else JaggedTextArray(en).flatten_to_string()

                res[tref] = {
                    'he': he_text,
                    'en': en_text,
                    'lang': lang,
                    'ref': oref.normal(),
                    'heRef': oref.he_normal(),
                    'url': oref.url()
                }
        except (InputError, ValueError, AttributeError, KeyError) as e:
            # referer = request.META.get("HTTP_REFERER", "unknown page")
            # This chatter fills up the logs.  todo: put in it's own file
            # logger.warning(u"Linker failed to parse {} from {} : {}".format(tref, referer, e))
            res[tref] = {"error": 1}
    return res


def bulktext_api(request, refs):
    """
    Used by the linker.
    :param request:
    :param refs:
    :return:
    """
    if request.method == "GET":
        cb = request.GET.get("callback", None)
        refs = set(refs.split("|"))
        g = lambda x: request.GET.get(x, None)
        min_char = int(g("minChar")) if g("minChar") else None
        max_char = int(g("maxChar")) if g("maxChar") else None
        use_text_family = True if g("useTextFamily") == "1" else False
        res = bundle_many_texts(refs, use_text_family, g("asSizedString"), min_char, max_char, g("transLangPref"), g("ven"), g("vhe"))
        resp = jsonResponse(res, cb)
        return resp


@csrf_exempt
def linker_tracking_api(request):
    """
    API tracking hits on the linker and storing webpages from them.
    """
    if request.method != "POST":
        return jsonResponse({"error": "Method not implemented."})

    j = request.POST.get("json")
    if not j:
        return jsonResponse({"error": "Missing 'json' parameter in post data."})
    data = json.loads(j)

    status, webpage = WebPage.add_or_update_from_linker(data)

    return jsonResponse({"status": status})


def passages_api(request, refs):
    """
    Returns a dictionary, mapping the refs in the request to the sugya that they're a part of.

    :param request:
    :param refs:
    :return:
    """
    if request.method == "GET":
        response = {}
        cb = request.GET.get("callback", None)
        refs = set(refs.split("|"))

        # todo: Use PassageSet, so that it can be packaged as one query
        for tref in refs:
            try:
                oref = Ref(tref)
                p = Passage().load({"ref_list": oref.normal()})
                if p:
                    response[tref] = p.full_ref
                else:
                    response[tref] = oref.normal()
            except InputError:
                response[tref] = tref  # is this the best thing to do?  It passes junk along...

        resp = jsonResponse(response, cb)
        return resp


@login_required
def collections_image_upload(request, resize_image=True):
    from PIL import Image
    from tempfile import NamedTemporaryFile
    from sefaria.google_storage_manager import GoogleStorageManager
    from io import BytesIO
    import uuid
    if request.method == "POST":
        MAX_FILE_MB = 2
        MAX_FILE_SIZE = MAX_FILE_MB * 1024 * 1024
        MAX_FILE_DIMENSIONS = (1048, 1048)
        uploaded_file = request.FILES['file']
        if uploaded_file.size > MAX_FILE_SIZE:
            return jsonResponse({"error": "Uploaded files must be smaller than %dMB." % MAX_FILE_MB})
        name, extension = os.path.splitext(uploaded_file.name)
        with NamedTemporaryFile(suffix=extension) as temp_uploaded_file:
            temp_uploaded_file.write(uploaded_file.read())
            image = Image.open(temp_uploaded_file)
            resized_image_file = BytesIO()
            if resize_image:
                image.thumbnail(MAX_FILE_DIMENSIONS, Image.LANCZOS)
            image.save(resized_image_file, optimize=True, quality=70, format="PNG")
            resized_image_file.seek(0)
            bucket_name = GoogleStorageManager.COLLECTIONS_BUCKET
            unique_file_name = f"{request.user.id}-{uuid.uuid1()}.{uploaded_file.name[-3:].lower()}"
            try:
                url = GoogleStorageManager.upload_file(resized_image_file, unique_file_name, bucket_name)
                return jsonResponse({"status": "success", "url": url})
            except:
                return jsonResponse({"error": "There was an error uploading your file."})
    else:
        return jsonResponse({"error": "Unsupported HTTP method."})

@staff_member_required
def reset_cache(request):
    model.library.rebuild()

    if MULTISERVER_ENABLED:
        server_coordinator.publish_event("library", "rebuild")

    if USE_VARNISH:
        invalidate_all()

    return HttpResponseRedirect("/?m=Cache-Reset")


@staff_member_required
def reset_websites_data(request):
    website_set = [w.contents() for w in WebSiteSet()]
    in_memory_cache.set("websites_data", website_set)
    if MULTISERVER_ENABLED:
        server_coordinator.publish_event("in_memory_cache", "set", ["websites_data", website_set])
    return HttpResponseRedirect("/?m=Website-Data-Reset")


@staff_member_required
def reset_index_cache_for_text(request, title):

    index = model.library.get_index(title)
    model.library.refresh_index_record_in_cache(index)
    model.library.reset_text_titles_cache()

    if MULTISERVER_ENABLED:
        server_coordinator.publish_event("library", "refresh_index_record_in_cache", [index.title])
    elif USE_VARNISH:
        invalidate_title(index.title)

    return HttpResponseRedirect("/%s?m=Cache-Reset" % model.Ref(title).url())


"""@staff_member_required
def view_cached_elem(request, title):
    return HttpResponse(get_template_cache('texts_list'), status=200)
"""

@staff_member_required
def reset_cached_api(request, apiurl):
    """
    This admin call gets the url of the original api that we wish to reset, backwards resolves that original function and gets its data back into cache
    :param request:
    :param apiurl:
    :return:
    """
    from undecorated import undecorated
    # from importlib import import_module
    try:
        match = resolve("/api/{}".format(apiurl))
        #mod = import_module(".".join(match.view_name.split(".")[:-1])) Dont actually need this, resolve gets us the func itself
        #func = mod.__getattribute__(match.func.func_name)

        if "django_cache" in match.func.__dict__:
            api_view = undecorated(match.func)
            redecorated_api_view = scache.django_cache(action="reset")(api_view)
            redecorated_api_view(request, *match.args, **match.kwargs)

            return HttpResponseRedirect("/api/{}".format(apiurl))
        else:
            raise Http404("API not in cache")

    except Resolver404 as re:
        logger.warn("Attempted to reset invalid url")
        raise Http404()
    except Exception as e:
        logger.warn("Unable to reset cache for {}".format(apiurl))
        raise Http404()


@staff_member_required
def reset_counts(request, title=None):
    if title:
        try:
            i = model.library.get_index(title)
        except:
            return HttpResponseRedirect("/dashboard?m=Unknown-Book")
        vs = model.VersionState(index=i)
        vs.refresh()

        return HttpResponseRedirect("/%s?m=Counts-Rebuilt" % model.Ref(i.title).url())
    else:
        model.refresh_all_states()

        if MULTISERVER_ENABLED:
            server_coordinator.publish_event("library", "rebuild_toc")

        return HttpResponseRedirect("/?m=Counts-Rebuilt")


@staff_member_required
def delete_orphaned_counts(request):
    remove_old_counts()
    scache.delete_template_cache("texts_dashboard")

    if MULTISERVER_ENABLED:
        server_coordinator.publish_event("scache", "delete_template_cache", ["texts_dashboard"])

    return HttpResponseRedirect("/dashboard?m=Orphaned-counts-deleted")


@staff_member_required
def rebuild_toc(request):
    model.library.rebuild_toc()

    if MULTISERVER_ENABLED:
        server_coordinator.publish_event("library", "rebuild_toc")

    return HttpResponseRedirect("/?m=TOC-Rebuilt")


@staff_member_required
def rebuild_auto_completer(request):
    library.build_full_auto_completer()
    library.build_lexicon_auto_completers()
    library.build_cross_lexicon_auto_completer()

    if MULTISERVER_ENABLED:
        server_coordinator.publish_event("library", "build_full_auto_completer")
        server_coordinator.publish_event("library", "build_lexicon_auto_completers")
        server_coordinator.publish_event("library", "build_cross_lexicon_auto_completer")

    return HttpResponseRedirect("/?m=auto-completer-Rebuilt")


@staff_member_required
def reset_varnish(request, tref):
    if USE_VARNISH:
        oref = model.Ref(tref)
        if oref.is_book_level():
            invalidate_index(oref.index)
            invalidate_counts(oref.index)
        invalidate_ref(oref)
        return HttpResponseRedirect("/?m=Varnish-Reset-For-{}".format(oref.url()))
    return HttpResponseRedirect("/?m=Varnish-Not-Enabled")


@staff_member_required
def reset_ref(request, tref):
    """
    resets cache, versionstate, toc, varnish, & book TOC template
    :param tref:
    :return:
    """
    oref = model.Ref(tref)
    if oref.is_book_level():
        model.library.refresh_index_record_in_cache(oref.index)
        model.library.reset_text_titles_cache()
        index = model.library.get_index(tref)  # Get a fresh instance of the index
        vs = model.VersionState(index=index)
        vs.refresh()
        model.library.update_index_in_toc(index)

        if MULTISERVER_ENABLED:
            server_coordinator.publish_event("library", "refresh_index_record_in_cache", [oref.index.title])
            server_coordinator.publish_event("library", "update_index_in_toc", [oref.index.title])
        elif USE_VARNISH:
            invalidate_title(oref.index.title)

        return HttpResponseRedirect("/{}?m=Reset-Index".format(oref.url()))

    elif USE_VARNISH:
        invalidate_ref(oref)
        return HttpResponseRedirect("/{}?m=Reset-Ref".format(oref.url()))

    else:
        return HttpResponseRedirect("/?m=Nothing-to-Reset")


@staff_member_required
def rebuild_auto_links(request, title):
    from sefaria.helper.link import rebuild_links_for_title as rebuild
    rebuild(title, request.user.id)
    return HttpResponseRedirect("/?m=Automatic-Links-Rebuilt-on-%s" % title)


@staff_member_required
def rebuild_citation_links(request, title):
    from sefaria.helper.link import rebuild_links_from_text as rebuild
    rebuild(title, request.user.id)
    return HttpResponseRedirect("/?m=Citation-Links-Rebuilt-on-%s" % title)

@csrf_exempt
@webhook_auth_or_staff_required
def rebuild_shared_cache(request):
    regenerating = get_shared_cache_elem("regenerating")
    status = "build in progress" if regenerating else "start rebuilding"
    if not regenerating:
        set_shared_cache_elem("regenerating", True)
        library.init_shared_cache(rebuild=True)
    return jsonResponse({"status": status})

@staff_member_required
def delete_citation_links(request, title):
    delete_links_from_text(title, request.user.id)
    return HttpResponseRedirect("/?m=Citation-Links-Deleted-on-%s" % title)


@staff_member_required
def cache_stats(request):
    import resource
    from sefaria.utils.util import get_size
    from sefaria.model.user_profile import public_user_data_cache
    from sefaria.model import library
    from reader.templatetags.sefaria_tags import ref_link_cache, he_ref_link_cache
    # from sefaria.sheets import last_updated
    
    index_tref_map = model.Ref._RefCacheType__index_tref_map
    
    resp = {
        'ref_cache_size': f'{model.Ref.cache_size():,}',
        'index_tref_map_size': f'{len(index_tref_map):,}',
        'public_user_data_size': f'{len(public_user_data_cache):,}',
        'ref_link_cache_size': f'{len(ref_link_cache):,}',
        'he_ref_link_cache_size': f'{len(he_ref_link_cache):,}',
        'memory_usage': f'{resource.getrusage(resource.RUSAGE_SELF).ru_maxrss:,}',
        "library_cache_stats": {
            name: {
                'size': f'{len(cache):,}',
            }
            for name, cache in model.library.__dict__.items()
            if isinstance(cache, dict)
        }
    }

    if request.GET.get("bytes") == "1":
        resp['ref_cache_bytes'] = model.Ref.cache_size_bytes()
        resp['index_tref_map_bytes'] = f'{get_size(index_tref_map):,}'
        resp['he_ref_link_cache_bytes'] = f'{get_size(he_ref_link_cache):,}'
        resp['ref_link_cache_bytes'] = f'{get_size(ref_link_cache):,}'
        resp['public_user_data_bytes'] = f'{get_size(public_user_data_cache):,}'

        for name, cache in model.library.__dict__.items():
            if (resp["library_cache_stats"].get(name)):
                resp["library_cache_stats"][name]['bytes'] = f'{get_size(cache):,}'

    return jsonResponse(resp)


@staff_member_required
def cache_dump(request):
    resp = {
        'ref_cache_dump': model.Ref.cache_dump()
    }
    return jsonResponse(resp)


@staff_member_required
def memory_summary(request):
    """
    API endpoint that returns a summary of memory usage by object type.
    Accepts an optional 'limit' GET parameter to limit the number of object types returned.
    Returns:
        JSON response containing a list of object types with their count and size in bytes.
    Example:
        {
            "memory_summary": [
                {"type": "list", "count": 1500, "size": 240000},
                {"type": "dict", "count": 800, "size": 160000},
                ...
            ]
        }
    Example:
        /memory_summary?limit=10
    """
    from pympler import muppy, summary

    limit_param = request.GET.get("limit")
    try:
        limit = int(limit_param) if limit_param is not None else None
    except ValueError:
        return jsonResponse({"error": "limit must be an integer"}, status=400)

    all_objects = muppy.get_objects()
    summarized = summary.summarize(all_objects)
    if limit is not None:
        summarized = summarized[:limit]

    data = [
        {"type": type_name, "count": int(count), "size": int(size)}
        for type_name, count, size in summarized
    ]
    return jsonResponse({"memory_summary": data})


@staff_member_required
def export_all(request):
    start = datetime.now()
    try:
        start_export_all()
        resp = {"status": "ok"}
    except Exception as e:
        resp = {"error": str(e)}
    resp["time"] = (datetime.now()-start).seconds
    return jsonResponse(resp)


@staff_member_required
def cause_error(request):
    resp = {}
    logger.error("This is a simple error")
    try:
        erorr = excepting
    except Exception as e:
        logger.exception('An Exception has ocurred in the code')
    erorr = error
    return jsonResponse(resp)

@staff_member_required
def account_stats(request):
    from django.contrib.auth.models import User
    from sefaria.stats import account_creation_stats

    html = account_creation_stats()
    html += "\n\nTotal Accounts: {}".format(User.objects.count())

    return HttpResponse("<pre>" + html + "<pre>")


@staff_member_required
def sheet_stats(request):
    from dateutil.relativedelta import relativedelta
    html  = ""

    html += "Total Sheets: %d\n" % len(list(db.sheets.find()))
    html += "Public Sheets: %d\n" % len(list(db.sheets.find({"status": "public"})))


    html += "\n\nYearly Totals Sheets / Public Sheets / Sheet Creators:\n\n"
    today = datetime.today()
    start = today.replace(year=today.year+1, month=1, day=1, hour=0, minute=0, second=0, microsecond=0)
    years = 5
    for i in range(years):
        end      = start
        start    = end - relativedelta(years=1)
        query    = {"dateCreated": {"$gt": start.isoformat(), "$lt": end.isoformat()}}
        cursor   = db.sheets.find(query)
        total    = len(list(cursor.clone()))
        creators = len(cursor.distinct("owner"))
        query    = {"dateCreated": {"$gt": start.isoformat(), "$lt": end.isoformat()}, "status": "public"}
        ptotal   = len(list(db.sheets.find(query)))
        html += "{}: {} / {} / {}\n".format(start.strftime("%Y"), total, ptotal, creators)

    html += "\n\nUnique Source Sheet creators per month:\n\n"
    start = datetime.today().replace(day=1, hour=0, minute=0, second=0, microsecond=0)
    months = 30
    for i in range(months):
        end   = start
        start = end - relativedelta(months=1)
        query = {"dateCreated": {"$gt": start.isoformat(), "$lt": end.isoformat()}}
        n = db.sheets.find(query).distinct("owner")
        html += "%s: %d\n" % (start.strftime("%b %y"), len(n))

    html += "\n\nUnique Source Sheet creators per year:\n\n"
    end   = datetime.today()
    start = datetime.today().replace(month=1, day=1, hour=0, minute=0, second=0, microsecond=0)
    query = {"dateCreated": {"$gt": start.isoformat(), "$lt": end.isoformat()}}
    n = db.sheets.find(query).distinct("owner")
    html += "%s YTD: %d\n" % (start.strftime("%Y"), len(n))
    years = 3
    for i in range(years):
        end   = start
        start = end - relativedelta(years=1)
        query = {"dateCreated": {"$gt": start.isoformat(), "$lt": end.isoformat()}}
        n = db.sheets.find(query).distinct("owner")
        html += "%s: %d\n" % (start.strftime("%Y"), len(n))

    html += "\n\nAll time contributors:\n\n"
    all_sheet_makers = db.sheets.distinct("owner")
    public_sheet_makers = db.sheets.find({"status": "public"}).distinct("owner")
    public_contributors = set(db.history.distinct("user")+public_sheet_makers)
    all_contributors = set(db.history.distinct("user")+all_sheet_makers)

    html += "Public Sheet Makers: %d\n" % len(public_sheet_makers)
    html += "All Sheet Makers: %d\n" % len(all_sheet_makers)
    html += "Public Contributors: %d\n" % len(public_contributors)
    html += "Public Contributors and Source Sheet Makers: %d\n" % len(all_contributors)

    return HttpResponse("<pre>" + html + "<pre>")


@staff_member_required
def untagged_sheets(request):
    html = ""
    page = int(request.GET.get("page", 0))
    page_size = 100
    sheets = db.sheets.find({"status": "public", "tags": []}, {"id": 1, "title": 1}).limit(page_size).skip(page_size*page)

    for sheet in sheets:
        html += "<li><a href='/sheets/%d' target='_blank'>%s</a></li>" % (sheet["id"], strip_tags(sheet["title"]))
    html += "<br><a href='/admin/untagged-sheets?page=%d'>More ›</a>" % (page + 1)

    return HttpResponse("<html><h1>Untagged Public Sheets</h1><ul>" + html + "</ul></html>")

@staff_member_required
def categorize_sheets(request):
    props = base_props(request)
    categorize_props = get_sheet_categorization_info("categories")
    props.update(categorize_props)
    propsJSON = json.dumps(props, ensure_ascii=False)
    context = {
        "title": "Categorize Sheets",
        "description": "Retrieve the latest uncategorized, public sheet and allow user to tag",
        "propsJSON": propsJSON
    }
    return render(request, "static/categorize-sheets.html", context)

@staff_member_required
def sheet_spam_dashboard(request):

    from django.contrib.auth.models import User

    if request.method == 'POST':
        return jsonResponse({"error": "Unsupported Method: {}".format(request.method)})

    else:
        date = request.GET.get("date", None)

        if date:
            date = datetime.strptime(date, '%Y-%m-%d')

        else:
            date = request.GET.get("date", datetime.now() - timedelta(days=30))

        earliest_new_user_id = User.objects.filter(date_joined__gte=date).order_by('date_joined')[0].id

        regex = r'.*(?!href=[\'"](\/|http(s)?:\/\/(www\.)?sefaria).+[\'"])(href).*'
        sheets = db.sheets.find({"sources.ref": {"$exists": False}, "dateCreated": {"$gt": date.strftime("%Y-%m-%dT%H:%M:%S.%f")}, "owner": {"$gt": earliest_new_user_id}, "includedRefs": {"$size": 0}, "reviewed": {"$ne": True}, "$or": [{"sources.outsideText": {"$regex": regex}}, {"sources.comment": {"$regex": regex}}, {"sources.outsideBiText.en": {"$regex": regex}}, {"sources.outsideBiText.he": {"$regex": regex}}]})

        sheets_list = []

        for sheet in sheets:
            sheets_list.append({"id": sheet["id"], "title": strip_tags(sheet["title"]), "owner": user_link(sheet["owner"])})

        return render_template(request, 'spam_dashboard.html', None, {
            "title": "Potential Spam Sheets since %s" % date.strftime("%Y-%m-%d"),
            "sheets": sheets_list,
            "type": "sheet",
        })

@staff_member_required
def profile_spam_dashboard(request):

    from django.contrib.auth.models import User

    if request.method == 'POST':
        return jsonResponse({"error": "Unsupported Method: {}".format(request.method)})

    else:
        date = request.GET.get("date", None)

        if date:
            date = datetime.strptime(date, '%Y-%m-%d')

        else:
            date = request.GET.get("date", datetime.now() - timedelta(days=30))

        earliest_new_user_id = User.objects.filter(date_joined__gte=date).order_by('date_joined')[0].id

        regex = r'.*(?!href=[\'"](\/|http(s)?:\/\/(www\.)?sefaria).+[\'"])(href).*'

        spam_keywords_regex = r'(?i).*support.*|.*coin.*|.*helpline.*|.*base.*'

        users_to_check = db.profiles.find(
            {'$and': [
                {"id": {"$gt": earliest_new_user_id}, "reviewed": {"$ne": True}, "settings.reading_history": {"$ne": False}},
                {'$or': [
                    {'website': {"$ne": ""}},
                    {'facebook': {"$ne": ""}},
                    {'twitter': {"$ne": ""}},
                    {'youtube': {"$ne": ""}},
                    {'linkedin': {"$ne": ""}},
                    {'bio': {"$regex": regex}},
                    {'slug': {"$regex": spam_keywords_regex}}
            ]
        }]})



        profiles_list = []

        for user in users_to_check:
            history_count = len(list(db.user_history.find({'uid': user['id'], 'book': {'$ne': 'Sheet'}})))
            if history_count < 10:
                profile = model.user_profile.UserProfile(id=user["id"])

                profiles_list.append({"name": f"{profile.first_name} {profile.last_name}", "email": profile.email, "id": user["id"], "slug": user["slug"], "bio": strip_tags(user["bio"][0:250]), "website": user["website"][0:50]})

        return render_template(request, 'spam_dashboard.html', None, {
            "title": "Potential Spam Profiles since %s" % date.strftime("%Y-%m-%d"),
            "profiles": profiles_list,
            "type": "profile",
        })

@staff_member_required
def delete_user_by_email(request):
    from django.contrib.auth.models import User
    from sefaria.utils.user import delete_user_account
    if request.method == 'GET':
        form = SefariaDeleteUserForm()
        return render_template(request, "registration/delete_user_account.html", None, {'form': form, 'next': next})
    elif request.method == 'POST':
        user = User.objects.get(id=request.user.id)
        email = request.POST.get("email")
        password = request.POST.get("password")
        try:
            if not user.check_password(password):
                return jsonResponse({"failure": "incorrect password"})
        except:
            return jsonResponse({"failure": "incorrect password"})
        try:
            id_to_delete = UserProfile(email=email)
            if delete_user_account(id_to_delete.id, False):
                return jsonResponse({"success": f"deleted user {email}"})
            else:
                return jsonResponse({"failure": "user not deleted: try again or contact a developer"})
        except:
            return jsonResponse({"failure": "user not deleted: try again or contact a developer"})



@staff_member_required
def delete_sheet_by_id(request):

    from django.contrib.auth.models import User
    from sefaria.utils.user import delete_user_account
    if request.method == 'GET':
        form = SefariaDeleteSheet()
        return render_template(request, "delete-sheet.html", None, {'form': form, 'next': next})
    elif request.method == 'POST':
        user = User.objects.get(id=request.user.id)
        sheet_id = request.POST.get("sid")
        password = request.POST.get("password")
        try:
            if not user.check_password(password):
                return jsonResponse({"failure": "incorrect password"})
        except:
            return jsonResponse({"failure": "incorrect password"})
        try:

            import sefaria.search as search
            id = int(sheet_id)
            sheet = db.sheets.find_one({"id": id})
            if not sheet:
                return jsonResponse({"error": "Sheet %d not found." % id})

            db.sheets.delete_one({"id": id})
            process_sheet_deletion_in_collections(id)
            process_sheet_deletion_in_notifications(id)

            try:
                es_index_name = search.get_new_and_current_index_names("sheet")['current']
                search.delete_sheet(es_index_name, id)
            except NewConnectionError as e:
                logger.warn("Failed to connect to elastic search server on sheet delete.")
            except AuthorizationException as e:
                logger.warn("Failed to connect to elastic search server on sheet delete.")


            return jsonResponse({"success": f"deleted sheet {sheet_id}"})

        except:
            return jsonResponse({"failure": "sheet not deleted: try again or contact a developer"})









def purge_spammer_account_data(spammer_id, delete_from_crm=True):
    from django.contrib.auth.models import User
    # Delete from Nationbuilder
    profile = db.profiles.find_one({"id": spammer_id})
    if delete_from_crm:
        try:
            crm_connection_manager = CrmMediator().get_connection_manager()
            crm_connection_manager.mark_as_spam_in_crm(profile)
        except Exception as e:
            logger.error(f'Failed to mark user as spam: {e}')
    sheets = db.sheets.find({"owner": spammer_id})
    for sheet in sheets:
        sheet["spam_sheet_quarantine"] = datetime.now()
        sheet["datePublished"] = None
        sheet["status"] = "unlisted"
        sheet["displayedCollection"] = None
        db.sheets.replace_one({"_id":sheet["_id"]}, sheet, upsert=True)
    # Delete Notes
    db.notes.delete_many({"owner": spammer_id})
    # Delete Notifcations
    db.notifications.delete_many({"uid": spammer_id})
    # Delete Following Relationships
    db.following.delete_many({"follower": spammer_id})
    db.following.delete_many({"followee": spammer_id})
    # Delete Profile
    db.profiles.delete_one({"id": spammer_id})
    # Set account inactive
    spammer_account = User.objects.get(id=spammer_id)
    spammer_account.is_active = False
    spammer_account.save()


@staff_member_required
def spam_dashboard(request):
    if request.method == 'POST':
        req_type = request.POST.get("type")

        if req_type == "sheet":
            spam_sheet_ids = list(map(int, request.POST.getlist("spam_sheets[]", [])))
            reviewed_sheet_ids = list(map(int, request.POST.getlist("reviewed_sheets[]", [])))
            db.sheets.update_many({"id": {"$in": reviewed_sheet_ids}}, {"$set": {"reviewed": True}})
            spammers = db.sheets.find({"id": {"$in": spam_sheet_ids}}, {"owner": 1}).distinct("owner")
            db.sheets.delete_many({"id": {"$in": spam_sheet_ids}})

            for spammer in spammers:
                try:
                    purge_spammer_account_data(spammer)
                except:
                    continue

            return render_template(request, 'spam_dashboard.html', None, {
                "deleted": len(spam_sheet_ids),
                "ids": spam_sheet_ids,
                "reviewed": len(reviewed_sheet_ids),
                "spammers_deactivated": len(spammers)
            })

        elif req_type == "profile":
            spam_profile_ids = list(map(int, request.POST.getlist("spam_profiles[]", [])))
            reviewed_profile_ids = list(map(int, request.POST.getlist("reviewed_profiles[]", [])))
            db.profiles.update_many({"id": {"$in": reviewed_profile_ids}}, {"$set": {"reviewed": True}})

            for spammer in spam_profile_ids:
                try:
                    purge_spammer_account_data(spammer)
                except:
                    continue

            return render_template(request, 'spam_dashboard.html', None, {
                "deleted": len(spam_profile_ids),
                "ids": spam_profile_ids,
                "reviewed": len(reviewed_profile_ids),
                "spammers_deactivated": len(spam_profile_ids)
            })

        else:
            return jsonResponse({"error": "Unknown post type."})

    else:
        return jsonResponse({"error": "Unsupported Method: {}".format(request.method)})

@staff_member_required
def versions_csv(request):
    return HttpResponse(make_versions_csv(), content_type="text/csv")

@csrf_exempt
def index_sheets_by_timestamp(request):
    import dateutil.parser
    from django.contrib.auth.models import User

    key = request.POST.get("apikey")
    if not key:
        return jsonResponse({"error": "You must be logged in or use an API key to index sheets by timestamp."})
    apikey = db.apikeys.find_one({"key": key})
    if not apikey:
        return jsonResponse({"error": "Unrecognized API key."})
    user = User.objects.get(id=apikey["uid"])
    if not user.is_staff:
        return jsonResponse({"error": "Only Sefaria Moderators can add or edit terms."})

    timestamp = request.POST.get('timestamp')
    try:
        dateutil.parser.parse(timestamp)
    except ValueError:
        return jsonResponse({"error": "Timestamp {} not valid".format(timestamp)})
    response_str = search_index_sheets_by_timestamp(timestamp)
    return jsonResponse({"success": response_str})

@csrf_exempt
def strapi_graphql_cache(request: HttpRequest) -> HttpResponse:
    """
    Cache mediator for Strapi GraphQL queries with date parameters.
    POST request with start_date, end_date GET params and GraphQL query in body.

    Args:
        request: Django HttpRequest object

    Returns:
        HttpResponse: JSON response with GraphQL data or error message
    """
    if request.method != "POST":
        return jsonResponse({"error": "Only POST method supported"}, status=405)

    try:

        # Parse request parameters from URL query string
        # Request parameters are used, because the parameters act as cache configuration for the request
        start_date_raw: Union[str, List[str], None] = request.GET.get("start_date")
        end_date_raw: Union[str, List[str], None] = request.GET.get("end_date")

        # Validate that parameters are single strings, not lists or None
        if not start_date_raw or isinstance(start_date_raw, list):
            return jsonResponse(
                {"error": "start_date parameter must be a single value"}, status=400
            )
        if not end_date_raw or isinstance(end_date_raw, list):
            return jsonResponse(
                {"error": "end_date parameter must be a single value"}, status=400
            )

        # They are strings!
        start_date: str = start_date_raw
        end_date: str = end_date_raw

        # Validate date format (YYYY-MM-DD)
        try:
            start_date_obj = datetime.strptime(start_date, "%Y-%m-%d")
            end_date_obj = datetime.strptime(end_date, "%Y-%m-%d")
        except ValueError:
            return jsonResponse(
                {"error": "Dates must be in YYYY-MM-DD format"}, status=400
            )

        # Validate that start_date is less than end_date
        if start_date_obj >= end_date_obj:
            return jsonResponse(
                {"error": "start_date must be less than end_date"}, status=400
            )

        # Get GraphQL query from request body
        # For simplicity, the GraphQL query is accepted as plain text instead of JSON, so client doesn't need to send a formatted
        query: str = request.body.decode("utf-8")
        if not query:
            return jsonResponse(
                {"error": "GraphQL query required in request body"}, status=400
            )

        # Create cache key from the specified dates. The query structure will be static while using the dates in its body
        cache_key: str = f"strapi_graphql_{start_date}_{end_date}"

        # Try to get from cache first
        # There should be at most 3 keys (date ranges in the cache) at the same time based on frontend usage
        cached_result: Optional[str] = get_cache_elem(cache_key, cache_type="default")
        if cached_result:
            return HttpResponse(cached_result, content_type="application/json")

        # If not the query is not found in the cache, fetch from Strapi

        if settings.STRAPI_LOCATION is None or settings.STRAPI_PORT is None:
            return jsonResponse(
                {"error": "Strapi environment variables are not configured"}, status=500
            )
        else:
            strapi_url = f"{settings.STRAPI_LOCATION}:{settings.STRAPI_PORT}"

        # Make request to Strapi GraphQL endpoint
        response = requests.post(
            f"{strapi_url}/graphql",
            json={"query": query},
            headers={"Content-Type": "application/json"},
            timeout=30,
        )

        if response.status_code != 200:
            return jsonResponse(
                {"error": f"Strapi request failed with status {response.status_code}"},
                status=500,
            )

        result_json = response.text

        # Cache the result for 7 days - this will be invalidated by webhook when there is a change in Strapi
        set_cache_elem(
            cache_key, result_json, timeout=7 * 24 * 60 * 60, cache_type="default"
        )

        return HttpResponse(result_json, content_type="application/json")

    except Exception as e:
        logger.error(f"Error in strapi_graphql_cache: {str(e)}")
        return jsonResponse({"error": "Internal server error"}, status=500)


@csrf_exempt
@webhook_auth_or_staff_required
def strapi_cache_invalidate(request: HttpRequest) -> HttpResponse:
    """
    Webhook endpoint to invalidate Strapi GraphQL cache when content changes on Strapi.
    Strapi will call this endpoint with the correct token

    Args:
        request: Django HttpRequest object

    Returns:
        HttpResponse: JSON response with success/error message and cache invalidation count
    """
    if request.method != "POST":
        return jsonResponse({"error": "Only POST method supported"}, status=405)

    try:
        # Use the utility function to handle cache invalidation
        result = invalidate_cache_by_pattern("*strapi_graphql*", cache_type="default")

        if result["success"]:
            if "warning" in result:
                return jsonResponse({
                    "success": result["message"],
                    "warning": result["warning"]
                })
            else:
                return jsonResponse({"success": result["message"]})
        else:
            if result["method"] == "critical_error":
                return jsonResponse({"error": result["message"]}, status=500)
            else:
                return jsonResponse({"success": result["message"]})

    except Exception as e:
        logger.error(f"Error in strapi_cache_invalidate: {str(e)}")
        return jsonResponse({"error": "Internal server error"}, status=500)

def library_stats(request):
    return HttpResponse(get_library_stats(), content_type="text/csv")


def core_link_stats(request):
    return HttpResponse(get_core_link_stats(), content_type="text/csv")

@staff_member_required
def run_tests(request):
    # This was never fully developed, methinks
    from subprocess import call
    from .settings import DEBUG
    if not DEBUG:
        return
    call(["/var/bin/run_tests.sh"])


@catch_error_as_http
def text_download_api(request, format, title, lang, versionTitle):

    content = _get_text_version_file(format, title, lang, versionTitle)

    content_types = {
        "json": "application/json; charset=utf-8",
        "csv": "text/csv; charset=utf-8",
        "txt": "text/plain; charset=utf-8",
        "plain.txt": "text/plain; charset=utf-8"
    }
    response = HttpResponse(content, content_type=content_types[format])
    response["Content-Disposition"] = "attachment"
    return response


@staff_member_required
@catch_error_as_http
def bulk_download_versions_api(request):

    format = request.GET.get("format")
    title_pattern = request.GET.get("title_pattern")
    version_title_pattern = request.GET.get("version_title_pattern")
    language = request.GET.get("language")

    error = None
    if not format:
        error = "A value is required for 'format'"
    if not title_pattern and not version_title_pattern:
        error = "A value is required for either 'title_pattern' or 'version_title_pattern'"
    if error:
        return jsonResponse({"error": error})

    query = {}
    if title_pattern:
        query["title"] = {"$regex": title_pattern}
    if version_title_pattern:
        query["versionTitle"] = {"$regex": version_title_pattern}
    if language:
        query["language"] = language

    vs = VersionSet(query)

    if len(vs) == 0:
        return jsonResponse({"error": "No versions found to match query"})

    file_like_object = io.BytesIO()
    with zipfile.ZipFile(file_like_object, "a", zipfile.ZIP_DEFLATED) as zfile:
        for version in vs:
            filebytes = _get_text_version_file(format, version.title, version.language, version.versionTitle)
            name = '{} - {} - {}.{}'.format(version.title, version.language, version.versionTitle, format)
            zfile.writestr(name, filebytes)

    content = file_like_object.getvalue()
    response = HttpResponse(content, content_type="application/zip")
    filename = "{}-{}-{}-{}.zip".format(''.join(list(filter(str.isalnum, str(title_pattern)))), ''.join(list(filter(str.isalnum, str(version_title_pattern)))), language, format)
    response["Content-Disposition"] = 'attachment; filename="{}"'.format(filename)
    response["charset"] = 'utf-8'
    return response


def _get_text_version_file(format, title, lang, versionTitle):
    from sefaria.export import text_is_copyright, make_json, make_text, prepare_merged_text_for_export, prepare_text_for_export, export_merged_csv, export_version_csv

    assert lang in ["en", "he"]
    assert format in ["json", "csv", "txt", "plain.txt"]
    merged = versionTitle == "merged"
    index = library.get_index(title)

    if merged:
        if format == "csv" and merged:
            content = export_merged_csv(index, lang)

        elif format == "json" and merged:
            content = make_json(prepare_merged_text_for_export(title, lang=lang))

        elif format == "txt" and merged:
            content = make_text(prepare_merged_text_for_export(title, lang=lang))

        elif format == "plain.txt" and merged:
            content = make_text(prepare_merged_text_for_export(title, lang=lang), strip_html=True)

    else:
        version_query = {"title": title, "language": lang, "versionTitle": versionTitle}

        if format == "csv":
            version = Version().load(version_query)
            assert version, "Can not find version of {} in {}: {}".format(title, lang, versionTitle)
            assert not version.is_copyrighted(), "Cowardly refusing to export copyrighted text."
            content = export_version_csv(index, [version])
        else:
            version_object = db.texts.find_one(version_query)
            assert version_object, "Can not find version of {} in {}: {}".format(title, lang, versionTitle)
            assert not text_is_copyright(version_object), "Cowardly refusing to export copyrighted text."

            if format == "json":
                content = make_json(prepare_text_for_export(version_object))

            elif format == "txt":
                content = make_text(prepare_text_for_export(version_object))

            elif format == "plain.txt":
                content = make_text(prepare_text_for_export(version_object), strip_html=True)

    return content



@staff_member_required
def text_upload_api(request):
    if request.method != "POST":
        return jsonResponse({"error": "Unsupported Method: {}".format(request.method)})

    from sefaria.export import import_versions_from_stream
    message = ""
    files = request.FILES.getlist("texts[]")
    for f in files:
        try:
            import_versions_from_stream(f, [1], request.user.id)
            message += "Imported: {}.  ".format(f.name)
        except Exception as e:
            return jsonResponse({"error": str(e), "message": message})

    message = "Successfully imported {} versions".format(len(files))
    return jsonResponse({"status": "ok", "message": message})


@staff_member_required
def update_authors_from_sheet(request):
    from sefaria.helper.descriptions import update_authors_data
    res_text = update_authors_data()
    return HttpResponse("\n".join(res_text), content_type="text/plain")

@staff_member_required
def update_categories_from_sheet(request):
    from sefaria.helper.descriptions import update_categories_data
    res_text = update_categories_data()
    return HttpResponse("\n".join(res_text), content_type="text/plain")

@staff_member_required
def update_texts_from_sheet(request):
    from sefaria.helper.descriptions import update_texts_data
    res_text = update_texts_data()
    return HttpResponse("\n".join(res_text), content_type="text/plain")

@staff_member_required
def modtools_upload_workflowy(request):
    from sefaria.helper.text import WorkflowyParser
    if request.method != "POST":
        return jsonResponse({"error": "Unsupported Method: {}".format(request.method)})

    # Handle both single and multiple file uploads
    files = []
    if 'workflowys[]' in request.FILES:
        files = request.FILES.getlist("workflowys[]")
    else:
        return jsonResponse({"error": "No files provided. Use 'workflowys[]' for multiple files."})

    # Handle checkbox parameters
    c_index = request.POST.get("c_index", "").lower() == "true"
    c_version = request.POST.get("c_version", "").lower() == "true"
    
    delims = request.POST.get("delims") if request.POST.get("delims", "") != "" else None
    term_scheme = request.POST.get("term_scheme") if request.POST.get("term_scheme", "") != "" else None

    uid = request.user.id

    # Process files - collect both successes and errors
    successes = []
    failures = []

    for file in files:
        try:
            wfparser = WorkflowyParser(file, uid, term_scheme=term_scheme, c_index=c_index, c_version=c_version, delims=delims)
            res = wfparser.parse()
            if res.get("error"):
                raise InputError(res['error'])
            successes.append(file.name)
        except Exception as e:
            failures.append({"file": file.name, "error": str(e)})

    return jsonResponse({
        "successes": successes,
        "failures": failures
    })

@staff_member_required
def links_upload_api(request):
    if request.method != "POST":
        return jsonResponse({"error": "Unsupported Method: {}".format(request.method)})
    file = request.FILES['csv_file']
    uid = request.user.id
    if request.POST.get('action') == "DELETE":
        func = remove_links_from_csv
        args = (file, uid)
    else:
        linktype = request.POST.get("linkType")
        generated_by = request.POST.get("projectName") + ' csv upload'
        func = add_links_from_csv
        args = (file, linktype, generated_by, uid)
    try:
        return jsonResponse({"status": "ok", "data": func(*args)})
    except Exception as e:
        return HttpResponseBadRequest(e)

def get_csv_links_by_refs_api(request, tref1, tref2, by_segment=False):
    try:
        file = get_csv_links_by_refs([tref1, tref2], by_segment=by_segment, **{k: v for k, v in request.GET.items()})
    except Exception as e:
        return HttpResponseBadRequest(e)
    response = HttpResponse(file, content_type="text/csv; charset=utf-8")
    response['Content-Disposition'] = f'attachment; filename="{tref1}-{tref2} links.csv"'
    return response

def compare(request, comp_ref=None, lang=None, v1=None, v2=None):
    print(comp_ref)
    ref_array = None
    sec_ref = ""
    if comp_ref and Ref.is_ref(comp_ref):
        o_comp_ref = Ref(comp_ref)
        sec_ref = o_comp_ref.first_available_section_ref()
        if not sec_ref.is_section_level():
            sec_ref = sec_ref.section_ref()
        if o_comp_ref.is_book_level():
            o_comp_ref = sec_ref
        sec_ref = sec_ref.normal()
        if not o_comp_ref.is_section_level():
            ref_array = [r.normal() for r in o_comp_ref.all_subrefs()]
    if v1:
        v1 = v1.replace("_", " ")
    if v2:
        v2 = v2.replace("_", " ")

    return render_template(request,'compare.html', None, {
        "JSON_PROPS": json.dumps({
            'secRef': sec_ref,
            'v1': v1, 'v2': v2,
            'lang': lang,
            'refArray': ref_array,
        })
    })<|MERGE_RESOLUTION|>--- conflicted
+++ resolved
@@ -7,11 +7,8 @@
 import bleach
 import requests
 from datetime import datetime, timedelta
-<<<<<<< HEAD
 from typing import Optional, Union, List, Any
-=======
 from dataclasses import asdict
->>>>>>> 71b6ce8a
 from urllib.parse import urlparse
 from collections import defaultdict
 from random import choice
