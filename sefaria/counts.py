--- conflicted
+++ resolved
@@ -170,28 +170,16 @@
 	:return: a struct with various variables estimating the completness of the text
 	"""
 	result = {}
-<<<<<<< HEAD
-	#TODO: it's problematic to calculate the commentaries this way, 
+	#TODO: it's problematic to calculate the commentaries this way,
 	#as they might by default have many empty elements.
-	result['estimatedPercent']        = calc_text_structure_completeness(count['availableTexts'][lang])
+	result['estimatedPercent']        = calc_text_structure_completeness(index['textDepth'],count['availableTexts'][lang])
+	result['availableSegmentCount']   = count["availableCounts"][lang][-1]
 	result['percentAvailableInvalid'] = count['percentAvailable'][lang] > 100 or not ("length" in index and "lengths" in index)
 	result['percentAvailable']        = count['percentAvailable'][lang]
-	result['sparseAvailableCount']    = count["availableCounts"][lang][-1] <= 100
-
-	result['isSparse']                = text_sparseness_level(result)
-=======
-	result['availableBasicPassageCount'] = count["availableCounts"][lang][-1]
-	#TODO: it's problematic to calculate the commentaries this way, as they might by default have many empty elements.
-	result['estimatedPercent'] = calc_text_structure_completeness(index['textDepth'],count['availableTexts'][lang])
-	result['percentAvailableInvalid'] = count['percentAvailable'][lang] > 100 or not ("length" in index and "lengths" in index)
-	result['percentAvailable'] = count['percentAvailable'][lang]
-	if index["categories"][0] == "Commentary" and  result["availableBasicPassageCount"] >= 300:
-		result['isSparse'] = 2
-	elif index['textDepth'] > 1 and result["availableBasicPassageCount"] <= 25:
-		result['isSparse'] = 1
-	else:
-		 result['isSparse'] = text_sparseness_level(result)
->>>>>>> e0a317ae
+	result['categories']              = index['categories']
+	result['textDepth']               = index['textDepth']
+
+	result['isSparse'] = text_sparseness_level(result)
 	return result
 
 
@@ -205,7 +193,11 @@
 	else:
 		percentCalc = stat_obj['percentAvailable']
 
-	if percentCalc <= 15:
+	if stat_obj["categories"][0] == "Commentary" and  stat_obj["availableSegmentCount"] >= 300:
+		is_sparse = 2
+	elif stat_obj['textDepth'] > 1 and stat_obj["availableSegmentCount"] <= 25:
+		is_sparse = 1
+	elif percentCalc <= 15:
 		is_sparse = 1
 	elif 15 < percentCalc <= 50:
 		is_sparse = 2
