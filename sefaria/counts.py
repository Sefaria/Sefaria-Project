"""
counts.py - functions for counting and the number of available segments and versions of a text.

Writes to MongoDB Collection: counts

Counts documents exist for each text as well as each category of texts. Documents for 
texts are keyed by the 'title' field, documents for categories are keyed by the 'categories'
field, which is an array of strings.
"""
from collections import defaultdict
from pprint import pprint

import texts
import summaries
from util import *
from database import db


def count_texts(ref, lang=None):
	"""
	Count available versions of a text in the db, segment by segment.
	"""
	counts = []

	pref = texts.parse_ref(ref)
	if "error" in pref:
		return pref
	depth = pref["textDepth"]

	query = { "title": pref["book"] }

	if lang:
		query["language"] = lang

	all_texts = db.texts.find(query)
	for text in all_texts:
		# TODO Look at the sections requested in ref, not just total book
		this_count = count_array(text["chapter"])
		counts = sum_count_arrays(counts, this_count)

	result = { "counts": counts, "lengths": [], "sectionNames": pref["sectionNames"] }
	#result = dict(result.items() + pref.items()

	for d in range(depth):
		result["lengths"].append(sum_counts(counts, d))

	return result


def update_counts(ref=None):
	"""
	Update the count records of all texts or the text specfied 
	by ref (currently at book level only) by peforming a count
	"""
	if ref:
 		update_text_count(ref)
		return

	indices = db.index.find({})

	for index in indices:
		if index["categories"][0] == "Commentary":
			cRef = "^" + index["title"] + " on "
			texts = db.texts.find({"title": {"$regex": cRef}}).distinct("title")
			for text in texts:
				#TODO if there are several text versions, the count is run multiple times unnecessarily
				update_text_count(text, index)
		else:
			update_text_count(index["title"])

	summaries.update_summaries()


def update_text_count(ref, index=None):
	"""
	Update the count records of the text specfied 
	by ref (currently at book level only) by peforming a count
	"""
	index = texts.get_index(ref)
	if "error" in index:
		return index

	c = { "title": ref }
	existing = db.counts.find_one(c)
	if existing:
		c = existing

	if index["categories"][0] in ("Tanach", "Mishnah", "Talmud"):
		# For these texts, consider what is present in the db across 
		# English and Hebrew to represent actual total counts
		counts = count_texts(ref)
		if "error" in counts:
			return counts
		c["sectionCounts"] = zero_jagged_array(counts["counts"])

	en = count_texts(ref, lang="en")
	if "error" in en:
		return en
	he = count_texts(ref, lang="he")
	if "error" in he:
		return he

	if "sectionCounts" in c:
		totals = c["sectionCounts"]
	else:
		totals = zero_jagged_array(sum_count_arrays(en["counts"], he["counts"]))

	enCount = sum_count_arrays(en["counts"], totals)
	heCount = sum_count_arrays(he["counts"], totals)

	c["availableTexts"] = {
		"en": enCount,
		"he": heCount,
	}

	c["availableCounts"] = {
		"en": en["lengths"],
		"he": he["lengths"],
	}

	if "length" in index and "lengths" in index:
		depth = len(index["lengths"])
		heTotal = enTotal = total = 0
		for i in range(depth):
			heTotal += he["lengths"][i]
			enTotal += en["lengths"][i]
			total += index["lengths"][i]
		if total == 0:
			hp = ep = 0
		else:
			hp = heTotal / float(total) * 100
			ep = enTotal / float(total) * 100
<<<<<<< HEAD
			#temp check to see if text has wrong metadata leading to incorrect (to high) percentage
			"""if hp > 100:
				print index["title"], " in hebrew has stats out of order: ", heTotal, "/", total, "=", hp
			if ep > 100:
				print index["title"], " in english has stats out of order: ", enTotal, "/", total, "=", ep"""
	else:
=======
	elif "length" in index:
		hp = c["availableCounts"]["he"][0] / float(index["length"]) * 100
		ep = c["availableCounts"]["en"][0] / float(index["length"]) * 100
	else: 
>>>>>>> d2d43ec1
		hp = ep = 0


	c["percentAvailable"] = {
		"he": hp,
		"en": ep,
	}
	c["textComplete"] = {
		"he": hp > 99.9,
		"en": ep > 99.9,
	}

	c['estimatedCompleteness'] = {
		"he" : estimate_completeness('he', index, c),
		"en" : estimate_completeness('en', index, c)
	}


	#print index["title"], ": ", c['estimatedCompleteness']

	db.counts.save(c)
	return c


<<<<<<< HEAD
def estimate_completeness(lang, index, count):
	"""
	:param lang: language to compute
	:param index: the text index object
	:param count: the text counts oject
	:return: a struct with variables estimating the completness of the text
	"""
	result = {}
	result['sparseAvailableCount'] = count["availableCounts"][lang][-1] <= 10
	#TODO: it's problematic to calculate the commentaries this way, as they might by default have many empty elements.
	result['estimatedPercent'] = calc_text_structure_completeness(count['availableTexts'][lang])
	result['percentAvailableInvalid'] = count['percentAvailable'][lang] > 100 or not ("length" in index and "lengths" in index)
	result['percentAvailable'] = count['percentAvailable'][lang]
	result['isSparse'] = text_sparseness_level(result)
	return result

def text_sparseness_level(stat_obj):
	"""
	:param stat_obj: completeness estimate object
	:return: how sparse the text is, from 1 (vry) to 4 (almost complete or complete)
	"""
	if stat_obj['percentAvailableInvalid']:
		percentCalc = stat_obj['estimatedPercent']
	else:
		percentCalc = stat_obj['percentAvailable']

	if stat_obj['sparseAvailableCount'] or percentCalc <= 15:
		is_sparse = 1
	elif 15 < percentCalc <= 50:
		is_sparse = 2
	elif 50 < percentCalc <= 90:
		is_sparse = 3
	else:
		is_sparse = 4

	return is_sparse
=======
def update_links_count(text=None):
	"""
	Counts the links that point to a particular text, or all of them

	Results are stored them on the 'linksCount' field of the counts document
	"""
	if not text:
		counts = db.counts.find({"title": {"$exists": 1}})
		for c in counts:
			if c["title"]:
				update_links_count(text=c["title"])

	print "%s" % text
	index = texts.get_index(text)
	if "error" in index:
		return index

	c = { "title": text }
	c = db.counts.find_one(c)

	c["linksCount"] = db.links.find({"refs": {"$regex": texts.make_ref_re(text)}}).count()

	db.counts.save(c)
>>>>>>> d2d43ec1


def count_category(cat, lang=None):
	"""
	Count the number of sections of various types in an entire category and calculate percentages
	Depends on text counts already being saved in counts collection
	"""
	if not lang:
		# If no language specified, return a dict with English and Hebrew,
		# grouping hebrew and english fields
		cat = [cat] if isinstance(cat, basestring) else cat
		en = count_category(cat, "en")
		he = count_category(cat, "he")
		counts = {
					"percentAvailable": {
						"he": he["percentAvailable"],
						"en": en["percentAvailable"]
						},
					"availableCounts": {
						"he": he["availableCounts"],
						"en": en["availableCounts"]
						}
				}
		counts["textComplete"] = {
			"he": he["percentAvailable"] > 99.5,
			"en": en["percentAvailable"] > 99.5,
		}

		# Save to the DB
		remove_doc = {"$and": [{'categories.0': cat[0]}, {"categories": {"$all": cat}}, {"categories": {"$size": len(cat)}} ]}
		db.counts.remove(remove_doc)
		counts_doc = {"categories": cat}
		counts_doc.update(counts)
		db.counts.save(counts_doc)

		return counts


	# Cout this cateogry
	counts = defaultdict(int)
	percent = 0.0
	percentCount = 0
	cat = [cat] if isinstance(cat, basestring) else cat
	texts = db.index.find({"$and": [{'categories.0': cat[0]}, {"categories": {"$all": cat}}]})
	for text in texts:
		counts["Text"] += 1
		text_count = db.counts.find_one({ "title": text["title"] })
		if not text_count or "availableCounts" not in text_count or "sectionNames" not in text:
			continue

		c = text_count["availableCounts"][lang]
		for i in range(len(text["sectionNames"])):
			if len(c) > i:
				counts[text["sectionNames"][i]] += c[i]

		if "percentAvailable" in text_count and isinstance(percent, float):
			percentCount += 1
			percent += text_count["percentAvailable"][lang] if isinstance(text_count["percentAvailable"][lang], float) else 0.0
		else:
			percent = "unknown"

	percentCount = 1 if percentCount == 0 else percentCount
	percent = percent / percentCount if isinstance(percent, float) else "unknown"

	if "Daf" in counts:
		counts["Amud"] = counts["Daf"]
		counts["Daf"] = counts["Daf"] / 2

	return { "availableCounts": dict(counts), "percentAvailable": percent }


def get_category_count(categories):
	"""
	Returns the counts doc stored in the matching category list 'categories'
	"""
	# This ugly query is an approximation for the extact array in order
	# WARNING: This query get confused is we ever have two lists of categories which have 
	# the same length, elements, and first element, but different order. (e.g ["a", "b", "c"] and ["a", "c", "b"])
	doc = db.counts.find_one({"$and": [{'categories.0': categories[0]}, {"categories": {"$all": categories}}, {"categories": {"$size": len(categories)}} ]})
	if doc:
		del doc["_id"]

	return doc


def update_category_counts():
	"""
	Recounts all category docs and saves to the DB.
	"""
	categories = set()
	indices = db.index.find()
	for index in indices:
		for i in range(len(index["categories"])):
			# perform a count for each sublist. E.g, for ["Talmud", "Bavli", "Seder Zeraim"]
			# also count ["Talmud"] and ["Talmud", "Bavli"]
			categories.add(tuple(index["categories"][0:i+1]))

	categories = [list(cats) for cats in categories]
	for cats in categories:
		count_category(cats)


def count_array(text):
	"""
	Returns a jagged array which corresponds in shape to 'text' that counts whether or not 
	text is present in each position - 1 for text present, 0 for empty.
	"""
	if isinstance(text, list):
		return [count_array(t) for t in text]
	else:
		return 0 if not text else 1


def calc_text_structure_completeness(structure):
	result = {'full': 0, 'total':0}
	rec_calc_text_structure_completeness(structure, result)
	return float(result['full']) / result['total'] * 100


def rec_calc_text_structure_completeness(text, result):
	if isinstance(text, list):
		#empty array
		if not text:
			result['total'] += 1
		else:
			for t in text:
				rec_calc_text_structure_completeness(t, result)
	else:
		result['total'] += 1
		if text is not None and text != "" and text > 0:
			result['full'] += 1


def sum_count_arrays(a, b):
	"""
	Returns a multi-dimensional array which sums each position of
	two multidimensional arrays of ints. Missing elements are given 0 value.
	[[1, 2], [3, 4]] + [[2,3], [4]] = [[3, 5], [7, 4]]
	"""
	# Treat None as 0 
	if a is None:
		return sum_count_arrays(0, b)
	if b is None:
		return sum_count_arrays(a, 0)

	# If one value is an int while the other is a list, 
	# Treat the int as an empty list. 
	# Needed e.g, when a whole chapter is missing appears as 0
	if isinstance(a, int) and isinstance(b, list):
		return sum_count_arrays([],b)
	if isinstance(b, int) and isinstance(a, list):
		return sum_count_arrays(a,[])

	# If both are ints, return the sum
	if isinstance(a, int) and isinstance(b, int):
		return a + b
	# If both are lists, recur on each pair of values
	# map results in None value when element not present
	if isinstance(a, list) and isinstance(b, list):
		return [sum_count_arrays(a2, b2) for a2, b2 in map(None, a, b)]

	return "sum_count_arrays reached a condition it shouldn't have reached"


def sum_counts(counts, depth):
	"""
	Sum the counts of a text at given depth to get the total number of a given kind of section
	E.g, for counts on all of Job, depth 0 counts chapters, depth 1 counts verses
	"""
	if depth == 0:
		if isinstance(counts, int):
			# if we're looking at a 
			return min(counts, 1)
		else:
			sum = 0
			for i in range(len(counts)):
				sum += min(sum_counts(counts[i], 0), 1)
			return sum
	else:
		sum = 0
		for i in range(len(counts)):
			sum += sum_counts(counts[i], depth-1)
		return sum


def zero_jagged_array(array):
	"""
	Returns a jagged array of identical shape to 'array'
	with all elements replaced by 0.
	"""
	if isinstance(array, list):
		return [zero_jagged_array(a) for a in array]
	else:
		return 0


def count_words_in_texts(curr):
	"""
	Counts all the words of texts in curr.
	"""
	total = sum([count_words(t["chapter"]) for t in curr ])
	return total


def count_words(text):
	"""
	Counts the number of words in a jagged array whose terminals are strings.
	"""
	if isinstance(text, basestring):
		return len(text.split(" "))
	elif isinstance(text, list):
		return sum([count_words(i) for i in text])
	else:
		return 0


def count_characters_in_texts(curr):
	"""
	Counts all the characters of texts in curr.
	"""
	total = sum([count_characters(t["chapter"]) for t in curr ])
	return total


def count_characters(text):
	"""
	Counts the number of characters in a jagged array whose terminals are strings.
	"""
	if isinstance(text, basestring):
		return len(text)
	elif isinstance(text, list):
		return sum([count_words(i) for i in text])
	else:
		return 0


def get_percent_available(text, lang="en"):
	"""
	Returns the percentage of 'text' available in 'lang',
	where text is a text title, text category or list of categories. 
	"""
	c = get_counts_doc(text)

	if c and lang in c["percentAvailable"]:
		return c["percentAvailable"][lang]
	else:
		return 0


def get_available_counts(text, lang="en"):
	"""
	Returns the available counts dictionary of 'text' in 'lang',
	where text is a text title, text category or list of categories.

	The avalable counts dictionary counts the number of sections availble in 
	a text, keyed by the various section names which apply to it.
	"""
	c = get_counts_doc(text)
	if not c:
		return None

	if "title" in c:
		# count docs for individual texts have different shape
		i = db.index.find_one({"title": c["title"]})
		c["availableCounts"] = make_available_counts_dict(i, c)

	if c and lang in c["availableCounts"]:
		return c["availableCounts"][lang]
	else:
		return None


def get_counts_doc(text):
	"""
	Returns the stored count doc for 'text',
	where text is a text title, text category or list of categories. 
	"""
	if isinstance(text, list):
		# text is a list of categories
		return get_category_count(text)

	categories = texts.get_text_categories()
	if text in categories:
		# text is a single category name
		return get_category_count([text])

	# Treat 'text' as a text title
	query = {"title": text}
	c = db.counts.find_one(query)
	return c


def set_counts_flag(title, flag, val):
	"""
	Set a flag on the counts doc for title. 
	"""
	flag = "flags.%s" % flag
	db.counts.update({"title": title}, {"$set": {flag: val}})


def make_available_counts_dict(index, count):
	"""
	For index and count doc for a text, return a dictionary 
	which zips together section names and available counts. 
	Special case Talmud. 
	"""
	counts = {"en": {}, "he": {} }
	if count and "sectionNames" in index and "availableCounts" in count:
		for num, name in enumerate(index["sectionNames"]):
			if "Talmud" in index["categories"] and name == "Daf":
				counts["he"]["Amud"] = count["availableCounts"]["he"][num]
				counts["he"]["Daf"]  = counts["he"]["Amud"] / 2
				counts["en"]["Amud"] = count["availableCounts"]["en"][num]
				counts["en"]["Daf"]  = counts["en"]["Amud"] / 2
			else:
				counts["he"][name] = count["availableCounts"]["he"][num]
				counts["en"][name] = count["availableCounts"]["en"][num]

	return counts


def get_untranslated_count_by_unit(text, unit):
	"""
	Returns the (approximate) number of untranslated units of text,
	where text is a text title, text category or list of categories,
	and unit is a section name to count.

	Counts are approximate because they do not adjust for an English section
	that may have no corresponding Hebrew.
	"""
	he = get_available_counts(text, lang="he")
	en = get_available_counts(text, lang="en")

	return he[unit] - en[unit]


def get_translated_count_by_unit(text, unit):
	"""
	Return the (approximate) number of translated units in text,
	where text is a text title, text category or list of categories,
	and unit is a section name to count.

	Counts are approximate because they do not adjust for an English section
	that may have no corresponding Hebrew.
	"""
	en = get_available_counts(text, lang="en")

	return en[unit]


def is_ref_available(ref, lang):
	"""
	Returns True if at least one complete version of ref is available in lang.
	"""
	p = texts.parse_ref(ref)
	if "error" in p:
		return False
	counts_doc = get_counts_doc(p["book"])
	if not counts_doc:
		counts_doc = update_text_count(p["book"])
	counts = counts_doc["availableTexts"][lang]

	segment = texts.grab_section_from_text(p["sections"], counts, toSections=p["toSections"])

	if not isinstance(segment, list):
		segment = [segment]
	return all(segment)


def is_ref_translated(ref):
	"""
	Returns True if at least one complete version of ref is available in English.
	"""
	return is_ref_available(ref, "en")


def generate_refs_list(query={}):
	"""
	Generate a list of refs to all available sections.
	"""
	refs = []
	counts = db.counts.find(query)
	for c in counts:
		if "title" not in c:
			continue # this is a category count

		i = texts.get_index(c["title"])
		if ("error" in i):
			# If there is not index record to match the count record,
			# the count should be removed.
			db.counts.remove(c)
			continue
		title = c["title"]
		he = list_from_counts(c["availableTexts"]["he"])
		en = list_from_counts(c["availableTexts"]["en"])
		sections = union(he, en)
		for n in sections:
			if i["categories"][0] == "Talmud":
				n = texts.section_to_daf(int(n))
			if "commentaryCategories" in i and i["commentaryCategories"][0] == "Talmud":
				split = n.split(":")
				n = ":".join([texts.section_to_daf(int(n[0]))] + split[1:])
			ref = "%s %s" % (title, n) if n else title
			refs.append(ref)

	return refs


def list_from_counts(count, pre=""):
	"""
	Recursive function to transform a count array (a jagged array counting
	how many versions of each text segment are availble) into a list of
	available sections numbers.

	A section is considered available if at least one of its segments is available.

	E.g., [[1,1],[0,1]]	-> [1,2]
	      [[0,0], [1,0]] -> [2]
		  [[[1,2], [0,1]], [[0,0], [1,0]]] -> [1:1, 1:2, 2:2]
	"""
	urls = []

	if not count:
		return urls

	elif isinstance(count[0], int):
		# The count we're looking at represents a section
		# List it in urls if it not all empty
		if not all(v == 0 for v in count):
			urls.append(pre)
			return urls

	for i, c in enumerate(count):
		if isinstance(c, list):
			p = "%s:%d" % (pre, i+1) if pre else str(i+1)
			urls += list_from_counts(c, pre=p)

	return urls<|MERGE_RESOLUTION|>--- conflicted
+++ resolved
@@ -130,19 +130,17 @@
 		else:
 			hp = heTotal / float(total) * 100
 			ep = enTotal / float(total) * 100
-<<<<<<< HEAD
+
 			#temp check to see if text has wrong metadata leading to incorrect (to high) percentage
 			"""if hp > 100:
 				print index["title"], " in hebrew has stats out of order: ", heTotal, "/", total, "=", hp
 			if ep > 100:
 				print index["title"], " in english has stats out of order: ", enTotal, "/", total, "=", ep"""
-	else:
-=======
+
 	elif "length" in index:
 		hp = c["availableCounts"]["he"][0] / float(index["length"]) * 100
 		ep = c["availableCounts"]["en"][0] / float(index["length"]) * 100
 	else: 
->>>>>>> d2d43ec1
 		hp = ep = 0
 
 
@@ -160,14 +158,10 @@
 		"en" : estimate_completeness('en', index, c)
 	}
 
-
-	#print index["title"], ": ", c['estimatedCompleteness']
-
 	db.counts.save(c)
 	return c
 
 
-<<<<<<< HEAD
 def estimate_completeness(lang, index, count):
 	"""
 	:param lang: language to compute
@@ -176,13 +170,16 @@
 	:return: a struct with variables estimating the completness of the text
 	"""
 	result = {}
-	result['sparseAvailableCount'] = count["availableCounts"][lang][-1] <= 10
-	#TODO: it's problematic to calculate the commentaries this way, as they might by default have many empty elements.
-	result['estimatedPercent'] = calc_text_structure_completeness(count['availableTexts'][lang])
+	#TODO: it's problematic to calculate the commentaries this way, 
+	#as they might by default have many empty elements.
+	result['estimatedPercent']        = calc_text_structure_completeness(count['availableTexts'][lang])
 	result['percentAvailableInvalid'] = count['percentAvailable'][lang] > 100 or not ("length" in index and "lengths" in index)
-	result['percentAvailable'] = count['percentAvailable'][lang]
-	result['isSparse'] = text_sparseness_level(result)
+	result['percentAvailable']        = count['percentAvailable'][lang]
+	result['sparseAvailableCount']    = count["availableCounts"][lang][-1] <= 100
+
+	result['isSparse']                = text_sparseness_level(result)
 	return result
+
 
 def text_sparseness_level(stat_obj):
 	"""
@@ -204,7 +201,8 @@
 		is_sparse = 4
 
 	return is_sparse
-=======
+
+
 def update_links_count(text=None):
 	"""
 	Counts the links that point to a particular text, or all of them
@@ -228,7 +226,6 @@
 	c["linksCount"] = db.links.find({"refs": {"$regex": texts.make_ref_re(text)}}).count()
 
 	db.counts.save(c)
->>>>>>> d2d43ec1
 
 
 def count_category(cat, lang=None):
