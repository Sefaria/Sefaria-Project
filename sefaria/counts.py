--- conflicted
+++ resolved
@@ -51,22 +51,14 @@
 			cRef = "^" + index["title"] + " on "
 			texts = sefaria.db.texts.find({"title": {"$regex": cRef}})
 			for text in texts:
-<<<<<<< HEAD
-				update_text_count(text["title"], update_summaries=False)
-=======
 				update_text_count(text["title"], index)
->>>>>>> c704c6fe
 		else:	
 			update_text_count(index["title"])
 
 	sefaria.update_summaries()
 
 
-<<<<<<< HEAD
-def update_text_count(ref, update_summaries=True):
-=======
 def update_text_count(ref, index=None):
->>>>>>> c704c6fe
 	"""
 	Update the count records of the text specfied 
 	by ref (currently at book level only) by peforming a count
