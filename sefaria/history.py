"""
history.py - managing the revision/activity history.

Write to MongoDB collection: history
"""

# noinspection PyUnresolvedReferences
import os
from datetime import datetime
from diff_match_patch import diff_match_patch
from bson.code import Code
from pprint import pprint

# To allow these files to be run from command line
os.environ['DJANGO_SETTINGS_MODULE'] = "settings"

import sefaria.model as model
from sefaria.utils.util import *
from sefaria.system.database import db
import texts

dmp = diff_match_patch()


<<<<<<< HEAD
def record_text_change(ref, version, lang, text, user, **kwargs):
=======
def record_text_change(tref, version, lang, text, user, **kwargs):
>>>>>>> 66d155a2
    """
    Record a change to a text (ref/version/lang) by user.
    """

    # unpack text into smaller segments if necessary (e.g. chapter -> verse)
    if isinstance(text, list):
        for i in reversed(range(len(text))):
            n = i + 1
<<<<<<< HEAD
            record_text_change("%s.%d" % (ref, n), version, lang, text[i], user, **kwargs)
        return

    # get the current state of the text in question
    current = texts.get_text(ref, context=0, commentary=False, version=version, lang=lang)
=======
            record_text_change("%s.%d" % (tref, n), version, lang, text[i], user, **kwargs)
        return

    # get the current state of the text in question
    current = texts.get_text(tref, context=0, commentary=False, version=version, lang=lang)
>>>>>>> 66d155a2
    if "error" in current and current["error"].startswith("No text found"):
        current = ""
    elif "error" in current:
        return current
    elif lang == "en" and current["text"]:
        current = current["text"]
    elif lang == "he" and current["he"]:
        current = current["he"]
    else:
        current = ""

    # Don't record anything if there's no change.
    if not text:
        text = ""
    if text == current:
        return

    # create a patch that turns the new version back into the old
    backwards_diff = dmp.diff_main(text, current)
    patch = dmp.patch_toText(dmp.patch_make(backwards_diff))
    # get html displaying edits in this change.
    forwards_diff = dmp.diff_main(current, text)
    dmp.diff_cleanupSemantic(forwards_diff)
    diff_html = dmp.diff_prettyHtml(forwards_diff)

    # give this revision a new revision number
    revision = next_revision_num()

    log = {
<<<<<<< HEAD
        "ref": texts.norm_ref(ref),
=======
        "ref": model.Ref(tref).normal(),
>>>>>>> 66d155a2
        "version": version,
        "language": lang,
        "diff_html": diff_html,
        "revert_patch": patch,
        "user": user,
        "date": datetime.now(),
        "revision": revision,
        "message": kwargs.get("message", ""),
        "rev_type": kwargs.get("type", None) or "edit text" if len(current) else "add text",
        "method": kwargs.get("method", "Site")
    }

    db.history.save(log)


def get_activity(query={}, page_size=100, page=1, filter_type=None):
    """
    Returns a list of activity items matching query,
    joins with user info on each item and sets urls.
    """
    query.update(filter_type_to_query(filter_type))
    activity = list(db.history.find(query).sort([["date", -1]]).skip((page-1)*page_size).limit(page_size))

    for i in range(len(activity)):
        a = activity[i]
        if a["rev_type"].endswith("text") or a["rev_type"] == "review":
<<<<<<< HEAD
            a["history_url"] = "/activity/%s/%s/%s" % (texts.url_ref(a["ref"]), a["language"], a["version"].replace(" ", "_"))

    return activity


def text_history(ref, version, lang, filter_type=None):
    """
    Return a complete list of changes to a segment of text (identified by ref/version/lang)
    """
    ref = texts.norm_ref(ref)
    refRe = '^%s$|^%s:' % (ref, ref)
=======
            try:
                a["history_url"] = "/activity/%s/%s/%s" % (model.Ref(a["ref"]).url(), a["language"], a["version"].replace(" ", "_"))
            except:
                a["history_url"] = "#"
    return activity


def text_history(tref, version, lang, filter_type=None):
    """
    Return a complete list of changes to a segment of text (identified by ref/version/lang)
    """
    tref = model.Ref(tref).normal()
    refRe = '^%s$|^%s:' % (tref, tref)
>>>>>>> 66d155a2
    query = {"ref": {"$regex": refRe}, "version": version, "language": lang}
    query.update(filter_type_to_query(filter_type))

    return get_activity(query, page_size=0, page=1, filter_type=filter_type)


def filter_type_to_query(filter_type):
    """
    Translates an activity filter string into a query that searches for it.
    Most strings search for filter_type in the rev_type field, but others may have different behavior:

    'translate' - version is SCT and type is 'add text'
    'flagged'   - type is review and score is less thatn 0.4
    """
    q = {}

    if filter_type == "translate":
        q = {"$and": [dict(q.items() + {"rev_type": "add text"}.items()), {"version": "Sefaria Community Translation"}]}
    elif filter_type == "index_change":
        q = {"rev_type": {"$in": ["add index", "edit index"]}}
    elif filter_type == "flagged":
        q = {"$and": [dict(q.items() + {"rev_type": "review"}.items()), {"score": {"$lte": 0.4}}]}
    elif filter_type:
        q["rev_type"] = filter_type.replace("_", " ")

    return q


def collapse_activity(activity):
    """
    Returns a list of activity items in which edits / additions to consecutive segments are collapsed
    into a single entry.
    """

    def continues_streak(a, streak):
        """Returns True if 'a' continues the streak in 'streak'"""
        if not len(streak):
            return False
        b = streak[-1]

        try:
            if a["user"] != b["user"] or \
                a["rev_type"] not in ("edit text", "add text") or \
                b["rev_type"] not in ("edit text", "add text") or \
                a["version"] != b["version"] or \
<<<<<<< HEAD
                texts.section_level_ref(a["ref"]) != texts.section_level_ref(b["ref"]):
=======
                model.Ref(a["ref"]).section_ref() != model.Ref(b["ref"]).section_ref():
>>>>>>> 66d155a2

                return False
        except:
            return False

        return True

    def collapse_streak(streak):
        """Returns a single summary activity item that collapses 'streak'"""
        if not len(streak):
            return None
        if len(streak) == 1:
            return streak[0]

        act = streak[0]
        act.update({
            "summary": True,
            #"contents": streak[1:],
            # add the update count form first item if it exists, in case that item was a sumamry itself
            "updates_count": len(streak) + act.get("updates_count", 1) -1,
<<<<<<< HEAD
            "history_url": "/activity/%s/%s/%s" % (texts.url_ref(texts.section_level_ref(act["ref"])),
                                                                                        act["language"],
                                                                                        act["version"].replace(" ", "_")),
            })
=======
            "history_url": "/activity/%s/%s/%s" % (model.Ref(act["ref"]).section_ref().url(),
                                                   act["language"],
                                                   act["version"].replace(" ", "_")),
        })
>>>>>>> 66d155a2
        return act

    collapsed = []
    current_streak = []

    for a in activity:
        if continues_streak(a, current_streak): # The current item continues
            current_streak.append(a)
        else:
            if len(current_streak):
                collapsed.append(collapse_streak(current_streak))
            current_streak = [a]

    if len(current_streak):
        collapsed.append(collapse_streak(current_streak))

    return collapsed


def get_maximal_collapsed_activity(query={}, page_size=100, page=1, filter_type=None):
    """
    Returns (activity, page) where
    activity is the collasped set of activity items, counting multiple consecutive actions as one
    page is the page number for the next page of queries to search, or None if there are no more results.

    Makes repeat DB calls to return more activity items so a full page_size of items cen returned.
    """
    activity = get_activity(query=query, page_size=page_size, page=page, filter_type=filter_type)
    enough = False
    if len(activity) < page_size:
        enough = True
        page = None

    activity = collapse_activity(activity)

    if len(activity) >= page_size:
        enough = True

<<<<<<< HEAD
    while(not enough):
=======
    while not enough:
>>>>>>> 66d155a2
        page += 1
        new_activity = get_activity(query=query, page_size=page_size, page=page, filter_type=filter_type)
        if len(new_activity) < page_size:
            page = None
            enough = True
        activity = collapse_activity(activity + new_activity)
        enough = enough or len(activity) >= page_size # don't set enough to False if already set to True above

    return (activity, page)


<<<<<<< HEAD
def text_at_revision(ref, version, lang, revision):
    """
    Returns the state of a text (identified by ref/version/lang) at revision number 'revision'
    """
    changes = db.history.find({"ref": ref, "version": version, "language": lang}).sort([['revision', -1]])
    current = texts.get_text(ref, context=0, commentary=False, version=version, lang=lang)
=======
def text_at_revision(tref, version, lang, revision):
    """
    Returns the state of a text (identified by ref/version/lang) at revision number 'revision'
    """
    changes = db.history.find({"ref": tref, "version": version, "language": lang}).sort([['revision', -1]])
    current = texts.get_text(tref, context=0, commentary=False, version=version, lang=lang)
>>>>>>> 66d155a2
    if "error" in current and not current["error"].startswith("No text found"):
        return current

    textField = "text" if lang == "en" else lang
    text = unicode(current.get(textField, ""))

    for i in range(changes.count()):
        r = changes[i]
        if r["revision"] == revision: break
        patch = dmp.patch_fromText(r["revert_patch"])
        text = dmp.patch_apply(patch, text)[0]

    return text


def record_obj_change(kind, criteria, new_obj, user, **kwargs):
    """
    To be deprecated by sefaria.system.History.record()
    Generic method for savind a change to an obj by user
    @kind is a string name of the collection in the db
    @criteria is a dictionary uniquely identifying one obj in the collection
    @new_obj is a dictionary representing the obj after change
    """
    collection = kind + "s" if kind in ("link", "note") else kind
    obj = db[collection].find_one(criteria)
    if obj and new_obj:
        old = obj
        rev_type = "edit %s" % kind
    elif obj and not new_obj:
        old = obj;
        rev_type = "delete %s" % kind
    else:
        old = None
        rev_type = "add %s" % kind

    log = {
        "revision": next_revision_num(),
        "user": user,
        "old": old,
        "new": new_obj,
        "rev_type": rev_type,
        "date": datetime.now(),
    }
    """TODO: added just for link, but should check if this can be added for any object """
    if kind == 'link':
        log['method'] = kwargs.get("method", "Site")

    if "_id" in criteria:
        criteria["%s_id" % kind] = criteria["_id"]
        del criteria["_id"]

    log.update(criteria)
    db.history.save(log)


def next_revision_num():
    """
    Deprecated in favor of sefaria.model.history.next_revision_num()
    """
    last_rev = db.history.find().sort([['revision', -1]]).limit(1)
    revision = last_rev.next()["revision"] + 1 if last_rev.count() else 1
    return revision


def record_sheet_publication(sheet_id, uid):
    """
    Records the publications of a new Source Sheet.
    """
    log = {
        "user": uid,
        "sheet": sheet_id,
        "date": datetime.now(),
        "rev_type": "publish sheet",
    }
    db.history.save(log)


def delete_sheet_publication(sheet_id, user_id):
    """
    Deletes the activity feed item for a sheet publication
    (for when a user unpublishes a sheet)
    """
    db.history.remove({
            "user": user_id,
            "sheet": sheet_id,
            "rev_type": "publish sheet"
        })


def top_contributors(days=None):
    """
    Returns a list of users and their activity counts, either in the previous
    'days' if present or across all time.
    Assumes counts have been precalculated and stored in the DB.
    """
    if days:
        collection = "leaders_%d" % days
    else:
        collection = "leaders_alltime"

    leaders = db[collection].find().sort([["count", -1]])

    return [{"user": l["_id"], "count": l["count"]} for l in leaders]


def make_leaderboard_condition(start=None, end=None, ref_regex=None, version=None, actions=[], api=False):

    condition = {}
<<<<<<< HEAD

    # Time Conditions
    if start and end:
        condition["date"] = { "$gt": start, "$lt": end }
    elif start and not end:
        condition["date"] = { "$gt": start }
    elif end and not start:
        condition["date"] = { "$lt": end }

    # Regular Expression to search Ref
    if ref_regex:
        condition["ref"] = {"$regex": ref_regex}

    # Limit to a specific text version
    if version:
        condition["version"] = version

    # Count acitvity from API?
    if not api:
        condition["method"] = {"$ne": "API"}

=======

    # Time Conditions
    if start and end:
        condition["date"] = { "$gt": start, "$lt": end }
    elif start and not end:
        condition["date"] = { "$gt": start }
    elif end and not start:
        condition["date"] = { "$lt": end }

    # Regular Expression to search Ref
    if ref_regex:
        condition["ref"] = {"$regex": ref_regex}

    # Limit to a specific text version
    if version:
        condition["version"] = version

    # Count acitvity from API?
    if not api:
        condition["method"] = {"$ne": "API"}

>>>>>>> 66d155a2
    return condition


def make_leaderboard(condition):
    """
    Returns a list of user and activity counts for activity that
    matches the conditions of 'condition' - an object used to query
    the history collection.

    This fucntion queries and calculates for all currently matching history.
    """

    reducer = Code("""
                    function(obj, prev) {

                        // Total Points
                        switch(obj.rev_type) {
                            case "add text":
                                if (obj.language !== 'he' && obj.version === "Sefaria Community Translation") {
                                    prev.count += Math.max(obj.revert_patch.length / 10, 10);
                                    prev.translateCount += 1
                                } else if(obj.language !== 'he') {
                                    prev.count += Math.max(obj.revert_patch.length / 400, 2);
                                    prev.addCount += 1
                                } else {
                                    prev.count += Math.max(obj.revert_patch.length / 800, 1);
                                    prev.addCount += 1
                                }
                                break;
                            case "edit text":
                                prev.count += Math.max(obj.revert_patch.length / 1200, 1);
                                prev.editCount += 1
                                break;
                            case "revert text":
                                prev.count += 1;
                                break;
                            case "review":
                                prev.count += 15;
                                prev.reviewCount += 1;
                                break;
                            case "add index":
                                prev.count += 5;
                                break;
                            case "edit index":
                                prev.count += 1;
                                prev.editCount += 1
                                break;
                            case "add link":
                                prev.count += 2;
                                prev.linkCount += 1;
                                break;
                            case "edit link":
                                prev.editCount += 1
                                prev.count += 1;
                                break;
                            case "delete link":
                                prev.count += 1;
                                break;
                            case "add note":
                                prev.count += 1;
                                prev.noteCount += 1;
                                break;
                            case "edit note":
                                prev.count += 1;
                                break;
                            case "delete note":
                                prev.count += 1;
                                break;
                        }

                        // Texts worked on
                        var refs = []
                        if ("ref" in obj && obj.ref) {
                            refs.push(obj.ref);
                        } else if ("refs" in obj && obj.refs[0] && obj.refs[1]) {
                            refs.push(obj.refs[0]);
                            refs.push(obj.refs[1]);
                        }
                        refs.forEach(function(ref) {
                            var text = ref;
                            var i = text.search(/\d/);
                            var text = text.slice(0,i).trim()

                            if (prev.texts[text]) {
                                prev.texts[text] += 1;
                            } else {
                                prev.texts[text] = 1;
                            }
                        });
                    }
                """)

    leaders = db.history.group(['user'],
                        condition,
                        {
                            'count': 0,
                            'translateCount': 0,
                            'addCount': 0,
                            'editCount': 0,
                            'linkCount': 0,
                            'noteCount': 0,
                            'reviewCount': 0,

                            'texts': {}
                        },
                        reducer)

    return sorted(leaders, key=lambda x: -x["count"])
<|MERGE_RESOLUTION|>--- conflicted
+++ resolved
@@ -22,11 +22,7 @@
 dmp = diff_match_patch()
 
 
-<<<<<<< HEAD
-def record_text_change(ref, version, lang, text, user, **kwargs):
-=======
 def record_text_change(tref, version, lang, text, user, **kwargs):
->>>>>>> 66d155a2
     """
     Record a change to a text (ref/version/lang) by user.
     """
@@ -35,19 +31,11 @@
     if isinstance(text, list):
         for i in reversed(range(len(text))):
             n = i + 1
-<<<<<<< HEAD
-            record_text_change("%s.%d" % (ref, n), version, lang, text[i], user, **kwargs)
-        return
-
-    # get the current state of the text in question
-    current = texts.get_text(ref, context=0, commentary=False, version=version, lang=lang)
-=======
             record_text_change("%s.%d" % (tref, n), version, lang, text[i], user, **kwargs)
         return
 
     # get the current state of the text in question
     current = texts.get_text(tref, context=0, commentary=False, version=version, lang=lang)
->>>>>>> 66d155a2
     if "error" in current and current["error"].startswith("No text found"):
         current = ""
     elif "error" in current:
@@ -77,11 +65,7 @@
     revision = next_revision_num()
 
     log = {
-<<<<<<< HEAD
-        "ref": texts.norm_ref(ref),
-=======
         "ref": model.Ref(tref).normal(),
->>>>>>> 66d155a2
         "version": version,
         "language": lang,
         "diff_html": diff_html,
@@ -108,19 +92,6 @@
     for i in range(len(activity)):
         a = activity[i]
         if a["rev_type"].endswith("text") or a["rev_type"] == "review":
-<<<<<<< HEAD
-            a["history_url"] = "/activity/%s/%s/%s" % (texts.url_ref(a["ref"]), a["language"], a["version"].replace(" ", "_"))
-
-    return activity
-
-
-def text_history(ref, version, lang, filter_type=None):
-    """
-    Return a complete list of changes to a segment of text (identified by ref/version/lang)
-    """
-    ref = texts.norm_ref(ref)
-    refRe = '^%s$|^%s:' % (ref, ref)
-=======
             try:
                 a["history_url"] = "/activity/%s/%s/%s" % (model.Ref(a["ref"]).url(), a["language"], a["version"].replace(" ", "_"))
             except:
@@ -134,7 +105,6 @@
     """
     tref = model.Ref(tref).normal()
     refRe = '^%s$|^%s:' % (tref, tref)
->>>>>>> 66d155a2
     query = {"ref": {"$regex": refRe}, "version": version, "language": lang}
     query.update(filter_type_to_query(filter_type))
 
@@ -180,11 +150,7 @@
                 a["rev_type"] not in ("edit text", "add text") or \
                 b["rev_type"] not in ("edit text", "add text") or \
                 a["version"] != b["version"] or \
-<<<<<<< HEAD
-                texts.section_level_ref(a["ref"]) != texts.section_level_ref(b["ref"]):
-=======
                 model.Ref(a["ref"]).section_ref() != model.Ref(b["ref"]).section_ref():
->>>>>>> 66d155a2
 
                 return False
         except:
@@ -205,17 +171,10 @@
             #"contents": streak[1:],
             # add the update count form first item if it exists, in case that item was a sumamry itself
             "updates_count": len(streak) + act.get("updates_count", 1) -1,
-<<<<<<< HEAD
-            "history_url": "/activity/%s/%s/%s" % (texts.url_ref(texts.section_level_ref(act["ref"])),
-                                                                                        act["language"],
-                                                                                        act["version"].replace(" ", "_")),
-            })
-=======
             "history_url": "/activity/%s/%s/%s" % (model.Ref(act["ref"]).section_ref().url(),
                                                    act["language"],
                                                    act["version"].replace(" ", "_")),
         })
->>>>>>> 66d155a2
         return act
 
     collapsed = []
@@ -254,11 +213,7 @@
     if len(activity) >= page_size:
         enough = True
 
-<<<<<<< HEAD
-    while(not enough):
-=======
     while not enough:
->>>>>>> 66d155a2
         page += 1
         new_activity = get_activity(query=query, page_size=page_size, page=page, filter_type=filter_type)
         if len(new_activity) < page_size:
@@ -270,21 +225,12 @@
     return (activity, page)
 
 
-<<<<<<< HEAD
-def text_at_revision(ref, version, lang, revision):
-    """
-    Returns the state of a text (identified by ref/version/lang) at revision number 'revision'
-    """
-    changes = db.history.find({"ref": ref, "version": version, "language": lang}).sort([['revision', -1]])
-    current = texts.get_text(ref, context=0, commentary=False, version=version, lang=lang)
-=======
 def text_at_revision(tref, version, lang, revision):
     """
     Returns the state of a text (identified by ref/version/lang) at revision number 'revision'
     """
     changes = db.history.find({"ref": tref, "version": version, "language": lang}).sort([['revision', -1]])
     current = texts.get_text(tref, context=0, commentary=False, version=version, lang=lang)
->>>>>>> 66d155a2
     if "error" in current and not current["error"].startswith("No text found"):
         return current
 
@@ -393,7 +339,6 @@
 def make_leaderboard_condition(start=None, end=None, ref_regex=None, version=None, actions=[], api=False):
 
     condition = {}
-<<<<<<< HEAD
 
     # Time Conditions
     if start and end:
@@ -415,29 +360,6 @@
     if not api:
         condition["method"] = {"$ne": "API"}
 
-=======
-
-    # Time Conditions
-    if start and end:
-        condition["date"] = { "$gt": start, "$lt": end }
-    elif start and not end:
-        condition["date"] = { "$gt": start }
-    elif end and not start:
-        condition["date"] = { "$lt": end }
-
-    # Regular Expression to search Ref
-    if ref_regex:
-        condition["ref"] = {"$regex": ref_regex}
-
-    # Limit to a specific text version
-    if version:
-        condition["version"] = version
-
-    # Count acitvity from API?
-    if not api:
-        condition["method"] = {"$ne": "API"}
-
->>>>>>> 66d155a2
     return condition
 
 
