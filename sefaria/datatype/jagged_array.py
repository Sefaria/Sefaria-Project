--- conflicted
+++ resolved
@@ -373,13 +373,10 @@
             end_indexes = start_indexes
 
         assert len(start_indexes) == len(end_indexes)
-<<<<<<< HEAD
-        assert len(start_indexes) <= self.get_depth()
-=======
+
         if len(start_indexes) > self.get_depth():
             return self.__class__([])
 
->>>>>>> 7b5cef4f
         range_index = len(start_indexes)
 
         for i in range(0, len(start_indexes)):
