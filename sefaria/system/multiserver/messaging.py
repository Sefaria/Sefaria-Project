--- conflicted
+++ resolved
@@ -27,11 +27,7 @@
             logger.error("Expecting subscribe message, found: {}".format(m))
 
     def _check_initialization(self):
-<<<<<<< HEAD
-        if not self.redis_client or not self.pubsub:
-=======
         if not getattr(self, "redis_client", None) or not getattr(self, "pubsub", None):
->>>>>>> a3378dbe
             self.connect()
 
     @staticmethod
