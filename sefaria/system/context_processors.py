--- conflicted
+++ resolved
@@ -116,24 +116,6 @@
     global HEADER
     if USE_NODE:
         lang = request.interfaceLang
-<<<<<<< HEAD
-        LOGGED_OUT_HEADER = HEADER['logged_out'][lang] or render_react_component("ReaderApp", {"headerMode": True,
-                                                                                                "_uid": None,
-                                                                                                "interfaceLang": lang,
-                                                                                                "_siteSettings": SITE_SETTINGS})
-        LOGGED_IN_HEADER = HEADER['logged_in'][lang] or render_react_component("ReaderApp", {"headerMode": True,
-                                                                                             "_uid": True,
-                                                                                             "interfaceLang": lang,
-                                                                                             "notificationCount": 0,
-                                                                                             "profile_pic_url": "",
-                                                                                             "full_name": "",
-                                                                                             "_siteSettings": SITE_SETTINGS})
-        MOBILE_HEADER = HEADER["mobile"][lang] or render_react_component("ReaderApp", {"headerMode": True,
-                                                                                             "_uid": None,
-                                                                                             "interfaceLang": lang,
-                                                                                             "multiPanel": False,
-                                                                                             "_siteSettings": SITE_SETTINGS})
-=======
         LOGGED_OUT_HEADER = HEADER['logged_out'][lang] or \
             render_react_component("ReaderApp", {"headerMode": True,
                                                  "_uid": None,
@@ -155,7 +137,6 @@
                                                  "interfaceLang": lang,
                                                  "multiPanel": False,
                                                  "_siteSettings": SITE_SETTINGS})
->>>>>>> 38a9a0d6
 
         LOGGED_OUT_HEADER = "" if "appLoading" in LOGGED_OUT_HEADER else LOGGED_OUT_HEADER
         LOGGED_IN_HEADER = "" if "appLoading" in LOGGED_IN_HEADER else LOGGED_IN_HEADER
@@ -167,18 +148,11 @@
         LOGGED_OUT_HEADER = ""
         LOGGED_IN_HEADER = ""
         MOBILE_HEADER = ""
-<<<<<<< HEAD
-=======
     
->>>>>>> 38a9a0d6
     return {
         "logged_in_header":  LOGGED_IN_HEADER,
         "logged_out_header": LOGGED_OUT_HEADER,
-<<<<<<< HEAD
-        "mobile_header": MOBILE_HEADER,
-=======
         "mobile_header":     MOBILE_HEADER,
->>>>>>> 38a9a0d6
     }
 
 
