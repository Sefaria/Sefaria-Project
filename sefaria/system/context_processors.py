# -*- coding: utf-8 -*-

"""
Djagno Context Processors, for decorating all HTTP requests with common data.
"""
import json
from datetime import datetime
from functools import wraps
from django.template.loader import render_to_string

from sefaria.settings import *
from sefaria.site.site_settings import SITE_SETTINGS
from sefaria.model import library
from sefaria.model.user_profile import UserProfile, UserHistorySet, UserWrapper
from sefaria.utils import calendars
from sefaria.utils.util import short_to_long_lang_code, get_language_specific_domain_modules
from sefaria.utils.hebrew import hebrew_parasha_name
from reader.views import render_react_component, _get_user_calendar_params

import structlog
logger = structlog.get_logger(__name__)


def builtin_only(view):
    """
    Marks processors only needed when using on Django builtin auth views.
    """
    @wraps(view)
    def wrapper(request):
        if request.path == "/login" or request.path.startswith("/password"):
            return view(request)
        else:
            return {}
    return wrapper


def data_only(view):
    """
    Marks processors only needed when setting the data JS.
    Passed in Source Sheets which rely on S1 JS.
    """
    @wraps(view)
    def wrapper(request):
        if request.path == "/sefaria.js" or request.path.startswith("/data.") or request.path.startswith("/sheets/"):
            return view(request)
        else:
            return {}
    return wrapper


def user_only(view):
    """
    Marks processors only needed on user visible pages.
    """
    @wraps(view)
    def wrapper(request):
        #exclude = ('/linker.js')
        if request.path == '/linker.js' or request.path.startswith("/api/") or request.path.startswith("/data."):
            return {}
        else:
            return view(request)
    return wrapper


def global_settings(request):
    return {
        "SEARCH_INDEX_NAME_TEXT": SEARCH_INDEX_NAME_TEXT,
        "SEARCH_INDEX_NAME_SHEET":SEARCH_INDEX_NAME_SHEET,
        "STRAPI_LOCATION":        STRAPI_LOCATION,
        "STRAPI_PORT":            STRAPI_PORT,
        "GOOGLE_TAG_MANAGER_CODE":GOOGLE_TAG_MANAGER_CODE,
        "GOOGLE_GTAG":            GOOGLE_GTAG,
        "HOTJAR_ID":              HOTJAR_ID,
        "DEBUG":                  DEBUG,
        "OFFLINE":                OFFLINE,
        "SITE_SETTINGS":          SITE_SETTINGS,
        "CLIENT_SENTRY_DSN":      CLIENT_SENTRY_DSN,
    }


@builtin_only
def base_props(request):
    from reader.views import base_props
    return {"propsJSON": json.dumps(base_props(request), ensure_ascii=False)}


@user_only
def module_context(request):
    return {
<<<<<<< HEAD
        'active_module': request.active_module
=======
        'active_module': request.active_module,
        'domain_modules': get_language_specific_domain_modules(request.interfaceLang)
>>>>>>> a97f8934
    }

@user_only
def cache_timestamp(request):
    return {
        "last_cached": library.get_last_cached_time(),
        "last_cached_short": round(library.get_last_cached_time())
    }


@data_only
def large_data(request):
    return {
        "toc": library.get_toc(),
        "toc_json": library.get_toc_json(),
        "topic_toc": library.get_topic_toc(),
        "topic_toc_json": library.get_topic_toc_json(),
        "titles_json": library.get_text_titles_json(),
        "terms_json": library.get_simple_term_mapping_json(),
        'virtual_books': library.get_virtual_books()
    }

@user_only
def body_flags(request):
    return {"EMBED": "embed" in request.GET}<|MERGE_RESOLUTION|>--- conflicted
+++ resolved
@@ -87,12 +87,8 @@
 @user_only
 def module_context(request):
     return {
-<<<<<<< HEAD
-        'active_module': request.active_module
-=======
         'active_module': request.active_module,
         'domain_modules': get_language_specific_domain_modules(request.interfaceLang)
->>>>>>> a97f8934
     }
 
 @user_only
