# -*- coding: utf-8 -*-

"""
Djagno Context Processors, for decorating all HTTP requests with common data.
"""
import json
from datetime import datetime
from functools import wraps

from django.template.loader import render_to_string

from sefaria.settings import *
from sefaria.model import library
from sefaria.model.user_profile import UserProfile
from sefaria.model.interrupting_message import InterruptingMessage
from sefaria.utils import calendars
from sefaria.utils.util import short_to_long_lang_code
from sefaria.utils.hebrew import hebrew_parasha_name
from reader.views import render_react_component

import logging
logger = logging.getLogger(__name__)


def data_only(view):
    """
    Marks processors only need when setting the data JS.
    Passed in Source Sheets which rely on S1 JS.
    """
    @wraps(view)
    def wrapper(request):
        if (request.path in ("/data.js", "/sefaria.js", "/texts") or 
              request.path.startswith("/sheets/")):
            return view(request)
        else:
            return {}
    return wrapper


def user_only(view):
    """
    Marks processors only needed on user visible pages.
    """
    @wraps(view)
    def wrapper(request):
        exclude = ('/data.js', '/linker.js')
        if request.path in exclude or request.path.startswith("/api/"):
            return {}
        else:
            return view(request)
    return wrapper


def global_settings(request):
    return {
        "SEARCH_URL":             SEARCH_HOST,
        "SEARCH_INDEX_NAME":      SEARCH_INDEX_NAME,
        "GOOGLE_ANALYTICS_CODE":  GOOGLE_ANALYTICS_CODE,
        "DEBUG":                  DEBUG,
        "OFFLINE":                OFFLINE,
        "GLOBAL_WARNING":         GLOBAL_WARNING,
        "GLOBAL_WARNING_MESSAGE": GLOBAL_WARNING_MESSAGE,
<<<<<<< HEAD
=======
        "GOOGLE_MAPS_API_KEY":    GOOGLE_MAPS_API_KEY
>>>>>>> d66363a0
        #"USE_VARNISH":            USE_VARNISH,
        #"VARNISH_ADDR":           VARNISH_ADDR,
        #"USE_VARNISH_ESI":        USE_VARNISH_ESI
        }


@data_only
def titles_json(request):
    return {"titlesJSON": library.get_text_titles_json()}


@data_only
def toc(request):
    return {"toc": library.get_toc(), "toc_json": library.get_toc_json(), "search_toc_json": library.get_search_filter_toc_json()}


@data_only
def terms(request):
    return {"terms_json": json.dumps(library.get_simple_term_mapping())}


@user_only
def embed_page(request):
    return {"EMBED": "embed" in request.GET}


@data_only
def user_and_notifications(request):
    """
    Load data that comes from a user profile.
    Most of this data is currently only needed view /data.js
    /texts requires `recentlyViewed` which is used for server side rendering of recent section
    (currently Node does not get access to logged in version of /data.js)
    """
    if not request.user.is_authenticated:
        import urlparse
        recent = json.loads(urlparse.unquote(request.COOKIES.get("recentlyViewed", '[]')))
        recent = [] if len(recent) and isinstance(recent[0], dict) else recent # ignore old style cookies
        return {
            "recentlyViewed": recent,
            "interrupting_message_json": InterruptingMessage(attrs=GLOBAL_INTERRUPTING_MESSAGE, request=request).json()
        }
    
    profile = UserProfile(id=request.user.id)
    if request.path == "/texts":
        return {
            "recentlyViewed": profile.recentlyViewed,
        }

    notifications = profile.recent_notifications()
    notifications_json = "[" + ",".join([n.to_JSON() for n in notifications]) + "]"
    
    interrupting_message_dict = GLOBAL_INTERRUPTING_MESSAGE or {"name": profile.interrupting_message()}
    interrupting_message      = InterruptingMessage(attrs=interrupting_message_dict, request=request)
    interrupting_message_json = interrupting_message.json()

    return {
        "notifications": notifications,
        "notifications_json": notifications_json,
        "notifications_html": notifications.to_HTML(),
        "notifications_count": profile.unread_notification_count(),
        "recentlyViewed": profile.recentlyViewed,
        "interrupting_message_json": interrupting_message_json,
        "partner_group": profile.partner_group,
        "partner_role": profile.partner_role,
    }


HEADER = {
    'logged_in': {'english': None, 'hebrew': None},
    'logged_out': {'english': None, 'hebrew': None}
}
@user_only
def header_html(request):
    """
    Uses React to prerender a logged in and and logged out header for use in pages that extend `base.html`.
    Cached in memory -- restarting Django is necessary for catch any HTML changes to header.
    """
    if request.path == "/data.js":
        return {}
    global HEADER
    if USE_NODE:
        lang = request.interfaceLang
        LOGGED_OUT_HEADER = HEADER['logged_out'][lang] or render_react_component("ReaderApp", {"headerMode": True, "loggedIn": False, "interfaceLang": lang})
        LOGGED_IN_HEADER = HEADER['logged_in'][lang] or render_react_component("ReaderApp", {"headerMode": True, "loggedIn": True, "interfaceLang": lang})
        LOGGED_OUT_HEADER = "" if "appLoading" in LOGGED_OUT_HEADER else LOGGED_OUT_HEADER
        LOGGED_IN_HEADER = "" if "appLoading" in LOGGED_IN_HEADER else LOGGED_IN_HEADER
        HEADER['logged_out'][lang] = LOGGED_OUT_HEADER
        HEADER['logged_in'][lang] = LOGGED_IN_HEADER
    else:
        LOGGED_OUT_HEADER = ""
        LOGGED_IN_HEADER = ""
    return {
        "logged_in_header": LOGGED_IN_HEADER,
        "logged_out_header": LOGGED_OUT_HEADER,
    }


FOOTER = None
@user_only
def footer_html(request):
    if request.path == "/data.js":
        return {}
    global FOOTER
    if USE_NODE:
        FOOTER = FOOTER or render_react_component("Footer", {})
        FOOTER = "" if "appLoading" in FOOTER else FOOTER
    else:
        FOOTER = ""
    return {
        "footer": FOOTER
    }


@data_only
def calendar_links(request):
    return {"calendars": json.dumps(calendars.get_todays_calendar_items(diaspora=request.diaspora))}
<|MERGE_RESOLUTION|>--- conflicted
+++ resolved
@@ -60,10 +60,7 @@
         "OFFLINE":                OFFLINE,
         "GLOBAL_WARNING":         GLOBAL_WARNING,
         "GLOBAL_WARNING_MESSAGE": GLOBAL_WARNING_MESSAGE,
-<<<<<<< HEAD
-=======
         "GOOGLE_MAPS_API_KEY":    GOOGLE_MAPS_API_KEY
->>>>>>> d66363a0
         #"USE_VARNISH":            USE_VARNISH,
         #"VARNISH_ADDR":           VARNISH_ADDR,
         #"USE_VARNISH_ESI":        USE_VARNISH_ESI
