--- conflicted
+++ resolved
@@ -99,48 +99,30 @@
     """
     if not request.user.is_authenticated:
         return {
-<<<<<<< HEAD
-            "interrupting_message_json": InterruptingMessage(attrs=GLOBAL_INTERRUPTING_MESSAGE, request=request).json()
-=======
-            "recentlyViewed": recent,
             "interrupting_message": InterruptingMessage(attrs=GLOBAL_INTERRUPTING_MESSAGE, request=request).contents()
->>>>>>> d5239fd5
         }
 
     profile = UserProfile(id=request.user.id)
-    """if request.path == "/texts":
+    if request.path == "/texts":
         return {
             "saved": profile.get_user_history(saved=True, secondary=False, serialized=True),
             "last_place": profile.get_user_history(last_place=True, secondary=False, serialized=True)
         }
-    """
+
     notifications = profile.recent_notifications()
-<<<<<<< HEAD
-    notifications_json = "[" + ",".join([n.to_JSON() for n in notifications]) + "]"
-
-    interrupting_message_dict = GLOBAL_INTERRUPTING_MESSAGE or {"name": profile.interrupting_message()}
-    interrupting_message      = InterruptingMessage(attrs=interrupting_message_dict, request=request)
-    interrupting_message_json = interrupting_message.json()
-=======
     notifications_contents = [n.contents() for n in notifications]
     
     interrupting_message_dict = GLOBAL_INTERRUPTING_MESSAGE or {"name": profile.interrupting_message()}
     interrupting_message      = InterruptingMessage(attrs=interrupting_message_dict, request=request)
     interrupting_message_data = interrupting_message.contents()
 
->>>>>>> d5239fd5
     return {
         "notifications": notifications_contents,
         "notifications_html": notifications.to_HTML(),
         "notifications_count": profile.unread_notification_count(),
-<<<<<<< HEAD
         "saved": profile.get_user_history(saved=True, secondary=False, serialized=True),
         "last_place": profile.get_user_history(last_place=True, secondary=False, serialized=True),
-        "interrupting_message_json": interrupting_message_json,
-=======
-        "recentlyViewed": profile.recentlyViewed,
         "interrupting_message": interrupting_message_data,
->>>>>>> d5239fd5
         "partner_group": profile.partner_group,
         "partner_role": profile.partner_role,
         "slug": profile.slug,
@@ -167,8 +149,8 @@
     global HEADER
     if USE_NODE:
         lang = request.interfaceLang
-        LOGGED_OUT_HEADER = HEADER['logged_out'][lang] or render_react_component(request, "ReaderApp", {"headerMode": True, "loggedIn": False, "interfaceLang": lang})
-        LOGGED_IN_HEADER = HEADER['logged_in'][lang] or render_react_component(request, "ReaderApp", {"headerMode": True, "loggedIn": True, "interfaceLang": lang})
+        LOGGED_OUT_HEADER = HEADER['logged_out'][lang] or render_react_component("ReaderApp", {"headerMode": True, "loggedIn": False, "interfaceLang": lang})
+        LOGGED_IN_HEADER = HEADER['logged_in'][lang] or render_react_component("ReaderApp", {"headerMode": True, "loggedIn": True, "interfaceLang": lang})
         LOGGED_OUT_HEADER = "" if "appLoading" in LOGGED_OUT_HEADER else LOGGED_OUT_HEADER
         LOGGED_IN_HEADER = "" if "appLoading" in LOGGED_IN_HEADER else LOGGED_IN_HEADER
         HEADER['logged_out'][lang] = LOGGED_OUT_HEADER
@@ -189,7 +171,7 @@
         return {}
     global FOOTER
     if USE_NODE:
-        FOOTER = FOOTER or render_react_component(request, "Footer", {})
+        FOOTER = FOOTER or render_react_component("Footer", {})
         FOOTER = "" if "appLoading" in FOOTER else FOOTER
     else:
         FOOTER = ""
