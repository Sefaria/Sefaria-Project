--- conflicted
+++ resolved
@@ -2,11 +2,7 @@
 import json
 from django.contrib.sites.models import Site
 
-<<<<<<< HEAD
-from sefaria.settings import CLOUDFLARE_ZONE, CLOUDFLARE_EMAIL, CLOUDFLARE_TOKEN, USE_CLOUDFLARE
-=======
 from sefaria.settings import CLOUDFLARE_ZONE, CLOUDFLARE_EMAIL, CLOUDFLARE_TOKEN, USE_CLOUDFLARE, STATICFILES_DIRS
->>>>>>> 1f0c1ab4
 from sefaria.utils.util import list_chunks, in_directory, get_directory_content
 
 import logging
@@ -15,11 +11,7 @@
 
 class SefariaCloudflareManager(object):
 
-<<<<<<< HEAD
-    valid_cached_dirs = ["static"]
-=======
     valid_cached_dirs = STATICFILES_DIRS
->>>>>>> 1f0c1ab4
     max_cloudflare_payload_size = 30
 
     def purge_cloudflare_url(self, path, preprocessed=False):
