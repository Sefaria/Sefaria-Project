"""
database.py -- connection to MongoDB
The system attribute _called_from_test is set in the py.test conftest.py file
"""
import sys
from sefaria.settings import *
import pymongo
from pymongo.errors import OperationFailure

if hasattr(sys, '_doc_build'):
    db = ""
else:
    TEST_DB = SEFARIA_DB + "_test"
    client = pymongo.MongoClient(MONGO_HOST, MONGO_PORT)

    if not hasattr(sys, '_called_from_test'):
        db = client[SEFARIA_DB]
        if SEFARIA_DB_USER and SEFARIA_DB_PASSWORD:
            db.authenticate(SEFARIA_DB_USER, SEFARIA_DB_PASSWORD)
    else:
        # copydb deprecated in 4.2.  https://docs.mongodb.com/v4.0/release-notes/4.0-compatibility/#deprecate-copydb-clone-cmds
        if TEST_DB not in client.list_database_names():
            client.admin.command('copydb',
                                 fromdb=SEFARIA_DB,
                                 todb=TEST_DB)
        db = client[TEST_DB]
        if SEFARIA_DB_USER and SEFARIA_DB_PASSWORD:
            db.authenticate(SEFARIA_DB_USER, SEFARIA_DB_PASSWORD)


def get_test_db():
    return client[TEST_DB]


def drop_test():
    global client
    client.drop_database(TEST_DB)


def refresh_test():
    global client
    drop_test()
    # copydb deprecated in 4.2.  https://docs.mongodb.com/v4.0/release-notes/4.0-compatibility/#deprecate-copydb-clone-cmds
    client.admin.command('copydb',
                         fromdb=SEFARIA_DB,
                         todb=TEST_DB)


def ensure_indices(active_db=None):
    active_db = active_db or db
    indices = [
        ('following', ["follower"],{}),
        ('following', ["followee"],{}),
        ('history', ["revision"],{}),
        ('history', ["method"],{}),
        ('history', [[("ref", pymongo.ASCENDING), ("version", pymongo.ASCENDING), ("language", pymongo.ASCENDING)]],{}),
        ('history', ["date"],{}),
        ('history', ["ref"],{}),
        ('history', ["user"],{}),
        ('history', ["rev_type"],{}),
        ('history', ["version"],{}),
        ('history', ["new.refs"],{}),
        ('history', ["new.ref"],{}),
        ('history', ["old.refs"],{}),
        ('history', ["old.ref"],{}),
        ('history', ["title"],{}),
        ('index', ["title"],{}),
        ('index_queue', [[("lang", pymongo.ASCENDING), ("version", pymongo.ASCENDING), ("ref", pymongo.ASCENDING)]],{'unique': True}),
        ('links', ["refs"],{}),
        ('links', ["refs.0"],{}),
        ('links', ["refs.1"],{}),
        ('links', ["expandedRefs0"],{}),
        ('links', ["expandedRefs1"],{}),
        ('links', ["source_text_oid"],{}),
        ('links', ["is_first_comment"],{}),
        ('metrics', ["timestamp"], {'unique': True}),
        ('notes', [[("owner", pymongo.ASCENDING), ("ref", pymongo.ASCENDING), ("public", pymongo.ASCENDING)]],{}),
        ('notifications', [[("uid", pymongo.ASCENDING), ("read", pymongo.ASCENDING)]],{}),
        ('notifications', ["uid"],{}),
        ('parshiot', ["date"],{}),
        ('place', [[("point", pymongo.GEOSPHERE)]],{}),
        ('place', [[("area", pymongo.GEOSPHERE)]],{}),
        ('person', ["key"],{}),
        ('profiles', ["slug"],{}),
        ('profiles', ["id"],{}),
        ('sheets', ["id"],{}),
        ('sheets', ["dateModified"],{}),
        ('sheets', ["sources.ref"],{}),
        ('sheets', ["includedRefs"],{}),
        ('sheets', ["tags"],{}),
        ('sheets', ["owner"],{}),
        ('sheets', ["assignment_id"],{}),
        ('sheets', ["is_featured"],{}),
<<<<<<< HEAD
        ('sheets', ["group"], {}),
=======
        ('sheets', [[("views", pymongo.DESCENDING)]],{}),
>>>>>>> f57136f6
        ('texts', ["title"],{}),
        ('texts', [[("priority", pymongo.DESCENDING), ("_id", pymongo.ASCENDING)]],{}),
        ('texts', [[("versionTitle", pymongo.ASCENDING), ("langauge", pymongo.ASCENDING)]],{}),
        ('word_form', ["form"],{}),
        ('word_form', ["c_form"],{}),
        ('word_form', ["refs"], {}),
        ('term', ["titles.text"], {'unique': True}),
        ('term', ["category"],{}),
        ('lexicon_entry', [[("headword", pymongo.ASCENDING), ("parent_lexicon", pymongo.ASCENDING)]],{}),
        ('user_story', [[("uid", pymongo.ASCENDING), ("timestamp", pymongo.DESCENDING)]],{}),
        ('user_story', [[("timestamp", pymongo.DESCENDING)]],{}),
        ('passage', ["ref_list"],{}),
        ('user_history', ["uid"],{}),
        ('user_history', ["sheet_id"],{}),
        ('user_history', ["datetime"],{}),
        ('user_history', ["ref"], {}),
        ('user_history', [[("uid", pymongo.ASCENDING), ("server_time_stamp", pymongo.ASCENDING)]], {}),
        ('user_history', [[("uid", pymongo.ASCENDING), ("book", pymongo.ASCENDING), ("last_place", pymongo.ASCENDING)]], {}),
        ('trend', ["name"],{}),
        ('trend', ["uid"],{}),
        ('webpages', ["refs"],{})
    ]

    for col, args, kwargs in indices:
        try:
            getattr(active_db, col).create_index(*args, **kwargs)
        except OperationFailure as e:
            print("Collection: {}, args: {}, kwargs: {}\n{}".format(col, args, kwargs, e))<|MERGE_RESOLUTION|>--- conflicted
+++ resolved
@@ -91,11 +91,8 @@
         ('sheets', ["owner"],{}),
         ('sheets', ["assignment_id"],{}),
         ('sheets', ["is_featured"],{}),
-<<<<<<< HEAD
         ('sheets', ["group"], {}),
-=======
         ('sheets', [[("views", pymongo.DESCENDING)]],{}),
->>>>>>> f57136f6
         ('texts', ["title"],{}),
         ('texts', [[("priority", pymongo.DESCENDING), ("_id", pymongo.ASCENDING)]],{}),
         ('texts', [[("versionTitle", pymongo.ASCENDING), ("langauge", pymongo.ASCENDING)]],{}),
