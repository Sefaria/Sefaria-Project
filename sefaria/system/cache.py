
import hashlib

from django.core.cache import cache

# Simple caches for indices, parsed refs, table of contents and texts list
index_cache = {}


def get_index(bookname):
    res = index_cache.get(bookname)
    if res:
        return res
    return None


def set_index(bookname, instance):
    index_cache[bookname] = instance


def reset_texts_cache():
    """
    Resets caches that only update when text index information changes.
    """
    import sefaria.model as model
    global index_cache
    index_cache = {}
    keys = [
        'toc_cache',
<<<<<<< HEAD
=======
        'toc_json_cache',
>>>>>>> b4ec7abe
        'texts_titles_json',
        'all_titles_regex_en',
        'all_titles_regex_he',
        'all_titles_regex_en_commentary',
        'all_titles_regex_he_commentary',
        'full_title_list_en',
        'full_title_list_he',
        'full_title_list_en_commentary',
        'full_title_list_he_commentary',
        'title_node_dict_en',
        'title_node_dict_he'
    ]
    for key in keys:
        delete_cache_elem(key)

    delete_template_cache('texts_list')
    delete_template_cache('leaderboards')
    model.Ref.clear_cache()
    model.library.local_cache = {}


def process_index_change_in_cache(indx, **kwargs):
    reset_texts_cache()
    

def get_cache_elem(key):
    return cache.get(key)


def set_cache_elem(key, value, duration = 600000):
    return cache.set(key, value, duration)


def delete_cache_elem(key):
    return cache.delete(key)


def get_template_cache(fragment_name='', *args):
    cache_key = 'template.cache.%s.%s' % (fragment_name, hashlib.md5(u':'.join([arg for arg in args])).hexdigest())
    print cache_key
    return get_cache_elem(cache_key)


def delete_template_cache(fragment_name='', *args):
    delete_cache_elem('template.cache.%s.%s' % (fragment_name, hashlib.md5(u':'.join([arg for arg in args])).hexdigest()))
<|MERGE_RESOLUTION|>--- conflicted
+++ resolved
@@ -27,10 +27,7 @@
     index_cache = {}
     keys = [
         'toc_cache',
-<<<<<<< HEAD
-=======
         'toc_json_cache',
->>>>>>> b4ec7abe
         'texts_titles_json',
         'all_titles_regex_en',
         'all_titles_regex_he',
