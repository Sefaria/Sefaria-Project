
import hashlib

from django.core.cache import cache

# Simple caches for indices, parsed refs, table of contents and texts list
index_cache = {}


def get_index(bookname):
    res = index_cache.get(bookname)
    if res:
        return res
    return None


def set_index(bookname, instance):
    index_cache[bookname] = instance


def reset_texts_cache():
    """
    Resets caches that only update when text index information changes.
    """
    import sefaria.model as model
    global index_cache
    index_cache = {}
<<<<<<< HEAD
    delete_cache_elem('toc_cache')
    delete_cache_elem('toc_json_cache')
    delete_cache_elem('texts_titles_cache')
    delete_cache_elem('he_texts_titles_cache')
    delete_cache_elem('texts_titles_json')
=======
    keys = [
        'toc_cache',
        'texts_titles_json',
        'all_titles_regex_en',
        'all_titles_regex_he',
        'all_titles_regex_en_commentary',
        'all_titles_regex_he_commentary',
        'full_title_list_en',
        'full_title_list_he',
        'full_title_list_en_commentary',
        'full_title_list_he_commentary',
        'title_node_dict_en',
        'title_node_dict_he'
    ]
    for key in keys:
        delete_cache_elem(key)

>>>>>>> aece6253
    delete_template_cache('texts_list')
    delete_template_cache('leaderboards')
    model.Ref.clear_cache()
    model.library.local_cache = {}


def process_index_change_in_cache(indx, **kwargs):
    reset_texts_cache()
    

def get_cache_elem(key):
    return cache.get(key)


def set_cache_elem(key, value, duration = 600000):
    return cache.set(key, value, duration)


def delete_cache_elem(key):
    return cache.delete(key)


def get_template_cache(fragment_name='', *args):
    cache_key = 'template.cache.%s.%s' % (fragment_name, hashlib.md5(u':'.join([arg for arg in args])).hexdigest())
    print cache_key
    return get_cache_elem(cache_key)


def delete_template_cache(fragment_name='', *args):
    delete_cache_elem('template.cache.%s.%s' % (fragment_name, hashlib.md5(u':'.join([arg for arg in args])).hexdigest()))
<|MERGE_RESOLUTION|>--- conflicted
+++ resolved
@@ -25,15 +25,9 @@
     import sefaria.model as model
     global index_cache
     index_cache = {}
-<<<<<<< HEAD
-    delete_cache_elem('toc_cache')
-    delete_cache_elem('toc_json_cache')
-    delete_cache_elem('texts_titles_cache')
-    delete_cache_elem('he_texts_titles_cache')
-    delete_cache_elem('texts_titles_json')
-=======
     keys = [
         'toc_cache',
+        'toc_json_cache',
         'texts_titles_json',
         'all_titles_regex_en',
         'all_titles_regex_he',
@@ -49,7 +43,6 @@
     for key in keys:
         delete_cache_elem(key)
 
->>>>>>> aece6253
     delete_template_cache('texts_list')
     delete_template_cache('leaderboards')
     model.Ref.clear_cache()
