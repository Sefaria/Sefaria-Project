--- conflicted
+++ resolved
@@ -244,46 +244,6 @@
     (r'^dashboard/?$', 'dashboard'),
 )
 
-<<<<<<< HEAD
-# Source Sheets
-urlpatterns += patterns('sheets.views',
-    (r'^sheets/?$', 'sheets_list'),
-    (r'^sheets/new/?$', 'new_sheet'),
-    (r'^sheets/tags/?$', 'sheets_tags_list'),
-    (r'^sheets/tags/(?P<tag>.+)$', 'sheets_tag'),
-    (r'^sheets/(?P<type>(public|private))/?$', 'sheets_list'),
-    (r'^sheets/visual/(?P<sheet_id>\d+)$', 'view_visual_sheet'),
-)
-
-# Source Sheets API
-urlpatterns += patterns('sheets.views',
-    (r'^api/sheets/?$',                                            'save_sheet_api'),
-    (r'^api/sheets/(?P<sheet_id>\d+)/delete$',                     'delete_sheet_api'),
-    (r'^api/sheets/(?P<sheet_id>\d+)/add$',                        'add_source_to_sheet_api'),
-    (r'^api/sheets/(?P<sheet_id>\d+)/add_ref$',                    'add_ref_to_sheet_api'),
-    (r'^api/sheets/(?P<parasha>.+)/get_aliyot$',                   'get_aliyot_by_parasha_api'),
-    (r'^api/sheets/(?P<sheet_id>\d+)/copy_source$',                'copy_source_to_sheet_api'),
-    (r'^api/sheets/(?P<sheet_id>\d+)/tags$',                       'update_sheet_tags_api'),
-    (r'^api/sheets/(?P<sheet_id>\d+)$',                            'sheet_api'),
-    (r'^api/sheets/(?P<sheet_id>\d+)/like$',                       'like_sheet_api'),
-    (r'^api/sheets/(?P<sheet_id>\d+)/visualize$',                  'visual_sheet_api'),
-    (r'^api/sheets/(?P<sheet_id>\d+)/unlike$',                     'unlike_sheet_api'),
-    (r'^api/sheets/(?P<sheet_id>\d+)/likers$',                     'sheet_likers_api'),
-    (r'^api/sheets/user/(?P<user_id>\d+)$',                        'user_sheet_list_api'),
-    (r'^api/sheets/user/(?P<user_id>\d+)/(?P<sort_by>\w+)/(?P<limiter>\d+)/(?P<offset>\d+)$',       'user_sheet_list_api_with_sort'),
-    (r'^api/sheets/modified/(?P<sheet_id>\d+)/(?P<timestamp>.+)$', 'check_sheet_modified_api'),
-    (r'^api/sheets/create/(?P<ref>[^/]+)(/(?P<sources>.+))?$',     'make_sheet_from_text_api'),
-    (r'^api/sheets/tag/(?P<tag>[^/]+)?$',                          'sheets_by_tag_api'),
-    (r'^api/sheets/trending-tags/?$',                              'trending_tags_api'),
-    (r'^api/sheets/tag-list/?$',                                   'tag_list_api'),
-    (r'^api/sheets/tag-list/user/(?P<user_id>\d+)?$',              'user_tag_list_api'),
-    (r'^api/sheets/tag-list/(?P<sort_by>[a-zA-Z\-]+)$',                    'tag_list_api'),
-    (r'^api/sheets/all-sheets/(?P<limiter>\d+)/(?P<offset>\d+)$',  'all_sheets_api'),
-    (r'^api/sheets/(?P<sheet_id>\d+)/export_to_drive$',            'export_to_drive'),
-)
-
-=======
->>>>>>> 7ea84bbb
 # Activity
 urlpatterns += patterns('reader.views',
     (r'^activity/?$', 'global_activity'),
