from django.conf.urls import include, url
from django.conf.urls import handler404, handler500
from django.contrib import admin
from django.http import HttpResponseRedirect
import django.contrib.auth.views as django_auth_views

from emailusernames.forms import EmailAuthenticationForm

from sefaria.forms import HTMLPasswordResetForm, SefariaLoginForm
from sefaria.settings import DOWN_FOR_MAINTENANCE, STATIC_URL

import reader.views as reader_views
import sefaria.views as sefaria_views
import sourcesheets.views as sheets_views
import sefaria.gauth.views as gauth_views
import django.contrib.auth.views as django_auth_views


import reader.views as reader_views
import sefaria.views as sefaria_views
import sourcesheets.views as sheets_views
import sefaria.gauth.views as gauth_views

from sefaria.site.urls import site_urlpatterns


admin.autodiscover()
handler500 = 'reader.views.custom_server_error'


# App Pages
urlpatterns = [
    url(r'^texts/?$', reader_views.texts_list, name="table_of_contents"),
    url(r'^texts/(?P<cats>.+)?$', reader_views.texts_category_list),
    url(r'^search/?$', reader_views.search),
    url(r'^sheets/?$', reader_views.sheets_list),
    url(r'^sheets/tags/?$', reader_views.sheets_tags_list),
    url(r'^sheets/tags/(?P<tag>.+)$', reader_views.sheets_by_tag),
    url(r'^sheets/(?P<type>(public|private))/?$', reader_views.sheets_list),
    url(r'^groups/?$', reader_views.public_groups),
    url(r'^groups/allz$', reader_views.groups_admin_page),
    url(r'^groups/new$', reader_views.edit_group_page),
    url(r'^groups/(?P<group>[^/]+)/settings$', reader_views.edit_group_page),
    url(r'^groups/(?P<group>[^/]+)$', reader_views.group_page),
    url(r'^my/groups$', reader_views.my_groups),
    url(r'^partners/(?P<group>[^/]+)$', reader_views.group_page),
    url(r'^account/?$', reader_views.account),
    url(r'^notifications/?$', reader_views.notifications),
    url(r'^my/notes/?$', reader_views.my_notes),
    url(r'^updates/?$', reader_views.updates),
    url(r'^modtools/?$', reader_views.modtools),
]

# People Pages
urlpatterns += [
    url(r'^person/(?P<name>.+)$', reader_views.person_page),
    url(r'^people/Talmud/?$', reader_views.talmud_person_index),
    url(r'^people/?$', reader_views.person_index),
]

# Visualizations / Link Explorer
urlpatterns += [
    url(r'^explore(/(?P<book1>[A-Za-z-]+))?(/(?P<book2>[A-Za-z-]+))?/(?P<lang>\w\w)/?$', reader_views.explore),
    url(r'^explore(/(?P<book1>[A-Za-z-]+))?(/(?P<book2>[A-Za-z-]+))?/?$', reader_views.explore),
    url(r'^visualize/library/(?P<lang>[enh]*)/?(?P<cats>.*)/?$', reader_views.visualize_library),
    url(r'^visualize/library/?(?P<cats>.*)/?$', reader_views.visualize_library),
    url(r'^visualize/toc$', reader_views.visualize_toc),
    url(r'^visualize/parasha-colors$', reader_views.visualize_parasha_colors),
    url(r'^visualize/links-through-rashi$', reader_views.visualize_links_through_rashi),
    url(r'^visualize/talmudic-relationships$', reader_views.talmudic_relationships),
]

# Source Sheet Builder
urlpatterns += [
    url(r'^sheets/new/?$', sheets_views.new_sheet),
    url(r'^sheets/(?P<sheet_id>\d+)$', sheets_views.view_sheet),
    url(r'^sheets/visual/(?P<sheet_id>\d+)$', sheets_views.view_visual_sheet),
]

# Profiles & Settings
urlpatterns += [
    url(r'^my/profile', reader_views.my_profile),
    url(r'^profile/(?P<username>[^/]+)(/(?P<page>\d+))?$', reader_views.user_profile),
    url(r'^contributors/(?P<username>[^/]+)(/(?P<page>\d+))?$', reader_views.profile_redirect),
    url(r'^settings/account?$', reader_views.account_settings),
    url(r'^settings/profile?$', reader_views.edit_profile),
    url(r'^interface/(?P<language>english|hebrew)$', reader_views.interface_language_redirect),
    url(r'^api/profile$', reader_views.profile_api),
    url(r'^api/interrupting-messages/read/(?P<message>.+)$', reader_views.interrupting_messages_read_api),
]

# Topics
urlpatterns += [
    url(r'^topics$', reader_views.topics_page),
    url(r'^topics/(?P<topic>.+)$', reader_views.topic_page),
]

# Texts Add / Edit / Translate
urlpatterns += [
    url(r'^edit/textinfo/(?P<title>.+)$', reader_views.edit_text_info),
    url(r'^add/textinfo/(?P<new_title>.+)$', reader_views.edit_text_info),
    url(r'^add/new/?$', reader_views.edit_text),
    url(r'^add/(?P<ref>.+)$', reader_views.edit_text),
    url(r'^translate/(?P<ref>.+)$', reader_views.edit_text),
    url(r'^edit/(?P<ref>.+)/(?P<lang>\w\w)/(?P<version>.+)$', reader_views.edit_text),
    url(r'^edit/(?P<ref>.+)$', reader_views.edit_text),
]

# JSON Editors
urlpatterns += [
    url(r'^edit/terms/(?P<term>.+)$', reader_views.terms_editor),
    url(r'^add/terms/(?P<term>.+)$', reader_views.terms_editor),
]

# Texts / Index / Links etc API
urlpatterns += [
    url(r'^api/texts/versions/(?P<tref>.+)$', reader_views.versions_api),
    url(r'^api/texts/version-status/tree/?(?P<lang>.*)?/?$', reader_views.version_status_tree_api),
    url(r'^api/texts/version-status/?$', reader_views.version_status_api),
    url(r'^api/texts/parashat_hashavua$', reader_views.parashat_hashavua_api),
    url(r'^api/texts/random?$', reader_views.random_text_api),
    url(r'^api/texts/random-by-topic/?$', reader_views.random_by_topic_api),
    url(r'^api/texts/(?P<tref>.+)/(?P<lang>\w\w)/(?P<version>.+)$', reader_views.old_text_versions_api_redirect),
    url(r'^api/texts/(?P<tref>.+)$', reader_views.texts_api),
    url(r'^api/index/?$', reader_views.table_of_contents_api),
    url(r'^api/search-filter-index/?$', reader_views.search_filter_table_of_contents_api),
    url(r'^api/index/titles/?$', reader_views.text_titles_api),
    url(r'^api/v2/raw/index/(?P<title>.+)$', reader_views.index_api, {'v2': True, 'raw': True}),
    url(r'^api/v2/index/(?P<title>.+)$', reader_views.index_api, {'v2': True}),
    url(r'^api/index/(?P<title>.+)$', reader_views.index_api),
    url(r'^api/links/bare/(?P<book>.+)/(?P<cat>.+)$', reader_views.bare_link_api),
    url(r'^api/links/(?P<link_id_or_ref>.*)$', reader_views.links_api),
    url(r'^api/link-summary/(?P<ref>.+)$', reader_views.link_summary_api),
    url(r'^api/notes/all$', reader_views.all_notes_api),
    url(r'^api/notes/(?P<note_id_or_ref>.*)$', reader_views.notes_api),
    url(r'^api/related/(?P<tref>.*)$', reader_views.related_api),
    url(r'^api/counts/links/(?P<cat1>.+)/(?P<cat2>.+)$', reader_views.link_count_api),
    url(r'^api/counts/words/(?P<title>.+)/(?P<version>.+)/(?P<language>.+)$', reader_views.word_count_api),
    url(r'^api/counts/(?P<title>.+)$', reader_views.counts_api),
    url(r'^api/shape/(?P<title>.+)$', reader_views.shape_api),
    url(r'^api/preview/(?P<title>.+)$', reader_views.text_preview_api),
    url(r'^api/terms/(?P<name>.+)$', reader_views.terms_api),
    url(r'^api/calendars/?$', reader_views.calendars_api),
    url(r'^api/name/(?P<name>.+)$', reader_views.name_api),
    url(r'^api/category/?(?P<path>.+)?$', reader_views.category_api),
    url(r'^api/words/(?P<word>.+)$', reader_views.dictionary_api),
    url(r'^api/notifications/?$', reader_views.notifications_api),
    url(r'^api/notifications/read', reader_views.notifications_read_api),
    url(r'^api/updates/?(?P<gid>.+)?$', reader_views.updates_api),
    url(r'^api/messages/?$', reader_views.messages_api),
]

# Source Sheets API
urlpatterns += [
    url(r'^api/sheets/?$',                                            sheets_views.save_sheet_api),
    url(r'^api/sheets/(?P<sheet_id>\d+)/delete$',                     sheets_views.delete_sheet_api),
    url(r'^api/sheets/(?P<sheet_id>\d+)/add$',                        sheets_views.add_source_to_sheet_api),
    url(r'^api/sheets/(?P<sheet_id>\d+)/add_ref$',                    sheets_views.add_ref_to_sheet_api),
    url(r'^api/sheets/(?P<parasha>.+)/get_aliyot$',                   sheets_views.get_aliyot_by_parasha_api),
    url(r'^api/sheets/(?P<sheet_id>\d+)/copy_source$',                sheets_views.copy_source_to_sheet_api),
    url(r'^api/sheets/(?P<sheet_id>\d+)/tags$',                       sheets_views.update_sheet_tags_api),
    url(r'^api/sheets/(?P<sheet_id>\d+)$',                            sheets_views.sheet_api),
    url(r'^api/sheets/(?P<sheet_id>\d+)\.(?P<node_id>\d+)$',          sheets_views.sheet_node_api),
    url(r'^api/sheets/(?P<sheet_id>\d+)/like$',                       sheets_views.like_sheet_api),
    url(r'^api/sheets/(?P<sheet_id>\d+)/visualize$',                  sheets_views.visual_sheet_api),
    url(r'^api/sheets/(?P<sheet_id>\d+)/unlike$',                     sheets_views.unlike_sheet_api),
    url(r'^api/sheets/(?P<sheet_id>\d+)/likers$',                     sheets_views.sheet_likers_api),
    url(r'^api/sheets/user/(?P<user_id>\d+)$',                        sheets_views.user_sheet_list_api),
    url(r'^api/sheets/user/(?P<user_id>\d+)/(?P<sort_by>\w+)/(?P<limiter>\d+)/(?P<offset>\d+)$',       sheets_views.user_sheet_list_api_with_sort),
    url(r'^api/sheets/modified/(?P<sheet_id>\d+)/(?P<timestamp>.+)$', sheets_views.check_sheet_modified_api),
    url(r'^api/sheets/create/(?P<ref>[^/]+)(/(?P<sources>.+))?$',     sheets_views.make_sheet_from_text_api),
    url(r'^api/sheets/tag/(?P<tag>[^/]+)?$',                          sheets_views.sheets_by_tag_api),
    url(r'^api/sheets/trending-tags/?$',                              sheets_views.trending_tags_api),
    url(r'^api/sheets/tag-list/?$',                                   sheets_views.tag_list_api),
    url(r'^api/sheets/tag-list/user/(?P<user_id>\d+)?$',              sheets_views.user_tag_list_api),
    url(r'^api/sheets/tag-list/(?P<sort_by>[a-zA-Z\-]+)$',            sheets_views.tag_list_api),
    url(r'^api/sheets/all-sheets/(?P<limiter>\d+)/(?P<offset>\d+)$',  sheets_views.all_sheets_api),
    url(r'^api/sheets/(?P<sheet_id>\d+)/export_to_drive$',            sheets_views.export_to_drive),
]

# Groups API
urlpatterns += [
    url(r'^api/groups(/(?P<group>[^/]+))?$', sheets_views.groups_api),
    url(r'^api/groups/(?P<group_name>[^/]+)/set-role/(?P<uid>\d+)/(?P<role>[^/]+)$', sheets_views.groups_role_api),
    url(r'^api/groups/(?P<group_name>[^/]+)/invite/(?P<uid_or_email>[^/]+)(?P<uninvite>\/uninvite)?$', sheets_views.groups_invite_api),
    url(r'^api/groups/(?P<group_name>[^/]+)/pin-sheet/(?P<sheet_id>\d+)', sheets_views.groups_pin_sheet_api),
]



# Following API
urlpatterns += [
    url(r'^api/(?P<action>(follow|unfollow))/(?P<uid>\d+)$', reader_views.follow_api),
    url(r'^api/(?P<kind>(followers|followees))/(?P<uid>\d+)$', reader_views.follow_list_api),
]

# Topics API
urlpatterns += [
    url(r'^api/topics$', reader_views.topics_list_api),
    url(r'^api/topics/(?P<topic>.+)$', reader_views.topics_api),
    url(r'^api/recommend/topics(/(?P<ref_list>.+))?', reader_views.recommend_topics_api),
]

# Reviews API
urlpatterns += [
    url(r'^api/reviews/(?P<tref>.+)/(?P<lang>\w\w)/(?P<version>.+)$', reader_views.reviews_api),
    url(r'^api/reviews/(?P<review_id>.+)$', reader_views.reviews_api),
]

# History API
urlpatterns += [
    url(r'^api/history/(?P<tref>.+)/(?P<lang>\w\w)/(?P<version>.+)$', reader_views.texts_history_api),
    url(r'^api/history/(?P<tref>.+)$', reader_views.texts_history_api),
]

# Translation Request API
urlpatterns += [
    url(r'^api/translation-request/(?P<tref>.+)$', reader_views.translation_request_api),
]

# Edit Locks API (temporary locks on segments during editing)
urlpatterns += [
    url(r'^api/locks/set/(?P<tref>.+)/(?P<lang>\w\w)/(?P<version>.+)$', reader_views.set_lock_api),
    url(r'^api/locks/release/(?P<tref>.+)/(?P<lang>\w\w)/(?P<version>.+)$', reader_views.release_lock_api),
    url(r'^api/locks/check/(?P<tref>.+)/(?P<lang>\w\w)/(?P<version>.+)$', reader_views.check_lock_api),
]

# Lock Text API (permament locking of an entire text)
urlpatterns += [
    url(r'^api/locktext/(?P<title>.+)/(?P<lang>\w\w)/(?P<version>.+)$', reader_views.lock_text_api),
    url(r'^api/version/flags/(?P<title>.+)/(?P<lang>\w\w)/(?P<version>.+)$', reader_views.flag_text_api),
]

# Campaigns
urlpatterns += [
    url(r'^translate/(?P<tref>.+)$', reader_views.translation_flow),
    url(r'^translation-requests/completed?', reader_views.completed_translation_requests),
    url(r'^translation-requests/featured-completed?', reader_views.completed_featured_translation_requests),
    url(r'^translation-requests/?', reader_views.translation_requests),
    url(r'^contests/(?P<slug>.+)$', reader_views.contest_splash),
]

# Discussions
urlpatterns += [
    url(r'^discussions/?$', reader_views.discussions),
    url(r'^api/discussions/new$', reader_views.new_discussion_api),
]

# Dashboard Page
urlpatterns += [
    url(r'^dashboard/?$', reader_views.dashboard),
]

# Activity
urlpatterns += [
    url(r'^activity/?$', reader_views.global_activity),
    url(r'^activity/leaderboard?$', reader_views.leaderboard),
    url(r'^activity/(?P<page>\d+)$', reader_views.global_activity),
    url(r'^activity/(?P<slug>[^/]+)/(?P<page>\d+)?$', reader_views.user_activity),
    url(r'^activity/(?P<tref>[^/]+)/(?P<lang>.{2})/(?P<version>.+)/(?P<page>\d+)$', reader_views.segment_history),
    url(r'^activity/(?P<tref>[^/]+)/(?P<lang>.{2})/(?P<version>.+)$', reader_views.segment_history),
    url(r'^api/revert/(?P<tref>[^/]+)/(?P<lang>.{2})/(?P<version>.+)/(?P<revision>\d+)$', reader_views.revert_api),
]

# Random Text
urlpatterns += [
    url(r'^random/link$',        reader_views.random_redirect),
    url(r'^random/?$',           reader_views.random_text_page),
]

# Registration
urlpatterns += [
    url(r'^login/?$', django_auth_views.LoginView.as_view(authentication_form=SefariaLoginForm), name='login'),
    url(r'^register/?$', sefaria_views.register, name='register'),
    url(r'^logout/?$', django_auth_views.LogoutView.as_view(), name='logout'),
    url(r'^password/reset/?$', django_auth_views.PasswordResetView.as_view(), {'password_reset_form': HTMLPasswordResetForm}, name='password_reset'),
    url(r'^password/reset/confirm/(?P<uidb64>[0-9A-Za-z_\-]+)/(?P<token>[0-9A-Za-z]{1,13}-[0-9A-Za-z]{1,20})/$', django_auth_views.PasswordResetConfirmView.as_view(), name='password_reset_confirm'),
    url(r'^password/reset/complete/$', django_auth_views.PasswordResetCompleteView.as_view(), name='password_reset_complete'),
    url(r'^password/reset/done/$', django_auth_views.PasswordResetDoneView.as_view(), name='password_reset_done'),
]

# Compare Page
urlpatterns += [
    url(r'^compare/?((?P<secRef>[^/]+)/)?((?P<lang>en|he)/)?((?P<v1>[^/]+)/)?(?P<v2>[^/]+)?$', sefaria_views.compare)
]

# Gardens
urlpatterns += [
    #url(r'^garden/sheets/(?P<key>.+)$', 'sheet_tag_garden_page),
    url(r'^garden/(?P<key>.+)$', reader_views.custom_visual_garden_page),
    url(r'^garden/sheets/(?P<key>.+)$', reader_views.sheet_tag_visual_garden_page),
    url(r'^garden/search/(?P<q>.+)$', reader_views.search_query_visual_garden_page),
    url(r'^vgarden/custom/(?P<key>.*)$', reader_views.custom_visual_garden_page),  # legacy.  Used for "maggid" and "ecology"
]

<<<<<<< HEAD
=======
static_pages = [
    "about",
    "donate",
    "strategy",
    "supporters",
    "team",
    "help",
    "connect",
    "visualizations",
    "jobs",
    "terms",
    "privacy-policy",
    "coming-soon",
    "shraga-silverstein",
    "adin-even-israel-steinsaltz",
    "william-davidson-talmud",
    "linker",
    "ios",
    "mobile",
    "sefaria-edition",
    "sefaria-community-translation",
    "contributed-to-sefaria",
    "translation-guidelines",
    "transliteration-guidelines",
    "even-haezer-guidelines",
    "random-walk-through-torah",
    "educators",
    "the-sefaria-story",
    "aramaic-translation-contest",
    "newsletter",
    "shavuot-map-2018",
    "testimonials"
]

# Static and Semi Static Content
urlpatterns += [
    url(r'^$', reader_views.home, name="home"),
    url(r'^metrics/?$', reader_views.metrics),
    url(r'^digitized-by-sefaria/?$', reader_views.digitized_by_sefaria),
    url(r'^(%s)/?$' % "|".join(static_pages), reader_views.serve_static),
]


# Redirects to Forum, Wiki, etc
urlpatterns += [
    url(r'^forum/?$', lambda x: HttpResponseRedirect('https://groups.google.com/forum/?fromgroups#!forum/sefaria')),
    url(r'^wiki/?$', lambda x: HttpResponseRedirect('https://github.com/Sefaria/Sefaria-Project/wiki')),
    url(r'^developers/?$', lambda x: HttpResponseRedirect('https://github.com/Sefaria/Sefaria-Project/wiki#developers')),
    url(r'^request-a-text/?$', lambda x: HttpResponseRedirect('https://goo.gl/forms/ru33ivawo7EllQxa2')),
    url(r'^request-a-training/?$', lambda x: HttpResponseRedirect(' https://docs.google.com/forms/d/1CJZHRivM2qFeF2AE2afpvE1m86AgJPCxUEFu5EG92F8/edit?usp=sharing_eil&ts=5a4dc5e0')),
    url(r'^contribute/?$', lambda x: HttpResponseRedirect('https://github.com/Sefaria/Sefaria-Project/wiki/Guide-to-Contributing')),
    url(r'^faq/?$', lambda x: HttpResponseRedirect('https://github.com/Sefaria/Sefaria-Project/wiki#frequently-asked-questions')),
    url(r'^gala/?$', lambda x: HttpResponseRedirect('https://www.501auctions.com/sefaria')),
url(r'^gala/?$', lambda x: HttpResponseRedirect('https://www.501auctions.com/sefaria')),
    url(r'^jfn?$', lambda x: HttpResponseRedirect('https://www.sefaria.org/sheets/60494')),
]

urlpatterns +=[
    url(r'^textmap/?$', lambda x: HttpResponseRedirect(STATIC_URL + 'files/Sefaria-Text-Map-June-2016.pdf')),
    url(r'^workshop/?$', lambda x: HttpResponseRedirect(STATIC_URL + 'files/Sefaria_SummerMeeting_2016.pdf')),
    url(r'^ideasforteaching/?$',lambda x: HttpResponseRedirect(STATIC_URL + 'files/Sefaria_Teacher_Generated_Ideas_for_Your_Classroom.pdf')),
]

>>>>>>> af46eabf
# Sefaria.js -- Packaged JavaScript
urlpatterns += [
    url(r'^data\.js$', sefaria_views.data_js),
    url(r'^sefaria\.js$', sefaria_views.sefaria_js),
]

# Linker js, text upload & download
urlpatterns += [
    url(r'^linker\.js$', sefaria_views.linker_js),
    url(r'^api/regexs/(?P<titles>.+)$', sefaria_views.title_regex_api),
    url(r'^api/bulktext/(?P<refs>.+)$', sefaria_views.bulktext_api),
    url(r'^download/version/(?P<title>.+) - (?P<lang>[he][en]) - (?P<versionTitle>.+)\.(?P<format>plain\.txt)', sefaria_views.text_download_api),
    url(r'^download/version/(?P<title>.+) - (?P<lang>[he][en]) - (?P<versionTitle>.+)\.(?P<format>json|csv|txt)',sefaria_views.text_download_api),
    url(r'^download/bulk/versions/', sefaria_views.bulk_download_versions_api),
    url(r'^api/text-upload$', sefaria_views.text_upload_api)
]

# File Uploads
urlpatterns += [
    url(r'^api/file/upload$', sefaria_views.file_upload),
]

# Email Subscribe
urlpatterns += [
    url(r'^api/subscribe/(?P<email>.+)$', sefaria_views.subscribe),
]

# Admin
urlpatterns += [
    url(r'^admin/reset/varnish/(?P<tref>.+)$', sefaria_views.reset_varnish),
    url(r'^admin/reset/cache$', sefaria_views.reset_cache),
    url(r'^admin/reset/cache/(?P<title>.+)$', sefaria_views.reset_index_cache_for_text),
    url(r'^admin/reset/counts/all$', sefaria_views.reset_counts),
    url(r'^admin/reset/counts/(?P<title>.+)$', sefaria_views.reset_counts),
    url(r'^admin/reset/toc$', sefaria_views.rebuild_toc),
    url(r'^admin/reset/ac$', sefaria_views.rebuild_auto_completer),
    url(r'^admin/reset/topics$', sefaria_views.rebuild_topics),
    url(r'^admin/reset/(?P<tref>.+)$', sefaria_views.reset_ref),
    url(r'^admin/delete/orphaned-counts', sefaria_views.delete_orphaned_counts),
    url(r'^admin/rebuild/auto-links/(?P<title>.+)$', sefaria_views.rebuild_auto_links),
    url(r'^admin/rebuild/citation-links/(?P<title>.+)$', sefaria_views.rebuild_citation_links),
    url(r'^admin/delete/citation-links/(?P<title>.+)$', sefaria_views.delete_citation_links),
    url(r'^admin/cache/stats', sefaria_views.cache_stats),
    url(r'^admin/cache/dump', sefaria_views.cache_dump),
    url(r'^admin/run/tests', sefaria_views.run_tests),
    url(r'^admin/export/all', sefaria_views.export_all),
    url(r'^admin/error', sefaria_views.cause_error),
    url(r'^admin/contest-results', sefaria_views.list_contest_results),
    url(r'^admin/translation-requests-stats', sefaria_views.translation_requests_stats),
    url(r'^admin/sheet-stats', sefaria_views.sheet_stats),
    url(r'^admin/untagged-sheets', sefaria_views.untagged_sheets),
    url(r'^admin/versions-csv', sefaria_views.versions_csv),
    url(r'^admin/index-sheets-by-timestamp', sefaria_views.index_sheets_by_timestamp),
    url(r'^admin/?', include(admin.site.urls)),
]

# Stats API - return CSV
urlpatterns += [
    url(r'^api/stats/library-stats', sefaria_views.library_stats),
    url(r'^api/stats/core-link-stats', sefaria_views.core_link_stats),
]

# Google API OAuth 2.0
urlpatterns += [
    url(r'^gauth$', gauth_views.index, name="gauth_index"),
    url(r'^gauth/callback$', gauth_views.auth_return, name="gauth_callback"),
]

<<<<<<< HEAD
# Site specific URLS loaded from 
urlpatterns += site_urlpatterns
=======
# Sheets in a reader panel
urlpatterns += [
    url(r'^sheets/(?P<tref>[\d.]+)$', reader_views.catchall, {'sheet': True}),
]
>>>>>>> af46eabf

# Catch all to send to Reader
urlpatterns += [
    url(r'^(?P<tref>[^/]+)/(?P<lang>\w\w)/(?P<version>.*)$', reader_views.old_versions_redirect),
    url(r'^(?P<tref>[^/]+)(/)?$', reader_views.catchall)
]


if DOWN_FOR_MAINTENANCE:
    # Keep admin accessible
    urlpatterns = [
        url(r'^admin/reset/cache', sefaria_views.reset_cache),
        url(r'^admin/?', include(admin.site.urls)),
    ]
    # Everything else gets maintenance message
    urlpatterns += [
        url(r'.*', sefaria_views.maintenance_message)
    ]<|MERGE_RESOLUTION|>--- conflicted
+++ resolved
@@ -14,12 +14,6 @@
 import sourcesheets.views as sheets_views
 import sefaria.gauth.views as gauth_views
 import django.contrib.auth.views as django_auth_views
-
-
-import reader.views as reader_views
-import sefaria.views as sefaria_views
-import sourcesheets.views as sheets_views
-import sefaria.gauth.views as gauth_views
 
 from sefaria.site.urls import site_urlpatterns
 
@@ -293,72 +287,7 @@
     url(r'^vgarden/custom/(?P<key>.*)$', reader_views.custom_visual_garden_page),  # legacy.  Used for "maggid" and "ecology"
 ]
 
-<<<<<<< HEAD
-=======
-static_pages = [
-    "about",
-    "donate",
-    "strategy",
-    "supporters",
-    "team",
-    "help",
-    "connect",
-    "visualizations",
-    "jobs",
-    "terms",
-    "privacy-policy",
-    "coming-soon",
-    "shraga-silverstein",
-    "adin-even-israel-steinsaltz",
-    "william-davidson-talmud",
-    "linker",
-    "ios",
-    "mobile",
-    "sefaria-edition",
-    "sefaria-community-translation",
-    "contributed-to-sefaria",
-    "translation-guidelines",
-    "transliteration-guidelines",
-    "even-haezer-guidelines",
-    "random-walk-through-torah",
-    "educators",
-    "the-sefaria-story",
-    "aramaic-translation-contest",
-    "newsletter",
-    "shavuot-map-2018",
-    "testimonials"
-]
-
-# Static and Semi Static Content
-urlpatterns += [
-    url(r'^$', reader_views.home, name="home"),
-    url(r'^metrics/?$', reader_views.metrics),
-    url(r'^digitized-by-sefaria/?$', reader_views.digitized_by_sefaria),
-    url(r'^(%s)/?$' % "|".join(static_pages), reader_views.serve_static),
-]
-
-
-# Redirects to Forum, Wiki, etc
-urlpatterns += [
-    url(r'^forum/?$', lambda x: HttpResponseRedirect('https://groups.google.com/forum/?fromgroups#!forum/sefaria')),
-    url(r'^wiki/?$', lambda x: HttpResponseRedirect('https://github.com/Sefaria/Sefaria-Project/wiki')),
-    url(r'^developers/?$', lambda x: HttpResponseRedirect('https://github.com/Sefaria/Sefaria-Project/wiki#developers')),
-    url(r'^request-a-text/?$', lambda x: HttpResponseRedirect('https://goo.gl/forms/ru33ivawo7EllQxa2')),
-    url(r'^request-a-training/?$', lambda x: HttpResponseRedirect(' https://docs.google.com/forms/d/1CJZHRivM2qFeF2AE2afpvE1m86AgJPCxUEFu5EG92F8/edit?usp=sharing_eil&ts=5a4dc5e0')),
-    url(r'^contribute/?$', lambda x: HttpResponseRedirect('https://github.com/Sefaria/Sefaria-Project/wiki/Guide-to-Contributing')),
-    url(r'^faq/?$', lambda x: HttpResponseRedirect('https://github.com/Sefaria/Sefaria-Project/wiki#frequently-asked-questions')),
-    url(r'^gala/?$', lambda x: HttpResponseRedirect('https://www.501auctions.com/sefaria')),
-url(r'^gala/?$', lambda x: HttpResponseRedirect('https://www.501auctions.com/sefaria')),
-    url(r'^jfn?$', lambda x: HttpResponseRedirect('https://www.sefaria.org/sheets/60494')),
-]
-
-urlpatterns +=[
-    url(r'^textmap/?$', lambda x: HttpResponseRedirect(STATIC_URL + 'files/Sefaria-Text-Map-June-2016.pdf')),
-    url(r'^workshop/?$', lambda x: HttpResponseRedirect(STATIC_URL + 'files/Sefaria_SummerMeeting_2016.pdf')),
-    url(r'^ideasforteaching/?$',lambda x: HttpResponseRedirect(STATIC_URL + 'files/Sefaria_Teacher_Generated_Ideas_for_Your_Classroom.pdf')),
-]
-
->>>>>>> af46eabf
+
 # Sefaria.js -- Packaged JavaScript
 urlpatterns += [
     url(r'^data\.js$', sefaria_views.data_js),
@@ -427,15 +356,13 @@
     url(r'^gauth/callback$', gauth_views.auth_return, name="gauth_callback"),
 ]
 
-<<<<<<< HEAD
-# Site specific URLS loaded from 
+# Site specific URLS loaded from
 urlpatterns += site_urlpatterns
-=======
+
 # Sheets in a reader panel
 urlpatterns += [
     url(r'^sheets/(?P<tref>[\d.]+)$', reader_views.catchall, {'sheet': True}),
 ]
->>>>>>> af46eabf
 
 # Catch all to send to Reader
 urlpatterns += [
