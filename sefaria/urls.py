--- conflicted
+++ resolved
@@ -412,14 +412,8 @@
 
 # Catch all to send to Reader
 urlpatterns += patterns('reader.views',
-<<<<<<< HEAD
-    (r'^(?P<tref>[^/]+)/(?P<lang>\w\w)/(?P<version>[^/]*)$', 'reader'),
-    (r'^(?P<tref>[^/]+)(/)?$', 'reader'),
-    (r'^(?P<tref>[^/]+)/(?P<lang>\w\w)/(?P<version_title>.*)/notes$', 's2_extended_notes')
-=======
     (r'^(?P<tref>[^/]+)/(?P<lang>\w\w)/(?P<version>.*)$', 'old_versions_redirect'),
     (r'^(?P<tref>[^/]+)(/)?$', 'reader')
->>>>>>> 17fd25a8
 )
 
 if DOWN_FOR_MAINTENANCE:
