# -*- coding: utf-8 -*-
from rest_framework_simplejwt.views import TokenObtainPairView, TokenRefreshView
from django.conf.urls import include, url
from django.conf.urls import handler404, handler500
from django.contrib import admin
from django.http import HttpResponseRedirect
import django.contrib.auth.views as django_auth_views
from sefaria.forms import SefariaPasswordResetForm, SefariaSetPasswordForm, SefariaLoginForm
from sefaria.settings import DOWN_FOR_MAINTENANCE, STATIC_URL

import reader.views as reader_views
import sefaria.views as sefaria_views
import sourcesheets.views as sheets_views
import sefaria.gauth.views as gauth_views
import django.contrib.auth.views as django_auth_views

from sefaria.site.urls import site_urlpatterns

admin.autodiscover()
handler500 = 'reader.views.custom_server_error'
handler404 = 'reader.views.custom_page_not_found'


# App Pages
urlpatterns = [
    url(r'^$', reader_views.home, name="home"),
    url(r'^texts/?$', reader_views.texts_list, name="table_of_contents"),
    url(r'^texts/saved/?$', reader_views.saved),
    url(r'^texts/history/?$', reader_views.user_history),
    url(r'^texts/recent/?$', reader_views.old_recent_redirect),
    url(r'^texts/(?P<cats>.+)?$', reader_views.texts_category_list),
    url(r'^search/?$', reader_views.search),
    url(r'^search-autocomplete-redirecter/?$', reader_views.search_autocomplete_redirecter),
    url(r'^calendars/?$', reader_views.calendars),
    url(r'^collections/?$', reader_views.public_collections),
    url(r'^collections/new$', reader_views.edit_collection_page),
    url(r'^collections/(?P<slug>[^.]+)/settings$', reader_views.edit_collection_page),
    url(r'^collections/(?P<slug>[^.]+)$', reader_views.collection_page),
    url(r'^translations/(?P<slug>[^.]+)$', reader_views.translations_page),
    url(r'^community/?$', reader_views.community_page),
    url(r'^notifications/?$', reader_views.notifications),
    url(r'^updates/?$', reader_views.updates),
    url(r'^modtools/?$', reader_views.modtools),
    url(r'^modtools/upload_text$', sefaria_views.modtools_upload_workflowy),
    url(r'^story_editor/?$', reader_views.story_editor),
    url(r'^torahtracker/?$', reader_views.user_stats),
]

# People Pages
urlpatterns += [
    url(r'^person/(?P<name>.+)$', reader_views.person_page_redirect),
    url(r'^people/Talmud/?$', reader_views.talmud_person_index_redirect),
    url(r'^people/?$', reader_views.person_index_redirect),
]

# Visualizations / Link Explorer
urlpatterns += [
    url(r'^explore(-(?P<topCat>[\w-]+)-and-(?P<bottomCat>[\w-]+))?(/(?P<book1>[A-Za-z-,\']+))?(/(?P<book2>[A-Za-z-,\']+))?(/(?P<lang>\w\w)/?)?/?$', reader_views.explore),
    url(r'^visualize/library/(?P<lang>[enh]*)/?(?P<cats>.*)/?$', reader_views.visualize_library),
    url(r'^visualize/library/?(?P<cats>.*)/?$', reader_views.visualize_library),
    url(r'^visualize/toc$', reader_views.visualize_toc),
    url(r'^visualize/parasha-colors$', reader_views.visualize_parasha_colors),
    url(r'^visualize/links-through-rashi$', reader_views.visualize_links_through_rashi),
    url(r'^visualize/talmudic-relationships$', reader_views.talmudic_relationships),
    url(r'^visualize/sefer-hachinukh-mitzvot$', reader_views.sefer_hachinukh_mitzvot),
    url(r'^visualize/timeline$', reader_views.visualize_timeline),
    url(r'^visualize/unique-words-by-commentator', reader_views.unique_words_viz),
]

# Source Sheet Builder
urlpatterns += [
    url(r'^sheets/new/?$', sheets_views.new_sheet),
    url(r'^sheets/(?P<sheet_id>\d+)$', sheets_views.view_sheet),
    url(r'^sheets/visual/(?P<sheet_id>\d+)$', sheets_views.view_visual_sheet),
]

# Profiles & Settings
urlpatterns += [
    url(r'^my/profile', reader_views.my_profile),
    url(r'^profile/(?P<username>[^/]+)/?$', reader_views.user_profile),
    url(r'^settings/account?$', reader_views.account_settings),
    url(r'^settings/profile?$', reader_views.edit_profile),
    url(r'^interface/(?P<language>english|hebrew)$', reader_views.interface_language_redirect),
    url(r'^api/profile/user_history$', reader_views.user_history_api), 
    url(r'^api/profile/sync$', reader_views.profile_sync_api),
    url(r'^api/profile/upload-photo$', reader_views.profile_upload_photo),
    url(r'^api/profile$', reader_views.profile_api),
    url(r'^settings/account/user$', reader_views.account_user_update),
    url(r'^api/profile/(?P<slug>[^/]+)$', reader_views.profile_get_api), 
    url(r'^api/profile/(?P<slug>[^/]+)/(?P<ftype>followers|following)$', reader_views.profile_follow_api),
    url(r'^api/user_history/saved$', reader_views.saved_history_for_ref),
    url(r'^api/interrupting-messages/read/(?P<message>.+)$', reader_views.interrupting_messages_read_api),
]

# Topics
urlpatterns += [
    url(r'^topics/category/(?P<topicCategory>.+)?$', reader_views.topics_category_page),
    url(r'^topics/all/(?P<letter>.)$', reader_views.all_topics_page),    
    url(r'^topics/?$', reader_views.topics_page),
    url(r'^topics/(?P<topic>.+)$', reader_views.topic_page),
<<<<<<< HEAD
    url(r'^api/ref_topic_links$', reader_views.topic_ref_api),
=======
>>>>>>> e4263b80
    url(r'^api/topic/completion/(?P<topic>.+)', reader_views.topic_completion_api)
]

# Calendar Redirects
urlpatterns += [
    url(r'^parashat-hashavua$', reader_views.parashat_hashavua_redirect),
    url(r'^todays-daf-yomi$', reader_views.daf_yomi_redirect),
]

# Texts Add / Edit / Translate
urlpatterns += [
    url(r'^add/textinfo/(?P<new_title>.+)$', reader_views.edit_text_info),
    url(r'^add/new/?$', reader_views.edit_text),
    url(r'^add/(?P<ref>.+)$', reader_views.edit_text),
    url(r'^translate/(?P<ref>.+)$', reader_views.edit_text),
    url(r'^edit/terms/(?P<term>.+)$', reader_views.terms_editor),
    url(r'^add/terms/(?P<term>.+)$', reader_views.terms_editor),
    url(r'^edit/(?P<ref>.+)/(?P<lang>\w\w)/(?P<version>.+)$', reader_views.edit_text),
    url(r'^edit/(?P<ref>.+)$', reader_views.edit_text),
]

# Redirects for legacy URLs
urlpatterns += [
    url(r'^new-home/?$', reader_views.new_home_redirect),
    url(r'^account/?$', reader_views.my_profile),
    url(r'^my/notes/?$', reader_views.my_notes_redirect),
    url(r'^sheets/tags/?$', reader_views.topics_redirect),
    url(r'^sheets/tags/(?P<tag>.+)$', reader_views.topic_page_redirect),
    url(r'^sheets/(?P<type>(public|private))/?$', reader_views.sheets_pages_redirect),
    url(r'^groups/?(?P<group>[^/]+)?$', reader_views.groups_redirect),
    url(r'^contributors/(?P<username>[^/]+)(/(?P<page>\d+))?$', reader_views.profile_redirect),
]

# Texts / Index / Links etc API
urlpatterns += [
    url(r'^api/texts/versions/(?P<tref>.+)$', reader_views.versions_api),
    url(r'^api/texts/version-status/tree/?(?P<lang>.*)?/?$', reader_views.version_status_tree_api),
    url(r'^api/texts/version-status/?$', reader_views.version_status_api),
    url(r'^api/texts/parashat_hashavua$', reader_views.parashat_hashavua_api),
    url(r'^api/texts/translations/?$', reader_views.translations_api),
    url(r'^api/texts/translations/(?P<lang>.+)', reader_views.translations_api),
    url(r'^api/texts/random?$', reader_views.random_text_api),
    url(r'^api/texts/random-by-topic/?$', reader_views.random_by_topic_api),
    url(r'^api/texts/modify-bulk/(?P<title>.+)$', reader_views.modify_bulk_text_api),
    url(r'^api/texts/(?P<tref>.+)/(?P<lang>\w\w)/(?P<version>.+)$', reader_views.old_text_versions_api_redirect),
    url(r'^api/texts/(?P<tref>.+)$', reader_views.texts_api),
    url(r'^api/index/?$', reader_views.table_of_contents_api),
    url(r'^api/opensearch-suggestions/?$', reader_views.opensearch_suggestions_api),
    url(r'^api/index/titles/?$', reader_views.text_titles_api),
    url(r'^api/v2/raw/index/(?P<title>.+)$', reader_views.index_api, {'raw': True}),
    url(r'^api/v2/index/(?P<title>.+)$', reader_views.index_api),
    url(r'^api/index/(?P<title>.+)$', reader_views.index_api),
    url(r'^api/links/bare/(?P<book>.+)/(?P<cat>.+)$', reader_views.bare_link_api),
    url(r'^api/links/(?P<link_id_or_ref>.*)$', reader_views.links_api),
    url(r'^api/link-summary/(?P<ref>.+)$', reader_views.link_summary_api),
    url(r'^api/notes/all$', reader_views.all_notes_api),
    url(r'^api/notes/(?P<note_id_or_ref>.*)$', reader_views.notes_api),
    url(r'^api/related/(?P<tref>.*)$', reader_views.related_api),
    url(r'^api/counts/links/(?P<cat1>.+)/(?P<cat2>.+)$', reader_views.link_count_api),
    url(r'^api/counts/words/(?P<title>.+)/(?P<version>.+)/(?P<language>.+)$', reader_views.word_count_api),
    url(r'^api/counts/(?P<title>.+)$', reader_views.counts_api),
    url(r'^api/shape/(?P<title>.+)$', reader_views.shape_api),
    url(r'^api/preview/(?P<title>.+)$', reader_views.text_preview_api),
    url(r'^api/terms/(?P<name>.+)$', reader_views.terms_api),
    url(r'^api/calendars/next-read/(?P<parasha>.+)$', reader_views.parasha_next_read_api),
    url(r'^api/calendars/?$', reader_views.calendars_api),
    url(r'^api/name/(?P<name>.+)$', reader_views.name_api),
    url(r'^api/category/?(?P<path>.+)?$', reader_views.category_api),
    url(r'^api/tag-category/?(?P<path>.+)?$', reader_views.tag_category_api),
    url(r'^api/words/completion/(?P<word>.+)/(?P<lexicon>.+)$', reader_views.dictionary_completion_api),
    url(r'^api/words/completion/(?P<word>.+)$', reader_views.dictionary_completion_api),   # Search all dicts
    url(r'^api/words/(?P<word>.+)$', reader_views.dictionary_api),
    url(r'^api/notifications/?$', reader_views.notifications_api),
    url(r'^api/notifications/read', reader_views.notifications_read_api),
    url(r'^api/updates/?(?P<gid>.+)?$', reader_views.updates_api),
    url(r'^api/stories/?(?P<gid>.+)?$', reader_views.stories_api),
    url(r'^api/story_reflector/?$', reader_views.story_reflector),
    url(r'^api/user_stats/(?P<uid>.+)/?$', reader_views.user_stats_api),
    url(r'^api/site_stats/?$', reader_views.site_stats_api),
    url(r'^api/messages/?$', reader_views.messages_api),
    url(r'^api/manuscripts/(?P<tref>.+)', reader_views.manuscripts_for_source),
    url(r'^api/background-data', reader_views.background_data_api),

]

# Source Sheets API
urlpatterns += [
    url(r'^api/sheets/?$',                                            sheets_views.save_sheet_api),
    url(r'^api/sheets/(?P<sheet_id>\d+)/delete$',                     sheets_views.delete_sheet_api),
    url(r'^api/sheets/(?P<sheet_id>\d+)/add$',                        sheets_views.add_source_to_sheet_api),
    url(r'^api/sheets/(?P<sheet_id>\d+)/add_ref$',                    sheets_views.add_ref_to_sheet_api), 
    url(r'^api/sheets/(?P<parasha>.+)/get_aliyot$',                   sheets_views.get_aliyot_by_parasha_api),
    url(r'^api/sheets/(?P<sheet_id>\d+)/copy_source$',                sheets_views.copy_source_to_sheet_api), 
    url(r'^api/sheets/(?P<sheet_id>\d+)/topics$',                     sheets_views.update_sheet_topics_api),
    url(r'^api/sheets/(?P<sheet_id>\d+)$',                            sheets_views.sheet_api),
    url(r'^api/sheets/(?P<sheet_id>\d+)\.(?P<node_id>\d+)$',          sheets_views.sheet_node_api),
    url(r'^api/sheets/(?P<sheet_id>\d+)/like$',                       sheets_views.like_sheet_api),
    url(r'^api/sheets/(?P<sheet_id>\d+)/visualize$',                  sheets_views.visual_sheet_api),
    url(r'^api/sheets/(?P<sheet_id>\d+)/unlike$',                     sheets_views.unlike_sheet_api),
    url(r'^api/sheets/(?P<sheet_id>\d+)/likers$',                     sheets_views.sheet_likers_api),
    url(r'^api/sheets/user/(?P<user_id>\d+)/((?P<sort_by>\w+)/(?P<limiter>\d+)/(?P<offset>\d+))?$',       sheets_views.user_sheet_list_api),
    url(r'^api/sheets/modified/(?P<sheet_id>\d+)/(?P<timestamp>.+)$', sheets_views.check_sheet_modified_api),
    url(r'^api/sheets/create/(?P<ref>[^/]+)(/(?P<sources>.+))?$',     sheets_views.make_sheet_from_text_api),
    url(r'^api/sheets/tag/(?P<tag>[^/]+)?$',                          sheets_views.sheets_by_tag_api),
    url(r'^api/v2/sheets/tag/(?P<tag>[^/]+)?$',                       sheets_views.story_form_sheets_by_tag),
    url(r'^api/v2/sheets/bulk/(?P<sheet_id_list>.+)$',                sheets_views.bulksheet_api),
    url(r'^api/sheets/trending-tags/?$',                              sheets_views.trending_tags_api),
    url(r'^api/sheets/tag-list/?$',                                   sheets_views.tag_list_api),
    url(r'^api/sheets/tag-list/user/(?P<user_id>\d+)?$',              sheets_views.user_tag_list_api),
    url(r'^api/sheets/tag-list/(?P<sort_by>[a-zA-Z\-]+)$',            sheets_views.tag_list_api),
    url(r'^api/sheets/ref/(?P<ref>[^/]+)$',                           sheets_views.sheets_by_ref_api),
    url(r'^api/sheets/all-sheets/(?P<limiter>\d+)/(?P<offset>\d+)$',  sheets_views.all_sheets_api),
    url(r'^api/sheets/(?P<sheet_id>\d+)/export_to_drive$',            sheets_views.export_to_drive),
    url(r'^api/sheets/upload-image$',                                 sheets_views.upload_sheet_media),
    url(r'^api/sheets/next-untagged/?$',                              sheets_views.next_untagged),
    url(r'^api/sheets/next-uncategorized/?$',                         sheets_views.next_uncategorized)
]

# Unlink Google Account Subscribe
urlpatterns += [
    url(r'^unlink-gauth$', sefaria_views.unlink_gauth),
]

# Collections API
urlpatterns += [
    url(r'^api/collections/user-collections/(?P<user_id>\d+)$', sheets_views.user_collections_api),
    url(r'^api/collections/for-sheet/(?P<sheet_id>\d+)$', sheets_views.collections_for_sheet_api),
    url(r'^api/collections(/(?P<slug>[^/]+))?$', sheets_views.collections_api),
    url(r'^api/collections/(?P<slug>[^/]+)/set-role/(?P<uid>\d+)/(?P<role>[^/]+)$', sheets_views.collections_role_api),
    url(r'^api/collections/(?P<slug>[^/]+)/invite/(?P<uid_or_email>[^/]+)(?P<uninvite>\/uninvite)?$', sheets_views.collections_invite_api), 
    url(r'^api/collections/(?P<slug>[^/]+)/(?P<action>(add|remove))/(?P<sheet_id>\d+)', sheets_views.collections_inclusion_api),
    url(r'^api/collections/(?P<slug>[^/]+)/(?P<action>(add|remove))/(?P<sheet_id>\d+)', sheets_views.collections_inclusion_api),
    url(r'^api/collections/(?P<slug>[^/]+)/pin-sheet/(?P<sheet_id>\d+)', sheets_views.collections_pin_sheet_api),
]

# Search API
urlpatterns += [
    url(r'^api/dummy-search$', reader_views.dummy_search_api),
    url(r'^api/search-wrapper$', reader_views.search_wrapper_api),
    url(r'^api/search-path-filter/(?P<book_title>.+)$', reader_views.search_path_filter),
]

# Following API
urlpatterns += [
    url(r'^api/(?P<action>(follow|unfollow))/(?P<uid>\d+)$', reader_views.follow_api),
    url(r'^api/(?P<kind>(followers|followees))/(?P<uid>\d+)$', reader_views.follow_list_api),
]

# Blocking API
urlpatterns += [
    url(r'^api/(?P<action>(block|unblock))/(?P<uid>\d+)$', reader_views.block_api),
]

# Topics API
urlpatterns += [
    url(r'^api/topics$', reader_views.topics_list_api),
    url(r'^api/topics-graph/(?P<topic>.+)$', reader_views.topic_graph_api),
    url(r'^api/ref-topic-links/(?P<tref>.+)$', reader_views.topic_ref_api),
    url(r'^api/v2/topics/(?P<topic>.+)$', reader_views.topics_api, {'v2': True}),
    url(r'^api/topic/new$', reader_views.add_new_topic_api),
    url(r'^api/topics/(?P<topic>.+)$', reader_views.topics_api),
    url(r'^api/topic/new$', reader_views.add_new_topic_api),
    url(r'^api/topic/delete/(?P<topic>.+)$', reader_views.delete_topic),
    url(r'^api/bulktopics$', reader_views.bulk_topic_api),
    url(r'^api/recommend/topics(/(?P<ref_list>.+))?', reader_views.recommend_topics_api),
    url(r'^api/topic/delete/(<?P<topic>.+)$', reader_views.delete_topic)
]

# History API
urlpatterns += [
    url(r'^api/history/(?P<tref>.+)/(?P<lang>\w\w)/(?P<version>.+)$', reader_views.texts_history_api),
    url(r'^api/history/(?P<tref>.+)$', reader_views.texts_history_api),
]

# Edit Locks API (temporary locks on segments during editing)
urlpatterns += [
    url(r'^api/locks/set/(?P<tref>.+)/(?P<lang>\w\w)/(?P<version>.+)$', reader_views.set_lock_api),
    url(r'^api/locks/release/(?P<tref>.+)/(?P<lang>\w\w)/(?P<version>.+)$', reader_views.release_lock_api),
    url(r'^api/locks/check/(?P<tref>.+)/(?P<lang>\w\w)/(?P<version>.+)$', reader_views.check_lock_api),
]

# Lock Text API (permament locking of an entire text)
urlpatterns += [
    url(r'^api/locktext/(?P<title>.+)/(?P<lang>\w\w)/(?P<version>.+)$', reader_views.lock_text_api),
    url(r'^api/version/flags/(?P<title>.+)/(?P<lang>\w\w)/(?P<version>.+)$', reader_views.flag_text_api),
] 
# SEC-AUDIT: do we also want to maybe move these to 'admin' 

# Discussions
urlpatterns += [
    url(r'^discussions/?$', reader_views.discussions),
    url(r'^api/discussions/new$', reader_views.new_discussion_api),
]

# Dashboard Page
urlpatterns += [
    url(r'^dashboard/?$', reader_views.dashboard),
]

# Activity
urlpatterns += [
    url(r'^activity/?$', reader_views.global_activity),
    url(r'^activity/leaderboard?$', reader_views.leaderboard),
    url(r'^activity/(?P<page>\d+)$', reader_views.global_activity),
    url(r'^activity/(?P<slug>[^/]+)/(?P<page>\d+)?$', reader_views.user_activity),
    url(r'^activity/(?P<tref>[^/]+)/(?P<lang>.{2})/(?P<version>.+)/(?P<page>\d+)$', reader_views.segment_history),
    url(r'^activity/(?P<tref>[^/]+)/(?P<lang>.{2})/(?P<version>.+)$', reader_views.segment_history),
    url(r'^api/revert/(?P<tref>[^/]+)/(?P<lang>.{2})/(?P<version>.+)/(?P<revision>\d+)$', reader_views.revert_api),
]

# Random Text
urlpatterns += [
    url(r'^random/link$',        reader_views.random_redirect),
    url(r'^random/?$',           reader_views.random_text_page),
]

# Preview Images
urlpatterns += [
    url(r'^api/img-gen/(?P<tref>.+)$', reader_views.social_image_api),
]

# Chavruta URLs
urlpatterns += [
    url(r'^beit-midrash/(?P<slug>[^.]+)$', reader_views.beit_midrash),
    url(r'^api/chat-messages/?$', reader_views.chat_message_api)
]

# Registration
urlpatterns += [
    url(r'^login/?$', django_auth_views.LoginView.as_view(authentication_form=SefariaLoginForm), name='login'),
    url(r'^register/?$', sefaria_views.register, name='register'),
    url(r'^logout/?$', django_auth_views.LogoutView.as_view(), name='logout'),
    url(r'^password/reset/?$', django_auth_views.PasswordResetView.as_view(form_class=SefariaPasswordResetForm, email_template_name='registration/password_reset_email.txt', html_email_template_name='registration/password_reset_email.html'), name='password_reset'),
    url(r'^password/reset/confirm/(?P<uidb64>[0-9A-Za-z_\-]+)/(?P<token>[0-9A-Za-z]{1,13}-[0-9A-Za-z]{1,20})/$', django_auth_views.PasswordResetConfirmView.as_view(form_class=SefariaSetPasswordForm), name='password_reset_confirm'),
    url(r'^password/reset/complete/$', django_auth_views.PasswordResetCompleteView.as_view(), name='password_reset_complete'),
    url(r'^password/reset/done/$', django_auth_views.PasswordResetDoneView.as_view(), name='password_reset_done'),
    url(r'^api/register/$', sefaria_views.register_api),
    url(r'^api/login/$', TokenObtainPairView.as_view(), name='token_obtain_pair'),
    url(r'^api/login/refresh/$', TokenRefreshView.as_view(), name='token_refresh'),
    url(r'^api/account/delete$', reader_views.delete_user_account_api),
]

# Compare Page
urlpatterns += [
    url(r'^compare/?((?P<comp_ref>[^/]+)/)?((?P<lang>en|he)/)?((?P<v1>[^/]+)/)?(?P<v2>[^/]+)?$', sefaria_views.compare)
]

# Gardens
urlpatterns += [
    #url(r'^garden/sheets/(?P<key>.+)$', 'sheet_tag_garden_page),
    url(r'^garden/(?P<key>.+)$', reader_views.custom_visual_garden_page),
    url(r'^garden/sheets/(?P<key>.+)$', reader_views.sheet_tag_visual_garden_page),
    url(r'^garden/search/(?P<q>.+)$', reader_views.search_query_visual_garden_page),
    url(r'^vgarden/custom/(?P<key>.*)$', reader_views.custom_visual_garden_page),  # legacy.  Used for "maggid" and "ecology"
]

# Sefaria.js -- Packaged JavaScript
urlpatterns += [
    url(r'^data\.(?:(?:\d+)\.)?js$', sefaria_views.data_js), # Allow for regular data.js and also data.<timestamp>.js for caching
    url(r'^sefaria\.js$', sefaria_views.sefaria_js),
]

# Linker js, text upload & download
urlpatterns += [
    url(r'^linker\.?v?([0-9]+)?\.js$', sefaria_views.linker_js),
    url(r'^api/find-refs$', sefaria_views.find_refs_api),
    url(r'^api/regexs/(?P<titles>.+)$', sefaria_views.title_regex_api),
    url(r'^api/linker-data/(?P<titles>.+)$', sefaria_views.linker_data_api),
    url(r'^api/bulktext/(?P<refs>.+)$', sefaria_views.bulktext_api),
    url(r'^download/version/(?P<title>.+) - (?P<lang>[he][en]) - (?P<versionTitle>.+)\.(?P<format>plain\.txt)', sefaria_views.text_download_api),
    url(r'^download/version/(?P<title>.+) - (?P<lang>[he][en]) - (?P<versionTitle>.+)\.(?P<format>json|csv|txt)',sefaria_views.text_download_api),
    url(r'^download/bulk/versions/', sefaria_views.bulk_download_versions_api),
    url(r'^api/text-upload$', sefaria_views.text_upload_api),
    url(r'^api/linker-track$', sefaria_views.linker_tracking_api),

]

urlpatterns += [
    url(r'^api/passages/(?P<refs>.+)$', sefaria_views.passages_api),
]

# File Uploads
urlpatterns += [
    url(r'^api/file/upload$', sefaria_views.file_upload), #SEC-AUDIT: do we limit how many files users can upload?
]

# Send Feedback
urlpatterns += [
    url(r'^api/send_feedback$', sefaria_views.generate_feedback),
]

# Email Subscribe
urlpatterns += [
    url(r'^api/subscribe/(?P<email>.+)$', sefaria_views.subscribe),
]

# Admin
urlpatterns += [ 
    url(r'^admin/reset/varnish/(?P<tref>.+)$', sefaria_views.reset_varnish),
    url(r'^admin/reset/cache$', sefaria_views.reset_cache),
    url(r'^admin/reset/cache/(?P<title>.+)$', sefaria_views.reset_index_cache_for_text),
    url(r'^admin/reset/counts/all$', sefaria_views.reset_counts),
    url(r'^admin/reset/counts/(?P<title>.+)$', sefaria_views.reset_counts),
    url(r'^admin/reset/toc$', sefaria_views.rebuild_toc),
    url(r'^admin/reset/ac$', sefaria_views.rebuild_auto_completer),
    url(r'^admin/reset/api/(?P<apiurl>.+)$', sefaria_views.reset_cached_api),
    url(r'^admin/reset/community$', reader_views.community_reset),
    url(r'^admin/reset/(?P<tref>.+)$', sefaria_views.reset_ref),
    url(r'^admin/reset-websites-data', sefaria_views.reset_websites_data),
    url(r'^admin/delete/orphaned-counts', sefaria_views.delete_orphaned_counts),
    url(r'^admin/rebuild/auto-links/(?P<title>.+)$', sefaria_views.rebuild_auto_links),
    url(r'^admin/rebuild/citation-links/(?P<title>.+)$', sefaria_views.rebuild_citation_links),
    url(r'^admin/delete/citation-links/(?P<title>.+)$', sefaria_views.delete_citation_links),
    url(r'^admin/cache/stats', sefaria_views.cache_stats),
    url(r'^admin/cache/dump', sefaria_views.cache_dump),
    url(r'^admin/run/tests', sefaria_views.run_tests),
    url(r'^admin/export/all', sefaria_views.export_all),
    url(r'^admin/error', sefaria_views.cause_error),
    url(r'^admin/account-stats', sefaria_views.account_stats),
    url(r'^admin/categorize-sheets', sefaria_views.categorize_sheets),
    url(r'^admin/sheet-stats', sefaria_views.sheet_stats),
    url(r'^admin/untagged-sheets', sefaria_views.untagged_sheets),
    url(r'^admin/spam$', sefaria_views.spam_dashboard),
    url(r'^admin/spam/sheets', sefaria_views.sheet_spam_dashboard),
    url(r'^admin/spam/profiles', sefaria_views.profile_spam_dashboard),
    url(r'^admin/versions-csv', sefaria_views.versions_csv),
    url(r'^admin/index-sheets-by-timestamp', sefaria_views.index_sheets_by_timestamp),
    url(r'^admin/community-preview', reader_views.community_preview),
    url(r'^admin/descriptions/authors/update', sefaria_views.update_authors_from_sheet),
    url(r'^admin/descriptions/categories/update', sefaria_views.update_categories_from_sheet),
    url(r'^admin/descriptions/texts/update', sefaria_views.update_texts_from_sheet),
    url(r'^admin/?', include(admin.site.urls)),
]

# Stats API - return CSV
urlpatterns += [
    url(r'^api/stats/library-stats', sefaria_views.library_stats),
    url(r'^api/stats/core-link-stats', sefaria_views.core_link_stats),
]

# Google API OAuth 2.0
urlpatterns += [
    url(r'^gauth$', gauth_views.index, name="gauth_index"),
    url(r'^gauth/callback$', gauth_views.auth_return, name="gauth_callback"),
]

# Site specific URLS loaded from
urlpatterns += site_urlpatterns

# Sheets in a reader panel
urlpatterns += [
    url(r'^sheets/(?P<tref>[\d.]+)$', reader_views.catchall, {'sheet': True}),
]

# add static files to urls
from django.contrib.staticfiles.urls import staticfiles_urlpatterns
urlpatterns += staticfiles_urlpatterns()

# Catch all to send to Reader
urlpatterns += [
    url(r'^(?P<tref>[^/]+)/(?P<lang>\w\w)/(?P<version>.*)$', reader_views.old_versions_redirect),
    url(r'^(?P<tref>[^/]+)(/)?$', reader_views.catchall)
]

if DOWN_FOR_MAINTENANCE:
    # Keep admin accessible
    urlpatterns = [
        url(r'^admin/reset/cache', sefaria_views.reset_cache),
        url(r'^admin/?', include(admin.site.urls)),
        url(r'^healthz/?$', reader_views.application_health_api),  # this oddly is returning 'alive' when it's not.  is k8s jumping in the way?
        url(r'^health-check/?$', reader_views.application_health_api),
        url(r'^healthz-rollout/?$', reader_views.rollout_health_api),
    ]
    # Everything else gets maintenance message
    urlpatterns += [
        url(r'.*', sefaria_views.maintenance_message)
    ]<|MERGE_RESOLUTION|>--- conflicted
+++ resolved
@@ -98,10 +98,6 @@
     url(r'^topics/all/(?P<letter>.)$', reader_views.all_topics_page),    
     url(r'^topics/?$', reader_views.topics_page),
     url(r'^topics/(?P<topic>.+)$', reader_views.topic_page),
-<<<<<<< HEAD
-    url(r'^api/ref_topic_links$', reader_views.topic_ref_api),
-=======
->>>>>>> e4263b80
     url(r'^api/topic/completion/(?P<topic>.+)', reader_views.topic_completion_api)
 ]
 
