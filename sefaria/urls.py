# -*- coding: utf-8 -*-
from rest_framework_simplejwt.views import TokenObtainPairView, TokenRefreshView
from django.conf.urls import include, url
from django.conf.urls import handler404, handler500
from django.contrib import admin
from django.http import HttpResponseRedirect
import django.contrib.auth.views as django_auth_views
from sefaria.forms import SefariaPasswordResetForm, SefariaSetPasswordForm, SefariaLoginForm
from sefaria.settings import DOWN_FOR_MAINTENANCE, STATIC_URL

import reader.views as reader_views
import sefaria.views as sefaria_views
import sourcesheets.views as sheets_views
import sefaria.gauth.views as gauth_views
import django.contrib.auth.views as django_auth_views

from sefaria.site.urls import site_urlpatterns

admin.autodiscover()
handler500 = 'reader.views.custom_server_error'
handler404 = 'reader.views.custom_page_not_found'


# App Pages
urlpatterns = [
    url(r'^texts/?$', reader_views.texts_list, name="table_of_contents"),
    url(r'^texts/saved/?$', reader_views.saved),
    url(r'^texts/history/?$', reader_views.user_history),
    url(r'^texts/recent/?$', reader_views.old_recent_redirect),
    url(r'^texts/(?P<cats>.+)?$', reader_views.texts_category_list),
    url(r'^search/?$', reader_views.search),
    url(r'^search-autocomplete-redirecter/?$', reader_views.search_autocomplete_redirecter),
    url(r'^calendars/?$', reader_views.calendars),
    url(r'^collections/?$', reader_views.public_collections),
    url(r'^collections/new$', reader_views.edit_collection_page),
    url(r'^collections/(?P<slug>[^.]+)/settings$', reader_views.edit_collection_page),
    url(r'^collections/(?P<slug>[^.]+)$', reader_views.collection_page),
    url(r'^notifications/?$', reader_views.notifications),
    url(r'^updates/?$', reader_views.updates),
    url(r'^modtools/?$', reader_views.modtools),
    url(r'^modtools/upload_text$', sefaria_views.modtools_upload_workflowy),
    url(r'^story_editor/?$', reader_views.story_editor),
    url(r'^torahtracker/?$', reader_views.user_stats),
]

# People Pages
urlpatterns += [
    url(r'^person/(?P<name>.+)$', reader_views.person_page),
    url(r'^people/Talmud/?$', reader_views.talmud_person_index),
    url(r'^people/?$', reader_views.person_index),
]

# Visualizations / Link Explorer
urlpatterns += [
    url(r'^explore(-(?P<topCat>[\w-]+)-and-(?P<bottomCat>[\w-]+))?(/(?P<book1>[A-Za-z-,\']+))?(/(?P<book2>[A-Za-z-,\']+))?(/(?P<lang>\w\w)/?)?/?$', reader_views.explore),
    url(r'^visualize/library/(?P<lang>[enh]*)/?(?P<cats>.*)/?$', reader_views.visualize_library),
    url(r'^visualize/library/?(?P<cats>.*)/?$', reader_views.visualize_library),
    url(r'^visualize/toc$', reader_views.visualize_toc),
    url(r'^visualize/parasha-colors$', reader_views.visualize_parasha_colors),
    url(r'^visualize/links-through-rashi$', reader_views.visualize_links_through_rashi),
    url(r'^visualize/talmudic-relationships$', reader_views.talmudic_relationships),
    url(r'^visualize/sefer-hachinukh-mitzvot$', reader_views.sefer_hachinukh_mitzvot),
    url(r'^visualize/timeline$', reader_views.visualize_timeline),
    url(r'^visualize/unique-words-by-commentator', reader_views.unique_words_viz),
]

# Source Sheet Builder
urlpatterns += [
    url(r'^sheets/new/?$', sheets_views.new_sheet),
    url(r'^sheets/(?P<sheet_id>\d+)$', sheets_views.view_sheet),
    url(r'^sheets/visual/(?P<sheet_id>\d+)$', sheets_views.view_visual_sheet),
]

# Profiles & Settings
urlpatterns += [
    url(r'^my/profile', reader_views.my_profile),
    url(r'^profile/(?P<username>[^/]+)/?$', reader_views.user_profile),
    url(r'^settings/account?$', reader_views.account_settings),
    url(r'^settings/profile?$', reader_views.edit_profile),
    url(r'^interface/(?P<language>english|hebrew)$', reader_views.interface_language_redirect),
    url(r'^api/profile/user_history$', reader_views.profile_get_user_history),
    url(r'^api/profile/sync$', reader_views.profile_sync_api),
    url(r'^api/profile/upload-photo$', reader_views.profile_upload_photo),
    url(r'^api/profile$', reader_views.profile_api),
    url(r'settings/account/user$', reader_views.account_user_update),
    url(r'^api/profile/(?P<slug>[^/]+)$', reader_views.profile_get_api),
    url(r'^api/profile/(?P<slug>[^/]+)/(?P<ftype>followers|following)$', reader_views.profile_follow_api),
    url(r'^api/user_history/saved$', reader_views.saved_history_for_ref),
    url(r'^api/interrupting-messages/read/(?P<message>.+)$', reader_views.interrupting_messages_read_api),
]

# Topics
urlpatterns += [
<<<<<<< HEAD
    url(r'^topics/category/(?P<topicCategory>.+)?$', reader_views.topics_category_page),
    url(r'^topics$', reader_views.topics_page),
=======
    url(r'^topics/category/(?P<topicCategory>.+)?$', reader_views.topics_toc_page),
    url(r'^topics/?$', reader_views.topics_page),
>>>>>>> e9773ab2
    url(r'^topics/(?P<topic>.+)$', reader_views.topic_page),
]

# Calendar Redirects
urlpatterns += [
    url(r'^parashat-hashavua$', reader_views.parashat_hashavua_redirect),
    url(r'^todays-daf-yomi$', reader_views.daf_yomi_redirect),
]

# Texts Add / Edit / Translate
urlpatterns += [
    url(r'^edit/textinfo/(?P<title>.+)$', reader_views.edit_text_info),
    url(r'^add/textinfo/(?P<new_title>.+)$', reader_views.edit_text_info),
    url(r'^add/new/?$', reader_views.edit_text),
    url(r'^add/(?P<ref>.+)$', reader_views.edit_text),
    url(r'^translate/(?P<ref>.+)$', reader_views.edit_text),
    url(r'^edit/terms/(?P<term>.+)$', reader_views.terms_editor),
    url(r'^add/terms/(?P<term>.+)$', reader_views.terms_editor),
    url(r'^edit/(?P<ref>.+)/(?P<lang>\w\w)/(?P<version>.+)$', reader_views.edit_text),
    url(r'^edit/(?P<ref>.+)$', reader_views.edit_text),
]

# Redirects for legacy URLs
urlpatterns += [
    url(r'^new-home/?$', reader_views.new_home_redirect),
    url(r'^account/?$', reader_views.my_profile),
    url(r'^my/notes/?$', reader_views.my_notes_redirect),
    url(r'^sheets/tags/?$', reader_views.topics_redirect),
    url(r'^sheets/tags/(?P<tag>.+)$', reader_views.topic_page_redirect),
    url(r'^sheets/(?P<type>(public|private))/?$', reader_views.sheets_pages_redirect),
    url(r'^groups/?(?P<group>[^/]+)?$', reader_views.groups_redirect),
    url(r'^contributors/(?P<username>[^/]+)(/(?P<page>\d+))?$', reader_views.profile_redirect),
]

# Texts / Index / Links etc API
urlpatterns += [
    url(r'^api/texts/versions/(?P<tref>.+)$', reader_views.versions_api),
    url(r'^api/texts/version-status/tree/?(?P<lang>.*)?/?$', reader_views.version_status_tree_api),
    url(r'^api/texts/version-status/?$', reader_views.version_status_api),
    url(r'^api/texts/parashat_hashavua$', reader_views.parashat_hashavua_api),
    url(r'^api/texts/random?$', reader_views.random_text_api),
    url(r'^api/texts/random-by-topic/?$', reader_views.random_by_topic_api),
    url(r'^api/texts/modify-bulk/(?P<title>.+)$', reader_views.modify_bulk_text_api),
    url(r'^api/texts/(?P<tref>.+)/(?P<lang>\w\w)/(?P<version>.+)$', reader_views.old_text_versions_api_redirect),
    url(r'^api/texts/(?P<tref>.+)$', reader_views.texts_api),
    url(r'^api/index/?$', reader_views.table_of_contents_api),
    url(r'^api/opensearch-suggestions/?$', reader_views.opensearch_suggestions_api),
    url(r'^api/index/titles/?$', reader_views.text_titles_api),
    url(r'^api/v2/raw/index/(?P<title>.+)$', reader_views.index_api, {'v2': True, 'raw': True}),
    url(r'^api/v2/index/(?P<title>.+)$', reader_views.index_api, {'v2': True}),
    url(r'^api/index/(?P<title>.+)$', reader_views.index_api),
    url(r'^api/links/bare/(?P<book>.+)/(?P<cat>.+)$', reader_views.bare_link_api),
    url(r'^api/links/(?P<link_id_or_ref>.*)$', reader_views.links_api),
    url(r'^api/link-summary/(?P<ref>.+)$', reader_views.link_summary_api),
    url(r'^api/notes/all$', reader_views.all_notes_api),
    url(r'^api/notes/(?P<note_id_or_ref>.*)$', reader_views.notes_api),
    url(r'^api/related/(?P<tref>.*)$', reader_views.related_api),
    url(r'^api/counts/links/(?P<cat1>.+)/(?P<cat2>.+)$', reader_views.link_count_api),
    url(r'^api/counts/words/(?P<title>.+)/(?P<version>.+)/(?P<language>.+)$', reader_views.word_count_api),
    url(r'^api/counts/(?P<title>.+)$', reader_views.counts_api),
    url(r'^api/shape/(?P<title>.+)$', reader_views.shape_api),
    url(r'^api/preview/(?P<title>.+)$', reader_views.text_preview_api),
    url(r'^api/terms/(?P<name>.+)$', reader_views.terms_api),
    url(r'^api/calendars/next-read/(?P<parasha>.+)$', reader_views.parasha_next_read_api),
    url(r'^api/calendars/?$', reader_views.calendars_api),
    url(r'^api/name/(?P<name>.+)$', reader_views.name_api),
    url(r'^api/category/?(?P<path>.+)?$', reader_views.category_api),
    url(r'^api/tag-category/?(?P<path>.+)?$', reader_views.tag_category_api),
    url(r'^api/words/completion/(?P<word>.+)/(?P<lexicon>.+)$', reader_views.dictionary_completion_api),
    url(r'^api/words/completion/(?P<word>.+)$', reader_views.dictionary_completion_api),   # Search all dicts
    url(r'^api/words/(?P<word>.+)$', reader_views.dictionary_api),
    url(r'^api/notifications/?$', reader_views.notifications_api),
    url(r'^api/notifications/read', reader_views.notifications_read_api),
    url(r'^api/updates/?(?P<gid>.+)?$', reader_views.updates_api),
    url(r'^api/stories/?(?P<gid>.+)?$', reader_views.stories_api),
    url(r'^api/story_reflector/?$', reader_views.story_reflector),
    url(r'^api/user_stats/(?P<uid>.+)/?$', reader_views.user_stats_api),
    url(r'^api/site_stats/?$', reader_views.site_stats_api),
    url(r'^api/messages/?$', reader_views.messages_api),
    url(r'^api/manuscripts/(?P<tref>.+)', reader_views.manuscripts_for_source)
]

# Source Sheets API
urlpatterns += [
    url(r'^api/sheets/?$',                                            sheets_views.save_sheet_api),
    url(r'^api/sheets/(?P<sheet_id>\d+)/delete$',                     sheets_views.delete_sheet_api),
    url(r'^api/sheets/(?P<sheet_id>\d+)/add$',                        sheets_views.add_source_to_sheet_api),
    url(r'^api/sheets/(?P<sheet_id>\d+)/add_ref$',                    sheets_views.add_ref_to_sheet_api),
    url(r'^api/sheets/(?P<parasha>.+)/get_aliyot$',                   sheets_views.get_aliyot_by_parasha_api),
    url(r'^api/sheets/(?P<sheet_id>\d+)/copy_source$',                sheets_views.copy_source_to_sheet_api),
    url(r'^api/sheets/(?P<sheet_id>\d+)/topics$',                     sheets_views.update_sheet_topics_api),
    url(r'^api/sheets/(?P<sheet_id>\d+)$',                            sheets_views.sheet_api),
    url(r'^api/sheets/(?P<sheet_id>\d+)\.(?P<node_id>\d+)$',          sheets_views.sheet_node_api),
    url(r'^api/sheets/(?P<sheet_id>\d+)/like$',                       sheets_views.like_sheet_api),
    url(r'^api/sheets/(?P<sheet_id>\d+)/visualize$',                  sheets_views.visual_sheet_api),
    url(r'^api/sheets/(?P<sheet_id>\d+)/unlike$',                     sheets_views.unlike_sheet_api),
    url(r'^api/sheets/(?P<sheet_id>\d+)/likers$',                     sheets_views.sheet_likers_api),
    url(r'^api/sheets/user/(?P<user_id>\d+)/((?P<sort_by>\w+)/(?P<limiter>\d+)/(?P<offset>\d+))?$',       sheets_views.user_sheet_list_api),
    url(r'^api/sheets/modified/(?P<sheet_id>\d+)/(?P<timestamp>.+)$', sheets_views.check_sheet_modified_api),
    url(r'^api/sheets/create/(?P<ref>[^/]+)(/(?P<sources>.+))?$',     sheets_views.make_sheet_from_text_api),
    url(r'^api/sheets/tag/(?P<tag>[^/]+)?$',                          sheets_views.sheets_by_tag_api),
    url(r'^api/v2/sheets/tag/(?P<tag>[^/]+)?$',                       sheets_views.story_form_sheets_by_tag),
    url(r'^api/v2/sheets/bulk/(?P<sheet_id_list>.+)$',                sheets_views.bulksheet_api),
    url(r'^api/sheets/trending-tags/?$',                              sheets_views.trending_tags_api),
    url(r'^api/sheets/tag-list/?$',                                   sheets_views.tag_list_api),
    url(r'^api/sheets/tag-list/user/(?P<user_id>\d+)?$',              sheets_views.user_tag_list_api),
    url(r'^api/sheets/tag-list/(?P<sort_by>[a-zA-Z\-]+)$',            sheets_views.tag_list_api),
    url(r'^api/sheets/ref/(?P<ref>[^/]+)$',                           sheets_views.sheets_by_ref_api),
    url(r'^api/sheets/all-sheets/(?P<limiter>\d+)/(?P<offset>\d+)$',  sheets_views.all_sheets_api),
    url(r'^api/sheets/(?P<sheet_id>\d+)/export_to_drive$',            sheets_views.export_to_drive),
]

# Unlink Google Account Subscribe
urlpatterns += [
    url(r'^unlink-gauth$', sefaria_views.unlink_gauth),
]

# Collections API
urlpatterns += [
    url(r'^api/collections/user-collections/(?P<user_id>\d+)$', sheets_views.user_collections_api),
    url(r'^api/collections/for-sheet/(?P<sheet_id>\d+)$', sheets_views.collections_for_sheet_api),
    url(r'^api/collections(/(?P<slug>[^/]+))?$', sheets_views.collections_api),
    url(r'^api/collections/(?P<slug>[^/]+)/set-role/(?P<uid>\d+)/(?P<role>[^/]+)$', sheets_views.collections_role_api),
    url(r'^api/collections/(?P<slug>[^/]+)/invite/(?P<uid_or_email>[^/]+)(?P<uninvite>\/uninvite)?$', sheets_views.collections_invite_api),
    url(r'^api/collections/(?P<slug>[^/]+)/(?P<action>(add|remove))/(?P<sheet_id>\d+)', sheets_views.collections_inclusion_api),
    url(r'^api/collections/(?P<slug>[^/]+)/(?P<action>(add|remove))/(?P<sheet_id>\d+)', sheets_views.collections_inclusion_api),
    url(r'^api/collections/(?P<slug>[^/]+)/pin-sheet/(?P<sheet_id>\d+)', sheets_views.collections_pin_sheet_api),
]

# Search API
urlpatterns += [
    url(r'^api/dummy-search$', reader_views.dummy_search_api),
    url(r'^api/search-wrapper$', reader_views.search_wrapper_api)
]

# Following API
urlpatterns += [
    url(r'^api/(?P<action>(follow|unfollow))/(?P<uid>\d+)$', reader_views.follow_api),
    url(r'^api/(?P<kind>(followers|followees))/(?P<uid>\d+)$', reader_views.follow_list_api),
]

# Topics API
urlpatterns += [
    url(r'^api/topics$', reader_views.topics_list_api),
    url(r'^api/topics-graph/(?P<topic>.+)$', reader_views.topic_graph_api),
    url(r'^api/ref-topic-links/(?P<tref>.+)$', reader_views.topic_ref_api),
    url(r'^api/topics/(?P<topic>.+)$', reader_views.topics_api),
    url(r'^api/bulktopics$', reader_views.bulk_topic_api),
    url(r'^api/recommend/topics(/(?P<ref_list>.+))?', reader_views.recommend_topics_api),
]

# History API
urlpatterns += [
    url(r'^api/history/(?P<tref>.+)/(?P<lang>\w\w)/(?P<version>.+)$', reader_views.texts_history_api),
    url(r'^api/history/(?P<tref>.+)$', reader_views.texts_history_api),
]

# Edit Locks API (temporary locks on segments during editing)
urlpatterns += [
    url(r'^api/locks/set/(?P<tref>.+)/(?P<lang>\w\w)/(?P<version>.+)$', reader_views.set_lock_api),
    url(r'^api/locks/release/(?P<tref>.+)/(?P<lang>\w\w)/(?P<version>.+)$', reader_views.release_lock_api),
    url(r'^api/locks/check/(?P<tref>.+)/(?P<lang>\w\w)/(?P<version>.+)$', reader_views.check_lock_api),
]

# Lock Text API (permament locking of an entire text)
urlpatterns += [
    url(r'^api/locktext/(?P<title>.+)/(?P<lang>\w\w)/(?P<version>.+)$', reader_views.lock_text_api),
    url(r'^api/version/flags/(?P<title>.+)/(?P<lang>\w\w)/(?P<version>.+)$', reader_views.flag_text_api),
]

# Discussions
urlpatterns += [
    url(r'^discussions/?$', reader_views.discussions),
    url(r'^api/discussions/new$', reader_views.new_discussion_api),
]

# Dashboard Page
urlpatterns += [
    url(r'^dashboard/?$', reader_views.dashboard),
]

# Activity
urlpatterns += [
    url(r'^activity/?$', reader_views.global_activity),
    url(r'^activity/leaderboard?$', reader_views.leaderboard),
    url(r'^activity/(?P<page>\d+)$', reader_views.global_activity),
    url(r'^activity/(?P<slug>[^/]+)/(?P<page>\d+)?$', reader_views.user_activity),
    url(r'^activity/(?P<tref>[^/]+)/(?P<lang>.{2})/(?P<version>.+)/(?P<page>\d+)$', reader_views.segment_history),
    url(r'^activity/(?P<tref>[^/]+)/(?P<lang>.{2})/(?P<version>.+)$', reader_views.segment_history),
    url(r'^api/revert/(?P<tref>[^/]+)/(?P<lang>.{2})/(?P<version>.+)/(?P<revision>\d+)$', reader_views.revert_api),
]

# Random Text
urlpatterns += [
    url(r'^random/link$',        reader_views.random_redirect),
    url(r'^random/?$',           reader_views.random_text_page),
    url(r'^daf-roulette/?$',     reader_views.daf_roulette_redirect),
    url(r'^chavruta/?$',         reader_views.chevruta_redirect),
]

# Registration
urlpatterns += [
    url(r'^login/?$', django_auth_views.LoginView.as_view(authentication_form=SefariaLoginForm), name='login'),
    url(r'^register/?$', sefaria_views.register, name='register'),
    url(r'^logout/?$', django_auth_views.LogoutView.as_view(), name='logout'),
    url(r'^password/reset/?$', django_auth_views.PasswordResetView.as_view(form_class=SefariaPasswordResetForm, email_template_name='registration/password_reset_email.txt', html_email_template_name='registration/password_reset_email.html'), name='password_reset'),
    url(r'^password/reset/confirm/(?P<uidb64>[0-9A-Za-z_\-]+)/(?P<token>[0-9A-Za-z]{1,13}-[0-9A-Za-z]{1,20})/$', django_auth_views.PasswordResetConfirmView.as_view(form_class=SefariaSetPasswordForm), name='password_reset_confirm'),
    url(r'^password/reset/complete/$', django_auth_views.PasswordResetCompleteView.as_view(), name='password_reset_complete'),
    url(r'^password/reset/done/$', django_auth_views.PasswordResetDoneView.as_view(), name='password_reset_done'),
    url(r'^api/register/$', sefaria_views.register_api),
    url(r'^api/login/$', TokenObtainPairView.as_view(), name='token_obtain_pair'),
    url(r'^api/login/refresh/$', TokenRefreshView.as_view(), name='token_refresh'),
]

# Compare Page
urlpatterns += [
    url(r'^compare/?((?P<secRef>[^/]+)/)?((?P<lang>en|he)/)?((?P<v1>[^/]+)/)?(?P<v2>[^/]+)?$', sefaria_views.compare)
]

# Gardens
urlpatterns += [
    #url(r'^garden/sheets/(?P<key>.+)$', 'sheet_tag_garden_page),
    url(r'^garden/(?P<key>.+)$', reader_views.custom_visual_garden_page),
    url(r'^garden/sheets/(?P<key>.+)$', reader_views.sheet_tag_visual_garden_page),
    url(r'^garden/search/(?P<q>.+)$', reader_views.search_query_visual_garden_page),
    url(r'^vgarden/custom/(?P<key>.*)$', reader_views.custom_visual_garden_page),  # legacy.  Used for "maggid" and "ecology"
]

# Sefaria.js -- Packaged JavaScript
urlpatterns += [
    url(r'^data\.(?:(?:\d+)\.)?js$', sefaria_views.data_js), # Allow for regular data.js and also data.<timestamp>.js for caching
    url(r'^sefaria\.js$', sefaria_views.sefaria_js),
]

# Linker js, text upload & download
urlpatterns += [
    url(r'^linker\.?v?([0-9]+)?\.js$', sefaria_views.linker_js),
    url(r'^api/regexs/(?P<titles>.+)$', sefaria_views.title_regex_api),
    url(r'^api/bulktext/(?P<refs>.+)$', sefaria_views.bulktext_api),
    url(r'^download/version/(?P<title>.+) - (?P<lang>[he][en]) - (?P<versionTitle>.+)\.(?P<format>plain\.txt)', sefaria_views.text_download_api),
    url(r'^download/version/(?P<title>.+) - (?P<lang>[he][en]) - (?P<versionTitle>.+)\.(?P<format>json|csv|txt)',sefaria_views.text_download_api),
    url(r'^download/bulk/versions/', sefaria_views.bulk_download_versions_api),
    url(r'^api/text-upload$', sefaria_views.text_upload_api),
    url(r'^api/linker-track$', sefaria_views.linker_tracking_api),

]

# chavruta.js -
urlpatterns += [
    url(r'^chavruta\.js$', sefaria_views.chavruta_js)
]


urlpatterns += [
    url(r'^api/passages/(?P<refs>.+)$', sefaria_views.passages_api),
]

# File Uploads
urlpatterns += [
    url(r'^api/file/upload$', sefaria_views.file_upload),
]

# Send Feedback
urlpatterns += [
    url(r'^api/send_feedback$', sefaria_views.generate_feedback),
]

# Email Subscribe
urlpatterns += [
    url(r'^api/subscribe/(?P<email>.+)$', sefaria_views.subscribe),
]

# Admin
urlpatterns += [
    url(r'^admin/reset/varnish/(?P<tref>.+)$', sefaria_views.reset_varnish),
    url(r'^admin/reset/cache$', sefaria_views.reset_cache),
    url(r'^admin/reset/cache/(?P<title>.+)$', sefaria_views.reset_index_cache_for_text),
    url(r'^admin/reset/counts/all$', sefaria_views.reset_counts),
    url(r'^admin/reset/counts/(?P<title>.+)$', sefaria_views.reset_counts),
    url(r'^admin/reset/toc$', sefaria_views.rebuild_toc),
    url(r'^admin/reset/ac$', sefaria_views.rebuild_auto_completer),
    url(r'^admin/reset/api/(?P<apiurl>.+)$', sefaria_views.reset_cached_api),
    url(r'^admin/reset/homepage$', reader_views.homepage_reset),
    url(r'^admin/reset/(?P<tref>.+)$', sefaria_views.reset_ref),
    url(r'^admin/delete/orphaned-counts', sefaria_views.delete_orphaned_counts),
    url(r'^admin/rebuild/auto-links/(?P<title>.+)$', sefaria_views.rebuild_auto_links),
    url(r'^admin/rebuild/citation-links/(?P<title>.+)$', sefaria_views.rebuild_citation_links),
    url(r'^admin/delete/citation-links/(?P<title>.+)$', sefaria_views.delete_citation_links),
    url(r'^admin/cache/stats', sefaria_views.cache_stats),
    url(r'^admin/cache/dump', sefaria_views.cache_dump),
    url(r'^admin/run/tests', sefaria_views.run_tests),
    url(r'^admin/export/all', sefaria_views.export_all),
    url(r'^admin/error', sefaria_views.cause_error),
    url(r'^admin/account-stats', sefaria_views.account_stats),
    url(r'^admin/sheet-stats', sefaria_views.sheet_stats),
    url(r'^admin/untagged-sheets', sefaria_views.untagged_sheets),
    url(r'^admin/spam', sefaria_views.spam_dashboard),
    url(r'^admin/versions-csv', sefaria_views.versions_csv),
    url(r'^admin/index-sheets-by-timestamp', sefaria_views.index_sheets_by_timestamp),
    url(r'^admin/homepage-preview', reader_views.homepage_preview),
    url(r'^admin/?', include(admin.site.urls)),
]

# Stats API - return CSV
urlpatterns += [
    url(r'^api/stats/library-stats', sefaria_views.library_stats),
    url(r'^api/stats/core-link-stats', sefaria_views.core_link_stats),
]

# Google API OAuth 2.0
urlpatterns += [
    url(r'^gauth$', gauth_views.index, name="gauth_index"),
    url(r'^gauth/callback$', gauth_views.auth_return, name="gauth_callback"),
]

# Site specific URLS loaded from
urlpatterns += site_urlpatterns

# Sheets in a reader panel
urlpatterns += [
    url(r'^sheets/(?P<tref>[\d.]+)$', reader_views.catchall, {'sheet': True}),
]

# add static files to urls
from django.contrib.staticfiles.urls import staticfiles_urlpatterns
urlpatterns += staticfiles_urlpatterns()

# Catch all to send to Reader
urlpatterns += [
    url(r'^(?P<tref>[^/]+)/(?P<lang>\w\w)/(?P<version>.*)$', reader_views.old_versions_redirect),
    url(r'^(?P<tref>[^/]+)(/)?$', reader_views.catchall)
]

if DOWN_FOR_MAINTENANCE:
    # Keep admin accessible
    urlpatterns = [
        url(r'^admin/reset/cache', sefaria_views.reset_cache),
        url(r'^admin/?', include(admin.site.urls)),
    ]
    # Everything else gets maintenance message
    urlpatterns += [
        url(r'.*', sefaria_views.maintenance_message)
    ]<|MERGE_RESOLUTION|>--- conflicted
+++ resolved
@@ -91,13 +91,8 @@
 
 # Topics
 urlpatterns += [
-<<<<<<< HEAD
     url(r'^topics/category/(?P<topicCategory>.+)?$', reader_views.topics_category_page),
-    url(r'^topics$', reader_views.topics_page),
-=======
-    url(r'^topics/category/(?P<topicCategory>.+)?$', reader_views.topics_toc_page),
     url(r'^topics/?$', reader_views.topics_page),
->>>>>>> e9773ab2
     url(r'^topics/(?P<topic>.+)$', reader_views.topic_page),
 ]
 
