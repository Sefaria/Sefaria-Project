--- conflicted
+++ resolved
@@ -61,19 +61,11 @@
 ]
 
 # Source Sheet Builder
-<<<<<<< HEAD
-urlpatterns += patterns('sheets.views',
-    (r'^sheets/new/?$', 'new_sheet'),
-#    (r'^sheets/(?P<sheet_id>\d+)$', 'view_sheet'),
-    (r'^sheets/visual/(?P<sheet_id>\d+)$', 'view_visual_sheet'),
-)
-=======
 urlpatterns += [
     url(r'^sheets/new/?$', sheets_views.new_sheet),
     url(r'^sheets/(?P<sheet_id>\d+)$', sheets_views.view_sheet),
     url(r'^sheets/visual/(?P<sheet_id>\d+)$', sheets_views.view_visual_sheet),
 ]
->>>>>>> 013db581
 
 # Profiles & Settings
 urlpatterns += [
@@ -415,9 +407,10 @@
 ]
 
 # Sheets in a reader panel
-urlpatterns += patterns('reader.views',
-    (r'^sheets/(?P<tref>[\d.]+)$', 'catchall', {'sheet': True}),
-)
+urlpatterns += [
+    url(r'^sheets/(?P<tref>[\d.]+)$', reader_views.catchall, {'sheet': True}),
+]
+
 
 # Catch all to send to Reader
 urlpatterns += [
