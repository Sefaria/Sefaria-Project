# -*- coding: utf-8 -*-
from rest_framework_simplejwt.views import TokenObtainPairView, TokenRefreshView
from django.conf.urls import include, url
from django.conf.urls import handler404, handler500
from django.contrib import admin
from django.http import HttpResponseRedirect
import django.contrib.auth.views as django_auth_views

<<<<<<< HEAD
from sefaria.forms import SefariaPasswordResetForm, SefariaSetPasswordForm, SefariaLoginForm
=======
from sefaria.forms import HTMLPasswordResetForm, SefariaLoginForm
>>>>>>> 98d45758
from sefaria.settings import DOWN_FOR_MAINTENANCE, STATIC_URL

import reader.views as reader_views
import sefaria.views as sefaria_views
import sourcesheets.views as sheets_views
import sefaria.gauth.views as gauth_views
import django.contrib.auth.views as django_auth_views

from sefaria.site.urls import site_urlpatterns

admin.autodiscover()
handler500 = 'reader.views.custom_server_error'


# App Pages
urlpatterns = [
    url(r'^texts/?$', reader_views.texts_list, name="table_of_contents"),
    url(r'^texts/saved/?$', reader_views.saved),
    url(r'^texts/history/?$', reader_views.user_history),
    url(r'^texts/recent/?$', reader_views.old_recent_redirect),
    url(r'^texts/(?P<cats>.+)?$', reader_views.texts_category_list),
    url(r'^search/?$', reader_views.search),
    url(r'^search-autocomplete-redirecter/?$', reader_views.search_autocomplete_redirecter),
    url(r'^sheets/?$', reader_views.sheets_list),
    url(r'^sheets/tags/?$', reader_views.sheets_tags_list),
    url(r'^sheets/tags/(?P<tag>.+)$', reader_views.sheets_by_tag),
    url(r'^sheets/(?P<type>(public|private))/?$', reader_views.sheets_list),
    url(r'^groups/?$', reader_views.public_groups),
    url(r'^groups/all$', reader_views.groups_admin_page),
    url(r'^groups/new$', reader_views.edit_group_page),
    url(r'^groups/(?P<group>[^/]+)/settings$', reader_views.edit_group_page),
    url(r'^groups/(?P<group>[^/]+)$', reader_views.group_page),
    url(r'^my/groups$', reader_views.my_groups),
    url(r'^partners/(?P<group>[^/]+)$', reader_views.group_page),
    url(r'^account/?$', reader_views.account),
    url(r'^notifications/?$', reader_views.notifications),
    url(r'^my/notes/?$', reader_views.my_notes),
    url(r'^updates/?$', reader_views.updates),
    url(r'^modtools/?$', reader_views.modtools),
    url(r'^new-home/?$', reader_views.new_home),
    url(r'^story_editor/?$', reader_views.story_editor),
    url(r'^torahtracker/?$', reader_views.user_stats),

]

# People Pages
urlpatterns += [
    url(r'^person/(?P<name>.+)$', reader_views.person_page),
    url(r'^people/Talmud/?$', reader_views.talmud_person_index),
    url(r'^people/?$', reader_views.person_index),
]

# Visualizations / Link Explorer
urlpatterns += [
    url(r'^explore(-(?P<topCat>[\w-]+)-and-(?P<bottomCat>[\w-]+))?(/(?P<book1>[A-Za-z-,\']+))?(/(?P<book2>[A-Za-z-,\']+))?(/(?P<lang>\w\w)/?)?/?$', reader_views.explore),
    url(r'^visualize/library/(?P<lang>[enh]*)/?(?P<cats>.*)/?$', reader_views.visualize_library),
    url(r'^visualize/library/?(?P<cats>.*)/?$', reader_views.visualize_library),
    url(r'^visualize/toc$', reader_views.visualize_toc),
    url(r'^visualize/parasha-colors$', reader_views.visualize_parasha_colors),
    url(r'^visualize/links-through-rashi$', reader_views.visualize_links_through_rashi),
    url(r'^visualize/talmudic-relationships$', reader_views.talmudic_relationships),
    url(r'^visualize/sefer-hachinukh-mitzvot$', reader_views.sefer_hachinukh_mitzvot),
    url(r'^visualize/timeline$', reader_views.visualize_timeline),
    url(r'^visualize/unique-words-by-commentator', reader_views.unique_words_viz),
]

# Source Sheet Builder
urlpatterns += [
    url(r'^sheets/new/?$', sheets_views.new_sheet),
    url(r'^sheets/(?P<sheet_id>\d+)$', sheets_views.view_sheet),
    url(r'^sheets/visual/(?P<sheet_id>\d+)$', sheets_views.view_visual_sheet),
]

# Profiles & Settings
urlpatterns += [
    url(r'^my/profile', reader_views.my_profile),
    url(r'^profile/(?P<username>[^/]+)/?$', reader_views.user_profile),
    url(r'^contributors/(?P<username>[^/]+)(/(?P<page>\d+))?$', reader_views.profile_redirect),
    url(r'^settings/account?$', reader_views.account_settings),
    url(r'^settings/profile?$', reader_views.edit_profile),
    url(r'^interface/(?P<language>english|hebrew)$', reader_views.interface_language_redirect),
    url(r'^api/profile/user_history$', reader_views.profile_get_user_history),
    url(r'^api/profile/sync$', reader_views.profile_sync_api),
    url(r'^api/profile/upload-photo$', reader_views.profile_upload_photo),
    url(r'^api/profile$', reader_views.profile_api),
    url(r'^api/profile/(?P<slug>[^/]+)$', reader_views.profile_get_api),
    url(r'^api/profile/(?P<slug>[^/]+)/(?P<ftype>followers|following)$', reader_views.profile_follow_api),
    url(r'^api/user_history/saved$', reader_views.saved_history_for_ref),
    url(r'^api/interrupting-messages/read/(?P<message>.+)$', reader_views.interrupting_messages_read_api),
]

# Topics
urlpatterns += [
    url(r'^topics$', reader_views.topics_page),
    url(r'^topics/(?P<topic>.+)$', reader_views.topic_page),
]

# Calendar Redirects
urlpatterns += [
    url(r'^parashat-hashavua$', reader_views.parashat_hashavua_redirect),
    url(r'^todays-daf-yomi$', reader_views.daf_yomi_redirect),
]

# Texts Add / Edit / Translate
urlpatterns += [
    url(r'^edit/textinfo/(?P<title>.+)$', reader_views.edit_text_info),
    url(r'^add/textinfo/(?P<new_title>.+)$', reader_views.edit_text_info),
    url(r'^add/new/?$', reader_views.edit_text),
    url(r'^add/(?P<ref>.+)$', reader_views.edit_text),
    url(r'^translate/(?P<ref>.+)$', reader_views.edit_text),
    url(r'^edit/terms/(?P<term>.+)$', reader_views.terms_editor),
    url(r'^add/terms/(?P<term>.+)$', reader_views.terms_editor),
    url(r'^edit/(?P<ref>.+)/(?P<lang>\w\w)/(?P<version>.+)$', reader_views.edit_text),
    url(r'^edit/(?P<ref>.+)$', reader_views.edit_text),
]

# Texts / Index / Links etc API
urlpatterns += [
    url(r'^api/texts/versions/(?P<tref>.+)$', reader_views.versions_api),
    url(r'^api/texts/version-status/tree/?(?P<lang>.*)?/?$', reader_views.version_status_tree_api),
    url(r'^api/texts/version-status/?$', reader_views.version_status_api),
    url(r'^api/texts/parashat_hashavua$', reader_views.parashat_hashavua_api),
    url(r'^api/texts/random?$', reader_views.random_text_api),
    url(r'^api/texts/random-by-topic/?$', reader_views.random_by_topic_api),
    url(r'^api/texts/(?P<tref>.+)/(?P<lang>\w\w)/(?P<version>.+)$', reader_views.old_text_versions_api_redirect),
    url(r'^api/texts/(?P<tref>.+)$', reader_views.texts_api),
    url(r'^api/index/?$', reader_views.table_of_contents_api),
    url(r'^api/search-filter-index/?$', reader_views.search_filter_table_of_contents_api),
    url(r'^api/opensearch-suggestions/?$', reader_views.opensearch_suggestions_api),
    url(r'^api/index/titles/?$', reader_views.text_titles_api),
    url(r'^api/v2/raw/index/(?P<title>.+)$', reader_views.index_api, {'v2': True, 'raw': True}),
    url(r'^api/v2/index/(?P<title>.+)$', reader_views.index_api, {'v2': True}),
    url(r'^api/index/(?P<title>.+)$', reader_views.index_api),
    url(r'^api/links/bare/(?P<book>.+)/(?P<cat>.+)$', reader_views.bare_link_api),
    url(r'^api/links/(?P<link_id_or_ref>.*)$', reader_views.links_api),
    url(r'^api/link-summary/(?P<ref>.+)$', reader_views.link_summary_api),
    url(r'^api/notes/all$', reader_views.all_notes_api),
    url(r'^api/notes/(?P<note_id_or_ref>.*)$', reader_views.notes_api),
    url(r'^api/related/(?P<tref>.*)$', reader_views.related_api),
    url(r'^api/counts/links/(?P<cat1>.+)/(?P<cat2>.+)$', reader_views.link_count_api),
    url(r'^api/counts/words/(?P<title>.+)/(?P<version>.+)/(?P<language>.+)$', reader_views.word_count_api),
    url(r'^api/counts/(?P<title>.+)$', reader_views.counts_api),
    url(r'^api/shape/(?P<title>.+)$', reader_views.shape_api),
    url(r'^api/preview/(?P<title>.+)$', reader_views.text_preview_api),
    url(r'^api/terms/(?P<name>.+)$', reader_views.terms_api),
    url(r'^api/calendars/?$', reader_views.calendars_api),
    url(r'^api/name/(?P<name>.+)$', reader_views.name_api),
    url(r'^api/category/?(?P<path>.+)?$', reader_views.category_api),
    url(r'^api/tag-category/?(?P<path>.+)?$', reader_views.tag_category_api),
    url(r'^api/words/completion/(?P<word>.+)/(?P<lexicon>.+)$', reader_views.dictionary_completion_api),
    url(r'^api/words/completion/(?P<word>.+)$', reader_views.dictionary_completion_api),   # Search all dicts
    url(r'^api/words/(?P<word>.+)$', reader_views.dictionary_api),
    url(r'^api/notifications/?$', reader_views.notifications_api),
    url(r'^api/notifications/read', reader_views.notifications_read_api),
    url(r'^api/updates/?(?P<gid>.+)?$', reader_views.updates_api),
    url(r'^api/stories/?(?P<gid>.+)?$', reader_views.stories_api),
    url(r'^api/story_reflector/?$', reader_views.story_reflector),
    url(r'^api/user_stats/(?P<uid>.+)/?$', reader_views.user_stats_api),
    url(r'^api/site_stats/?$', reader_views.site_stats_api),
    url(r'^api/messages/?$', reader_views.messages_api),
]

# Source Sheets API
urlpatterns += [
    url(r'^api/sheets/?$',                                            sheets_views.save_sheet_api),
    url(r'^api/sheets/(?P<sheet_id>\d+)/delete$',                     sheets_views.delete_sheet_api),
    url(r'^api/sheets/(?P<sheet_id>\d+)/add$',                        sheets_views.add_source_to_sheet_api),
    url(r'^api/sheets/(?P<sheet_id>\d+)/add_ref$',                    sheets_views.add_ref_to_sheet_api),
    url(r'^api/sheets/(?P<parasha>.+)/get_aliyot$',                   sheets_views.get_aliyot_by_parasha_api),
    url(r'^api/sheets/(?P<sheet_id>\d+)/copy_source$',                sheets_views.copy_source_to_sheet_api),
    url(r'^api/sheets/(?P<sheet_id>\d+)/tags$',                       sheets_views.update_sheet_tags_api),
    url(r'^api/sheets/(?P<sheet_id>\d+)$',                            sheets_views.sheet_api),
    url(r'^api/sheets/(?P<sheet_id>\d+)\.(?P<node_id>\d+)$',          sheets_views.sheet_node_api),
    url(r'^api/sheets/(?P<sheet_id>\d+)/like$',                       sheets_views.like_sheet_api),
    url(r'^api/sheets/(?P<sheet_id>\d+)/visualize$',                  sheets_views.visual_sheet_api),
    url(r'^api/sheets/(?P<sheet_id>\d+)/unlike$',                     sheets_views.unlike_sheet_api),
    url(r'^api/sheets/(?P<sheet_id>\d+)/likers$',                     sheets_views.sheet_likers_api),
    url(r'^api/sheets/user/(?P<user_id>\d+)$',                        sheets_views.user_sheet_list_api),
    url(r'^api/sheets/user/(?P<user_id>\d+)/(?P<sort_by>\w+)/(?P<limiter>\d+)/(?P<offset>\d+)$',       sheets_views.user_sheet_list_api_with_sort),
    url(r'^api/sheets/modified/(?P<sheet_id>\d+)/(?P<timestamp>.+)$', sheets_views.check_sheet_modified_api),
    url(r'^api/sheets/create/(?P<ref>[^/]+)(/(?P<sources>.+))?$',     sheets_views.make_sheet_from_text_api),
    url(r'^api/sheets/tag/(?P<tag>[^/]+)?$',                          sheets_views.sheets_by_tag_api),
    url(r'^api/sheets/trending-tags/?$',                              sheets_views.trending_tags_api),
    url(r'^api/sheets/tag-list/?$',                                   sheets_views.tag_list_api),
    url(r'^api/sheets/tag-list/user/(?P<user_id>\d+)?$',              sheets_views.user_tag_list_api),
    url(r'^api/sheets/tag-list/(?P<sort_by>[a-zA-Z\-]+)$',            sheets_views.tag_list_api),
    url(r'^api/sheets/ref/(?P<ref>[^/]+)$',                           sheets_views.sheets_by_ref_api),
    url(r'^api/sheets/all-sheets/(?P<limiter>\d+)/(?P<offset>\d+)$',  sheets_views.all_sheets_api),
    url(r'^api/sheets/(?P<sheet_id>\d+)/export_to_drive$',            sheets_views.export_to_drive),
]

# Groups API
urlpatterns += [
    url(r'^api/groups(/(?P<group>[^/]+))?$', sheets_views.groups_api),
    url(r'^api/groups/(?P<group_name>[^/]+)/set-role/(?P<uid>\d+)/(?P<role>[^/]+)$', sheets_views.groups_role_api),
    url(r'^api/groups/(?P<group_name>[^/]+)/invite/(?P<uid_or_email>[^/]+)(?P<uninvite>\/uninvite)?$', sheets_views.groups_invite_api),
    url(r'^api/groups/(?P<group_name>[^/]+)/pin-sheet/(?P<sheet_id>\d+)', sheets_views.groups_pin_sheet_api),
    url(r'^api/groups/user-groups/(?P<user_id>\d+)$', sheets_views.user_groups_api),
]

# Search API
urlpatterns += [
    url(r'^api/dummy-search$', reader_views.dummy_search_api),
    url(r'^api/search-wrapper$', reader_views.search_wrapper_api)
]

# Following API
urlpatterns += [
    url(r'^api/(?P<action>(follow|unfollow))/(?P<uid>\d+)$', reader_views.follow_api),
    url(r'^api/(?P<kind>(followers|followees))/(?P<uid>\d+)$', reader_views.follow_list_api),
]

# Topics API
urlpatterns += [
    url(r'^api/topics$', reader_views.topics_list_api),
    url(r'^api/topics/(?P<topic>.+)$', reader_views.topics_api),
    url(r'^api/recommend/topics(/(?P<ref_list>.+))?', reader_views.recommend_topics_api),
]

# Reviews API
urlpatterns += [
    url(r'^api/reviews/(?P<tref>.+)/(?P<lang>\w\w)/(?P<version>.+)$', reader_views.reviews_api),
    url(r'^api/reviews/(?P<review_id>.+)$', reader_views.reviews_api),
]

# History API
urlpatterns += [
    url(r'^api/history/(?P<tref>.+)/(?P<lang>\w\w)/(?P<version>.+)$', reader_views.texts_history_api),
    url(r'^api/history/(?P<tref>.+)$', reader_views.texts_history_api),
]

# Translation Request API
urlpatterns += [
    url(r'^api/translation-request/(?P<tref>.+)$', reader_views.translation_request_api),
]

# Edit Locks API (temporary locks on segments during editing)
urlpatterns += [
    url(r'^api/locks/set/(?P<tref>.+)/(?P<lang>\w\w)/(?P<version>.+)$', reader_views.set_lock_api),
    url(r'^api/locks/release/(?P<tref>.+)/(?P<lang>\w\w)/(?P<version>.+)$', reader_views.release_lock_api),
    url(r'^api/locks/check/(?P<tref>.+)/(?P<lang>\w\w)/(?P<version>.+)$', reader_views.check_lock_api),
]

# Lock Text API (permament locking of an entire text)
urlpatterns += [
    url(r'^api/locktext/(?P<title>.+)/(?P<lang>\w\w)/(?P<version>.+)$', reader_views.lock_text_api),
    url(r'^api/version/flags/(?P<title>.+)/(?P<lang>\w\w)/(?P<version>.+)$', reader_views.flag_text_api),
]

# Campaigns
urlpatterns += [
    url(r'^translate/(?P<tref>.+)$', reader_views.translation_flow),
    url(r'^translation-requests/completed?', reader_views.completed_translation_requests),
    url(r'^translation-requests/featured-completed?', reader_views.completed_featured_translation_requests),
    url(r'^translation-requests/?', reader_views.translation_requests),
    url(r'^contests/(?P<slug>.+)$', reader_views.contest_splash),
]

# Discussions
urlpatterns += [
    url(r'^discussions/?$', reader_views.discussions),
    url(r'^api/discussions/new$', reader_views.new_discussion_api),
]

# Dashboard Page
urlpatterns += [
    url(r'^dashboard/?$', reader_views.dashboard),
]

# Activity
urlpatterns += [
    url(r'^activity/?$', reader_views.global_activity),
    url(r'^activity/leaderboard?$', reader_views.leaderboard),
    url(r'^activity/(?P<page>\d+)$', reader_views.global_activity),
    url(r'^activity/(?P<slug>[^/]+)/(?P<page>\d+)?$', reader_views.user_activity),
    url(r'^activity/(?P<tref>[^/]+)/(?P<lang>.{2})/(?P<version>.+)/(?P<page>\d+)$', reader_views.segment_history),
    url(r'^activity/(?P<tref>[^/]+)/(?P<lang>.{2})/(?P<version>.+)$', reader_views.segment_history),
    url(r'^api/revert/(?P<tref>[^/]+)/(?P<lang>.{2})/(?P<version>.+)/(?P<revision>\d+)$', reader_views.revert_api),
]

# Random Text
urlpatterns += [
    url(r'^random/link$',        reader_views.random_redirect),
    url(r'^random/?$',           reader_views.random_text_page),
]

# Registration
urlpatterns += [
    url(r'^login/?$', django_auth_views.LoginView.as_view(authentication_form=SefariaLoginForm), name='login'),
    url(r'^register/?$', sefaria_views.register, name='register'),
    url(r'^logout/?$', django_auth_views.LogoutView.as_view(), name='logout'),
    url(r'^password/reset/?$', django_auth_views.PasswordResetView.as_view(email_template_name='registration/password_reset_email.txt', html_email_template_name='registration/password_reset_email.html'), name='password_reset'),
    url(r'^password/reset/confirm/(?P<uidb64>[0-9A-Za-z_\-]+)/(?P<token>[0-9A-Za-z]{1,13}-[0-9A-Za-z]{1,20})/$', django_auth_views.PasswordResetConfirmView.as_view(), name='password_reset_confirm'),
    url(r'^password/reset/complete/$', django_auth_views.PasswordResetCompleteView.as_view(), name='password_reset_complete'),
    url(r'^password/reset/done/$', django_auth_views.PasswordResetDoneView.as_view(), name='password_reset_done'),
    url(r'^api/register/$', sefaria_views.register_api),
    url(r'^api/login/$', TokenObtainPairView.as_view(), name='token_obtain_pair'),
    url(r'^api/login/refresh/$', TokenRefreshView.as_view(), name='token_refresh'),
]

# Compare Page
urlpatterns += [
    url(r'^compare/?((?P<secRef>[^/]+)/)?((?P<lang>en|he)/)?((?P<v1>[^/]+)/)?(?P<v2>[^/]+)?$', sefaria_views.compare)
]

# Gardens
urlpatterns += [
    #url(r'^garden/sheets/(?P<key>.+)$', 'sheet_tag_garden_page),
    url(r'^garden/(?P<key>.+)$', reader_views.custom_visual_garden_page),
    url(r'^garden/sheets/(?P<key>.+)$', reader_views.sheet_tag_visual_garden_page),
    url(r'^garden/search/(?P<q>.+)$', reader_views.search_query_visual_garden_page),
    url(r'^vgarden/custom/(?P<key>.*)$', reader_views.custom_visual_garden_page),  # legacy.  Used for "maggid" and "ecology"
]

# Sefaria.js -- Packaged JavaScript
urlpatterns += [
    url(r'^data\.js$', sefaria_views.data_js),
    url(r'^sefaria\.js$', sefaria_views.sefaria_js),
]

# Linker js, text upload & download
urlpatterns += [
    url(r'^linker\.?v?([0-9]+)?\.js$', sefaria_views.linker_js),
    url(r'^api/regexs/(?P<titles>.+)$', sefaria_views.title_regex_api),
    url(r'^api/bulktext/(?P<refs>.+)$', sefaria_views.bulktext_api),
    url(r'^download/version/(?P<title>.+) - (?P<lang>[he][en]) - (?P<versionTitle>.+)\.(?P<format>plain\.txt)', sefaria_views.text_download_api),
    url(r'^download/version/(?P<title>.+) - (?P<lang>[he][en]) - (?P<versionTitle>.+)\.(?P<format>json|csv|txt)',sefaria_views.text_download_api),
    url(r'^download/bulk/versions/', sefaria_views.bulk_download_versions_api),
    url(r'^api/text-upload$', sefaria_views.text_upload_api),
    url(r'^api/linker-track$', sefaria_views.linker_tracking_api),

]

urlpatterns += [
    url(r'^api/passages/(?P<refs>.+)$', sefaria_views.passages_api),
]

# File Uploads
urlpatterns += [
    url(r'^api/file/upload$', sefaria_views.file_upload),
]

# Send Feedback
urlpatterns += [
    url(r'^api/send_feedback$', sefaria_views.generate_feedback),
]

# Email Subscribe
urlpatterns += [
    url(r'^api/subscribe/(?P<email>.+)$', sefaria_views.subscribe),
]

# Admin
urlpatterns += [
    url(r'^admin/reset/varnish/(?P<tref>.+)$', sefaria_views.reset_varnish),
    url(r'^admin/reset/cache$', sefaria_views.reset_cache),
    url(r'^admin/reset/cache/(?P<title>.+)$', sefaria_views.reset_index_cache_for_text),
    url(r'^admin/reset/counts/all$', sefaria_views.reset_counts),
    url(r'^admin/reset/counts/(?P<title>.+)$', sefaria_views.reset_counts),
    url(r'^admin/reset/toc$', sefaria_views.rebuild_toc),
    url(r'^admin/reset/ac$', sefaria_views.rebuild_auto_completer),
    url(r'^admin/reset/topics$', sefaria_views.rebuild_topics),
    url(r'^admin/reset/api/(?P<apiurl>.+)$', sefaria_views.reset_cached_api),
    url(r'^admin/reset/(?P<tref>.+)$', sefaria_views.reset_ref),
    url(r'^admin/delete/orphaned-counts', sefaria_views.delete_orphaned_counts),
    url(r'^admin/rebuild/auto-links/(?P<title>.+)$', sefaria_views.rebuild_auto_links),
    url(r'^admin/rebuild/citation-links/(?P<title>.+)$', sefaria_views.rebuild_citation_links),
    url(r'^admin/delete/citation-links/(?P<title>.+)$', sefaria_views.delete_citation_links),
    url(r'^admin/cache/stats', sefaria_views.cache_stats),
    url(r'^admin/cache/dump', sefaria_views.cache_dump),
    url(r'^admin/run/tests', sefaria_views.run_tests),
    url(r'^admin/export/all', sefaria_views.export_all),
    url(r'^admin/error', sefaria_views.cause_error),
    url(r'^admin/contest-results', sefaria_views.list_contest_results),
    url(r'^admin/translation-requests-stats', sefaria_views.translation_requests_stats),
    url(r'^admin/sheet-stats', sefaria_views.sheet_stats),
    url(r'^admin/untagged-sheets', sefaria_views.untagged_sheets),
    url(r'^admin/spam', sefaria_views.spam_dashboard),
    url(r'^admin/versions-csv', sefaria_views.versions_csv),
    url(r'^admin/index-sheets-by-timestamp', sefaria_views.index_sheets_by_timestamp),
    url(r'^admin/?', include(admin.site.urls)),
]

# Stats API - return CSV
urlpatterns += [
    url(r'^api/stats/library-stats', sefaria_views.library_stats),
    url(r'^api/stats/core-link-stats', sefaria_views.core_link_stats),
]

# Google API OAuth 2.0
urlpatterns += [
    url(r'^gauth$', gauth_views.index, name="gauth_index"),
    url(r'^gauth/callback$', gauth_views.auth_return, name="gauth_callback"),
]

# Site specific URLS loaded from
urlpatterns += site_urlpatterns

# Sheets in a reader panel
urlpatterns += [
    url(r'^sheets/(?P<tref>[\d.]+)$', reader_views.catchall, {'sheet': True}),
]

# add static files to urls
from django.contrib.staticfiles.urls import staticfiles_urlpatterns
urlpatterns += staticfiles_urlpatterns()

# Catch all to send to Reader
urlpatterns += [
    url(r'^(?P<tref>[^/]+)/(?P<lang>\w\w)/(?P<version>.*)$', reader_views.old_versions_redirect),
    url(r'^(?P<tref>[^/]+)(/)?$', reader_views.catchall)
]

<<<<<<< HEAD
# add static files to urls
from django.contrib.staticfiles.urls import staticfiles_urlpatterns
urlpatterns += staticfiles_urlpatterns()

=======
>>>>>>> 98d45758
if DOWN_FOR_MAINTENANCE:
    # Keep admin accessible
    urlpatterns = [
        url(r'^admin/reset/cache', sefaria_views.reset_cache),
        url(r'^admin/?', include(admin.site.urls)),
    ]
    # Everything else gets maintenance message
    urlpatterns += [
        url(r'.*', sefaria_views.maintenance_message)
    ]<|MERGE_RESOLUTION|>--- conflicted
+++ resolved
@@ -6,11 +6,7 @@
 from django.http import HttpResponseRedirect
 import django.contrib.auth.views as django_auth_views
 
-<<<<<<< HEAD
 from sefaria.forms import SefariaPasswordResetForm, SefariaSetPasswordForm, SefariaLoginForm
-=======
-from sefaria.forms import HTMLPasswordResetForm, SefariaLoginForm
->>>>>>> 98d45758
 from sefaria.settings import DOWN_FOR_MAINTENANCE, STATIC_URL
 
 import reader.views as reader_views
@@ -424,13 +420,6 @@
     url(r'^(?P<tref>[^/]+)(/)?$', reader_views.catchall)
 ]
 
-<<<<<<< HEAD
-# add static files to urls
-from django.contrib.staticfiles.urls import staticfiles_urlpatterns
-urlpatterns += staticfiles_urlpatterns()
-
-=======
->>>>>>> 98d45758
 if DOWN_FOR_MAINTENANCE:
     # Keep admin accessible
     urlpatterns = [
