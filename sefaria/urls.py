--- conflicted
+++ resolved
@@ -270,11 +270,8 @@
     (r'^visualize/library/(?P<lang>[enh]*)/?(?P<cats>.*)/?$', 'visualize_library'),
     (r'^visualize/library/?(?P<cats>.*)/?$', 'visualize_library'),
     (r'^visualize/toc$', 'visualize_toc'),
-<<<<<<< HEAD
-    (r'^visualize/steve$', 'visualize_steve')
-=======
+    (r'^visualize/steve$', 'visualize_steve'),
     (r'^visualize/ephraim$', 'visualize_ephraim'),
->>>>>>> e63a5ea6
 
 )
 
