--- conflicted
+++ resolved
@@ -150,10 +150,7 @@
     url(r'^api/sheets/(?P<sheet_id>\d+)/copy_source$',                sheets_views.copy_source_to_sheet_api),
     url(r'^api/sheets/(?P<sheet_id>\d+)/tags$',                       sheets_views.update_sheet_tags_api),
     url(r'^api/sheets/(?P<sheet_id>\d+)$',                            sheets_views.sheet_api),
-<<<<<<< HEAD
     url(r'^api/sheets/(?P<sheet_id>\d+)\.(?P<node_id>\d+)$',          sheets_views.sheet_node_api),
-=======
->>>>>>> 771d8820
     url(r'^api/sheets/(?P<sheet_id>\d+)/like$',                       sheets_views.like_sheet_api),
     url(r'^api/sheets/(?P<sheet_id>\d+)/visualize$',                  sheets_views.visual_sheet_api),
     url(r'^api/sheets/(?P<sheet_id>\d+)/unlike$',                     sheets_views.unlike_sheet_api),
@@ -315,11 +312,8 @@
     "educators",
     "the-sefaria-story",
     "aramaic-translation-contest",
-<<<<<<< HEAD
-=======
     "newsletter",
     "shavuot-map-2018",
->>>>>>> 771d8820
 ]
 
 # Static and Semi Static Content
@@ -415,15 +409,11 @@
     url(r'^gauth$', gauth_views.index, name="gauth_index"),
     url(r'^gauth/callback$', gauth_views.auth_return, name="gauth_callback"),
 ]
-<<<<<<< HEAD
 
 # Sheets in a reader panel
 urlpatterns += [
     url(r'^sheets/(?P<tref>[\d.]+)$', reader_views.catchall, {'sheet': True}),
 ]
-
-=======
->>>>>>> 771d8820
 
 # Catch all to send to Reader
 urlpatterns += [
