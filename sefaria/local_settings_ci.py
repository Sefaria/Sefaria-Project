
from datetime import timedelta
import structlog
import os


DATABASES = {
    'default': {
        'ENGINE': 'django.db.backends.postgresql',
        'NAME': 'sefaria_auth',
        'USER': 'sefaria',
        'PASSWORD': '',
        'HOST': 'localhost',
        'PORT': '',
    }
}


# Map domain to an interface language that the domain should be pinned to.
# Leave as {} to prevent language pinning, in which case one domain can serve either Hebrew or English
DOMAIN_LANGUAGES = {
    "http://hebrew.example.org": "hebrew",
    "http://english.example.org": "english",
}


#SILENCED_SYSTEM_CHECKS = ['captcha.recaptcha_test_key_error']

ADMINS = (
     ('Your Name', 'you@example.com'),
)
MANAGERS = ADMINS

PINNED_IPCOUNTRY = "IL" #change if you want parashat hashavua to be diaspora.

CACHES = {
    'default': {
        'BACKEND': 'django.core.cache.backends.dummy.DummyCache',
    }
}

SITE_PACKAGE = "sites.sefaria"

DEBUG = True
ALLOWED_HOSTS = ['localhost', '127.0.0.1', "0.0.0.0", '[::1]']
OFFLINE = False
DOWN_FOR_MAINTENANCE = False
MAINTENANCE_MESSAGE = ""
GLOBAL_WARNING = False
GLOBAL_WARNING_MESSAGE = ""
# GLOBAL_INTERRUPTING_MESSAGE = None


SECRET_KEY = 'insert your long random secret key here !'


EMAIL_HOST = 'localhost'
EMAIL_PORT = 1025
EMAIL_BACKEND = 'django.core.mail.backends.smtp.EmailBackend'

MONGO_HOST = "localhost"
MONGO_PORT = 27017

# Name of the MongoDB database to use.
SEFARIA_DB = os.getenv('MONGO_DB_NAME')

# Leave user and password blank if not using Mongo Auth
SEFARIA_DB_USER = ''
SEFARIA_DB_PASSWORD = ''
APSCHEDULER_NAME = "apscheduler"

# ElasticSearch server
SEARCH_ADMIN = "http://localhost:9200"
SEARCH_INDEX_ON_SAVE = False  # Whether to send texts and source sheet to Search Host for indexing after save
SEARCH_INDEX_NAME_TEXT = 'text'  # name of the ElasticSearch index to use
SEARCH_INDEX_NAME_SHEET = 'sheet'

# Node Server
USE_NODE = False
NODE_HOST = "http://localhost:4040"
NODE_TIMEOUT = 10
# NODE_TIMEOUT_MONITOR = relative_to_abs_path("../log/forever/timeouts")

SEFARIA_DATA_PATH = '/path/to/your/Sefaria-Data' # used for Data
SEFARIA_EXPORT_PATH = '/path/to/your/Sefaria-Data/export' # used for exporting texts


# DafRoulette server
RTC_SERVER = '' # Root URL/IP of the server

GOOGLE_TAG_MANAGER_CODE = 'you tag manager code here'
<<<<<<< HEAD

AWS_ACCESS_KEY = None
AWS_SECRET_KEY = None
S3_BUCKET = "bucket-name"
=======
>>>>>>> d93f98b7

# Integration with a NationBuilder list
NATIONBUILDER = False
NATIONBUILDER_SLUG = ""
NATIONBUILDER_TOKEN = ""
NATIONBUILDER_CLIENT_ID = ""
NATIONBUILDER_CLIENT_SECRET = ""

# Issue bans to Varnish on update.
USE_VARNISH = False
FRONT_END_URL = "http://localhost:8000"      # This one wants the http://
VARNISH_ADM_ADDR = "localhost:6082"          # And this one doesn't
VARNISH_HOST = "localhost"
VARNISH_FRNT_PORT = 8040
VARNISH_SECRET = "/etc/varnish/secret"
# Use ESI for user box in header.
USE_VARNISH_ESI = False

# Prevent modification of Index records
DISABLE_INDEX_SAVE = False

# Caching with Cloudflare
CLOUDFLARE_ZONE = ""
CLOUDFLARE_EMAIL = ""
CLOUDFLARE_TOKEN = ""

# Multiserver
MULTISERVER_ENABLED = False
MULTISERVER_REDIS_SERVER = "127.0.0.1"
MULTISERVER_REDIS_PORT = 6379
MULTISERVER_REDIS_DB = 0
MULTISERVER_REDIS_EVENT_CHANNEL = "msync"   # Message queue on Redis
MULTISERVER_REDIS_CONFIRM_CHANNEL = "mconfirm"   # Message queue on Redis

# OAUTH these fields dont need to be filled in. they are only required for oauth2client to __init__ successfully
GOOGLE_OAUTH2_CLIENT_ID = ""
GOOGLE_OAUTH2_CLIENT_SECRET = ""
# This is the field that is actually used
GOOGLE_OAUTH2_CLIENT_SECRET_FILEPATH = ""

GOOGLE_APPLICATION_CREDENTIALS_FILEPATH = ""

GEOIP_DATABASE = 'data/geoip/GeoLiteCity.dat'
GEOIPV6_DATABASE = 'data/geoip/GeoLiteCityv6.dat'

PARTNER_GROUP_EMAIL_PATTERN_LOOKUP_FILE = None

# Simple JWT
SIMPLE_JWT = {
    'ACCESS_TOKEN_LIFETIME': timedelta(days=1),
    'REFRESH_TOKEN_LIFETIME': timedelta(days=90),
    'ROTATE_REFRESH_TOKENS': True,
    'SIGNING_KEY': 'a signing key: at least 256 bits',
}

# Key which identifies the Sefaria app as opposed to a user
# using our API outside of the app. Mainly for registration
MOBILE_APP_KEY = "MOBILE_APP_KEY"

ENABLE_LINKER = False
RAW_REF_MODEL_BY_LANG_FILEPATH = {
    "en": None,
    "he": None,
}

RAW_REF_PART_MODEL_BY_LANG_FILEPATH = {
    "en": None,
    "he": None,
}

LOGGING = {
    'version': 1,
    'disable_existing_loggers': False,
    'formatters': {
        "json_formatter": {
            "()": structlog.stdlib.ProcessorFormatter,
            "processor": structlog.processors.JSONRenderer(),
        },
    },
    'handlers': {
        'default': {
            "class": "logging.StreamHandler",
            "formatter": "json_formatter",
        },
    },
    'loggers': {
        '': {
            'handlers': ['default'],
            'propagate': False,
        },
        'django': {
            'handlers': ['default'],
            'propagate': False,
        },
        'django.request': {
            'handlers': ['default'],
            'propagate': False,
        },
    }
}

structlog.configure(
    processors=[
        structlog.stdlib.filter_by_level,
        structlog.processors.TimeStamper(fmt="iso"),
        structlog.stdlib.add_logger_name,
        structlog.stdlib.add_log_level,
        structlog.stdlib.PositionalArgumentsFormatter(),
        structlog.processors.StackInfoRenderer(),
        structlog.processors.format_exc_info,
        structlog.processors.UnicodeDecoder(),
        structlog.processors.ExceptionPrettyPrinter(),
        structlog.stdlib.ProcessorFormatter.wrap_for_formatter,
    ],
    context_class=structlog.threadlocal.wrap_dict(dict),
    logger_factory=structlog.stdlib.LoggerFactory(),
    wrapper_class=structlog.stdlib.BoundLogger,
    cache_logger_on_first_use=True,
)<|MERGE_RESOLUTION|>--- conflicted
+++ resolved
@@ -89,13 +89,6 @@
 RTC_SERVER = '' # Root URL/IP of the server
 
 GOOGLE_TAG_MANAGER_CODE = 'you tag manager code here'
-<<<<<<< HEAD
-
-AWS_ACCESS_KEY = None
-AWS_SECRET_KEY = None
-S3_BUCKET = "bucket-name"
-=======
->>>>>>> d93f98b7
 
 # Integration with a NationBuilder list
 NATIONBUILDER = False
