--- conflicted
+++ resolved
@@ -19,17 +19,10 @@
 # Map domain to an interface language that the domain should be pinned to.
 # Leave as {} to prevent language pinning, in which case one domain can serve either Hebrew or English
 DOMAIN_LANGUAGES = json.dumps({
-<<<<<<< HEAD
-    "http://localhost:8000": "hebrew",
-    "http://localhost:8000/sheets": "english",
-})
-
 # Currently in order to get cauldrons to work, we need to use json.dumps to convert the dict to a string.
-=======
     "http://hebrew.example.org": "hebrew",
     "http://english.example.org": "english",
 })
->>>>>>> 45b17d5c
 DOMAIN_MODULES = json.dumps({
     "library": "http://localhost:8000",
     "sheets": "http://localhost:8000/sheets",
