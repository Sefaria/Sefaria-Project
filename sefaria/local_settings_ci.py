
from datetime import timedelta
import structlog
import os
import json

DATABASES = {
    'default': {
        'ENGINE': 'django.db.backends.postgresql',
        'NAME': 'sefaria_auth',
        'USER': 'sefaria',
        'PASSWORD': '',
        'HOST': 'localhost',
        'PORT': '',
    }
}


# Map domain to an interface language that the domain should be pinned to.
# Leave as {} to prevent language pinning, in which case one domain can serve either Hebrew or English
DOMAIN_LANGUAGES = {
# Currently in order to get cauldrons to work, we need to use json.dumps to convert the dict to a string.
    "http://hebrew.example.org": "hebrew",
    "http://english.example.org": "english",
}
<<<<<<< HEAD

# Currently in order to get cauldrons to work, we need to use json.dumps to convert the dict to a string.
DOMAIN_MODULES = {
    "library": "http://localhost:8000",
    "sheets": "http://localhost:8000",
}
MODULE_ROUTES = {
    "library": "/",
    "sheets": "/sheets/",
}

=======
DOMAIN_MODULES = {
    "library": "http://localhost:8000",
    "voices": "http://voices.localhost:8000",
}
ALLOWED_HOSTS = ['127.0.0.1', "0.0.0.0", '[::1]', "localhost", "voices.localhost"]
>>>>>>> a97f8934
#SILENCED_SYSTEM_CHECKS = ['captcha.recaptcha_test_key_error']

ADMINS = (
     ('Your Name', 'you@example.com'),
)
MANAGERS = ADMINS

PINNED_IPCOUNTRY = "IL" #change if you want parashat hashavua to be diaspora.

CACHES = {
    'default': {
        'BACKEND': 'django.core.cache.backends.dummy.DummyCache',
    }
}

SITE_PACKAGE = "sites.sefaria"

DEBUG = True
OFFLINE = False
DOWN_FOR_MAINTENANCE = False
MAINTENANCE_MESSAGE = ""
GLOBAL_WARNING = False
GLOBAL_WARNING_MESSAGE = ""


SECRET_KEY = 'insert your long random secret key here !'


EMAIL_HOST = 'localhost'
EMAIL_PORT = 1025
EMAIL_BACKEND = 'django.core.mail.backends.smtp.EmailBackend'

MONGO_HOST = "localhost"
MONGO_PORT = 27017

# Name of the MongoDB database to use.
SEFARIA_DB = os.getenv('MONGO_DB_NAME')

# Leave user and password blank if not using Mongo Auth
SEFARIA_DB_USER = ''
SEFARIA_DB_PASSWORD = ''
APSCHEDULER_NAME = "apscheduler"

# ElasticSearch server
SEARCH_URL = "http://localhost:9200"
SEARCH_INDEX_ON_SAVE = False  # Whether to send texts and source sheet to Search Host for indexing after save
SEARCH_INDEX_NAME_TEXT = 'text'  # name of the ElasticSearch index to use
SEARCH_INDEX_NAME_SHEET = 'sheet'

# Node Server
USE_NODE = False
NODE_HOST = "http://localhost:4040"
NODE_TIMEOUT = 10
# NODE_TIMEOUT_MONITOR = relative_to_abs_path("../log/forever/timeouts")

SEFARIA_DATA_PATH = '/path/to/your/Sefaria-Data' # used for Data
SEFARIA_EXPORT_PATH = '/path/to/your/Sefaria-Data/export' # used for exporting texts


GOOGLE_TAG_MANAGER_CODE = 'you tag manager code here'

# Determine which CRM connection implementations to use
CRM_TYPE = "NONE"  # "SALESFORCE" || "NATIONBUILDER" || "NONE"

# Integration with a NationBuilder list
NATIONBUILDER_SLUG = ""
NATIONBUILDER_TOKEN = ""
NATIONBUILDER_CLIENT_ID = ""
NATIONBUILDER_CLIENT_SECRET = ""

# Integration with Salesforce
SALESFORCE_BASE_URL = ""
SALESFORCE_CLIENT_ID = ""
SALESFORCE_CLIENT_SECRET = ""

# Issue bans to Varnish on update.
USE_VARNISH = False
FRONT_END_URL = "http://localhost:8000"      # This one wants the http://
VARNISH_ADM_ADDR = "localhost:6082"          # And this one doesn't
VARNISH_HOST = "localhost"
VARNISH_FRNT_PORT = 8040
VARNISH_SECRET = "/etc/varnish/secret"
# Use ESI for user box in header.
USE_VARNISH_ESI = False

# Prevent modification of Index records
DISABLE_INDEX_SAVE = False

# Caching with Cloudflare
CLOUDFLARE_ZONE = ""
CLOUDFLARE_EMAIL = ""
CLOUDFLARE_TOKEN = ""

# Multiserver
MULTISERVER_ENABLED = False
MULTISERVER_REDIS_SERVER = "127.0.0.1"
MULTISERVER_REDIS_PORT = 6379
MULTISERVER_REDIS_DB = 0
MULTISERVER_REDIS_EVENT_CHANNEL = "msync"   # Message queue on Redis
MULTISERVER_REDIS_CONFIRM_CHANNEL = "mconfirm"   # Message queue on Redis

# OAUTH these fields dont need to be filled in. they are only required for oauth2client to __init__ successfully
GOOGLE_OAUTH2_CLIENT_ID = ""
GOOGLE_OAUTH2_CLIENT_SECRET = ""
# This is the field that is actually used
GOOGLE_OAUTH2_CLIENT_SECRET_FILEPATH = ""

GOOGLE_APPLICATION_CREDENTIALS_FILEPATH = ""

GEOIP_DATABASE = 'data/geoip/GeoLiteCity.dat'
GEOIPV6_DATABASE = 'data/geoip/GeoLiteCityv6.dat'

PARTNER_GROUP_EMAIL_PATTERN_LOOKUP_FILE = None

# Simple JWT
SIMPLE_JWT = {
    'ACCESS_TOKEN_LIFETIME': timedelta(days=1),
    'REFRESH_TOKEN_LIFETIME': timedelta(days=90),
    'ROTATE_REFRESH_TOKENS': True,
    'SIGNING_KEY': 'a signing key: at least 256 bits',
}

# Celery
REDIS_PORT = 26379
REDIS_PASSWORD = None
CELERY_REDIS_BROKER_DB_NUM = 0
CELERY_REDIS_RESULT_BACKEND_DB_NUM = 1
CELERY_QUEUES = {}
# Either define SENTINEL_HEADLESS_URL if using sentinel or REDIS_URL for a simple redis instance
SENTINEL_HEADLESS_URL = None
SENTINEL_TRANSPORT_OPTS = {}
SENTINEL_PASSWORD = None
REDIS_URL = "redis://127.0.0.1"

# Key which identifies the Sefaria app as opposed to a user
# using our API outside of the app. Mainly for registration
MOBILE_APP_KEY = "MOBILE_APP_KEY"

ENABLE_LINKER = False
GPU_SERVER_URL = "http://localhost:5000"

LOGGING = {
    'version': 1,
    'disable_existing_loggers': False,
    'formatters': {
        "json_formatter": {
            "()": structlog.stdlib.ProcessorFormatter,
            "processor": structlog.processors.JSONRenderer(),
        },
    },
    'handlers': {
        'default': {
            "class": "logging.StreamHandler",
            "formatter": "json_formatter",
        },
    },
    'loggers': {
        '': {
            'handlers': ['default'],
            'propagate': False,
        },
        'django': {
            'handlers': ['default'],
            'propagate': False,
        },
        'django.request': {
            'handlers': ['default'],
            'propagate': False,
        },
    }
}

STRAPI_LOCATION = None
STRAPI_PORT = None

structlog.configure(
    processors=[
        structlog.stdlib.filter_by_level,
        structlog.processors.TimeStamper(fmt="iso"),
        structlog.stdlib.add_logger_name,
        structlog.stdlib.add_log_level,
        structlog.stdlib.PositionalArgumentsFormatter(),
        structlog.processors.StackInfoRenderer(),
        structlog.processors.format_exc_info,
        structlog.processors.UnicodeDecoder(),
        structlog.processors.ExceptionPrettyPrinter(),
        structlog.stdlib.ProcessorFormatter.wrap_for_formatter,
    ],
    context_class=structlog.threadlocal.wrap_dict(dict),
    logger_factory=structlog.stdlib.LoggerFactory(),
    wrapper_class=structlog.stdlib.BoundLogger,
    cache_logger_on_first_use=True,
)

WEBHOOK_USERNAME = os.getenv("WEBHOOK_USERNAME")
WEBHOOK_PASSWORD = os.getenv("WEBHOOK_PASSWORD")<|MERGE_RESOLUTION|>--- conflicted
+++ resolved
@@ -19,29 +19,14 @@
 # Map domain to an interface language that the domain should be pinned to.
 # Leave as {} to prevent language pinning, in which case one domain can serve either Hebrew or English
 DOMAIN_LANGUAGES = {
-# Currently in order to get cauldrons to work, we need to use json.dumps to convert the dict to a string.
     "http://hebrew.example.org": "hebrew",
     "http://english.example.org": "english",
 }
-<<<<<<< HEAD
-
-# Currently in order to get cauldrons to work, we need to use json.dumps to convert the dict to a string.
-DOMAIN_MODULES = {
-    "library": "http://localhost:8000",
-    "sheets": "http://localhost:8000",
-}
-MODULE_ROUTES = {
-    "library": "/",
-    "sheets": "/sheets/",
-}
-
-=======
 DOMAIN_MODULES = {
     "library": "http://localhost:8000",
     "voices": "http://voices.localhost:8000",
 }
 ALLOWED_HOSTS = ['127.0.0.1', "0.0.0.0", '[::1]', "localhost", "voices.localhost"]
->>>>>>> a97f8934
 #SILENCED_SYSTEM_CHECKS = ['captcha.recaptcha_test_key_error']
 
 ADMINS = (
