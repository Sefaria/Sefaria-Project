
from datetime import timedelta
import structlog
import os
import json

DATABASES = {
    'default': {
        'ENGINE': 'django.db.backends.postgresql',
        'NAME': 'sefaria_auth',
        'USER': 'sefaria',
        'PASSWORD': '',
        'HOST': 'localhost',
        'PORT': '',
    }
}


# Map domain to an interface language that the domain should be pinned to.
# Leave as {} to prevent language pinning, in which case one domain can serve either Hebrew or English
DOMAIN_LANGUAGES = {
    "http://hebrew.example.org": "hebrew",
    "http://english.example.org": "english",
}
<<<<<<< HEAD
DOMAIN_MODULES = {
    "library": "http://localhost:8000",
    "sheets": "http://localhost:8000/sheets",
}
MODULE_ROUTES = {
    "library": "/",
    "sheets": "/sheets/",
}
=======

# Currently in order to get cauldrons to work, we need to use json.dumps to convert the dict to a string.
DOMAIN_MODULES = json.dumps({
    "library": "http://localhost:8000",
    "sheets": "http://localhost:8000",
})
MODULE_ROUTES = json.dumps({
    "library": "/",
    "sheets": "/sheets/",
})
>>>>>>> 9add58dd

#SILENCED_SYSTEM_CHECKS = ['captcha.recaptcha_test_key_error']

ADMINS = (
     ('Your Name', 'you@example.com'),
)
MANAGERS = ADMINS

PINNED_IPCOUNTRY = "IL" #change if you want parashat hashavua to be diaspora.

CACHES = {
    'default': {
        'BACKEND': 'django.core.cache.backends.dummy.DummyCache',
    }
}

SITE_PACKAGE = "sites.sefaria"

DEBUG = True
ALLOWED_HOSTS = ['localhost', '127.0.0.1', "0.0.0.0", '[::1]']
OFFLINE = False
DOWN_FOR_MAINTENANCE = False
MAINTENANCE_MESSAGE = ""
GLOBAL_WARNING = False
GLOBAL_WARNING_MESSAGE = ""


SECRET_KEY = 'insert your long random secret key here !'


EMAIL_HOST = 'localhost'
EMAIL_PORT = 1025
EMAIL_BACKEND = 'django.core.mail.backends.smtp.EmailBackend'

MONGO_HOST = "localhost"
MONGO_PORT = 27017

# Name of the MongoDB database to use.
SEFARIA_DB = os.getenv('MONGO_DB_NAME')

# Leave user and password blank if not using Mongo Auth
SEFARIA_DB_USER = ''
SEFARIA_DB_PASSWORD = ''
APSCHEDULER_NAME = "apscheduler"

# ElasticSearch server
SEARCH_URL = "http://localhost:9200"
SEARCH_INDEX_ON_SAVE = False  # Whether to send texts and source sheet to Search Host for indexing after save
SEARCH_INDEX_NAME_TEXT = 'text'  # name of the ElasticSearch index to use
SEARCH_INDEX_NAME_SHEET = 'sheet'

# Node Server
USE_NODE = False
NODE_HOST = "http://localhost:4040"
NODE_TIMEOUT = 10
# NODE_TIMEOUT_MONITOR = relative_to_abs_path("../log/forever/timeouts")

SEFARIA_DATA_PATH = '/path/to/your/Sefaria-Data' # used for Data
SEFARIA_EXPORT_PATH = '/path/to/your/Sefaria-Data/export' # used for exporting texts


GOOGLE_TAG_MANAGER_CODE = 'you tag manager code here'

# Determine which CRM connection implementations to use
CRM_TYPE = "NONE"  # "SALESFORCE" || "NATIONBUILDER" || "NONE"

# Integration with a NationBuilder list
NATIONBUILDER_SLUG = ""
NATIONBUILDER_TOKEN = ""
NATIONBUILDER_CLIENT_ID = ""
NATIONBUILDER_CLIENT_SECRET = ""

# Integration with Salesforce
SALESFORCE_BASE_URL = ""
SALESFORCE_CLIENT_ID = ""
SALESFORCE_CLIENT_SECRET = ""

# Issue bans to Varnish on update.
USE_VARNISH = False
FRONT_END_URL = "http://localhost:8000"      # This one wants the http://
VARNISH_ADM_ADDR = "localhost:6082"          # And this one doesn't
VARNISH_HOST = "localhost"
VARNISH_FRNT_PORT = 8040
VARNISH_SECRET = "/etc/varnish/secret"
# Use ESI for user box in header.
USE_VARNISH_ESI = False

# Prevent modification of Index records
DISABLE_INDEX_SAVE = False

# Caching with Cloudflare
CLOUDFLARE_ZONE = ""
CLOUDFLARE_EMAIL = ""
CLOUDFLARE_TOKEN = ""

# Multiserver
MULTISERVER_ENABLED = False
MULTISERVER_REDIS_SERVER = "127.0.0.1"
MULTISERVER_REDIS_PORT = 6379
MULTISERVER_REDIS_DB = 0
MULTISERVER_REDIS_EVENT_CHANNEL = "msync"   # Message queue on Redis
MULTISERVER_REDIS_CONFIRM_CHANNEL = "mconfirm"   # Message queue on Redis

# OAUTH these fields dont need to be filled in. they are only required for oauth2client to __init__ successfully
GOOGLE_OAUTH2_CLIENT_ID = ""
GOOGLE_OAUTH2_CLIENT_SECRET = ""
# This is the field that is actually used
GOOGLE_OAUTH2_CLIENT_SECRET_FILEPATH = ""

GOOGLE_APPLICATION_CREDENTIALS_FILEPATH = ""

GEOIP_DATABASE = 'data/geoip/GeoLiteCity.dat'
GEOIPV6_DATABASE = 'data/geoip/GeoLiteCityv6.dat'

PARTNER_GROUP_EMAIL_PATTERN_LOOKUP_FILE = None

# Simple JWT
SIMPLE_JWT = {
    'ACCESS_TOKEN_LIFETIME': timedelta(days=1),
    'REFRESH_TOKEN_LIFETIME': timedelta(days=90),
    'ROTATE_REFRESH_TOKENS': True,
    'SIGNING_KEY': 'a signing key: at least 256 bits',
}

# Celery
REDIS_PORT = 26379
REDIS_PASSWORD = None
CELERY_REDIS_BROKER_DB_NUM = 0
CELERY_REDIS_RESULT_BACKEND_DB_NUM = 1
CELERY_QUEUES = {}
# Either define SENTINEL_HEADLESS_URL if using sentinel or REDIS_URL for a simple redis instance
SENTINEL_HEADLESS_URL = None
SENTINEL_TRANSPORT_OPTS = {}
SENTINEL_PASSWORD = None
REDIS_URL = "redis://127.0.0.1"

# Key which identifies the Sefaria app as opposed to a user
# using our API outside of the app. Mainly for registration
MOBILE_APP_KEY = "MOBILE_APP_KEY"

ENABLE_LINKER = False
RAW_REF_MODEL_BY_LANG_FILEPATH = {
    "en": None,
    "he": None,
}

RAW_REF_PART_MODEL_BY_LANG_FILEPATH = {
    "en": None,
    "he": None,
}

LOGGING = {
    'version': 1,
    'disable_existing_loggers': False,
    'formatters': {
        "json_formatter": {
            "()": structlog.stdlib.ProcessorFormatter,
            "processor": structlog.processors.JSONRenderer(),
        },
    },
    'handlers': {
        'default': {
            "class": "logging.StreamHandler",
            "formatter": "json_formatter",
        },
    },
    'loggers': {
        '': {
            'handlers': ['default'],
            'propagate': False,
        },
        'django': {
            'handlers': ['default'],
            'propagate': False,
        },
        'django.request': {
            'handlers': ['default'],
            'propagate': False,
        },
    }
}

STRAPI_LOCATION = None
STRAPI_PORT = None

structlog.configure(
    processors=[
        structlog.stdlib.filter_by_level,
        structlog.processors.TimeStamper(fmt="iso"),
        structlog.stdlib.add_logger_name,
        structlog.stdlib.add_log_level,
        structlog.stdlib.PositionalArgumentsFormatter(),
        structlog.processors.StackInfoRenderer(),
        structlog.processors.format_exc_info,
        structlog.processors.UnicodeDecoder(),
        structlog.processors.ExceptionPrettyPrinter(),
        structlog.stdlib.ProcessorFormatter.wrap_for_formatter,
    ],
    context_class=structlog.threadlocal.wrap_dict(dict),
    logger_factory=structlog.stdlib.LoggerFactory(),
    wrapper_class=structlog.stdlib.BoundLogger,
    cache_logger_on_first_use=True,
)

WEBHOOK_USERNAME = os.getenv("WEBHOOK_USERNAME")
WEBHOOK_PASSWORD = os.getenv("WEBHOOK_PASSWORD")<|MERGE_RESOLUTION|>--- conflicted
+++ resolved
@@ -22,16 +22,6 @@
     "http://hebrew.example.org": "hebrew",
     "http://english.example.org": "english",
 }
-<<<<<<< HEAD
-DOMAIN_MODULES = {
-    "library": "http://localhost:8000",
-    "sheets": "http://localhost:8000/sheets",
-}
-MODULE_ROUTES = {
-    "library": "/",
-    "sheets": "/sheets/",
-}
-=======
 
 # Currently in order to get cauldrons to work, we need to use json.dumps to convert the dict to a string.
 DOMAIN_MODULES = json.dumps({
@@ -42,7 +32,6 @@
     "library": "/",
     "sheets": "/sheets/",
 })
->>>>>>> 9add58dd
 
 #SILENCED_SYSTEM_CHECKS = ['captcha.recaptcha_test_key_error']
 
