
from datetime import timedelta
import structlog
import os
import json

DATABASES = {
    'default': {
        'ENGINE': 'django.db.backends.postgresql',
        'NAME': 'sefaria_auth',
        'USER': 'sefaria',
        'PASSWORD': '',
        'HOST': 'localhost',
        'PORT': '',
    }
}


# Map domain to an interface language that the domain should be pinned to.
# Leave as {} to prevent language pinning, in which case one domain can serve either Hebrew or English
DOMAIN_LANGUAGES = json.dumps({
# Currently in order to get cauldrons to work, we need to use json.dumps to convert the dict to a string.
    "http://hebrew.example.org": "hebrew",
    "http://english.example.org": "english",
<<<<<<< HEAD
})
DOMAIN_MODULES = json.dumps({
    "library": "http://localhost:8000",
    "sheets": "http://localhost:8000/sheets",
=======
}

# Currently in order to get cauldrons to work, we need to use json.dumps to convert the dict to a string.
DOMAIN_MODULES = json.dumps({
    "library": "http://localhost:8000",
    "sheets": "http://localhost:8000",
>>>>>>> 9add58dd
})
MODULE_ROUTES = json.dumps({
    "library": "/",
    "sheets": "/sheets/",
})

#SILENCED_SYSTEM_CHECKS = ['captcha.recaptcha_test_key_error']

ADMINS = (
     ('Your Name', 'you@example.com'),
)
MANAGERS = ADMINS

PINNED_IPCOUNTRY = "IL" #change if you want parashat hashavua to be diaspora.

CACHES = {
    'default': {
        'BACKEND': 'django.core.cache.backends.dummy.DummyCache',
    }
}

SITE_PACKAGE = "sites.sefaria"

DEBUG = True
ALLOWED_HOSTS = ['localhost', '127.0.0.1', "0.0.0.0", '[::1]']
OFFLINE = False
DOWN_FOR_MAINTENANCE = False
MAINTENANCE_MESSAGE = ""
GLOBAL_WARNING = False
GLOBAL_WARNING_MESSAGE = ""


SECRET_KEY = 'insert your long random secret key here !'


EMAIL_HOST = 'localhost'
EMAIL_PORT = 1025
EMAIL_BACKEND = 'django.core.mail.backends.smtp.EmailBackend'

MONGO_HOST = "localhost"
MONGO_PORT = 27017

# Name of the MongoDB database to use.
SEFARIA_DB = os.getenv('MONGO_DB_NAME')

# Leave user and password blank if not using Mongo Auth
SEFARIA_DB_USER = ''
SEFARIA_DB_PASSWORD = ''
APSCHEDULER_NAME = "apscheduler"

# ElasticSearch server
SEARCH_URL = "http://localhost:9200"
SEARCH_INDEX_ON_SAVE = False  # Whether to send texts and source sheet to Search Host for indexing after save
SEARCH_INDEX_NAME_TEXT = 'text'  # name of the ElasticSearch index to use
SEARCH_INDEX_NAME_SHEET = 'sheet'

# Node Server
USE_NODE = False
NODE_HOST = "http://localhost:4040"
NODE_TIMEOUT = 10
# NODE_TIMEOUT_MONITOR = relative_to_abs_path("../log/forever/timeouts")

SEFARIA_DATA_PATH = '/path/to/your/Sefaria-Data' # used for Data
SEFARIA_EXPORT_PATH = '/path/to/your/Sefaria-Data/export' # used for exporting texts


GOOGLE_TAG_MANAGER_CODE = 'you tag manager code here'

# Determine which CRM connection implementations to use
CRM_TYPE = "NONE"  # "SALESFORCE" || "NATIONBUILDER" || "NONE"

# Integration with a NationBuilder list
NATIONBUILDER_SLUG = ""
NATIONBUILDER_TOKEN = ""
NATIONBUILDER_CLIENT_ID = ""
NATIONBUILDER_CLIENT_SECRET = ""

# Integration with Salesforce
SALESFORCE_BASE_URL = ""
SALESFORCE_CLIENT_ID = ""
SALESFORCE_CLIENT_SECRET = ""

# Issue bans to Varnish on update.
USE_VARNISH = False
FRONT_END_URL = "http://localhost:8000"      # This one wants the http://
VARNISH_ADM_ADDR = "localhost:6082"          # And this one doesn't
VARNISH_HOST = "localhost"
VARNISH_FRNT_PORT = 8040
VARNISH_SECRET = "/etc/varnish/secret"
# Use ESI for user box in header.
USE_VARNISH_ESI = False

# Prevent modification of Index records
DISABLE_INDEX_SAVE = False

# Caching with Cloudflare
CLOUDFLARE_ZONE = ""
CLOUDFLARE_EMAIL = ""
CLOUDFLARE_TOKEN = ""

# Multiserver
MULTISERVER_ENABLED = False
MULTISERVER_REDIS_SERVER = "127.0.0.1"
MULTISERVER_REDIS_PORT = 6379
MULTISERVER_REDIS_DB = 0
MULTISERVER_REDIS_EVENT_CHANNEL = "msync"   # Message queue on Redis
MULTISERVER_REDIS_CONFIRM_CHANNEL = "mconfirm"   # Message queue on Redis

# OAUTH these fields dont need to be filled in. they are only required for oauth2client to __init__ successfully
GOOGLE_OAUTH2_CLIENT_ID = ""
GOOGLE_OAUTH2_CLIENT_SECRET = ""
# This is the field that is actually used
GOOGLE_OAUTH2_CLIENT_SECRET_FILEPATH = ""

GOOGLE_APPLICATION_CREDENTIALS_FILEPATH = ""

GEOIP_DATABASE = 'data/geoip/GeoLiteCity.dat'
GEOIPV6_DATABASE = 'data/geoip/GeoLiteCityv6.dat'

PARTNER_GROUP_EMAIL_PATTERN_LOOKUP_FILE = None

# Simple JWT
SIMPLE_JWT = {
    'ACCESS_TOKEN_LIFETIME': timedelta(days=1),
    'REFRESH_TOKEN_LIFETIME': timedelta(days=90),
    'ROTATE_REFRESH_TOKENS': True,
    'SIGNING_KEY': 'a signing key: at least 256 bits',
}

# Celery
REDIS_PORT = 26379
REDIS_PASSWORD = None
CELERY_REDIS_BROKER_DB_NUM = 0
CELERY_REDIS_RESULT_BACKEND_DB_NUM = 1
CELERY_QUEUES = {}
# Either define SENTINEL_HEADLESS_URL if using sentinel or REDIS_URL for a simple redis instance
SENTINEL_HEADLESS_URL = None
SENTINEL_TRANSPORT_OPTS = {}
SENTINEL_PASSWORD = None
REDIS_URL = "redis://127.0.0.1"

# Key which identifies the Sefaria app as opposed to a user
# using our API outside of the app. Mainly for registration
MOBILE_APP_KEY = "MOBILE_APP_KEY"

ENABLE_LINKER = False
RAW_REF_MODEL_BY_LANG_FILEPATH = {
    "en": None,
    "he": None,
}

RAW_REF_PART_MODEL_BY_LANG_FILEPATH = {
    "en": None,
    "he": None,
}

LOGGING = {
    'version': 1,
    'disable_existing_loggers': False,
    'formatters': {
        "json_formatter": {
            "()": structlog.stdlib.ProcessorFormatter,
            "processor": structlog.processors.JSONRenderer(),
        },
    },
    'handlers': {
        'default': {
            "class": "logging.StreamHandler",
            "formatter": "json_formatter",
        },
    },
    'loggers': {
        '': {
            'handlers': ['default'],
            'propagate': False,
        },
        'django': {
            'handlers': ['default'],
            'propagate': False,
        },
        'django.request': {
            'handlers': ['default'],
            'propagate': False,
        },
    }
}

STRAPI_LOCATION = None
STRAPI_PORT = None

structlog.configure(
    processors=[
        structlog.stdlib.filter_by_level,
        structlog.processors.TimeStamper(fmt="iso"),
        structlog.stdlib.add_logger_name,
        structlog.stdlib.add_log_level,
        structlog.stdlib.PositionalArgumentsFormatter(),
        structlog.processors.StackInfoRenderer(),
        structlog.processors.format_exc_info,
        structlog.processors.UnicodeDecoder(),
        structlog.processors.ExceptionPrettyPrinter(),
        structlog.stdlib.ProcessorFormatter.wrap_for_formatter,
    ],
    context_class=structlog.threadlocal.wrap_dict(dict),
    logger_factory=structlog.stdlib.LoggerFactory(),
    wrapper_class=structlog.stdlib.BoundLogger,
    cache_logger_on_first_use=True,
)

WEBHOOK_USERNAME = os.getenv("WEBHOOK_USERNAME")
WEBHOOK_PASSWORD = os.getenv("WEBHOOK_PASSWORD")<|MERGE_RESOLUTION|>--- conflicted
+++ resolved
@@ -22,19 +22,12 @@
 # Currently in order to get cauldrons to work, we need to use json.dumps to convert the dict to a string.
     "http://hebrew.example.org": "hebrew",
     "http://english.example.org": "english",
-<<<<<<< HEAD
 })
-DOMAIN_MODULES = json.dumps({
-    "library": "http://localhost:8000",
-    "sheets": "http://localhost:8000/sheets",
-=======
-}
 
 # Currently in order to get cauldrons to work, we need to use json.dumps to convert the dict to a string.
 DOMAIN_MODULES = json.dumps({
     "library": "http://localhost:8000",
     "sheets": "http://localhost:8000",
->>>>>>> 9add58dd
 })
 MODULE_ROUTES = json.dumps({
     "library": "/",
