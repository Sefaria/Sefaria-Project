# -*- coding: utf-8 -*-
"""
sheets.py - backend core for Sefaria Source sheets

Writes to MongoDB Collection: sheets
"""
import regex
import dateutil.parser
import bleach
from datetime import datetime, timedelta
from bson.son import SON
from collections import defaultdict

import sefaria.model as model
import sefaria.model.abstract as abstract
from sefaria.system.database import db
from sefaria.model.notification import Notification, NotificationSet
from sefaria.model.following import FollowersSet
from sefaria.model.user_profile import UserProfile, annotate_user_list, public_user_data, user_link
from sefaria.model.group import Group
from sefaria.model.story import UserStory, UserStorySet
from sefaria.utils.util import strip_tags, string_overlap, titlecase
from sefaria.system.exceptions import InputError
from pymongo.errors import DuplicateKeyError
from sefaria.system.cache import django_cache
from .history import record_sheet_publication, delete_sheet_publication
from .settings import SEARCH_INDEX_ON_SAVE
from . import search
import sys
import hashlib
import urllib.request, urllib.parse, urllib.error
import logging
logger = logging.getLogger(__name__)

if not hasattr(sys, '_doc_build'):
	from django.contrib.auth.models import User
from django.contrib.humanize.templatetags.humanize import naturaltime

import logging
logger = logging.getLogger(__name__)


# Simple cache of the last updated time for sheets
# last_updated = {}


def get_sheet(id=None):
	"""
	Returns the source sheet with id.
	"""
	if id is None:
		return {"error": "No sheet id given."}
	s = db.sheets.find_one({"id": int(id)})
	if not s:
		return {"error": "Couldn't find sheet with id: %s" % (id)}
	s["_id"] = str(s["_id"])
	return s


def get_sheet_metadata(id = None):
	assert id
	s = db.sheets.find_one({"id": int(id)}, {"title": 1, "owner": 1, "summary": 1, "ownerImageUrl": 1})
	return s


def get_sheet_node(sheet_id=None, node_id=None):
	"""
	Returns the source sheet with id.
	"""
	if sheet_id is None:
		return {"error": "No sheet id given."}
	if node_id is None:
		return {"error": "No node id given."}
	s = db.sheets.find_one({
		"id": int(sheet_id),
		"sources.node": int(node_id)
	}, {
		"sources.$": 1,
		"_id": 0
	})

	if not s:
		return {"error": "Couldn't find node with sheet id: %s and node id: %s" % (sheet_id, node_id)}
	return s["sources"][0]


def get_sheet_for_panel(id=None):
	sheet = get_sheet(id)
	if "error" in sheet:
		return sheet
	if "assigner_id" in sheet:
		asignerData = public_user_data(sheet["assigner_id"])
		sheet["assignerName"]  = asignerData["name"]
	if "viaOwner" in sheet:
		viaOwnerData = public_user_data(sheet["viaOwner"])
		sheet["viaOwnerName"]  = viaOwnerData["name"]
	ownerData = public_user_data(sheet["owner"])
	sheet["ownerName"]  = ownerData["name"]
	sheet["ownerProfileUrl"] = public_user_data(sheet["owner"])["profileUrl"]
	sheet["ownerImageUrl"] = public_user_data(sheet["owner"])["imageUrl"]
	sheet["naturalDateCreated"] = naturaltime(datetime.strptime(sheet["dateCreated"], "%Y-%m-%dT%H:%M:%S.%f"))
	sheet["sources"] = annotate_user_links(sheet["sources"])
	if "group" in sheet:
		group = Group().load({"name": sheet["group"]})
		try:
			sheet["groupLogo"] = group.imageUrl
		except:
			sheet["groupLogo"] = None
	return sheet

def user_sheets(user_id, sort_by="date", limit=0, skip=0, private=True):
	query = {"owner": int(user_id)}
	if not private:
		query["status"] = "public"
	if sort_by == "date":
		sort = [["dateModified", -1]]
	elif sort_by == "views":
		sort = [["views", -1]]

	response = {
		"sheets": sheet_list(query=query, sort=sort, limit=limit, skip=skip)
	}
	return response


def public_sheets(sort=[["dateModified", -1]], limit=50, skip=0):
	query = {"status": "public"}
	response = {
		"sheets": sheet_list(query=query, sort=sort, limit=limit, skip=skip)
	}
	return response


def group_sheets(group, authenticated):
	islisted = getattr(group, "listed", False)
	if authenticated == False and islisted:
		query = {"status": "public", "group": group.name}
	else:
		query = {"status": {"$in": ["unlisted", "public"]}, "group": group.name}

	response = {
		"sheets": sheet_list(query=query),
	}
	return response


def sheet_list(query=None, sort=None, skip=0, limit=None):
	"""
	Returns a list of sheets with only fields needed for displaying a list.
	"""
	projection = {
		"id": 1,
		"title": 1,
		"status": 1,
		"owner": 1,
		"views": 1,
		"dateModified": 1,
		"dateCreated": 1,
		"tags": 1,
		"group": 1,
	}
	if not query:
		return []
	sort = sort if sort else [["dateModified", -1]]
	sheets = db.sheets.find(query, projection).sort(sort).skip(skip)
	if limit:
		sheets = sheets.limit(limit)

	return [sheet_to_dict(s) for s in sheets]

def annotate_user_links(sources):
	"""
	Search a sheet for any addedBy fields (containg a UID) and add corresponding user links.
	"""
	for source in sources:
		if "addedBy" in source:
			source["userLink"] = user_link(source["addedBy"])
	return sources

def sheet_to_dict(sheet):
	"""
	Returns a JSON serializable dictionary of Mongo document `sheet`.
	Annotates sheet with user profile info that is useful to client.
	"""
	profile = public_user_data(sheet["owner"])
	sheet_dict = {
		"id": sheet["id"],
		"title": strip_tags(sheet["title"]) if "title" in sheet else "Untitled Sheet",
		"status": sheet["status"],
		"author": sheet["owner"],
		"ownerName": profile["name"],
		"ownerImageUrl": profile["imageUrl"],
		"views": sheet["views"],
		"group": sheet.get("group", None),
		"modified": dateutil.parser.parse(sheet["dateModified"]).strftime("%m/%d/%Y"),
		"created": sheet.get("dateCreated", None),
		"tags": sheet["tags"] if "tags" in sheet else [],
		"options": sheet["options"] if "options" in sheet else [],
	}
	return sheet_dict


def user_tags(uid):
	"""
	Returns a list of tags that `uid` has, ordered by tag order in user profile (if existing)
	"""
	user_tags = sheet_tag_counts({"owner": uid})
	user_tags = order_tags_for_user(user_tags, uid)
	return user_tags


def sheet_tag_counts(query, sort_by="count"):
	"""
	Returns tags ordered by count for sheets matching `query`.
	"""
	if sort_by == "count":
		sort_query = SON([("count", -1), ("_id", -1)])
	elif sort_by == "alpha":
		sort_query = SON([("_id", 1)])
	else:
		return []

	tags = db.sheets.aggregate([
			{"$match": query },
			{"$unwind": "$tags"},
			{"$group": {"_id": "$tags", "count": {"$sum": 1}}},
			{"$sort": sort_query },
			{"$project": { "_id": 0, "tag": "$_id", "count": "$count"}}], cursor={})
	tags = list(tags)
	return tags


def order_tags_for_user(tag_counts, uid):
	"""
	Returns of list of tag/count dicts order according to user's preference,
	Adds empty tags if any appear in user's sort list but not in tags passed in
	"""
	profile   = UserProfile(id=uid)
	tag_order = getattr(profile, "tag_order", None)
	if tag_order:
		empty_tags = tag_order[:]
		tags = [tag_count["tag"] for tag_count in tag_counts]
		empty_tags = [tag for tag in tag_order if tag not in tags]

		for tag in empty_tags:
			tag_counts.append({"tag": tag, "count": 0})
		try:
			tag_counts = sorted(tag_counts, key=lambda x: tag_order.index(x["tag"]))
		except:
			pass

	return tag_counts


def trending_tags(days=7, ntags=14):
	"""
	Returns a list of trending tags plus sheet count and author count modified in the last `days`.
	"""
	cutoff = datetime.now() - timedelta(days=days)
	query  = {
		"status": "public",
		"dateModified": { "$gt": cutoff.isoformat() },
		"viaOwner": {"$exists": 0},
		"assignment_id": {"$exists": 0}
	}

	tags = db.sheets.aggregate([
			{"$match": query },
			{"$unwind": "$tags"},
			{"$group": {"_id": "$tags", "sheet_count": {"$sum": 1}, "authors": {"$addToSet": "$owner"}}},
			{"$project": { "_id": 0, "tag": "$_id", "sheet_count": "$sheet_count", "authors": "$authors"}}], cursor={})

	unnormalized_tags = list(tags)
	tags = defaultdict(lambda: {"sheet_count": 0, "authors": set()})
	results = []

	for tag in unnormalized_tags:
		norm_term = model.Term.normalize(tag["tag"])
		tags[norm_term]["sheet_count"] += tag["sheet_count"]
		tags[norm_term]["authors"].update(set(tag["authors"]))

	for tag in list(tags.items()):
		if len(tag[0]) and len(tag[1]["authors"]) > 1:  # A trend needs to include at least 2 people
			results.append({"tag": tag[0],
							"count": tag[1]["sheet_count"],
							"author_count": len(tag[1]["authors"]),
							"he_tag": model.Term.normalize(tag[0], "he")})

	results = sorted(results, key=lambda x: -x["author_count"])

	return results[:ntags]


def rebuild_sheet_nodes(sheet):
	def find_next_unused_node(node_number, used_nodes):
		while True:
			node_number += 1
			if node_number not in used_nodes:
				return node_number

	try:
		sheet_id = sheet["id"]
	except KeyError:  # this will occur on new sheets, as we won't know the id until the sheet is succesfully saved
		sheet_id = 'New Sheet'
	next_node, checked_sources, nodes_used = 0, [], set()

	for source in sheet.get("sources", []):
		if "node" not in source:
			print("adding nodes to sheet {}".format(sheet_id))
			next_node = find_next_unused_node(next_node, nodes_used)
			source["node"] = next_node

		elif source["node"] is None:
			print("found null node in sheet {}".format(sheet_id))
			next_node = find_next_unused_node(next_node, nodes_used)
			source["node"] = next_node
			nodes_used.add(next_node)

		elif source["node"] in nodes_used:
<<<<<<< HEAD
			print("found repeating node in sheet " + str(sheet["id"]))
=======
			print "found repeating node in sheet " + str(sheet_id)
>>>>>>> 6cfbf36b
			next_node = find_next_unused_node(next_node, nodes_used)
			source["node"] = next_node

		nodes_used.add(source["node"])

		if "ref" in source and "text" not in source:
			print("adding sources to sheet {}".format(sheet_id))
			source["text"] = {}

			try:
				oref = model.Ref(source["ref"])
				tc_eng = model.TextChunk(oref, "en")
				tc_heb = model.TextChunk(oref, "he")
				if tc_eng:
					source["text"]["en"] = tc_eng.ja().flatten_to_string()
				if tc_heb:
					source["text"]["he"] = tc_heb.ja().flatten_to_string()

			except:
				print("error on {} on sheet {}".format(source["ref"], sheet_id))
				continue

		checked_sources.append(source)

	sheet["sources"] = checked_sources
	sheet["nextNode"] = find_next_unused_node(next_node, nodes_used)
	return sheet


def save_sheet(sheet, user_id, search_override=False, rebuild_nodes=False):
	"""
	Saves sheet to the db, with user_id as owner.
	"""
	def next_sheet_id():
		last_id = db.sheets.find().sort([['id', -1]]).limit(1)
		if last_id.count():
			sheet_id = last_id.next()["id"] + 1
		else:
			sheet_id = 1
		return sheet_id

	sheet["dateModified"] = datetime.now().isoformat()
	status_changed = False
	if "id" in sheet:
		new_sheet = False
		existing = db.sheets.find_one({"id": sheet["id"]})

		if sheet["lastModified"] != existing["dateModified"]:
			# Don't allow saving if the sheet has been modified since the time
			# that the user last received an update
			existing["error"] = "Sheet updated."
			existing["rebuild"] = True
			return existing
		del sheet["lastModified"]
		if sheet["status"] != existing["status"]:
			status_changed = True

		sheet["views"] = existing["views"] 										# prevent updating views
		sheet["owner"] = existing["owner"] 										# prevent updating owner
		sheet["likes"] = existing["likes"] if "likes" in existing else [] 		# prevent updating likes

		existing.update(sheet)
		sheet = existing

	else:
		new_sheet = True
		sheet["dateCreated"] = datetime.now().isoformat()
		if "status" not in sheet:
			sheet["status"] = "unlisted"
		sheet["owner"] = user_id
		sheet["views"] = 1

		#ensure that sheet sources have nodes (primarily for sheets posted via API)
		nextNode = sheet.get("nextNode", 1)
		sheet["nextNode"] = nextNode
		checked_sources = []
		for source in sheet["sources"]:
			if "node" not in source:
				source["node"] = nextNode
				nextNode += 1
			checked_sources.append(source)
		sheet["sources"] = checked_sources

	if status_changed and not new_sheet:
		if sheet["status"] == "public" and "datePublished" not in sheet:
			# PUBLISH
			sheet["datePublished"] = datetime.now().isoformat()
			record_sheet_publication(sheet["id"], user_id)  # record history
			broadcast_sheet_publication(user_id, sheet["id"])
		if sheet["status"] != "public":
			# UNPUBLISH
			delete_sheet_publication(sheet["id"], user_id)  # remove history
			UserStorySet({"storyForm": "publishSheet",
								"data.publisher": user_id,
								"data.sheet_id": sheet["id"]
							}).delete()
			NotificationSet({"type": "sheet publish",
								"content.publisher_id": user_id,
								"content.sheet_id": sheet["id"]
							}).delete()

	sheet["includedRefs"] = refs_in_sources(sheet.get("sources", []))

	if rebuild_nodes:
		sheet = rebuild_sheet_nodes(sheet)

	if new_sheet:
		# mongo enforces a unique sheet id, get a new id until a unique one has been found
		while True:
			try:
				sheet["id"] = next_sheet_id()
				db.sheets.insert_one(sheet)
				break
			except DuplicateKeyError:
				pass

	else:
		db.sheets.find_one_and_replace({"id": sheet["id"]}, sheet)

	if "tags" in sheet:
		update_sheet_tags(sheet["id"], sheet["tags"])

	if sheet["status"] == "public" and SEARCH_INDEX_ON_SAVE and not search_override:
		try:
			index_name = search.get_new_and_current_index_names("sheet")['current']
			search.index_sheet(index_name, sheet["id"])
		except:
			logger.error("Failed index on " + str(sheet["id"]))

	'''
	global last_updated
	last_updated[sheet["id"]] = sheet["dateModified"]
	'''

	return sheet


def is_valid_source(source):
	if not ("ref" in source or "outsideText" in source or "outsideBiText" in source or "comment" in source or "media" in source):
		return False
	return True


def bleach_text(text):
	ok_sheet_tags = ['blockquote', 'p', 'a', 'ul', 'ol', 'nl', 'li', 'b', 'i', 'strong', 'em', 'small', 'big', 'span', 'strike',
			'hr', 'br', 'div', 'table', 'thead', 'caption', 'tbody', 'tr', 'th', 'td', 'pre', 'sup', 'u']

	ok_sheet_attrs = {'a': [ 'href', 'name', 'target', 'data-ref' ],'img': [ 'src' ], 'p': ['style'], 'span': ['style'], 'div': ['style'], 'td': ['colspan'],"*": ["class"]}

	ok_sheet_styles = ['color', 'background-color', 'text-align']

	return bleach.clean(text, tags=ok_sheet_tags, attributes=ok_sheet_attrs, styles=ok_sheet_styles, strip=True)



def clean_source(source):
	if "ref" in source:
		source["text"]["he"] = bleach_text(source["text"]["he"])
		source["text"]["en"] = bleach_text(source["text"]["en"])

	elif "outsideText" in source:
		source["outsideText"] = bleach_text(source["outsideText"])

	elif "comment" in source:
		source["comment"] = bleach_text(source["comment"])

	elif "outsideBiText" in source:
		source["outsideBiText"]["he"] = bleach_text(source["outsideBiText"]["he"])
		source["outsideBiText"]["en"] = bleach_text(source["outsideBiText"]["en"])

	return source


def add_source_to_sheet(id, source, note=None):
	"""
	Add source to sheet 'id'.
	Source is a dictionary that includes one of the following:
		'ref' (indicating a source)
		'outsideText' (indicating a single language outside text)
		'outsideBiText' (indicating a bilingual outside text)
		'comment' (indicating a comment)
		'media' (indicating a media object)
	if string `note` is present, add it as a coment immediately after the source.
		pass
	"""
	if not is_valid_source(source):
		return {"error": "Malformed source could not be added to sheet"}
	sheet = db.sheets.find_one({"id": id})
	if not sheet:
		return {"error": "No sheet with id %s." % (id)}
	sheet["dateModified"] = datetime.now().isoformat()
	nextNode = sheet.get("nextNode", 1)
	source["node"] = nextNode
	sheet["nextNode"] = nextNode + 1
	sheet["sources"].append(source)
	if note:
		sheet["sources"].append({"outsideText": note, "options": {"indented": "indented-1"}})
	db.sheets.save(sheet)
	return {"status": "ok", "id": id, "source": source}

def add_ref_to_sheet(id, ref):
	"""
	Add source 'ref' to sheet 'id'.
	"""
	sheet = db.sheets.find_one({"id": id})
	if not sheet:
		return {"error": "No sheet with id %s." % (id)}
	sheet["dateModified"] = datetime.now().isoformat()
	sheet["sources"].append({"ref": ref})
	db.sheets.save(sheet)
	return {"status": "ok", "id": id, "ref": ref}


def refs_in_sources(sources, refine_refs=False):
	"""
	Returns a list of refs found in sources.
	"""
	refs = []
	for source in sources:
		if "ref" in source:
			ref = source["ref"]
			if refine_refs:
				text = source.get("text", {}).get("he", None)
				ref  = refine_ref_by_text(ref, text) if text else source["ref"]
			refs.append(ref)
	return refs


def refine_ref_by_text(ref, text):
	"""
	Returns a ref (string) which refines 'ref' (string) by comparing 'text' (string),
	to the hebrew text stored in the Library.
	"""
	try:
		oref   = model.Ref(ref).section_ref()
	except:
		return ref
	needle = strip_tags(text).strip().replace("\n", "")
	hay    = model.TextChunk(oref, lang="he").text

	start, end = None, None
	for n in range(len(hay)):
		if not isinstance(hay[n], str):
			# TODO handle this case
			# happens with spanning ref like "Shabbat 3a-3b"
			return ref

		if needle in hay[n]:
			start, end = n+1, n+1
			break

		if not start and string_overlap(hay[n], needle):
			start = n+1
		elif string_overlap(needle, hay[n]):
			end = n+1
			break

	if start and end:
		if start == end:
			refined = "%s:%d" % (oref.normal(), start)
		else:
			refined = "%s:%d-%d" % (oref.normal(), start, end)
		ref = refined

	return ref


def update_included_refs(query=None, hours=None, refine_refs=False):
	"""
	Rebuild included_refs index on sheets matching `query` or sheets
	that have been modified in the last `hours`.
	"""
	if hours:
		cutoff = datetime.now() - timedelta(hours=hours)
		query = { "dateModified": { "$gt": cutoff.isoformat() } }

	if query is None:
		print("Specify either a query or number of recent hours to update.")
		return

	sheets = db.sheets.find(query)

	for sheet in sheets:
		sources = sheet.get("sources", [])
		refs = refs_in_sources(sources, refine_refs=refine_refs)
		db.sheets.update({"_id": sheet["_id"]}, {"$set": {"includedRefs": refs}})


def get_top_sheets(limit=3):
	"""
	Returns 'top' sheets according to some magic heuristic.
	Currently: return the most recently active sheets with more than 100 views.
	"""
	query = {"status": "public", "views": {"$gte": 100}}
	return sheet_list(query=query, limit=limit)


def get_sheets_for_ref(tref, uid=None, in_group=None):
	"""
	Returns a list of sheets that include ref,
	formating as need for the Client Sidebar.
	If `uid` is present return user sheets, otherwise return public sheets.
	If `in_group` (list) is present, only return sheets in one of the listed groups.
	"""
	oref = model.Ref(tref)
	# perform initial search with context to catch ranges that include a segment ref
	regex_list = oref.context_ref().regex(as_list=True)
	ref_clauses = [{"includedRefs": {"$regex": r}} for r in regex_list]
	query = {"$or": ref_clauses }
	if uid:
		query["owner"] = uid
	else:
		query["status"] = "public"
	if in_group:
		query["group"] = {"$in": in_group}
	sheetsObj = db.sheets.find(query,
		{"id": 1, "title": 1, "owner": 1, "viaOwner":1, "via":1, "dateCreated": 1, "includedRefs": 1, "views": 1, "tags": 1, "status": 1, "summary":1, "attribution":1, "assigner_id":1, "likes":1, "group":1, "options":1}).sort([["views", -1]])
	sheets = list((s for s in sheetsObj))
	user_ids = list(set([s["owner"] for s in sheets]))
	django_user_profiles = User.objects.filter(id__in=user_ids).values('email','first_name','last_name','id')
	user_profiles = {item['id']: item for item in django_user_profiles}
	mongo_user_profiles = list(db.profiles.find({"id": {"$in": user_ids}},{"id":1,"slug":1,"profile_pic_url_small":1}))
	mongo_user_profiles = {item['id']: item for item in mongo_user_profiles}
	for profile in user_profiles:
		try:
			user_profiles[profile]["slug"] = mongo_user_profiles[profile]["slug"]
		except:
			user_profiles[profile]["slug"] = "/"

		try:
			user_profiles[profile]["profile_pic_url_small"] = mongo_user_profiles[profile].get("profile_pic_url_small", '')
		except:
			user_profiles[profile]["profile_pic_url_small"] = ""

	ref_re = "("+'|'.join(regex_list)+")"
	results = []
	for sheet in sheets:
		potential_matches = [r for r in sheet["includedRefs"] if r.startswith(oref.index.title)]
		matched_refs = [r for r in potential_matches if regex.match(ref_re, r)]

		for match in matched_refs:
			try:
				match = model.Ref(match)
			except InputError:
				continue
			ownerData = user_profiles.get(sheet["owner"], {'first_name': 'Ploni', 'last_name': 'Almoni', 'email': 'test@sefaria.org', 'slug': 'Ploni-Almoni', 'id': None, 'profile_pic_url_small': ''})
			if len(ownerData.get('profile_pic_url_small', '')) == 0:
				default_image = "https://www.sefaria.org/static/img/profile-default.png"
				gravatar_base = "https://www.gravatar.com/avatar/" + hashlib.md5(ownerData["email"].lower().encode('utf-8')).hexdigest() + "?"
				gravatar_url_small = gravatar_base + urllib.parse.urlencode({'d':default_image, 's':str(80)})
				ownerData['profile_pic_url_small'] = gravatar_url_small
			if "assigner_id" in sheet:
				asignerData = public_user_data(sheet["assigner_id"])
				sheet["assignerName"] = asignerData["name"]
				sheet["assignerProfileUrl"] = asignerData["profileUrl"]
			if "viaOwner" in sheet:
				viaOwnerData = public_user_data(sheet["viaOwner"])
				sheet["viaOwnerName"] = viaOwnerData["name"]
				sheet["viaOwnerProfileUrl"] = viaOwnerData["profileUrl"]

			if "group" in sheet:
				group = Group().load({"name": sheet["group"]})
				sheet["groupLogo"]       = getattr(group, "imageUrl", None)
				sheet["groupTOC"]        = getattr(group, "toc", None)

			sheet_data = {
				"owner":           sheet["owner"],
				"_id":             str(sheet["_id"]),
				"id":              str(sheet["id"]),
				"anchorRef":       match.normal(),
				"anchorVerse":     match.sections[-1] if len(match.sections) else 1,
				"public":          sheet["status"] == "public",
				"title":           strip_tags(sheet["title"]),
				"sheetUrl":        "/sheets/" + str(sheet["id"]),
				"options": 		   sheet["options"],
				"naturalDateCreated": naturaltime(datetime.strptime(sheet["dateCreated"], "%Y-%m-%dT%H:%M:%S.%f")),
				"group":           sheet.get("group", None),
				"groupLogo" : 	   sheet.get("groupLogo", None),
				"groupTOC":        sheet.get("groupTOC", None),
				"ownerName":       ownerData["first_name"]+" "+ownerData["last_name"],
				"via":			   sheet.get("via", None),
				"viaOwnerName":	   sheet.get("viaOwnerName", None),
				"assignerName":	   sheet.get("assignerName", None),
				"viaOwnerProfileUrl":	   sheet.get("viaOwnerProfileUrl", None),
				"assignerProfileUrl":	   sheet.get("assignerProfileUrl", None),
				"ownerProfileUrl": "/profile/" + ownerData["slug"],
				"ownerImageUrl":   ownerData.get('profile_pic_url_small',''),
				"status":          sheet["status"],
				"views":           sheet["views"],
				"tags":            sheet.get("tags", []),
				"likes":           sheet.get("likes", []),
				"summary":         sheet.get("summary", None),
				"attribution":     sheet.get("attribution", None),
				"is_featured":     sheet.get("is_featured", False),
				"category":        "Sheets", # ditto
				"type":            "sheet", # ditto
			}

			results.append(sheet_data)

			break

	return results


def update_sheet_tags(sheet_id, tags):
	"""
	Sets the tag list for sheet_id to those listed in list 'tags'.
	"""
	tags = list(set(tags)) 	# tags list should be unique
	# replace | with - b/c | is a reserved char for search sheet queries when filtering on tags
	normalizedTags = [titlecase(tag).replace('|','-') for tag in tags]
	db.sheets.update({"id": sheet_id}, {"$set": {"tags": normalizedTags}})

	return {"status": "ok"}


def get_last_updated_time(sheet_id):
	"""
	Returns a timestamp of the last modified date for sheet_id.
	"""
	'''
	if sheet_id in last_updated:
		return last_updated[sheet_id]
	'''

	sheet = db.sheets.find_one({"id": sheet_id}, {"dateModified": 1})

	if not sheet:
		return None

	'''
	last_updated[sheet_id] = sheet["dateModified"]
	'''
	return sheet["dateModified"]


@django_cache(timeout=(60 * 60))
def public_tag_list(sort_by="alpha"):
	"""
	Returns a list of all public tags, sorted either alphabetically ("alpha") or by popularity ("count")
	"""
	tags = defaultdict(int)
	results = []

	unnormalized_tags = sheet_tag_counts({"status": "public"})
	lang = "he" if sort_by == "alpha-hebrew" else "en"
	for tag in unnormalized_tags:
		tags[model.Term.normalize(tag["tag"], lang)] += tag["count"]

	for tag in list(tags.items()):
		if len(tag[0]):
			results.append({"tag": tag[0], "count": tag[1]})

	sort_keys =  {
		"alpha": lambda x: x["tag"],
		"count": lambda x: -x["count"],
		"alpha-hebrew": lambda x: x["tag"] if len(x["tag"]) and x["tag"][0] in "אבגדהוזחטיכלמנסעפצקרשת0123456789" else "ת" + x["tag"],
	}
	results = sorted(results, key=sort_keys[sort_by])

	return results


def get_sheets_by_tag(tag, public=True, uid=None, group=None, proj=None, limit=0, page=0):
	"""
	Returns all sheets tagged with 'tag'
	"""
	term = model.Term().load_by_title(tag)
	tags = term.get_titles() if term else [tag]
	query = {"tags": {"$in": tags} } if tag else {"tags": {"$exists": 0}}

	if uid:
		query["owner"] = uid
	elif group:
		query["group"] = group
	elif public:
		query["status"] = "public"

	sheets = db.sheets.find(query, proj).sort([["views", -1]]).limit(limit).skip(page * limit)
	return sheets


def add_visual_data(sheet_id, visualNodes, zoom):
	"""
	Adds visual layout data to db
	"""
	db.sheets.update({"id": sheet_id},{"$unset": { "visualNodes": "", "zoom": "" } })
	db.sheets.update({"id": sheet_id},{"$push": {"visualNodes": {"$each": visualNodes},"zoom" : zoom}})


def add_like_to_sheet(sheet_id, uid):
	"""
	Add uid as a liker of sheet_id.
	"""
	db.sheets.update({"id": sheet_id}, {"$addToSet": {"likes": uid}})
	sheet = get_sheet(sheet_id)

	notification = Notification({"uid": sheet["owner"]})
	notification.make_sheet_like(liker_id=uid, sheet_id=sheet_id)
	notification.save()


def remove_like_from_sheet(sheet_id, uid):
	"""
	Remove uid as a liker of sheet_id.
	"""
	db.sheets.update({"id": sheet_id}, {"$pull": {"likes": uid}})


def likers_list_for_sheet(sheet_id):
	"""
	Returns a list of people who like sheet_id, including their names and profile links.
	"""
	sheet = get_sheet(sheet_id)
	likes = sheet.get("likes", [])
	return(annotate_user_list(likes))


def broadcast_sheet_publication(publisher_id, sheet_id):
	"""
	Notify everyone who follows publisher_id about sheet_id's publication
	"""
	#todo: work on batch creation / save pattern
	followers = FollowersSet(publisher_id)
	for follower in followers.uids:
		n = Notification({"uid": follower})
		n.make_sheet_publish(publisher_id=publisher_id, sheet_id=sheet_id)
		n.save()
		UserStory.from_sheet_publish(follower, publisher_id, sheet_id).save()


def make_sheet_from_text(text, sources=None, uid=1, generatedBy=None, title=None, segment_level=False):
	"""
	Creates a source sheet owned by 'uid' that includes all of 'text'.
	'sources' is a list of strings naming commentators or texts to include.
	"""
	oref  = model.Ref(text)
	sheet = {
		"title": title if title else oref.normal() if not sources else oref.normal() + " with " + ", ".join([s.replace(" on " + text, "") for s in sources]),
		"sources": [],
		"status": 0,
		"options": {"numbered": 0, "divineNames": "noSub"},
		"generatedBy": generatedBy or "make_sheet_from_text",
		"promptedToPublish": datetime.now().isoformat(),
	}

	i     = oref.index
	leafs = i.nodes.get_leaf_nodes()
	for leaf in leafs:
		refs = []
		if leaf.first_section_ref() != leaf.last_section_ref():
			leaf_spanning_ref = leaf.first_section_ref().to(leaf.last_section_ref())
			assert isinstance(leaf_spanning_ref, model.Ref)
			if segment_level:
				refs += [ref for ref in leaf_spanning_ref.all_segment_refs() if oref.contains(ref)]
			else:  # section level
				refs += [ref for ref in leaf_spanning_ref.split_spanning_ref() if oref.contains(ref)]
		else:
			refs.append(leaf.ref())

		for ref in refs:
			ref_dict = { "ref": ref.normal() }
			sheet["sources"].append(ref_dict)

	return save_sheet(sheet, uid)


# This is here as an alternative interface - it's not yet used, generally.

class Sheet(abstract.AbstractMongoRecord):
	collection = 'sheets'

	required_attrs = [
		"title",
		"sources",
		"status",
		"options",
		"dateCreated",
		"dateModified",
		"owner",
		"id"
	]
	optional_attrs = [
		"generatedBy",  # this had been required, but it's not always there.
		"is_featured",  # boolean - show this sheet, unsolicited.
		"includedRefs",
		"views",
		"nextNode",
		"tags",
		"promptedToPublish",
		"attribution",
		"datePublished",
		"lastModified",
		"via",
		"viaOwner",
		"assignment_id",
		"assigner_id",
		"likes",
		"group",
		"generatedBy",
		"highlighterTags",
		"summary" # double check this one
	]

	def is_hebrew(self):
		"""Returns True if this sheet appears to be in Hebrew according to its title"""
		from sefaria.utils.hebrew import is_hebrew
		import regex
		title = strip_tags(self.title)
		# Consider a sheet Hebrew if its title contains Hebrew character but no English characters
		return is_hebrew(title) and not regex.search("[a-z|A-Z]", title)


class SheetSet(abstract.AbstractMongoSet):
	recordClass = Sheet


def change_tag(old_tag, new_tag_or_list):
	# new_tag_or_list can be either a string or a list of strings
	# if a list of strings, then old_tag is replaced with all of the tags in the list

	new_tag_list = [new_tag_or_list] if isinstance(new_tag_or_list, str) else new_tag_or_list

	for sheet in SheetSet({"tags": old_tag}):
		sheet.tags = [tag for tag in sheet.tags if tag != old_tag] + new_tag_list
		sheet.save()<|MERGE_RESOLUTION|>--- conflicted
+++ resolved
@@ -317,11 +317,7 @@
 			nodes_used.add(next_node)
 
 		elif source["node"] in nodes_used:
-<<<<<<< HEAD
-			print("found repeating node in sheet " + str(sheet["id"]))
-=======
-			print "found repeating node in sheet " + str(sheet_id)
->>>>>>> 6cfbf36b
+			print("found repeating node in sheet " + str(sheet_id))
 			next_node = find_next_unused_node(next_node, nodes_used)
 			source["node"] = next_node
 
