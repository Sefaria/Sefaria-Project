# -*- coding: utf-8 -*-
"""
sheets.py - backend core for Sefaria Source sheets

Writes to MongoDB Collection: sheets
"""
import regex
import dateutil.parser
import bleach
from datetime import datetime, timedelta
from bson.son import SON
from collections import defaultdict

import sefaria.model as model
import sefaria.model.abstract as abstract
from sefaria.system.database import db
from sefaria.model.notification import Notification, NotificationSet
from sefaria.model.following import FollowersSet
from sefaria.model.user_profile import UserProfile, annotate_user_list, public_user_data, user_link
from sefaria.model.group import Group
from sefaria.model.story import UserStory, UserStorySet
from sefaria.utils.util import strip_tags, string_overlap, titlecase
from sefaria.system.exceptions import InputError
from sefaria.system.cache import django_cache
from history import record_sheet_publication, delete_sheet_publication
from settings import SEARCH_INDEX_ON_SAVE
import search
import sys
import hashlib
import urllib
import logging
logger = logging.getLogger(__name__)

if not hasattr(sys, '_doc_build'):
	from django.contrib.auth.models import User
from django.contrib.humanize.templatetags.humanize import naturaltime

import logging
logger = logging.getLogger(__name__)


# Simple cache of the last updated time for sheets
# last_updated = {}


def get_sheet(id=None):
	"""
	Returns the source sheet with id.
	"""
	if id is None:
		return {"error": "No sheet id given."}
	s = db.sheets.find_one({"id": int(id)})
	if not s:
		return {"error": "Couldn't find sheet with id: %s" % (id)}
	s["_id"] = str(s["_id"])
	return s


def get_sheet_metadata(id = None):
	assert id
	s = db.sheets.find_one({"id": int(id)}, {"title": 1, "owner": 1, "summary": 1, "ownerImageUrl": 1})
	return s


def get_sheet_node(sheet_id=None, node_id=None):
	"""
	Returns the source sheet with id.
	"""
	if sheet_id is None:
		return {"error": "No sheet id given."}
	if node_id is None:
		return {"error": "No node id given."}
	s = db.sheets.find_one({
		"id": int(sheet_id),
		"sources.node": int(node_id)
	}, {
		"sources.$": 1,
		"_id": 0
	})

	if not s:
		return {"error": "Couldn't find node with sheet id: %s and node id: %s" % (sheet_id, node_id)}
	return s["sources"][0]


def get_sheet_for_panel(id=None):
	sheet = get_sheet(id)
	if "assigner_id" in sheet:
		asignerData = public_user_data(sheet["assigner_id"])
		sheet["assignerName"]  = asignerData["name"]
	if "viaOwner" in sheet:
		viaOwnerData = public_user_data(sheet["viaOwner"])
		sheet["viaOwnerName"]  = viaOwnerData["name"]
	ownerData = public_user_data(sheet["owner"])
	sheet["ownerName"]  = ownerData["name"]
	sheet["ownerProfileUrl"] = public_user_data(sheet["owner"])["profileUrl"]
	sheet["ownerImageUrl"] = public_user_data(sheet["owner"])["imageUrl"]
	sheet["naturalDateCreated"] = naturaltime(datetime.strptime(sheet["dateCreated"], "%Y-%m-%dT%H:%M:%S.%f"))
	sheet["sources"] = annotate_user_links(sheet["sources"])
	if "group" in sheet:
		group = Group().load({"name": sheet["group"]})
		try:
			sheet["groupLogo"] = group.imageUrl
		except:
			sheet["groupLogo"] = None
	return sheet

def user_sheets(user_id, sort_by="date", limit=0, skip=0):
	query = {"owner": int(user_id)}
	if sort_by == "date":
		sort = [["dateModified", -1]]
	elif sort_by == "views":
		sort = [["views", -1]]

	response = {
		"sheets": sheet_list(query=query, sort=sort, limit=limit, skip=skip)
	}
	return response


def public_sheets(sort=[["dateModified", -1]], limit=50, skip=0):
	query = {"status": "public"}
	response = {
		"sheets": sheet_list(query=query, sort=sort, limit=limit, skip=skip)
	}
	return response


def group_sheets(group, authenticated):
	islisted = getattr(group, "listed", False)
	if authenticated == False and islisted:
		query = {"status": "public", "group": group.name}
	else:
		query = {"status": {"$in": ["unlisted", "public"]}, "group": group.name}

	response = {
		"sheets": sheet_list(query=query),
	}
	return response


def sheet_list(query=None, sort=None, skip=0, limit=None):
	"""
	Returns a list of sheets with only fields needed for displaying a list.
	"""
	projection = {
		"id": 1,
		"title": 1,
		"status": 1,
		"owner": 1,
		"views": 1,
		"dateModified": 1,
		"tags": 1,
		"group": 1,
	}
	if not query:
		return []
	sort = sort if sort else [["dateModified", -1]]
	sheets = db.sheets.find(query, projection).sort(sort).skip(skip)
	if limit:
		sheets = sheets.limit(limit)

	return [sheet_to_dict(s) for s in sheets]

def annotate_user_links(sources):
	"""
	Search a sheet for any addedBy fields (containg a UID) and add corresponding user links.
	"""
	for source in sources:
		if "addedBy" in source:
			source["userLink"] = user_link(source["addedBy"])
	return sources

def sheet_to_dict(sheet):
	"""
	Returns a JSON serializable dictionary of Mongo document `sheet`.
	Annotates sheet with user profile info that is useful to client.
	"""
	profile = public_user_data(sheet["owner"])
	sheet_dict = {
		"id": sheet["id"],
		"title": strip_tags(sheet["title"]) if "title" in sheet else "Untitled Sheet",
		"status": sheet["status"],
		"author": sheet["owner"],
		"ownerName": profile["name"],
		"ownerImageUrl": profile["imageUrl"],
		"views": sheet["views"],
		"modified": dateutil.parser.parse(sheet["dateModified"]).strftime("%m/%d/%Y"),
		"tags": sheet["tags"] if "tags" in sheet else [],
		"options": sheet["options"] if "options" in sheet else [],
	}
	return sheet_dict


def user_tags(uid):
	"""
	Returns a list of tags that `uid` has, ordered by tag order in user profile (if existing)
	"""
	user_tags = sheet_tag_counts({"owner": uid})
	user_tags = order_tags_for_user(user_tags, uid)
	return user_tags


def sheet_tag_counts(query, sort_by="count"):
	"""
	Returns tags ordered by count for sheets matching query.
	"""
	if sort_by == "count":
		sort_query = SON([("count", -1), ("_id", -1)])
	elif sort_by == "alpha":
		sort_query = SON([("_id", 1)])
	elif sort_by == "trending":
		return recent_public_tags(days=14)
	else:
		return []

	tags = db.sheets.aggregate([
			{"$match": query },
			{"$unwind": "$tags"},
			{"$group": {"_id": "$tags", "count": {"$sum": 1}}},
			{"$sort": sort_query },
			{"$project": { "_id": 0, "tag": "$_id", "count": "$count"}}], cursor={})
	tags = list(tags)
	return tags


def order_tags_for_user(tag_counts, uid):
	"""
	Returns of list of tag/count dicts order according to user's preference,
	Adds empty tags if any appear in user's sort list but not in tags passed in
	"""
	profile   = UserProfile(id=uid)
	tag_order = getattr(profile, "tag_order", None)
	if tag_order:
		empty_tags = tag_order[:]
		tags = [tag_count["tag"] for tag_count in tag_counts]
		empty_tags = [tag for tag in tag_order if tag not in tags]

		for tag in empty_tags:
			tag_counts.append({"tag": tag, "count": 0})
		try:
			tag_counts = sorted(tag_counts, key=lambda x: tag_order.index(x["tag"]))
		except:
			pass

	return tag_counts


def recent_public_tags(days=14, ntags=14):
	"""
	Returns list of tag/counts on public sheets modified in the last 'days'.
	"""
	cutoff            = datetime.now() - timedelta(days=days)
	query             = {"status": "public", "dateModified": { "$gt": cutoff.isoformat() } }
	unnormalized_tags = sheet_tag_counts(query)[:ntags]

	tags = defaultdict(int)
	results = []

	for tag in unnormalized_tags:
		tags[model.Term.normalize(tag["tag"])] += tag["count"]

	for tag in tags.items():
		if len(tag[0]):
			results.append({"tag": tag[0], "count": tag[1]})

	results = sorted(results, key=lambda x: -x["count"])

	return results


def save_sheet(sheet, user_id, search_override=False):
	"""
	Saves sheet to the db, with user_id as owner.
	"""
	sheet["dateModified"] = datetime.now().isoformat()
	status_changed = False
	if "id" in sheet:
		existing = db.sheets.find_one({"id": sheet["id"]})

		if sheet["lastModified"] != existing["dateModified"]:
			# Don't allow saving if the sheet has been modified since the time
			# that the user last received an update
			existing["error"] = "Sheet updated."
			existing["rebuild"] = True
			return existing
		del sheet["lastModified"]
		if sheet["status"] != existing["status"]:
			status_changed = True

		sheet["views"] = existing["views"] 										# prevent updating views
		sheet["owner"] = existing["owner"] 										# prevent updating owner
		sheet["likes"] = existing["likes"] if "likes" in existing else [] 		# prevent updating likes

		existing.update(sheet)
		sheet = existing

	else:
		sheet["dateCreated"] = datetime.now().isoformat()
		lastId = db.sheets.find().sort([['id', -1]]).limit(1)
		if lastId.count():
			sheet["id"] = lastId.next()["id"] + 1
		else:
			sheet["id"] = 1
		if "status" not in sheet:
			sheet["status"] = "unlisted"
		sheet["owner"] = user_id
		sheet["views"] = 1

		#ensure that sheet sources have nodes (primarily for sheets posted via API)
		nextNode = sheet.get("nextNode", 1)
		sheet["nextNode"] = nextNode
		checked_sources = []
		for source in sheet["sources"]:
			if "node" not in source:
				source["node"] = nextNode
				nextNode += 1
			checked_sources.append(source)
		sheet["sources"] = checked_sources

	if status_changed:
		if sheet["status"] == "public" and "datePublished" not in sheet:
			# PUBLISH
			sheet["datePublished"] = datetime.now().isoformat()
			record_sheet_publication(sheet["id"], user_id)  # record history
			broadcast_sheet_publication(user_id, sheet["id"])
		if sheet["status"] != "public":
			# UNPUBLISH
			delete_sheet_publication(sheet["id"], user_id)  # remove history
			UserStorySet({"storyForm": "publishSheet",
								"data.publisher": user_id,
								"data.sheet_id": sheet["id"]
							}).delete()


	sheet["includedRefs"] = refs_in_sources(sheet.get("sources", []))

	db.sheets.update({"id": sheet["id"]}, sheet, True, False)

	if "tags" in sheet:
		update_sheet_tags(sheet["id"], sheet["tags"])

	if sheet["status"] == "public" and SEARCH_INDEX_ON_SAVE and not search_override:
		try:
			index_name = search.get_new_and_current_index_names("sheet")['current']
			search.index_sheet(index_name, sheet["id"])
		except:
			logger.error("Failed index on " + str(sheet["id"]))

	'''
	global last_updated
	last_updated[sheet["id"]] = sheet["dateModified"]
	'''

	return sheet


def is_valid_source(source):
	if not ("ref" in source or "outsideText" in source or "outsideBiText" in source or "comment" in source or "media" in source):
		return False
	return True


def bleach_text(text):
	ok_sheet_tags = ['blockquote', 'p', 'a', 'ul', 'ol', 'nl', 'li', 'b', 'i', 'strong', 'em', 'small', 'big', 'span', 'strike',
			'hr', 'br', 'div', 'table', 'thead', 'caption', 'tbody', 'tr', 'th', 'td', 'pre', 'sup']

	ok_sheet_attrs = {'a': [ 'href', 'name', 'target', 'data-ref' ],'img': [ 'src' ], 'p': ['style'], 'span': ['style'], 'div': ['style'], 'td': ['colspan'],"*": ["class"]}

	ok_sheet_styles = ['color', 'background-color', 'text-align']

	return bleach.clean(text, tags=ok_sheet_tags, attributes=ok_sheet_attrs, styles=ok_sheet_styles, strip=True)



def clean_source(source):
	if "ref" in source:
		source["text"]["he"] = bleach_text(source["text"]["he"])
		source["text"]["en"] = bleach_text(source["text"]["en"])

	elif "outsideText" in source:
		source["outsideText"] = bleach_text(source["outsideText"])

	elif "comment" in source:
		source["comment"] = bleach_text(source["comment"])

	elif "outsideBiText" in source:
		source["outsideBiText"]["he"] = bleach_text(source["outsideBiText"]["he"])
		source["outsideBiText"]["en"] = bleach_text(source["outsideBiText"]["en"])

	return source


def add_source_to_sheet(id, source, note=None):
	"""
	Add source to sheet 'id'.
	Source is a dictionary that includes one of the following:
		'ref' (indicating a source)
		'outsideText' (indicating a single language outside text)
		'outsideBiText' (indicating a bilingual outside text)
	    'comment' (indicating a comment)
		'media' (indicating a media object)
	if string `note` is present, add it as a coment immediately after the source.
		pass
	"""
	if not is_valid_source(source):
		return {"error": "Malformed source could not be added to sheet"}
	sheet = db.sheets.find_one({"id": id})
	if not sheet:
		return {"error": "No sheet with id %s." % (id)}
	sheet["dateModified"] = datetime.now().isoformat()
	nextNode = sheet.get("nextNode", 1)
	source["node"] = nextNode
	sheet["nextNode"] = nextNode + 1
	sheet["sources"].append(source)
	if note:
		sheet["sources"].append({"outsideText": note, "options": {"indented": "indented-1"}})
	db.sheets.save(sheet)
	return {"status": "ok", "id": id, "source": source}

def add_ref_to_sheet(id, ref):
	"""
	Add source 'ref' to sheet 'id'.
	"""
	sheet = db.sheets.find_one({"id": id})
	if not sheet:
		return {"error": "No sheet with id %s." % (id)}
	sheet["dateModified"] = datetime.now().isoformat()
	sheet["sources"].append({"ref": ref})
	db.sheets.save(sheet)
	return {"status": "ok", "id": id, "ref": ref}


def refs_in_sources(sources, refine_refs=False):
	"""
	Returns a list of refs found in sources.
	"""
	refs = []
	for source in sources:
		if "ref" in source:
			ref = source["ref"]
			if refine_refs:
				text = source.get("text", {}).get("he", None)
				ref  = refine_ref_by_text(ref, text) if text else source["ref"]
			refs.append(ref)
	return refs


def refine_ref_by_text(ref, text):
	"""
	Returns a ref (string) which refines 'ref' (string) by comparing 'text' (string),
	to the hebrew text stored in the Library.
	"""
	try:
		oref   = model.Ref(ref).section_ref()
	except:
		return ref
	needle = strip_tags(text).strip().replace("\n", "")
	hay    = model.TextChunk(oref, lang="he").text

	start, end = None, None
	for n in range(len(hay)):
		if not isinstance(hay[n], basestring):
			# TODO handle this case
			# happens with spanning ref like "Shabbat 3a-3b"
			return ref

		if needle in hay[n]:
			start, end = n+1, n+1
			break

		if not start and string_overlap(hay[n], needle):
			start = n+1
		elif string_overlap(needle, hay[n]):
			end = n+1
			break

	if start and end:
		if start == end:
			refined = "%s:%d" % (oref.normal(), start)
		else:
			refined = "%s:%d-%d" % (oref.normal(), start, end)
		ref = refined

	return ref


def update_included_refs(query=None, hours=None, refine_refs=False):
	"""
	Rebuild included_refs index on sheets matching `query` or sheets 
	that have been modified in the last `hours`.
	"""
	if hours:
		cutoff = datetime.now() - timedelta(hours=hours)
		query = { "dateModified": { "$gt": cutoff.isoformat() } }

	if query is None:
		print "Specify either a query or number of recent hours to update."
		return

	sheets = db.sheets.find(query)

	for sheet in sheets:
		sources = sheet.get("sources", [])
		refs = refs_in_sources(sources, refine_refs=refine_refs)
		db.sheets.update({"_id": sheet["_id"]}, {"$set": {"includedRefs": refs}})


def get_top_sheets(limit=3):
	"""
	Returns 'top' sheets according to some magic heuristic.
	Currently: return the most recently active sheets with more than 100 views.
	"""
	query = {"status": "public", "views": {"$gte": 100}}
	return sheet_list(query=query, limit=limit)


def get_sheets_for_ref(tref, uid=None, in_group=None):
	"""
	Returns a list of sheets that include ref,
	formating as need for the Client Sidebar.
	If `uid` is present return user sheets, otherwise return public sheets.
	If `in_group` (list) is present, only return sheets in one of the listed groups. 
	"""
	oref = model.Ref(tref)
	# perform initial search with context to catch ranges that include a segment ref
	regex_list = oref.context_ref().regex(as_list=True)
	ref_clauses = [{"includedRefs": {"$regex": r}} for r in regex_list]
	query = {"$or": ref_clauses }
	if uid:
		query["owner"] = uid
	else:
		query["status"] = "public"
	if in_group:
		query["group"] = {"$in": in_group}
	sheetsObj = db.sheets.find(query,
		{"id": 1, "title": 1, "owner": 1, "viaOwner":1, "via":1, "dateCreated": 1, "includedRefs": 1, "views": 1, "tags": 1, "status": 1, "summary":1, "attribution":1, "assigner_id":1, "likes":1, "group":1, "options":1}).sort([["views", -1]])
	sheets = list((s for s in sheetsObj))
	user_ids = list(set([s["owner"] for s in sheets]))
	django_user_profiles = User.objects.filter(id__in=user_ids).values('email','first_name','last_name','id')
	user_profiles = {item['id']: item for item in django_user_profiles}
	mongo_user_profiles = list(db.profiles.find({"id": {"$in": user_ids}},{"id":1,"slug":1}))
	mongo_user_profiles = {item['id']: item for item in mongo_user_profiles}
	for profile in user_profiles:
		user_profiles[profile]["slug"] = mongo_user_profiles[profile]["slug"]

	ref_re = "("+'|'.join(regex_list)+")"
	results = []
	for sheet in sheets:
		potential_matches = [r for r in sheet["includedRefs"] if r.startswith(oref.index.title)]
		matched_refs = [r for r in potential_matches if regex.match(ref_re, r)]

		for match in matched_refs:
			try:
				match = model.Ref(match)
			except InputError:
				continue
			ownerData = user_profiles.get(sheet["owner"], {'first_name': u'Ploni', 'last_name': u'Almoni', 'email': u'test@sefaria.org', 'slug': 'Ploni-Almoni', 'id': None})

			default_image = "https://www.sefaria.org/static/img/profile-default.png"
			gravatar_base = "https://www.gravatar.com/avatar/" + hashlib.md5(ownerData["email"].lower()).hexdigest() + "?"
			gravatar_url_small = gravatar_base + urllib.urlencode({'d': default_image, 's': str(80)})

			if "assigner_id" in sheet:
				asignerData = public_user_data(sheet["assigner_id"])
				sheet["assignerName"] = asignerData["name"]
				sheet["assignerProfileUrl"] = asignerData["profileUrl"]
			if "viaOwner" in sheet:
				viaOwnerData = public_user_data(sheet["viaOwner"])
				sheet["viaOwnerName"] = viaOwnerData["name"]
				sheet["viaOwnerProfileUrl"] = viaOwnerData["profileUrl"]

			if "group" in sheet:
				group = Group().load({"name": sheet["group"]})
				sheet["groupLogo"]       = getattr(group, "imageUrl", None)
				sheet["groupTOC"]        = getattr(group, "toc", None)

			sheet_data = {
				"owner":           sheet["owner"],
				"_id":             str(sheet["_id"]),
				"id":              str(sheet["id"]),
				"anchorRef":       match.normal(),
				"anchorVerse":     match.sections[-1] if len(match.sections) else 1,
				"public":          sheet["status"] == "public",
				"title":           strip_tags(sheet["title"]),
				"sheetUrl":        "/sheets/" + str(sheet["id"]),
				"options": 		   sheet["options"],
				"naturalDateCreated": naturaltime(datetime.strptime(sheet["dateCreated"], "%Y-%m-%dT%H:%M:%S.%f")),
				"group":           sheet.get("group", None),
				"groupLogo" : 	   sheet.get("groupLogo", None),
				"groupTOC":        sheet.get("groupTOC", None),
			    "ownerName":       ownerData["first_name"]+" "+ownerData["last_name"],
				"via":			   sheet.get("via", None),
				"viaOwnerName":	   sheet.get("viaOwnerName", None),
				"assignerName":	   sheet.get("assignerName", None),
				"viaOwnerProfileUrl":	   sheet.get("viaOwnerProfileUrl", None),
				"assignerProfileUrl":	   sheet.get("assignerProfileUrl", None),
				"ownerProfileUrl": "/profile/" + ownerData["slug"],
				"ownerImageUrl":   gravatar_url_small,
				"status":          sheet["status"],
				"views":           sheet["views"],
				"tags":            sheet.get("tags", []),
				"likes":           sheet.get("likes", []),
				"summary":         sheet.get("summary", None),
				"attribution":     sheet.get("attribution", None),
				"is_featured":     sheet.get("is_featured", False),
				"category":        "Sheets", # ditto
				"type":            "sheet", # ditto
			}

			results.append(sheet_data)
<<<<<<< HEAD
=======
			break
>>>>>>> 0a540a75

	return results


def update_sheet_tags(sheet_id, tags):
	"""
	Sets the tag list for sheet_id to those listed in list 'tags'.
	"""
	tags = list(set(tags)) 	# tags list should be unique
	# replace | with - b/c | is a reserved char for search sheet queries when filtering on tags
	normalizedTags = [titlecase(tag).replace('|','-') for tag in tags]
	db.sheets.update({"id": sheet_id}, {"$set": {"tags": normalizedTags}})

	return {"status": "ok"}


def get_last_updated_time(sheet_id):
	"""
	Returns a timestamp of the last modified date for sheet_id.
	"""
	'''
	if sheet_id in last_updated:
		return last_updated[sheet_id]
	'''

	sheet = db.sheets.find_one({"id": sheet_id}, {"dateModified": 1})

	if not sheet:
		return None

	'''
	last_updated[sheet_id] = sheet["dateModified"]
	'''
	return sheet["dateModified"]


@django_cache(timeout=(60 * 60))
def public_tag_list(sort_by="alpha"):
	"""
	Returns a list of all public tags, sorted either alphabetically ("alpha") or by popularity ("count")
	"""
	tags = defaultdict(int)
	results = []

	unnormalized_tags = sheet_tag_counts({"status": "public"})
	lang = "he" if sort_by == "alpha-hebrew" else "en"
	for tag in unnormalized_tags:
		tags[model.Term.normalize(tag["tag"], lang)] += tag["count"]

	for tag in tags.items():
		if len(tag[0]):
			results.append({"tag": tag[0], "count": tag[1]})

	sort_keys =  {
		"alpha": lambda x: x["tag"],
		"count": lambda x: -x["count"],
		"alpha-hebrew": lambda x: x["tag"] if len(x["tag"]) and x["tag"][0] in u"אבגדהוזחטיכלמנסעפצקרשת0123456789" else u"ת" + x["tag"],
	}
	results = sorted(results, key=sort_keys[sort_by])

	return results


def get_sheets_by_tag(tag, public=True, uid=None, group=None):
	"""
	Returns all sheets tagged with 'tag'
	"""
	term = model.Term().load_by_title(tag)
	tags = term.get_titles() if term else [tag]
	query = {"tags": {"$in": tags} } if tag else {"tags": {"$exists": 0}}

	if uid:
		query["owner"] = uid
	elif group:
		query["group"] = group
	elif public:
		query["status"] = "public"

	sheets = db.sheets.find(query).sort([["views", -1]])
	return sheets


def add_visual_data(sheet_id, visualNodes, zoom):
	"""
	Adds visual layout data to db
	"""
	db.sheets.update({"id": sheet_id},{"$unset": { "visualNodes": "", "zoom": "" } })
	db.sheets.update({"id": sheet_id},{"$push": {"visualNodes": {"$each": visualNodes},"zoom" : zoom}})


def add_like_to_sheet(sheet_id, uid):
	"""
	Add uid as a liker of sheet_id.
	"""
	db.sheets.update({"id": sheet_id}, {"$addToSet": {"likes": uid}})
	sheet = get_sheet(sheet_id)

	notification = Notification({"uid": sheet["owner"]})
	notification.make_sheet_like(liker_id=uid, sheet_id=sheet_id)
	notification.save()


def remove_like_from_sheet(sheet_id, uid):
	"""
	Remove uid as a liker of sheet_id.
	"""
	db.sheets.update({"id": sheet_id}, {"$pull": {"likes": uid}})


def likers_list_for_sheet(sheet_id):
	"""
	Returns a list of people who like sheet_id, including their names and profile links.
	"""
	sheet = get_sheet(sheet_id)
	likes = sheet.get("likes", [])
	return(annotate_user_list(likes))


def broadcast_sheet_publication(publisher_id, sheet_id):
	"""
	Notify everyone who follows publisher_id about sheet_id's publication
	"""
	#todo: work on batch creation / save pattern
	followers = FollowersSet(publisher_id)
	for follower in followers.uids:
		UserStory.from_sheet_publish(follower, publisher_id, sheet_id).save()


def make_sheet_from_text(text, sources=None, uid=1, generatedBy=None, title=None, segment_level=False):
	"""
	Creates a source sheet owned by 'uid' that includes all of 'text'.
	'sources' is a list of strings naming commentators or texts to include.
	"""
	oref  = model.Ref(text)
	sheet = {
		"title": title if title else oref.normal() if not sources else oref.normal() + " with " + ", ".join([s.replace(" on " + text, "") for s in sources]),
		"sources": [],
		"status": 0,
		"options": {"numbered": 0, "divineNames": "noSub"},
		"generatedBy": generatedBy or "make_sheet_from_text",
		"promptedToPublish": datetime.now().isoformat(),
	}

	i     = oref.index
	leafs = i.nodes.get_leaf_nodes()
	for leaf in leafs:
		refs = []
		if leaf.first_section_ref() != leaf.last_section_ref():
			leaf_spanning_ref = leaf.first_section_ref().to(leaf.last_section_ref())
			assert isinstance(leaf_spanning_ref, model.Ref)
			if segment_level:
				refs += [ref for ref in leaf_spanning_ref.all_segment_refs() if oref.contains(ref)]
			else:  # section level
				refs += [ref for ref in leaf_spanning_ref.split_spanning_ref() if oref.contains(ref)]
		else:
			refs.append(leaf.ref())

		for ref in refs:
			ref_dict = { "ref": ref.normal() }
			sheet["sources"].append(ref_dict)

	return save_sheet(sheet, uid)


# This is here as an alternative interface - it's not yet used, generally.

class Sheet(abstract.AbstractMongoRecord):
	collection = 'sheets'

	required_attrs = [
		"title",
		"sources",
		"status",
		"options",
		"dateCreated",
		"dateModified",
		"owner",
		"id"
	]
	optional_attrs = [
		"generatedBy",  # this had been required, but it's not always there.
		"is_featured",  # boolean - show this sheet, unsolicited.
		"includedRefs",
		"views",
		"nextNode",
		"tags",
		"promptedToPublish",
		"attribution",
		"datePublished",
		"lastModified",
		"via",
		"viaOwner",
		"assignment_id",
		"assigner_id",
		"likes",
		"group",
		"generatedBy",
		"summary" # double check this one
	]

	def is_hebrew(self):
		"""Returns True if this sheet appears to be in Hebrew according to its title"""
		from sefaria.utils.hebrew import is_hebrew
		import regex
		title = strip_tags(self.title)
		# Consider a sheet Hebrew if its title contains Hebrew character but no English characters
		return is_hebrew(title) and not regex.search(u"[a-z|A-Z]", title)


class SheetSet(abstract.AbstractMongoSet):
	recordClass = Sheet


def change_tag(old_tag, new_tag_or_list):
	# new_tag_or_list can be either a string or a list of strings
	# if a list of strings, then old_tag is replaced with all of the tags in the list

	new_tag_list = [new_tag_or_list] if isinstance(new_tag_or_list, basestring) else new_tag_or_list

	for sheet in SheetSet({"tags": old_tag}):
		sheet.tags = [tag for tag in sheet.tags if tag != old_tag] + new_tag_list
		sheet.save()<|MERGE_RESOLUTION|>--- conflicted
+++ resolved
@@ -609,10 +609,8 @@
 			}
 
 			results.append(sheet_data)
-<<<<<<< HEAD
-=======
+
 			break
->>>>>>> 0a540a75
 
 	return results
 
