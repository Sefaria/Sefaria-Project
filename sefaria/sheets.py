# -*- coding: utf-8 -*-
"""
sheets.py - backend core for Sefaria Source sheets

Writes to MongoDB Collection: sheets
"""
from sefaria.client.util import jsonResponse
import sys
import hashlib
import urllib.request, urllib.parse, urllib.error
import structlog
import regex
import dateutil.parser
import bleach
from datetime import datetime, timedelta
from functools import wraps
from bson.son import SON
from collections import defaultdict
from pymongo.errors import DuplicateKeyError
import uuid
from sefaria.helper.llm.tasks.sheet_scoring import generate_and_save_sheet_scoring
import sefaria.model as model
import sefaria.model.abstract as abstract
from sefaria.system.database import db
from sefaria.model.notification import Notification, NotificationSet
from sefaria.model.following import FollowersSet
from sefaria.model.user_profile import UserProfile, annotate_user_list, public_user_data, user_link
from sefaria.model.collection import Collection, CollectionSet
from sefaria.model.topic import TopicSet, Topic, RefTopicLink, RefTopicLinkSet
from sefaria.utils.util import strip_tags, string_overlap, titlecase
from sefaria.utils.hebrew import has_hebrew, is_all_hebrew
from sefaria.system.exceptions import InputError, DuplicateRecordError
from sefaria.system.cache import django_cache
from .history import record_sheet_publication, delete_sheet_publication
from .settings import SEARCH_INDEX_ON_SAVE
from . import search
from sefaria.google_storage_manager import GoogleStorageManager
import re
from django.http import Http404
import math
from typing import Iterable, Sequence, Union, List

logger = structlog.get_logger(__name__)

if not hasattr(sys, '_doc_build'):
    from django.contrib.auth.models import User
from django.contrib.humanize.templatetags.humanize import naturaltime

import structlog
logger = structlog.get_logger(__name__)


def get_sheet(id=None):
    """
    Returns the source sheet with id.
    """
    if id is None:
        return {"error": "No sheet id given."}
    s = db.sheets.find_one({"id": int(id)})
    if not s:
        return {"error": "Couldn't find sheet with id: %s" % (id)}
    s["topics"] = add_langs_to_topics(s.get("topics", []))
    s["_id"] = str(s["_id"])
    collections = CollectionSet({"sheets": id, "listed": True})
    s["collections"] = [{"name": collection.name, "slug": collection.slug} for collection in collections]
    return s


def get_sheet_metadata(id = None):
    """Returns only metadata on the sheet document"""
    assert id
    s = db.sheets.find_one({"id": int(id)}, {"title": 1, "owner": 1, "summary": 1, "ownerImageUrl": 1, "via": 1})
    return s


def get_sheet_listing_data(id):
    """Returns metadata on sheet document plus data about its author"""
    s = get_sheet_metadata(id)
    del s["_id"]
    s["title"] = strip_tags(s["title"]).replace("\n", " ")
    profile = public_user_data(s["owner"])
    s.update({
        "ownerName": profile["name"],
        "ownerImageUrl": profile["imageUrl"],
        "ownerProfileUrl": profile["profileUrl"],
        "ownerOrganization": profile["organization"],
    })
    return s


def get_sheet_metadata_bulk(id_list, public=True):
    query = {"id": {"$in": id_list}}
    if public:
        query['status'] = 'public'
    return db.sheets.find(query, {"id": 1, "title": 1, "owner": 1, "summary": 1, "ownerImageUrl": 1, "via": 1})


def get_sheet_node(sheet_id=None, node_id=None):
    if sheet_id is None:
        return {"error": "No sheet id given."}
    if node_id is None:
        return {"error": "No node id given."}
    s = db.sheets.find_one({
        "id": int(sheet_id),
        "sources.node": int(node_id)
    }, {
        "sources.$": 1,
        "_id": 0
    })

    if not s:
        return {"error": "Couldn't find node with sheet id: %s and node id: %s" % (sheet_id, node_id)}
    return s["sources"][0]


def get_sheet_for_panel(id=None):
    sheet = get_sheet(id)
    if "spam_sheet_quarantine" in sheet and sheet["spam_sheet_quarantine"]:
        raise Http404
    if "error" in sheet and sheet["error"] != "Sheet updated.":
        return sheet
    if "assigner_id" in sheet:
        asignerData = public_user_data(sheet["assigner_id"])
        sheet["assignerName"]  = asignerData["name"]
    if "viaOwner" in sheet:
        viaOwnerData = public_user_data(sheet["viaOwner"])
        sheet["viaOwnerName"]  = viaOwnerData["name"]
    ownerData = public_user_data(sheet["owner"])
    sheet["ownerName"]  = ownerData["name"]
    sheet["ownerProfileUrl"] = public_user_data(sheet["owner"])["profileUrl"]
    sheet["ownerImageUrl"] = public_user_data(sheet["owner"])["imageUrl"]
    sheet["sources"] = annotate_user_links(sheet["sources"])
    sheet["topics"] = add_langs_to_topics(sheet.get("topics", []))
    if "displayedCollection" in sheet:
        collection = Collection().load({"slug": sheet["displayedCollection"]})
        if collection:
            sheet["collectionImage"] = getattr(collection, "imageUrl", None)
            sheet["collectionName"] = collection.name
        else:
            del sheet["displayedCollection"]
    return sheet


def user_sheets(user_id, sort_by="date", limit=0, skip=0, private=True):
    query = {"owner": int(user_id)}
    if not private:
        query["status"] = "public"
    if sort_by == "date":
        sort = [["dateModified", -1]]
    elif sort_by == "views":
        sort = [["views", -1]]
    else:
        sort = None

    sheets = sheet_list(query=query, sort=sort, limit=limit, skip=skip)

    if private:
        sheets = annotate_user_collections(sheets, user_id)
    else:
        sheets = annotate_displayed_collections(sheets)

    response = {
        "sheets": sheets
    }
    return response


def public_sheets(sort=[["datePublished", -1]], limit=50, skip=0, lang=None, filtered=False):
    if filtered:
        query = {"status": "public", "sources.ref": {"$exists": True}}
    else:
        query = {"status": "public"}
    if lang:
        query["sheetLanguage"] = lang
    response = {
        "sheets": sheet_list(query=query, sort=sort, limit=limit, skip=skip)
    }
    return response


def sheet_list(query=None, sort=None, skip=0, limit=None):
    """
    Returns a list of sheets with only fields needed for displaying a list.
    """
    projection = {
        "id": 1,
        "title": 1,
        "summary": 1,
        "status": 1,
        "owner": 1,
        "views": 1,
        "dateModified": 1,
        "dateCreated": 1,
        "datePublished": 1,
        "topics": 1,
        "displayedCollection": 1,
    }
    if not query:
        return []
    sort = sort if sort else [["dateModified", -1]]
    sheets = db.sheets.find(query, projection).sort(sort).skip(skip)
    if limit:
        sheets = sheets.limit(limit)

    return [sheet_to_dict(s) for s in sheets]


def sheet_to_dict(sheet):
    """
    Returns a JSON serializable dictionary of Mongo document `sheet`.
    Annotates sheet with user profile info that is useful to client.
    """
    profile = public_user_data(sheet["owner"])
    sheet_dict = {
        "id": sheet["id"],
        "title": strip_tags(sheet["title"]) if "title" in sheet else "Untitled Sheet",
        "summary": sheet.get("summary", None),
        "status": sheet["status"],
        "author": sheet["owner"],
        "ownerName": profile["name"],
        "ownerImageUrl": profile["imageUrl"],
        "ownerProfileUrl": profile["profileUrl"],
        "ownerOrganization": profile["organization"],
        "sheetUrl": "/sheets/" + str(sheet["id"]),
        "views": sheet["views"],
        "displayedCollection": sheet.get("displayedCollection", None),
        "modified": dateutil.parser.parse(sheet["dateModified"]).strftime("%m/%d/%Y"),
        "created": sheet.get("dateCreated", None),
        "published": sheet.get("datePublished", None),
        "topics": add_langs_to_topics(sheet.get("topics", [])),
        "tags": [t['asTyped'] for t in sheet.get("topics", [])],  # for backwards compatibility with mobile
        "options": sheet["options"] if "options" in sheet else [],
    }
    return sheet_dict


def add_sheet_to_collection(sheet_id, collection, is_sheet_owner, override_displayedCollection=False):
    sheet = db.sheets.find_one({"id": sheet_id})
    if not sheet:
        raise Exception("Sheet not found")
    if sheet["id"] not in collection.sheets:
        collection.sheets.append(sheet["id"])
        # If a sheet's owner adds it to a collection, and the sheet is not highlighted
        # in another collection, set it to highlight this collection.
        if is_sheet_owner and (not sheet.get("displayedCollection", None) or override_displayedCollection):
            sheet["displayedCollection"] = collection.slug
            db.sheets.replace_one({"_id": sheet["_id"]}, sheet, upsert=True)


def change_sheet_owner(sheet_id, new_owner_id):
    sheet = db.sheets.find_one({"id": sheet_id})
    if not sheet:
        raise Exception("Sheet not found")
    sheet["owner"] = new_owner_id
    # The following info should not be stored -- delete it so it doesn't cause issues
    if "ownerImageUrl" in sheet:
        del sheet["ownerImageUrl"]
    if "ownerProfileUrl" in sheet:
        del sheet["ownerProfileUrl"]
    if "ownerOrganization" in sheet:
        del sheet["ownerOrganization"]
    db.sheets.replace_one({"_id": sheet["_id"]}, sheet, upsert=True)

def annotate_user_collections(sheets, user_id):
    """
    Adds a `collections` field to each sheet in `sheets` which includes the collections
    that `user_id` has put that sheet in.
    """
    sheet_ids = [sheet["id"] for sheet in sheets]
    user_collections = CollectionSet({"sheets": {"$in": sheet_ids}})
    for sheet in sheets:
        sheet["collections"] = []
        for collection in user_collections:
            if sheet["id"] in collection.sheets:
                sheet["collections"].append({"name": collection.name, "slug": collection.slug})

    return sheets


def annotate_displayed_collections(sheets):
	"""
	Adds `displayedCollectionName` field to each sheet in `sheets` that has `displayedCollection`.
	"""
	slugs = list(set([sheet["displayedCollection"] for sheet in sheets if sheet.get("displayedCollection", None)]))
	if len(slugs) == 0:
		return sheets
	displayed_collections = CollectionSet({"slug": {"$in": slugs}})
	for sheet in sheets:
		if not sheet.get("displayedCollection", None):
			continue
		for collection in displayed_collections:
			if sheet["displayedCollection"] == collection.slug:
				sheet["displayedCollectionName"] = collection.name

	return sheets



def annotate_user_links(sources):
    """
    Search a sheet for any addedBy fields (containg a UID) and add corresponding user links.
    """
    for source in sources:
        if "addedBy" in source:
            source["userLink"] = user_link(source["addedBy"])
    return sources


def user_tags(uid):
    """
    Returns a list of tags that `uid` has, ordered by tag order in user profile (if existing)
    """
    user_tags = sheet_topics_counts({"owner": uid})
    user_tags = order_tags_for_user(user_tags, uid)
    return user_tags


def sheet_topics_counts(query, sort_by="count"):
    """
    Returns topics ordered by count for sheets matching `query`.
    """
    if sort_by == "count":
        sort_query = SON([("count", -1), ("_id", -1)])
    elif sort_by == "alpha":
        sort_query = SON([("_id", 1)])
    else:
        return []

    topics = db.sheets.aggregate([
        {"$match": query},
        {"$unwind": "$topics"},
        {"$group": {"_id": "$topics.slug", "count": {"$sum": 1}, "asTyped": {"$first": "$topics.asTyped"}}},
        {"$sort": sort_query},
        {"$project": {"_id": 0, "slug": "$_id", "count": "$count", "asTyped": "$asTyped"}}], cursor={})
    return add_langs_to_topics(list(topics))


def order_tags_for_user(tag_counts, uid):
    """
    Returns of list of tag/count dicts order according to user's preference,
    Adds empty tags if any appear in user's sort list but not in tags passed in
    """
    profile   = UserProfile(id=uid)
    tag_order = getattr(profile, "tag_order", None)
    if tag_order:
        empty_tags = tag_order[:]
        tags = [tag_count["slug"] for tag_count in tag_counts]
        empty_tags = [tag for tag in tag_order if tag not in tags]

        for tag in empty_tags:
            tag_counts.append({"tag": tag, "count": 0})
        try:
            tag_counts = sorted(tag_counts, key=lambda x: tag_order.index(x["tag"]))
        except:
            pass

    return tag_counts

@django_cache(timeout=6 * 60 * 60)
def trending_topics(days=7, ntags=14):
    """
    Returns a list of trending topics plus sheet count and author count modified in the last `days`.
    """
    cutoff = datetime.now() - timedelta(days=days)
    query = {
        "status": "public",
        "dateModified": {"$gt": cutoff.isoformat()},
        "viaOwner": {"$exists": 0},
        "assignment_id": {"$exists": 0}
    }

    topics = db.sheets.aggregate([
            {"$match": query},
            {"$unwind": "$topics"},
            {"$group": {"_id": "$topics.slug", "sheet_count": {"$sum": 1}, "authors": {"$addToSet": "$owner"}}},
            {"$project": {"_id": 0, "slug": "$_id", "sheet_count": "$sheet_count", "authors": "$authors"}}], cursor={})

    topics_list = list(topics)
    results = add_langs_to_topics([{
        "slug": topic['slug'],
        "count": topic['sheet_count'],
        "author_count": len(topic['authors']),
    } for topic in filter(lambda x: len(x["authors"]) > 1, topics)], use_as_typed=False, backwards_compat_lang_fields={'en': 'tag', 'he': 'he_tag'})
    for i, topic in enumerate(results):
        results[i]['primaryTitle'] = {'en': topic.pop('en'), 'he': topic.pop('he')}
    results = sorted(results, key=lambda x: -x["author_count"])


    # For testing purposes: if nothing is trennding in specified number of days,
    # (because local data is stale) look at a bigger window
    # ------
    # Updated to return an empty array on 7/29/21 b/c it was causing a recursion error due to stale data on sandboxes
    # or local and for folks who only had the public dump.
    # -----------
    if len(results) == 0:
        return[]
        #return trending_topics(days=180, ntags=ntags)

    return results[:ntags]


def rebuild_sheet_nodes(sheet):
    def find_next_unused_node(node_number, used_nodes):
        while True:
            node_number += 1
            if node_number not in used_nodes:
                return node_number

    try:
        sheet_id = sheet["id"]
    except KeyError:  # this will occur on new sheets, as we won't know the id until the sheet is succesfully saved
        sheet_id = 'New Sheet'
    next_node, checked_sources, nodes_used = 0, [], set()

    for source in sheet.get("sources", []):
        if "node" not in source:
            print("adding nodes to sheet {}".format(sheet_id))
            next_node = find_next_unused_node(next_node, nodes_used)
            source["node"] = next_node

        elif source["node"] is None:
            print("found null node in sheet {}".format(sheet_id))
            next_node = find_next_unused_node(next_node, nodes_used)
            source["node"] = next_node
            nodes_used.add(next_node)

        elif source["node"] in nodes_used:
            print("found repeating node in sheet " + str(sheet_id))
            next_node = find_next_unused_node(next_node, nodes_used)
            source["node"] = next_node

        nodes_used.add(source["node"])

        if "ref" in source and "text" not in source:
            print("adding sources to sheet {}".format(sheet_id))
            source["text"] = {}

            try:
                oref = model.Ref(source["ref"])
                tc_eng = model.TextChunk(oref, "en")
                tc_heb = model.TextChunk(oref, "he")
                if tc_eng:
                    source["text"]["en"] = tc_eng.ja().flatten_to_string()
                if tc_heb:
                    source["text"]["he"] = tc_heb.ja().flatten_to_string()

            except:
                print("error on {} on sheet {}".format(source["ref"], sheet_id))
                continue

        checked_sources.append(source)

    sheet["sources"] = checked_sources
    sheet["nextNode"] = find_next_unused_node(next_node, nodes_used)
    return sheet


def save_sheet(sheet, user_id, search_override=False, rebuild_nodes=False):
<<<<<<< HEAD
    """
    Saves sheet to the db, with user_id as owner.
    """
    def next_sheet_id():
        last_id = db.sheets.find().sort([['id', -1]]).limit(1)
        if len(list(last_id.clone())):
            sheet_id = last_id.next()["id"] + 1
        else:
            sheet_id = 1
        return sheet_id

    sheet["dateModified"] = datetime.now().isoformat()
    status_changed = False
    if "id" in sheet:
        new_sheet = False
        existing = db.sheets.find_one({"id": sheet["id"]})

        if sheet["lastModified"] != existing["dateModified"]:
            # Don't allow saving if the sheet has been modified since the time
            # that the user last received an update
            existing["error"] = "Sheet updated."
            existing["rebuild"] = True
            return existing
        del sheet["lastModified"]
        if sheet["status"] != existing["status"]:
            status_changed = True

        old_topics = existing.get("topics", [])
        topics_diff = topic_list_diff(old_topics, sheet.get("topics", []))

        old_media_urls = set([source["media"] for source in existing.get("sources") if "media" in source])
        if len(old_media_urls) > 0:
            new_media_urls = set([source["media"] for source in sheet.get("sources") if "media" in source])
            if len(old_media_urls) != len(new_media_urls):
                deleted_media = set(old_media_urls).difference(new_media_urls)
                print(deleted_media)
                for url in deleted_media:
                    if url.startswith(GoogleStorageManager.BASE_URL):
                        GoogleStorageManager.delete_filename((re.findall(r"/([^/]+)$", url)[0]), GoogleStorageManager.UGC_SHEET_BUCKET)

        # Protected fields -- can't be set from outside
        sheet["views"] = existing["views"]
        sheet["owner"] = existing["owner"]
        sheet["likes"] = existing["likes"] if "likes" in existing else []
        sheet["dateCreated"] = existing["dateCreated"]
        if "datePublished" in existing:
            sheet["datePublished"] = existing["datePublished"]
        if "noindex" in existing:
            sheet["noindex"] = existing["noindex"]

        # make sure sheets never get saved with an "error: field to the db...
        # Not entirely sure why the error "Sheet updated." sneaks into the db sometimes.
        if "error" in sheet:
            del sheet["error"]
        if "error" in existing:
            del existing["error"]

        existing.update(sheet)
        sheet = existing

    else:
        new_sheet = True
        sheet["dateCreated"] = datetime.now().isoformat()
        if "status" not in sheet:
            sheet["status"] = "unlisted"
        sheet["owner"] = user_id
        sheet["views"] = 1

        old_topics = []
        topics_diff = topic_list_diff(old_topics, sheet.get("topics", []))

        # ensure that sheet sources have nodes (primarily for sheets posted via API)
        # and ensure that images from copied sheets hosted on google cloud get duplicated as well
        nextNode = sheet.get("nextNode", 1)
        sheet["nextNode"] = nextNode
        checked_sources = []
        for source in sheet["sources"]:
            if "node" not in source:
                source["node"] = nextNode
                nextNode += 1
            if "media" in source and source["media"].startswith(GoogleStorageManager.BASE_URL):
                old_file = (re.findall(r"/([^/]+)$", source["media"])[0])
                to_file = f"{user_id}-{uuid.uuid1()}.{source['media'][-3:].lower()}"
                bucket_name = GoogleStorageManager.UGC_SHEET_BUCKET
                duped_image_url = GoogleStorageManager.duplicate_file(old_file, to_file, bucket_name)
                source["media"] = duped_image_url
            checked_sources.append(source)
        sheet["sources"] = checked_sources

    if status_changed and not new_sheet:
        if sheet["status"] == "public" and "datePublished" not in sheet:
            # PUBLISH
            sheet["datePublished"] = datetime.now().isoformat()
            record_sheet_publication(sheet["id"], user_id)  # record history
            broadcast_sheet_publication(user_id, sheet["id"])
            # RUN SHEET SCORING
            generate_and_save_sheet_scoring(sheet)
        if sheet["status"] != "public":
            # UNPUBLISH
            if SEARCH_INDEX_ON_SAVE and not search_override:
                es_index_name = search.get_new_and_current_index_names("sheet")['current']
                search.delete_sheet(es_index_name, sheet['id'])

            delete_sheet_publication(sheet["id"], user_id)  # remove history

            NotificationSet({"type": "sheet publish",
                                "uid": user_id,
                                "content.publisher_id": user_id,
                                "content.sheet_id": sheet["id"]
                            }).delete()

    sheet["includedRefs"] = refs_in_sources(sheet.get("sources", []))
    sheet["expandedRefs"] = model.Ref.expand_refs(sheet["includedRefs"])
    sheet["sheetLanguage"] = get_sheet_language(sheet)

    if rebuild_nodes:
        sheet = rebuild_sheet_nodes(sheet)

    if new_sheet:
        # mongo enforces a unique sheet id, get a new id until a unique one has been found
        while True:
            try:
                sheet["id"] = next_sheet_id()
                db.sheets.insert_one(sheet)
                break
            except DuplicateKeyError:
                pass

    else:
        db.sheets.find_one_and_replace({"id": sheet["id"]}, sheet)

    if len(topics_diff["added"]) or len(topics_diff["removed"]):
        update_sheet_topics(sheet["id"], sheet.get("topics", []), old_topics)
        sheet = db.sheets.find_one({"id": sheet["id"]})

    if status_changed and sheet["status"] == "public":
        # Publish, update sheet topic links as though all are new - add links for all
        update_sheet_topic_links(sheet["id"], sheet["topics"], [])
    elif status_changed and sheet["status"] != "public":
        # Unpublish, update sheet topic links as though there are now none - remove links for all
        update_sheet_topic_links(sheet["id"], [], old_topics)


    if sheet["status"] == "public" and SEARCH_INDEX_ON_SAVE and not search_override:
        try:
            index_name = search.get_new_and_current_index_names("sheet")['current']
            search.index_sheet(index_name, sheet["id"])
        except:
            logger.error("Failed index on " + str(sheet["id"]))

    return sheet
=======
	from pathlib import Path
	"""
	Saves sheet to the db, with user_id as owner.
	"""
	def next_sheet_id():
		last_id = db.sheets.find().sort([['id', -1]]).limit(1)
		if len(list(last_id.clone())):
			sheet_id = last_id.next()["id"] + 1
		else:
			sheet_id = 1
		return sheet_id

	sheet["dateModified"] = datetime.now().isoformat()
	status_changed = False
	if "id" in sheet:
		new_sheet = False
		existing = db.sheets.find_one({"id": sheet["id"]})

		if sheet["lastModified"] != existing["dateModified"]:
			# Don't allow saving if the sheet has been modified since the time
			# that the user last received an update
			existing["error"] = "Sheet updated."
			existing["rebuild"] = True
			return existing
		del sheet["lastModified"]
		if sheet["status"] != existing["status"]:
			status_changed = True

		old_topics = existing.get("topics", [])
		topics_diff = topic_list_diff(old_topics, sheet.get("topics", []))

		old_media_urls = set([source["media"] for source in existing.get("sources") if "media" in source])
		if len(old_media_urls) > 0:
			new_media_urls = set([source["media"] for source in sheet.get("sources") if "media" in source])
			if len(old_media_urls) != len(new_media_urls):
				deleted_media = set(old_media_urls).difference(new_media_urls)
				print(deleted_media)
				for url in deleted_media:
					if url.startswith(GoogleStorageManager.BASE_URL):
						GoogleStorageManager.delete_filename((re.findall(r"/([^/]+)$", url)[0]), GoogleStorageManager.UGC_SHEET_BUCKET)

		# Protected fields -- can't be set from outside
		sheet["views"] = existing["views"]
		sheet["owner"] = existing["owner"]
		sheet["likes"] = existing["likes"] if "likes" in existing else []
		sheet["dateCreated"] = existing["dateCreated"]
		if "datePublished" in existing:
			sheet["datePublished"] = existing["datePublished"]
		if "noindex" in existing:
			sheet["noindex"] = existing["noindex"]

		# make sure sheets never get saved with an "error: field to the db...
		# Not entirely sure why the error "Sheet updated." sneaks into the db sometimes.
		if "error" in sheet:
			del sheet["error"]
		if "error" in existing:
			del existing["error"]

		existing.update(sheet)
		sheet = existing

	else:
		new_sheet = True
		sheet["dateCreated"] = datetime.now().isoformat()
		if "status" not in sheet:
			sheet["status"] = "unlisted"
		sheet["owner"] = user_id
		sheet["views"] = 1

		old_topics = []
		topics_diff = topic_list_diff(old_topics, sheet.get("topics", []))

		# ensure that sheet sources have nodes (primarily for sheets posted via API)
		# and ensure that images from copied sheets hosted on google cloud get duplicated as well
		nextNode = sheet.get("nextNode", 1)
		sheet["nextNode"] = nextNode
		checked_sources = []
		for source in sheet["sources"]:
			if "node" not in source:
				source["node"] = nextNode
				nextNode += 1
			if "media" in source and source["media"].startswith(GoogleStorageManager.BASE_URL):
				old_file = (re.findall(r"/([^/]+)$", source["media"])[0])
				source_path = source['media']
				path_suffix = Path(source_path).suffix.strip(".")
				to_file = f"{user_id}-{uuid.uuid1()}.{path_suffix}"
				bucket_name = GoogleStorageManager.UGC_SHEET_BUCKET
				duped_image_url = GoogleStorageManager.duplicate_file(old_file, to_file, bucket_name)
				source["media"] = duped_image_url
			checked_sources.append(source)
		sheet["sources"] = checked_sources

	if status_changed and not new_sheet:
		if sheet["status"] == "public" and "datePublished" not in sheet:
			# PUBLISH
			sheet["datePublished"] = datetime.now().isoformat()
			record_sheet_publication(sheet["id"], user_id)  # record history
			broadcast_sheet_publication(user_id, sheet["id"])
		if sheet["status"] != "public":
			# UNPUBLISH
			if SEARCH_INDEX_ON_SAVE and not search_override:
				es_index_name = search.get_new_and_current_index_names("sheet")['current']
				search.delete_sheet(es_index_name, sheet['id'])

			delete_sheet_publication(sheet["id"], user_id)  # remove history

			NotificationSet({"type": "sheet publish",
								"uid": user_id,
								"content.publisher_id": user_id,
								"content.sheet_id": sheet["id"]
							}).delete()

	sheet["includedRefs"] = refs_in_sources(sheet.get("sources", []))
	sheet["expandedRefs"] = model.Ref.expand_refs(sheet["includedRefs"])
	sheet["sheetLanguage"] = get_sheet_language(sheet)

	if rebuild_nodes:
		sheet = rebuild_sheet_nodes(sheet)

	if new_sheet:
		# mongo enforces a unique sheet id, get a new id until a unique one has been found
		while True:
			try:
				sheet["id"] = next_sheet_id()
				db.sheets.insert_one(sheet)
				break
			except DuplicateKeyError:
				pass

	else:
		db.sheets.find_one_and_replace({"id": sheet["id"]}, sheet)

	if len(topics_diff["added"]) or len(topics_diff["removed"]):
		update_sheet_topics(sheet["id"], sheet.get("topics", []), old_topics)
		sheet = db.sheets.find_one({"id": sheet["id"]})

	if status_changed and sheet["status"] == "public":
		# Publish, update sheet topic links as though all are new - add links for all
		update_sheet_topic_links(sheet["id"], sheet["topics"], [])
	elif status_changed and sheet["status"] != "public":
		# Unpublish, update sheet topic links as though there are now none - remove links for all
		update_sheet_topic_links(sheet["id"], [], old_topics)


	if sheet["status"] == "public" and SEARCH_INDEX_ON_SAVE and not search_override:
		try:
			index_name = search.get_new_and_current_index_names("sheet")['current']
			search.index_sheet(index_name, sheet["id"])
		except:
			logger.error("Failed index on " + str(sheet["id"]))

	return sheet
>>>>>>> dd9159ce


def is_valid_source(source):
    if not ("ref" in source or "outsideText" in source or "outsideBiText" in source or "comment" in source or "media" in source):
        return False
    return True


def bleach_text(text):
    ok_sheet_tags = ['blockquote', 'p', 'a', 'ul', 'ol', 'nl', 'li', 'b', 'i', 'strong', 'em', 'small', 'big', 'span', 'strike',
            'hr', 'br', 'div', 'table', 'thead', 'caption', 'tbody', 'tr', 'th', 'td', 'pre', 'sup', 'u', 'h1']

    ok_sheet_attrs = {'a': [ 'href', 'name', 'target', 'data-ref' ],'img': [ 'src' ], 'p': ['style'], 'span': ['style'], 'div': ['style'], 'td': ['colspan'],"*": ["class"]}

    ok_sheet_styles = ['color', 'background-color', 'text-align']

    return bleach.clean(text, tags=ok_sheet_tags, attributes=ok_sheet_attrs, styles=ok_sheet_styles, strip=True)


def clean_source(source):
    if "ref" in source:
        source["text"]["he"] = bleach_text(source["text"]["he"])
        source["text"]["en"] = bleach_text(source["text"]["en"])

    elif "outsideText" in source:
        source["outsideText"] = bleach_text(source["outsideText"])

    elif "comment" in source:
        source["comment"] = bleach_text(source["comment"])

    elif "outsideBiText" in source:
        source["outsideBiText"]["he"] = bleach_text(source["outsideBiText"]["he"])
        source["outsideBiText"]["en"] = bleach_text(source["outsideBiText"]["en"])

    return source


def get_sheet_language(sheet):
    """
    Returns the language we believe `sheet` to be written in,
    based on the language of its title.
    """
    title = strip_tags(sheet.get("title", "")).replace("(Copy)", "").replace("\n", " ")
    return "hebrew" if is_all_hebrew(title) else "english"


def test():
    ss = db.sheets.find({}, sort=[["_id", -1]], limit=10000)

<<<<<<< HEAD
    for s in ss:
        lang = get_sheet_language(s)
        if lang == "some hebrew":
            print("{}\thttps://www.sefaria.org/sheets/{}".format(strip_tags(s["title"]).replace("\n", ""), s["id"]))
=======
	for s in ss:
		lang = get_sheet_language(s)
		if lang == "some hebrew":
			print("{}\thttps://sheets.sefaria.org/sheets/{}".format(strip_tags(s["title"]).replace("\n", ""), s["id"]))
>>>>>>> dd9159ce



def add_source_to_sheet(id, source, note=None):
    """
    Add source to sheet 'id'.
    Source is a dictionary that includes one of the following:
        'ref' (indicating a source)
        'outsideText' (indicating a single language outside text)
        'outsideBiText' (indicating a bilingual outside text)
        'comment' (indicating a comment)
        'media' (indicating a media object)
    if string `note` is present, add it as a coment immediately after the source.
        pass
    """
    if not is_valid_source(source):
        return {"error": "Malformed source could not be added to sheet"}
    sheet = db.sheets.find_one({"id": id})
    if not sheet:
        return {"error": "No sheet with id %s." % (id)}
    sheet["dateModified"] = datetime.now().isoformat()
    nextNode = sheet.get("nextNode", 1)
    source["node"] = nextNode
    sheet["nextNode"] = nextNode + 1
    sheet["sources"].append(source)
    if note:
        sheet["sources"].append({"outsideText": note, "options": {"indented": "indented-1"}})
    db.sheets.replace_one({"_id": sheet["_id"]}, sheet, upsert=True)
    return {"status": "ok", "id": id, "source": source}


def add_ref_to_sheet(id, ref, request):
    """
    Add source 'ref' to sheet 'id'.
    """
    sheet = db.sheets.find_one({"id": id})
    if not sheet:
        return {"error": "No sheet with id %s." % (id)}
    if(sheet["owner"] != request.user.id):
        return jsonResponse({"error": "user can only add refs to their own sheet"})
    sheet["dateModified"] = datetime.now().isoformat()
    sheet["sources"].append({"ref": ref})
    db.sheets.replace_one({"_id": sheet["_id"]}, sheet, upsert=True)
    return {"status": "ok", "id": id, "ref": ref}

def refs_in_sources(sources, refine_refs=False):
    """
    Returns a list of refs found in sources.
    """
    refs = []
    for source in sources:
        if "ref" in source:
            ref = source["ref"]
            if refine_refs:
                text = source.get("text", {}).get("he", None)
                ref  = refine_ref_by_text(ref, text) if text else source["ref"]
            refs.append(ref)
    return refs


def refine_ref_by_text(ref, text):
    """
    Returns a ref (string) which refines 'ref' (string) by comparing 'text' (string),
    to the hebrew text stored in the Library.
    """
    try:
        oref   = model.Ref(ref).section_ref()
    except:
        return ref
    needle = strip_tags(text).strip().replace("\n", "")
    hay    = model.TextChunk(oref, lang="he").text

    start, end = None, None
    for n in range(len(hay)):
        if not isinstance(hay[n], str):
            # TODO handle this case
            # happens with spanning ref like "Shabbat 3a-3b"
            return ref

        if needle in hay[n]:
            start, end = n+1, n+1
            break

        if not start and string_overlap(hay[n], needle):
            start = n+1
        elif string_overlap(needle, hay[n]):
            end = n+1
            break

    if start and end:
        if start == end:
            refined = "%s:%d" % (oref.normal(), start)
        else:
            refined = "%s:%d-%d" % (oref.normal(), start, end)
        ref = refined

    return ref


def update_included_refs(query=None, hours=None, refine_refs=False):
    """
    Rebuild included_refs index on sheets matching `query` or sheets
    that have been modified in the last `hours`.
    """
    if hours:
        cutoff = datetime.now() - timedelta(hours=hours)
        query = { "dateModified": { "$gt": cutoff.isoformat() } }

    if query is None:
        print("Specify either a query or number of recent hours to update.")
        return

    sheets = db.sheets.find(query)

    for sheet in sheets:
        sources = sheet.get("sources", [])
        refs = refs_in_sources(sources, refine_refs=refine_refs)
        db.sheets.update({"_id": sheet["_id"]}, {"$set": {"includedRefs": refs, "expandedRefs": model.Ref.expand_refs(refs)}})


def get_top_sheets(limit=3):
    """
    Returns 'top' sheets according to some magic heuristic.
    Currently: return the most recently active sheets with more than 100 views.
    """
    query = {"status": "public", "views": {"$gte": 100}}
    return sheet_list(query=query, limit=limit)


def annotate_sheets_with_collections(sheets):
    """
    Annotate a list of `sheets` with a list of public collections that the sheet appears in.
    """
    ids = list({int(s['id']) for s in sheets})
    collections = CollectionSet({'sheets': {'$in': ids}, 'listed': True}, hint="sheets_listed") #Return every public collection that has a sheet in `ids`

    sheet_id_to_collections = defaultdict(list)
    for collection in collections:
        for sheet_id in collection.sheets:
            sheet_id_to_collections[sheet_id].append(collection)

    for sheet in sheets:
        collections = sheet_id_to_collections[int(sheet["id"])]
        sheet["collections"] = [{'name': collection.name, 'slug': collection.slug} for collection in collections]
    return sheets


def _llm_sheet(d):
    """Return the nested llm_scoring.sheet dict (or {})."""
    return d.get("llm_scoring", {}).get("sheet", {}) or {}


def _get_llm(d, key, default=None):
    """Get value from llm_scoring.sheet first;
    fallback to top-level for legacy data."""
    s = _llm_sheet(d)
    if key in s and s[key] is not None:
        return s[key]
    return d.get(key, default)


def _clip01(x):
    try:
        return 0.0 if x is None else max(0.0, min(1.0, float(x)))
    except Exception:
        return 0.0


def _percentile(values, p):
    """Naive percentile without numpy. p in [0,100]. Linear interpolation."""
    if not values:
        return 0.0
    vs = sorted(values)
    if len(vs) == 1:  # avoid div by zero
        return vs[0]
    k = (len(vs) - 1) * (p / 100.0)
    f = int(k)
    c = min(f + 1, len(vs) - 1)
    if f == c:
        return vs[f]
    return vs[f] + (vs[c] - vs[f]) * (k - f)


def _p5_p95(values):
    return _percentile(values, 5), _percentile(values, 95)


def calculate_combined_score(
    sheets, ref, title_weight=0.3, ref_weight=0.3, creativity_weight=0.4
):
    """
    Calculate combined score for sheets based on title interest, ref relevance and creativity.
    Returns sheets with added combined_score field.
    """
    if not sheets:
        return sheets

    try:
        # Convert ref -> segments we should match against
        target_ref = model.Ref(ref) if isinstance(ref, str) else ref
        segments = {seg.normal() for seg in target_ref.all_segment_refs()}

        title_scores = []
        for sheet in sheets:
            lvl = _get_llm(sheet, "title_interest_level", 0) or 0
            try:
                lvl = int(lvl)
            except Exception:
                lvl = 0
            lvl = max(0, min(4, lvl))
            title_scores.append(lvl / 4.0)

        # Ref scores: pick the max score across all matching segments
        def get_sheet_ref_score(sheet):
            ref_map = _get_llm(sheet, "ref_scores", {}) or {}
            if not isinstance(ref_map, dict):
                return 0.0
            return max((float(ref_map.get(seg, 0) or 0) for seg in segments), default=0.0)

        ref_scores_raw = [get_sheet_ref_score(sheet) for sheet in sheets]

        # Creativity already expected in [0,1]
        creativity_scores = [_clip01(_get_llm(sheet, "creativity_score", 0.0)) for sheet in sheets]

        # Normalize ref scores by 5–95 percentile to squash outliers → [0,1]
        if len(ref_scores_raw) > 1:
            p5, p95 = _p5_p95(ref_scores_raw)
            span = (p95 - p5) or 1.0
            ref_scores = [max(0.0, min(1.0, (val - p5) / span)) for val in ref_scores_raw]
        else:
            # If only one item, pick a neutral 0.5 to avoid random extremes
            ref_scores = [0.5] * len(ref_scores_raw)

        # Weighted blend
        for sheet, t, r, c in zip(sheets, title_scores, ref_scores, creativity_scores):
            sheet["combined_score"] = (t * title_weight) + (r * ref_weight) + (c * creativity_weight)

        return sheets

    except Exception as e:
        logger.error(f"Error calculating combined scores: {e}")
        return sheets


def get_sheets_for_ref(tref, uid=None, in_collection=None):
    """
    Returns a list of sheets that include ref,
    formating as need for the Client Sidebar.
    If `uid` is present return user sheets, otherwise return public sheets.
    If `in_collection` (list of slugs) is present, only return sheets in one of the listed collections.
    """
    oref = model.Ref(tref)
    segment_refs = [r.normal() for r in oref.all_segment_refs()]
    query = {"expandedRefs": {"$in": segment_refs}}
    if uid:
        query["owner"] = uid
    else:
        query["status"] = "public"
    if in_collection:
        collections = CollectionSet({"slug": {"$in": in_collection}})
        sheets_list = [collection.sheets for collection in collections]
        sheets_ids = [sheet for sublist in sheets_list for sheet in sublist]
        query["id"] = {"$in": sheets_ids}

    projection = {"id": 1, "title": 1, "owner": 1, "viaOwner":1, "via":1, "dateCreated": 1, "includedRefs": 1, "expandedRefs": 1,
         "views": 1, "topics": 1, "status": 1, "summary":1, "attribution":1, "assigner_id":1, "likes":1,
         "displayedCollection":1, "options":1, "llm_scoring":1}
    sheetsObj = db.sheets.find(query, projection)
    sheetsObj.hint("expandedRefs_1")
    sheets = [s for s in sheetsObj]
    sheets = calculate_combined_score(sheets, str(oref))
    user_ids = list({s["owner"] for s in sheets})
    django_user_profiles = User.objects.filter(id__in=user_ids).values('email','first_name','last_name','id')
    user_profiles = {item['id']: item for item in django_user_profiles}
    mongo_user_profiles = list(db.profiles.find({"id": {"$in": user_ids}},{"id":1,"slug":1,"profile_pic_url_small":1}))
    mongo_user_profiles = {item['id']: item for item in mongo_user_profiles}
    for profile in user_profiles:
        try:
            user_profiles[profile]["slug"] = mongo_user_profiles[profile]["slug"]
        except:
            user_profiles[profile]["slug"] = "/"

        try:
            user_profiles[profile]["profile_pic_url_small"] = mongo_user_profiles[profile].get("profile_pic_url_small", '')
        except:
            user_profiles[profile]["profile_pic_url_small"] = ""

    results = []
    for sheet in sheets:
        anchor_ref_list, anchor_ref_expanded_list = oref.get_all_anchor_refs(segment_refs, sheet.get("includedRefs", []), sheet.get("expandedRefs", []))
        ownerData = user_profiles.get(sheet["owner"], {'first_name': 'Ploni', 'last_name': 'Almoni', 'email': 'test@sefaria.org', 'slug': 'Ploni-Almoni', 'id': None, 'profile_pic_url_small': ''})

        if "assigner_id" in sheet:
            asignerData = public_user_data(sheet["assigner_id"])
            sheet["assignerName"] = asignerData["name"]
            sheet["assignerProfileUrl"] = asignerData["profileUrl"]
        if "viaOwner" in sheet:
            viaOwnerData = public_user_data(sheet["viaOwner"])
            sheet["viaOwnerName"] = viaOwnerData["name"]
            sheet["viaOwnerProfileUrl"] = viaOwnerData["profileUrl"]

        if "displayedCollection" in sheet:
            collection = Collection().load({"slug": sheet["displayedCollection"]})
            sheet["collectionTOC"] = getattr(collection, "toc", None)
        topics = add_langs_to_topics(sheet.get("topics", []))
        for anchor_ref, anchor_ref_expanded in zip(anchor_ref_list, anchor_ref_expanded_list):
            sheet_data = {
                "owner":           sheet["owner"],
                "_id":             str(sheet["_id"]),
                "id":              str(sheet["id"]),
                "public":          sheet["status"] == "public",
                "title":           strip_tags(sheet["title"]),
                "sheetUrl":        "/sheets/" + str(sheet["id"]),
                "anchorRef":       anchor_ref.normal(),
                "anchorRefExpanded": [r.normal() for r in anchor_ref_expanded],
                "options": 		   sheet["options"],
                "collectionTOC":   sheet.get("collectionTOC", None),
                "ownerName":       ownerData["first_name"]+" "+ownerData["last_name"],
                "via":			   sheet.get("via", None),
                "viaOwnerName":	   sheet.get("viaOwnerName", None),
                "assignerName":	   sheet.get("assignerName", None),
                "viaOwnerProfileUrl":	   sheet.get("viaOwnerProfileUrl", None),
                "assignerProfileUrl":	   sheet.get("assignerProfileUrl", None),
                "ownerProfileUrl": "/sheets/profile/" + ownerData["slug"],
                "ownerImageUrl":   ownerData.get('profile_pic_url_small',''),
                "status":          sheet["status"],
                "views":           sheet["views"],
                "topics":          topics,
                "likes":           sheet.get("likes", []),
                "summary":         sheet.get("summary", None),
                "attribution":     sheet.get("attribution", None),
                "is_featured":     sheet.get("is_featured", False),
                "category":        "Sheets", # ditto
                "type":            "sheet", # ditto
                "dateCreated":	   sheet.get("dateCreated", None),
                "combined_score": sheet.get("combined_score", 0),

            }
            results.append(sheet_data)
    return results



def topic_list_diff(old, new):
    """
    Returns a dictionary with fields `removed` and `added` that describes the differences
    in topics (slug, titles pairs) between lists `old` and `new`.
    """
    old_set = set([(t["asTyped"], t.get("slug", None)) for t in old])
    new_set = set([(t["asTyped"], t.get("slug", None)) for t in new])

    return {
        "removed": list(old_set - new_set),
        "added":   list(new_set - old_set),
    }


def update_sheet_topics(sheet_id, topics, old_topics):
    """
    Sets the topic list for `sheet_id` to those listed in list `topics`,
    containing fields `asTyped` and `slug`.
    Performs some normalization of `asTyped` and creates new topic objects for new topics.
    """
    normalized_slug_title_pairs = set()

    for topic in topics:
    # Dedupe, normalize titles, create/choose topics for any missing slugs
        title = normalize_new_topic_title(topic["asTyped"])
        if "slug" not in topic:
            match = choose_existing_topic_for_title(title)
            if match:
                topic["slug"] = match.slug
            else:
                new_topic = create_topic_from_title(title)
                topic["slug"] = new_topic.slug
        normalized_slug_title_pairs.add((title, topic["slug"]))

    normalized_topics = [{"asTyped": pair[0], "slug": pair[1]} for pair in normalized_slug_title_pairs]

    db.sheets.update_one({"id": sheet_id}, {"$set": {"topics": normalized_topics}})

    update_sheet_topic_links(sheet_id, normalized_topics, old_topics)

    return {"status": "ok"}


def normalize_new_topic_title(title):
    ALLOWED_HASHTAGS = ("#MeToo")
    if title not in ALLOWED_HASHTAGS:
        title = title.replace("#","")
    # replace | with - b/c | is a reserved char for search sheet queries when filtering on tags
    title = titlecase(title).replace('|','-')
    return title


def choose_existing_topic_for_title(title):
    """
    Returns the best existing topic to match with `title` or None if none matches.
    """
    existing_topics = TopicSet.load_by_title(title)
    if existing_topics.count() == 0:
        return None

    from functools import cmp_to_key

    def is_title_primary(title, topic):
        all_primary_titles = [topic.get_primary_title(lang) for lang in topic.title_group.langs]
        return title in all_primary_titles

    def compare(t1, t2):
        if is_title_primary(title, t1) == is_title_primary(title, t2):
            # If both or neither match primary title, prefer greater number of sources
            return getattr(t1, "numSources", 0) - getattr(t2, "numSources", 0)
        else:
            # Prefer matches to primary title
            return 1 if is_title_primary(title, t1) else -1

    return max(list(existing_topics), key=cmp_to_key(compare))


def update_sheet_topic_links(sheet_id, new_topics, old_topics):
    """
    Adds and removes sheet topic links per differences in old and new topics list.
    Only adds link for public sheets.
    """
    topic_diff = topic_list_diff(old_topics, new_topics)

    for removed in topic_diff["removed"]:
        #print("removing {}".format(removed[1]))
        RefTopicLinkSet({
            "class": "refTopic",
            "toTopic": removed[1],
            "expandedRefs": "Sheet {}".format(sheet_id),
            "linkType": "about",
            "is_sheet": True,
            "dataSource": "sefaria-users"
        }, hint="expandedRefs_1").delete()

    status = db.sheets.find_one({"id": sheet_id}, {"status": 1}).get("status", "unlisted")
    if status != "public":
        return

    for added in topic_diff["added"]:
        #print("adding {}".format(added[1]))
        attrs = {
            "class": "refTopic",
            "toTopic": added[1],
            "ref": "Sheet {}".format(sheet_id),
            "expandedRefs": ["Sheet {}".format(sheet_id)],
            "linkType": "about",
            "is_sheet": True,
            "dataSource": "sefaria-users"
        }
        tl = RefTopicLink(attrs)
        try:
            tl.save()
        except DuplicateRecordError:
            pass

def create_topic_from_title(title):
    topic = Topic({
        "slug": Topic.normalize_slug(title),
        "titles": [{
            "text": title,
            "lang": "he" if has_hebrew(title) else "en",
        "primary": True,
        }]
    })
    topic.save()
    return topic


def add_langs_to_topics(topic_list: list, use_as_typed=True, backwards_compat_lang_fields: dict = None) -> list:
    """
    adds primary en and he to each topic in topic_list and returns new topic_list
    :param list topic_list: list of topics where each item is dict of form {'slug': required, 'asTyped': optional}
    :param dict backwards_compat_lang_fields: of shape {'en': str, 'he': str}. Defines lang fields for backwards compatibility. If None, ignore.
    :param bool use_as_typed:
    """
    new_topic_list = []
    from sefaria.model import library
    topic_map = library.get_topic_mapping()
    if len(topic_list) > 0:
        for topic in topic_list:
            # Fall back on `asTyped` if no data is in mapping yet. If neither `asTyped` nor mapping data is availble fail safe by reconstructing a title from a slug (HACK currently affecting trending topics if a new topic isn't in cache yet)
            default_title = topic['asTyped'] if use_as_typed else topic['slug'].replace("-", " ").title()
            topic_titles = topic_map.get(topic['slug'], {"en": default_title, "he": default_title})
            new_topic = topic.copy()
            tag_lang = 'en'
            if use_as_typed:
                tag_lang = 'he' if has_hebrew(new_topic['asTyped']) else 'en'
                new_topic[tag_lang] = new_topic['asTyped']
            if not use_as_typed or tag_lang == 'en':
                new_topic['he'] = topic_titles["he"]
            if not use_as_typed or tag_lang == 'he':
                new_topic['en'] = topic_titles["en"]

            if backwards_compat_lang_fields is not None:
                for lang in ('en', 'he'):
                    new_topic[backwards_compat_lang_fields[lang]] = new_topic[lang]
            new_topic_list += [new_topic]

    return new_topic_list


def get_last_updated_time(sheet_id):
    """
    Returns a timestamp of the last modified date for sheet_id.
    """
    sheet = db.sheets.find_one({"id": sheet_id}, {"dateModified": 1})

    if not sheet:
        return None

    return sheet["dateModified"]


@django_cache(timeout=(60 * 60))
def public_tag_list(sort_by="alpha"):
    """
    Returns a list of all public tags, sorted either alphabetically ("alpha") or by popularity ("count")
    """
    seen_titles = set()
    results = []
    from sefaria.helper.topic import get_all_topics
    all_tags = get_all_topics()
    lang = "he" if sort_by == "alpha-hebrew" else "en"
    for tag in all_tags:
        title = tag.get_primary_title(lang)
        if title in seen_titles:
            continue
        seen_titles.add(title)
        results.append({"tag": title, "count": getattr(tag, 'numSources', 0)})

    sort_keys =  {
        "alpha": lambda x: x["tag"],
        "count": lambda x: -x["count"],
        "alpha-hebrew": lambda x: x["tag"] if len(x["tag"]) and x["tag"][0] in "אבגדהוזחטיכלמנסעפצקרשת0123456789" else "ת" + x["tag"],
    }
    results = sorted(results, key=sort_keys[sort_by])

    return results


def get_sheets_by_topic(topic, public=True, proj=None, limit=0, page=0):
    """
    Returns all sheets tagged with 'topic'
    """
    # try to normalize for backwards compatibility
    from sefaria.model.abstract import SluggedAbstractMongoRecord
    topic = SluggedAbstractMongoRecord.normalize_slug(topic)
    query = {"topics.slug": topic} if topic else {"topics": {"$exists": 0}}

    if public:
        query["status"] = "public"

    sheets = db.sheets.find(query, proj).sort([["views", -1]]).limit(limit).skip(page * limit)
    return sheets


def add_visual_data(sheet_id, visualNodes, zoom):
    """
    Adds visual layout data to db
    """
    db.sheets.update({"id": sheet_id},{"$unset": { "visualNodes": "", "zoom": "" } })
    db.sheets.update({"id": sheet_id},{"$push": {"visualNodes": {"$each": visualNodes},"zoom" : zoom}})


def add_like_to_sheet(sheet_id, uid):
    """
    Add uid as a liker of sheet_id.
    """
    db.sheets.update({"id": sheet_id}, {"$addToSet": {"likes": uid}})
    sheet = get_sheet(sheet_id)

    notification = Notification({"uid": sheet["owner"]})
    notification.make_sheet_like(liker_id=uid, sheet_id=sheet_id)
    notification.save()


def remove_like_from_sheet(sheet_id, uid):
    """
    Remove uid as a liker of sheet_id.
    """
    db.sheets.update({"id": sheet_id}, {"$pull": {"likes": uid}})


def likers_list_for_sheet(sheet_id):
    """
    Returns a list of people who like sheet_id, including their names and profile links.
    """
    sheet = get_sheet(sheet_id)
    likes = sheet.get("likes", [])
    return(annotate_user_list(likes))


def broadcast_sheet_publication(publisher_id, sheet_id):
    """
    Notify everyone who follows publisher_id about sheet_id's publication
    """
    #todo: work on batch creation / save pattern
    followers = FollowersSet(publisher_id)
    for follower in followers.uids:
        n = Notification({"uid": follower})
        n.make_sheet_publish(publisher_id=publisher_id, sheet_id=sheet_id)
        n.save()


def make_sheet_from_text(text, sources=None, uid=1, generatedBy=None, title=None, segment_level=False):
    """
    Creates a source sheet owned by 'uid' that includes all of 'text'.
    'sources' is a list of strings naming commentators or texts to include.
    """
    oref  = model.Ref(text)
    sheet = {
        "title": title if title else oref.normal() if not sources else oref.normal() + " with " + ", ".join([s.replace(" on " + text, "") for s in sources]),
        "sources": [],
        "status": 0,
        "options": {"numbered": 0, "divineNames": "noSub"},
        "generatedBy": generatedBy or "make_sheet_from_text",
        "promptedToPublish": datetime.now().isoformat(),
    }

    i     = oref.index
    leafs = i.nodes.get_leaf_nodes()
    for leaf in leafs:
        refs = []
        if leaf.first_section_ref() != leaf.last_section_ref():
            leaf_spanning_ref = leaf.first_section_ref().to(leaf.last_section_ref())
            assert isinstance(leaf_spanning_ref, model.Ref)
            if segment_level:
                refs += [ref for ref in leaf_spanning_ref.all_segment_refs() if oref.contains(ref)]
            else:  # section level
                refs += [ref for ref in leaf_spanning_ref.split_spanning_ref() if oref.contains(ref)]
        else:
            refs.append(leaf.ref())

        for ref in refs:
            ref_dict = { "ref": ref.normal() }
            sheet["sources"].append(ref_dict)

    return save_sheet(sheet, uid)



class Sheet(abstract.AbstractMongoRecord):
    # This is here as an alternative interface - it's not yet used, generally.

    # Warning: this class doesn't implement all of the saving logic in save_sheet()
    # In current form should only be used for reading or for changes that are known to be
    # safe and without need of side effects.
    #
    # Warning: there are fields on some individual sheet documents that aren't enumerated here,
    # trying to load a document with an attribute not listed here will cause an error.

    collection = 'sheets'

    required_attrs = [
        "title",
        "sources",
        "status",
        "options",
        "dateCreated",
        "dateModified",
        "owner",
        "id"
    ]
    optional_attrs = [
        "is_featured",  # boolean - show this sheet, unsolicited.
        "includedRefs",
        "expandedRefs",
        "views",
        "nextNode",
        "tags",
        "topics",
        "promptedToPublish",
        "attribution",
        "datePublished",
        "lastModified",
        "via",
        "viaOwner",
        "assignment_id",
        "assigner_id",
        "likes",
        "group",
        "displayedCollection",
        "spam_sheet_quarantine",
        "generatedBy",
        "zoom",
        "visualNodes",
        "highlighterTags",
        "summary",
        "reviewed",
        "sheetLanguage",
        "ownerImageUrl",   # TODO this shouldn't be stored on sheets, but it is for many
        "ownerProfileUrl", # TODO this shouldn't be stored on sheets, but it is for many
    ]

    def _sanitize(self):
        pass

    def is_hebrew(self):
        """Returns True if this sheet appears to be in Hebrew according to its title"""
        import regex
        title = strip_tags(self.title)
        # Consider a sheet Hebrew if its title contains Hebrew character but no English characters
        return has_hebrew(title) and not regex.search("[a-z|A-Z]", title)


class SheetSet(abstract.AbstractMongoSet):
    recordClass = Sheet


def change_tag(old_tag, new_tag_or_list):
    # new_tag_or_list can be either a string or a list of strings
    # if a list of strings, then old_tag is replaced with all of the tags in the list

    new_tag_list = [new_tag_or_list] if isinstance(new_tag_or_list, str) else new_tag_or_list

    for sheet in SheetSet({"tags": old_tag}):
        sheet.tags = [tag for tag in sheet.tags if tag != old_tag] + new_tag_list
        sheet.save()

def get_sheet_categorization_info(find_without, skip_ids=[]):
    """
    Returns a pseudorandom sheetId for categorization along with all existing categories
    :param find_without: the field that must contain no elements for the sheet to be returned
    :param skip_ids: sheets to skip in this session:
    """
    if find_without == "topics":
        sheet = db.sheets.aggregate([
        {"$match": {"topics": {"$in": [None, []] }, "id": {"$nin": skip_ids}, "noTags": {"$in": [None, False]}, "status": "public"}},
        {"$sample": {"size": 1}}]).next()
    else: #categories
        sheet = db.sheets.aggregate([
        {"$match": {"categories": {"$in": [None, []] }, "sources.outsideText": {"$exists": True}, "id": {"$nin": skip_ids}, "noTags": {"$in": [None, False]}, "status": "public"}},
        {"$sample": {"size": 1}}]).next()
    categories_all = list(filter(lambda x: x != None, db.sheets.distinct("categories"))) # this is slow; maybe add index or ...?
    categorize_props = {
        "doesNotContain": find_without,
        "sheetId": sheet['id'],
        "allCategories": categories_all
    }
    return categorize_props


def update_sheet_tags_categories(body, uid):
    update_sheet_topics(body['sheetId'], body["tags"], [])
    time = datetime.now().isoformat()
    noTags = time if body.get("noTags", False) else False
    db.sheets.update_one({"id": body['sheetId']}, {"$set": {"categories": body['categories'], "noTags": noTags}, "$push": {"moderators": {"uid": uid, "time": time}}})<|MERGE_RESOLUTION|>--- conflicted
+++ resolved
@@ -278,21 +278,21 @@
 
 
 def annotate_displayed_collections(sheets):
-	"""
-	Adds `displayedCollectionName` field to each sheet in `sheets` that has `displayedCollection`.
-	"""
-	slugs = list(set([sheet["displayedCollection"] for sheet in sheets if sheet.get("displayedCollection", None)]))
-	if len(slugs) == 0:
-		return sheets
-	displayed_collections = CollectionSet({"slug": {"$in": slugs}})
-	for sheet in sheets:
-		if not sheet.get("displayedCollection", None):
-			continue
-		for collection in displayed_collections:
-			if sheet["displayedCollection"] == collection.slug:
-				sheet["displayedCollectionName"] = collection.name
-
-	return sheets
+    """
+    Adds `displayedCollectionName` field to each sheet in `sheets` that has `displayedCollection`.
+    """
+    slugs = list(set([sheet["displayedCollection"] for sheet in sheets if sheet.get("displayedCollection", None)]))
+    if len(slugs) == 0:
+        return sheets
+    displayed_collections = CollectionSet({"slug": {"$in": slugs}})
+    for sheet in sheets:
+        if not sheet.get("displayedCollection", None):
+            continue
+        for collection in displayed_collections:
+            if sheet["displayedCollection"] == collection.slug:
+                sheet["displayedCollectionName"] = collection.name
+
+    return sheets
 
 
 
@@ -456,7 +456,7 @@
 
 
 def save_sheet(sheet, user_id, search_override=False, rebuild_nodes=False):
-<<<<<<< HEAD
+    from pathlib import Path
     """
     Saves sheet to the db, with user_id as owner.
     """
@@ -539,7 +539,9 @@
                 nextNode += 1
             if "media" in source and source["media"].startswith(GoogleStorageManager.BASE_URL):
                 old_file = (re.findall(r"/([^/]+)$", source["media"])[0])
-                to_file = f"{user_id}-{uuid.uuid1()}.{source['media'][-3:].lower()}"
+                source_path = source['media']
+                path_suffix = Path(source_path).suffix.strip(".")
+                to_file = f"{user_id}-{uuid.uuid1()}.{path_suffix}"
                 bucket_name = GoogleStorageManager.UGC_SHEET_BUCKET
                 duped_image_url = GoogleStorageManager.duplicate_file(old_file, to_file, bucket_name)
                 source["media"] = duped_image_url
@@ -608,160 +610,6 @@
             logger.error("Failed index on " + str(sheet["id"]))
 
     return sheet
-=======
-	from pathlib import Path
-	"""
-	Saves sheet to the db, with user_id as owner.
-	"""
-	def next_sheet_id():
-		last_id = db.sheets.find().sort([['id', -1]]).limit(1)
-		if len(list(last_id.clone())):
-			sheet_id = last_id.next()["id"] + 1
-		else:
-			sheet_id = 1
-		return sheet_id
-
-	sheet["dateModified"] = datetime.now().isoformat()
-	status_changed = False
-	if "id" in sheet:
-		new_sheet = False
-		existing = db.sheets.find_one({"id": sheet["id"]})
-
-		if sheet["lastModified"] != existing["dateModified"]:
-			# Don't allow saving if the sheet has been modified since the time
-			# that the user last received an update
-			existing["error"] = "Sheet updated."
-			existing["rebuild"] = True
-			return existing
-		del sheet["lastModified"]
-		if sheet["status"] != existing["status"]:
-			status_changed = True
-
-		old_topics = existing.get("topics", [])
-		topics_diff = topic_list_diff(old_topics, sheet.get("topics", []))
-
-		old_media_urls = set([source["media"] for source in existing.get("sources") if "media" in source])
-		if len(old_media_urls) > 0:
-			new_media_urls = set([source["media"] for source in sheet.get("sources") if "media" in source])
-			if len(old_media_urls) != len(new_media_urls):
-				deleted_media = set(old_media_urls).difference(new_media_urls)
-				print(deleted_media)
-				for url in deleted_media:
-					if url.startswith(GoogleStorageManager.BASE_URL):
-						GoogleStorageManager.delete_filename((re.findall(r"/([^/]+)$", url)[0]), GoogleStorageManager.UGC_SHEET_BUCKET)
-
-		# Protected fields -- can't be set from outside
-		sheet["views"] = existing["views"]
-		sheet["owner"] = existing["owner"]
-		sheet["likes"] = existing["likes"] if "likes" in existing else []
-		sheet["dateCreated"] = existing["dateCreated"]
-		if "datePublished" in existing:
-			sheet["datePublished"] = existing["datePublished"]
-		if "noindex" in existing:
-			sheet["noindex"] = existing["noindex"]
-
-		# make sure sheets never get saved with an "error: field to the db...
-		# Not entirely sure why the error "Sheet updated." sneaks into the db sometimes.
-		if "error" in sheet:
-			del sheet["error"]
-		if "error" in existing:
-			del existing["error"]
-
-		existing.update(sheet)
-		sheet = existing
-
-	else:
-		new_sheet = True
-		sheet["dateCreated"] = datetime.now().isoformat()
-		if "status" not in sheet:
-			sheet["status"] = "unlisted"
-		sheet["owner"] = user_id
-		sheet["views"] = 1
-
-		old_topics = []
-		topics_diff = topic_list_diff(old_topics, sheet.get("topics", []))
-
-		# ensure that sheet sources have nodes (primarily for sheets posted via API)
-		# and ensure that images from copied sheets hosted on google cloud get duplicated as well
-		nextNode = sheet.get("nextNode", 1)
-		sheet["nextNode"] = nextNode
-		checked_sources = []
-		for source in sheet["sources"]:
-			if "node" not in source:
-				source["node"] = nextNode
-				nextNode += 1
-			if "media" in source and source["media"].startswith(GoogleStorageManager.BASE_URL):
-				old_file = (re.findall(r"/([^/]+)$", source["media"])[0])
-				source_path = source['media']
-				path_suffix = Path(source_path).suffix.strip(".")
-				to_file = f"{user_id}-{uuid.uuid1()}.{path_suffix}"
-				bucket_name = GoogleStorageManager.UGC_SHEET_BUCKET
-				duped_image_url = GoogleStorageManager.duplicate_file(old_file, to_file, bucket_name)
-				source["media"] = duped_image_url
-			checked_sources.append(source)
-		sheet["sources"] = checked_sources
-
-	if status_changed and not new_sheet:
-		if sheet["status"] == "public" and "datePublished" not in sheet:
-			# PUBLISH
-			sheet["datePublished"] = datetime.now().isoformat()
-			record_sheet_publication(sheet["id"], user_id)  # record history
-			broadcast_sheet_publication(user_id, sheet["id"])
-		if sheet["status"] != "public":
-			# UNPUBLISH
-			if SEARCH_INDEX_ON_SAVE and not search_override:
-				es_index_name = search.get_new_and_current_index_names("sheet")['current']
-				search.delete_sheet(es_index_name, sheet['id'])
-
-			delete_sheet_publication(sheet["id"], user_id)  # remove history
-
-			NotificationSet({"type": "sheet publish",
-								"uid": user_id,
-								"content.publisher_id": user_id,
-								"content.sheet_id": sheet["id"]
-							}).delete()
-
-	sheet["includedRefs"] = refs_in_sources(sheet.get("sources", []))
-	sheet["expandedRefs"] = model.Ref.expand_refs(sheet["includedRefs"])
-	sheet["sheetLanguage"] = get_sheet_language(sheet)
-
-	if rebuild_nodes:
-		sheet = rebuild_sheet_nodes(sheet)
-
-	if new_sheet:
-		# mongo enforces a unique sheet id, get a new id until a unique one has been found
-		while True:
-			try:
-				sheet["id"] = next_sheet_id()
-				db.sheets.insert_one(sheet)
-				break
-			except DuplicateKeyError:
-				pass
-
-	else:
-		db.sheets.find_one_and_replace({"id": sheet["id"]}, sheet)
-
-	if len(topics_diff["added"]) or len(topics_diff["removed"]):
-		update_sheet_topics(sheet["id"], sheet.get("topics", []), old_topics)
-		sheet = db.sheets.find_one({"id": sheet["id"]})
-
-	if status_changed and sheet["status"] == "public":
-		# Publish, update sheet topic links as though all are new - add links for all
-		update_sheet_topic_links(sheet["id"], sheet["topics"], [])
-	elif status_changed and sheet["status"] != "public":
-		# Unpublish, update sheet topic links as though there are now none - remove links for all
-		update_sheet_topic_links(sheet["id"], [], old_topics)
-
-
-	if sheet["status"] == "public" and SEARCH_INDEX_ON_SAVE and not search_override:
-		try:
-			index_name = search.get_new_and_current_index_names("sheet")['current']
-			search.index_sheet(index_name, sheet["id"])
-		except:
-			logger.error("Failed index on " + str(sheet["id"]))
-
-	return sheet
->>>>>>> dd9159ce
 
 
 def is_valid_source(source):
@@ -811,17 +659,10 @@
 def test():
     ss = db.sheets.find({}, sort=[["_id", -1]], limit=10000)
 
-<<<<<<< HEAD
     for s in ss:
         lang = get_sheet_language(s)
         if lang == "some hebrew":
-            print("{}\thttps://www.sefaria.org/sheets/{}".format(strip_tags(s["title"]).replace("\n", ""), s["id"]))
-=======
-	for s in ss:
-		lang = get_sheet_language(s)
-		if lang == "some hebrew":
-			print("{}\thttps://sheets.sefaria.org/sheets/{}".format(strip_tags(s["title"]).replace("\n", ""), s["id"]))
->>>>>>> dd9159ce
+            print("{}\thttps://sheets.sefaria.org/sheets/{}".format(strip_tags(s["title"]).replace("\n", ""), s["id"]))
 
 
 
