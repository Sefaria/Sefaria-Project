# -*- coding: utf-8 -*-
"""
sheets.py - backend core for Sefaria Source sheets

Writes to MongoDB Collection: sheets
"""
import regex
import dateutil.parser
from datetime import datetime, timedelta
from bson.son import SON
from collections import defaultdict

import sefaria.model as model
import sefaria.model.abstract as abstract
from sefaria.system.database import db
from sefaria.model.notification import Notification, NotificationSet
from sefaria.model.following import FollowersSet
from sefaria.model.user_profile import UserProfile, annotate_user_list, public_user_data, user_link
from sefaria.model.group import Group, GroupSet
from sefaria.utils.util import strip_tags, string_overlap, titlecase
from sefaria.system.exceptions import InputError
from sefaria.system.cache import django_cache_decorator
from history import record_sheet_publication, delete_sheet_publication
from settings import SEARCH_INDEX_ON_SAVE
import search
import sys
import hashlib
import urllib
import logging
logger = logging.getLogger(__name__)

if not hasattr(sys, '_doc_build'):
	from django.contrib.auth.models import User
from django.contrib.humanize.templatetags.humanize import naturaltime

import logging
logger = logging.getLogger(__name__)


# Simple cache of the last updated time for sheets
# last_updated = {}


def get_sheet(id=None):
	"""
	Returns the source sheet with id.
	"""
	if id is None:
		return {"error": "No sheet id given."}
	s = db.sheets.find_one({"id": int(id)})
	if not s:
		return {"error": "Couldn't find sheet with id: %s" % (id)}
	s["_id"] = str(s["_id"])
	return s

def get_sheet_node(sheet_id=None, node_id=None):
	"""
	Returns the source sheet with id.
	"""
	if sheet_id is None:
		return {"error": "No sheet id given."}
	if node_id is None:
		return {"error": "No node id given."}
	s = db.sheets.find_one({
		"id": int(sheet_id),
		"sources.node": int(node_id)
	}, {
		"sources.$": 1,
		"_id": 0
	})

	if not s:
		return {"error": "Couldn't find node with sheet id: %s and node id: %s" % (sheet_id, node_id)}
	return s["sources"][0]


def get_sheet_for_panel(id=None):
	sheet = get_sheet(id)
	if "assigner_id" in sheet:
		asignerData = public_user_data(sheet["assigner_id"])
		sheet["assignerName"]  = asignerData["name"]
	if "viaOwner" in sheet:
		viaOwnerData = public_user_data(sheet["viaOwner"])
		sheet["viaOwnerName"]  = viaOwnerData["name"]
	ownerData = public_user_data(sheet["owner"])
	sheet["ownerName"]  = ownerData["name"]
	sheet["ownerProfileUrl"] = public_user_data(sheet["owner"])["profileUrl"]
	sheet["naturalDateCreated"] = naturaltime(datetime.strptime(sheet["dateCreated"], "%Y-%m-%dT%H:%M:%S.%f"))
	if "group" in sheet:
		group = Group().load({"name": sheet["group"]})
		try:
			sheet["groupLogo"] = group.headerUrl
		except:
			sheet["groupLogo"] = None
	return sheet

def user_sheets(user_id, sort_by="date", limit=0, skip=0):
	query = {"owner": int(user_id)}
	if sort_by == "date":
		sort = [["dateModified", -1]]
	elif sort_by == "views":
		sort = [["views", -1]]

	response = {
		"sheets": sheet_list(query=query, sort=sort, limit=limit, skip=skip)
	}
	return response


def public_sheets(sort=[["dateModified", -1]], limit=50, skip=0):
	query = {"status": "public"}
	response = {
		"sheets": sheet_list(query=query, sort=sort, limit=limit, skip=skip)
	}
	return response


def group_sheets(group, authenticated):
    if authenticated == True:
        query = {"status": {"$in": ["unlisted", "public"]}, "group": group}
    else:
        query = {"status": "public", "group": group}

    response = {
        "sheets": sheet_list(query=query, sort=[["title", 1]]),
    }
    return response


def sheet_list(query=None, sort=None, skip=0, limit=None):
	"""
	Returns a list of sheets with only fields needed for displaying a list.
	"""
	projection = {
		"id": 1,
		"title": 1,
		"status": 1,
		"owner": 1,
		"views": 1,
		"dateModified": 1,
		"tags": 1,
		"group": 1,
	}
	if not query:
		return []
	sort = sort if sort else [["dateModified", -1]]
	sheets = db.sheets.find(query, projection).sort(sort).skip(skip)
	if limit:
		sheets = sheets.limit(limit)

	return [sheet_to_dict(s) for s in sheets]


def sheet_to_dict(sheet):
	"""
	Returns a JSON serializable dictionary of Mongo document `sheet`.
	Annotates sheet with user profile info that is useful to client.
	"""
	profile = public_user_data(sheet["owner"])
	sheet_dict = {
		"id": sheet["id"],
		"title": strip_tags(sheet["title"]) if "title" in sheet else "Untitled Sheet",
		"status": sheet["status"],
		"author": sheet["owner"],
		"ownerName": profile["name"],
		"ownerImageUrl": profile["imageUrl"],
		"views": sheet["views"],
		"modified": dateutil.parser.parse(sheet["dateModified"]).strftime("%m/%d/%Y"),
		"tags": sheet["tags"] if "tags" in sheet else [],
		"options": sheet["options"] if "options" in sheet else [],
	}
	return sheet_dict


def user_tags(uid):
	"""
	Returns a list of tags that `uid` has, ordered by tag order in user profile (if existing)
	"""
	user_tags = sheet_tag_counts({"owner": uid})
	user_tags = order_tags_for_user(user_tags, uid)
	return user_tags


def sheet_tag_counts(query, sort_by="count"):
	"""
	Returns tags ordered by count for sheets matching query.
	"""
	if sort_by == "count":
		sort_query = SON([("count", -1), ("_id", -1)])
	elif sort_by == "alpha":
		sort_query = SON([("_id", 1)])
	elif sort_by == "trending":
		return recent_public_tags(days=14)
	else:
		return []

	tags = db.sheets.aggregate([
			{"$match": query },
			{"$unwind": "$tags"},
			{"$group": {"_id": "$tags", "count": {"$sum": 1}}},
			{"$sort": sort_query },
			{"$project": { "_id": 0, "tag": "$_id", "count": "$count"}}], cursor={})
	tags = list(tags)
	return tags


def order_tags_for_user(tag_counts, uid):
	"""
	Returns of list of tag/count dicts order according to user's preference,
	Adds empty tags if any appear in user's sort list but not in tags passed in
	"""
	profile   = UserProfile(id=uid)
	tag_order = getattr(profile, "tag_order", None)
	if tag_order:
		empty_tags = tag_order[:]
		tags = [tag_count["tag"] for tag_count in tag_counts]
		empty_tags = [tag for tag in tag_order if tag not in tags]

		for tag in empty_tags:
			tag_counts.append({"tag": tag, "count": 0})
		try:
			tag_counts = sorted(tag_counts, key=lambda x: tag_order.index(x["tag"]))
		except:
			pass

	return tag_counts


def recent_public_tags(days=14, ntags=14):
	"""
	Returns list of tag/counts on public sheets modified in the last 'days'.
	"""
	cutoff            = datetime.now() - timedelta(days=days)
	query             = {"status": "public", "dateModified": { "$gt": cutoff.isoformat() } }
	unnormalized_tags = sheet_tag_counts(query)[:ntags]

	tags = defaultdict(int)
	results = []

	for tag in unnormalized_tags:
		tags[model.Term.normalize(tag["tag"])] += tag["count"]

	for tag in tags.items():
		if len(tag[0]):
			results.append({"tag": tag[0], "count": tag[1]})

	results = sorted(results, key=lambda x: -x["count"])

	return results


def save_sheet(sheet, user_id, search_override=False):
	"""
	Saves sheet to the db, with user_id as owner.
	"""
	sheet["dateModified"] = datetime.now().isoformat()
	status_changed = False
	if "id" in sheet:
		existing = db.sheets.find_one({"id": sheet["id"]})

		if sheet["lastModified"] != existing["dateModified"]:
			# Don't allow saving if the sheet has been modified since the time
			# that the user last received an update
			existing["error"] = "Sheet updated."
			existing["rebuild"] = True
			return existing
		del sheet["lastModified"]
		if sheet["status"] != existing["status"]:
			status_changed = True

		sheet["views"] = existing["views"] 										# prevent updating views
		sheet["owner"] = existing["owner"] 										# prevent updating owner
		sheet["likes"] = existing["likes"] if "likes" in existing else [] 		# prevent updating likes

		existing.update(sheet)
		sheet = existing

	else:
		sheet["dateCreated"] = datetime.now().isoformat()
		lastId = db.sheets.find().sort([['id', -1]]).limit(1)
		if lastId.count():
			sheet["id"] = lastId.next()["id"] + 1
		else:
			sheet["id"] = 1
		if "status" not in sheet:
			sheet["status"] = "unlisted"
		sheet["owner"] = user_id
		sheet["views"] = 1

	if status_changed:
		if sheet["status"] == "public" and "datePublished" not in sheet:
			# PUBLISH
			sheet["datePublished"] = datetime.now().isoformat()
			record_sheet_publication(sheet["id"], user_id)
			broadcast_sheet_publication(user_id, sheet["id"])
		if sheet["status"] != "public":
			# UNPUBLISH
			delete_sheet_publication(sheet["id"], user_id)
			NotificationSet({"type": "sheet publish",
								"content.publisher_id": user_id,
								"content.sheet_id": sheet["id"]
							}).delete()

	db.sheets.update({"id": sheet["id"]}, sheet, True, False)

	if "tags" in sheet:
		update_sheet_tags(sheet["id"], sheet["tags"])


	if sheet["status"] == "public" and SEARCH_INDEX_ON_SAVE and not search_override:
		try:
<<<<<<< HEAD
			index_name = search.get_new_and_current_index_names()['current']
			search.index_sheet(index_name, sheet["id"])
		except:
			logger.error("Failed index on " + sheet["id"])
=======
			index_name = search.get_new_and_current_index_names("sheet")['current']
			search.index_sheet(index_name, sheet["id"])
		except:
			logger.error("Failed index on " + str(sheet["id"]))
>>>>>>> 1554d350

	'''
	global last_updated
	last_updated[sheet["id"]] = sheet["dateModified"]
	'''

	return sheet


def is_valid_source(source):
	if not ("ref" in source or "outsideText" in source or "outsideBiText" in source or "comment" in source or "media" in source):
		return False
	return True


def add_source_to_sheet(id, source, note=None):
	"""
	Add source to sheet 'id'.
	Source is a dictionary that includes one of the following:
		'ref' (indicating a source)
		'outsideText' (indicating a single language outside text)
		'outsideBiText' (indicating a bilingual outside text)
	    'comment' (indicating a comment)
		'media' (indicating a media object)
	if string `note` is present, add it as a coment immediately after the source.
		pass
	"""
	if not is_valid_source(source):
		return {"error": "Malformed source could not be added to sheet"}
	sheet = db.sheets.find_one({"id": id})
	if not sheet:
		return {"error": "No sheet with id %s." % (id)}
	sheet["dateModified"] = datetime.now().isoformat()
	sheet["sources"].append(source)
	if note:
		sheet["sources"].append({"outsideText": note, "options": {"indented": "indented-1"}})
	db.sheets.save(sheet)
	return {"status": "ok", "id": id, "source": source}

def add_ref_to_sheet(id, ref):
	"""
	Add source 'ref' to sheet 'id'.
	"""
	sheet = db.sheets.find_one({"id": id})
	if not sheet:
		return {"error": "No sheet with id %s." % (id)}
	sheet["dateModified"] = datetime.now().isoformat()
	sheet["sources"].append({"ref": ref})
	db.sheets.save(sheet)
	return {"status": "ok", "id": id, "ref": ref}


def refs_in_sources(sources):
	"""
	Recurisve function that returns a list of refs found anywhere in sources.
	"""
	refs = []
	for source in sources:
		if "ref" in source:
			text = source.get("text", {}).get("he", None)
			ref  = refine_ref_by_text(source["ref"], text) if text else source["ref"]
			refs.append(ref)
	return refs


def refine_ref_by_text(ref, text):
	"""
	Returns a ref (string) which refines 'ref' (string) by comparing 'text' (string),
	to the hebrew text stored in the Library.
	"""
	try:
		oref   = model.Ref(ref).section_ref()
	except:
		return ref
	needle = strip_tags(text).strip().replace("\n", "")
	hay    = model.TextChunk(oref, lang="he").text

	start, end = None, None
	for n in range(len(hay)):
		if not isinstance(hay[n], basestring):
			# TODO handle this case
			# happens with spanning ref like "Shabbat 3a-3b"
			return ref

		if needle in hay[n]:
			start, end = n+1, n+1
			break

		if not start and string_overlap(hay[n], needle):
			start = n+1
		elif string_overlap(needle, hay[n]):
			end = n+1
			break

	if start and end:
		if start == end:
			refined = "%s:%d" % (oref.normal(), start)
		else:
			refined = "%s:%d-%d" % (oref.normal(), start, end)
		ref = refined

	return ref


def update_included_refs(hours=1):
	"""
	Rebuild included_refs index on all sheets that have been modified
	in the last 'hours' or all sheets if hours is 0.
	"""
	if hours == 0:
		query = {}
	else:
		cutoff = datetime.now() - timedelta(hours=hours)
		query = { "dateModified": { "$gt": cutoff.isoformat() } }

	db.sheets.ensure_index("included_refs")

	sheets = db.sheets.find(query)

	for sheet in sheets:
		sources = sheet.get("sources", [])
		refs = refs_in_sources(sources)
		db.sheets.update({"_id": sheet["_id"]}, {"$set": {"included_refs": refs}})


def get_top_sheets(limit=3):
	"""
	Returns 'top' sheets according to some magic heuristic.
	Currently: return the most recently active sheets with more than 100 views.
	"""
	query = {"status": "public", "views": {"$gte": 100}}
	return sheet_list(query=query, limit=limit)


def get_sheets_for_ref(tref, uid=None):
	"""
	Returns a list of sheets that include ref,
	formating as need for the Client Sidebar.
	If `uid` is present return user sheets, otherwise return public sheets.
	"""
	oref = model.Ref(tref)
	# perform initial search with context to catch ranges that include a segment ref
	regex_list = oref.context_ref().regex(as_list=True)
	ref_clauses = [{"includedRefs": {"$regex": r}} for r in regex_list]
	query = {"$or": ref_clauses }
	if uid:
		query["owner"] = uid
	else:
		query["status"] = "public"
	sheetsObj = db.sheets.find(query,
		{"id": 1, "title": 1, "owner": 1, "viaOwner":1, "via":1, "dateCreated": 1, "includedRefs": 1, "views": 1, "tags": 1, "status": 1, "summary":1, "attribution":1, "assigner_id":1, "likes":1, "group":1, "options":1}).sort([["views", -1]])
	sheets = list((s for s in sheetsObj))
	user_ids = list(set([s["owner"] for s in sheets]))
	django_user_profiles = User.objects.filter(id__in=user_ids).values('email','first_name','last_name','id')
	user_profiles = {item['id']: item for item in django_user_profiles}
	mongo_user_profiles = list(db.profiles.find({"id": {"$in": user_ids}},{"id":1,"slug":1}))
	mongo_user_profiles = {item['id']: item for item in mongo_user_profiles}
	for profile in user_profiles:
		user_profiles[profile]["slug"] = mongo_user_profiles[profile]["slug"]

	ref_re = "("+'|'.join(regex_list)+")"
	results = []
	for sheet in sheets:
		potential_matches = [r for r in sheet["includedRefs"] if r.startswith(oref.index.title)]
		matched_refs = [r for r in potential_matches if regex.match(ref_re, r)]

		for match in matched_refs:
			try:
				match = model.Ref(match)
			except InputError:
				continue
			ownerData = user_profiles.get(sheet["owner"], {'first_name': u'Ploni', 'last_name': u'Almoni', 'email': u'test@sefaria.org', 'slug': 'Ploni-Almoni', 'id': None})

			default_image = "https://www.sefaria.org/static/img/profile-default.png"
			gravatar_base = "https://www.gravatar.com/avatar/" + hashlib.md5(ownerData["email"].lower()).hexdigest() + "?"
			gravatar_url_small = gravatar_base + urllib.urlencode({'d': default_image, 's': str(80)})

			if "assigner_id" in sheet:
				asignerData = public_user_data(sheet["assigner_id"])
				sheet["assignerName"] = asignerData["name"]
				sheet["assignerProfileUrl"] = asignerData["profileUrl"]
			if "viaOwner" in sheet:
				viaOwnerData = public_user_data(sheet["viaOwner"])
				sheet["viaOwnerName"] = viaOwnerData["name"]
				sheet["viaOwnerProfileUrl"] = viaOwnerData["profileUrl"]

			if "group" in sheet:
				group = Group().load({"name": sheet["group"]})

				try:
					sheet["groupLogo"] = group.headerUrl
				except:
					sheet["groupLogo"] = None


			sheet_data = {
				"owner":           sheet["owner"],
				"_id":             str(sheet["_id"]),
				"id":              str(sheet["id"]),
				"anchorRef":       match.normal(),
				"anchorVerse":     match.sections[-1] if len(match.sections) else 1,
				"public":          sheet["status"] == "public",
				"title":           strip_tags(sheet["title"]),
				"sheetUrl":        "/sheets/" + str(sheet["id"]),
				"options": 		   sheet["options"],
				"naturalDateCreated": naturaltime(datetime.strptime(sheet["dateCreated"], "%Y-%m-%dT%H:%M:%S.%f")),
				"groupLogo" : 	   sheet.get("groupLogo", None),
			    "ownerName":       ownerData["first_name"]+" "+ownerData["last_name"],
				"via":			   sheet.get("via", None),
				"viaOwnerName":	   sheet.get("viaOwnerName", None),
				"assignerName":	   sheet.get("assignerName", None),
				"viaOwnerProfileUrl":	   sheet.get("viaOwnerProfileUrl", None),
				"assignerProfileUrl":	   sheet.get("assignerProfileUrl", None),
				"ownerProfileUrl": "/profile/" + ownerData["slug"],
				"ownerImageUrl":   gravatar_url_small,
				"status":          sheet["status"],
				"views":           sheet["views"],
				"tags":            sheet.get("tags", []),
				"likes":           sheet.get("likes", []),
				"summary":         sheet.get("summary", None),
				"attribution":     sheet.get("attribution", None),
				"category":        "Sheets", # ditto
				"type":            "sheet", # ditto
			}

			results.append(sheet_data)


	return results


def update_sheet_tags(sheet_id, tags):
	"""
	Sets the tag list for sheet_id to those listed in list 'tags'.
	"""
	tags = list(set(tags)) 	# tags list should be unique
	normalizedTags = [titlecase(tag) for tag in tags]
	db.sheets.update({"id": sheet_id}, {"$set": {"tags": normalizedTags}})

	return {"status": "ok"}


def get_last_updated_time(sheet_id):
	"""
	Returns a timestamp of the last modified date for sheet_id.
	"""
	'''
	if sheet_id in last_updated:
		return last_updated[sheet_id]
	'''

	sheet = db.sheets.find_one({"id": sheet_id}, {"dateModified": 1})

	if not sheet:
		return None

	'''
	last_updated[sheet_id] = sheet["dateModified"]
	'''
	return sheet["dateModified"]


@django_cache_decorator(time=(60 * 60))
def public_tag_list(sort_by="alpha"):
	"""
	Returns a list of all public tags, sorted either alphabetically ("alpha") or by popularity ("count")
	"""
	tags = defaultdict(int)
	results = []

	unnormalized_tags = sheet_tag_counts({"status": "public"})
	lang = "he" if sort_by == "alpha-hebrew" else "en"
	for tag in unnormalized_tags:
		tags[model.Term.normalize(tag["tag"], lang)] += tag["count"]

	for tag in tags.items():
		if len(tag[0]):
			results.append({"tag": tag[0], "count": tag[1]})

	sort_keys =  {
		"alpha": lambda x: x["tag"],
		"count": lambda x: -x["count"],
		"alpha-hebrew": lambda x: x["tag"] if len(x["tag"]) and x["tag"][0] in u"אבגדהוזחטיכלמנסעפצקרשת0123456789" else u"ת" + x["tag"],
	}
	results = sorted(results, key=sort_keys[sort_by])

	return results


def get_sheets_by_tag(tag, public=True, uid=None, group=None):
	"""
	Returns all sheets tagged with 'tag'
	"""
	term = model.Term().load_by_title(tag)
	tags = term.get_titles() if term else [tag]
	query = {"tags": {"$in": tags} } if tag else {"tags": {"$exists": 0}}

	if uid:
		query["owner"] = uid
	elif group:
		query["group"] = group
	elif public:
		query["status"] = "public"

	sheets = db.sheets.find(query).sort([["views", -1]])
	return sheets


def add_visual_data(sheet_id, visualNodes, zoom):
	"""
	Adds visual layout data to db
	"""
	db.sheets.update({"id": sheet_id},{"$unset": { "visualNodes": "", "zoom": "" } })
	db.sheets.update({"id": sheet_id},{"$push": {"visualNodes": {"$each": visualNodes},"zoom" : zoom}})



def add_like_to_sheet(sheet_id, uid):
	"""
	Add uid as a liker of sheet_id.
	"""
	db.sheets.update({"id": sheet_id}, {"$addToSet": {"likes": uid}})
	sheet = get_sheet(sheet_id)

	notification = Notification({"uid": sheet["owner"]})
	notification.make_sheet_like(liker_id=uid, sheet_id=sheet_id)
	notification.save()


def remove_like_from_sheet(sheet_id, uid):
	"""
	Remove uid as a liker of sheet_id.
	"""
	db.sheets.update({"id": sheet_id}, {"$pull": {"likes": uid}})


def likers_list_for_sheet(sheet_id):
	"""
	Returns a list of people who like sheet_id, including their names and profile links.
	"""
	sheet = get_sheet(sheet_id)
	likes = sheet.get("likes", [])
	return(annotate_user_list(likes))


def broadcast_sheet_publication(publisher_id, sheet_id):
	"""
	Notify everyone who follows publisher_id about sheet_id's publication
	"""
	followers = FollowersSet(publisher_id)
	for follower in followers.uids:
		n = Notification({"uid": follower})
		n.make_sheet_publish(publisher_id=publisher_id, sheet_id=sheet_id)
		n.save()


def make_sheet_from_text(text, sources=None, uid=1, generatedBy=None, title=None, segment_level=False):
	"""
	Creates a source sheet owned by 'uid' that includes all of 'text'.
	'sources' is a list of strings naming commentators or texts to include.
	"""
	oref  = model.Ref(text)
	sheet = {
		"title": title if title else oref.normal() if not sources else oref.normal() + " with " + ", ".join([s.replace(" on " + text, "") for s in sources]),
		"sources": [],
		"status": 0,
		"options": {"numbered": 0, "divineNames": "noSub"},
		"generatedBy": generatedBy or "make_sheet_from_text",
		"promptedToPublish": datetime.now().isoformat(),
	}

	i     = oref.index
	leafs = i.nodes.get_leaf_nodes()
	for leaf in leafs:
		refs = []
		if leaf.first_section_ref() != leaf.last_section_ref():
			leaf_spanning_ref = leaf.first_section_ref().to(leaf.last_section_ref())
			assert isinstance(leaf_spanning_ref, model.Ref)
			if segment_level:
				refs += [ref for ref in leaf_spanning_ref.all_segment_refs() if oref.contains(ref)]
			else:  # section level
				refs += [ref for ref in leaf_spanning_ref.split_spanning_ref() if oref.contains(ref)]
		else:
			refs.append(leaf.ref())

		for ref in refs:
			ref_dict = { "ref": ref.normal() }
			sheet["sources"].append(ref_dict)

	return save_sheet(sheet, uid)


# This is here as an alternative interface - it's not yet used, generally.
# TODO fix me to reflect new structure where subsources and included_refs no longer exist.

class Sheet(abstract.AbstractMongoRecord):
	collection = 'sheets'

	required_attrs = [
		"title",
		"sources",
		"status",
		"options",
		"dateCreated",
		"dateModified",
		"owner",
		"id"
	]
	optional_attrs = [
		"generatedBy",  # this had been required, but it's not always there.
		"included_refs",
		"views",
		"nextNode",
		"tags",
		"promptedToPublish",
		"attribution",
		"datePublished",
		"lastModified",
		"via",
		"viaOwner",
		"assignment_id",
		"assigner_id",
		"likes",
		"group",
		"generatedBy",
		"summary" # double check this one
	]

	def regenerate_contained_refs(self):
		self.included_refs = refs_in_sources(self.sources)
		self.save()

	def get_contained_refs(self):
		return [model.Ref(r) for r in self.included_refs]

	def is_hebrew(self):
		"""Returns True if this sheet appears to be in Hebrew according to its title"""
		from sefaria.utils.hebrew import is_hebrew
		import regex
		title = strip_tags(self.title)
		# Consider a sheet Hebrew if its title contains Hebrew character but no English characters
		return is_hebrew(title) and not regex.search(u"[a-z|A-Z]", title)


class SheetSet(abstract.AbstractMongoSet):
	recordClass = Sheet


def change_tag(old_tag, new_tag_or_list):
	# new_tag_or_list can be either a string or a list of strings
	# if a list of strings, then old_tag is replaced with all of the tags in the list

	new_tag_list = [new_tag_or_list] if isinstance(new_tag_or_list, basestring) else new_tag_or_list

	for sheet in SheetSet({"tags": old_tag}):
		sheet.tags = [tag for tag in sheet.tags if tag != old_tag] + new_tag_list
		sheet.save()<|MERGE_RESOLUTION|>--- conflicted
+++ resolved
@@ -309,17 +309,10 @@
 
 	if sheet["status"] == "public" and SEARCH_INDEX_ON_SAVE and not search_override:
 		try:
-<<<<<<< HEAD
-			index_name = search.get_new_and_current_index_names()['current']
-			search.index_sheet(index_name, sheet["id"])
-		except:
-			logger.error("Failed index on " + sheet["id"])
-=======
 			index_name = search.get_new_and_current_index_names("sheet")['current']
 			search.index_sheet(index_name, sheet["id"])
 		except:
 			logger.error("Failed index on " + str(sheet["id"]))
->>>>>>> 1554d350
 
 	'''
 	global last_updated
