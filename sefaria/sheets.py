--- conflicted
+++ resolved
@@ -897,17 +897,10 @@
 				"is_featured":     sheet.get("is_featured", False),
 				"category":        "Sheets", # ditto
 				"type":            "sheet", # ditto
-<<<<<<< HEAD
-				"dateCreated":		sheet.get("dateCreated", None)
-			}
-			if include_collections:
-				sheet_data["collections"] = remove_slug_duplicates(sheet_id_to_collection[sheet["id"]])
-=======
 				"dateCreated":	   sheet.get("dateCreated", None)
 			}
 			if include_collections:
 				sheet_data["collections"] = sheet_id_to_collection[sheet["id"]]
->>>>>>> 4090e996
 
 			results.append(sheet_data)
 	return results
