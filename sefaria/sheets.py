--- conflicted
+++ resolved
@@ -635,10 +635,7 @@
 				match = model.Ref(match)
 			except InputError:
 				continue
-<<<<<<< HEAD
-
-=======
->>>>>>> 13bba37c
+
 			ownerData = user_profiles.get(sheet["owner"], {'first_name': 'Ploni', 'last_name': 'Almoni', 'email': 'test@sefaria.org', 'slug': 'Ploni-Almoni', 'id': None, 'profile_pic_url_small': ''})
 			if len(ownerData.get('profile_pic_url_small', '')) == 0:
 				default_image = "https://www.sefaria.org/static/img/profile-default.png"
