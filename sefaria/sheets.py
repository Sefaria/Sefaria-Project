# -*- coding: utf-8 -*-
"""
sheets.py - backend core for Sefaria Source sheets

Writes to MongoDB Collection: sheets
"""
import regex
import dateutil.parser
from datetime import datetime, timedelta
from bson.son import SON
from collections import defaultdict

import sefaria.model as model
import sefaria.model.abstract as abstract
from sefaria.system.database import db
from sefaria.model.notification import Notification, NotificationSet
from sefaria.model.following import FollowersSet
from sefaria.model.user_profile import UserProfile, annotate_user_list, public_user_data, user_link
from sefaria.utils.util import strip_tags, string_overlap, titlecase
from sefaria.system.exceptions import InputError
from sefaria.system.cache import django_cache_decorator
from history import record_sheet_publication, delete_sheet_publication
from settings import SEARCH_INDEX_ON_SAVE
import search
import sys
import hashlib
import urllib
if not hasattr(sys, '_doc_build'):
	from django.contrib.auth.models import User



# Simple cache of the last updated time for sheets
# last_updated = {}


def get_sheet(id=None):
	"""
	Returns the source sheet with id.
	"""
	if id is None:
		return {"error": "No sheet id given."}
	s = db.sheets.find_one({"id": int(id)})
	if not s:
		return {"error": "Couldn't find sheet with id: %s" % (id)}
	s["_id"] = str(s["_id"])
	return s

def get_sheet_for_panel(id=None):
	sheet = get_sheet(id)
	if "assigner_id" in sheet:
		asignerData = public_user_data(sheet["assigner_id"])
		sheet["assignerName"]  = asignerData["name"]
	if "viaOwner" in sheet:
		viaOwnerData = public_user_data(sheet["viaOwner"])
		sheet["viaOwnerName"]  = viaOwnerData["name"]
	ownerData = public_user_data(sheet["owner"])
	sheet["ownerName"]  = ownerData["name"]
	return sheet

def user_sheets(user_id, sort_by="date", limit=0, skip=0):
	query = {"owner": int(user_id)}
	if sort_by == "date":
		sort = [["dateModified", -1]]
	elif sort_by == "views":
		sort = [["views", -1]]

	response = {
		"sheets": sheet_list(query=query, sort=sort, limit=limit, skip=skip)
	}
	return response


def public_sheets(sort=[["dateModified", -1]], limit=50, skip=0):
	query = {"status": "public"}
	response = {
		"sheets": sheet_list(query=query, sort=sort, limit=limit, skip=skip)
	}
	return response


def group_sheets(group, authenticated):
    if authenticated == True:
        query = {"status": {"$in": ["unlisted", "public"]}, "group": group}
    else:
        query = {"status": "public", "group": group}

    response = {
        "sheets": sheet_list(query=query, sort=[["title", 1]]),
    }
    return response


def sheet_list(query=None, sort=None, skip=0, limit=None):
	"""
	Returns a list of sheets with only fields needed for displaying a list.
	"""
	projection = {
		"id": 1,
		"title": 1,
		"status": 1,
		"owner": 1,
		"views": 1,
		"dateModified": 1,
		"tags": 1,
		"group": 1,
	}
	if not query:
		return []
	sort = sort if sort else [["dateModified", -1]]
	sheets = db.sheets.find(query, projection).sort(sort).skip(skip)
	if limit:
		sheets = sheets.limit(limit)

	return [sheet_to_dict(s) for s in sheets]


def sheet_to_dict(sheet):
	"""
	Returns a JSON serializable dictionary of Mongo document `sheet`.
	Annotates sheet with user profile info that is useful to client.
	"""
	profile = public_user_data(sheet["owner"])
	sheet_dict = {
		"id": sheet["id"],
		"title": strip_tags(sheet["title"]) if "title" in sheet else "Untitled Sheet",
		"status": sheet["status"],
		"author": sheet["owner"],
		"ownerName": profile["name"],
		"ownerImageUrl": profile["imageUrl"],
		"views": sheet["views"],
		"modified": dateutil.parser.parse(sheet["dateModified"]).strftime("%m/%d/%Y"),
		"tags": sheet["tags"] if "tags" in sheet else [],
	}
	return sheet_dict


def user_tags(uid):
	"""
	Returns a list of tags that `uid` has, ordered by tag order in user profile (if existing)
	"""
	user_tags = sheet_tag_counts({"owner": uid})
	user_tags = order_tags_for_user(user_tags, uid)
	return user_tags


def sheet_tag_counts(query, sort_by="count"):
	"""
	Returns tags ordered by count for sheets matching query.
	"""
	if sort_by == "count":
		sort_query = SON([("count", -1), ("_id", -1)])
	elif sort_by == "alpha":
		sort_query = SON([("_id", 1)])
	elif sort_by == "trending":
		return recent_public_tags(days=14)
	else:
		return []

	tags = db.sheets.aggregate([
			{"$match": query },
			{"$unwind": "$tags"},
			{"$group": {"_id": "$tags", "count": {"$sum": 1}}},
			{"$sort": sort_query },
			{"$project": { "_id": 0, "tag": "$_id", "count": "$count"}}], cursor={})
	tags = list(tags)
	return tags


def order_tags_for_user(tag_counts, uid):
	"""
	Returns of list of tag/count dicts order according to user's preference,
	Adds empty tags if any appear in user's sort list but not in tags passed in
	"""
	profile   = UserProfile(id=uid)
	tag_order = getattr(profile, "tag_order", None)
	if tag_order:
		empty_tags = tag_order[:]
		tags = [tag_count["tag"] for tag_count in tag_counts]		
		empty_tags = [tag for tag in tag_order if tag not in tags]
		
		for tag in empty_tags:
			tag_counts.append({"tag": tag, "count": 0})
		try:
			tag_counts = sorted(tag_counts, key=lambda x: tag_order.index(x["tag"]))
		except:
			pass

	return tag_counts


def recent_public_tags(days=14, ntags=14):
	"""
	Returns list of tag/counts on public sheets modified in the last 'days'.
	"""
	cutoff            = datetime.now() - timedelta(days=days)
	query             = {"status": "public", "dateModified": { "$gt": cutoff.isoformat() } }
	unnormalized_tags = sheet_tag_counts(query)[:ntags]

	tags = defaultdict(int)
	results = []

	for tag in unnormalized_tags:
		tags[model.Term.normalize(tag["tag"])] += tag["count"]

	for tag in tags.items():
		if len(tag[0]):
			results.append({"tag": tag[0], "count": tag[1]})

	results = sorted(results, key=lambda x: -x["count"])

	return results


def save_sheet(sheet, user_id, search_override=False):
	"""
	Saves sheet to the db, with user_id as owner.
	"""
	sheet["dateModified"] = datetime.now().isoformat()
	status_changed = False
	if "id" in sheet:
		existing = db.sheets.find_one({"id": sheet["id"]})

		if sheet["lastModified"] != existing["dateModified"]:
			# Don't allow saving if the sheet has been modified since the time
			# that the user last received an update
			existing["error"] = "Sheet updated."
			existing["rebuild"] = True
			return existing
		del sheet["lastModified"]
		if sheet["status"] != existing["status"]:
			status_changed = True

		sheet["views"] = existing["views"] 										# prevent updating views
		sheet["owner"] = existing["owner"] 										# prevent updating owner
		sheet["likes"] = existing["likes"] if "likes" in existing else [] 		# prevent updating likes

		existing.update(sheet)
		sheet = existing

	else:
		sheet["dateCreated"] = datetime.now().isoformat()
		lastId = db.sheets.find().sort([['id', -1]]).limit(1)
		if lastId.count():
			sheet["id"] = lastId.next()["id"] + 1
		else:
			sheet["id"] = 1
		if "status" not in sheet:
			sheet["status"] = "unlisted"
		sheet["owner"] = user_id
		sheet["views"] = 1

	if status_changed:
		if sheet["status"] == "public" and "datePublished" not in sheet:
			# PUBLISH
			sheet["datePublished"] = datetime.now().isoformat()
			record_sheet_publication(sheet["id"], user_id)
			broadcast_sheet_publication(user_id, sheet["id"])
		if sheet["status"] != "public":
			# UNPUBLISH
			delete_sheet_publication(sheet["id"], user_id)
			NotificationSet({"type": "sheet publish",
								"content.publisher_id": user_id,
								"content.sheet_id": sheet["id"]
							}).delete()

	db.sheets.update({"id": sheet["id"]}, sheet, True, False)

	if "tags" in sheet:
		update_sheet_tags(sheet["id"], sheet["tags"])


	if sheet["status"] == "public" and SEARCH_INDEX_ON_SAVE and not search_override:
		index_name = search.get_new_and_current_index_names()['current']
		search.index_sheet(index_name, sheet["id"])

	'''
	global last_updated
	last_updated[sheet["id"]] = sheet["dateModified"]
	'''

	return sheet


def is_valid_source(source):
	if not ("ref" in source or "outsideText" in source or "outsideBiText" in source or "comment" in source or "media" in source):
		return False
	return True


def add_source_to_sheet(id, source, note=None):
	"""
	Add source to sheet 'id'.
	Source is a dictionary that includes one of the following:
		'ref' (indicating a source)
		'outsideText' (indicating a single language outside text)
		'outsideBiText' (indicating a bilingual outside text)
	    'comment' (indicating a comment)
		'media' (indicating a media object)
	if string `note` is present, add it as a coment immediately after the source. 
		pass
	"""
	if not is_valid_source(source):
		return {"error": "Malformed source could not be added to sheet"}
	sheet = db.sheets.find_one({"id": id})
	if not sheet:
		return {"error": "No sheet with id %s." % (id)}
	sheet["dateModified"] = datetime.now().isoformat()
	sheet["sources"].append(source)
	if note:
		sheet["sources"].append({"outsideText": note, "options": {"indented": "indented-1"}})
	db.sheets.save(sheet)
	return {"status": "ok", "id": id, "source": source}


def copy_source_to_sheet(to_sheet, from_sheet, source):
	"""
	Copy source of from_sheet to to_sheet.
	"""
	copy_sheet = db.sheets.find_one({"id": from_sheet})
	if not copy_sheet:
		return {"error": "No sheet with id %s." % (from_sheet)}
	if source >= len(from_sheet["source"]):
		return {"error": "Sheet %d only has %d sources." % (from_sheet, len(from_sheet["sources"]))}
	copy_source = copy_sheet["source"][source]

	sheet = db.sheets.find_one({"id": to_sheet})
	if not sheet:
		return {"error": "No sheet with id %s." % (to_sheet)}
	sheet["dateModified"] = datetime.now().isoformat()
	sheet["sources"].append(copy_source)
	db.sheets.save(sheet)
	return {"status": "ok", "id": to_sheet, "ref": copy_source["ref"]}


def add_ref_to_sheet(id, ref):
	"""
	Add source 'ref' to sheet 'id'.
	"""
	sheet = db.sheets.find_one({"id": id})
	if not sheet:
		return {"error": "No sheet with id %s." % (id)}
	sheet["dateModified"] = datetime.now().isoformat()
	sheet["sources"].append({"ref": ref})
	db.sheets.save(sheet)
	return {"status": "ok", "id": id, "ref": ref}


def refs_in_sources(sources):
	"""
	Recurisve function that returns a list of refs found anywhere in sources.
	"""
	refs = []
	for source in sources:
		if "ref" in source:
			text = source.get("text", {}).get("he", None)
			ref  = refine_ref_by_text(source["ref"], text) if text else source["ref"]
			refs.append(ref)
	return refs


def refine_ref_by_text(ref, text):
	"""
	Returns a ref (string) which refines 'ref' (string) by comparing 'text' (string),
	to the hebrew text stored in the Library.
	"""
	try:
		oref   = model.Ref(ref).section_ref()
	except:
		return ref
	needle = strip_tags(text).strip().replace("\n", "")
	hay    = model.TextChunk(oref, lang="he").text

	start, end = None, None
	for n in range(len(hay)):
		if not isinstance(hay[n], basestring):
			# TODO handle this case
			# happens with spanning ref like "Shabbat 3a-3b"
			return ref

		if needle in hay[n]:
			start, end = n+1, n+1
			break

		if not start and string_overlap(hay[n], needle):
			start = n+1
		elif string_overlap(needle, hay[n]):
			end = n+1
			break

	if start and end:
		if start == end:
			refined = "%s:%d" % (oref.normal(), start)
		else:
			refined = "%s:%d-%d" % (oref.normal(), start, end)
		ref = refined

	return ref


def update_included_refs(hours=1):
	"""
	Rebuild included_refs index on all sheets that have been modified
	in the last 'hours' or all sheets if hours is 0.
	"""
	if hours == 0:
		query = {}
	else:
		cutoff = datetime.now() - timedelta(hours=hours)
		query = { "dateModified": { "$gt": cutoff.isoformat() } }

	db.sheets.ensure_index("included_refs")

	sheets = db.sheets.find(query)

	for sheet in sheets:
		sources = sheet.get("sources", [])
		refs = refs_in_sources(sources)
		db.sheets.update({"_id": sheet["_id"]}, {"$set": {"included_refs": refs}})


def get_top_sheets(limit=3):
	"""
	Returns 'top' sheets according to some magic heuristic.
	Currently: return the most recently active sheets with more than 100 views. 
	"""
	query = {"status": "public", "views": {"$gte": 100}}
	return sheet_list(query=query, limit=limit)


def get_sheets_for_ref(tref, uid=None):
	"""
	Returns a list of sheets that include ref,
	formating as need for the Client Sidebar.
	If `uid` is present return user sheets, otherwise return public sheets. 
	"""
	oref = model.Ref(tref)
	# perform initial search with context to catch ranges that include a segment ref
	regex_list = oref.context_ref().regex(as_list=True)
	ref_clauses = [{"includedRefs": {"$regex": r}} for r in regex_list]
	query = {"$or": ref_clauses }
	if uid:
		query["owner"] = uid
	else:
		query["status"] = "public"
	sheets = db.sheets.find(query,
<<<<<<< HEAD
		{"id": 1, "title": 1, "owner": 1, "sources.ref": 1, "views": 1, "tags": 1, "status": 1, "summary":1, "attribution":1, "assigner_id":1, "likes":1}).sort([["views", -1]])
=======
		{"id": 1, "title": 1, "owner": 1, "includedRefs": 1, "views": 1, "tags": 1, "status": 1}).sort([["views", -1]])

	user_ids = list(db.sheets.find(query,{"owner": 1}).distinct("owner"))
	django_user_profiles = User.objects.filter(id__in=user_ids).values('email','first_name','last_name','id')
	user_profiles = {item['id']: item for item in django_user_profiles}
	mongo_user_profiles = list(db.profiles.find({"id": {"$in": user_ids}},{"id":1,"slug":1}))
	mongo_user_profiles = {item['id']: item for item in mongo_user_profiles}


	for profile in user_profiles:
		user_profiles[profile]["slug"] = mongo_user_profiles[profile]["slug"]




	ref_re = "("+'|'.join(regex_list)+")"
>>>>>>> 3cc0a503
	results = []
	for sheet in sheets:
		matched_refs = [r for r in sheet["includedRefs"] if regex.match(ref_re, r)]
		for match in matched_refs:
			try:
				match = model.Ref(match)
			except InputError:
				continue
			ownerData = user_profiles[sheet["owner"]]
			default_image = "https://www.sefaria.org/static/img/profile-default.png"
			gravatar_base = "https://www.gravatar.com/avatar/" + hashlib.md5(ownerData["email"].lower()).hexdigest() + "?"
			gravatar_url_small = gravatar_base + urllib.urlencode({'d': default_image, 's': str(80)})

			sheet_data = {
				"owner":           sheet["owner"],
				"_id":             str(sheet["_id"]),
				"id":              str(sheet["id"]),
				"anchorRef":       match.normal(),
				"anchorVerse":     match.sections[-1] if len(match.sections) else 1,
				"public":          sheet["status"] == "public",
				"title":           strip_tags(sheet["title"]),
				"sheetUrl":        "/sheets/" + str(sheet["id"]),
				"ownerName":       ownerData["first_name"]+" "+ownerData["last_name"],
				"ownerProfileUrl": "/profile/" + ownerData["slug"],
				"ownerImageUrl":   gravatar_url_small,
				"status":          sheet["status"],
				"views":           sheet["views"],
				"tags":            sheet.get("tags", []),
<<<<<<< HEAD
				"likes":           sheet.get("likes", []),
				"summary":         sheet.get("summary", None),
				"attribution":     sheet.get("attribution", None),
				"commentator":     user_link(sheet["owner"]), # legacy, used in S1
				"category":        "Sheets", # ditto
				"type":            "sheet", # ditto
=======
>>>>>>> 3cc0a503
			}

			results.append(sheet_data)

	return results


def update_sheet_tags(sheet_id, tags):
	"""
	Sets the tag list for sheet_id to those listed in list 'tags'.
	"""
	tags = list(set(tags)) 	# tags list should be unique
	normalizedTags = [titlecase(tag) for tag in tags]
	db.sheets.update({"id": sheet_id}, {"$set": {"tags": normalizedTags}})

	return {"status": "ok"}


def get_last_updated_time(sheet_id):
	"""
	Returns a timestamp of the last modified date for sheet_id.
	"""
	'''
	if sheet_id in last_updated:
		return last_updated[sheet_id]
	'''

	sheet = db.sheets.find_one({"id": sheet_id}, {"dateModified": 1})

	if not sheet:
		return None

	'''
	last_updated[sheet_id] = sheet["dateModified"]
	'''
	return sheet["dateModified"]


@django_cache_decorator(time=(60 * 60))
def public_tag_list(sort_by="alpha"):
	"""
	Returns a list of all public tags, sorted either alphabetically ("alpha") or by popularity ("count")
	"""
	tags = defaultdict(int)
	results = []

	unnormalized_tags = sheet_tag_counts({"status": "public"})
	lang = "he" if sort_by == "alpha-hebrew" else "en"
	for tag in unnormalized_tags:
		tags[model.Term.normalize(tag["tag"], lang)] += tag["count"]

	for tag in tags.items():
		if len(tag[0]):
			results.append({"tag": tag[0], "count": tag[1]})

	sort_keys =  {
		"alpha": lambda x: x["tag"],
		"count": lambda x: -x["count"],
		"alpha-hebrew": lambda x: x["tag"] if len(x["tag"]) and x["tag"][0] in u"אבגדהוזחטיכלמנסעפצקרשת0123456789" else u"ת" + x["tag"],
	}
	results = sorted(results, key=sort_keys[sort_by])

	return results


def get_sheets_by_tag(tag, public=True, uid=None, group=None):
	"""
	Returns all sheets tagged with 'tag'
	"""
	term = model.Term().load_by_title(tag)
	tags = term.get_titles() if term else [tag]
	query = {"tags": {"$in": tags} } if tag else {"tags": {"$exists": 0}}

	if uid:
		query["owner"] = uid
	elif group:
		query["group"] = group
	elif public:
		query["status"] = "public"

	sheets = db.sheets.find(query).sort([["views", -1]])
	return sheets


def add_visual_data(sheet_id, visualNodes, zoom):
	"""
	Adds visual layout data to db
	"""
	db.sheets.update({"id": sheet_id},{"$unset": { "visualNodes": "", "zoom": "" } })
	db.sheets.update({"id": sheet_id},{"$push": {"visualNodes": {"$each": visualNodes},"zoom" : zoom}})



def add_like_to_sheet(sheet_id, uid):
	"""
	Add uid as a liker of sheet_id.
	"""
	db.sheets.update({"id": sheet_id}, {"$addToSet": {"likes": uid}})
	sheet = get_sheet(sheet_id)

	notification = Notification({"uid": sheet["owner"]})
	notification.make_sheet_like(liker_id=uid, sheet_id=sheet_id)
	notification.save()


def remove_like_from_sheet(sheet_id, uid):
	"""
	Remove uid as a liker of sheet_id.
	"""
	db.sheets.update({"id": sheet_id}, {"$pull": {"likes": uid}})


def likers_list_for_sheet(sheet_id):
	"""
	Returns a list of people who like sheet_id, including their names and profile links.
	"""
	sheet = get_sheet(sheet_id)
	likes = sheet.get("likes", [])
	return(annotate_user_list(likes))


def broadcast_sheet_publication(publisher_id, sheet_id):
	"""
	Notify everyone who follows publisher_id about sheet_id's publication
	"""
	followers = FollowersSet(publisher_id)
	for follower in followers.uids:
		n = Notification({"uid": follower})
		n.make_sheet_publish(publisher_id=publisher_id, sheet_id=sheet_id)
		n.save()


def make_sheet_from_text(text, sources=None, uid=1, generatedBy=None, title=None):
	"""
	Creates a source sheet owned by 'uid' that includes all of 'text'.
	'sources' is a list of strings naming commentators or texts to include.
	"""
	oref  = model.Ref(text)
	sheet = {
		"title": title if title else oref.normal() if not sources else oref.normal() + " with " + ", ".join([s.replace(" on " + text, "") for s in sources]),
		"sources": [],
		"status": 0,
		"options": {"numbered": 0, "divineNames": "noSub"},
		"generatedBy": generatedBy or "make_sheet_from_text",
		"promptedToPublish": datetime.now().isoformat(),
	}

	i     = oref.index
	leafs = i.nodes.get_leaf_nodes()
	for leaf in leafs:
		refs = []
		if leaf.first_section_ref() != leaf.last_section_ref():
			leaf_spanning_ref = leaf.first_section_ref().to(leaf.last_section_ref())
			refs += [ref for ref in leaf_spanning_ref.split_spanning_ref() if oref.contains(ref)]
		else:
			refs.append(leaf.ref())

		for ref in refs:
			ref_dict = { "ref": ref.normal() }
			sheet["sources"].append(ref_dict)

	return save_sheet(sheet, uid)


# This is here as an alternative interface - it's not yet used, generally.
# TODO fix me to reflect new structure where subsources and included_refs no longer exist.

class Sheet(abstract.AbstractMongoRecord):
	collection = 'sheets'

	required_attrs = [
		"title",
		"sources",
		"status",
		"options",
		"dateCreated",
		"dateModified",
		"owner",
		"id"
	]
	optional_attrs = [
		"generatedBy",  # this had been required, but it's not always there.
		"included_refs",
		"views",
		"nextNode",
		"tags",
		"promptedToPublish",
		"attribution",
		"datePublished",
		"lastModified",
		"via",
		"viaOwner",
		"assignment_id",
		"assigner_id",
		"likes",
		"group",
		"generatedBy",
		"summary" # double check this one
	]

	def regenerate_contained_refs(self):
		self.included_refs = refs_in_sources(self.sources)
		self.save()

	def get_contained_refs(self):
		return [model.Ref(r) for r in self.included_refs]

	def is_hebrew(self):
		"""Returns True if this sheet appears to be in Hebrew according to its title"""
		from sefaria.utils.hebrew import is_hebrew
		import regex
		title = strip_tags(self.title)
		# Consider a sheet Hebrew if its title contains Hebrew character but no English characters
		return is_hebrew(title) and not regex.search(u"[a-z|A-Z]", title)


class SheetSet(abstract.AbstractMongoSet):
	recordClass = Sheet


def change_tag(old_tag, new_tag_or_list):
	# new_tag_or_list can be either a string or a list of strings
	# if a list of strings, then old_tag is replaced with all of the tags in the list

	new_tag_list = [new_tag_or_list] if isinstance(new_tag_or_list, basestring) else new_tag_or_list

	for sheet in SheetSet({"tags": old_tag}):
		sheet.tags = [tag for tag in sheet.tags if tag != old_tag] + new_tag_list
		sheet.save()<|MERGE_RESOLUTION|>--- conflicted
+++ resolved
@@ -444,10 +444,7 @@
 	else:
 		query["status"] = "public"
 	sheets = db.sheets.find(query,
-<<<<<<< HEAD
-		{"id": 1, "title": 1, "owner": 1, "sources.ref": 1, "views": 1, "tags": 1, "status": 1, "summary":1, "attribution":1, "assigner_id":1, "likes":1}).sort([["views", -1]])
-=======
-		{"id": 1, "title": 1, "owner": 1, "includedRefs": 1, "views": 1, "tags": 1, "status": 1}).sort([["views", -1]])
+		{"id": 1, "title": 1, "owner": 1, "includedRefs": 1, "views": 1, "tags": 1, "status": 1, "summary":1, "attribution":1, "assigner_id":1, "likes":1}).sort([["views", -1]])
 
 	user_ids = list(db.sheets.find(query,{"owner": 1}).distinct("owner"))
 	django_user_profiles = User.objects.filter(id__in=user_ids).values('email','first_name','last_name','id')
@@ -463,7 +460,6 @@
 
 
 	ref_re = "("+'|'.join(regex_list)+")"
->>>>>>> 3cc0a503
 	results = []
 	for sheet in sheets:
 		matched_refs = [r for r in sheet["includedRefs"] if regex.match(ref_re, r)]
@@ -492,15 +488,12 @@
 				"status":          sheet["status"],
 				"views":           sheet["views"],
 				"tags":            sheet.get("tags", []),
-<<<<<<< HEAD
 				"likes":           sheet.get("likes", []),
 				"summary":         sheet.get("summary", None),
 				"attribution":     sheet.get("attribution", None),
 				"commentator":     user_link(sheet["owner"]), # legacy, used in S1
 				"category":        "Sheets", # ditto
 				"type":            "sheet", # ditto
-=======
->>>>>>> 3cc0a503
 			}
 
 			results.append(sheet_data)
