# -*- coding: utf-8 -*-
"""
sheets.py - backend core for Sefaria Source sheets

Writes to MongoDB Collection: sheets
"""
from sefaria.client.util import jsonResponse
import sys
import hashlib
import urllib.request, urllib.parse, urllib.error
import structlog
import regex
import dateutil.parser
import bleach
from datetime import datetime, timedelta
from functools import wraps
from bson.son import SON
from collections import defaultdict
from pymongo.errors import DuplicateKeyError
import uuid

import sefaria.model as model
import sefaria.model.abstract as abstract
from sefaria.system.database import db
from sefaria.model.notification import Notification, NotificationSet
from sefaria.model.following import FollowersSet
from sefaria.model.user_profile import UserProfile, annotate_user_list, public_user_data, user_link
from sefaria.model.collection import Collection, CollectionSet
from sefaria.model.topic import TopicSet, Topic, RefTopicLink, RefTopicLinkSet
from sefaria.utils.util import strip_tags, string_overlap, titlecase
from sefaria.utils.hebrew import has_hebrew, is_all_hebrew
from sefaria.system.exceptions import InputError, DuplicateRecordError
from sefaria.system.cache import django_cache
from .history import record_sheet_publication, delete_sheet_publication
from .settings import SEARCH_INDEX_ON_SAVE
from . import search
from sefaria.google_storage_manager import GoogleStorageManager
import re
from django.http import Http404

logger = structlog.get_logger(__name__)

if not hasattr(sys, '_doc_build'):
	from django.contrib.auth.models import User
from django.contrib.humanize.templatetags.humanize import naturaltime

import structlog
logger = structlog.get_logger(__name__)


def get_sheet(id=None):
	"""
	Returns the source sheet with id.
	"""
	if id is None:
		return {"error": "No sheet id given."}
	s = db.sheets.find_one({"id": int(id)})
	if not s:
		return {"error": "Couldn't find sheet with id: %s" % (id)}
	s["topics"] = add_langs_to_topics(s.get("topics", []))
	s["_id"] = str(s["_id"])
	collections = CollectionSet({"sheets": id, "listed": True})
	s["collections"] = [{"name": collection.name, "slug": collection.slug} for collection in collections]
	return s


def get_sheet_metadata(id = None):
	"""Returns only metadata on the sheet document"""
	assert id
	s = db.sheets.find_one({"id": int(id)}, {"title": 1, "owner": 1, "summary": 1, "ownerImageUrl": 1, "via": 1})
	return s


def get_sheet_listing_data(id):
	"""Returns metadata on sheet document plus data about its author"""
	s = get_sheet_metadata(id)
	del s["_id"]
	s["title"] = strip_tags(s["title"]).replace("\n", " ")
	profile = public_user_data(s["owner"])
	s.update({
		"ownerName": profile["name"],
		"ownerImageUrl": profile["imageUrl"],
		"ownerProfileUrl": profile["profileUrl"],
		"ownerOrganization": profile["organization"],
	})
	return s


def get_sheet_metadata_bulk(id_list, public=True):
	query = {"id": {"$in": id_list}}
	if public:
		query['status'] = 'public'
	return db.sheets.find(query, {"id": 1, "title": 1, "owner": 1, "summary": 1, "ownerImageUrl": 1, "via": 1})


def get_sheet_node(sheet_id=None, node_id=None):
	if sheet_id is None:
		return {"error": "No sheet id given."}
	if node_id is None:
		return {"error": "No node id given."}
	s = db.sheets.find_one({
		"id": int(sheet_id),
		"sources.node": int(node_id)
	}, {
		"sources.$": 1,
		"_id": 0
	})

	if not s:
		return {"error": "Couldn't find node with sheet id: %s and node id: %s" % (sheet_id, node_id)}
	return s["sources"][0]


def get_sheet_for_panel(id=None):
	sheet = get_sheet(id)
	if "spam_sheet_quarantine" in sheet and sheet["spam_sheet_quarantine"]:
		raise Http404
	if "error" in sheet and sheet["error"] != "Sheet updated.":
		return sheet
	if "assigner_id" in sheet:
		asignerData = public_user_data(sheet["assigner_id"])
		sheet["assignerName"]  = asignerData["name"]
	if "viaOwner" in sheet:
		viaOwnerData = public_user_data(sheet["viaOwner"])
		sheet["viaOwnerName"]  = viaOwnerData["name"]
	ownerData = public_user_data(sheet["owner"])
	sheet["ownerName"]  = ownerData["name"]
	sheet["ownerProfileUrl"] = public_user_data(sheet["owner"])["profileUrl"]
	sheet["ownerImageUrl"] = public_user_data(sheet["owner"])["imageUrl"]
	sheet["sources"] = annotate_user_links(sheet["sources"])
	sheet["topics"] = add_langs_to_topics(sheet.get("topics", []))
	if "displayedCollection" in sheet:
		collection = Collection().load({"slug": sheet["displayedCollection"]})
		if collection:
			sheet["collectionImage"] = getattr(collection, "imageUrl", None)
			sheet["collectionName"] = collection.name
		else:
			del sheet["displayedCollection"]
	return sheet


def user_sheets(user_id, sort_by="date", limit=0, skip=0, private=True):
	query = {"owner": int(user_id)}
	if not private:
		query["status"] = "public"
	if sort_by == "date":
		sort = [["dateModified", -1]]
	elif sort_by == "views":
		sort = [["views", -1]]
	else:
		sort = None

	sheets = sheet_list(query=query, sort=sort, limit=limit, skip=skip)

	if private:
		sheets = annotate_user_collections(sheets, user_id)
	else:
		sheets = annotate_displayed_collections(sheets)

	response = {
		"sheets": sheets
	}
	return response


def public_sheets(sort=[["datePublished", -1]], limit=50, skip=0, lang=None, filtered=False):
	if filtered:
		query = {"status": "public", "sources.ref": {"$exists": True}}
	else:
		query = {"status": "public"}
	if lang:
		query["sheetLanguage"] = lang
	response = {
		"sheets": sheet_list(query=query, sort=sort, limit=limit, skip=skip)
	}
	return response


def sheet_list(query=None, sort=None, skip=0, limit=None):
	"""
	Returns a list of sheets with only fields needed for displaying a list.
	"""
	projection = {
		"id": 1,
		"title": 1,
		"summary": 1,
		"status": 1,
		"owner": 1,
		"views": 1,
		"dateModified": 1,
		"dateCreated": 1,
		"datePublished": 1,
		"topics": 1,
		"displayedCollection": 1,
	}
	if not query:
		return []
	sort = sort if sort else [["dateModified", -1]]
	sheets = db.sheets.find(query, projection).sort(sort).skip(skip)
	if limit:
		sheets = sheets.limit(limit)

	return [sheet_to_dict(s) for s in sheets]


def sheet_to_dict(sheet):
	"""
	Returns a JSON serializable dictionary of Mongo document `sheet`.
	Annotates sheet with user profile info that is useful to client.
	"""
	profile = public_user_data(sheet["owner"])
	sheet_dict = {
		"id": sheet["id"],
		"title": strip_tags(sheet["title"]) if "title" in sheet else "Untitled Sheet",
		"summary": sheet.get("summary", None),
		"status": sheet["status"],
		"author": sheet["owner"],
		"ownerName": profile["name"],
		"ownerImageUrl": profile["imageUrl"],
		"ownerProfileUrl": profile["profileUrl"],
		"ownerOrganization": profile["organization"],
		"sheetUrl": "/sheets/" + str(sheet["id"]),
		"views": sheet["views"],
		"displayedCollection": sheet.get("displayedCollection", None),
		"modified": dateutil.parser.parse(sheet["dateModified"]).strftime("%m/%d/%Y"),
		"created": sheet.get("dateCreated", None),
		"published": sheet.get("datePublished", None),
		"topics": add_langs_to_topics(sheet.get("topics", [])),
		"tags": [t['asTyped'] for t in sheet.get("topics", [])],  # for backwards compatibility with mobile
		"options": sheet["options"] if "options" in sheet else [],
	}
	return sheet_dict



def add_sheet_to_collection(sheet_id, collection, is_sheet_owner, override_displayedCollection=False):
    sheet = db.sheets.find_one({"id": sheet_id})
    if not sheet:
        raise Exception("Sheet not found")
    if sheet["id"] not in collection.sheets:
        collection.sheets.append(sheet["id"])
        # If a sheet's owner adds it to a collection, and the sheet is not highlighted
        # in another collection, set it to highlight this collection.
        if is_sheet_owner and (not sheet.get("displayedCollection", None) or override_displayedCollection):
            sheet["displayedCollection"] = collection.slug
            db.sheets.replace_one({"_id": sheet["_id"]}, sheet, upsert=True)


def change_sheet_owner(sheet_id, new_owner_id):
    sheet = db.sheets.find_one({"id": sheet_id})
    if not sheet:
        raise Exception("Sheet not found")
    sheet["owner"] = new_owner_id
    # The following info should not be stored -- delete it so it doesn't cause issues
    if "ownerImageUrl" in sheet:
        del sheet["ownerImageUrl"]
    if "ownerProfileUrl" in sheet:
        del sheet["ownerProfileUrl"]
    if "ownerOrganization" in sheet:
        del sheet["ownerOrganization"]
    db.sheets.replace_one({"_id": sheet["_id"]}, sheet, upsert=True)

def annotate_user_collections(sheets, user_id):
	"""
	Adds a `collections` field to each sheet in `sheets` which includes the collections
	that `user_id` has put that sheet in.
	"""
	sheet_ids = [sheet["id"] for sheet in sheets]
	user_collections = CollectionSet({"sheets": {"$in": sheet_ids}})
	for sheet in sheets:
		sheet["collections"] = []
		for collection in user_collections:
			if sheet["id"] in collection.sheets:
				sheet["collections"].append({"name": collection.name, "slug": collection.slug})

	return sheets


def annotate_displayed_collections(sheets):
	"""
	Adds `displayedCollectionName` field to each sheet in `sheets` that has `displayedCollection`.
	"""
	slugs = list(set([sheet["displayedCollection"] for sheet in sheets if sheet.get("displayedCollection", None)]))
	if len(slugs) == 0:
		return sheets
	displayed_collections = CollectionSet({"slug": {"$in": slugs}})
	for sheet in sheets:
		if not sheet.get("displayedCollection", None):
			continue
		for collection in displayed_collections:
			if sheet["displayedCollection"] == collection.slug:
				sheet["displayedCollectionName"] = collection.name

	return sheets


def annotate_user_links(sources):
	"""
	Search a sheet for any addedBy fields (containg a UID) and add corresponding user links.
	"""
	for source in sources:
		if "addedBy" in source:
			source["userLink"] = user_link(source["addedBy"])
	return sources


def user_tags(uid):
	"""
	Returns a list of tags that `uid` has, ordered by tag order in user profile (if existing)
	"""
	user_tags = sheet_topics_counts({"owner": uid})
	user_tags = order_tags_for_user(user_tags, uid)
	return user_tags


def sheet_topics_counts(query, sort_by="count"):
	"""
	Returns topics ordered by count for sheets matching `query`.
	"""
	if sort_by == "count":
		sort_query = SON([("count", -1), ("_id", -1)])
	elif sort_by == "alpha":
		sort_query = SON([("_id", 1)])
	else:
		return []

	topics = db.sheets.aggregate([
		{"$match": query},
		{"$unwind": "$topics"},
		{"$group": {"_id": "$topics.slug", "count": {"$sum": 1}, "asTyped": {"$first": "$topics.asTyped"}}},
		{"$sort": sort_query},
		{"$project": {"_id": 0, "slug": "$_id", "count": "$count", "asTyped": "$asTyped"}}], cursor={})
	return add_langs_to_topics(list(topics))


def order_tags_for_user(tag_counts, uid):
	"""
	Returns of list of tag/count dicts order according to user's preference,
	Adds empty tags if any appear in user's sort list but not in tags passed in
	"""
	profile   = UserProfile(id=uid)
	tag_order = getattr(profile, "tag_order", None)
	if tag_order:
		empty_tags = tag_order[:]
		tags = [tag_count["slug"] for tag_count in tag_counts]
		empty_tags = [tag for tag in tag_order if tag not in tags]

		for tag in empty_tags:
			tag_counts.append({"tag": tag, "count": 0})
		try:
			tag_counts = sorted(tag_counts, key=lambda x: tag_order.index(x["tag"]))
		except:
			pass

	return tag_counts

@django_cache(timeout=6 * 60 * 60)
def trending_topics(days=7, ntags=14):
	"""
	Returns a list of trending topics plus sheet count and author count modified in the last `days`.
	"""
	cutoff = datetime.now() - timedelta(days=days)
	query = {
		"status": "public",
		"dateModified": {"$gt": cutoff.isoformat()},
		"viaOwner": {"$exists": 0},
		"assignment_id": {"$exists": 0}
	}

	topics = db.sheets.aggregate([
			{"$match": query},
			{"$unwind": "$topics"},
			{"$group": {"_id": "$topics.slug", "sheet_count": {"$sum": 1}, "authors": {"$addToSet": "$owner"}}},
			{"$project": {"_id": 0, "slug": "$_id", "sheet_count": "$sheet_count", "authors": "$authors"}}], cursor={})

	topics_list = list(topics)
	results = add_langs_to_topics([{
		"slug": topic['slug'],
		"count": topic['sheet_count'],
		"author_count": len(topic['authors']),
<<<<<<< HEAD
	} for topic in filter(lambda x: len(x["authors"]) > 1, topics)], use_as_typed=False, backwards_compat_lang_fields={'en': 'tag', 'he': 'he_tag'})
	for i, topic in enumerate(results):
		results[i]['primaryTitle'] = {'en': topic.pop('en'), 'he': topic.pop('he')}   
		
=======
	} for topic in filter(lambda x: len(x["authors"]) > 1, topics_list)], use_as_typed=False, backwards_compat_lang_fields={'en': 'tag', 'he': 'he_tag'})
>>>>>>> 497a806b
	results = sorted(results, key=lambda x: -x["author_count"])


	# For testing purposes: if nothing is trennding in specified number of days,
	# (because local data is stale) look at a bigger window
	# ------
	# Updated to return an empty array on 7/29/21 b/c it was causing a recursion error due to stale data on sandboxes
	# or local and for folks who only had the public dump.
	# -----------
	if len(results) == 0:
		return[]
		#return trending_topics(days=180, ntags=ntags)

	return results[:ntags]


def rebuild_sheet_nodes(sheet):
	def find_next_unused_node(node_number, used_nodes):
		while True:
			node_number += 1
			if node_number not in used_nodes:
				return node_number

	try:
		sheet_id = sheet["id"]
	except KeyError:  # this will occur on new sheets, as we won't know the id until the sheet is succesfully saved
		sheet_id = 'New Sheet'
	next_node, checked_sources, nodes_used = 0, [], set()

	for source in sheet.get("sources", []):
		if "node" not in source:
			print("adding nodes to sheet {}".format(sheet_id))
			next_node = find_next_unused_node(next_node, nodes_used)
			source["node"] = next_node

		elif source["node"] is None:
			print("found null node in sheet {}".format(sheet_id))
			next_node = find_next_unused_node(next_node, nodes_used)
			source["node"] = next_node
			nodes_used.add(next_node)

		elif source["node"] in nodes_used:
			print("found repeating node in sheet " + str(sheet_id))
			next_node = find_next_unused_node(next_node, nodes_used)
			source["node"] = next_node

		nodes_used.add(source["node"])

		if "ref" in source and "text" not in source:
			print("adding sources to sheet {}".format(sheet_id))
			source["text"] = {}

			try:
				oref = model.Ref(source["ref"])
				tc_eng = model.TextChunk(oref, "en")
				tc_heb = model.TextChunk(oref, "he")
				if tc_eng:
					source["text"]["en"] = tc_eng.ja().flatten_to_string()
				if tc_heb:
					source["text"]["he"] = tc_heb.ja().flatten_to_string()

			except:
				print("error on {} on sheet {}".format(source["ref"], sheet_id))
				continue

		checked_sources.append(source)

	sheet["sources"] = checked_sources
	sheet["nextNode"] = find_next_unused_node(next_node, nodes_used)
	return sheet


def save_sheet(sheet, user_id, search_override=False, rebuild_nodes=False):
	"""
	Saves sheet to the db, with user_id as owner.
	"""
	def next_sheet_id():
		last_id = db.sheets.find().sort([['id', -1]]).limit(1)
		if len(list(last_id.clone())):
			sheet_id = last_id.next()["id"] + 1
		else:
			sheet_id = 1
		return sheet_id

	sheet["dateModified"] = datetime.now().isoformat()
	status_changed = False
	if "id" in sheet:
		new_sheet = False
		existing = db.sheets.find_one({"id": sheet["id"]})

		if sheet["lastModified"] != existing["dateModified"]:
			# Don't allow saving if the sheet has been modified since the time
			# that the user last received an update
			existing["error"] = "Sheet updated."
			existing["rebuild"] = True
			return existing
		del sheet["lastModified"]
		if sheet["status"] != existing["status"]:
			status_changed = True

		old_topics = existing.get("topics", [])
		topics_diff = topic_list_diff(old_topics, sheet.get("topics", []))

		old_media_urls = set([source["media"] for source in existing.get("sources") if "media" in source])
		if len(old_media_urls) > 0:
			new_media_urls = set([source["media"] for source in sheet.get("sources") if "media" in source])
			if len(old_media_urls) != len(new_media_urls):
				deleted_media = set(old_media_urls).difference(new_media_urls)
				print(deleted_media)
				for url in deleted_media:
					if url.startswith(GoogleStorageManager.BASE_URL):
						GoogleStorageManager.delete_filename((re.findall(r"/([^/]+)$", url)[0]), GoogleStorageManager.UGC_SHEET_BUCKET)

		# Protected fields -- can't be set from outside
		sheet["views"] = existing["views"]
		sheet["owner"] = existing["owner"]
		sheet["likes"] = existing["likes"] if "likes" in existing else []
		sheet["dateCreated"] = existing["dateCreated"]
		if "datePublished" in existing:
			sheet["datePublished"] = existing["datePublished"]
		if "noindex" in existing:
			sheet["noindex"] = existing["noindex"]

		# make sure sheets never get saved with an "error: field to the db...
		# Not entirely sure why the error "Sheet updated." sneaks into the db sometimes.
		if "error" in sheet:
			del sheet["error"]
		if "error" in existing:
			del existing["error"]

		existing.update(sheet)
		sheet = existing

	else:
		new_sheet = True
		sheet["dateCreated"] = datetime.now().isoformat()
		if "status" not in sheet:
			sheet["status"] = "unlisted"
		sheet["owner"] = user_id
		sheet["views"] = 1

		old_topics = []
		topics_diff = topic_list_diff(old_topics, sheet.get("topics", []))

		# ensure that sheet sources have nodes (primarily for sheets posted via API)
		# and ensure that images from copied sheets hosted on google cloud get duplicated as well
		nextNode = sheet.get("nextNode", 1)
		sheet["nextNode"] = nextNode
		checked_sources = []
		for source in sheet["sources"]:
			if "node" not in source:
				source["node"] = nextNode
				nextNode += 1
			if "media" in source and source["media"].startswith(GoogleStorageManager.BASE_URL):
				old_file = (re.findall(r"/([^/]+)$", source["media"])[0])
				to_file = f"{user_id}-{uuid.uuid1()}.{source['media'][-3:].lower()}"
				bucket_name = GoogleStorageManager.UGC_SHEET_BUCKET
				duped_image_url = GoogleStorageManager.duplicate_file(old_file, to_file, bucket_name)
				source["media"] = duped_image_url
			checked_sources.append(source)
		sheet["sources"] = checked_sources

	if status_changed and not new_sheet:
		if sheet["status"] == "public" and "datePublished" not in sheet:
			# PUBLISH
			sheet["datePublished"] = datetime.now().isoformat()
			record_sheet_publication(sheet["id"], user_id)  # record history
			broadcast_sheet_publication(user_id, sheet["id"])
		if sheet["status"] != "public":
			# UNPUBLISH
			if SEARCH_INDEX_ON_SAVE and not search_override:
				es_index_name = search.get_new_and_current_index_names("sheet")['current']
				search.delete_sheet(es_index_name, sheet['id'])

			delete_sheet_publication(sheet["id"], user_id)  # remove history

			NotificationSet({"type": "sheet publish",
								"uid": user_id,
								"content.publisher_id": user_id,
								"content.sheet_id": sheet["id"]
							}).delete()

	sheet["includedRefs"] = refs_in_sources(sheet.get("sources", []))
	sheet["expandedRefs"] = model.Ref.expand_refs(sheet["includedRefs"])
	sheet["sheetLanguage"] = get_sheet_language(sheet)

	if rebuild_nodes:
		sheet = rebuild_sheet_nodes(sheet)

	if new_sheet:
		# mongo enforces a unique sheet id, get a new id until a unique one has been found
		while True:
			try:
				sheet["id"] = next_sheet_id()
				db.sheets.insert_one(sheet)
				break
			except DuplicateKeyError:
				pass

	else:
		db.sheets.find_one_and_replace({"id": sheet["id"]}, sheet)

	if len(topics_diff["added"]) or len(topics_diff["removed"]):
		update_sheet_topics(sheet["id"], sheet.get("topics", []), old_topics)
		sheet = db.sheets.find_one({"id": sheet["id"]})

	if status_changed and sheet["status"] == "public":
		# Publish, update sheet topic links as though all are new - add links for all
		update_sheet_topic_links(sheet["id"], sheet["topics"], [])
	elif status_changed and sheet["status"] != "public":
		# Unpublish, update sheet topic links as though there are now none - remove links for all
		update_sheet_topic_links(sheet["id"], [], old_topics)


	if sheet["status"] == "public" and SEARCH_INDEX_ON_SAVE and not search_override:
		try:
			index_name = search.get_new_and_current_index_names("sheet")['current']
			search.index_sheet(index_name, sheet["id"])
		except:
			logger.error("Failed index on " + str(sheet["id"]))

	return sheet


def is_valid_source(source):
	if not ("ref" in source or "outsideText" in source or "outsideBiText" in source or "comment" in source or "media" in source):
		return False
	return True


def bleach_text(text):
	ok_sheet_tags = ['blockquote', 'p', 'a', 'ul', 'ol', 'nl', 'li', 'b', 'i', 'strong', 'em', 'small', 'big', 'span', 'strike',
			'hr', 'br', 'div', 'table', 'thead', 'caption', 'tbody', 'tr', 'th', 'td', 'pre', 'sup', 'u', 'h1']

	ok_sheet_attrs = {'a': [ 'href', 'name', 'target', 'data-ref' ],'img': [ 'src' ], 'p': ['style'], 'span': ['style'], 'div': ['style'], 'td': ['colspan'],"*": ["class"]}

	ok_sheet_styles = ['color', 'background-color', 'text-align']

	return bleach.clean(text, tags=ok_sheet_tags, attributes=ok_sheet_attrs, styles=ok_sheet_styles, strip=True)


def clean_source(source):
	if "ref" in source:
		source["text"]["he"] = bleach_text(source["text"]["he"])
		source["text"]["en"] = bleach_text(source["text"]["en"])

	elif "outsideText" in source:
		source["outsideText"] = bleach_text(source["outsideText"])

	elif "comment" in source:
		source["comment"] = bleach_text(source["comment"])

	elif "outsideBiText" in source:
		source["outsideBiText"]["he"] = bleach_text(source["outsideBiText"]["he"])
		source["outsideBiText"]["en"] = bleach_text(source["outsideBiText"]["en"])

	return source


def get_sheet_language(sheet):
	"""
	Returns the language we believe `sheet` to be written in,
	based on the language of its title.
	"""
	title = strip_tags(sheet.get("title", "")).replace("(Copy)", "").replace("\n", " ")
	return "hebrew" if is_all_hebrew(title) else "english"


def test():
	ss = db.sheets.find({}, sort=[["_id", -1]], limit=10000)

	for s in ss:
		lang = get_sheet_language(s)
		if lang == "some hebrew":
			print("{}\thttps://www.sefaria.org/sheets/{}".format(strip_tags(s["title"]).replace("\n", ""), s["id"]))



def add_source_to_sheet(id, source, note=None):
	"""
	Add source to sheet 'id'.
	Source is a dictionary that includes one of the following:
		'ref' (indicating a source)
		'outsideText' (indicating a single language outside text)
		'outsideBiText' (indicating a bilingual outside text)
		'comment' (indicating a comment)
		'media' (indicating a media object)
	if string `note` is present, add it as a coment immediately after the source.
		pass
	"""
	if not is_valid_source(source):
		return {"error": "Malformed source could not be added to sheet"}
	sheet = db.sheets.find_one({"id": id})
	if not sheet:
		return {"error": "No sheet with id %s." % (id)}
	sheet["dateModified"] = datetime.now().isoformat()
	nextNode = sheet.get("nextNode", 1)
	source["node"] = nextNode
	sheet["nextNode"] = nextNode + 1
	sheet["sources"].append(source)
	if note:
		sheet["sources"].append({"outsideText": note, "options": {"indented": "indented-1"}})
	db.sheets.replace_one({"_id": sheet["_id"]}, sheet, upsert=True)
	return {"status": "ok", "id": id, "source": source}


def add_ref_to_sheet(id, ref, request):
	"""
	Add source 'ref' to sheet 'id'.
	"""
	sheet = db.sheets.find_one({"id": id})
	if not sheet:
		return {"error": "No sheet with id %s." % (id)}
	if(sheet["owner"] != request.user.id):
		return jsonResponse({"error": "user can only add refs to their own sheet"})
	sheet["dateModified"] = datetime.now().isoformat()
	sheet["sources"].append({"ref": ref})
	db.sheets.replace_one({"_id": sheet["_id"]}, sheet, upsert=True)
	return {"status": "ok", "id": id, "ref": ref}

def refs_in_sources(sources, refine_refs=False):
	"""
	Returns a list of refs found in sources.
	"""
	refs = []
	for source in sources:
		if "ref" in source:
			ref = source["ref"]
			if refine_refs:
				text = source.get("text", {}).get("he", None)
				ref  = refine_ref_by_text(ref, text) if text else source["ref"]
			refs.append(ref)
	return refs


def refine_ref_by_text(ref, text):
	"""
	Returns a ref (string) which refines 'ref' (string) by comparing 'text' (string),
	to the hebrew text stored in the Library.
	"""
	try:
		oref   = model.Ref(ref).section_ref()
	except:
		return ref
	needle = strip_tags(text).strip().replace("\n", "")
	hay    = model.TextChunk(oref, lang="he").text

	start, end = None, None
	for n in range(len(hay)):
		if not isinstance(hay[n], str):
			# TODO handle this case
			# happens with spanning ref like "Shabbat 3a-3b"
			return ref

		if needle in hay[n]:
			start, end = n+1, n+1
			break

		if not start and string_overlap(hay[n], needle):
			start = n+1
		elif string_overlap(needle, hay[n]):
			end = n+1
			break

	if start and end:
		if start == end:
			refined = "%s:%d" % (oref.normal(), start)
		else:
			refined = "%s:%d-%d" % (oref.normal(), start, end)
		ref = refined

	return ref


def update_included_refs(query=None, hours=None, refine_refs=False):
	"""
	Rebuild included_refs index on sheets matching `query` or sheets
	that have been modified in the last `hours`.
	"""
	if hours:
		cutoff = datetime.now() - timedelta(hours=hours)
		query = { "dateModified": { "$gt": cutoff.isoformat() } }

	if query is None:
		print("Specify either a query or number of recent hours to update.")
		return

	sheets = db.sheets.find(query)

	for sheet in sheets:
		sources = sheet.get("sources", [])
		refs = refs_in_sources(sources, refine_refs=refine_refs)
		db.sheets.update({"_id": sheet["_id"]}, {"$set": {"includedRefs": refs, "expandedRefs": model.Ref.expand_refs(refs)}})


def get_top_sheets(limit=3):
	"""
	Returns 'top' sheets according to some magic heuristic.
	Currently: return the most recently active sheets with more than 100 views.
	"""
	query = {"status": "public", "views": {"$gte": 100}}
	return sheet_list(query=query, limit=limit)

def annotate_sheets_with_collections(sheets):
	"""
	Annotate a list of `sheets` with a list of public collections that the sheet appears in.
	"""
	ids = list({int(s['id']) for s in sheets})
	collections = CollectionSet({'sheets': {'$in': ids}, 'listed': True}, hint="sheets_listed") #Return every public collection that has a sheet in `ids`

	sheet_id_to_collections = defaultdict(list)
	for collection in collections:
		for sheet_id in collection.sheets:
			sheet_id_to_collections[sheet_id].append(collection)

	for sheet in sheets:
		collections = sheet_id_to_collections[int(sheet["id"])]
		sheet["collections"] = [{'name': collection.name, 'slug': collection.slug} for collection in collections]
	return sheets

def get_sheets_for_ref(tref, uid=None, in_collection=None):
	"""
	Returns a list of sheets that include ref,
	formating as need for the Client Sidebar.
	If `uid` is present return user sheets, otherwise return public sheets.
	If `in_collection` (list of slugs) is present, only return sheets in one of the listed collections.
	"""
	oref = model.Ref(tref)
	# perform initial search with context to catch ranges that include a segment ref
	segment_refs = [r.normal() for r in oref.all_segment_refs()]
	query = {"expandedRefs": {"$in": segment_refs}}
	if uid:
		query["owner"] = uid
	else:
		query["status"] = "public"
	if in_collection:
		collections = CollectionSet({"slug": {"$in": in_collection}})
		sheets_list = [collection.sheets for collection in collections]
		sheets_ids = [sheet for sublist in sheets_list for sheet in sublist]
		query["id"] = {"$in": sheets_ids}

	projection = {"id": 1, "title": 1, "owner": 1, "viaOwner":1, "via":1, "dateCreated": 1, "includedRefs": 1, "expandedRefs": 1,
		 "views": 1, "topics": 1, "status": 1, "summary":1, "attribution":1, "assigner_id":1, "likes":1,
		 "displayedCollection":1, "options":1}
	sheetsObj = db.sheets.find(query, projection).sort([["views", -1]])
	sheetsObj.hint("expandedRefs_1")
	sheets = [s for s in sheetsObj]
	user_ids = list({s["owner"] for s in sheets})
	django_user_profiles = User.objects.filter(id__in=user_ids).values('email','first_name','last_name','id')
	user_profiles = {item['id']: item for item in django_user_profiles}
	mongo_user_profiles = list(db.profiles.find({"id": {"$in": user_ids}},{"id":1,"slug":1,"profile_pic_url_small":1}))
	mongo_user_profiles = {item['id']: item for item in mongo_user_profiles}
	for profile in user_profiles:
		try:
			user_profiles[profile]["slug"] = mongo_user_profiles[profile]["slug"]
		except:
			user_profiles[profile]["slug"] = "/"

		try:
			user_profiles[profile]["profile_pic_url_small"] = mongo_user_profiles[profile].get("profile_pic_url_small", '')
		except:
			user_profiles[profile]["profile_pic_url_small"] = ""

	results = []
	for sheet in sheets:
		anchor_ref_list, anchor_ref_expanded_list = oref.get_all_anchor_refs(segment_refs, sheet.get("includedRefs", []), sheet.get("expandedRefs", []))
		ownerData = user_profiles.get(sheet["owner"], {'first_name': 'Ploni', 'last_name': 'Almoni', 'email': 'test@sefaria.org', 'slug': 'Ploni-Almoni', 'id': None, 'profile_pic_url_small': ''})

		if "assigner_id" in sheet:
			asignerData = public_user_data(sheet["assigner_id"])
			sheet["assignerName"] = asignerData["name"]
			sheet["assignerProfileUrl"] = asignerData["profileUrl"]
		if "viaOwner" in sheet:
			viaOwnerData = public_user_data(sheet["viaOwner"])
			sheet["viaOwnerName"] = viaOwnerData["name"]
			sheet["viaOwnerProfileUrl"] = viaOwnerData["profileUrl"]

		if "displayedCollection" in sheet:
			collection = Collection().load({"slug": sheet["displayedCollection"]})
			sheet["collectionTOC"] = getattr(collection, "toc", None)
		topics = add_langs_to_topics(sheet.get("topics", []))
		for anchor_ref, anchor_ref_expanded in zip(anchor_ref_list, anchor_ref_expanded_list):
			sheet_data = {
				"owner":           sheet["owner"],
				"_id":             str(sheet["_id"]),
				"id":              str(sheet["id"]),
				"public":          sheet["status"] == "public",
				"title":           strip_tags(sheet["title"]),
				"sheetUrl":        "/sheets/" + str(sheet["id"]),
				"anchorRef":       anchor_ref.normal(),
				"anchorRefExpanded": [r.normal() for r in anchor_ref_expanded],
				"options": 		   sheet["options"],
				"collectionTOC":   sheet.get("collectionTOC", None),
				"ownerName":       ownerData["first_name"]+" "+ownerData["last_name"],
				"via":			   sheet.get("via", None),
				"viaOwnerName":	   sheet.get("viaOwnerName", None),
				"assignerName":	   sheet.get("assignerName", None),
				"viaOwnerProfileUrl":	   sheet.get("viaOwnerProfileUrl", None),
				"assignerProfileUrl":	   sheet.get("assignerProfileUrl", None),
				"ownerProfileUrl": "/sheets/profile/" + ownerData["slug"],
				"ownerImageUrl":   ownerData.get('profile_pic_url_small',''),
				"status":          sheet["status"],
				"views":           sheet["views"],
				"topics":          topics,
				"likes":           sheet.get("likes", []),
				"summary":         sheet.get("summary", None),
				"attribution":     sheet.get("attribution", None),
				"is_featured":     sheet.get("is_featured", False),
				"category":        "Sheets", # ditto
				"type":            "sheet", # ditto
				"dateCreated":	   sheet.get("dateCreated", None)
			}
			results.append(sheet_data)
	return results


def topic_list_diff(old, new):
	"""
	Returns a dictionary with fields `removed` and `added` that describes the differences
	in topics (slug, titles pairs) between lists `old` and `new`.
	"""
	old_set = set([(t["asTyped"], t.get("slug", None)) for t in old])
	new_set = set([(t["asTyped"], t.get("slug", None)) for t in new])

	return {
		"removed": list(old_set - new_set),
		"added":   list(new_set - old_set),
	}


def update_sheet_topics(sheet_id, topics, old_topics):
	"""
	Sets the topic list for `sheet_id` to those listed in list `topics`,
	containing fields `asTyped` and `slug`.
	Performs some normalization of `asTyped` and creates new topic objects for new topics.
	"""
	normalized_slug_title_pairs = set()

	for topic in topics:
	# Dedupe, normalize titles, create/choose topics for any missing slugs
		title = normalize_new_topic_title(topic["asTyped"])
		if "slug" not in topic:
			match = choose_existing_topic_for_title(title)
			if match:
				topic["slug"] = match.slug
			else:
				new_topic = create_topic_from_title(title)
				topic["slug"] = new_topic.slug
		normalized_slug_title_pairs.add((title, topic["slug"]))

	normalized_topics = [{"asTyped": pair[0], "slug": pair[1]} for pair in normalized_slug_title_pairs]

	db.sheets.update_one({"id": sheet_id}, {"$set": {"topics": normalized_topics}})

	update_sheet_topic_links(sheet_id, normalized_topics, old_topics)

	return {"status": "ok"}


def normalize_new_topic_title(title):
	ALLOWED_HASHTAGS = ("#MeToo")
	if title not in ALLOWED_HASHTAGS:
		title = title.replace("#","")
	# replace | with - b/c | is a reserved char for search sheet queries when filtering on tags
	title = titlecase(title).replace('|','-')
	return title


def choose_existing_topic_for_title(title):
	"""
	Returns the best existing topic to match with `title` or None if none matches.
	"""
	existing_topics = TopicSet.load_by_title(title)
	if existing_topics.count() == 0:
		return None

	from functools import cmp_to_key

	def is_title_primary(title, topic):
		all_primary_titles = [topic.get_primary_title(lang) for lang in topic.title_group.langs]
		return title in all_primary_titles

	def compare(t1, t2):
		if is_title_primary(title, t1) == is_title_primary(title, t2):
			# If both or neither match primary title, prefer greater number of sources
			return getattr(t1, "numSources", 0) - getattr(t2, "numSources", 0)
		else:
		 	# Prefer matches to primary title
		 	return 1 if is_title_primary(title, t1) else -1

	return max(list(existing_topics), key=cmp_to_key(compare))


def update_sheet_topic_links(sheet_id, new_topics, old_topics):
	"""
	Adds and removes sheet topic links per differences in old and new topics list.
	Only adds link for public sheets.
	"""
	topic_diff = topic_list_diff(old_topics, new_topics)

	for removed in topic_diff["removed"]:
		#print("removing {}".format(removed[1]))
		RefTopicLinkSet({
			"class": "refTopic",
			"toTopic": removed[1],
			"expandedRefs": "Sheet {}".format(sheet_id),
			"linkType": "about",
			"is_sheet": True,
			"dataSource": "sefaria-users"
		}, hint="expandedRefs_1").delete()

	status = db.sheets.find_one({"id": sheet_id}, {"status": 1}).get("status", "unlisted")
	if status != "public":
		return

	for added in topic_diff["added"]:
		#print("adding {}".format(added[1]))
		attrs = {
			"class": "refTopic",
			"toTopic": added[1],
			"ref": "Sheet {}".format(sheet_id),
			"expandedRefs": ["Sheet {}".format(sheet_id)],
			"linkType": "about",
			"is_sheet": True,
			"dataSource": "sefaria-users"
		}
		tl = RefTopicLink(attrs)
		try:
			tl.save()
		except DuplicateRecordError:
			pass

def create_topic_from_title(title):
	topic = Topic({
		"slug": Topic.normalize_slug(title),
		"titles": [{
			"text": title,
			"lang": "he" if has_hebrew(title) else "en",
		"primary": True,
		}]
	})
	topic.save()
	return topic


def add_langs_to_topics(topic_list: list, use_as_typed=True, backwards_compat_lang_fields: dict = None) -> list:
	"""
	adds primary en and he to each topic in topic_list and returns new topic_list
	:param list topic_list: list of topics where each item is dict of form {'slug': required, 'asTyped': optional}
	:param dict backwards_compat_lang_fields: of shape {'en': str, 'he': str}. Defines lang fields for backwards compatibility. If None, ignore.
	:param bool use_as_typed:
	"""
	new_topic_list = []
	from sefaria.model import library
	topic_map = library.get_topic_mapping()
	if len(topic_list) > 0:
		for topic in topic_list:
			# Fall back on `asTyped` if no data is in mapping yet. If neither `asTyped` nor mapping data is availble fail safe by reconstructing a title from a slug (HACK currently affecting trending topics if a new topic isn't in cache yet)
			default_title = topic['asTyped'] if use_as_typed else topic['slug'].replace("-", " ").title()
			topic_titles = topic_map.get(topic['slug'], {"en": default_title, "he": default_title})
			new_topic = topic.copy()
			tag_lang = 'en'
			if use_as_typed:
				tag_lang = 'he' if has_hebrew(new_topic['asTyped']) else 'en'
				new_topic[tag_lang] = new_topic['asTyped']
			if not use_as_typed or tag_lang == 'en':
				new_topic['he'] = topic_titles["he"]
			if not use_as_typed or tag_lang == 'he':
				new_topic['en'] = topic_titles["en"]

			if backwards_compat_lang_fields is not None:
				for lang in ('en', 'he'):
					new_topic[backwards_compat_lang_fields[lang]] = new_topic[lang]
			new_topic_list += [new_topic]

	return new_topic_list


def get_last_updated_time(sheet_id):
	"""
	Returns a timestamp of the last modified date for sheet_id.
	"""
	sheet = db.sheets.find_one({"id": sheet_id}, {"dateModified": 1})

	if not sheet:
		return None

	return sheet["dateModified"]


@django_cache(timeout=(60 * 60))
def public_tag_list(sort_by="alpha"):
	"""
	Returns a list of all public tags, sorted either alphabetically ("alpha") or by popularity ("count")
	"""
	seen_titles = set()
	results = []
	from sefaria.helper.topic import get_all_topics
	all_tags = get_all_topics()
	lang = "he" if sort_by == "alpha-hebrew" else "en"
	for tag in all_tags:
		title = tag.get_primary_title(lang)
		if title in seen_titles:
			continue
		seen_titles.add(title)
		results.append({"tag": title, "count": getattr(tag, 'numSources', 0)})

	sort_keys =  {
		"alpha": lambda x: x["tag"],
		"count": lambda x: -x["count"],
		"alpha-hebrew": lambda x: x["tag"] if len(x["tag"]) and x["tag"][0] in "אבגדהוזחטיכלמנסעפצקרשת0123456789" else "ת" + x["tag"],
	}
	results = sorted(results, key=sort_keys[sort_by])

	return results


def get_sheets_by_topic(topic, public=True, proj=None, limit=0, page=0):
	"""
	Returns all sheets tagged with 'topic'
	"""
	# try to normalize for backwards compatibility
	from sefaria.model.abstract import SluggedAbstractMongoRecord
	topic = SluggedAbstractMongoRecord.normalize_slug(topic)
	query = {"topics.slug": topic} if topic else {"topics": {"$exists": 0}}

	if public:
		query["status"] = "public"

	sheets = db.sheets.find(query, proj).sort([["views", -1]]).limit(limit).skip(page * limit)
	return sheets


def add_visual_data(sheet_id, visualNodes, zoom):
	"""
	Adds visual layout data to db
	"""
	db.sheets.update({"id": sheet_id},{"$unset": { "visualNodes": "", "zoom": "" } })
	db.sheets.update({"id": sheet_id},{"$push": {"visualNodes": {"$each": visualNodes},"zoom" : zoom}})


def add_like_to_sheet(sheet_id, uid):
	"""
	Add uid as a liker of sheet_id.
	"""
	db.sheets.update({"id": sheet_id}, {"$addToSet": {"likes": uid}})
	sheet = get_sheet(sheet_id)

	notification = Notification({"uid": sheet["owner"]})
	notification.make_sheet_like(liker_id=uid, sheet_id=sheet_id)
	notification.save()


def remove_like_from_sheet(sheet_id, uid):
	"""
	Remove uid as a liker of sheet_id.
	"""
	db.sheets.update({"id": sheet_id}, {"$pull": {"likes": uid}})


def likers_list_for_sheet(sheet_id):
	"""
	Returns a list of people who like sheet_id, including their names and profile links.
	"""
	sheet = get_sheet(sheet_id)
	likes = sheet.get("likes", [])
	return(annotate_user_list(likes))


def broadcast_sheet_publication(publisher_id, sheet_id):
	"""
	Notify everyone who follows publisher_id about sheet_id's publication
	"""
	#todo: work on batch creation / save pattern
	followers = FollowersSet(publisher_id)
	for follower in followers.uids:
		n = Notification({"uid": follower})
		n.make_sheet_publish(publisher_id=publisher_id, sheet_id=sheet_id)
		n.save()


def make_sheet_from_text(text, sources=None, uid=1, generatedBy=None, title=None, segment_level=False):
	"""
	Creates a source sheet owned by 'uid' that includes all of 'text'.
	'sources' is a list of strings naming commentators or texts to include.
	"""
	oref  = model.Ref(text)
	sheet = {
		"title": title if title else oref.normal() if not sources else oref.normal() + " with " + ", ".join([s.replace(" on " + text, "") for s in sources]),
		"sources": [],
		"status": 0,
		"options": {"numbered": 0, "divineNames": "noSub"},
		"generatedBy": generatedBy or "make_sheet_from_text",
		"promptedToPublish": datetime.now().isoformat(),
	}

	i     = oref.index
	leafs = i.nodes.get_leaf_nodes()
	for leaf in leafs:
		refs = []
		if leaf.first_section_ref() != leaf.last_section_ref():
			leaf_spanning_ref = leaf.first_section_ref().to(leaf.last_section_ref())
			assert isinstance(leaf_spanning_ref, model.Ref)
			if segment_level:
				refs += [ref for ref in leaf_spanning_ref.all_segment_refs() if oref.contains(ref)]
			else:  # section level
				refs += [ref for ref in leaf_spanning_ref.split_spanning_ref() if oref.contains(ref)]
		else:
			refs.append(leaf.ref())

		for ref in refs:
			ref_dict = { "ref": ref.normal() }
			sheet["sources"].append(ref_dict)

	return save_sheet(sheet, uid)



class Sheet(abstract.AbstractMongoRecord):
	# This is here as an alternative interface - it's not yet used, generally.

	# Warning: this class doesn't implement all of the saving logic in save_sheet()
	# In current form should only be used for reading or for changes that are known to be
	# safe and without need of side effects.
	#
	# Warning: there are fields on some individual sheet documents that aren't enumerated here,
	# trying to load a document with an attribute not listed here will cause an error.

	collection = 'sheets'

	required_attrs = [
		"title",
		"sources",
		"status",
		"options",
		"dateCreated",
		"dateModified",
		"owner",
		"id"
	]
	optional_attrs = [
		"is_featured",  # boolean - show this sheet, unsolicited.
		"includedRefs",
		"expandedRefs",
		"views",
		"nextNode",
		"tags",
		"topics",
		"promptedToPublish",
		"attribution",
		"datePublished",
		"lastModified",
		"via",
		"viaOwner",
		"assignment_id",
		"assigner_id",
		"likes",
		"group",
		"displayedCollection",
		"spam_sheet_quarantine",
		"generatedBy",
		"zoom",
		"visualNodes",
		"highlighterTags",
		"summary",
        "reviewed",
        "sheetLanguage",
        "ownerImageUrl",   # TODO this shouldn't be stored on sheets, but it is for many
        "ownerProfileUrl", # TODO this shouldn't be stored on sheets, but it is for many
	]

	def _sanitize(self):
		pass

	def is_hebrew(self):
		"""Returns True if this sheet appears to be in Hebrew according to its title"""
		import regex
		title = strip_tags(self.title)
		# Consider a sheet Hebrew if its title contains Hebrew character but no English characters
		return has_hebrew(title) and not regex.search("[a-z|A-Z]", title)


class SheetSet(abstract.AbstractMongoSet):
	recordClass = Sheet


def change_tag(old_tag, new_tag_or_list):
	# new_tag_or_list can be either a string or a list of strings
	# if a list of strings, then old_tag is replaced with all of the tags in the list

	new_tag_list = [new_tag_or_list] if isinstance(new_tag_or_list, str) else new_tag_or_list

	for sheet in SheetSet({"tags": old_tag}):
		sheet.tags = [tag for tag in sheet.tags if tag != old_tag] + new_tag_list
		sheet.save()

def get_sheet_categorization_info(find_without, skip_ids=[]):
	"""
	Returns a pseudorandom sheetId for categorization along with all existing categories
	:param find_without: the field that must contain no elements for the sheet to be returned
	:param skip_ids: sheets to skip in this session:
	"""
	if find_without == "topics":
		sheet = db.sheets.aggregate([
		{"$match": {"topics": {"$in": [None, []] }, "id": {"$nin": skip_ids}, "noTags": {"$in": [None, False]}, "status": "public"}},
		{"$sample": {"size": 1}}]).next()
	else: #categories
		sheet = db.sheets.aggregate([
		{"$match": {"categories": {"$in": [None, []] }, "sources.outsideText": {"$exists": True}, "id": {"$nin": skip_ids}, "noTags": {"$in": [None, False]}, "status": "public"}},
		{"$sample": {"size": 1}}]).next()
	categories_all = list(filter(lambda x: x != None, db.sheets.distinct("categories"))) # this is slow; maybe add index or ...?
	categorize_props = {
		"doesNotContain": find_without,
		"sheetId": sheet['id'],
		"allCategories": categories_all
	}
	return categorize_props


def update_sheet_tags_categories(body, uid):
	update_sheet_topics(body['sheetId'], body["tags"], [])
	time = datetime.now().isoformat()
	noTags = time if body.get("noTags", False) else False
	db.sheets.update_one({"id": body['sheetId']}, {"$set": {"categories": body['categories'], "noTags": noTags}, "$push": {"moderators": {"uid": uid, "time": time}}})<|MERGE_RESOLUTION|>--- conflicted
+++ resolved
@@ -378,14 +378,9 @@
 		"slug": topic['slug'],
 		"count": topic['sheet_count'],
 		"author_count": len(topic['authors']),
-<<<<<<< HEAD
 	} for topic in filter(lambda x: len(x["authors"]) > 1, topics)], use_as_typed=False, backwards_compat_lang_fields={'en': 'tag', 'he': 'he_tag'})
 	for i, topic in enumerate(results):
 		results[i]['primaryTitle'] = {'en': topic.pop('en'), 'he': topic.pop('he')}   
-		
-=======
-	} for topic in filter(lambda x: len(x["authors"]) > 1, topics_list)], use_as_typed=False, backwards_compat_lang_fields={'en': 'tag', 'he': 'he_tag'})
->>>>>>> 497a806b
 	results = sorted(results, key=lambda x: -x["author_count"])
 
 
