"""
sheets.py - backend core for Sefaria Source sheets

Writes to MongoDB Collection: sheets
"""
import regex
from datetime import datetime, timedelta

import dateutil.parser

import sefaria.model as model
from sefaria.system.database import db
from sefaria.model.notification import Notification
from sefaria.model.user_profile import annotate_user_list
from sefaria.utils.util import strip_tags, string_overlap
from sefaria.utils.users import user_link
from history import record_sheet_publication, delete_sheet_publication
from settings import SEARCH_INDEX_ON_SAVE
import search


PRIVATE_SHEET      = 0 # Only the owner can view or edit (NOTE currently 0 is treated as 1)
LINK_SHEET_VIEW    = 1 # Anyone with the link can view
LINK_SHEET_EDIT    = 2 # Anyone with the link can edit
PUBLIC_SHEET_VIEW  = 3 # Listed publicly, anyone can view, owner can edit
PUBLIC_SHEET_EDIT  = 4 # Listed publicly, anyone can edit or view
TOPIC_SHEET        = 5 # Listed as a topic, anyone can edit
GROUP_SHEET        = 6 # Sheet belonging to a group, visible and editable by group
PUBLIC_GROUP_SHEET = 7 # Sheet belonging to a group, visible to all, editable by group

LISTED_SHEETS      = (PUBLIC_SHEET_EDIT, PUBLIC_SHEET_VIEW, PUBLIC_GROUP_SHEET)
EDITABLE_SHEETS    = (LINK_SHEET_EDIT, PUBLIC_SHEET_EDIT, TOPIC_SHEET)
GROUP_SHEETS       = (GROUP_SHEET, PUBLIC_GROUP_SHEET)

# Simple cache of the last updated time for sheets
last_updated = {}


def get_sheet(id=None):
	"""
	Returns the source sheet with id.
	"""
	if id is None:
		return {"error": "No sheet id given."}
	s = db.sheets.find_one({"id": int(id)})
	if not s:
		return {"error": "Couldn't find sheet with id: %s" % (id)}
	s["_id"] = str(s["_id"])
	return s



def get_topic(topic=None):
	"""
	Returns the topic sheet with 'topic'. (OUTDATED)
	"""
	if topic is None:
		return {"error": "No topic given."}
	s = db.sheets.find_one({"status": 5, "url": topic})
	if not s:
		return {"error": "Couldn't find topic: %s" % (topic)}
	s["_id"] = str(s["_id"])
	return s


def sheet_list(user_id=None):
	"""
	Returns a list of sheets belonging to user_id.
	If user_id is None, returns a list of public sheets.
	"""
	if not user_id:
		sheet_list = db.sheets.find({"status": {"$in": LISTED_SHEETS }}).sort([["dateModified", -1]])
	elif user_id:
		sheet_list = db.sheets.find({"owner": int(user_id), "status": {"$ne": 5}}).sort([["dateModified", -1]])

	response = {
		"sheets": [],
	}

	for sheet in sheet_list:
		s = {}
		s["id"]       = sheet["id"]
		s["title"]    = sheet["title"] if "title" in sheet else "Untitled Sheet"
		s["author"]   = sheet["owner"]
		s["size"]     = len(sheet["sources"])
		s["modified"] = dateutil.parser.parse(sheet["dateModified"]).strftime("%m/%d/%Y")

		response["sheets"].append(s)
 
	return response


def save_sheet(sheet, user_id):
	"""
	Saves sheet to the db, with user_id as owner.
	"""
	sheet["dateModified"] = datetime.now().isoformat()
	status_changed = False
	if "id" in sheet:
		existing = db.sheets.find_one({"id": sheet["id"]})

		if sheet["lastModified"] != existing["dateModified"]:
			# Don't allow saving if the sheet has been modified since the time
			# that the user last received an update
			existing["error"] = "Sheet updated."
			existing["rebuild"] = True
			return existing
		del sheet["lastModified"]
		if sheet["status"] != existing["status"]:
			status_changed = True

		sheet["views"] = existing["views"] # prevent updating views
		existing.update(sheet)
		sheet = existing

	else:
		sheet["dateCreated"] = datetime.now().isoformat()
		lastId = db.sheets.find().sort([['id', -1]]).limit(1)
		if lastId.count():
			sheet["id"] = lastId.next()["id"] + 1
		else:
			sheet["id"] = 1
		if "status" not in sheet:
			sheet["status"] = PRIVATE_SHEET
		sheet["owner"] = user_id
		sheet["views"] = 1

	if status_changed:
		if sheet["status"] in LISTED_SHEETS and "datePublished" not in sheet:
			# PUBLISH
			sheet["datePublished"] = datetime.now().isoformat()
			record_sheet_publication(sheet["id"], user_id)
		if sheet["status"] not in LISTED_SHEETS:
			# UNPUBLISH
			delete_sheet_publication(sheet["id"], user_id)

	db.sheets.update({"id": sheet["id"]}, sheet, True, False)

	if sheet["status"] in LISTED_SHEETS and SEARCH_INDEX_ON_SAVE:
		search.index_sheet(sheet["id"])

	global last_updated
	last_updated[sheet["id"]] = sheet["dateModified"]

	return sheet


def add_source_to_sheet(id, source):
	"""
	Add source to sheet 'id'.
	Source is a dictionary that includes at least 'ref' and 'text' (with 'en' and 'he')
	"""
	sheet = db.sheets.find_one({"id": id})
	if not sheet:
		return {"error": "No sheet with id %s." % (id)}
	sheet["dateModified"] = datetime.now().isoformat()
	sheet["sources"].append(source)
	db.sheets.save(sheet)
	return {"status": "ok", "id": id, "ref": source["ref"]}


def copy_source_to_sheet(to_sheet, from_sheet, source):
	"""
	Copy source of from_sheet to to_sheet.
	"""
	copy_sheet = db.sheets.find_one({"id": from_sheet})
	if not copy_sheet:
		return {"error": "No sheet with id %s." % (from_sheet)}
	if source >= len(from_sheet["source"]):
		return {"error": "Sheet %d only has %d sources." % (from_sheet, len(from_sheet["sources"]))}
	copy_source = copy_sheet["source"][source]

	sheet = db.sheets.find_one({"id": to_sheet})
	if not sheet:
		return {"error": "No sheet with id %s." % (to_sheet)}
	sheet["dateModified"] = datetime.now().isoformat()
	sheet["sources"].append(copy_source)
	db.sheets.save(sheet)
	return {"status": "ok", "id": to_sheet, "ref": copy_source["ref"]}


def add_ref_to_sheet(id, ref):
	"""
	Add source 'ref' to sheet 'id'.
	"""
	sheet = db.sheets.find_one({"id": id})
	if not sheet:
		return {"error": "No sheet with id %s." % (id)}
	sheet["dateModified"] = datetime.now().isoformat()
	sheet["sources"].append({"ref": ref})
	db.sheets.save(sheet)
	return {"status": "ok", "id": id, "ref": ref}


def refs_in_sources(sources):
	"""
	Recurisve function that returns a list of refs found anywhere in sources.
	"""
	refs = []
	for source in sources:
		if "ref" in source:
			text = source.get("text", {}).get("he", None)
			ref  = refine_ref_by_text(source["ref"], text) if text else source["ref"]
			refs.append(ref)
		if "subsources" in source:
			refs = refs + refs_in_sources(source["subsources"])

	return refs


def refine_ref_by_text(ref, text):
	"""
	Returns a ref (string) which refines 'ref' (string) by comparing 'text' (string),
	to the hebrew text stored in the Library.
	"""
	try:
		oref   = model.Ref(ref).section_ref()
	except:
		return ref
	needle = strip_tags(text).strip()
	hay    = model.TextChunk(oref, lang="he").text

	start, end = None, None
	for n in range(len(hay)):
		if not isinstance(hay[n], basestring):
			# TODO handle this case
			# happens with spanning ref like "Shabbat 3a-3b"
			return ref

		if needle in hay[n]:
			start, end = n+1, n+1
			break

		if not start and string_overlap(hay[n], needle):
			start = n+1
		elif string_overlap(needle, hay[n]):
			end = n+1
			break

	if start and end:
		if start == end:
			refined = "%s:%d" % (oref.normal(), start)
		else:
			refined = "%s:%d-%d" % (oref.normal(), start, end)
		ref = refined

	return ref


def update_included_refs(hours=1):
	"""
	Rebuild included_refs index on all sheets that have been modified
	in the last 'hours' or all sheets if hours is 0. 
	"""
	if hours == 0:
		query = {}
	else:
		cutoff = datetime.now() - timedelta(hours=hours)
		query = { "dateModified": { "$gt": cutoff.isoformat() } }

	db.sheets.ensure_index("included_refs")

	sheets = db.sheets.find(query)

	for sheet in sheets:
		sources = sheet.get("sources", [])
		refs = refs_in_sources(sources)
		db.sheets.update({"_id": sheet["_id"]}, {"$set": {"included_refs": refs}})


def get_sheets_for_ref(tref, pad=True, context=1):
	"""
	Returns a list of sheets that include ref,
	formating as need for the Client Sidebar.
	"""
	#tref = norm_ref(tref, pad=pad, context=context)
	#ref_re = make_ref_re(tref)

	oref = model.Ref(tref)
	if pad:
		oref = oref.padded_ref()
	if context:
		oref = oref.context_ref(context)

	ref_re = oref.regex()

	results = []
	sheets = db.sheets.find({"included_refs": {"$regex": ref_re}, "status": {"$in": LISTED_SHEETS}},
								{"id": 1, "title": 1, "owner": 1, "included_refs": 1})
	for sheet in sheets:
		# Check for multiple matching refs within this sheet
		matched_orefs = [model.Ref(r) for r in sheet["included_refs"] if regex.match(ref_re, r)]
		for match in matched_orefs:
			com = {}

			com["category"]    = "Sheets"
			com["type"]        = "sheet"
			com["owner"]       = sheet["owner"]
			com["_id"]         = str(sheet["_id"])
			com["anchorRef"]   = match.normal()
			com["anchorVerse"] = match.sections[-1]
			com["public"]      = True
			com["commentator"] = user_link(sheet["owner"])
			com["text"]        = "<a class='sheetLink' href='/sheets/%d'>%s</a>" % (sheet["id"], strip_tags(sheet["title"]))

			results.append(com)

	return results


def update_sheet_tags(sheet_id, tags):
	"""
	Sets the tag list for sheet_id to those listed in list 'tags'.
	"""
	tags = list(set(tags)) 	# tags list should be unique
	db.sheets.update({"id": sheet_id}, {"$set": {"tags": tags}})

	return {"status": "ok"}


def get_last_updated_time(sheet_id):
	"""
	Returns a timestamp of the last modified date for sheet_id.
	"""
	if sheet_id in last_updated:
		return last_updated[sheet_id]

	sheet = db.sheets.find_one({"id": sheet_id}, {"dateModified": 1})

	if not sheet:
		return None

	last_updated[sheet_id] = sheet["dateModified"]
	return sheet["dateModified"]


def make_sheet_list_by_tag():
	"""
	Returns an alphabetized list of tags and sheets included in each tag.
	"""
	tags = {}
	results = []

	sheet_list = db.sheets.find({"status": {"$in": LISTED_SHEETS }})
	for sheet in sheet_list:
		sheet_tags = sheet.get("tags", [])
		for tag in sheet_tags:
			if tag not in tags:
				tags[tag] = {"tag": tag, "count": 0, "sheets": []}
			tags[tag]["sheets"].append({"title": strip_tags(sheet["title"]), "id": sheet["id"], "views": sheet["views"]})
			tags[tag]["count"] += 1

	for tag in tags.values():
		tag["sheets"] = sorted(tag["sheets"], key=lambda x: -x["views"] )
		results.append(tag)

	results = sorted(results, key=lambda x: x["tag"])

	return results


<<<<<<< HEAD
def get_sheets_by_tag(tag, public=True, uid=None):
=======
def get_sheets_by_tag(tag):
>>>>>>> 3e0920c8
	"""
	Returns all sheets tagged with 'tag'
	"""
	query = {"tags": tag } if tag else {"tags": {"$exists": 0}}

	if uid: 
		query["owner"] = uid
	elif public:
		query["status"] = { "$in": LISTED_SHEETS }

	print query
	sheets = db.sheets.find(query).sort([["views", -1]])
	return sheets


def add_like_to_sheet(sheet_id, uid):
	"""
	Add uid as a liker of sheet_id.
	"""
	db.sheets.update({"id": sheet_id}, {"$addToSet": {"likes": uid}})
	sheet = get_sheet(sheet_id)

	notification = Notification({"uid": sheet["owner"]})
	notification.make_sheet_like(liker_id=uid, sheet_id=sheet_id)
	notification.save()


def remove_like_from_sheet(sheet_id, uid):
	"""
	Remove uid as a liker of sheet_id.
	"""
	db.sheets.update({"id": sheet_id}, {"$pull": {"likes": uid}})


def likers_list_for_sheet(sheet_id):
	"""
	Returns a list of people who like sheet_id, including their names and profile links.
	"""
	sheet = get_sheet(sheet_id)
	likes = sheet.get("likes", [])
	return(annotate_user_list(likes))



<|MERGE_RESOLUTION|>--- conflicted
+++ resolved
@@ -358,12 +358,7 @@
 
 	return results
 
-
-<<<<<<< HEAD
 def get_sheets_by_tag(tag, public=True, uid=None):
-=======
-def get_sheets_by_tag(tag):
->>>>>>> 3e0920c8
 	"""
 	Returns all sheets tagged with 'tag'
 	"""
