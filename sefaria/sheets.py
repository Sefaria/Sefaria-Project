# -*- coding: utf-8 -*-
"""
sheets.py - backend core for Sefaria Source sheets

Writes to MongoDB Collection: sheets
"""
import sys
import hashlib
import urllib.request, urllib.parse, urllib.error
import structlog
import regex
import dateutil.parser
import bleach
from datetime import datetime, timedelta
from functools import wraps
from bson.son import SON
from collections import defaultdict
from pymongo.errors import DuplicateKeyError

import sefaria.model as model
import sefaria.model.abstract as abstract
from sefaria.system.database import db
from sefaria.model.notification import Notification, NotificationSet
from sefaria.model.following import FollowersSet
from sefaria.model.user_profile import UserProfile, annotate_user_list, public_user_data, user_link
from sefaria.model.collection import Collection, CollectionSet
from sefaria.model.story import UserStory, UserStorySet
from sefaria.model.topic import TopicSet, Topic, RefTopicLink, RefTopicLinkSet
from sefaria.utils.util import strip_tags, string_overlap, titlecase
from sefaria.utils.hebrew import is_hebrew
from sefaria.system.exceptions import InputError, DuplicateRecordError
from sefaria.system.cache import django_cache
from .history import record_sheet_publication, delete_sheet_publication
from .settings import SEARCH_INDEX_ON_SAVE
from . import search

logger = structlog.get_logger(__name__)

if not hasattr(sys, '_doc_build'):
	from django.contrib.auth.models import User
from django.contrib.humanize.templatetags.humanize import naturaltime

import structlog
logger = structlog.get_logger(__name__)


def get_sheet(id=None):
	"""
	Returns the source sheet with id.
	"""
	if id is None:
		return {"error": "No sheet id given."}
	s = db.sheets.find_one({"id": int(id)})
	if not s:
		return {"error": "Couldn't find sheet with id: %s" % (id)}
	s["topics"] = add_langs_to_topics(s.get("topics", []))
	s["_id"] = str(s["_id"])
	return s


def get_sheet_metadata(id = None):
	assert id
	s = db.sheets.find_one({"id": int(id)}, {"title": 1, "owner": 1, "summary": 1, "ownerImageUrl": 1, "via": 1})
	return s


def get_sheet_metadata_bulk(id_list, public=True):
	query = {"id": {"$in": id_list}}
	if public:
		query['status'] = 'public'
	return db.sheets.find(query, {"id": 1, "title": 1, "owner": 1, "summary": 1, "ownerImageUrl": 1, "via": 1})


def get_sheet_node(sheet_id=None, node_id=None):
	if sheet_id is None:
		return {"error": "No sheet id given."}
	if node_id is None:
		return {"error": "No node id given."}
	s = db.sheets.find_one({
		"id": int(sheet_id),
		"sources.node": int(node_id)
	}, {
		"sources.$": 1,
		"_id": 0
	})

	if not s:
		return {"error": "Couldn't find node with sheet id: %s and node id: %s" % (sheet_id, node_id)}
	return s["sources"][0]


def get_sheet_for_panel(id=None):
	sheet = get_sheet(id)
	if "error" in sheet:
		return sheet
	if "assigner_id" in sheet:
		asignerData = public_user_data(sheet["assigner_id"])
		sheet["assignerName"]  = asignerData["name"]
	if "viaOwner" in sheet:
		viaOwnerData = public_user_data(sheet["viaOwner"])
		sheet["viaOwnerName"]  = viaOwnerData["name"]
	ownerData = public_user_data(sheet["owner"])
	sheet["ownerName"]  = ownerData["name"]
	sheet["ownerProfileUrl"] = public_user_data(sheet["owner"])["profileUrl"]
	sheet["ownerImageUrl"] = public_user_data(sheet["owner"])["imageUrl"]
	sheet["sources"] = annotate_user_links(sheet["sources"])
	sheet["topics"] = add_langs_to_topics(sheet.get("topics", []))
	if "displayedCollection" in sheet:
		collection = Collection().load({"slug": sheet["displayedCollection"]})
		if collection:
			sheet["collectionImage"] = getattr(collection, "imageUrl", None)
			sheet["collectionName"] = collection.name
		else:
			del sheet["displayedCollection"]
	return sheet


def user_sheets(user_id, sort_by="date", limit=0, skip=0, private=True):
	query = {"owner": int(user_id)}
	if not private:
		query["status"] = "public"
	if sort_by == "date":
		sort = [["dateModified", -1]]
	elif sort_by == "views":
		sort = [["views", -1]]
	else:
		sort = None

	sheets = sheet_list(query=query, sort=sort, limit=limit, skip=skip)

	if private:
		sheets = annotate_user_collections(sheets, user_id)
	else:
		sheets = annotate_displayed_collections(sheets)

	response = {
		"sheets": sheets
	}
	return response


def public_sheets(sort=[["dateModified", -1]], limit=50, skip=0, lang=None):
	query = {"status": "public"}
	if lang:
		query["sheetLanguage"] = lang
	response = {
		"sheets": sheet_list(query=query, sort=sort, limit=limit, skip=skip)
	}
	return response


def sheet_list(query=None, sort=None, skip=0, limit=None):
	"""
	Returns a list of sheets with only fields needed for displaying a list.
	"""
	projection = {
		"id": 1,
		"title": 1,
		"summary": 1,
		"status": 1,
		"owner": 1,
		"views": 1,
		"dateModified": 1,
		"dateCreated": 1,
		"topics": 1,
		"displayedCollection": 1,
	}
	if not query:
		return []
	sort = sort if sort else [["dateModified", -1]]
	sheets = db.sheets.find(query, projection).sort(sort).skip(skip)
	if limit:
		sheets = sheets.limit(limit)

	return [sheet_to_dict(s) for s in sheets]


def sheet_to_dict(sheet):
	"""
	Returns a JSON serializable dictionary of Mongo document `sheet`.
	Annotates sheet with user profile info that is useful to client.
	"""
	profile = public_user_data(sheet["owner"])
	sheet_dict = {
		"id": sheet["id"],
		"title": strip_tags(sheet["title"]) if "title" in sheet else "Untitled Sheet",
		"summary": sheet.get("summary", None),
		"status": sheet["status"],
		"author": sheet["owner"],
		"ownerName": profile["name"],
		"ownerImageUrl": profile["imageUrl"],
		"ownerProfileUrl": profile["profileUrl"],
		"ownerOrganization": profile["organization"],
		"sheetUrl": "/sheets/" + str(sheet["id"]),
		"views": sheet["views"],
		"displayedCollection": sheet.get("displayedCollection", None),
		"modified": dateutil.parser.parse(sheet["dateModified"]).strftime("%m/%d/%Y"),
		"created": sheet.get("dateCreated", None),
		"topics": add_langs_to_topics(sheet.get("topics", [])),
		"tags": [t['asTyped'] for t in sheet.get("topics", [])],  # for backwards compatibility with mobile
		"options": sheet["options"] if "options" in sheet else [],
	}
	return sheet_dict


def annotate_user_collections(sheets, user_id):
	"""
	Adds a `collections` field to each sheet in `sheets` which includes the collections
	that `user_id` has put that sheet in.
	"""
	sheet_ids = [sheet["id"] for sheet in sheets]
	user_collections = CollectionSet({"sheets": {"$in": sheet_ids}})
	for sheet in sheets:
		sheet["collections"] = []
		for collection in user_collections:
			if sheet["id"] in collection.sheets:
				sheet["collections"].append({"name": collection.name, "slug": collection.slug})

	return sheets


def annotate_displayed_collections(sheets):
	"""
	Adds `displayedCollectionName` field to each sheet in `sheets` that has `displayedCollection`.
	"""
	slugs = list(set([sheet["displayedCollection"] for sheet in sheets if sheet.get("displayedCollection", None)]))
	if len(slugs) == 0:
		return sheets
	displayed_collections = CollectionSet({"slug": {"$in": slugs}})
	for sheet in sheets:
		if not sheet.get("displayedCollection", None):
			continue
		for collection in displayed_collections:
			if sheet["displayedCollection"] == collection.slug:
				sheet["displayedCollectionName"] = collection.name

	return sheets


def annotate_user_links(sources):
	"""
	Search a sheet for any addedBy fields (containg a UID) and add corresponding user links.
	"""
	for source in sources:
		if "addedBy" in source:
			source["userLink"] = user_link(source["addedBy"])
	return sources


def user_tags(uid):
	"""
	Returns a list of tags that `uid` has, ordered by tag order in user profile (if existing)
	"""
	user_tags = sheet_topics_counts({"owner": uid})
	user_tags = order_tags_for_user(user_tags, uid)
	return user_tags


def sheet_topics_counts(query, sort_by="count"):
	"""
	Returns topics ordered by count for sheets matching `query`.
	"""
	if sort_by == "count":
		sort_query = SON([("count", -1), ("_id", -1)])
	elif sort_by == "alpha":
		sort_query = SON([("_id", 1)])
	else:
		return []

	topics = db.sheets.aggregate([
		{"$match": query},
		{"$unwind": "$topics"},
		{"$group": {"_id": "$topics.slug", "count": {"$sum": 1}, "asTyped": {"$first": "$topics.asTyped"}}},
		{"$sort": sort_query},
		{"$project": {"_id": 0, "slug": "$_id", "count": "$count", "asTyped": "$asTyped"}}], cursor={})
	return add_langs_to_topics(list(topics))


def order_tags_for_user(tag_counts, uid):
	"""
	Returns of list of tag/count dicts order according to user's preference,
	Adds empty tags if any appear in user's sort list but not in tags passed in
	"""
	profile   = UserProfile(id=uid)
	tag_order = getattr(profile, "tag_order", None)
	if tag_order:
		empty_tags = tag_order[:]
		tags = [tag_count["slug"] for tag_count in tag_counts]
		empty_tags = [tag for tag in tag_order if tag not in tags]

		for tag in empty_tags:
			tag_counts.append({"tag": tag, "count": 0})
		try:
			tag_counts = sorted(tag_counts, key=lambda x: tag_order.index(x["tag"]))
		except:
			pass

	return tag_counts

@django_cache(timeout=6 * 60 * 60)
def trending_topics(days=7, ntags=14):
	"""
	Returns a list of trending topics plus sheet count and author count modified in the last `days`.
	"""
	cutoff = datetime.now() - timedelta(days=days)
	query = {
		"status": "public",
		"dateModified": {"$gt": cutoff.isoformat()},
		"viaOwner": {"$exists": 0},
		"assignment_id": {"$exists": 0}
	}

	topics = db.sheets.aggregate([
			{"$match": query},
			{"$unwind": "$topics"},
			{"$group": {"_id": "$topics.slug", "sheet_count": {"$sum": 1}, "authors": {"$addToSet": "$owner"}}},
			{"$project": {"_id": 0, "slug": "$_id", "sheet_count": "$sheet_count", "authors": "$authors"}}], cursor={})

	results = add_langs_to_topics([{
		"slug": topic['slug'],
		"count": topic['sheet_count'],
		"author_count": len(topic['authors']),
	} for topic in filter(lambda x: len(x["authors"]) > 1, topics)], use_as_typed=False, backwards_compat_lang_fields={'en': 'tag', 'he': 'he_tag'})
	results = sorted(results, key=lambda x: -x["author_count"])


<<<<<<< HEAD
	# For testing purposes: if nothing is trennding specified number of days, 
=======
	# For testing purposes: if nothing is trennding in specified number of days, 
>>>>>>> 38a9a0d6
	# (because local data is stale) look at a bigger window
	if len(results) == 0:
		return trending_topics(days=180, ntags=ntags)

	return results[:ntags]


def rebuild_sheet_nodes(sheet):
	def find_next_unused_node(node_number, used_nodes):
		while True:
			node_number += 1
			if node_number not in used_nodes:
				return node_number

	try:
		sheet_id = sheet["id"]
	except KeyError:  # this will occur on new sheets, as we won't know the id until the sheet is succesfully saved
		sheet_id = 'New Sheet'
	next_node, checked_sources, nodes_used = 0, [], set()

	for source in sheet.get("sources", []):
		if "node" not in source:
			print("adding nodes to sheet {}".format(sheet_id))
			next_node = find_next_unused_node(next_node, nodes_used)
			source["node"] = next_node

		elif source["node"] is None:
			print("found null node in sheet {}".format(sheet_id))
			next_node = find_next_unused_node(next_node, nodes_used)
			source["node"] = next_node
			nodes_used.add(next_node)

		elif source["node"] in nodes_used:
			print("found repeating node in sheet " + str(sheet_id))
			next_node = find_next_unused_node(next_node, nodes_used)
			source["node"] = next_node

		nodes_used.add(source["node"])

		if "ref" in source and "text" not in source:
			print("adding sources to sheet {}".format(sheet_id))
			source["text"] = {}

			try:
				oref = model.Ref(source["ref"])
				tc_eng = model.TextChunk(oref, "en")
				tc_heb = model.TextChunk(oref, "he")
				if tc_eng:
					source["text"]["en"] = tc_eng.ja().flatten_to_string()
				if tc_heb:
					source["text"]["he"] = tc_heb.ja().flatten_to_string()

			except:
				print("error on {} on sheet {}".format(source["ref"], sheet_id))
				continue

		checked_sources.append(source)

	sheet["sources"] = checked_sources
	sheet["nextNode"] = find_next_unused_node(next_node, nodes_used)
	return sheet


def save_sheet(sheet, user_id, search_override=False, rebuild_nodes=False):
	"""
	Saves sheet to the db, with user_id as owner.
	"""
	def next_sheet_id():
		last_id = db.sheets.find().sort([['id', -1]]).limit(1)
		if last_id.count():
			sheet_id = last_id.next()["id"] + 1
		else:
			sheet_id = 1
		return sheet_id

	sheet["dateModified"] = datetime.now().isoformat()
	status_changed = False
	if "id" in sheet:
		new_sheet = False
		existing = db.sheets.find_one({"id": sheet["id"]})

		if sheet["lastModified"] != existing["dateModified"]:
			# Don't allow saving if the sheet has been modified since the time
			# that the user last received an update
			existing["error"] = "Sheet updated."
			existing["rebuild"] = True
			return existing
		del sheet["lastModified"]
		if sheet["status"] != existing["status"]:
			status_changed = True

		old_topics = existing.get("topics", [])
		topics_diff = topic_list_diff(old_topics, sheet.get("topics", []))

		# Protected fields -- can't be set from outside
		sheet["views"] = existing["views"]
		sheet["owner"] = existing["owner"]
		sheet["likes"] = existing["likes"] if "likes" in existing else []
		if "noindex" in existing:
			sheet["noindex"] = existing["noindex"]

		existing.update(sheet)
		sheet = existing

	else:
		new_sheet = True
		sheet["dateCreated"] = datetime.now().isoformat()
		if "status" not in sheet:
			sheet["status"] = "unlisted"
		sheet["owner"] = user_id
		sheet["views"] = 1
		
		old_topics = []
		topics_diff = topic_list_diff(old_topics, sheet.get("topics", []))

		#ensure that sheet sources have nodes (primarily for sheets posted via API)
		nextNode = sheet.get("nextNode", 1)
		sheet["nextNode"] = nextNode
		checked_sources = []
		for source in sheet["sources"]:
			if "node" not in source:
				source["node"] = nextNode
				nextNode += 1
			checked_sources.append(source)
		sheet["sources"] = checked_sources

	if status_changed and not new_sheet:
		if sheet["status"] == "public" and "datePublished" not in sheet:
			# PUBLISH
			sheet["datePublished"] = datetime.now().isoformat()
			record_sheet_publication(sheet["id"], user_id)  # record history
			broadcast_sheet_publication(user_id, sheet["id"])
		if sheet["status"] != "public":
			# UNPUBLISH
			delete_sheet_publication(sheet["id"], user_id)  # remove history
			UserStorySet({"storyForm": "publishSheet",
								"uid": user_id,
								"data.publisher": user_id,
								"data.sheet_id": sheet["id"]
							}).delete()
			NotificationSet({"type": "sheet publish",
								"uid": user_id,
								"content.publisher_id": user_id,
								"content.sheet_id": sheet["id"]
							}).delete()

	sheet["includedRefs"] = refs_in_sources(sheet.get("sources", []))
	sheet["expandedRefs"] = model.Ref.expand_refs(sheet["includedRefs"]) 
	sheet["sheetLanguage"] = get_sheet_language(sheet)

	if rebuild_nodes:
		sheet = rebuild_sheet_nodes(sheet)

	if new_sheet:
		# mongo enforces a unique sheet id, get a new id until a unique one has been found
		while True:
			try:
				sheet["id"] = next_sheet_id()
				db.sheets.insert_one(sheet)
				break
			except DuplicateKeyError:
				pass

	else:
		db.sheets.find_one_and_replace({"id": sheet["id"]}, sheet)

	if len(topics_diff["added"]) or len(topics_diff["removed"]):
		update_sheet_topics(sheet["id"], sheet.get("topics", []), old_topics)
		sheet = db.sheets.find_one({"id": sheet["id"]})

	if status_changed and sheet["status"] == "public":
		# Publish, update sheet topic links as though all are new - add links for all
		update_sheet_topic_links(sheet["id"], sheet["topics"], [])
	elif status_changed and sheet["status"] != "public":
		# Unpublish, update sheet topic links as though there are now none - remove links for all
		update_sheet_topic_links(sheet["id"], [], old_topics)


	if sheet["status"] == "public" and SEARCH_INDEX_ON_SAVE and not search_override:
		try:
			index_name = search.get_new_and_current_index_names("sheet")['current']
			search.index_sheet(index_name, sheet["id"])
		except:
			logger.error("Failed index on " + str(sheet["id"]))

	return sheet


def is_valid_source(source):
	if not ("ref" in source or "outsideText" in source or "outsideBiText" in source or "comment" in source or "media" in source):
		return False
	return True


def bleach_text(text):
	ok_sheet_tags = ['blockquote', 'p', 'a', 'ul', 'ol', 'nl', 'li', 'b', 'i', 'strong', 'em', 'small', 'big', 'span', 'strike',
			'hr', 'br', 'div', 'table', 'thead', 'caption', 'tbody', 'tr', 'th', 'td', 'pre', 'sup', 'u']

	ok_sheet_attrs = {'a': [ 'href', 'name', 'target', 'data-ref' ],'img': [ 'src' ], 'p': ['style'], 'span': ['style'], 'div': ['style'], 'td': ['colspan'],"*": ["class"]}

	ok_sheet_styles = ['color', 'background-color', 'text-align']

	return bleach.clean(text, tags=ok_sheet_tags, attributes=ok_sheet_attrs, styles=ok_sheet_styles, strip=True)


def clean_source(source):
	if "ref" in source:
		source["text"]["he"] = bleach_text(source["text"]["he"])
		source["text"]["en"] = bleach_text(source["text"]["en"])

	elif "outsideText" in source:
		source["outsideText"] = bleach_text(source["outsideText"])

	elif "comment" in source:
		source["comment"] = bleach_text(source["comment"])

	elif "outsideBiText" in source:
		source["outsideBiText"]["he"] = bleach_text(source["outsideBiText"]["he"])
		source["outsideBiText"]["en"] = bleach_text(source["outsideBiText"]["en"])

	return source


def get_sheet_language(sheet):
	"""
	Returns the language we believe `sheet` to be written in,
	based on the language of its title.
	"""
	title = strip_tags(sheet.get("title", "")).replace("(Copy)", "").replace("\n", " ")
	return "hebrew" if is_hebrew(title, heb_only=True) else "english"


def test():
	ss = db.sheets.find({}, sort=[["_id", -1]], limit=10000)

	for s in ss:
		lang = get_sheet_language(s)
		if lang == "some hebrew":
			print("{}\thttps://www.sefaria.org/sheets/{}".format(strip_tags(s["title"]).replace("\n", ""), s["id"]))



def add_source_to_sheet(id, source, note=None):
	"""
	Add source to sheet 'id'.
	Source is a dictionary that includes one of the following:
		'ref' (indicating a source)
		'outsideText' (indicating a single language outside text)
		'outsideBiText' (indicating a bilingual outside text)
		'comment' (indicating a comment)
		'media' (indicating a media object)
	if string `note` is present, add it as a coment immediately after the source.
		pass
	"""
	if not is_valid_source(source):
		return {"error": "Malformed source could not be added to sheet"}
	sheet = db.sheets.find_one({"id": id})
	if not sheet:
		return {"error": "No sheet with id %s." % (id)}
	sheet["dateModified"] = datetime.now().isoformat()
	nextNode = sheet.get("nextNode", 1)
	source["node"] = nextNode
	sheet["nextNode"] = nextNode + 1
	sheet["sources"].append(source)
	if note:
		sheet["sources"].append({"outsideText": note, "options": {"indented": "indented-1"}})
	db.sheets.save(sheet)
	return {"status": "ok", "id": id, "source": source}


def add_ref_to_sheet(id, ref):
	"""
	Add source 'ref' to sheet 'id'.
	"""
	sheet = db.sheets.find_one({"id": id})
	if not sheet:
		return {"error": "No sheet with id %s." % (id)}
	sheet["dateModified"] = datetime.now().isoformat()
	sheet["sources"].append({"ref": ref})
	db.sheets.save(sheet)
	return {"status": "ok", "id": id, "ref": ref}


def refs_in_sources(sources, refine_refs=False):
	"""
	Returns a list of refs found in sources.
	"""
	refs = []
	for source in sources:
		if "ref" in source:
			ref = source["ref"]
			if refine_refs:
				text = source.get("text", {}).get("he", None)
				ref  = refine_ref_by_text(ref, text) if text else source["ref"]
			refs.append(ref)
	return refs


def refine_ref_by_text(ref, text):
	"""
	Returns a ref (string) which refines 'ref' (string) by comparing 'text' (string),
	to the hebrew text stored in the Library.
	"""
	try:
		oref   = model.Ref(ref).section_ref()
	except:
		return ref
	needle = strip_tags(text).strip().replace("\n", "")
	hay    = model.TextChunk(oref, lang="he").text

	start, end = None, None
	for n in range(len(hay)):
		if not isinstance(hay[n], str):
			# TODO handle this case
			# happens with spanning ref like "Shabbat 3a-3b"
			return ref

		if needle in hay[n]:
			start, end = n+1, n+1
			break

		if not start and string_overlap(hay[n], needle):
			start = n+1
		elif string_overlap(needle, hay[n]):
			end = n+1
			break

	if start and end:
		if start == end:
			refined = "%s:%d" % (oref.normal(), start)
		else:
			refined = "%s:%d-%d" % (oref.normal(), start, end)
		ref = refined

	return ref


def update_included_refs(query=None, hours=None, refine_refs=False):
	"""
	Rebuild included_refs index on sheets matching `query` or sheets
	that have been modified in the last `hours`.
	"""
	if hours:
		cutoff = datetime.now() - timedelta(hours=hours)
		query = { "dateModified": { "$gt": cutoff.isoformat() } }

	if query is None:
		print("Specify either a query or number of recent hours to update.")
		return

	sheets = db.sheets.find(query)

	for sheet in sheets:
		sources = sheet.get("sources", [])
		refs = refs_in_sources(sources, refine_refs=refine_refs)
		db.sheets.update({"_id": sheet["_id"]}, {"$set": {"includedRefs": refs, "expandedRefs": model.Ref.expand_refs(refs)}})


def get_top_sheets(limit=3):
	"""
	Returns 'top' sheets according to some magic heuristic.
	Currently: return the most recently active sheets with more than 100 views.
	"""
	query = {"status": "public", "views": {"$gte": 100}}
	return sheet_list(query=query, limit=limit)


def get_sheets_for_ref(tref, uid=None, in_collection=None):
	"""
	Returns a list of sheets that include ref,
	formating as need for the Client Sidebar.
	If `uid` is present return user sheets, otherwise return public sheets.
	If `in_collection` (list of slugs) is present, only return sheets in one of the listed collections.
	"""
	oref = model.Ref(tref)
	# perform initial search with context to catch ranges that include a segment ref
	segment_refs = [r.normal() for r in oref.all_segment_refs()]
	query = {"expandedRefs": {"$in": segment_refs}}
	if uid:
		query["owner"] = uid
	else:
		query["status"] = "public"
	if in_collection:
		collections = CollectionSet({"slug": {"$in": in_collection}})
		sheets_list = [collection.sheets for collection in collections]
		sheets_ids = [sheet for sublist in sheets_list for sheet in sublist]
		query["id"] = {"$in": sheets_ids}
	
	sheetsObj = db.sheets.find(query,
		{"id": 1, "title": 1, "owner": 1, "viaOwner":1, "via":1, "dateCreated": 1, "includedRefs": 1, "expandedRefs": 1, "views": 1, "topics": 1, "status": 1, "summary":1, "attribution":1, "assigner_id":1, "likes":1, "displayedCollection":1, "options":1}).sort([["views", -1]])
	sheetsObj.hint("expandedRefs_1")
	sheets = [s for s in sheetsObj]
	user_ids = list({s["owner"] for s in sheets})
	django_user_profiles = User.objects.filter(id__in=user_ids).values('email','first_name','last_name','id')
	user_profiles = {item['id']: item for item in django_user_profiles}
	mongo_user_profiles = list(db.profiles.find({"id": {"$in": user_ids}},{"id":1,"slug":1,"profile_pic_url_small":1}))
	mongo_user_profiles = {item['id']: item for item in mongo_user_profiles}
	for profile in user_profiles:
		try:
			user_profiles[profile]["slug"] = mongo_user_profiles[profile]["slug"]
		except:
			user_profiles[profile]["slug"] = "/"

		try:
			user_profiles[profile]["profile_pic_url_small"] = mongo_user_profiles[profile].get("profile_pic_url_small", '')
		except:
			user_profiles[profile]["profile_pic_url_small"] = ""

	results = []
	for sheet in sheets:
		anchor_ref_list, anchor_ref_expanded_list = oref.get_all_anchor_refs(segment_refs, sheet.get("includedRefs", []), sheet.get("expandedRefs", []))
		ownerData = user_profiles.get(sheet["owner"], {'first_name': 'Ploni', 'last_name': 'Almoni', 'email': 'test@sefaria.org', 'slug': 'Ploni-Almoni', 'id': None, 'profile_pic_url_small': ''})
		if len(ownerData.get('profile_pic_url_small', '')) == 0:
			default_image           = "https://www.sefaria.org/static/img/profile-default.png"
			gravatar_base           = "https://www.gravatar.com/avatar/" + hashlib.md5(ownerData["email"].lower().encode('utf8')).hexdigest() + "?"
			gravatar_url_small = gravatar_base + urllib.parse.urlencode({'d':default_image, 's':str(80)})
			ownerData['profile_pic_url_small'] = gravatar_url_small

		if "assigner_id" in sheet:
			asignerData = public_user_data(sheet["assigner_id"])
			sheet["assignerName"] = asignerData["name"]
			sheet["assignerProfileUrl"] = asignerData["profileUrl"]
		if "viaOwner" in sheet:
			viaOwnerData = public_user_data(sheet["viaOwner"])
			sheet["viaOwnerName"] = viaOwnerData["name"]
			sheet["viaOwnerProfileUrl"] = viaOwnerData["profileUrl"]

		if "displayedCollection" in sheet:
			collection = Collection().load({"slug": sheet["displayedCollection"]})
			sheet["collectionTOC"] = getattr(collection, "toc", None)
		topics = add_langs_to_topics(sheet.get("topics", []))
		for anchor_ref, anchor_ref_expanded in zip(anchor_ref_list, anchor_ref_expanded_list):
			sheet_data = {
				"owner":           sheet["owner"],
				"_id":             str(sheet["_id"]),
				"id":              str(sheet["id"]),
				"public":          sheet["status"] == "public",
				"title":           strip_tags(sheet["title"]),
				"sheetUrl":        "/sheets/" + str(sheet["id"]),
				"anchorRef":       anchor_ref.normal(),
				"anchorRefExpanded": [r.normal() for r in anchor_ref_expanded],
				"options": 		   sheet["options"],
				"collectionTOC":   sheet.get("collectionTOC", None),
				"ownerName":       ownerData["first_name"]+" "+ownerData["last_name"],
				"via":			   sheet.get("via", None),
				"viaOwnerName":	   sheet.get("viaOwnerName", None),
				"assignerName":	   sheet.get("assignerName", None),
				"viaOwnerProfileUrl":	   sheet.get("viaOwnerProfileUrl", None),
				"assignerProfileUrl":	   sheet.get("assignerProfileUrl", None),
				"ownerProfileUrl": "/profile/" + ownerData["slug"],
				"ownerImageUrl":   ownerData.get('profile_pic_url_small',''),
				"status":          sheet["status"],
				"views":           sheet["views"],
				"topics":          topics,
				"likes":           sheet.get("likes", []),
				"summary":         sheet.get("summary", None),
				"attribution":     sheet.get("attribution", None),
				"is_featured":     sheet.get("is_featured", False),
				"category":        "Sheets", # ditto
				"type":            "sheet", # ditto
			}

			results.append(sheet_data)
	return results


def topic_list_diff(old, new):
	"""
	Returns a dictionary with fields `removed` and `added` that describes the differences
	in topics (slug, titles pairs) between lists `old` and `new`.
	"""
	old_set = set([(t["asTyped"], t.get("slug", None)) for t in old])
	new_set = set([(t["asTyped"], t.get("slug", None)) for t in new])

	return {
		"removed": list(old_set - new_set),
		"added":   list(new_set - old_set),
	}


def update_sheet_topics(sheet_id, topics, old_topics):
	"""
	Sets the topic list for `sheet_id` to those listed in list `topics`, 
	containing fields `asTyped` and `slug`.
	Performs some normalization of `asTyped` and creates new topic objects for new topics.  
	"""
	normalized_slug_title_pairs = set()
	
	for topic in topics:
	# Dedupe, normalize titles, create/choose topics for any missing slugs
		title = normalize_new_topic_title(topic["asTyped"])
		if "slug" not in topic:
			match = choose_existing_topic_for_title(title)
			if match:
				topic["slug"] = match.slug
			else:
				new_topic = create_topic_from_title(title)
				topic["slug"] = new_topic.slug
		normalized_slug_title_pairs.add((title, topic["slug"]))

	normalized_topics = [{"asTyped": pair[0], "slug": pair[1]} for pair in normalized_slug_title_pairs]

	db.sheets.update({"id": sheet_id}, {"$set": {"topics": normalized_topics}})

	update_sheet_topic_links(sheet_id, normalized_topics, old_topics)

	return {"status": "ok"}


def normalize_new_topic_title(title):
	ALLOWED_HASHTAGS = ("#MeToo")
	if title not in ALLOWED_HASHTAGS:
		title = title.replace("#","")
	# replace | with - b/c | is a reserved char for search sheet queries when filtering on tags
	title = titlecase(title).replace('|','-')
	return title


def choose_existing_topic_for_title(title):
	"""
	Returns the best existing topic to match with `title` or None if none matches.
	"""
	existing_topics = TopicSet.load_by_title(title)
	if existing_topics.count() == 0:
		return None

	from functools import cmp_to_key

	def is_title_primary(title, topic):
		all_primary_titles = [topic.get_primary_title(lang) for lang in topic.title_group.langs]
		return title in all_primary_titles

	def compare(t1, t2):
		if is_title_primary(title, t1) == is_title_primary(title, t2):
			# If both or neither match primary title, prefer greater number of sources
			return getattr(t1, "numSources", 0) - getattr(t2, "numSources", 0)
		else:
		 	# Prefer matches to primary title
		 	return 1 if is_title_primary(title, t1) else -1

	return max(list(existing_topics), key=cmp_to_key(compare))


def update_sheet_topic_links(sheet_id, new_topics, old_topics):
	"""	
	Adds and removes sheet topic links per differences in old and new topics list.  
	Only adds link for public sheets.
	"""
	topic_diff = topic_list_diff(old_topics, new_topics)

	for removed in topic_diff["removed"]:
		#print("removing {}".format(removed[1]))
		RefTopicLinkSet({
			"class": "refTopic",
			"toTopic": removed[1],
			"expandedRefs": "Sheet {}".format(sheet_id),
			"linkType": "about",
			"is_sheet": True,
			"dataSource": "sefaria-users"
		}, hint="expandedRefs_1").delete()

	status = db.sheets.find_one({"id": sheet_id}, {"status": 1}).get("status", "unlisted")
	if status != "public":
		return

	for added in topic_diff["added"]:
		#print("adding {}".format(added[1]))
		attrs = {
			"class": "refTopic",
			"toTopic": added[1],
			"ref": "Sheet {}".format(sheet_id),
			"expandedRefs": ["Sheet {}".format(sheet_id)],
			"linkType": "about",
			"is_sheet": True,
			"dataSource": "sefaria-users"
		}
		tl = RefTopicLink(attrs)
		try:
			tl.save()
		except DuplicateRecordError:
			pass

def create_topic_from_title(title):
	topic = Topic({
		"slug": Topic.normalize_slug(title),
		"titles": [{
			"text": title,
			"lang": "he" if is_hebrew(title) else "en",
		"primary": True,
		}]
	})
	topic.save()
	return topic


def add_langs_to_topics(topic_list: list, use_as_typed=True, backwards_compat_lang_fields: dict = None) -> list:
	"""
	adds primary en and he to each topic in topic_list and returns new topic_list
	:param list topic_list: list of topics where each item is dict of form {'slug': required, 'asTyped': optional}
	:param dict backwards_compat_lang_fields: of shape {'en': str, 'he': str}. Defines lang fields for backwards compatibility. If None, ignore.
	:param bool use_as_typed:
	"""
	new_topic_list = []
	from sefaria.model import library
	topic_map = library.get_topic_mapping()
	if len(topic_list) > 0:
		for topic in topic_list:
			# Fall back on `asTyped` if no data is in mapping yet. If neither `asTyped` nor mapping data is availble fail safe by reconstructing a title from a slug (HACK currently affecting trending topics if a new topic isn't in cache yet)
			default_title = topic['asTyped'] if use_as_typed else topic['slug'].replace("-", " ").title()
			topic_titles = topic_map.get(topic['slug'], {"en": default_title, "he": default_title})
			new_topic = topic.copy()
			tag_lang = 'en'
			if use_as_typed:
				tag_lang = 'he' if is_hebrew(new_topic['asTyped']) else 'en'
				new_topic[tag_lang] = new_topic['asTyped']
			if not use_as_typed or tag_lang == 'en':
				new_topic['he'] = topic_titles["he"]
			if not use_as_typed or tag_lang == 'he':
				new_topic['en'] = topic_titles["en"]

			if backwards_compat_lang_fields is not None:
				for lang in ('en', 'he'):
					new_topic[backwards_compat_lang_fields[lang]] = new_topic[lang]
			new_topic_list += [new_topic]

	return new_topic_list


def get_last_updated_time(sheet_id):
	"""
	Returns a timestamp of the last modified date for sheet_id.
	"""
	sheet = db.sheets.find_one({"id": sheet_id}, {"dateModified": 1})

	if not sheet:
		return None
		
	return sheet["dateModified"]


@django_cache(timeout=(60 * 60))
def public_tag_list(sort_by="alpha"):
	"""
	Returns a list of all public tags, sorted either alphabetically ("alpha") or by popularity ("count")
	"""
	seen_titles = set()
	results = []
	from sefaria.helper.topic import get_all_topics
	all_tags = get_all_topics()
	lang = "he" if sort_by == "alpha-hebrew" else "en"
	for tag in all_tags:
		title = tag.get_primary_title(lang)
		if title in seen_titles:
			continue
		seen_titles.add(title)
		results.append({"tag": title, "count": getattr(tag, 'numSources', 0)})

	sort_keys =  {
		"alpha": lambda x: x["tag"],
		"count": lambda x: -x["count"],
		"alpha-hebrew": lambda x: x["tag"] if len(x["tag"]) and x["tag"][0] in "אבגדהוזחטיכלמנסעפצקרשת0123456789" else "ת" + x["tag"],
	}
	results = sorted(results, key=sort_keys[sort_by])

	return results


def get_sheets_by_topic(topic, public=True, proj=None, limit=0, page=0):
	"""
	Returns all sheets tagged with 'topic'
	"""
	# try to normalize for backwards compatibility
	from sefaria.model.abstract import AbstractMongoRecord
	topic = AbstractMongoRecord.normalize_slug(topic)
	query = {"topics.slug": topic} if topic else {"topics": {"$exists": 0}}

	if public:
		query["status"] = "public"

	sheets = db.sheets.find(query, proj).sort([["views", -1]]).limit(limit).skip(page * limit)
	return sheets


def add_visual_data(sheet_id, visualNodes, zoom):
	"""
	Adds visual layout data to db
	"""
	db.sheets.update({"id": sheet_id},{"$unset": { "visualNodes": "", "zoom": "" } })
	db.sheets.update({"id": sheet_id},{"$push": {"visualNodes": {"$each": visualNodes},"zoom" : zoom}})


def add_like_to_sheet(sheet_id, uid):
	"""
	Add uid as a liker of sheet_id.
	"""
	db.sheets.update({"id": sheet_id}, {"$addToSet": {"likes": uid}})
	sheet = get_sheet(sheet_id)

	notification = Notification({"uid": sheet["owner"]})
	notification.make_sheet_like(liker_id=uid, sheet_id=sheet_id)
	notification.save()


def remove_like_from_sheet(sheet_id, uid):
	"""
	Remove uid as a liker of sheet_id.
	"""
	db.sheets.update({"id": sheet_id}, {"$pull": {"likes": uid}})


def likers_list_for_sheet(sheet_id):
	"""
	Returns a list of people who like sheet_id, including their names and profile links.
	"""
	sheet = get_sheet(sheet_id)
	likes = sheet.get("likes", [])
	return(annotate_user_list(likes))


def broadcast_sheet_publication(publisher_id, sheet_id):
	"""
	Notify everyone who follows publisher_id about sheet_id's publication
	"""
	#todo: work on batch creation / save pattern
	followers = FollowersSet(publisher_id)
	for follower in followers.uids:
		n = Notification({"uid": follower})
		n.make_sheet_publish(publisher_id=publisher_id, sheet_id=sheet_id)
		n.save()
		UserStory.from_sheet_publish(follower, publisher_id, sheet_id).save()


def make_sheet_from_text(text, sources=None, uid=1, generatedBy=None, title=None, segment_level=False):
	"""
	Creates a source sheet owned by 'uid' that includes all of 'text'.
	'sources' is a list of strings naming commentators or texts to include.
	"""
	oref  = model.Ref(text)
	sheet = {
		"title": title if title else oref.normal() if not sources else oref.normal() + " with " + ", ".join([s.replace(" on " + text, "") for s in sources]),
		"sources": [],
		"status": 0,
		"options": {"numbered": 0, "divineNames": "noSub"},
		"generatedBy": generatedBy or "make_sheet_from_text",
		"promptedToPublish": datetime.now().isoformat(),
	}

	i     = oref.index
	leafs = i.nodes.get_leaf_nodes()
	for leaf in leafs:
		refs = []
		if leaf.first_section_ref() != leaf.last_section_ref():
			leaf_spanning_ref = leaf.first_section_ref().to(leaf.last_section_ref())
			assert isinstance(leaf_spanning_ref, model.Ref)
			if segment_level:
				refs += [ref for ref in leaf_spanning_ref.all_segment_refs() if oref.contains(ref)]
			else:  # section level
				refs += [ref for ref in leaf_spanning_ref.split_spanning_ref() if oref.contains(ref)]
		else:
			refs.append(leaf.ref())

		for ref in refs:
			ref_dict = { "ref": ref.normal() }
			sheet["sources"].append(ref_dict)

	return save_sheet(sheet, uid)



class Sheet(abstract.AbstractMongoRecord):
	# This is here as an alternative interface - it's not yet used, generally.
	
	# Warning: this class doesn't implement all of the saving logic in save_sheet()
	# In current form should only be used for reading or for changes that are known to be
	# safe and without need of side effects.
	#
	# Warning: there are fields on some individual sheet documents that aren't enumerated here,
	# trying to load a document with an attribute not listed here will cause an error.

	collection = 'sheets'

	required_attrs = [
		"title",
		"sources",
		"status",
		"options",
		"dateCreated",
		"dateModified",
		"owner",
		"id"
	]
	optional_attrs = [
		"is_featured",  # boolean - show this sheet, unsolicited.
		"includedRefs",
		"expandedRefs",
		"views",
		"nextNode",
		"tags",
		"topics",
		"promptedToPublish",
		"attribution",
		"datePublished",
		"lastModified",
		"via",
		"viaOwner",
		"assignment_id",
		"assigner_id",
		"likes",
		"group",
		"displayedCollection",
		"generatedBy",
		"zoom",
		"visualNodes",
		"highlighterTags",
		"summary",
        "reviewed",
        "sheetLanguage",
        "ownerImageUrl",   # TODO this shouldn't be stored on sheets, but it is for many
        "ownerProfileUrl", # TODO this shouldn't be stored on sheets, but it is for many
	]

	def _sanitize(self):
		pass

	def is_hebrew(self):
		"""Returns True if this sheet appears to be in Hebrew according to its title"""
		import regex
		title = strip_tags(self.title)
		# Consider a sheet Hebrew if its title contains Hebrew character but no English characters
		return is_hebrew(title) and not regex.search("[a-z|A-Z]", title)


class SheetSet(abstract.AbstractMongoSet):
	recordClass = Sheet


def change_tag(old_tag, new_tag_or_list):
	# new_tag_or_list can be either a string or a list of strings
	# if a list of strings, then old_tag is replaced with all of the tags in the list

	new_tag_list = [new_tag_or_list] if isinstance(new_tag_or_list, str) else new_tag_or_list

	for sheet in SheetSet({"tags": old_tag}):
		sheet.tags = [tag for tag in sheet.tags if tag != old_tag] + new_tag_list
		sheet.save()<|MERGE_RESOLUTION|>--- conflicted
+++ resolved
@@ -324,11 +324,7 @@
 	results = sorted(results, key=lambda x: -x["author_count"])
 
 
-<<<<<<< HEAD
-	# For testing purposes: if nothing is trennding specified number of days, 
-=======
 	# For testing purposes: if nothing is trennding in specified number of days, 
->>>>>>> 38a9a0d6
 	# (because local data is stale) look at a bigger window
 	if len(results) == 0:
 		return trending_topics(days=180, ntags=ntags)
