#!/usr/bin/python2.6

import sys
import pymongo
import cgi
import simplejson as json
from settings import *
from datetime import datetime

PRIVATE_SHEET = 0 # Only the owner can view or edit
LINK_SHEET_VIEW = 1 # Anyone with the link can view
LINK_SHEET_EDIT = 2 # Anyone with the link can edit
PUBLIC_SHEET_VIEW = 3 # Listed publicaly, anyone can view
PUBLIC_SHEET_EDIT = 4 # Listed publically, anyone can edit

connection = pymongo.Connection()
<<<<<<< HEAD
db = connection.sefaria
db.authenticate(SEFRIA_DB_USER, SEFARIA_DB_PASSWORD)
sheets = db.sheets


def get_sheet(id):
=======
db = connection[SEFARIA_DB]
sheets = db.sheets


def get_sheet(id=None):
	if id is None:
		return {"error": "No sheet id given."}
>>>>>>> 788c6cc7
	s = sheets.find_one({"id": int(id)})
	if not s:
		return {"error": "Couldn't find sheet with id: %s" % (id)}
	s["_id"] = str(s["_id"])
	return s


def sheet_list(user_id=None):
	if not user_id:
		sheet_list = sheets.find({"status": {"$in": [PUBLIC_SHEET_VIEW, PUBLIC_SHEET_EDIT]}}).sort([["dateModified", -1]])
	elif user_id:
		sheet_list = sheets.find({"owner": int(user_id)}).sort([["dateModified", -1]])
	response = {}
	response["sheets"] = []
	if sheet_list.count() == 0:
		return response
	while sheet_list.alive:
	 	n = sheet_list.next()
		s = {}
		s["id"] = n["id"]
		s["title"] = n["title"] if "title" in n else "Untitled Sheet"
 		response["sheets"].append(s)
 	return response

def save_sheet(sheet, user_id):
	
	sheet["dateModified"] = datetime.now().isoformat()
	
	if "id" in sheet:
		existing = db.sheets.find_one({"id": sheet["id"]})
		existing.update(sheet)
		sheet = existing

	else:
		sheet["dateCreated"] = datetime.now().isoformat()
		lastId = sheets.find().sort([['id', -1]]).limit(1)
		if lastId.count():
			sheet["id"] = lastId.next()["id"] + 1
		else:
			sheet["id"] = 1
		sheet["owner"] = user_id
		sheet["status"] = PRIVATE_SHEET
		
	sheets.update({"id": sheet["id"]}, sheet, True, False)
	return sheet

def add_to_sheet(id, ref):
	sheet = sheets.find_one({"id": id})
	if not sheet:
		return {"error": "No sheet with id %s." % (id)}
	sheet["dateModified"] = datetime.now().isoformat()
	sheet["sources"].append({"ref": ref})
	sheets.save(sheet)
	return {"status": "ok", "id": id, "ref": ref}<|MERGE_RESOLUTION|>--- conflicted
+++ resolved
@@ -1,5 +1,3 @@
-#!/usr/bin/python2.6
-
 import sys
 import pymongo
 import cgi
@@ -14,22 +12,14 @@
 PUBLIC_SHEET_EDIT = 4 # Listed publically, anyone can edit
 
 connection = pymongo.Connection()
-<<<<<<< HEAD
 db = connection.sefaria
-db.authenticate(SEFRIA_DB_USER, SEFARIA_DB_PASSWORD)
-sheets = db.sheets
-
-
-def get_sheet(id):
-=======
-db = connection[SEFARIA_DB]
+db.authenticate(SEFARIA_DB_USER, SEFARIA_DB_PASSWORD)
 sheets = db.sheets
 
 
 def get_sheet(id=None):
 	if id is None:
 		return {"error": "No sheet id given."}
->>>>>>> 788c6cc7
 	s = sheets.find_one({"id": int(id)})
 	if not s:
 		return {"error": "Couldn't find sheet with id: %s" % (id)}
