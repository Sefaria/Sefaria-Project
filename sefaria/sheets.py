--- conflicted
+++ resolved
@@ -791,12 +791,8 @@
 	]
 	optional_attrs = [
 		"generatedBy",  # this had been required, but it's not always there.
-<<<<<<< HEAD
 		"is_featured",  # boolean - show this sheet, unsolicited.
-		"included_refs",
-=======
 		"includedRefs",
->>>>>>> d57f417d
 		"views",
 		"nextNode",
 		"tags",
