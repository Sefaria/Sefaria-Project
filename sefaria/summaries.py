# -*- coding: utf-8 -*-
"""
summaries.py - create and manage Table of Contents document for all texts

Writes to MongoDB Collection: summaries
"""
import json
from datetime import datetime
from pprint import pprint

import sefaria.system.cache as scache
from sefaria.system.database import db
from sefaria.utils.hebrew import hebrew_term
from model import *
from sefaria.system.exceptions import BookNameError


# Giant list ordering or categories
# indentation and inclusion of duplicate categories (like "Seder Moed")
# is for readability only. The table of contents will follow this structure.
ORDER = [
    "Tanach",
        "Torah",
            "Genesis",
            "Exodus",
            "Leviticus",
            "Numbers",
            "Deuteronomy",
        "Prophets",
        "Writings",
        "Targum",
            'Onkelos Genesis',
            'Onkelos Exodus',
            'Onkelos Leviticus',
            'Onkelos Numbers',
            'Onkelos Deuteronomy',
            'Targum Jonathan on Genesis',
            'Targum Jonathan on Exodus',
            'Targum Jonathan on Leviticus',
            'Targum Jonathan on Numbers',
            'Targum Jonathan on Deuteronomy',
    "Mishnah",
        "Seder Zeraim",
        "Seder Moed",
        "Seder Nashim",
        "Seder Nezikin",
        "Seder Kodashim",
        "Seder Tahorot",
    "Tosefta",
        "Seder Zeraim",
        "Seder Moed",
        "Seder Nashim",
        "Seder Nezikin",
        "Seder Kodashim",
        "Seder Tahorot",
    "Talmud",
        "Bavli",
                "Seder Zeraim",
                "Seder Moed",
                "Seder Nashim",
                "Seder Nezikin",
                "Seder Kodashim",
                "Seder Tahorot",
        "Yerushalmi",
                "Seder Zeraim",
                "Seder Moed",
                "Seder Nashim",
                "Seder Nezikin",
                "Seder Kodashim",
                "Seder Tahorot",
        "Rif",
    "Midrash",
        "Aggadic Midrash",
            "Midrash Rabbah",
        "Halachic Midrash",
    "Halakhah",
        "Mishneh Torah",
            'Introduction',
            'Sefer Madda',
            'Sefer Ahavah',
            'Sefer Zemanim',
            'Sefer Nashim',
            'Sefer Kedushah',
            'Sefer Haflaah',
            'Sefer Zeraim',
            'Sefer Avodah',
            'Sefer Korbanot',
            'Sefer Taharah',
            'Sefer Nezikim',
            'Sefer Kinyan',
            'Sefer Mishpatim',
            'Sefer Shoftim',
        "Shulchan Arukh",
    "Kabbalah",
        "Zohar",
    'Liturgy',
        'Siddur',
        'Piyutim',
    'Philosophy',
    'Parshanut',
    'Chasidut',
    'Musar',
    'Responsa',
        "Rashba",
        "Rambam",
    'Apocrypha',
    'Elucidation',
    'Modern Works',
    'Other',
]

REORDER_RULES = {
    "Commentary2": ["Commentary"],
    #"Targum":      ["Tanach", "Targum"]
}


def get_toc():
    """
    Returns table of contents object from cache,
    DB or by generating it, as needed.
    """
    toc_cache = scache.get_cache_elem('toc_cache')
    if toc_cache:
        return toc_cache

    toc = get_toc_from_db()
    if toc:
        save_toc(toc)
        return toc

    return update_table_of_contents()


def get_toc_json():
    """
    Returns JSON representation of TOC.
    """
    toc_json = scache.get_cache_elem('toc_json_cache')
    if toc_json:
        return toc_json
    toc = get_toc()
    toc_json = json.dumps(toc)
    scache.set_cache_elem('toc_json_cache', toc_json, 600000)
    return toc_json


def save_toc(toc):
    """
    Saves the table of contents object to in-memory cache,
    invalidtes texts_list cache.
    """
    scache.set_cache_elem('toc_cache', toc, 600000)
    scache.delete_template_cache("texts_list")
    scache.delete_template_cache("texts_dashboard")
    library.local_cache.pop("category_id_dict", None)


def get_toc_from_db():
    """
    Retrieves the table of contents stored in MongoDB.
    """
    toc = db.summaries.find_one({"name": "toc"})
    return toc["contents"] if toc else None


def save_toc_to_db():
    """
    Saves table of contents to MongoDB.
    (This write can be slow.)
    """
    db.summaries.remove()
    toc_doc = {
        "name": "toc",
        "contents": scache.get_cache_elem('toc_cache'),
        "dateSaved": datetime.now(),
    }
    db.summaries.save(toc_doc)


def update_table_of_contents():
    toc = []

    # Add an entry for every text we know about
    indices = IndexSet()
<<<<<<< HEAD
    for index in indices:
        if index.is_commentary():
            # Special case commentary below
            continue

        i = index.toc_contents()
        if i["categories"][0] in REORDER_RULES:
            i["categories"] = REORDER_RULES[i["categories"][0]] + i["categories"][1:]
            if i["categories"][0] == "Commentary":
                i["categories"][0], i["categories"][1] = i["categories"][1], i["categories"][0]
        if i["categories"][0] not in ORDER:
            i["categories"].insert(0, "Other")

        node = get_or_make_summary_node(toc, i["categories"])
        text = add_counts_to_index(i)
=======
    for i in indices:
        if i.is_commentary() or i.categories[0] == "Commentary2":
            # Special case commentary below
            continue
        if i.categories[0] in REORDER_RULES:
            i.categories = REORDER_RULES[i.categories[0]] + i.categories[1:]
        if i.categories[0] not in ORDER:
            i.categories.insert(0, "Other")

        node = get_or_make_summary_node(toc, i.categories)
        text = add_counts_to_index(i.toc_contents())
>>>>>>> 507fa0ba
        node.append(text)

    # Special handling to list available commentary texts which do not have
    # individual index records
    commentary_texts = library.get_commentary_version_titles()
    for c in commentary_texts:

        try:
            i = get_index(c)
        except BookNameError:
            continue

        if i.categories[0] in REORDER_RULES:
            cats = REORDER_RULES[i.categories[0]] + i.categories[1:]
        else:
            cats = i.categories[:]

        # if len(i.categories) >= 1 and i.categories[0] == "Commentary":
        #     cats = i.categories[1:2] + ["Commentary"] + i.categories[2:]
        # else:
        #    cats = i.categories[0:1] + ["Commentary"] + i.categories[1:]

        toc_contents = i.toc_contents()
        commentator = toc_contents["commentator"]
        cats = [cats[1], "Commentary", commentator]
        # cats = cats + map(lambda x: commentator + " on " + x, i.categories[2:-1])

        node = get_or_make_summary_node(toc, cats)
        text = add_counts_to_index(toc_contents)
        node.append(text)


    # Recursively sort categories and texts
    toc = sort_toc_node(toc, recur=True)

    save_toc(toc)
    save_toc_to_db()

    return toc


def update_summaries_on_delete(ref, toc = None):
    """
    Deletes a title from the ToC
    :param ref: really the title of a book in the ToC
    """
    toc = recur_delete_element_from_toc(ref, get_toc())
    save_toc(toc)
    save_toc_to_db()


def recur_delete_element_from_toc(ref, toc):
    for toc_elem in toc:
        #base element, a text- check if title matches.
        if 'title' in toc_elem:
            if toc_elem['title'] == ref:
                #if there is a match, append to this recursion's list of results.
                toc_elem['to_delete'] = True
        #category
        elif 'category' in toc_elem:
            #first go down the tree
            toc_elem['contents'][:] = [x for x in recur_delete_element_from_toc(ref, toc_elem['contents']) if not 'to_delete' in x]
            #add the current category name to any already-found results (since at this point we are on our way up from the recursion.
            if not len(toc_elem['contents']):
                toc_elem['to_delete'] = True
    return toc


def update_summaries_on_change(bookname, old_ref=None, recount=True):
    """
    Update text summary docs to account for change or insertion of 'text'
    * recount - whether or not to perform a new count of available text
    """
    index = get_index(bookname)

    indx_dict = index.toc_contents()

    if recount:
        #counts.update_full_text_count(bookname)
        VersionState(bookname).refresh()
    toc = get_toc()
    resort_other = False

    if indx_dict["categories"][0] in REORDER_RULES:
        indx_dict["categories"] = REORDER_RULES[indx_dict["categories"][0]] + indx_dict["categories"][1:]

    if indx_dict["categories"][0] != "Commentary":
        if indx_dict["categories"][0] not in ORDER:
            indx_dict["categories"].insert(0, "Other")
            resort_other = True
        node = get_or_make_summary_node(toc, indx_dict["categories"])
        text = add_counts_to_index(indx_dict)
    else:
        cats = indx_dict["categories"][1:2] + ["Commentary"] + indx_dict["categories"][2:]
        node = get_or_make_summary_node(toc, cats)
        text = add_counts_to_index(indx_dict)

    found = False
    test_title = old_ref or text["title"]
    for item in node:
        if item.get("title") == test_title:
            item.update(text)
            found = True
            break
    if not found:
        node.append(text)
        node[:] = sort_toc_node(node)

    # If a new category may have been added to other, resort the cateogries
    if resort_other:
        toc[-1]["contents"] = sort_toc_node(toc[-1]["contents"])

    save_toc(toc)
    save_toc_to_db()


def update_summaries():
    """
    Update all stored documents which summarize known and available texts
    """
    update_table_of_contents()
    scache.reset_texts_cache()


def get_or_make_summary_node(summary, nodes, contents_only=True):
    """
    Returns the node in 'summary' that is named by the list of categories in 'nodes',
    creates the node if it doesn't exist.
    Used recursively on sub-summaries.
    """
    if len(nodes) == 1:
    # Basecase, only need to search through one level
        for node in summary:
            if node.get("category") == nodes[0]:
                return node["contents"] if contents_only else node
        # we didn't find it, so let's add it
        summary.append({"category": nodes[0], "heCategory": hebrew_term(nodes[0]), "contents": []})
        return summary[-1]["contents"] if contents_only else summary[-1]

    # Look for the first category, or add it, then recur
    for node in summary:
        if node.get("category") == nodes[0]:
            return get_or_make_summary_node(node["contents"], nodes[1:], contents_only=contents_only)
    
    summary.append({"category": nodes[0], "heCategory": hebrew_term(nodes[0]), "contents": []})
    return get_or_make_summary_node(summary[-1]["contents"], nodes[1:], contents_only=contents_only)


def add_counts_to_index(indx_dict):
    """
    Returns a dictionary which decorates `indx_dict` with a spareness score.
    """
    vs = StateNode(indx_dict["title"])
    indx_dict["sparseness"] = max(vs.get_sparseness("he"), vs.get_sparseness("en"))
    return indx_dict


'''
#not currently used
#todo: category counts
def add_counts_to_category(cat, parents=[]):
    """
    Recursively annotate catetory 'cat' as well as any subcategories with count info.
    - parent - optionally specficfy parent categories so that e.g, Seder Zeraim in Mishnah
    can be diffentiated from Seder Zeraim in Talmud.

    Adds the fields to cat:
    * availableCounts
    * textComplete
    * percentAvailable
    * num_texts
    """
    cat_list = parents + [cat["category"]]

    # Recur on any subcategories
    for subcat in cat["contents"]:
        if "category" in subcat:
            add_counts_to_category(subcat, parents=cat_list)

    counts_doc = counts.get_category_count(cat_list) or counts.count_category(cat_list)
    cat.update(counts_doc)

    # count texts in this category by summing sub counts and counting texts
    cat["num_texts"] = 0
    for item in cat["contents"]:
        if "category" in item:
            # add sub cat for a subcategory
            cat["num_texts"] += item["num_texts"]
        elif "title" in item:
            # add 1 for each indvidual text
            cat["num_texts"] += 1
'''

def node_sort_key(a):
    """
    Sort function for texts/categories per below.
    """
    if "category" in a:
        try:
            return ORDER.index(a["category"])
        except ValueError:
            # If there is a text with the exact name as this category
            # (e.g., "Bava Metzia" as commentary category)
            # sort by text's order
            i = Index().load({"title": a["category"]})
            if i and getattr(i, "order", None):
                return i.order[-1]
            else:
                return 'zz' + a["category"]
    elif "title" in a:
        try:
            return ORDER.index(a["title"])
        except ValueError:
            if "order" in a:
                return a["order"][0]
            else:
                return a["title"]

    return None


def node_sort_sparse(a):
    if "category" in a: # Category - sort to top
        score = -4
    else:
        score = -a.get('sparseness', 1)

    return score


def sort_toc_node(node, recur=False):
    """
    Sort the texts and categories in node according to:
    1. the order of categories and texts listed in the global var 'order'
    2. the order field on a text
    3. alphabetically

    If 'recur', call sort_toc_node on each category in 'node' as well.
    """
    node = sorted(node, key=node_sort_key)
    node = sorted(node, key=node_sort_sparse)

    if recur:
        for cat in node:
            if "category" in cat:
                cat["contents"] = sort_toc_node(cat["contents"], recur=True)

    return node


def get_texts_summaries_for_category(category):
    """
    Returns the list of texts records in the table of contents corresponding to "category".
    """
    toc = get_toc()
    matched_category = find_category_node(category, toc)
    if matched_category:
        return extract_text_records_from_toc(matched_category["contents"])


def find_category_node(category, toc):
    matched_category_elem = None
    for elem in toc:
        if "category" in elem:
            if elem["category"] == category:
                matched_category_elem = elem
                break
            else:
                matched_category_elem = find_category_node(category, elem["contents"])
                if matched_category_elem:
                    break
    return matched_category_elem


def extract_text_records_from_toc(toc):
    summary = []
    for elem in toc:
        if "category" in elem:
            summary += extract_text_records_from_toc(elem["contents"])
        else:
            summary += [elem]
    return summary


def flatten_toc(toc, include_categories=False, categories_in_titles=False, version_granularity=False):
    """
    Returns an array of strings which corresponds to each category and text in the
    Table of Contents in order.

    - categorie_in_titles: whether to include each category preceding a text title,
        e.g., "Tanach > Torah > Genesis".
    - version_granularity: whether to include a seperate entry for every text version.
    """
    results = []
    for x in toc:
        name = x.get("category", None) or x.get("title", None)
        if "category" in x:
            if include_categories:
                results += [name]
            subcats = flatten_toc(x["contents"], categories_in_titles=categories_in_titles)
            if categories_in_titles:
                subcats = ["%s > %s" %(name, y) for y in subcats]
            results += subcats

        elif "title" in x:
            if not version_granularity:
                results += [name]
            else:
                #versions = texts.get_version_list(name)
                versions = Ref(name).version_list()
                for v in versions:
                    lang = {"he": "Hebrew", "en": "English"}[v["language"]]
                    results += ["%s > %s > %s.json" % (name, lang, v["versionTitle"])]

    return results


def category_id_dict(toc=None, cat_head="", code_head=""):
    if toc is None:
        d = library.local_cache.get("category_id_dict")
        if not d:
            d = category_id_dict(get_toc())
            library.local_cache["category_id_dict"] = d
        return d

    d = {}

    for i, c in enumerate(toc):
        name = c["category"] if "category" in c else c["title"]
        if cat_head:
            key = "/".join([cat_head, name])
            val = code_head + format(i, '02')
        else:
            key = name
            val = "A" + format(i, '02')

        d[key] = val
        if "contents" in c:
            d.update(category_id_dict(c["contents"], key, val))

    return d
<|MERGE_RESOLUTION|>--- conflicted
+++ resolved
@@ -180,26 +180,8 @@
 
 def update_table_of_contents():
     toc = []
-
     # Add an entry for every text we know about
     indices = IndexSet()
-<<<<<<< HEAD
-    for index in indices:
-        if index.is_commentary():
-            # Special case commentary below
-            continue
-
-        i = index.toc_contents()
-        if i["categories"][0] in REORDER_RULES:
-            i["categories"] = REORDER_RULES[i["categories"][0]] + i["categories"][1:]
-            if i["categories"][0] == "Commentary":
-                i["categories"][0], i["categories"][1] = i["categories"][1], i["categories"][0]
-        if i["categories"][0] not in ORDER:
-            i["categories"].insert(0, "Other")
-
-        node = get_or_make_summary_node(toc, i["categories"])
-        text = add_counts_to_index(i)
-=======
     for i in indices:
         if i.is_commentary() or i.categories[0] == "Commentary2":
             # Special case commentary below
@@ -211,7 +193,6 @@
 
         node = get_or_make_summary_node(toc, i.categories)
         text = add_counts_to_index(i.toc_contents())
->>>>>>> 507fa0ba
         node.append(text)
 
     # Special handling to list available commentary texts which do not have
