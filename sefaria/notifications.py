--- conflicted
+++ resolved
@@ -23,14 +23,10 @@
 from django.core.mail import EmailMultiAlternatives
 from django.contrib.auth.models import User
 
-<<<<<<< HEAD
 from sefaria.system.database import db
-from sefaria.utils.util import user_name
+import sefaria.utils.util as util
+# noinspection PyUnresolvedReferences
 from users import UserProfile
-=======
-from database import db
-import util
->>>>>>> 9ea80f6e
 
 
 class Notification(object):
