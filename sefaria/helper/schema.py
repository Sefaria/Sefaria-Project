--- conflicted
+++ resolved
@@ -254,9 +254,6 @@
         VersionState(title, {"flags": flags})
 
 
-<<<<<<< HEAD
-def replaceBadNodeTitles(title, bad_char, good_char):
-=======
 def change_node_title(snode, old_title, lang, new_title):
     """
     Changes the title of snode specified by old_title and lang, to new_title.
@@ -271,7 +268,6 @@
 
 
 def replaceBadNodeTitles(title, bad_char, good_char, lang):
->>>>>>> 29699e50
     '''
     This recurses through the serialized tree changing replacing the previous title of each node to its title with the bad_char replaced by good_char. 
     '''
@@ -280,12 +276,6 @@
             for each_one in node['nodes']:
                 recurse(each_one)
         elif 'default' not in node:
-<<<<<<< HEAD
-            node['title'] = node['title'].replace(bad_char, good_char)
-            if node['titles'][0]['lang']
-            node['titles'][0]['text'] = node['titles'][0]['text'].replace(bad_char, good_char)
-
-=======
 
             if 'title' in node:
                 node['title'] = node['title'].replace(bad_char, good_char)
@@ -298,7 +288,6 @@
                 if which_one >= 0:
                     node['titles'][which_one]['text'] = node['titles'][which_one]['text'].replace(bad_char, good_char)
  
->>>>>>> 29699e50
     data = library.get_index(title).nodes.serialize()
     recurse(data)
     return data
