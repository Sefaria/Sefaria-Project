# -*- coding: utf-8 -*-

from sefaria.model import *
from sefaria.model.abstract import AbstractMongoRecord
from sefaria.system.exceptions import InputError
from sefaria.system.database import db
from sefaria.sheets import save_sheet
from sefaria.utils.util import list_depth

import re

"""
Experimental
These utilities have been used a few times, but are still rough.

To get the existing schema nodes to pass into these functions, easiest is likely:
Ref("...").index_node


Todo:
    Clean system from old refs:
        links to commentary
        transx reqs
        elastic search
        varnish
"""


def insert_last_child(new_node, parent_node):
    return attach_branch(new_node, parent_node, len(parent_node.children))


def insert_first_child(new_node, parent_node):
    return attach_branch(new_node, parent_node, 0)


def attach_branch(new_node, parent_node, place=0):
    """
    :param new_node: A schema node tree to attach
    :param parent_node: The parent to attach it to
    :param place: The index of the child before which to insert, so place=0 inserts at the front of the list, and place=len(parent_node.children) inserts at the end
    :return:
    """
    assert isinstance(new_node, SchemaNode)
    assert isinstance(parent_node, SchemaNode)
    assert place <= len(parent_node.children)

    index = parent_node.index

    # Add node to versions & commentary versions
    vs = [v for v in index.versionSet()]
    vsc = [v for v in library.get_commentary_versions_on_book(index.title)]
    for v in vs + vsc:
        pc = v.content_node(parent_node)
        pc[new_node.key] = new_node.create_skeleton()
        v.save(override_dependencies=True)

    # Update Index schema and save
    parent_node.children.insert(place, new_node)
    new_node.parent = parent_node

    index.save(override_dependencies=True)
    library.rebuild()
    refresh_version_state(index.title)


def remove_branch(node):
    """
    This will delete any text in `node`
    :param node: SchemaNode to remove
    :return:
    """
    assert isinstance(node, SchemaNode)
    parent = node.parent
    assert parent
    index = node.index

    node.ref().linkset().delete()
    # todo: commentary linkset

    vs = [v for v in index.versionSet()]
    vsc = [v for v in library.get_commentary_versions_on_book(index.title)]
    for v in vs + vsc:
        assert isinstance(v, Version)
        pc = v.content_node(parent)
        del pc[node.key]
        v.save(override_dependencies=True)

    parent.children = [n for n in parent.children if n.key != node.key]

    index.save(override_dependencies=True)
    library.rebuild()
    refresh_version_state(index.title)


def reorder_children(parent_node, new_order):
    """
    :param parent_node:
    :param new_order: List of child keys, in their new order
    :return:
    """
    # With this one, we can get away with just an Index change
    assert isinstance(parent_node, SchemaNode)
    child_dict = {n.key: n for n in parent_node.children}
    assert set(child_dict.keys()) == set(new_order)
    parent_node.children = [child_dict[k] for k in new_order]
    parent_node.index.save()


def merge_default_into_parent(parent_node):
    """
    In a case where a parent has only one child - a default child - this merges the two together into one Jagged Array node.

    Example Usage:
    >>> r = Ref('Mei HaShiloach, Volume II, Prophets, Judges')
    >>> merge_default_into_parent(r.index_node)

    :param parent_node:
    :return:
    """
    assert isinstance(parent_node, SchemaNode)
    assert len(parent_node.children) == 1
    assert parent_node.has_default_child()
    default_node = parent_node.get_default_child()
    # assumption: there's a grandparent.  todo: handle the case where the parent is the root node of the schema
    is_root = True
    if parent_node.parent:
        is_root = False
        grandparent_node = parent_node.parent
    index = parent_node.index

    # Repair all versions
    vs = [v for v in index.versionSet()]
    vsc = [v for v in library.get_commentary_versions_on_book(index.title)]
    for v in vs + vsc:
        assert isinstance(v, Version)
        if is_root:
            v.chapter = v.chapter["default"]
        else:
            grandparent_version_dict = v.sub_content(grandparent_node.version_address())
            grandparent_version_dict[parent_node.key] = grandparent_version_dict[parent_node.key]["default"]
        v.save(override_dependencies=True)

    # Rebuild Index
    new_node = JaggedArrayNode()
    new_node.key = parent_node.key
    new_node.title_group = parent_node.title_group
    new_node.sectionNames = default_node.sectionNames
    new_node.addressTypes = default_node.addressTypes
    new_node.depth = default_node.depth
    if is_root:
        index.nodes = new_node
    else:
        grandparent_node.children = [c if c.key != parent_node.key else new_node for c in grandparent_node.children]

    # Save index and rebuild library
    index.save(override_dependencies=True)
    library.rebuild()
    refresh_version_state(index.title)


def convert_simple_index_to_complex(index):
    """
    The target complex text will have a 'default' node.
    All refs to this text should remain good.
    :param index:
    :return:
    """
    from sefaria.model.schema import TitleGroup

    assert isinstance(index, Index)

    ja_node = index.nodes
    assert isinstance(ja_node, JaggedArrayNode)

    # Repair all version
    vs = [v for v in index.versionSet()]
    vsc = [v for v in library.get_commentary_versions_on_book(index.title)]
    for v in vs + vsc:
        assert isinstance(v, Version)
        v.chapter = {"default": v.chapter}
        v.save(override_dependencies=True)

    # Build new schema
    new_parent = SchemaNode()
    new_parent.title_group = ja_node.title_group
    new_parent.key = ja_node.key
    ja_node.title_group = TitleGroup()
    ja_node.key = "default"
    ja_node.default = True

    # attach to index record
    new_parent.append(ja_node)
    index.nodes = new_parent

    index.save(override_dependencies=True)
    library.rebuild()
    refresh_version_state(index.title)


def change_parent(node, new_parent, place=0):
    """
    :param node:
    :param new_parent:
    :param place: The index of the child before which to insert, so place=0 inserts at the front of the list, and place=len(parent_node.children) inserts at the end
    :return:
    """
    assert isinstance(node, SchemaNode)
    assert isinstance(new_parent, SchemaNode)
    assert place <= len(new_parent.children)
    old_parent = node.parent
    index = new_parent.index

    old_normal_form = node.ref().normal()
    linkset = [l for l in node.ref().linkset()]

    vs = [v for v in index.versionSet()]
    vsc = [v for v in library.get_commentary_versions_on_book(index.title)]
    for v in vs + vsc:
        assert isinstance(v, Version)
        old_parent_content = v.content_node(old_parent)
        content = old_parent_content.pop(node.key)
        new_parent_content = v.content_node(new_parent)
        new_parent_content[node.key] = content
        v.save(override_dependencies=True)

    old_parent.children = [n for n in old_parent.children if n.key != node.key]
    new_parent.children.insert(place, node)
    node.parent = new_parent
    new_normal_form = node.ref().normal()

    index.save(override_dependencies=True)
    library.rebuild()

    for link in linkset:
        link.refs = [ref.replace(old_normal_form, new_normal_form) for ref in link.refs]
        link.save()
    # todo: commentary linkset

    refresh_version_state(index.title)


def refresh_version_state(base_title):
    """
    ** VersionState is *not* altered on Index save.  It is only created on Index creation.
    ^ It now seems that VersionState is referenced on Index save

    VersionState is *not* automatically updated on Version save.
    The VersionState update on version save happens in texts_api().
    VersionState.refresh() assumes the structure of content has not changed.
    To regenerate VersionState, we save the flags, delete the old one, and regenerate a new one.
    """
    vtitles = library.get_commentary_version_titles_on_book(base_title) + [base_title]
    for title in vtitles:
        vs = VersionState(title)
        flags = vs.flags
        vs.delete()
        VersionState(title, {"flags": flags})


def change_node_title(snode, old_title, lang, new_title):
    """
    Changes the title of snode specified by old_title and lang, to new_title.
    If the title changing is the primary english title, cascades to all of the impacted objects
    :param snode:
    :param old_title:
    :param lang:
    :param new_title:
    :return:
    """

    def rewriter(string):
        return string.replace(old_title, new_title)

    def needs_rewrite(string, *args):
        return string.find(old_title) >= 0 and snode.index.title == Ref(string).index.title

    if old_title == snode.primary_title():
        snode.add_title(new_title, lang, replace_primary=True, primary=True)
        snode.index.save()
        library.refresh_index_record_in_cache(snode.index)
        if lang == 'en':
            cascade(snode.index.title, rewriter=rewriter, needs_rewrite=needs_rewrite)
    else:
        snode.add_title(new_title, lang)

    snode.remove_title(old_title, lang)

    snode.index.save(override_dependencies=True)
    library.refresh_index_record_in_cache(snode.index)


"""
def change_char_node_titles(index_title, bad_char, good_char, lang):
    '''
     Replaces all instances of bad_char with good_char in all node titles in the book titled index_title.
    If the title changing is the primary english title, cascades to all of the impacted objects
    :param index_title:
    :param bad_char:
    :param good_char:
    :param lang:
    :return:
    '''


    def callback(node, **kwargs):
        titles = node.get_titles()
        for each_title in titles:
            if each_title['lang'] == lang and 'primary' in each_title and each_title['primary']:
                title = each_title['text']

        change_node_title(snode, old_title,lang)

    root = library.get_index(index_title).nodes
    root.traverse_tree(callback, False)



    def recurse(node):
        if 'nodes' in node:
            for each_one in node['nodes']:
                recurse(each_one)
        elif 'default' not in node:

            if 'title' in node:
                node['title'] = node['title'].replace(bad_char, good_char)
            if 'titles' in node:
                which_one = -1
                if node['titles'][0]['lang'] == lang:
                    which_one = 0
                elif len(node['titles']) > 1 and node['titles'][1]['lang'] == lang:
                    which_one = 1
                if which_one >= 0:
                    node['titles'][which_one]['text'] = node['titles'][which_one]['text'].replace(bad_char, good_char)

    data = library.get_index(title).nodes.serialize()
    recurse(data)
    return data
"""


def change_node_structure(ja_node, section_names, address_types=None, upsize_in_place=False):
    """
    Updates the structure of a JaggedArrayNode to the depth specified by the length of sectionNames.

    When increasing size, any existing text will become the first segment of the new level
    ["One", "Two", "Three"] -> [["One"], ["Two"], ["Three"]]

    When decreasing size, information is lost as any existing segments are concatenated with " "
    [["One1", "One2"], ["Two1", "Two2"], ["Three1", "Three2"]] - >["One1 One2", "Two1 Two2", "Three1 Three2"]

    A depth 0 text (i.e. a single string or an empty list) will be treated as if upsize_in_place was set to True

    :param ja_node: JaggedArrayNode to be edited. Must be instance of class: JaggedArrayNode

    :param section_names: sectionNames parameter of restructured node. This determines the depth
    :param address_types: address_type parameter of restructured node. Defaults to ['Integer'] * len(sectionNames)

    :param upsize_in_place: If True, existing text will stay in tact, but be wrapped in new depth:
    ["One", "Two", "Three"] -> [["One", "Two", "Three"]]
    """

    assert isinstance(ja_node, JaggedArrayNode)
    assert len(section_names) > 0

    if hasattr(ja_node, 'lengths'):
        print 'WARNING: This node has predefined lengths!'
        del ja_node.lengths

    # `delta` is difference in depth.  If positive, we're adding depth.
    delta = len(section_names) - len(ja_node.sectionNames)
    if upsize_in_place:
        assert (delta > 0)

    if address_types is None:
        address_types = ['Integer'] * len(section_names)
    else:
        assert len(address_types) == len(section_names)

    def fix_ref(ref_string):
        """
        Takes a string from link.refs and updates to reflect the new structure.
        Uses the delta parameter from the main function to determine how to update the ref.
        `delta` is difference in depth.  If positive, we're adding depth.
        :param ref_string: A string which can be interpreted as a valid Ref
        :return: string
        """
        if delta == 0:
            return ref_string

        d = Ref(ref_string)._core_dict()

        if delta < 0:  # Making node shallower
            for i in range(-delta):
                if len(d["sections"]) == 0:
                    break
                d["sections"].pop()
                d["toSections"].pop()

                # else, making node deeper
        elif upsize_in_place:
            for i in range(delta):
                d["sections"].insert(0, 1)
                d["toSections"].insert(0, 1)
        else:
            for i in range(delta):
                d["sections"].append(1)
                d["toSections"].append(1)

        return Ref(_obj=d).normal()

    commentators = library.get_commentary_version_titles_on_book(ja_node.index.title)
    commentators = [c.replace(u' on {}'.format(ja_node.ref().normal()), u'') for c in commentators]
    ref_regex_str = ja_node.ref().regex(anchored=False)
    identifier = ur"(^{})|(^({}) on {})".format(ref_regex_str, "|".join(commentators), ref_regex_str)

    def needs_fixing(ref_string, *args):
        if re.search(identifier, ref_string) is None:
            return False
        else:
            return True

    # For downsizing, refs will become invalidated in their current state, so changes must be made before the
    # structure change.
    if delta < 0:
        cascade(ja_node.ref(), rewriter=fix_ref, needs_rewrite=needs_fixing)
        # cascade updates the index record, ja_node index gets stale
        ja_node.index = library.get_index(ja_node.index.title)

    ja_node.sectionNames = section_names
    ja_node.addressTypes = address_types
    ja_node.depth = len(section_names)
    ja_node._regexes = {}
    ja_node._init_address_classes()
    index = ja_node.index
    index.save(override_dependencies=True)
    print 'Index Saved'
    library.refresh_index_record_in_cache(index)
    # ensure the index on the ja_node object is updated with the library refresh
    ja_node.index = library.get_index(ja_node.index.title)

    vs = [v for v in index.versionSet()]
    vsc = [v for v in library.get_commentary_versions_on_book(index.title)]
    print 'Updating Versions'
    for v in vs + vsc:
        assert isinstance(v, Version)
        if v.get_index() == index:
            chunk = TextChunk(ja_node.ref(), lang=v.language, vtitle=v.versionTitle)
        else:
            library.refresh_index_record_in_cache(v.get_index())
            ref_name = ja_node.ref().normal()
            ref_name = ref_name.replace(index.title, v.get_index().title)
            chunk = TextChunk(Ref(ref_name), lang=v.language, vtitle=v.versionTitle)
        ja = chunk.ja()

        if upsize_in_place or ja.get_depth() == 0:
            wrapper = chunk.text
            for i in range(delta):
                wrapper = [wrapper]
            chunk.text = wrapper
            chunk.save()

        else:
            chunk.text = ja.resize(delta).array()
            chunk.save()

    # For upsizing, we are editing refs to a structure that would not be valid till after the change, therefore
    # cascading must be performed here
    if delta > 0:
        cascade(ja_node.ref(), rewriter=fix_ref, needs_rewrite=needs_fixing)

    library.rebuild()
    refresh_version_state(index.title)
    # For each commentary version, refresh its VS


def cascade(ref_identifier, rewriter=lambda x: x, needs_rewrite=lambda x: True, skip_history=False):
    """
    Changes to indexes requires updating any and all data that reference that index. This routine will take a rewriter
     function and run it on every location that references the updated index.
    :param ref_identifier: Ref or String that can be used to implement a ref (an Index level Ref?  Or Deeper?)
    :param rewriter: f(String)->String. callback function used to update the field.
    :param needs_rewrite: f(String, Object)->Boolean. Criteria for which a save will be triggered. If not set, routine will trigger a save for
    every item within the set
    :param skip_history: Set to True to skip history updates
    """

    def generic_rewrite(model_set, attr_name='ref', sub_attr_name=None, ):
        """
        Generic routine to take any derivative of AbstractMongoSet and update the fields outlined by attr_name using
        the callback function rewriter.

        This routine is heavily inspired by SegmentSplicer._generic_set_rewrite
        :param model_set: Derivative of AbstractMongoSet
        :param attr_name: name of attribute to update
        :param sub_attr_name: Use to update nested attributes
        :return:
        """

        for record in model_set:
            assert isinstance(record, AbstractMongoRecord)
            if sub_attr_name is None:
                refs = getattr(record, attr_name)
            else:
                intermediate_obj = getattr(record, attr_name)
                refs = intermediate_obj[sub_attr_name]

            if isinstance(refs, list):
                needs_save = False
                for ref_num, ref in enumerate(refs):
                    if needs_rewrite(ref, record):
                        needs_save = True
                        refs[ref_num] = rewriter(ref)
                if needs_save:
                    try:
                        record.save()
                    except InputError as e:
                        print 'Bad Data Found: {}'.format(refs)
                        print e
            else:
                if needs_rewrite(refs, record):
                    if sub_attr_name is None:
                        setattr(record, attr_name, rewriter(refs))
                    else:
                        intermediate_obj[sub_attr_name] = rewriter(refs)
<<<<<<< HEAD

=======
                    #refs = rewriter(refs)
>>>>>>> 2bf7c6b5
                    try:
                        record.save()
                    except InputError as e:
                        print 'Bad Data Found: {}'.format(refs)
                        print e

    def clean_sheets(sheets_to_update):

        def rewrite_source(source):
            requires_save = False
            if "ref" in source:
                try:
                    ref = Ref(source["ref"])
                except (InputError, ValueError):
                    print "Error: In _clean_sheets.rewrite_source: failed to instantiate Ref {}".format(source["ref"])
                else:
                    if needs_rewrite(source['ref']):
                        requires_save = True
                        source["ref"] = rewriter(source['ref'])
            if "subsources" in source:
                for subsource in source["subsources"]:
                    requires_save = rewrite_source(subsource) or requires_save
            return requires_save

        for sid in sheets_to_update:
            needs_save = False
            sheet = db.sheets.find_one({"id": sid})
            if not sheet:
                print "Likely error - can't load sheet {}".format(sid)
            for source in sheet["sources"]:
                if rewrite_source(source):
                    needs_save = True
            if needs_save:
                sheet["lastModified"] = sheet["dateModified"]
                save_sheet(sheet, sheet["owner"], search_override=True)

    def update_alt_structs(index):

        assert isinstance(index, Index)
        if not index.has_alt_structures():
            return
        needs_save = False

        for name, struct in index.get_alt_structures().iteritems():
            for map_node in struct.get_leaf_nodes():
                assert map_node.depth <= 1, "Need to write some code to handle alt structs with depth > 1!"
                wr = map_node.wholeRef
                if needs_rewrite(wr):
                    needs_save = True
                    map_node.wholeRef = rewriter(wr)
                if hasattr(map_node, 'refs'):
                    for ref_num, ref in enumerate(map_node.refs):
                        if needs_rewrite(ref):
                            needs_save = True
                            map_node.refs[ref_num] = rewriter(ref)
        if needs_save:
            index.save()

    if isinstance(ref_identifier, basestring):
        ref_identifier = Ref(ref_identifier)
    assert isinstance(ref_identifier, Ref)

    commentators = library.get_commentary_version_titles_on_book(ref_identifier.book)
    commentators = [item for c in commentators for item in Ref(c).regex(as_list=True, anchored=False)]
    ref_regex = ref_identifier.regex(anchored=False, as_list=True)
    identifier = ref_regex + commentators

    # titles = re.compile(identifier)

    def construct_query(attribute, queries):

        query_list = [{attribute: {'$regex': '^' + query}} for query in queries]
        return {'$or': query_list}

    print 'Updating Links'
    generic_rewrite(LinkSet(construct_query('refs', identifier)), attr_name='refs')
    print 'Updating Notes'
    generic_rewrite(NoteSet(construct_query('ref', identifier)))
    generic_rewrite(TranslationRequestSet(construct_query('ref', identifier)))
    print 'Updating Garden Stops'
    generic_rewrite(GardenStopSet(construct_query('ref', identifier)))
    print 'Updating Sheets'
    clean_sheets([s['id'] for s in db.sheets.find(construct_query('sources.ref', identifier), {"id": 1})])
    print 'Updating Alternate Structs'
    update_alt_structs(ref_identifier.index)
    if not skip_history:
        print 'Updating History'
        generic_rewrite(HistorySet(construct_query('ref', identifier)))
        generic_rewrite(HistorySet(construct_query('new.ref', identifier)), attr_name='new', sub_attr_name='ref')
        generic_rewrite(HistorySet(construct_query('new.refs', identifier)), attr_name='new', sub_attr_name='refs')
        generic_rewrite(HistorySet(construct_query('old.ref', identifier)), attr_name='old', sub_attr_name='ref')
        generic_rewrite(HistorySet(construct_query('old.refs', identifier)), attr_name='old', sub_attr_name='refs')


def migrate_to_complex_structure(title, schema, mappings):
    """
    Converts book that is simple structure to complex.
    :param title: title of book
    :param schema: the new complex structure schema, must be JSON
    :param mappings: a dictionary mapping references from simple structure to references in complex structure
                    For example:
        mappings = {"Midrash Tanchuma 1:1": "Midrash Tanchuma, Bereshit",
                    "Midrash Tanchuma 1:2": "Midrash Tanchuma, Noach",
                    ...
                    "Midrash Tanchuma 2:1": "Midrash Tanchuma, Shemot"}
    :return:
    """
    def needs_rewrite(ref, *args):
        try:
            return Ref(ref).index.title == title
        except InputError:
            return False

    def rewriter(ref):
        """
        Converts each reference from the simple text to what it should be in the complex text based on the mappings.
        Assumes that both the references in the mappings and the references that are passed into the function
        are not ranges. For example, for the line old_ref.contains(ref), suppose it is:
        Ref("Genesis 6-7").contains(Ref("Genesis 6:3-4"))
        This will evaluate to true but then in the return statement,
        it will not successfully replace the old_ref_str with new_ref.
        To deal with ranges in the future, split the ranged refs into starting_ref() and ending_ref()
        and then use in_terms_of() to get the data necessary to properly translate the range.
        Ranges that cross from one section to another will be cut to only spanning the first section.
        """
        if Ref(ref).is_range():
            print "Currently does not handle ranged refs.  Only handles the starting_ref() of range."
            ref = Ref(ref).starting_ref()
        else:
            ref = Ref(ref)
        for old_ref in mappings:
            if Ref(old_ref).is_range():
                print "Currently does not handle ranged refs.  Only handles the starting_ref() of range."
                old_ref = Ref(old_ref).starting_ref()
            else:
                old_ref = Ref(old_ref)
            if old_ref.contains(ref):
                old_ref_str = old_ref.normal()
                new_ref = mappings[old_ref_str]
                ref_str = ref.normal()
                return "Complex {}".format(ref_str.replace(old_ref_str, new_ref))
        return "Complex {}".format(ref)


    print "begin conversion"
    #TODO: add method on model.Index to change all 3 (title, nodes.key and nodes.primary title)

    #create a new index with a temp file #make sure to later add all the alternate titles
    old_index = Index().load({"title": title})
    new_index_contents = {
        "title": title,
        "categories": old_index.categories,
        "schema": schema
    }
    #TODO: these are ugly hacks to create a temp index
    temp_index = Index(new_index_contents)
    en_title = temp_index.get_title('en')
    temp_index.title = "Complex {}".format(en_title)
    he_title = temp_index.get_title('he')
    temp_index.set_title(u'{} זמני'.format(he_title), 'he')
    temp_index.save()
    #the rest of the title variants need to be copied as well but it will create conflicts while the orig index exists, so we do it after removing the old index in completely_delete_index_and_related.py

    #create versions for the main text
    versions = VersionSet({'title': title})
    migrate_versions_of_text(versions, mappings, title, temp_index.title, temp_index)

    #are there commentaries? Need to move the text for them to conform to the new structure
    #basically a repeat process of the above, sans creating the index record
    commentaries = library.get_commentary_versions_on_book(title)
    migrate_versions_of_text(commentaries, mappings, title, temp_index.title, temp_index)
    #duplicate versionstate
    #TODO: untested
    vstate_old = VersionState().load({'title':title })
    vstate_new = VersionState(temp_index)
    vstate_new.flags = vstate_old.flags
    vstate_new.save()

    cascade(title, rewriter, needs_rewrite)


def migrate_versions_of_text(versions, mappings, orig_title, new_title, base_index):
    for i, version in enumerate(versions):
        print version.versionTitle.encode('utf-8')
        new_version_title = version.title.replace(orig_title, new_title)
        print new_version_title
        new_version = Version(
                {
                    "chapter": base_index.nodes.create_skeleton(),
                    "versionTitle": version.versionTitle,
                    "versionSource": version.versionSource,
                    "language": version.language,
                    "title": new_version_title
                }
            )
        for attr in ['status', 'license', 'licenseVetted', 'method', 'versionNotes', 'priority', "digitizedBySefaria", "heversionSource"]:
            value = getattr(version, attr, None)
            if value:
                setattr(new_version, attr, value)
        new_version.save()
        for orig_ref in mappings:
            #this makes the mapping contain the correct text/commentary title
            orig_ref = orig_ref.replace(orig_title, version.title)
            print orig_ref
            orRef = Ref(orig_ref)
            tc = orRef.text(lang=version.language, vtitle=version.versionTitle)
            ref_text = tc.text

            #this makes the destination mapping contain both the correct text/commentary title
            # and have it changed to the temp index title
            dest_ref = mappings[orig_ref].replace(orig_title, version.title)
            dest_ref = dest_ref.replace(orig_title, new_title)
            print dest_ref

            dRef = Ref(dest_ref)
            ref_depth = dRef.range_index() if dRef.is_range() else len(dRef.sections)
            text_depth = 0 if isinstance(ref_text, basestring) else list_depth(ref_text) #length hack to fit the correct JA
            implied_depth = ref_depth + text_depth
            desired_depth = dRef.index_node.depth
            for i in range(implied_depth, desired_depth):
                ref_text = [ref_text]

            new_tc = dRef.text(lang=version.language, vtitle=version.versionTitle)
            new_tc.versionSource = version.versionSource
            new_tc.text = ref_text
            new_tc.save()
            VersionState(dRef.index.title).refresh()<|MERGE_RESOLUTION|>--- conflicted
+++ resolved
@@ -523,11 +523,7 @@
                         setattr(record, attr_name, rewriter(refs))
                     else:
                         intermediate_obj[sub_attr_name] = rewriter(refs)
-<<<<<<< HEAD
-
-=======
-                    #refs = rewriter(refs)
->>>>>>> 2bf7c6b5
+
                     try:
                         record.save()
                     except InputError as e:
