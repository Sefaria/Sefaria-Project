--- conflicted
+++ resolved
@@ -108,18 +108,10 @@
                 # must be match object
                 start, end = removal.start(), removal.end()
             normalized_text_index = start if reverse else (start + min(len(subst), end-start) - total_removed)
-<<<<<<< HEAD
-            temp_removed = end - start - len(subst)
-            if temp_removed == 0:
-                continue
-            total_removed += temp_removed
-            removal_map[normalized_text_index] = total_removed
-=======
             curr_removed = end - start - len(subst)
             if curr_removed > 0:
                 total_removed += curr_removed
                 removal_map[normalized_text_index] = total_removed
->>>>>>> e8c28c06
         return removal_map
 
     @staticmethod
@@ -277,30 +269,18 @@
                 text_to_remove_inds, text_to_remove_repls = zip(*curr_text_to_remove)
             for mapping in reversed(mappings):
                 text_to_remove_inds = step.convert_normalized_indices_to_unnormalized_indices(text_to_remove_inds, mapping)
-<<<<<<< HEAD
-            temp_text_to_remove = list(zip(text_to_remove_inds, text_to_remove_repls))
-
-            # merge any overlapping ranges
-            # later edits should override earlier ones
-            final_text_to_remove = self.merge_removal_inds_new(final_text_to_remove, temp_text_to_remove)
-=======
             curr_text_to_remove = list(zip(text_to_remove_inds, text_to_remove_repls))
 
             # merge any overlapping ranges
             # later edits should override earlier ones
             final_text_to_remove = self.merge_removal_inds(final_text_to_remove, curr_text_to_remove)
->>>>>>> e8c28c06
             mappings += [step.get_mapping_after_normalization(snorm, **kwargs)]
             snorm = step.normalize(snorm, **kwargs)
         final_text_to_remove.sort(key=lambda x: x[0])
         return final_text_to_remove
 
     @staticmethod
-<<<<<<< HEAD
-    def merge_removal_inds_new(*all_removal_inds):
-=======
     def merge_removal_inds(*all_removal_inds):
->>>>>>> e8c28c06
         combined_removal_inds = reduce(lambda a, b: a + b, all_removal_inds, [])
         combined_removal_inds.sort(key=lambda x: x[0][0])
         merged_removal_inds = []
@@ -314,15 +294,9 @@
                 merged_removal_inds += [(curr_inds, curr_repl)]
             else:
                 # some sort of overlap
-<<<<<<< HEAD
-                temp_merged_inds = (last_inds[0], max(last_inds[1], curr_inds[1]))
-                temp_merged_repl = last_repl[:curr_inds[0]-last_inds[0]] + curr_repl + last_repl[(curr_inds[1]+1)-last_inds[0]:]
-                merged_removal_inds[-1] = (temp_merged_inds, temp_merged_repl)
-=======
                 curr_merged_inds = (last_inds[0], max(last_inds[1], curr_inds[1]))
                 curr_merged_repl = last_repl[:curr_inds[0]-last_inds[0]] + curr_repl + last_repl[(curr_inds[1]+1)-last_inds[0]:]
                 merged_removal_inds[-1] = (curr_merged_inds, curr_merged_repl)
->>>>>>> e8c28c06
 
         return merged_removal_inds
 
