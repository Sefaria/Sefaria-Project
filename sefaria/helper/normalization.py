--- conflicted
+++ resolved
@@ -164,8 +164,8 @@
                 pass  # it's an inline commentator
         return all_itags, soup
 
-<<<<<<< HEAD
-    def _find_itag_start(self, itag_text: str, s: str, search_start: int) -> int:
+    @staticmethod
+    def _find_itag_start(itag_text: str, s: str, search_start: int) -> int:
         """
         There can be minor differences in itag created by bs4
         Try to find start of itag regardless
@@ -180,29 +180,12 @@
 
     def find_text_to_remove(self, s:str, **kwargs) -> list:
         lenient = kwargs.get('lenient', False)  # if lenient, fail gracefully when you can't find an itag
-=======
-    @staticmethod
-    def _find_tag_text_start(s: str, itag_text: str, prev_start: int) -> int:
-        start = None
-        end = len(itag_text)
-        decrement = 50
-        while start is None or (start == -1 and end > decrement):
-            start = s.find(itag_text[:end], prev_start)
-            end -= decrement
-        return start
-
-    def find_text_to_remove(self, s: str, **kwargs) -> list:
->>>>>>> 417c1187
         all_itags, _ = ITagNormalizer._get_all_itags(s)
         next_start = 0
         text_to_remove = []
         for itag in all_itags:
             itag_text = itag.decode()
-<<<<<<< HEAD
             start = self._find_itag_start(itag_text, s, next_start)
-=======
-            start = self._find_tag_text_start(s, itag_text, next_start)
->>>>>>> 417c1187
             end = start+len(itag_text)
             if start == -1:
                 exception_text = f"Couldn't find itag with text '{itag_text}' in\n{s}\nnext_start = {next_start}"
