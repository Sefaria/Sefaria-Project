--- conflicted
+++ resolved
@@ -161,14 +161,8 @@
 
     index = Index({
         'schema': root.serialize(),
-<<<<<<< HEAD
         'title': 'MigrateBook',
         'categories': ['Other'],
-=======
-        'title': 'Crazy',
-        'categories': ['Torah'],
->>>>>>> e8242e5a
-    })
     index.save()
 
     p1 = "This should eventually end up in MigrateBook, Part 1, 1:1"
