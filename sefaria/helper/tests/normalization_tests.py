import pytest
import django
django.setup()
from sefaria.helper.normalization import *


def test_itag_normalizer():
    text = "Yo <sup>3</sup><i class=\"footnote\"> <i> Am </i>. 4:4</i>."
    itn = ITagNormalizer(' ')
    norm_text = itn.normalize(text)
    assert norm_text == "Yo   ."
    text_to_remove = itn.find_text_to_remove(text)
    assert len(text_to_remove) == 2
    (s1, e1), r1 = text_to_remove[0]
    assert (s1, e1) == (3, 15)
    (s2, e2), r2 = text_to_remove[1]
    assert (s2, e2) == (15, len(text)-1)


def test_replace_normalizer():
    text = "Hello, what is up? You is nice"
    rn = ReplaceNormalizer(' is ', ' are ')
    norm_text = rn.normalize(text)
    assert norm_text == text.replace(' is ', ' are ')
    text_to_remove = rn.find_text_to_remove(text)
    assert len(text_to_remove) == 2
    (s1, e1), r1 = text_to_remove[0]
    assert (s1, e1) == (11, 15)
    (s2, e2), r2 = text_to_remove[1]
    assert (s2, e2) == (22, 26)


def test_br_tag_html_composer():
    """
    These two normalizers composed seem to cause issues
    """
    text = """<i>hello</i><br><b>as well as</b> yo"""
    normalized = """ hello   as well as yo"""
    nsc = NormalizerComposer(['br-tag', 'html'])
    assert nsc.normalize(text) == normalized
    text_to_remove = nsc.find_text_to_remove(text)
    assert len(text_to_remove) == 5
    (start1, end1), repl1 = text_to_remove[1]
    assert text[start1:end1] == '</i>'
    (start2, end2), repl2 = text_to_remove[2]
    assert repl2 == ' '
    assert text[start2:end2] == '<br>'
    (start4, end4), repl4 = text_to_remove[4]
    assert repl2 == ' '
    assert text[start4:end4] == '</b> '


def test_simpler_normalizer_composer():
    text = ' [sup'
    normalized = " sup"
    nsc = NormalizerComposer(['brackets', 'double-space'])
    assert nsc.normalize(text) == normalized
    text_to_remove = nsc.find_text_to_remove(text)
    assert len(text_to_remove) == 2
    (start0, end0), repl0 = text_to_remove[0]
    assert text[start0:end0] == " "
    assert repl0 == ' '


def test_complicated_normalizer_composer():
    text = """(<i>hello</i> other stuff) [sup] <b>(this is) a test</b>"""
    normalized = """ sup a test """
    nsc = NormalizerComposer(['html', "parens-plus-contents", 'brackets', 'double-space'])
    assert nsc.normalize(text) == normalized
    text_to_remove = nsc.find_text_to_remove(text)
    assert len(text_to_remove) == 6
    (start0, end0), repl0 = text_to_remove[0]
    assert text[start0:end0] == "(<i>hello</i> other stuff) "
    assert repl0 == ' '


@pytest.mark.parametrize(('unnorm', 'norm', 'normalizer_steps', 'test_word'), [
    ["<b><i> test", " test", ['html', 'double-space'], 'test'],
    ["\n\n\nThe rest of Chapter 1.\n \n", " The rest of Chapter 1. ", ['unidecode', 'html', 'double-space'], 'Chapter 1'],
])
def test_mapping(unnorm, norm, normalizer_steps, test_word):
    nsc = NormalizerComposer(normalizer_steps)
    assert nsc.normalize(unnorm) == norm
    start_norm_ind = norm.index(test_word)
    norm_inds = (start_norm_ind, start_norm_ind+len(test_word))
    unnorm_inds = nsc.norm_to_unnorm_indices(unnorm, [norm_inds])[0]
    assert unnorm[slice(*unnorm_inds)] == norm[slice(*norm_inds)]


def test_html_normalizer_for_empty_prefix():
    text = """It is written<sup>24</sup><i class="footnote"><i>1K</i>. 17:1.</i> <i>Elijah the Tisbite</i>"""
    normalizer = NormalizerComposer(['html'])
    ne = "Elijah the Tisbite"
    norm_text = "It is written 24   1K . 17:1.  Elijah the Tisbite "
    assert normalizer.normalize(text) == norm_text
    ne_start = norm_text.index(ne)
    ne_norm_prefix_inds = (ne_start, ne_start)
    assert norm_text[ne_norm_prefix_inds[0]:ne_norm_prefix_inds[0]+len(ne)] == ne
    ne_inds = normalizer.norm_to_unnorm_indices(text, [ne_norm_prefix_inds])[0]
    # actual test
    assert ne_inds[0] == ne_inds[1]
    assert text[ne_inds[0]:ne_inds[0]+len(ne)] == ne


def test_nested_itag():
    text = """<sup>outer</sup><i class="footnote">bull<sup>nested</sup><i class="footnote">The</i>.</i>"""
    normalizer = ITagNormalizer(' ')
    norm_text = normalizer.normalize(text)
    assert norm_text == "  "
    text_to_remove = normalizer.find_text_to_remove(text)
    assert len(text_to_remove) == 2
    (s, e), r = text_to_remove[0]
    assert text[s:e] == "<sup>outer</sup>"
    (s, e), r = text_to_remove[1]
    assert text[s:e] == """<i class="footnote">bull<sup>nested</sup><i class="footnote">The</i>.</i>"""


<<<<<<< HEAD
@pytest.mark.xfail(reason="not clear we want to support char_indices_from_word_indices as it's unused")
=======
def test_two_steps_normalization():
    test_string = ' This is a {{test}}'

    bracket_normalizer = RegexNormalizer(r'\{\{|}}', r'')
    strip_normalizer = RegexNormalizer(r'^\s*|\s*$', r'')
    normalizer = NormalizerComposer(steps=[bracket_normalizer, strip_normalizer])

    mapping = normalizer.get_mapping_after_normalization(test_string, reverse=True)
    assert mapping == {0: 1, 11: 3, 17: 5}
    orig_inds = [(13, 17)]
    new_start, new_end = normalizer.convert_normalized_indices_to_unnormalized_indices(orig_inds, mapping, reverse=True)[0]
    normalized_string = normalizer.normalize(test_string)
    assert normalized_string[new_start:new_end] == "test"


>>>>>>> 522e67fd
def test_word_to_char():
    test_string = 'some words go here\n\nhello world'
    words = ['go', 'here', 'hello']
    word_indices = (2, 4)
    result = char_indices_from_word_indices(test_string, [word_indices])[0]
    start, end = result
    assert test_string[start:end] == 'go here\n\nhello'
    assert test_string[start:end].split() == words


class TestTextSanitizer:

    text_to_test = [
        'foo bar <erase me> baz',
        'hello <nonsense> world',
        'my name is <not> Jonathan',
        'out of <good> ideas'
    ]
    sanitization_expression = r'\s*<[^<>]+>\s*'
    dividing_expression = r'\s+'

    @classmethod
    def sanitizer(cls, x):
        return re.sub(cls.sanitization_expression, ' ', x)

    def test_initialization(self):
        sanitizer = TextSanitizer(self.text_to_test, self.dividing_expression)
        assert sanitizer.get_original_segments() == tuple(self.text_to_test)
        assert sanitizer.get_sanitized_segments() is None

    def test_sanitize(self):
        sanitizer = TextSanitizer(self.text_to_test, self.dividing_expression)
        sanitizer.set_sanitizer(self.sanitizer)
        sanitizer.sanitize()
        assert sanitizer.get_sanitized_segments() == (
            'foo bar baz',
            'hello world',
            'my name is Jonathan',
            'out of ideas'
        )

    def test_word_to_segment(self):
        sanitizer = TextSanitizer(self.text_to_test, self.dividing_expression)
        sanitizer.set_sanitizer(self.sanitizer)
        sanitizer.sanitize()
        word_list = sanitizer.get_sanitized_word_list()
        jon = word_list.index('Jonathan')
        assert sanitizer.check_sanitized_index(jon) == 2<|MERGE_RESOLUTION|>--- conflicted
+++ resolved
@@ -115,9 +115,7 @@
     assert text[s:e] == """<i class="footnote">bull<sup>nested</sup><i class="footnote">The</i>.</i>"""
 
 
-<<<<<<< HEAD
 @pytest.mark.xfail(reason="not clear we want to support char_indices_from_word_indices as it's unused")
-=======
 def test_two_steps_normalization():
     test_string = ' This is a {{test}}'
 
@@ -133,7 +131,6 @@
     assert normalized_string[new_start:new_end] == "test"
 
 
->>>>>>> 522e67fd
 def test_word_to_char():
     test_string = 'some words go here\n\nhello world'
     words = ['go', 'here', 'hello']
