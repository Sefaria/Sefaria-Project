--- conflicted
+++ resolved
@@ -8,15 +8,10 @@
 def test_add_commentary_links():
     #test simple adding links
     title = 'Rashi on Genesis'
-<<<<<<< HEAD
+    desired_link_count = LinkSet({"refs": {"$regex": Ref(title).regex()},"auto": True, "generated_by": "CommentaryAutoLinker"}).count()
     rf = Ref(title)
     linker = rf.autolinker()
-    desired_link_count = 2027
     found = linker.rebuild_links()
-=======
-    desired_link_count = LinkSet({"refs": {"$regex": Ref(title).regex()},"auto": True, "generated_by": "add_commentary_links"}).count()
-    found = add_commentary_links(Ref(title), 1)
->>>>>>> 1837776a
     assert len(found) == desired_link_count
 
 
@@ -39,17 +34,12 @@
 def test_add_delete_commentary_links():
     #test that there are the same number of links before and after
     title = 'Rashi on Genesis'
-    regex = Ref(title).regex()
-<<<<<<< HEAD
     rf = Ref(title)
+    regex = rf.regex()
+    desired_link_count = LinkSet({"refs": {"$regex": regex}, "auto": True, "generated_by": "CommentaryAutoLinker"}).count()
     linker = rf.autolinker()
     linker.refresh_links()
     ls = LinkSet({"refs": {"$regex": regex}, "generated_by": 'CommentaryAutoLinker'})
-=======
-    desired_link_count = LinkSet({"refs": {"$regex": regex}, "auto": True, "generated_by": "add_commentary_links"}).count()
-    add_and_delete_invalid_commentary_links(Ref(title), 1)
-    ls = LinkSet({"refs": {"$regex": regex}, "generated_by": "add_commentary_links"})
->>>>>>> 1837776a
     link_count = ls.count()
     assert desired_link_count == link_count
 
