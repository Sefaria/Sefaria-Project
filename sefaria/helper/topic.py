--- conflicted
+++ resolved
@@ -248,33 +248,20 @@
 
 
 @django_cache(timeout=24 * 60 * 60, cache_prefix="get_topics_for_book")
-<<<<<<< HEAD
-def get_topics_for_book(title, annotate=False):
-=======
 def get_topics_for_book(title: str, annotate=False, n=18) -> list:
->>>>>>> 38a9a0d6
     all_topics = get_topics_for_ref(title, annotate=annotate)
 
     topic_counts = defaultdict(int)
     topic_data   = {}
     for topic in all_topics:
-<<<<<<< HEAD
-        topic_counts[topic["topic"]] += topic["order"].get("user_votes", 1)
-        print("{} - {}".format(topic["topic"], topic["order"].get("user_votes", 1)))
-=======
         if topic["topic"].startswith("parashat-"):
             continue # parasha topics aren't useful here
         topic_counts[topic["topic"]] += topic["order"].get("user_votes", 1)
->>>>>>> 38a9a0d6
         topic_data[topic["topic"]] = {"slug": topic["topic"], "title": topic["title"]}
 
     topic_order = sorted(topic_counts.items(), key=lambda x: x[1], reverse=True)
 
-<<<<<<< HEAD
-    return [topic_data[topic[0]] for topic in topic_order]
-=======
     return [topic_data[topic[0]] for topic in topic_order][:n]
->>>>>>> 38a9a0d6
 
 
 """
