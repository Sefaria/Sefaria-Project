--- conflicted
+++ resolved
@@ -1060,17 +1060,6 @@
 
     return topic_obj
 
-<<<<<<< HEAD
-def update_author_era(topic_obj, data, dataSource='learning-team-editing-tool'):
-    for k in ["birthYear", "deathYear"]:
-        year = data.get(k, '')
-        topic_obj.properties[k] = {'value': year, 'dataSource': dataSource}
-
-    prev_era = topic_obj.properties.get('era', {}).get('value')
-    if data.get('era', '') != '' and prev_era != data['era']:
-        topic_obj.properties['era'] = {'value': data['era'], 'dataSource': dataSource}
-        create_era_link(topic_obj, prev_era_to_delete=prev_era)
-=======
 def update_properties(topic_obj, dataSource, k, v):
     if v == '':
         topic_obj.properties.pop(k, None)
@@ -1089,7 +1078,6 @@
         update_properties(topic_obj, dataSource, 'era', era)
         if era != '':
             create_era_link(topic_obj, prev_era_to_delete=prev_era)
->>>>>>> 6527a94f
     return topic_obj
 
 
@@ -1108,15 +1096,7 @@
     if kwargs.get('category') == 'authors':
         topic_obj = update_authors_place_and_time(topic_obj, kwargs)
 
-<<<<<<< HEAD
-    update_topic_titles(topic_obj, kwargs)
-    if kwargs.get('catSlug') == 'authors':
-        topic_obj = update_authors_place_and_time(topic_obj, kwargs)
-
-    if 'category' in kwargs:
-=======
     if 'category' in kwargs and kwargs['category'] != kwargs['origCategory']:
->>>>>>> 6527a94f
         orig_link = IntraTopicLink().load({"linkType": "displays-under", "fromTopic": topic_obj.slug, "toTopic": {"$ne": topic_obj.slug}})
         old_category = orig_link.toTopic if orig_link else Topic.ROOT
         if old_category != kwargs['category']:
