import re
from tqdm import tqdm
from pymongo import UpdateOne, InsertOne
from typing import Optional, Union
from collections import defaultdict
from functools import cmp_to_key, partial
from sefaria.model import *
from sefaria.model.place import process_topic_place_change
from sefaria.system.exceptions import InputError
from sefaria.model.topic import TopicLinkHelper
from sefaria.system.database import db
from sefaria.system.cache import django_cache

import structlog
from sefaria import tracker
from sefaria.helper.descriptions import create_era_link
logger = structlog.get_logger(__name__)

def get_topic(v2, topic, lang, with_html=True, with_links=True, annotate_links=True, with_refs=True, group_related=True, annotate_time_period=False, ref_link_type_filters=None, with_indexes=True):
    """
    Helper function for api/topics/<slug>
    TODO fill in rest of parameters
    @param v2:
    @param topic: slug of topic to get data for
    @param lang: the language of the user to sort the ref links by
    @param with_html: True if description should be returned with HTML. If false, HTML is stripped.
    @param with_links: Should intra-topic links be returned. If true, return dict has a `links` key
    @param annotate_links:
    @param with_refs:
    @param group_related:
    @param annotate_time_period:
    @param ref_link_type_filters:
    @param with_indexes:
    @return:
    """
    topic_obj = Topic.init(topic)
    if topic_obj is None:
        return {}
    response = topic_obj.contents(annotate_time_period=annotate_time_period, with_html=with_html)
    response['primaryTitle'] = {
        'en': topic_obj.get_primary_title('en'),
        'he': topic_obj.get_primary_title('he')
    }
    response['primaryTitleIsTransliteration'] = {
        'en': topic_obj.title_is_transliteration(response['primaryTitle']['en'], 'en'),
        'he': topic_obj.title_is_transliteration(response['primaryTitle']['he'], 'he')
    }
    if not response.get("description_published", False) and "description" in response:
        del response["description"]
    if with_links and with_refs:
        # can load faster by querying `topic_links` query just once
        all_links = topic_obj.link_set(_class=None)
        intra_links = [l.contents() for l in all_links if isinstance(l, IntraTopicLink)]
        ref_links = [l.contents() for l in all_links if isinstance(l, RefTopicLink) and (len(ref_link_type_filters) == 0 or l.linkType in ref_link_type_filters)]
    else:
        if with_links:
            intra_links = [l.contents() for l in topic_obj.link_set(_class='intraTopic')]
        if with_refs:
            query_kwargs = {"linkType": {"$in": list(ref_link_type_filters)}} if len(ref_link_type_filters) > 0 else None
            ref_links = [l.contents() for l in topic_obj.link_set(_class='refTopic', query_kwargs=query_kwargs)]
    if with_links:
        response['links'] = group_links_by_type('intraTopic', intra_links, annotate_links, group_related)
    if with_refs:
        ref_links = sort_and_group_similar_refs(ref_links, lang)
        if v2:
            ref_links = group_links_by_type('refTopic', ref_links, False, False)
        response['refs'] = ref_links
    if with_indexes and isinstance(topic_obj, AuthorTopic):
        response['indexes'] = topic_obj.get_aggregated_urls_for_authors_indexes()

    if getattr(topic_obj, 'isAmbiguous', False):
        possibility_links = topic_obj.link_set(_class="intraTopic", query_kwargs={"linkType": TopicLinkType.possibility_type})
        possibilities = []
        for link in possibility_links:
            possible_topic = Topic.init(link.topic)
            if possible_topic is None:
                continue
            possibilities += [possible_topic.contents(annotate_time_period=annotate_time_period)]
        response['possibilities'] = possibilities
    return response


def group_links_by_type(link_class, links, annotate_links, group_related):
    link_dups_by_type = defaultdict(set)  # duplicates can crop up when group_related is true
    grouped_links = {}
    agg_field = 'links' if link_class == 'intraTopic' else 'refs'

    if link_class == 'intraTopic' and len(links) > 0 and annotate_links:
        link_topic_dict = {other_topic.slug: other_topic for other_topic in TopicSet({"$or": [{"slug": link['topic']} for link in links]})}
    else:
        link_topic_dict = {}
    for link in links:
        is_inverse = link.get('isInverse', False)
        link_type = library.get_topic_link_type(link['linkType'])
        if group_related and link_type.get('groupRelated', is_inverse, False):
            link_type = library.get_topic_link_type(TopicLinkType.related_type)
        link_type_slug = link_type.get('slug', is_inverse)

        if link_class == 'intraTopic':
            if link['topic'] in link_dups_by_type[link_type_slug]:
                continue
            link_dups_by_type[link_type_slug].add(link['topic'])
            if annotate_links:
                link = annotate_topic_link(link, link_topic_dict)
                if link is None:
                    continue

        del link['linkType']
        del link['class']

        if link_type_slug in grouped_links:
            grouped_links[link_type_slug][agg_field] += [link]
        else:
            grouped_links[link_type_slug] = {
                agg_field: [link],
                'title': link_type.get('displayName', is_inverse),
                'shouldDisplay': link_type.get('shouldDisplay', is_inverse, False)
            }
            if link_type.get('pluralDisplayName', is_inverse, False):
                grouped_links[link_type_slug]['pluralTitle'] = link_type.get('pluralDisplayName', is_inverse)
    return grouped_links

def merge_props_for_similar_refs(curr_link, new_link):
    # when grouping similar refs, make sure the source to display has the maximum curatedPrimacy of all the similar refs,
    # as well as datasource and descriptions of all the similar refs
    data_source = new_link.get('dataSource', None)
    if data_source:
        curr_link = update_refs(curr_link, new_link)
        curr_link = update_data_source_in_link(curr_link, new_link, data_source)

    if not curr_link['is_sheet']:
        curr_link = update_descriptions_in_link(curr_link, new_link)
        curr_link = update_curated_primacy(curr_link, new_link)
    return curr_link

def update_data_source_in_link(curr_link, new_link, data_source):
    data_source_obj = library.get_topic_data_source(data_source)
    curr_link['dataSources'][data_source] = data_source_obj.displayName
    del new_link['dataSource']
    return curr_link

def update_refs(curr_link, new_link):
    # use whichever ref covers a smaller range
    if len(curr_link['expandedRefs']) > len(new_link['expandedRefs']):
        curr_link['ref'] = new_link['ref']
        curr_link['expandedRefs'] = new_link['expandedRefs']
    return curr_link

def update_descriptions_in_link(curr_link, new_link):
    # merge new link descriptions into current link
    new_description = new_link.get('descriptions', {})
    if new_description:
        curr_link_description = curr_link.get('descriptions', {})
        for lang in ['en', 'he']:
            if lang not in curr_link_description and lang in new_description:
                curr_link_description[lang] = new_description[lang]
        curr_link['descriptions'] = curr_link_description
    return curr_link

def update_curated_primacy(curr_link, new_link):
    # make sure curr_link has the maximum curated primacy value of itself and new_link
    new_curated_primacy = new_link.get('order', {}).get('curatedPrimacy', {})
    if new_curated_primacy:
        if 'order' not in curr_link:
            curr_link['order'] = new_link['order']
            return
        curr_curated_primacy = curr_link['order'].get('curatedPrimacy', {})
        for lang in ['en', 'he']:
            # front-end sorting considers 0 to be default for curatedPrimacy
            curr_curated_primacy[lang] = max(curr_curated_primacy.get(lang, 0), new_curated_primacy.get(lang, 0))
        curr_link['order']['curatedPrimacy'] = curr_curated_primacy
    return curr_link

def is_learning_team(dataSource):
    return dataSource == 'learning-team' or dataSource == 'learning-team-editing-tool'

def iterate_and_merge(new_ref_links, new_link, subset_ref_map, temp_subset_refs):
    # temp_subset_refs contains the refs within link's expandedRefs that overlap with other refs
    # subset_ref_map + new_ref_links contain mappings to get from the temp_subset_refs to the actual link objects
    for seg_ref in temp_subset_refs:
        for index in subset_ref_map[seg_ref]:
            new_ref_links[index]['similarRefs'] += [new_link]
            curr_link_learning_team = any([is_learning_team(dataSource) for dataSource in new_ref_links[index]['dataSources']])
            if not curr_link_learning_team:  # if learning team, ignore source with overlapping refs
                new_ref_links[index] = merge_props_for_similar_refs(new_ref_links[index], new_link)
    return new_ref_links

def sort_and_group_similar_refs(ref_links, lang):
    ref_links.sort(key=cmp_to_key(partial(sort_refs_by_relevance, lang=lang)))
    subset_ref_map = defaultdict(list)
    new_ref_links = []
    for link in ref_links:
        del link['topic']
        temp_subset_refs = subset_ref_map.keys() & set(link.get('expandedRefs', []))
        new_data_source = link.get("dataSource", None)
        should_merge = len(temp_subset_refs) > 0 and not is_learning_team(new_data_source) # learning team links should be handled separately from one another and not merged
        if should_merge:
            new_ref_links = iterate_and_merge(new_ref_links, link, subset_ref_map, temp_subset_refs)
        else:
            link['similarRefs'] = []
            link['dataSources'] = {}
            if link.get('dataSource', None):
                data_source = library.get_topic_data_source(link['dataSource'])
                link['dataSources'][link['dataSource']] = data_source.displayName
                del link['dataSource']
            new_ref_links += [link]
            for seg_ref in link.get('expandedRefs', []):
                subset_ref_map[seg_ref] += [len(new_ref_links) - 1]
    return new_ref_links


def annotate_topic_link(link: dict, link_topic_dict: dict) -> Union[dict, None]:
    # add display information
    topic = link_topic_dict.get(link['topic'], None)
    if topic is None:
        logger.warning(f"Topic slug {link['topic']} doesn't exist")
        return None
    link["title"] = {
        "en": topic.get_primary_title('en'),
        "he": topic.get_primary_title('he')
    }
    link['titleIsTransliteration'] = {
        'en': topic.title_is_transliteration(link["title"]['en'], 'en'),
        'he': topic.title_is_transliteration(link["title"]['he'], 'he')
    }
    if getattr(topic, "description_published", False):
        link['description'] = getattr(topic, 'description', {})
    else:
        link['description'] = {}
    if not topic.should_display():
        link['shouldDisplay'] = False
    link['order'] = link.get('order', None) or {}
    link['order']['numSources'] = getattr(topic, 'numSources', 0)
    return link


@django_cache(timeout=24 * 60 * 60)
def get_all_topics(limit=1000, displayableOnly=True):
    query = {"shouldDisplay": {"$ne": False}, "numSources": {"$gt": 0}} if displayableOnly else {}
    return TopicSet(query, limit=limit, sort=[('numSources', -1)]).array()


def get_topic_by_parasha(parasha:str) -> Topic:
    """
    Returns topic corresponding to `parasha`
    :param parasha: as spelled in `parshiot` collection
    :return Topic:
    """
    return Topic().load({"parasha": parasha})


def sort_refs_by_relevance(a, b, lang="english"):
    """
    This function should mimic behavior of `refSort` in TopicPage.jsx.
    It is a comparison function that takes two items from the list and returns the corresponding integer to indicate which should go first. To be used with `cmp_to_key`.
    It considers the following criteria in order:
    - If one object has an `order` key and another doesn't, the one with the `order` key comes first
    - curatedPrimacy, higher comes first
    - pagerank, higher comes first
    - numDatasource (how many distinct links have this ref/topic pair) multiplied by tfidf (a bit complex, in short how "central" to this topic is the vocab used in this ref), higher comes first
    @param lang: language to sort by. Defaults to "english".
    @return:
    """
    aord = a.get('order', {})
    bord = b.get('order', {})
    def curated_primacy(order_dict, lang):
        return order_dict.get("curatedPrimacy", {}).get(lang, 0)

    if not aord and not bord:
        return 0
    if bool(aord) != bool(bord):
        return int(bool(bord)) - int(bool(aord))
    short_lang = lang[:2]
    aprimacy = curated_primacy(aord, short_lang)
    bprimacy = curated_primacy(bord, short_lang)
    if aprimacy > 0 or bprimacy > 0:
        return bprimacy - aprimacy
    if aord.get('pr', 0) != bord.get('pr', 0):
        return bord.get('pr', 0) - aord.get('pr', 0)
    return (bord.get('numDatasource', 0) * bord.get('tfidf', 0)) - (aord.get('numDatasource', 0) * aord.get('tfidf', 0))


def get_random_topic(pool=None) -> Optional[Topic]:
    """
    :param pool: name of the pool from which to select the topic. If `None`, all topics are considered.
    :return: Returns a random topic from the database. If you provide `pool`, then the selection is limited to topics in that pool.
    """
    from django_topics.models import Topic as DjangoTopic
    random_topic_slugs = DjangoTopic.objects.sample_topic_slugs('random', pool, limit=1)
    if len(random_topic_slugs) == 0:
        return None

    return Topic.init(random_topic_slugs[0])


def get_random_topic_source(topic:Topic) -> Optional[Ref]:
    random_source_dict = list(db.topic_links.aggregate([
        {"$match": {"toTopic": topic.slug, 'linkType': 'about', 'class': 'refTopic', 'is_sheet': False, 'order.pr': {'$gt': 0}}},
        {"$sample": {"size": 1}}
    ]))
    if len(random_source_dict) == 0:
        return None
    try:
        oref = Ref(random_source_dict[0]['ref'])
    except InputError:
        return None

    return oref


def get_bulk_topics(topic_list: list) -> TopicSet:
    return TopicSet({'$or': [{'slug': slug} for slug in topic_list]})


def recommend_topics(refs: list) -> list:
    """Returns a list of topics recommended for the list of string refs"""
    seg_refs = []
    for tref in refs:
        try:
           oref = Ref(tref)
        except InputError:
            continue
        seg_refs += [r.normal() for r in oref.all_segment_refs()]
    topic_count = defaultdict(int)
    ref_links = RefTopicLinkSet({"expandedRefs": {"$in": seg_refs}})
    for link in ref_links:
        topic_count[link.toTopic] += 1

    recommend_topics = []
    for slug in topic_count.keys():
        topic = Topic.init(slug)
        recommend_topics.append({
            "slug": slug,
            "titles": {
                "en": topic.get_primary_title(lang="en"),
                "he": topic.get_primary_title(lang="he")
            },
            "count": topic_count[slug]
        })

    return sorted(recommend_topics, key=lambda x: x["count"], reverse=True)

def ref_topic_link_prep(link):
    link['anchorRef'] = link['ref']
    link['anchorRefExpanded'] = link['expandedRefs']
    del link['ref']
    del link['expandedRefs']
    if link.get('dataSource', None):
        data_source_slug = link['dataSource']
        data_source = library.get_topic_data_source(data_source_slug)
        link['dataSource'] = data_source.displayName
        link['dataSource']['slug'] = data_source_slug
    return link

def get_topics_for_ref(tref, lang="english", annotate=False):
    serialized = [l.contents() for l in Ref(tref).topiclinkset()]
    if annotate:
        if len(serialized) > 0:
            link_topic_dict = {topic.slug: topic for topic in TopicSet({"$or": [{"slug": link['topic']} for link in serialized]})}
        else:
            link_topic_dict = {}
        serialized = list(filter(None, (annotate_topic_link(link, link_topic_dict) for link in serialized)))
    for link in serialized:
        ref_topic_link_prep(link)

    serialized.sort(key=cmp_to_key(partial(sort_refs_by_relevance, lang=lang)))
    return serialized


@django_cache(timeout=24 * 60 * 60, cache_prefix="get_topics_for_book")
def get_topics_for_book(title: str, annotate=False, n=18) -> list:
    all_topics = get_topics_for_ref(title, annotate=annotate)

    topic_counts = defaultdict(int)
    topic_data   = {}
    for topic in all_topics:
        if topic["topic"].startswith("parashat-"):
            continue # parasha topics aren't useful here
        topic_counts[topic["topic"]] += topic["order"].get("user_votes", 1)
        topic_data[topic["topic"]] = {"slug": topic["topic"], "title": topic["title"]}

    topic_order = sorted(topic_counts.items(), key=lambda x: x[1], reverse=True)

    return [topic_data[topic[0]] for topic in topic_order][:n]


"""
    SECONDARY TOPIC DATA GENERATION
"""

def generate_all_topic_links_from_sheets(topic=None):
    """
    Processes all public source sheets to create topic links.
    """
    from sefaria.recommendation_engine import RecommendationEngine
    from statistics import mean, stdev
    import math

    OWNER_THRESH = 3
    TFIDF_CUTOFF = 0.15
    STD_DEV_CUTOFF = 2

    all_related_topics = defaultdict(lambda: defaultdict(set))
    all_related_refs = defaultdict(lambda: defaultdict(lambda: defaultdict(float)))
    topic_ref_counts = defaultdict(lambda: defaultdict(int))
    # ignore sheets that are copies or were assignments
    query = {"status": "public", "viaOwner": {"$exists": 0}, "assignment_id": {"$exists": 0}}
    if topic:
        query['topics.slug'] = topic
    projection = {"topics": 1, "expandedRefs": 1, "owner": 1}
    sheet_list = db.sheets.find(query, projection)
    for sheet in tqdm(sheet_list, desc="aggregating sheet topics"):
        sheet_topics = sheet.get("topics", [])
        for topic_dict in sheet_topics:
            slug = topic_dict['slug']
            for tref in sheet.get("expandedRefs", []):
                value = all_related_refs[tref][slug].get(sheet['owner'], 0)
                all_related_refs[tref][slug][sheet['owner']] = max(1/len(sheet_topics), value)
                topic_ref_counts[slug][tref] += 1
            for related_topic_dict in sheet_topics:
                if slug != related_topic_dict['slug']:
                    all_related_topics[slug][related_topic_dict['slug']].add(sheet['owner'])

    already_created_related_links = {}
    related_links = []
    source_links = []
    for slug, related_topics_to_slug in tqdm(all_related_topics.items(), desc="creating sheet related topic links"):
        if topic is not None and slug != topic:
            continue

        # filter related topics with less than 2 users who voted for it
        related_topics = [related_topic for related_topic in related_topics_to_slug.items() if len(related_topic[1]) >= 2]
        for related_topic, user_votes in related_topics:
            if related_topic == slug:
                continue
            key = (related_topic, slug) if related_topic > slug else (slug, related_topic)
            if already_created_related_links.get(key, False):
                continue
            already_created_related_links[key] = True
            related_links += [{
                'a': related_topic,
                'b': slug,
                'user_votes': len(user_votes)
            }]
    topic_idf_dict = {slug: math.log2(len(all_related_refs) / len(ref_dict)) for slug, ref_dict in topic_ref_counts.items()}
    raw_topic_ref_links = defaultdict(list)
    for tref, related_topics_to_tref in tqdm(all_related_refs.items(), desc="creating sheet related ref links"):
        # filter sources with less than 3 users who added it and tfidf of at least 0.15
        numerator_list = []
        owner_counts = []
        for slug, owner_map in related_topics_to_tref.items():
            numerator = sum(owner_map.values())
            owner_counts += [len(owner_map)]
            numerator_list += [numerator]
        denominator = sum(numerator_list)
        topic_scores = [(slug, (numerator / denominator) * topic_idf_dict[slug], owners) for slug, numerator, owners in
                  zip(related_topics_to_tref.keys(), numerator_list, owner_counts)]
        # transform data to more convenient format
        oref = get_ref_safely(tref)
        if oref is None:
            continue
        for slug, _, owners in filter(lambda x: x[1] >= TFIDF_CUTOFF and x[2] >= OWNER_THRESH, topic_scores):
            raw_topic_ref_links[slug] += [(oref, owners)]

    for slug, sources in tqdm(raw_topic_ref_links.items()):
        # cluster refs that are close to each other and break up clusters where counts differ by more than 2 standard deviations
        temp_sources = []
        if len(sources) == 0:
            continue
        refs, counts = zip(*sources)
        clustered = RecommendationEngine.cluster_close_refs(refs, counts, 2)
        for cluster in clustered:
            counts = [(x['ref'], x['data']) for x in cluster]
            curr_range_start = 0
            for icount, (_, temp_count) in enumerate(counts):
                temp_counts = [x[1] for x in counts[curr_range_start:icount]]
                if len(temp_counts) < 2:
                    # variance requires two data points
                    continue
                count_xbar = mean(temp_counts)
                count_std = max(1/STD_DEV_CUTOFF, stdev(temp_counts, count_xbar))
                if temp_count > (STD_DEV_CUTOFF*count_std + count_xbar) or temp_count < (count_xbar - STD_DEV_CUTOFF*count_std):
                    temp_range = counts[curr_range_start][0].to(counts[icount-1][0])
                    temp_sources += [(temp_range.normal(), [r.normal() for r in temp_range.range_list()], count_xbar)]
                    curr_range_start = icount
            temp_counts = [x[1] for x in counts[curr_range_start:]]
            count_xbar = mean(temp_counts)
            temp_range = counts[curr_range_start][0].to(counts[-1][0])
            temp_sources += [(temp_range.normal(), [r.normal() for r in temp_range.range_list()], count_xbar)]
        sources = temp_sources

        # create links
        if not topic:
            for source in sources:
                source_links += [{
                    "class": "refTopic",
                    "toTopic": slug,
                    "ref": source[0],
                    "expandedRefs": source[1],
                    "linkType": "about",
                    "is_sheet": False,
                    "dataSource": "sefaria-users",
                    "generatedBy": "sheet-topic-aggregator",
                    "order": {"user_votes": source[2]}
                }]

    if not topic:
        related_links = calculate_tfidf_related_sheet_links(related_links)
        sheet_links = generate_sheet_topic_links()

        # convert to objects
        source_links = [RefTopicLink(l) for l in source_links]
        related_links = [IntraTopicLink(l) for l in related_links]
        sheet_links = [RefTopicLink(l) for l in sheet_links]
        return source_links, related_links, sheet_links


def generate_sheet_topic_links():
    projection = {"topics": 1, "id": 1, "status": 1}
    sheet_list = db.sheets.find({"status": "public", "assignment_id": {"$exists": 0}}, projection)
    sheet_links = []
    for sheet in tqdm(sheet_list, desc="getting sheet topic links"):
        if sheet.get('id', None) is None:
            continue
        sheet_topics = sheet.get("topics", [])
        for topic_dict in sheet_topics:
            slug = topic_dict['slug']
            sheet_links += [{
                "class": "refTopic",
                "toTopic": slug,
                "ref": f"Sheet {sheet['id']}",
                "expandedRefs": [f"Sheet {sheet['id']}"],
                "linkType": "about",
                "is_sheet": True,
                "dataSource": "sefaria-users",
                "generatedBy": "sheet-topic-aggregator"
            }]
    return sheet_links


def calculate_tfidf_related_sheet_links(related_links):
    import math

    MIN_SCORE_THRESH = 0.1  # min tfidf score that will be saved in db

    docs = defaultdict(dict)
    for l in tqdm(related_links, desc='init'):
        docs[l['a']][l['b']] = {"dir": 'to', 'count': l['user_votes'], 'id': '{}|{}'.format(l['a'], l['b'])}
        docs[l['b']][l['a']] = {"dir": 'from', 'count': l['user_votes'], 'id': '{}|{}'.format(l['a'], l['b'])}

    # idf
    doc_topic_counts = defaultdict(int)
    doc_len = defaultdict(int)
    for slug, topic_counts in docs.items():
        for temp_slug, counts in topic_counts.items():
            doc_topic_counts[temp_slug] += 1
            doc_len[temp_slug] += counts['count']
    idf_dict = {slug: math.log2(len(docs)/count) for slug, count in doc_topic_counts.items()}

    # tf-idf
    id_score_map = defaultdict(dict)
    for slug, topic_counts in docs.items():
        for temp_slug, counts in topic_counts.items():
            id_score_map[counts['id']][counts['dir']] = {
                "tfidf": (counts['count'] * idf_dict[temp_slug]) / doc_len[slug],
            }

    # filter
    final_related_links = []
    for l in tqdm(related_links, desc='save'):
        score_dict = id_score_map['{}|{}'.format(l['a'], l['b'])]
        for dir, inner_score_dict in score_dict.items():
            if inner_score_dict['tfidf'] >= MIN_SCORE_THRESH:
                is_inverse = dir == 'from'
                final_related_links += [{
                    "class": "intraTopic",
                    'fromTopic': l['b'] if is_inverse else l['a'],
                    'toTopic': l['a'] if is_inverse else l['b'],
                    "linkType": "sheets-related-to",
                    "dataSource": "sefaria-users",
                    "generatedBy": "sheet-topic-aggregator",
                    "order": {"tfidf": inner_score_dict['tfidf']}
                }]
    return final_related_links


def tokenize_words_for_tfidf(text, stopwords):
    from sefaria.utils.hebrew import strip_cantillation

    try:
        text = TextChunk.strip_itags(text)
    except AttributeError:
        pass
    text = strip_cantillation(text, strip_vowels=True)
    text = re.sub(r'<[^>]+>', ' ', text)
    for match in re.finditer(r'\(.*?\)', text):
        if len(match.group().split()) <= 5:
            text = text.replace(match.group(), " ")
    text = re.sub(r'־', ' ', text)
    text = re.sub(r'\[[^\[\]]{1,7}\]', '',
                  text)  # remove kri but dont remove too much to avoid messing with brackets in talmud
    text = re.sub(r'[A-Za-z.,"?!״:׃]', '', text)
    # replace common hashem replacements with the tetragrammaton
    text = re.sub("(^|\s)([\u05de\u05e9\u05d5\u05db\u05dc\u05d1]?)(?:\u05d4['\u05f3]|\u05d9\u05d9)($|\s)",
                  "\\1\\2\u05d9\u05d4\u05d5\u05d4\\3", text)
    # replace common elokim replacement with elokim
    text = re.sub(
        "(^|\s)([\u05de\u05e9\u05d5\u05db\u05dc\u05d1]?)(?:\u05d0\u05dc\u05e7\u05d9\u05dd)($|\s)",
        "\\1\\2\u05d0\u05dc\u05d4\u05d9\u05dd\\3", text)
    words = []
    if len(text) != 0:
        # text = requests.post('https://prefix.dicta.org.il/api', data=json.dumps({'data': text})).text
        # text = re.sub(r'(?<=\s|"|\(|\[|-)[\u05d0-\u05ea]+\|', '', ' ' + text)  # remove prefixes
        text = re.sub('[^\u05d0-\u05ea"]', ' ', text)
        words = list(filter(lambda w: w not in stopwords, [re.sub('^\u05d5', '', w.replace('"', '')) for w in text.split()]))
    return words


def calculate_mean_tfidf(ref_topic_links):
    import math
    with open('data/hebrew_stopwords.txt', 'r') as fin:
        stopwords = set()
        for line in fin:
            stopwords.add(line.strip())

    ref_topic_map = defaultdict(list)
    ref_words_map = {}
    for l in tqdm(ref_topic_links, total=len(ref_topic_links), desc='process text'):
        ref_topic_map[l.toTopic] += [l.ref]
        if l.ref not in ref_words_map:
            oref = get_ref_safely(l.ref)
            if oref is None:
                continue

            ref_words_map[l.ref] = tokenize_words_for_tfidf(oref.text('he').as_string(), stopwords)

    # idf
    doc_word_counts = defaultdict(int)
    for topic, ref_list in tqdm(ref_topic_map.items(), desc='idf'):
        unique_words = set()
        for tref in ref_list:
            try:
                words = ref_words_map[tref]
            except KeyError:
                print("Dont have {}".format(tref))
                continue
            for w in words:
                if w not in unique_words:
                    doc_word_counts[w] += 1
                    unique_words.add(w)
    idf_dict = {}
    for w, count in doc_word_counts.items():
        idf_dict[w] = math.log2(len(ref_topic_map)/count)

    # tf-idf
    topic_tref_score_map = {}
    top_words_map = {}
    for topic, ref_list in ref_topic_map.items():
        total_tf = defaultdict(int)
        tref_tf = defaultdict(lambda: defaultdict(int))
        for tref in ref_list:
            words = ref_words_map.get(tref, [])
            for w in words:
                total_tf[w] += 1
                tref_tf[tref][w] += 1
        tfidf_dict = {}
        for w, tf in total_tf.items():
            tfidf_dict[w] = tf * idf_dict[w]
        for tref in ref_list:
            words = ref_words_map.get(tref, [])
            if len(words) == 0:
                topic_tref_score_map[(topic, tref)] = 0
                continue
            # calculate avg tfidf - tfidf for words that appear in this tref
            # so that tref can't influence score
            topic_tref_score_map[(topic, tref)] = sum((tfidf_dict[w] - tref_tf[tref].get(w, 0)*idf_dict[w]) for w in words)/len(words)
            # top_words_map[(topic, tref)] = [x[0] for x in sorted([(w, (tfidf_dict[w] - tref_tf[tref].get(w, 0)*idf_dict[w])) for w in words], key=lambda x: x[1], reverse=True)[:10]]
    return topic_tref_score_map, ref_topic_map


def calculate_pagerank_scores(ref_topic_map):
    from sefaria.pagesheetrank import pagerank_rank_ref_list
    from statistics import mean
    pr_map = {}
    pr_seg_map = {}  # keys are (topic, seg_tref). used for sheet relevance
    for topic, ref_list in tqdm(ref_topic_map.items(), desc='calculate pr'):
        oref_list = []
        for tref in ref_list:
            oref = get_ref_safely(tref)
            if oref is None:
                continue
            oref_list += [oref]
        seg_ref_map = {r.normal(): [rr.normal() for rr in r.all_segment_refs()] for r in oref_list}
        oref_pr_list = pagerank_rank_ref_list(oref_list, normalize=True, seg_ref_map=seg_ref_map)
        for oref, pr in oref_pr_list:
            pr_map[(topic, oref.normal())] = pr
            for seg_tref in seg_ref_map[oref.normal()]:
                pr_seg_map[(topic, seg_tref)] = pr
    return pr_map, pr_seg_map


def calculate_other_ref_scores(ref_topic_map):
    LANGS_CHECKED = ['en', 'he']
    num_datasource_map = {}
    langs_available = {}
    comp_date_map = {}
    order_id_map = {}
    for topic, ref_list in tqdm(ref_topic_map.items(), desc='calculate other ref scores'):
        seg_ref_counter = defaultdict(int)
        tref_range_lists = {}
        for tref in ref_list:
            oref = get_ref_safely(tref)
            if oref is None:
                continue
            tref_range_lists[tref] = [seg_ref.normal() for seg_ref in oref.range_list()]
            try:
                tp = oref.index.best_time_period()
                year = int(tp.start) if tp else 3000
            except (ValueError, AttributeError):
                year = 3000
            comp_date_map[(topic, tref)] = year
            order_id_map[(topic, tref)] = oref.order_id()
            langs_available[(topic, tref)] = [lang for lang in LANGS_CHECKED if oref.is_text_fully_available(lang)]
            for seg_ref in tref_range_lists[tref]:
                seg_ref_counter[seg_ref] += 1
        for tref in ref_list:
            range_list = tref_range_lists.get(tref, None)
            num_datasource_map[(topic, tref)] = 0 if (range_list is None or len(range_list) == 0) else max(seg_ref_counter[seg_ref] for seg_ref in range_list)
    return num_datasource_map, langs_available, comp_date_map, order_id_map


def update_ref_topic_link_orders(source_links, sheet_topic_links):
    """

    @param source_links: Links between sources and topics (as opposed to sheets and topics)
    @param sheet_topic_links: Links between sheets and topics
    """
    topic_tref_score_map, ref_topic_map = calculate_mean_tfidf(source_links)
    num_datasource_map, langs_available, comp_date_map, order_id_map = calculate_other_ref_scores(ref_topic_map)
    pr_map, pr_seg_map = calculate_pagerank_scores(ref_topic_map)
    sheet_cache = {}

    def get_sheet_order(topic_slug, sheet_id):
        if sheet_id in sheet_cache:
            sheet = sheet_cache[sheet_id]
        else:
            sheet = db.sheets.find_one({"id": sheet_id}, {"views": 1, "includedRefs": 1, "dateCreated": 1, "options": 1, "title": 1, "topics": 1})
            includedRefs = []
            for tref in sheet['includedRefs']:
                try:
                    oref = get_ref_safely(tref)
                    if oref is None:
                        continue
                    includedRefs += [[sub_oref.normal() for sub_oref in oref.all_segment_refs()]]
                except InputError:
                    continue
                except AssertionError:
                    print("Assertion Error", tref)
                    continue
            sheet['includedRefs'] = includedRefs
            sheet_cache[sheet_id] = sheet

        # relevance based on average pagerank personalized to this topic
        total_pr = 0
        for ref_range in sheet['includedRefs']:
            if len(ref_range) == 0:
                continue
            total_pr += sum([pr_seg_map.get((topic_slug, ref), 1e-5) for ref in ref_range]) / len(ref_range)  # make default pr epsilon so that relevance can tell difference between sheets that have sources on topic and those that dont
        avg_pr = 0 if len(sheet['includedRefs']) == 0 else total_pr / len(sheet['includedRefs'])

        # relevance based on other topics on this sheet
        other_topic_slug_set = {t['slug'] for t in sheet.get('topics', []) if t['slug'] != topic_slug}
        total_tfidf = 0
        for other_topic_slug in other_topic_slug_set:
            intra_topic_link = IntraTopicLink().load({'$or': [
                {'fromTopic': topic_slug, 'toTopic': other_topic_slug},
                {'fromTopic': other_topic_slug, 'toTopic': topic_slug}]})
            if intra_topic_link:
                is_inverse = intra_topic_link.toTopic == topic_slug
                tfidfDir = 'fromTfidf' if is_inverse else 'toTfidf'
                total_tfidf += getattr(intra_topic_link, 'order', {}).get(tfidfDir, 0)
        avg_tfidf = 1 if len(other_topic_slug_set) == 0 else (total_tfidf / len(other_topic_slug_set)) + 1

        relevance = 0 if avg_pr == 0 else avg_pr + avg_tfidf  # TODO: test this equation again
        sheet_title = sheet.get('title', 'a')
        if not isinstance(sheet_title, str):
            title_lang = 'english'
        else:
            title_lang = 'english' if re.search(r'[a-zA-Z]', re.sub(r'<[^>]+>', '', sheet_title)) is not None else 'hebrew'
        return {
            'views': sheet.get('views', 0),
            'dateCreated': sheet['dateCreated'],
            'relevance': relevance,
            'avg_ref_pr': avg_pr,
            'avg_topic_tfidf': avg_tfidf,
            'language': sheet.get('options', {}).get('language', 'bilingual'),
            'titleLanguage': title_lang
        }

    all_ref_topic_links_updated = []
    all_ref_topic_links = sheet_topic_links + source_links
    for l in tqdm(all_ref_topic_links, desc='update link orders'):
        if l.is_sheet:
            setattr(l, 'order', get_sheet_order(l.toTopic, int(l.ref.replace("Sheet ", ""))))
        else:
            key = (l.toTopic, l.ref)
            try:
                order = getattr(l, 'order', {})
                order.update({
                    'tfidf': topic_tref_score_map[key],
                    'numDatasource': num_datasource_map[key],
                    'availableLangs': langs_available[key],
                    'comp_date': comp_date_map[key],
                    'order_id': order_id_map[key],
                    'pr': pr_map[key],
                })
                setattr(l, 'order', order)
            except KeyError:
                print("KeyError", key)
                continue
        all_ref_topic_links_updated += [l]

    return all_ref_topic_links_updated


def update_intra_topic_link_orders(sheet_related_links):
    """
    add relevance order to intra topic links in sidebar
    :return:
    """
    import math
    from itertools import chain

    uncats = Topic.get_uncategorized_slug_set()
    topic_link_dict = defaultdict(lambda: defaultdict(lambda: []))
    other_related_links = IntraTopicLinkSet({"generatedBy": {"$ne": TopicLinkHelper.generated_by_sheets}})
    for link in tqdm(chain(other_related_links, sheet_related_links), desc="update intra orders"):
        if link.fromTopic in uncats or link.toTopic in uncats:
            continue
        topic_link_dict[link.fromTopic][link.toTopic] += [{'link': link, 'dir': 'to'}]
        topic_link_dict[link.toTopic][link.fromTopic] += [{'link': link, 'dir': 'from'}]

    # idf
    idf_dict = {}
    N = len(topic_link_dict)  # total num documents
    for topic_slug, topic_links in topic_link_dict.items():
        idf_dict[topic_slug] = 0 if len(topic_links) == 0 else math.log2(N/len(topic_links))

    def link_id(temp_link):
        return f"{temp_link.fromTopic}|{temp_link.toTopic}|{temp_link.linkType}"

    updated_related_link_dict = {}
    for topic_slug, topic_links in topic_link_dict.items():
        for other_topic_slug, link_list in topic_links.items():
            other_topic_links = topic_link_dict.get(other_topic_slug, None)
            if other_topic_links is None:
                continue
            in_common = len(topic_links.keys() & other_topic_links.keys())
            for link_dict in link_list:
                link = link_dict['link']
                temp_order = getattr(link, 'order', {})
                tfidf = in_common * idf_dict[other_topic_slug]
                temp_order[f"{link_dict['dir']}Tfidf"] = tfidf
                lid = link_id(link_dict['link'])
                if lid in updated_related_link_dict:
                    curr_order = getattr(updated_related_link_dict[lid], 'order', {})
                    temp_order.update(curr_order)
                else:
                    updated_related_link_dict[lid] = link
                updated_related_link_dict[lid].order = temp_order

    return list(updated_related_link_dict.values())


def get_top_topic(sheet):
    """
    Chooses the "top" topic of a sheet out of all the topics the sheet was tagged with
    based on the relevance parameter of the topics in regard to the sheet
    :param sheet: Sheet() obj
    :return: Topic() obj
    """
    # get all topics on the sheet (learn the candidates)
    topics = sheet.get("topics", [])  # mongo query on sheet

    def topic_score(t):
        rtl = RefTopicLink().load({"toTopic": t["slug"], "ref": "Sheet {}".format(sheet.get("id"))})
        if rtl is None:
            return t["slug"], 0
        avg_pr = rtl.contents().get("order", {}).get("avg_ref_pr", 0)
        norm_abg_pr = 0.5 if avg_pr == 0 else 1000*avg_pr
        avg_tfidf = rtl.contents().get("order", {}).get("avg_topic_tfidf", 0)
        score = norm_abg_pr + avg_tfidf
        return t["slug"], score

    if len(topics) == 1:
        max_topic_slug = topics[0].get("slug")
    elif len(topics) > 1:
        topic_dict = defaultdict(lambda: [(0, 0), 0])
        for t in topics:
            topic_dict[t.get("slug")][1] += 1
            topic_dict[t.get("slug")][0] = topic_score(t)
        scores = dict([(k, v[0][1] * v[1]) for k, v in topic_dict.items()])
        max_topic_slug = max(scores, key=scores.get)
    else:
        return None
    top_topic = Topic.init(max_topic_slug)
    return top_topic


def add_num_sources_to_topics():
    updates = [{"numSources": RefTopicLinkSet({"toTopic": t.slug, "linkType": {"$ne": "mention"}}).count(), "_id": t._id} for t in TopicSet()]
    db.topics.bulk_write([
        UpdateOne({"_id": t['_id']}, {"$set": {"numSources": t['numSources']}}) for t in updates
    ])


def make_titles_unique():
    ts = TopicSet()
    for t in ts:
        unique = {tuple(tit.values()): tit for tit in t.titles}
        if len(unique) != len(t.titles):
            t.titles = list(unique.values())
            t.save()

def get_ref_safely(tref):
    try:
        oref = Ref(tref)
        return oref
    except InputError:
        print("Input Error", tref)
    except IndexError:
        print("IndexError", tref)
    except AssertionError:
        print("AssertionError", tref)
    return None

def calculate_popular_writings_for_authors(top_n, min_pr):
    RefTopicLinkSet({"generatedBy": "calculate_popular_writings_for_authors"}).delete()
    rds = RefDataSet()
    by_author = defaultdict(list)
    for rd in tqdm(rds, total=rds.count()):
        try:
            tref = rd.ref.replace('&amp;', '&')  # TODO this is a stopgap to prevent certain refs from failing
            oref = Ref(tref)
        except InputError as e:
            continue
        if getattr(oref.index, 'authors', None) is None: continue
        for author in oref.index.authors:
            by_author[author] += [rd.contents()]
    for author, rd_list in by_author.items():
        rd_list = list(filter(lambda x: x['pagesheetrank'] > min_pr, rd_list))
        if len(rd_list) == 0: continue
        top_rd_indexes = sorted(range(len(rd_list)), key=lambda i: rd_list[i]['pagesheetrank'])[-top_n:]
        top_rds = [rd_list[i] for i in top_rd_indexes]
        for rd in top_rds:
            RefTopicLink({
                "toTopic": author,
                "ref": rd['ref'],
                "linkType": "popular-writing-of",
                "dataSource": "sefaria",
                "generatedBy": "calculate_popular_writings_for_authors",
                "order": {"custom_order": rd['pagesheetrank']}
            }).save()

def recalculate_secondary_topic_data():
<<<<<<< HEAD
    sheet_source_links = RefTopicLinkSet({'pools': 'textual'})
    sheet_topic_links = RefTopicLinkSet({'pools': 'sheets'})
    sheet_related_links = IntraTopicLinkSet()

    related_links = update_intra_topic_link_orders(sheet_related_links)
    all_ref_links = update_ref_topic_link_orders(sheet_source_links.array(), sheet_topic_links.array())
=======
    source_links = RefTopicLinkSet({'is_sheet': False})
    sheet_links = [RefTopicLink(l) for l in generate_sheet_topic_links()]

    related_links = update_intra_topic_link_orders(IntraTopicLinkSet())
    all_ref_links = update_ref_topic_link_orders(source_links.array(), sheet_links)

    RefTopicLinkSet({"is_sheet": True}).delete()
>>>>>>> 6b869c29

    db.topic_links.bulk_write([
        UpdateOne({"_id": l._id}, {"$set": {"order": l.order}})
        for l in (all_ref_links + related_links)
    ])

def set_all_slugs_to_primary_title():
    # reset all slugs to their primary titles, if they have drifted away
    # no-op if slug already corresponds to primary title
    for t in TopicSet():
        t.set_slug_to_primary_title()

def get_path_for_topic_slug(slug):
    path = []
    while slug in library.get_topic_toc_category_mapping().keys():
        if library.get_topic_toc_category_mapping()[slug] == slug:
            break  # this case occurs when we are at a top level node which has a child with the same name
        path.append(slug)
        slug = library.get_topic_toc_category_mapping()[slug]  # get parent's slug
    path.append(slug)
    return path

def get_node_in_library_topic_toc(path):
    curr_level_in_library_topic_toc = {"children": library.get_topic_toc(), "slug": ""}
    while len(path) > 0:
        curr_node_slug = path.pop()
        for x in curr_level_in_library_topic_toc.get("children", []):
            if x["slug"] == curr_node_slug:
                curr_level_in_library_topic_toc = x
                break

    return curr_level_in_library_topic_toc

def topic_change_category(topic_obj, new_category, old_category="", rebuild=False):
    """
        This changes a topic's category in the topic TOC.  The IntraTopicLink to the topic's parent category
        will be updated to its new parent category.  This function also handles special casing for topics that have
        IntraTopicLinks to themselves and for topics are moved to or from the Main Menu of the TOC.  In cases where
        the Main Menu is involved, the topic_obj's isTopLevelDisplay field is modified.

        :param topic_obj: (model.Topic) the Topic object
        :param new_category: (String) slug of the new Topic category
        :param old_category: (String, optional) slug of old Topic category
        :param rebuild: (bool, optional) whether the topic TOC should be rebuilt
        :return: (model.Topic) the new topic object on success, or None in the case where old_category == new_category
        """
    assert new_category != topic_obj.slug, f"{new_category} should not be the same as {topic_obj.slug}"
    orig_link = IntraTopicLink().load({"linkType": "displays-under", "fromTopic": topic_obj.slug, "toTopic": {"$ne": topic_obj.slug}})
    if old_category == "":
        old_category = orig_link.toTopic if orig_link else Topic.ROOT
        if old_category == new_category:
            logger.warning("To change the category of a topic, new and old categories should not be equal.")
            return None

    link_to_itself = IntraTopicLink().load({"fromTopic": topic_obj.slug, "toTopic": topic_obj.slug, "linkType": "displays-under"})
    had_children_before_changing_category = IntraTopicLink().load({"linkType": "displays-under", "toTopic": topic_obj.slug, "fromTopic": {"$ne": topic_obj.slug}}) is not None
    new_link_dict = {"fromTopic": topic_obj.slug, "toTopic": new_category, "linkType": "displays-under",
                     "dataSource": "sefaria"}

    if old_category != Topic.ROOT and new_category != Topic.ROOT:
        orig_link.load_from_dict(new_link_dict).save()
    elif new_category != Topic.ROOT:
        # old_category is Topic.ROOT, so we are moving down the tree from the Topic.ROOT
        IntraTopicLink(new_link_dict).save()
        topic_obj.isTopLevelDisplay = False
        topic_obj.save()
        if old_category == Topic.ROOT and not had_children_before_changing_category and link_to_itself:
            # suppose a topic had been put at the Topic.ROOT and a self-link was created because the topic had sources.
            # if it now were moved out of the Topic.ROOT, it no longer needs the link to itself
            link_to_itself.delete()
    elif new_category == Topic.ROOT:
        if orig_link:
            # top of the tree doesn't need an IntraTopicLink to its previous parent
            orig_link.delete()

        topic_obj.isTopLevelDisplay = True
        topic_obj.save()

        if getattr(topic_obj, "numSources", 0) > 0 and not had_children_before_changing_category and not link_to_itself:
            # if topic has sources and we dont create an IntraTopicLink to itself, the sources wont be accessible
            # from the topic TOC
            IntraTopicLink({"fromTopic": topic_obj.slug, "toTopic": topic_obj.slug,
                            "dataSource": "sefaria", "linkType": "displays-under"}).save()

    if rebuild:
        rebuild_topic_toc(topic_obj, category_changed=True)
    return topic_obj

def update_authors_place_and_time(topic, dataSource='learning-team-editing-tool', **kwargs):
    # update place info added to author, then update year and era info
    if not hasattr(topic, 'properties'):
        topic.properties = {}
    process_topic_place_change(topic, **kwargs)
    return update_author_era(topic, dataSource=dataSource, **kwargs)

def update_properties(topic_obj, dataSource, k, v):
    if v == '':
        topic_obj.properties.pop(k, None)
    else:
        topic_obj.properties[k] = {'value': v, 'dataSource': dataSource}

def update_author_era(topic_obj, dataSource='learning-team-editing-tool', **kwargs):
    for k in ["birthYear", "deathYear"]:
        if kwargs.get(k, False):   # only change property value if key exists, otherwise it indicates no change
            year = kwargs[k]
            update_properties(topic_obj, dataSource, k, year)

    if kwargs.get('era', False):    # only change property value if key is in data, otherwise it indicates no change
        prev_era = topic_obj.properties.get('era', {}).get('value')
        era = kwargs['era']
        update_properties(topic_obj, dataSource, 'era', era)
        if era != '':
            create_era_link(topic_obj, prev_era_to_delete=prev_era)
    return topic_obj


def update_topic(topic, titles=None, category=None, origCategory=None, categoryDescritpion=None, description=None,
                 birthPlace=None, deathPlace=None, birthYear=None, deathYear=None, era=None,
                 rebuild_toc=True, manual=False, image=None, **kwargs):
    """
    Can update topic object's titles, category, description, and categoryDescription fields
    :param topic: (Topic) The topic to update
    :param **kwargs can be titles, category, description, categoryDescription, and rebuild_toc where `titles` is a list
     of title objects as they are represented in the database, and `category` is a string. `description` and `categoryDescription` are dictionaries where the fields are `en` and `he`.
         The `category` parameter should be the slug of the new category. `rebuild_topic_toc` is a boolean and is assumed to be True
    :return: (model.Topic) The modified topic
    """
    old_category = ""
    orig_slug = topic.slug

    if titles:
        topic.set_titles(titles)
    if category == 'authors':
        topic = update_authors_place_and_time(topic, birthPlace=birthPlace, birthYear=birthYear, deathPlace=deathPlace, deathYear=deathYear, era=era)

    if category and origCategory and origCategory != category:
        orig_link = IntraTopicLink().load({"linkType": "displays-under", "fromTopic": topic.slug, "toTopic": {"$ne": topic.slug}})
        old_category = orig_link.toTopic if orig_link else Topic.ROOT
        if old_category != category:
            topic = topic_change_category(topic, category, old_category=old_category)  # can change topic and intratopiclinks

    if manual:
        topic.data_source = "sefaria"  # any topic edited manually should display automatically in the TOC and this flag ensures this
        topic.description_published = True

    if description or categoryDescritpion:
        topic.change_description(description, categoryDescritpion)

    if image:
        if image["image_uri"] != "":
            topic.image = image
        elif hasattr(topic, 'image'):
            # we don't want captions without image_uris, so if the image_uri is blank, get rid of the caption too
            del topic.image

    topic.save()

    if rebuild_toc:
        rebuild_topic_toc(topic, orig_slug=orig_slug, category_changed=(old_category != category))
    return topic


def rebuild_topic_toc(topic_obj, orig_slug="", category_changed=False):
    if category_changed:
        library.get_topic_toc(rebuild=True)
    else:
        # if just title or description changed, don't rebuild entire topic toc, rather edit library._topic_toc directly
        path = get_path_for_topic_slug(orig_slug)
        old_node = get_node_in_library_topic_toc(path)
        if orig_slug != topic_obj.slug:
            return f"Slug {orig_slug} not found in library._topic_toc."
        old_node.update({"en": topic_obj.get_primary_title(), "slug": topic_obj.slug, "description": topic_obj.description})
        old_node["he"] = topic_obj.get_primary_title('he')
        if hasattr(topic_obj, "categoryDescription"):
            old_node["categoryDescription"] = topic_obj.categoryDescription
    library.get_topic_toc_json(rebuild=True)
    library.get_topic_toc_category_mapping(rebuild=True)

def _calculate_approved_review_state(current, requested, was_ai_generated):
    "Calculates the review state of a description of topic link. Review state of a description can only 'increase'"
    if not was_ai_generated:
        return None
    state_to_num = {
        None: -1,
        "not reviewed": 0,
        "edited": 1,
        "reviewed": 2
    }
    if state_to_num[requested] > state_to_num[current]:
        return requested
    else:
        return current

def _description_was_ai_generated(description: dict) -> bool:
    return bool(description.get('ai_title', ''))

def _get_merged_descriptions(current_descriptions, requested_descriptions):
    from sefaria.utils.util import deep_update
    for lang, requested_description_in_lang in requested_descriptions.items():
        current_description_in_lang = current_descriptions.get(lang, {})
        current_review_state = current_description_in_lang.get("review_state")
        requested_review_state = requested_description_in_lang.get("review_state")
        merged_review_state = _calculate_approved_review_state(current_review_state, requested_review_state, _description_was_ai_generated(current_description_in_lang))
        if merged_review_state:
            requested_description_in_lang['review_state'] = merged_review_state
        else:
            requested_description_in_lang.pop('review_state', None)
    return deep_update(current_descriptions, requested_descriptions)


def edit_topic_source(slug, orig_tref, new_tref="", creating_new_link=True,
                      interface_lang='en', linkType='about', description=None):
    """
    API helper function used by SourceEditor for editing sources associated with topics which are stored as RefTopicLink
    Slug, orig_tref, and linkType define the original RefTopicLink if one existed.
    :param slug: (str) String of topic whose source we are editing
    :param orig_tref (str) String representation of original reference of source.
    :param new_tref: (str) String representation of new reference of source.
    :param linkType: (str) 'about' is used for most topics, except for 'authors' case
    :param description: (dict) Dictionary of title and prompt corresponding to `interface_lang`
    """
    description = description or {}
    topic_obj = Topic.init(slug)
    if topic_obj is None:
        return {"error": "Topic does not exist."}
    ref_topic_dict = {"toTopic": slug, "linkType": linkType, "ref": orig_tref, "dataSource": "learning-team"}
    link = RefTopicLink().load(ref_topic_dict)
    link_already_existed = link is not None
    if not link_already_existed:
        link = RefTopicLink(ref_topic_dict)

    if not hasattr(link, 'order'):
        link.order = {}
    if 'availableLangs' not in link.order:
        link.order['availableLangs'] = []
    if interface_lang not in link.order['availableLangs']:
        link.order['availableLangs'] += [interface_lang]
    link.dataSource = 'learning-team'
    link.ref = new_tref

    current_descriptions = getattr(link, 'descriptions', {})
    link.descriptions = _get_merged_descriptions(current_descriptions, {interface_lang: description})

    if hasattr(link, 'generatedBy') and getattr(link, 'generatedBy', "") == TopicLinkHelper.generated_by_sheets:
        del link.generatedBy  # prevent link from getting deleted when topic cronjob runs

    if not creating_new_link and link is None:
        return {"error": f"Can't edit link because link does not currently exist."}
    elif creating_new_link:
        if not link_already_existed:
            num_sources = getattr(topic_obj, "numSources", 0)
            topic_obj.numSources = num_sources + 1
            topic_obj.save()
        if interface_lang not in link.order.get('curatedPrimacy', {}) and linkType == 'about':
            # this will evaluate to false when (1) creating a new link though the link already exists and has a curated primacy
            # or (2) topic is an author (which means linkType is not 'about') as curated primacy is irrelevant to authors
            # this code sets the new source at the top of the topic page, because otherwise it can be hard to find.
            # curated primacy's default value for all links is 0 so set it to 1 + num of links in this language
            num_curr_links = len(RefTopicLinkSet({"toTopic": slug, "linkType": linkType, 'order.availableLangs': interface_lang})) + 1
            if 'curatedPrimacy' not in link.order:
                link.order['curatedPrimacy'] = {}
            link.order['curatedPrimacy'][interface_lang] = num_curr_links

    link.save()
    # process link for client-side, especially relevant in TopicSearch.jsx
    ref_topic_dict = ref_topic_link_prep(link.contents())
    return annotate_topic_link(ref_topic_dict, {slug: topic_obj})

def update_order_of_topic_sources(topic, sources, uid, lang='en'):
    """
    Used by ReorderEditor.  Reorders sources of topics.
    :param topic: (str) Slug of topic
    :param sources: (List) A list of topic sources with ref and order fields.  The first source in the list will have
    its order field modified so that it appears first on the relevant Topic Page
    :param uid: (int) UID of user modifying categories and/or books
    :param lang: (str) 'en' or 'he'
    """

    if AuthorTopic.init(topic):
        return {"error": "Author topic sources can't be reordered as they have a customized order."}
    if Topic.init(topic) is None:
        return {"error": f"Topic {topic} doesn't exist."}
    results = []
    ref_to_link = {}

    # first validate data
    for s in sources:
        try:
             Ref(s['ref']).normal()
        except InputError as e:
            return {"error": f"Invalid ref {s['ref']}"}
        link = RefTopicLink().load({"toTopic": topic, "linkType": "about", "ref": s['ref'], "dataSource": "learning-team"})
        if link is None:
            # for now, we are focusing on learning team links and the lack of existence isn't considered an error
            continue
            # return {"error": f"Link between {topic} and {s['ref']} doesn't exist."}
        order = getattr(link, 'order', {})
        ref_to_link[s['ref']] = link

    # now update curatedPrimacy data
    for display_order, s in enumerate(sources[::-1]):
        link = ref_to_link.get(s['ref'])
        if not link:
            continue
        order = getattr(link, 'order', {})
        curatedPrimacy = order.get('curatedPrimacy', {})
        curatedPrimacy[lang] = display_order
        order['curatedPrimacy'] = curatedPrimacy
        link.order = order
        link.save()
        results.append(link.contents())
    return {"sources": results}


def delete_ref_topic_link(tref, to_topic, link_type, lang):
    """
    :param type: (str) Can be 'ref' or 'intra'
    :param tref: (str) tref of source
    :param to_topic: (str) Slug of topic
    :param lang: (str) 'he' or 'en'
    """
    if Topic.init(to_topic) is None:
        return {"error": f"Topic {to_topic} doesn't exist."}

    topic_link = {"toTopic": to_topic, "linkType": link_type, 'ref': tref, "dataSource": "learning-team"}
    link = RefTopicLink().load(topic_link)
    if link is None:
        return {"error": f"A learning-team link between {tref} and {to_topic} doesn't exist. If you are trying to delete a non-learning-team link, reach out to the engineering team."}

    if lang in link.order.get('curatedPrimacy', []):
        link.order['curatedPrimacy'].pop(lang)
    if lang in getattr(link, 'descriptions', {}):
        link.descriptions.pop(lang)

    # Note, using curatedPrimacy as a proxy here since we are currently only allowing deletion of learning-team links.
    if len(link.order.get('curatedPrimacy', [])) > 0:
        link.save()
        return {"status": "ok"}
    else:   # deleted in both hebrew and english so delete link object
        if link.can_delete():
            link.delete()
            return {"status": "ok"}
        else:
            return {"error": f"Cannot delete link between {tref} and {to_topic}."}


def add_image_to_topic(topic_slug: str, image_uri: str, en_caption: str = "", he_caption: str =""):
    """
    A function to add an image to a Topic in the database. Helper for data migration.
    This function queries the desired Topic, adds the image data, and then saves.
    :param topic_slug String: A valid slug for a Topic
    :param image_uri String: The URI of the image stored in the GCP images bucket, in the topics subdirectory.
                             NOTE: Incorrectly stored, or external images, will not pass validation for save
    :param en_caption String: The English caption for a Topic image
    :param he_caption String: The Hebrew caption for a Topic image
    """
    topic = Topic.init(topic_slug)
    if not hasattr(topic, "image"):
        topic.image = {"image_uri": image_uri, "image_caption": {"en": en_caption, "he": he_caption}}
    else:
        topic.image["image_uri"] = image_uri
        if en_caption:
            topic.image["image_caption"]["en"] = en_caption
        if he_caption:
            topic.image["image_caption"]["he"] = he_caption
    topic.save()


def add_secondary_image_to_topic(topic_slug: str, image_uri: str):
    topic = Topic.init(topic_slug)
    topic.secondary_image_uri = image_uri
    topic.save()


def delete_image_from_topic(topic_slug: str):
    topic = Topic.init(topic_slug)
    if hasattr(topic, "image"):
        del topic.image
        topic.save()


def delete_secondary_image_from_topic(topic_slug: str):
    topic = Topic.init(topic_slug)
    if hasattr(topic, "secondary_image_uri"):
        del topic.secondary_image_uri
        topic.save()<|MERGE_RESOLUTION|>--- conflicted
+++ resolved
@@ -963,14 +963,6 @@
             }).save()
 
 def recalculate_secondary_topic_data():
-<<<<<<< HEAD
-    sheet_source_links = RefTopicLinkSet({'pools': 'textual'})
-    sheet_topic_links = RefTopicLinkSet({'pools': 'sheets'})
-    sheet_related_links = IntraTopicLinkSet()
-
-    related_links = update_intra_topic_link_orders(sheet_related_links)
-    all_ref_links = update_ref_topic_link_orders(sheet_source_links.array(), sheet_topic_links.array())
-=======
     source_links = RefTopicLinkSet({'is_sheet': False})
     sheet_links = [RefTopicLink(l) for l in generate_sheet_topic_links()]
 
@@ -978,10 +970,11 @@
     all_ref_links = update_ref_topic_link_orders(source_links.array(), sheet_links)
 
     RefTopicLinkSet({"is_sheet": True}).delete()
->>>>>>> 6b869c29
 
     db.topic_links.bulk_write([
         UpdateOne({"_id": l._id}, {"$set": {"order": l.order}})
+        if getattr(l, "_id", False) else
+        InsertOne(l.contents(for_db=True))
         for l in (all_ref_links + related_links)
     ])
 
