--- conflicted
+++ resolved
@@ -285,18 +285,9 @@
     :param pool: name of the pool from which to select the topic. If `None`, all topics are considered.
     :return: Returns a random topic from the database. If you provide `pool`, then the selection is limited to topics in that pool.
     """
-<<<<<<< HEAD
-    query = {"pools": pool} if pool else {}
-    random_topic_dict = list(db.topics.aggregate([
-        {"$match": query},
-        {"$sample": {"size": 1}}
-    ]))
-    if len(random_topic_dict) == 0:
-=======
     from django_topics.models import Topic as DjangoTopic
     random_topic_slugs = DjangoTopic.objects.sample_topic_slugs('random', pool, limit=1)
     if len(random_topic_slugs) == 0:
->>>>>>> 4130934b
         return None
 
     return Topic.init(random_topic_slugs[0])
@@ -972,14 +963,6 @@
             }).save()
 
 def recalculate_secondary_topic_data():
-<<<<<<< HEAD
-    sheet_source_links = RefTopicLinkSet({'pools': 'textual'})
-    sheet_topic_links = RefTopicLinkSet({'pools': 'sheets'})
-    sheet_related_links = IntraTopicLinkSet()
-
-    related_links = update_intra_topic_link_orders(sheet_related_links)
-    all_ref_links = update_ref_topic_link_orders(sheet_source_links.array(), sheet_topic_links.array())
-=======
     source_links = RefTopicLinkSet({'is_sheet': False})
     sheet_links = [RefTopicLink(l) for l in generate_sheet_topic_links()]
 
@@ -987,10 +970,11 @@
     all_ref_links = update_ref_topic_link_orders(source_links.array(), sheet_links)
 
     RefTopicLinkSet({"is_sheet": True}).delete()
->>>>>>> 4130934b
 
     db.topic_links.bulk_write([
         UpdateOne({"_id": l._id}, {"$set": {"order": l.order}})
+        if getattr(l, "_id", False) else
+        InsertOne(l.contents(for_db=True))
         for l in (all_ref_links + related_links)
     ])
 
