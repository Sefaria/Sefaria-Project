import re
from tqdm import tqdm
from pymongo import UpdateOne, InsertOne
from typing import Optional, Union
from collections import defaultdict
from functools import cmp_to_key
from sefaria.model import *
from sefaria.model.place import process_topic_place_change
from sefaria.system.exceptions import InputError
from sefaria.model.topic import TopicLinkHelper
from sefaria.system.database import db
from sefaria.system.cache import django_cache

import structlog
from sefaria import tracker
from sefaria.helper.descriptions import create_era_link
logger = structlog.get_logger(__name__)

def get_topic(v2, topic, with_html=True, with_links=True, annotate_links=True, with_refs=True, group_related=True, annotate_time_period=False, ref_link_type_filters=None, with_indexes=True):
    topic_obj = Topic.init(topic)
    if topic_obj is None:
        return {}
    response = topic_obj.contents(annotate_time_period=annotate_time_period, with_html=with_html)
    response['primaryTitle'] = {
        'en': topic_obj.get_primary_title('en'),
        'he': topic_obj.get_primary_title('he')
    }
    response['primaryTitleIsTransliteration'] = {
        'en': topic_obj.title_is_transliteration(response['primaryTitle']['en'], 'en'),
        'he': topic_obj.title_is_transliteration(response['primaryTitle']['he'], 'he')
    }
    if not response.get("description_published", False) and "description" in response:
        del response["description"]
    if with_links and with_refs:
        # can load faster by querying `topic_links` query just once
        all_links = topic_obj.link_set(_class=None)
        intra_links = [l.contents() for l in all_links if isinstance(l, IntraTopicLink)]
        ref_links = [l.contents() for l in all_links if isinstance(l, RefTopicLink) and (len(ref_link_type_filters) == 0 or l.linkType in ref_link_type_filters)]
    else:
        if with_links:
            intra_links = [l.contents() for l in topic_obj.link_set(_class='intraTopic')]
        if with_refs:
            query_kwargs = {"linkType": {"$in": list(ref_link_type_filters)}} if len(ref_link_type_filters) > 0 else None
            ref_links = [l.contents() for l in topic_obj.link_set(_class='refTopic', query_kwargs=query_kwargs)]
    if with_links:
        response['links'] = group_links_by_type('intraTopic', intra_links, annotate_links, group_related)
    if with_refs:
        ref_links = sort_and_group_similar_refs(ref_links)
        if v2:
            ref_links = group_links_by_type('refTopic', ref_links, False, False)
        response['refs'] = ref_links
    if with_indexes and isinstance(topic_obj, AuthorTopic):
        response['indexes'] = [
            {
                "text": text_dict,
                "url": url
            } for (url, text_dict) in topic_obj.get_aggregated_urls_for_authors_indexes()
        ]

    if getattr(topic_obj, 'isAmbiguous', False):
        possibility_links = topic_obj.link_set(_class="intraTopic", query_kwargs={"linkType": TopicLinkType.possibility_type})
        possibilities = []
        for link in possibility_links:
            possible_topic = Topic.init(link.topic)
            if possible_topic is None:
                continue
            possibilities += [possible_topic.contents(annotate_time_period=annotate_time_period)]
        response['possibilities'] = possibilities
    return response


def group_links_by_type(link_class, links, annotate_links, group_related):
    link_dups_by_type = defaultdict(set)  # duplicates can crop up when group_related is true
    grouped_links = {}
    agg_field = 'links' if link_class == 'intraTopic' else 'refs'

    if link_class == 'intraTopic' and len(links) > 0 and annotate_links:
        link_topic_dict = {other_topic.slug: other_topic for other_topic in TopicSet({"$or": [{"slug": link['topic']} for link in links]})}
    else:
        link_topic_dict = {}
    for link in links:
        is_inverse = link.get('isInverse', False)
        link_type = library.get_topic_link_type(link['linkType'])
        if group_related and link_type.get('groupRelated', is_inverse, False):
            link_type = library.get_topic_link_type(TopicLinkType.related_type)
        link_type_slug = link_type.get('slug', is_inverse)

        if link_class == 'intraTopic':
            if link['topic'] in link_dups_by_type[link_type_slug]:
                continue
            link_dups_by_type[link_type_slug].add(link['topic'])
            if annotate_links:
                link = annotate_topic_link(link, link_topic_dict)
                if link is None:
                    continue

        del link['linkType']
        del link['class']

        if link_type_slug in grouped_links:
            grouped_links[link_type_slug][agg_field] += [link]
        else:
            grouped_links[link_type_slug] = {
                agg_field: [link],
                'title': link_type.get('displayName', is_inverse),
                'shouldDisplay': link_type.get('shouldDisplay', is_inverse, False)
            }
            if link_type.get('pluralDisplayName', is_inverse, False):
                grouped_links[link_type_slug]['pluralTitle'] = link_type.get('pluralDisplayName', is_inverse)
    return grouped_links

def merge_props_for_similar_refs(curr_link, new_link):
    # when grouping similar refs, make sure the source to display has the maximum curatedPrimacy of all the similar refs,
    # as well as datasource and descriptions of all the similar refs
    data_source = new_link.get('dataSource', None)
    if data_source:
        curr_link = update_refs(curr_link, new_link)
        curr_link = update_data_source_in_link(curr_link, new_link, data_source)

    if not curr_link['is_sheet']:
        curr_link = update_descriptions_in_link(curr_link, new_link)
        curr_link = update_curated_primacy(curr_link, new_link)
    return curr_link

def update_data_source_in_link(curr_link, new_link, data_source):
    data_source_obj = library.get_topic_data_source(data_source)
    curr_link['dataSources'][data_source] = data_source_obj.displayName
    del new_link['dataSource']
    return curr_link

def update_refs(curr_link, new_link):
    # use whichever ref covers a smaller range
    if len(curr_link['expandedRefs']) > len(new_link['expandedRefs']):
        curr_link['ref'] = new_link['ref']
        curr_link['expandedRefs'] = new_link['expandedRefs']
    return curr_link

def update_descriptions_in_link(curr_link, new_link):
    # merge new link descriptions into current link
    new_description = new_link.get('descriptions', {})
    if new_description:
        curr_link_description = curr_link.get('descriptions', {})
        for lang in ['en', 'he']:
            if lang not in curr_link_description and lang in new_description:
                curr_link_description[lang] = new_description[lang]
        curr_link['descriptions'] = curr_link_description
    return curr_link

def update_curated_primacy(curr_link, new_link):
    # make sure curr_link has the maximum curated primacy value of itself and new_link
    new_curated_primacy = new_link.get('order', {}).get('curatedPrimacy', {})
    if new_curated_primacy:
        if 'order' not in curr_link:
            curr_link['order'] = new_link['order']
            return
        curr_curated_primacy = curr_link['order'].get('curatedPrimacy', {})
        for lang in ['en', 'he']:
            # front-end sorting considers 0 to be default for curatedPrimacy
            curr_curated_primacy[lang] = max(curr_curated_primacy.get(lang, 0), new_curated_primacy.get(lang, 0))
        curr_link['order']['curatedPrimacy'] = curr_curated_primacy
    return curr_link

def is_learning_team(dataSource):
    return dataSource == 'learning-team' or dataSource == 'learning-team-editing-tool'

def iterate_and_merge(new_ref_links, new_link, subset_ref_map, temp_subset_refs):
    # temp_subset_refs contains the refs within link's expandedRefs that overlap with other refs
    # subset_ref_map + new_ref_links contain mappings to get from the temp_subset_refs to the actual link objects
    for seg_ref in temp_subset_refs:
        for index in subset_ref_map[seg_ref]:
            new_ref_links[index]['similarRefs'] += [new_link]
            curr_link_learning_team = any([is_learning_team(dataSource) for dataSource in new_ref_links[index]['dataSources']])
            if not curr_link_learning_team:  # if learning team, ignore source with overlapping refs
                new_ref_links[index] = merge_props_for_similar_refs(new_ref_links[index], new_link)
    return new_ref_links

def sort_and_group_similar_refs(ref_links):
    ref_links.sort(key=cmp_to_key(sort_refs_by_relevance))
    subset_ref_map = defaultdict(list)
    new_ref_links = []
    for link in ref_links:
        del link['topic']
        temp_subset_refs = subset_ref_map.keys() & set(link.get('expandedRefs', []))
        new_data_source = link.get("dataSource", None)
        should_merge = len(temp_subset_refs) > 0 and not is_learning_team(new_data_source) # learning team links should be handled separately from one another and not merged
        if should_merge:
            new_ref_links = iterate_and_merge(new_ref_links, link, subset_ref_map, temp_subset_refs)
        else:
            link['similarRefs'] = []
            link['dataSources'] = {}
            if link.get('dataSource', None):
                data_source = library.get_topic_data_source(link['dataSource'])
                link['dataSources'][link['dataSource']] = data_source.displayName
                del link['dataSource']
            new_ref_links += [link]
            for seg_ref in link.get('expandedRefs', []):
                subset_ref_map[seg_ref] += [len(new_ref_links) - 1]
    return new_ref_links


def annotate_topic_link(link: dict, link_topic_dict: dict) -> Union[dict, None]:
    # add display information
    topic = link_topic_dict.get(link['topic'], None)
    if topic is None:
        logger.warning(f"Topic slug {link['topic']} doesn't exist")
        return None
    link["title"] = {
        "en": topic.get_primary_title('en'),
        "he": topic.get_primary_title('he')
    }
    link['titleIsTransliteration'] = {
        'en': topic.title_is_transliteration(link["title"]['en'], 'en'),
        'he': topic.title_is_transliteration(link["title"]['he'], 'he')
    }
    if getattr(topic, "description_published", False):
        link['description'] = getattr(topic, 'description', {})
    else:
        link['description'] = {}
    if not topic.should_display():
        link['shouldDisplay'] = False
    link['order'] = link.get('order', None) or {}
    link['order']['numSources'] = getattr(topic, 'numSources', 0)
    return link


@django_cache(timeout=24 * 60 * 60)
def get_all_topics(limit=1000, displayableOnly=True):
    query = {"shouldDisplay": {"$ne": False}, "numSources": {"$gt": 0}} if displayableOnly else {}
    return TopicSet(query, limit=limit, sort=[('numSources', -1)]).array()


def get_topic_by_parasha(parasha:str) -> Topic:
    """
    Returns topic corresponding to `parasha`
    :param parasha: as spelled in `parshiot` collection
    :return Topic:
    """
    return Topic().load({"parasha": parasha})


def sort_refs_by_relevance(a, b):
    aord = a.get('order', {})
    bord = b.get('order', {})
    if not aord and not bord:
        return 0
    if bool(aord) != bool(bord):
        return len(bord) - len(aord)
    if aord.get("curatedPrimacy") or bord.get("curatedPrimacy"):
        return len(bord.get("curatedPrimacy", {})) - len(aord.get("curatedPrimacy", {}))
    if aord.get('pr', 0) != bord.get('pr', 0):
        return bord.get('pr', 0) - aord.get('pr', 0)
    return (bord.get('numDatasource', 0) * bord.get('tfidf', 0)) - (aord.get('numDatasource', 0) * aord.get('tfidf', 0))


def get_random_topic(good_to_promote=True) -> Optional[Topic]:
    query = {"good_to_promote": True} if good_to_promote else {}
    random_topic_dict = list(db.topics.aggregate([
        {"$match": query},
        {"$sample": {"size": 1}}
    ]))
    if len(random_topic_dict) == 0:
        return None

    return Topic(random_topic_dict[0])


def get_random_topic_source(topic:Topic) -> Optional[Ref]:
    random_source_dict = list(db.topic_links.aggregate([
        {"$match": {"toTopic": topic.slug, 'linkType': 'about', 'class': 'refTopic', 'is_sheet': False, 'order.pr': {'$gt': 0}}},
        {"$sample": {"size": 1}}
    ]))
    if len(random_source_dict) == 0:
        return None
    try:
        oref = Ref(random_source_dict[0]['ref'])
    except InputError:
        return None

    return oref


def get_bulk_topics(topic_list: list) -> TopicSet:
    return TopicSet({'$or': [{'slug': slug} for slug in topic_list]})


def recommend_topics(refs: list) -> list:
    """Returns a list of topics recommended for the list of string refs"""
    seg_refs = []
    for tref in refs:
        try:
           oref = Ref(tref)
        except InputError:
            continue
        seg_refs += [r.normal() for r in oref.all_segment_refs()]
    topic_count = defaultdict(int)
    ref_links = RefTopicLinkSet({"expandedRefs": {"$in": seg_refs}})
    for link in ref_links:
        topic_count[link.toTopic] += 1

    recommend_topics = []
    for slug in topic_count.keys():
        topic = Topic.init(slug)
        recommend_topics.append({
            "slug": slug,
            "titles": {
                "en": topic.get_primary_title(lang="en"),
                "he": topic.get_primary_title(lang="he")
            },
            "count": topic_count[slug]
        })

    return sorted(recommend_topics, key=lambda x: x["count"], reverse=True)

def ref_topic_link_prep(link):
    link['anchorRef'] = link['ref']
    link['anchorRefExpanded'] = link['expandedRefs']
    del link['ref']
    del link['expandedRefs']
    if link.get('dataSource', None):
        data_source_slug = link['dataSource']
        data_source = library.get_topic_data_source(data_source_slug)
        link['dataSource'] = data_source.displayName
        link['dataSource']['slug'] = data_source_slug
    return link

def get_topics_for_ref(tref, annotate=False):
    serialized = [l.contents() for l in Ref(tref).topiclinkset()]
    if annotate:
        if len(serialized) > 0:
            link_topic_dict = {topic.slug: topic for topic in TopicSet({"$or": [{"slug": link['topic']} for link in serialized]})}
        else:
            link_topic_dict = {}
        serialized = list(filter(None, (annotate_topic_link(link, link_topic_dict) for link in serialized)))
    for link in serialized:
        ref_topic_link_prep(link)

    serialized.sort(key=cmp_to_key(sort_refs_by_relevance))
    return serialized


@django_cache(timeout=24 * 60 * 60, cache_prefix="get_topics_for_book")
def get_topics_for_book(title: str, annotate=False, n=18) -> list:
    all_topics = get_topics_for_ref(title, annotate=annotate)

    topic_counts = defaultdict(int)
    topic_data   = {}
    for topic in all_topics:
        if topic["topic"].startswith("parashat-"):
            continue # parasha topics aren't useful here
        topic_counts[topic["topic"]] += topic["order"].get("user_votes", 1)
        topic_data[topic["topic"]] = {"slug": topic["topic"], "title": topic["title"]}

    topic_order = sorted(topic_counts.items(), key=lambda x: x[1], reverse=True)

    return [topic_data[topic[0]] for topic in topic_order][:n]


"""
    SECONDARY TOPIC DATA GENERATION
"""

def generate_all_topic_links_from_sheets(topic=None):
    """
    Processes all public source sheets to create topic links.
    """
    from sefaria.recommendation_engine import RecommendationEngine
    from statistics import mean, stdev
    import math

    OWNER_THRESH = 3
    TFIDF_CUTOFF = 0.15
    STD_DEV_CUTOFF = 2

    all_related_topics = defaultdict(lambda: defaultdict(set))
    all_related_refs = defaultdict(lambda: defaultdict(lambda: defaultdict(float)))
    topic_ref_counts = defaultdict(lambda: defaultdict(int))
    # ignore sheets that are copies or were assignments
    query = {"status": "public", "viaOwner": {"$exists": 0}, "assignment_id": {"$exists": 0}}
    if topic:
        query['topics.slug'] = topic
    projection = {"topics": 1, "expandedRefs": 1, "owner": 1}
    sheet_list = db.sheets.find(query, projection)
    for sheet in tqdm(sheet_list, desc="aggregating sheet topics"):
        sheet_topics = sheet.get("topics", [])
        for topic_dict in sheet_topics:
            slug = topic_dict['slug']
            for tref in sheet.get("expandedRefs", []):
                value = all_related_refs[tref][slug].get(sheet['owner'], 0)
                all_related_refs[tref][slug][sheet['owner']] = max(1/len(sheet_topics), value)
                topic_ref_counts[slug][tref] += 1
            for related_topic_dict in sheet_topics:
                if slug != related_topic_dict['slug']:
                    all_related_topics[slug][related_topic_dict['slug']].add(sheet['owner'])

    already_created_related_links = {}
    related_links = []
    source_links = []
    for slug, related_topics_to_slug in tqdm(all_related_topics.items(), desc="creating sheet related topic links"):
        if topic is not None and slug != topic:
            continue

        # filter related topics with less than 2 users who voted for it
        related_topics = [related_topic for related_topic in related_topics_to_slug.items() if len(related_topic[1]) >= 2]
        for related_topic, user_votes in related_topics:
            if related_topic == slug:
                continue
            key = (related_topic, slug) if related_topic > slug else (slug, related_topic)
            if already_created_related_links.get(key, False):
                continue
            already_created_related_links[key] = True
            related_links += [{
                'a': related_topic,
                'b': slug,
                'user_votes': len(user_votes)
            }]
    topic_idf_dict = {slug: math.log2(len(all_related_refs) / len(ref_dict)) for slug, ref_dict in topic_ref_counts.items()}
    raw_topic_ref_links = defaultdict(list)
    for tref, related_topics_to_tref in tqdm(all_related_refs.items(), desc="creating sheet related ref links"):
        # filter sources with less than 3 users who added it and tfidf of at least 0.15
        numerator_list = []
        owner_counts = []
        for slug, owner_map in related_topics_to_tref.items():
            numerator = sum(owner_map.values())
            owner_counts += [len(owner_map)]
            numerator_list += [numerator]
        denominator = sum(numerator_list)
        topic_scores = [(slug, (numerator / denominator) * topic_idf_dict[slug], owners) for slug, numerator, owners in
                  zip(related_topics_to_tref.keys(), numerator_list, owner_counts)]
        # transform data to more convenient format
        oref = get_ref_safely(tref)
        if oref is None:
            continue
        for slug, _, owners in filter(lambda x: x[1] >= TFIDF_CUTOFF and x[2] >= OWNER_THRESH, topic_scores):
            raw_topic_ref_links[slug] += [(oref, owners)]

    for slug, sources in tqdm(raw_topic_ref_links.items()):
        # cluster refs that are close to each other and break up clusters where counts differ by more than 2 standard deviations
        temp_sources = []
        if len(sources) == 0:
            continue
        refs, counts = zip(*sources)
        clustered = RecommendationEngine.cluster_close_refs(refs, counts, 2)
        for cluster in clustered:
            counts = [(x['ref'], x['data']) for x in cluster]
            curr_range_start = 0
            for icount, (_, temp_count) in enumerate(counts):
                temp_counts = [x[1] for x in counts[curr_range_start:icount]]
                if len(temp_counts) < 2:
                    # variance requires two data points
                    continue
                count_xbar = mean(temp_counts)
                count_std = max(1/STD_DEV_CUTOFF, stdev(temp_counts, count_xbar))
                if temp_count > (STD_DEV_CUTOFF*count_std + count_xbar) or temp_count < (count_xbar - STD_DEV_CUTOFF*count_std):
                    temp_range = counts[curr_range_start][0].to(counts[icount-1][0])
                    temp_sources += [(temp_range.normal(), [r.normal() for r in temp_range.range_list()], count_xbar)]
                    curr_range_start = icount
            temp_counts = [x[1] for x in counts[curr_range_start:]]
            count_xbar = mean(temp_counts)
            temp_range = counts[curr_range_start][0].to(counts[-1][0])
            temp_sources += [(temp_range.normal(), [r.normal() for r in temp_range.range_list()], count_xbar)]
        sources = temp_sources

        # create links
        if not topic:
            for source in sources:
                source_links += [{
                    "class": "refTopic",
                    "toTopic": slug,
                    "ref": source[0],
                    "expandedRefs": source[1],
                    "linkType": "about",
                    "is_sheet": False,
                    "dataSource": "sefaria-users",
                    "generatedBy": "sheet-topic-aggregator",
                    "order": {"user_votes": source[2]}
                }]

    if not topic:
        related_links = calculate_tfidf_related_sheet_links(related_links)
        sheet_links = generate_sheet_topic_links()

        # convert to objects
        source_links = [RefTopicLink(l) for l in source_links]
        related_links = [IntraTopicLink(l) for l in related_links]
        sheet_links = [RefTopicLink(l) for l in sheet_links]
        return source_links, related_links, sheet_links


def generate_sheet_topic_links():
    projection = {"topics": 1, "id": 1, "status": 1}
    sheet_list = db.sheets.find({"status": "public", "assignment_id": {"$exists": 0}}, projection)
    sheet_links = []
    for sheet in tqdm(sheet_list, desc="getting sheet topic links"):
        if sheet.get('id', None) is None:
            continue
        sheet_topics = sheet.get("topics", [])
        for topic_dict in sheet_topics:
            slug = topic_dict['slug']
            sheet_links += [{
                "class": "refTopic",
                "toTopic": slug,
                "ref": f"Sheet {sheet['id']}",
                "expandedRefs": [f"Sheet {sheet['id']}"],
                "linkType": "about",
                "is_sheet": True,
                "dataSource": "sefaria-users",
                "generatedBy": "sheet-topic-aggregator"
            }]
    return sheet_links


def calculate_tfidf_related_sheet_links(related_links):
    import math

    MIN_SCORE_THRESH = 0.1  # min tfidf score that will be saved in db

    docs = defaultdict(dict)
    for l in tqdm(related_links, desc='init'):
        docs[l['a']][l['b']] = {"dir": 'to', 'count': l['user_votes'], 'id': '{}|{}'.format(l['a'], l['b'])}
        docs[l['b']][l['a']] = {"dir": 'from', 'count': l['user_votes'], 'id': '{}|{}'.format(l['a'], l['b'])}

    # idf
    doc_topic_counts = defaultdict(int)
    doc_len = defaultdict(int)
    for slug, topic_counts in docs.items():
        for temp_slug, counts in topic_counts.items():
            doc_topic_counts[temp_slug] += 1
            doc_len[temp_slug] += counts['count']
    idf_dict = {slug: math.log2(len(docs)/count) for slug, count in doc_topic_counts.items()}

    # tf-idf
    id_score_map = defaultdict(dict)
    for slug, topic_counts in docs.items():
        for temp_slug, counts in topic_counts.items():
            id_score_map[counts['id']][counts['dir']] = {
                "tfidf": (counts['count'] * idf_dict[temp_slug]) / doc_len[slug],
            }

    # filter
    final_related_links = []
    for l in tqdm(related_links, desc='save'):
        score_dict = id_score_map['{}|{}'.format(l['a'], l['b'])]
        for dir, inner_score_dict in score_dict.items():
            if inner_score_dict['tfidf'] >= MIN_SCORE_THRESH:
                is_inverse = dir == 'from'
                final_related_links += [{
                    "class": "intraTopic",
                    'fromTopic': l['b'] if is_inverse else l['a'],
                    'toTopic': l['a'] if is_inverse else l['b'],
                    "linkType": "sheets-related-to",
                    "dataSource": "sefaria-users",
                    "generatedBy": "sheet-topic-aggregator",
                    "order": {"tfidf": inner_score_dict['tfidf']}
                }]
    return final_related_links


def tokenize_words_for_tfidf(text, stopwords):
    from sefaria.utils.hebrew import strip_cantillation

    try:
        text = TextChunk.strip_itags(text)
    except AttributeError:
        pass
    text = strip_cantillation(text, strip_vowels=True)
    text = re.sub(r'<[^>]+>', ' ', text)
    for match in re.finditer(r'\(.*?\)', text):
        if len(match.group().split()) <= 5:
            text = text.replace(match.group(), " ")
    text = re.sub(r'־', ' ', text)
    text = re.sub(r'\[[^\[\]]{1,7}\]', '',
                  text)  # remove kri but dont remove too much to avoid messing with brackets in talmud
    text = re.sub(r'[A-Za-z.,"?!״:׃]', '', text)
    # replace common hashem replacements with the tetragrammaton
    text = re.sub("(^|\s)([\u05de\u05e9\u05d5\u05db\u05dc\u05d1]?)(?:\u05d4['\u05f3]|\u05d9\u05d9)($|\s)",
                  "\\1\\2\u05d9\u05d4\u05d5\u05d4\\3", text)
    # replace common elokim replacement with elokim
    text = re.sub(
        "(^|\s)([\u05de\u05e9\u05d5\u05db\u05dc\u05d1]?)(?:\u05d0\u05dc\u05e7\u05d9\u05dd)($|\s)",
        "\\1\\2\u05d0\u05dc\u05d4\u05d9\u05dd\\3", text)
    words = []
    if len(text) != 0:
        # text = requests.post('https://prefix.dicta.org.il/api', data=json.dumps({'data': text})).text
        # text = re.sub(r'(?<=\s|"|\(|\[|-)[\u05d0-\u05ea]+\|', '', ' ' + text)  # remove prefixes
        text = re.sub('[^\u05d0-\u05ea"]', ' ', text)
        words = list(filter(lambda w: w not in stopwords, [re.sub('^\u05d5', '', w.replace('"', '')) for w in text.split()]))
    return words


def calculate_mean_tfidf(ref_topic_links):
    import math
    with open('data/hebrew_stopwords.txt', 'r') as fin:
        stopwords = set()
        for line in fin:
            stopwords.add(line.strip())

    ref_topic_map = defaultdict(list)
    ref_words_map = {}
    for l in tqdm(ref_topic_links, total=len(ref_topic_links), desc='process text'):
        ref_topic_map[l.toTopic] += [l.ref]
        if l.ref not in ref_words_map:
            oref = get_ref_safely(l.ref)
            if oref is None:
                continue

            ref_words_map[l.ref] = tokenize_words_for_tfidf(oref.text('he').as_string(), stopwords)

    # idf
    doc_word_counts = defaultdict(int)
    for topic, ref_list in tqdm(ref_topic_map.items(), desc='idf'):
        unique_words = set()
        for tref in ref_list:
            try:
                words = ref_words_map[tref]
            except KeyError:
                print("Dont have {}".format(tref))
                continue
            for w in words:
                if w not in unique_words:
                    doc_word_counts[w] += 1
                    unique_words.add(w)
    idf_dict = {}
    for w, count in doc_word_counts.items():
        idf_dict[w] = math.log2(len(ref_topic_map)/count)

    # tf-idf
    topic_tref_score_map = {}
    top_words_map = {}
    for topic, ref_list in ref_topic_map.items():
        total_tf = defaultdict(int)
        tref_tf = defaultdict(lambda: defaultdict(int))
        for tref in ref_list:
            words = ref_words_map.get(tref, [])
            for w in words:
                total_tf[w] += 1
                tref_tf[tref][w] += 1
        tfidf_dict = {}
        for w, tf in total_tf.items():
            tfidf_dict[w] = tf * idf_dict[w]
        for tref in ref_list:
            words = ref_words_map.get(tref, [])
            if len(words) == 0:
                topic_tref_score_map[(topic, tref)] = 0
                continue
            # calculate avg tfidf - tfidf for words that appear in this tref
            # so that tref can't influence score
            topic_tref_score_map[(topic, tref)] = sum((tfidf_dict[w] - tref_tf[tref].get(w, 0)*idf_dict[w]) for w in words)/len(words)
            # top_words_map[(topic, tref)] = [x[0] for x in sorted([(w, (tfidf_dict[w] - tref_tf[tref].get(w, 0)*idf_dict[w])) for w in words], key=lambda x: x[1], reverse=True)[:10]]
    return topic_tref_score_map, ref_topic_map


def calculate_pagerank_scores(ref_topic_map):
    from sefaria.pagesheetrank import pagerank_rank_ref_list
    from statistics import mean
    pr_map = {}
    pr_seg_map = {}  # keys are (topic, seg_tref). used for sheet relevance
    for topic, ref_list in tqdm(ref_topic_map.items(), desc='calculate pr'):
        oref_list = []
        for tref in ref_list:
            oref = get_ref_safely(tref)
            if oref is None:
                continue
            oref_list += [oref]
        seg_ref_map = {r.normal(): [rr.normal() for rr in r.all_segment_refs()] for r in oref_list}
        oref_pr_list = pagerank_rank_ref_list(oref_list, normalize=True, seg_ref_map=seg_ref_map)
        for oref, pr in oref_pr_list:
            pr_map[(topic, oref.normal())] = pr
            for seg_tref in seg_ref_map[oref.normal()]:
                pr_seg_map[(topic, seg_tref)] = pr
    return pr_map, pr_seg_map


def calculate_other_ref_scores(ref_topic_map):
    LANGS_CHECKED = ['en', 'he']
    num_datasource_map = {}
    langs_available = {}
    comp_date_map = {}
    order_id_map = {}
    for topic, ref_list in tqdm(ref_topic_map.items(), desc='calculate other ref scores'):
        seg_ref_counter = defaultdict(int)
        tref_range_lists = {}
        for tref in ref_list:
            oref = get_ref_safely(tref)
            if oref is None:
                continue
            tref_range_lists[tref] = [seg_ref.normal() for seg_ref in oref.range_list()]
            try:
                tp = oref.index.best_time_period()
                year = int(tp.start) if tp else 3000
            except ValueError:
                year = 3000
            comp_date_map[(topic, tref)] = year
            order_id_map[(topic, tref)] = oref.order_id()
            langs_available[(topic, tref)] = [lang for lang in LANGS_CHECKED if oref.is_text_fully_available(lang)]
            for seg_ref in tref_range_lists[tref]:
                seg_ref_counter[seg_ref] += 1
        for tref in ref_list:
            range_list = tref_range_lists.get(tref, None)
            num_datasource_map[(topic, tref)] = 0 if (range_list is None or len(range_list) == 0) else max(seg_ref_counter[seg_ref] for seg_ref in range_list)
    return num_datasource_map, langs_available, comp_date_map, order_id_map


def update_ref_topic_link_orders(sheet_source_links, sheet_topic_links):
    other_ref_topic_links = list(RefTopicLinkSet({"is_sheet": False, "generatedBy": {"$ne": TopicLinkHelper.generated_by_sheets}}))
    ref_topic_links = other_ref_topic_links + sheet_source_links

    topic_tref_score_map, ref_topic_map = calculate_mean_tfidf(ref_topic_links)
    num_datasource_map, langs_available, comp_date_map, order_id_map = calculate_other_ref_scores(ref_topic_map)
    pr_map, pr_seg_map = calculate_pagerank_scores(ref_topic_map)
    sheet_cache = {}
    intra_topic_link_cache = {}

    def get_sheet_order(topic_slug, sheet_id):
        if sheet_id in sheet_cache:
            sheet = sheet_cache[sheet_id]
        else:
            sheet = db.sheets.find_one({"id": sheet_id}, {"views": 1, "includedRefs": 1, "dateCreated": 1, "options": 1, "title": 1, "topics": 1})
            includedRefs = []
            for tref in sheet['includedRefs']:
                try:
                    oref = get_ref_safely(tref)
                    if oref is None:
                        continue
                    includedRefs += [[sub_oref.normal() for sub_oref in oref.all_segment_refs()]]
                except InputError:
                    continue
                except AssertionError:
                    print("Assertion Error", tref)
                    continue
            sheet['includedRefs'] = includedRefs
            sheet_cache[sheet_id] = sheet

        # relevance based on average pagerank personalized to this topic
        total_pr = 0
        for ref_range in sheet['includedRefs']:
            if len(ref_range) == 0:
                continue
            total_pr += sum([pr_seg_map.get((topic_slug, ref), 1e-5) for ref in ref_range]) / len(ref_range)  # make default pr epsilon so that relevance can tell difference between sheets that have sources on topic and those that dont
        avg_pr = 0 if len(sheet['includedRefs']) == 0 else total_pr / len(sheet['includedRefs'])

        # relevance based on other topics on this sheet
        other_topic_slug_set = {t['slug'] for t in sheet.get('topics', []) if t['slug'] != topic_slug}
        total_tfidf = 0
        for other_topic_slug in other_topic_slug_set:
            intra_topic_link = IntraTopicLink().load({'$or': [
                {'fromTopic': topic_slug, 'toTopic': other_topic_slug},
                {'fromTopic': other_topic_slug, 'toTopic': topic_slug}]})
            if intra_topic_link:
                is_inverse = intra_topic_link.toTopic == topic_slug
                tfidfDir = 'fromTfidf' if is_inverse else 'toTfidf'
                total_tfidf += getattr(intra_topic_link, 'order', {}).get(tfidfDir, 0)
        avg_tfidf = 1 if len(other_topic_slug_set) == 0 else (total_tfidf / len(other_topic_slug_set)) + 1

        relevance = 0 if avg_pr == 0 else avg_pr + avg_tfidf  # TODO: test this equation again
        sheet_title = sheet.get('title', 'a')
        if not isinstance(sheet_title, str):
            title_lang = 'english'
        else:
            title_lang = 'english' if re.search(r'[a-zA-Z]', re.sub(r'<[^>]+>', '', sheet_title)) is not None else 'hebrew'
        return {
            'views': sheet.get('views', 0),
            'dateCreated': sheet['dateCreated'],
            'relevance': relevance,
            'avg_ref_pr': avg_pr,
            'avg_topic_tfidf': avg_tfidf,
            'language': sheet.get('options', {}).get('language', 'bilingual'),
            'titleLanguage': title_lang
        }

    all_ref_topic_links_updated = []
    all_ref_topic_links = sheet_topic_links + ref_topic_links
    for l in tqdm(all_ref_topic_links, desc='update link orders'):
        if l.is_sheet:
            setattr(l, 'order', get_sheet_order(l.toTopic, int(l.ref.replace("Sheet ", ""))))
        else:
            key = (l.toTopic, l.ref)
            try:
                order = getattr(l, 'order', {})
                order.update({
                    'tfidf': topic_tref_score_map[key],
                    'numDatasource': num_datasource_map[key],
                    'availableLangs': langs_available[key],
                    'comp_date': comp_date_map[key],
                    'order_id': order_id_map[key],
                    'pr': pr_map[key],
                })
                setattr(l, 'order', order)
            except KeyError:
                print("KeyError", key)
                continue
        all_ref_topic_links_updated += [l]

    return all_ref_topic_links_updated


def update_intra_topic_link_orders(sheet_related_links):
    """
    add relevance order to intra topic links in sidebar
    :return:
    """
    import math
    from itertools import chain

    uncats = Topic.get_uncategorized_slug_set()
    topic_link_dict = defaultdict(lambda: defaultdict(lambda: []))
    other_related_links = IntraTopicLinkSet({"generatedBy": {"$ne": TopicLinkHelper.generated_by_sheets}})
    for link in tqdm(chain(other_related_links, sheet_related_links), desc="update intra orders"):
        if link.fromTopic in uncats or link.toTopic in uncats:
            continue
        topic_link_dict[link.fromTopic][link.toTopic] += [{'link': link, 'dir': 'to'}]
        topic_link_dict[link.toTopic][link.fromTopic] += [{'link': link, 'dir': 'from'}]

    # idf
    idf_dict = {}
    N = len(topic_link_dict)  # total num documents
    for topic_slug, topic_links in topic_link_dict.items():
        idf_dict[topic_slug] = 0 if len(topic_links) == 0 else math.log2(N/len(topic_links))

    def link_id(temp_link):
        return f"{temp_link.fromTopic}|{temp_link.toTopic}|{temp_link.linkType}"

    updated_related_link_dict = {}
    for topic_slug, topic_links in topic_link_dict.items():
        for other_topic_slug, link_list in topic_links.items():
            other_topic_links = topic_link_dict.get(other_topic_slug, None)
            if other_topic_links is None:
                continue
            in_common = len(topic_links.keys() & other_topic_links.keys())
            for link_dict in link_list:
                link = link_dict['link']
                temp_order = getattr(link, 'order', {})
                tfidf = in_common * idf_dict[other_topic_slug]
                temp_order[f"{link_dict['dir']}Tfidf"] = tfidf
                lid = link_id(link_dict['link'])
                if lid in updated_related_link_dict:
                    curr_order = getattr(updated_related_link_dict[lid], 'order', {})
                    temp_order.update(curr_order)
                else:
                    updated_related_link_dict[lid] = link
                updated_related_link_dict[lid].order = temp_order

    return list(updated_related_link_dict.values())


def get_top_topic(sheet):
    """
    Chooses the "top" topic of a sheet out of all the topics the sheet was tagged with
    based on the relevance parameter of the topics in regard to the sheet
    :param sheet: Sheet() obj
    :return: Topic() obj
    """
    # get all topics on the sheet (learn the candidates)
    topics = sheet.get("topics", [])  # mongo query on sheet

    def topic_score(t):
        rtl = RefTopicLink().load({"toTopic": t["slug"], "ref": "Sheet {}".format(sheet.get("id"))})
        if rtl is None:
            return t["slug"], 0
        avg_pr = rtl.contents().get("order", {}).get("avg_ref_pr", 0)
        norm_abg_pr = 0.5 if avg_pr == 0 else 1000*avg_pr
        avg_tfidf = rtl.contents().get("order", {}).get("avg_topic_tfidf", 0)
        score = norm_abg_pr + avg_tfidf
        return t["slug"], score

    if len(topics) == 1:
        max_topic_slug = topics[0].get("slug")
    elif len(topics) > 1:
        topic_dict = defaultdict(lambda: [(0, 0), 0])
        for t in topics:
            topic_dict[t.get("slug")][1] += 1
            topic_dict[t.get("slug")][0] = topic_score(t)
        scores = dict([(k, v[0][1] * v[1]) for k, v in topic_dict.items()])
        max_topic_slug = max(scores, key=scores.get)
    else:
        return None
    top_topic = Topic.init(max_topic_slug)
    return top_topic


def add_num_sources_to_topics():
    updates = [{"numSources": RefTopicLinkSet({"toTopic": t.slug, "linkType": {"$ne": "mention"}}).count(), "_id": t._id} for t in TopicSet()]
    db.topics.bulk_write([
        UpdateOne({"_id": t['_id']}, {"$set": {"numSources": t['numSources']}}) for t in updates
    ])


def make_titles_unique():
    ts = TopicSet()
    for t in ts:
        unique = {tuple(tit.values()): tit for tit in t.titles}
        if len(unique) != len(t.titles):
            t.titles = list(unique.values())
            t.save()

def get_ref_safely(tref):
    try:
        oref = Ref(tref)
        return oref
    except InputError:
        print("Input Error", tref)
    except IndexError:
        print("IndexError", tref)
    except AssertionError:
        print("AssertionError", tref)
    return None

def calculate_popular_writings_for_authors(top_n, min_pr):
    RefTopicLinkSet({"generatedBy": "calculate_popular_writings_for_authors"}).delete()
    rds = RefDataSet()
    by_author = defaultdict(list)
    for rd in tqdm(rds, total=rds.count()):
        try:
            tref = rd.ref.replace('&amp;', '&')  # TODO this is a stopgap to prevent certain refs from failing
            oref = Ref(tref)
        except InputError as e:
            continue
        if getattr(oref.index, 'authors', None) is None: continue
        for author in oref.index.authors:
            by_author[author] += [rd.contents()]
    for author, rd_list in by_author.items():
        rd_list = list(filter(lambda x: x['pagesheetrank'] > min_pr, rd_list))
        if len(rd_list) == 0: continue
        top_rd_indexes = sorted(range(len(rd_list)), key=lambda i: rd_list[i]['pagesheetrank'])[-top_n:]
        top_rds = [rd_list[i] for i in top_rd_indexes]
        for rd in top_rds:
            RefTopicLink({
                "toTopic": author,
                "ref": rd['ref'],
                "linkType": "popular-writing-of",
                "dataSource": "sefaria",
                "generatedBy": "calculate_popular_writings_for_authors",
                "order": {"custom_order": rd['pagesheetrank']}
            }).save()


def recalculate_secondary_topic_data():
    # run before everything else because this creates new links
    calculate_popular_writings_for_authors(100, 300)

    sheet_source_links, sheet_related_links, sheet_topic_links = generate_all_topic_links_from_sheets()
    related_links = update_intra_topic_link_orders(sheet_related_links)
    all_ref_links = update_ref_topic_link_orders(sheet_source_links, sheet_topic_links)

    # now that we've gathered all the new links, delete old ones and insert new ones
    RefTopicLinkSet({"generatedBy": TopicLinkHelper.generated_by_sheets}).delete()
    RefTopicLinkSet({"is_sheet": True}).delete()
    IntraTopicLinkSet({"generatedBy": TopicLinkHelper.generated_by_sheets}).delete()
    print(f"Num Ref Links {len(all_ref_links)}")
    print(f"Num Intra Links {len(related_links)}")
    print(f"Num to Update {len(list(filter(lambda x: getattr(x, '_id', False), all_ref_links + related_links)))}")
    print(f"Num to Insert {len(list(filter(lambda x: not getattr(x, '_id', False), all_ref_links + related_links)))}")

    db.topic_links.bulk_write([
        UpdateOne({"_id": l._id}, {"$set": {"order": l.order}})
        if getattr(l, "_id", False) else
        InsertOne(l.contents(for_db=True))
        for l in (all_ref_links + related_links)
    ])
    add_num_sources_to_topics()
    make_titles_unique()


def set_all_slugs_to_primary_title():
    # reset all slugs to their primary titles, if they have drifted away
    # no-op if slug already corresponds to primary title
    for t in TopicSet():
        t.set_slug_to_primary_title()

def get_path_for_topic_slug(slug):
    path = []
    while slug in library.get_topic_toc_category_mapping().keys():
        if library.get_topic_toc_category_mapping()[slug] == slug:
            break  # this case occurs when we are at a top level node which has a child with the same name
        path.append(slug)
        slug = library.get_topic_toc_category_mapping()[slug]  # get parent's slug
    path.append(slug)
    return path

def get_node_in_library_topic_toc(path):
    curr_level_in_library_topic_toc = {"children": library.get_topic_toc(), "slug": ""}
    while len(path) > 0:
        curr_node_slug = path.pop()
        for x in curr_level_in_library_topic_toc.get("children", []):
            if x["slug"] == curr_node_slug:
                curr_level_in_library_topic_toc = x
                break

    return curr_level_in_library_topic_toc

def topic_change_category(topic_obj, new_category, old_category="", rebuild=False):
    """
        This changes a topic's category in the topic TOC.  The IntraTopicLink to the topic's parent category
        will be updated to its new parent category.  This function also handles special casing for topics that have
        IntraTopicLinks to themselves and for topics are moved to or from the Main Menu of the TOC.  In cases where
        the Main Menu is involved, the topic_obj's isTopLevelDisplay field is modified.

        :param topic_obj: (model.Topic) the Topic object
        :param new_category: (String) slug of the new Topic category
        :param old_category: (String, optional) slug of old Topic category
        :param rebuild: (bool, optional) whether the topic TOC should be rebuilt
        :return: (model.Topic) the new topic object on success, or None in the case where old_category == new_category
        """
    assert new_category != topic_obj.slug, f"{new_category} should not be the same as {topic_obj.slug}"
    orig_link = IntraTopicLink().load({"linkType": "displays-under", "fromTopic": topic_obj.slug, "toTopic": {"$ne": topic_obj.slug}})
    if old_category == "":
        old_category = orig_link.toTopic if orig_link else Topic.ROOT
        if old_category == new_category:
            logger.warning("To change the category of a topic, new and old categories should not be equal.")
            return None

    link_to_itself = IntraTopicLink().load({"fromTopic": topic_obj.slug, "toTopic": topic_obj.slug, "linkType": "displays-under"})
    had_children_before_changing_category = IntraTopicLink().load({"linkType": "displays-under", "toTopic": topic_obj.slug, "fromTopic": {"$ne": topic_obj.slug}}) is not None
    new_link_dict = {"fromTopic": topic_obj.slug, "toTopic": new_category, "linkType": "displays-under",
                     "dataSource": "sefaria"}

    if old_category != Topic.ROOT and new_category != Topic.ROOT:
        orig_link.load_from_dict(new_link_dict).save()
    elif new_category != Topic.ROOT:
        # old_category is Topic.ROOT, so we are moving down the tree from the Topic.ROOT
        IntraTopicLink(new_link_dict).save()
        topic_obj.isTopLevelDisplay = False
        topic_obj.save()
        if old_category == Topic.ROOT and not had_children_before_changing_category and link_to_itself:
            # suppose a topic had been put at the Topic.ROOT and a self-link was created because the topic had sources.
            # if it now were moved out of the Topic.ROOT, it no longer needs the link to itself
            link_to_itself.delete()
    elif new_category == Topic.ROOT:
        if orig_link:
            # top of the tree doesn't need an IntraTopicLink to its previous parent
            orig_link.delete()

        topic_obj.isTopLevelDisplay = True
        topic_obj.save()

        if getattr(topic_obj, "numSources", 0) > 0 and not had_children_before_changing_category and not link_to_itself:
            # if topic has sources and we dont create an IntraTopicLink to itself, the sources wont be accessible
            # from the topic TOC
            IntraTopicLink({"fromTopic": topic_obj.slug, "toTopic": topic_obj.slug,
                            "dataSource": "sefaria", "linkType": "displays-under"}).save()

    if rebuild:
        rebuild_topic_toc(topic_obj, category_changed=True)
    return topic_obj

def update_topic_titles(topic_obj, data):
    for lang in ['en', 'he']:
        for title in topic_obj.get_titles(lang):
            topic_obj.remove_title(title, lang)
        for title in data['altTitles'][lang]:
            topic_obj.add_title(title, lang)

    topic_obj.add_title(data['title'], 'en', True, True)
    topic_obj.add_title(data['heTitle'], 'he', True, True)
    return topic_obj


def update_authors_place_and_time(topic_obj, data, dataSource='learning-team-editing-tool'):
    # update place info added to author, then update year and era info
    if not hasattr(topic_obj, 'properties'):
        topic_obj.properties = {}
    process_topic_place_change(topic_obj, data)
    topic_obj = update_author_era(topic_obj, data, dataSource=dataSource)

    return topic_obj

def update_properties(topic_obj, dataSource, k, v):
    if v == '':
        topic_obj.properties.pop(k, None)
    else:
        topic_obj.properties[k] = {'value': v, 'dataSource': dataSource}

def update_author_era(topic_obj, data, dataSource='learning-team-editing-tool'):
    for k in ["birthYear", "deathYear"]:
        if k in data.keys():    # only change property value if key is in data, otherwise it indicates no change
            year = data[k]
            update_properties(topic_obj, dataSource, k, year)

    if 'era' in data.keys():    # only change property value if key is in data, otherwise it indicates no change
        prev_era = topic_obj.properties.get('era', {}).get('value')
        era = data['era']
        update_properties(topic_obj, dataSource, 'era', era)
        if era != '':
            create_era_link(topic_obj, prev_era_to_delete=prev_era)
    return topic_obj


def update_topic(topic_obj, **kwargs):
    """
    Can update topic object's title, hebrew title, category, description, and categoryDescription fields
    :param topic_obj: (Topic) The topic to update
    :param **kwargs can be title, heTitle, category, description, categoryDescription, and rebuild_toc where `title`, `heTitle`,
         and `category` are strings. `description` and `categoryDescription` are dictionaries where the fields are `en` and `he`.
         The `category` parameter should be the slug of the new category. `rebuild_topic_toc` is a boolean and is assumed to be True
    :return: (model.Topic) The modified topic
    """
    old_category = ""
    orig_slug = topic_obj.slug
    update_topic_titles(topic_obj, kwargs)
    if kwargs.get('category') == 'authors':
        topic_obj = update_authors_place_and_time(topic_obj, kwargs)

    if 'category' in kwargs and kwargs['category'] != kwargs['origCategory']:
        orig_link = IntraTopicLink().load({"linkType": "displays-under", "fromTopic": topic_obj.slug, "toTopic": {"$ne": topic_obj.slug}})
        old_category = orig_link.toTopic if orig_link else Topic.ROOT
        if old_category != kwargs['category']:
            topic_obj = topic_change_category(topic_obj, kwargs["category"], old_category=old_category)  # can change topic and intratopiclinks

    if kwargs.get('manual', False):
        topic_obj.data_source = "sefaria"  # any topic edited manually should display automatically in the TOC and this flag ensures this
        topic_obj.description_published = True

    if "description" in kwargs or "categoryDescription" in kwargs:
        topic_obj.change_description(kwargs.get("description", None), kwargs.get("categoryDescription", None))

    topic_obj.save()

    if kwargs.get('rebuild_topic_toc', True):
        rebuild_topic_toc(topic_obj, orig_slug=orig_slug, category_changed=(old_category != kwargs.get('category', "")))
    return topic_obj


def rebuild_topic_toc(topic_obj, orig_slug="", category_changed=False):
    if category_changed:
        library.get_topic_toc(rebuild=True)
    else:
        # if just title or description changed, don't rebuild entire topic toc, rather edit library._topic_toc directly
        path = get_path_for_topic_slug(orig_slug)
        old_node = get_node_in_library_topic_toc(path)
        if orig_slug != topic_obj.slug:
            return f"Slug {orig_slug} not found in library._topic_toc."
        old_node.update({"en": topic_obj.get_primary_title(), "slug": topic_obj.slug, "description": topic_obj.description})
        old_node["he"] = topic_obj.get_primary_title('he')
        if hasattr(topic_obj, "categoryDescription"):
            old_node["categoryDescription"] = topic_obj.categoryDescription
    library.get_topic_toc_json(rebuild=True)
    library.get_topic_toc_category_mapping(rebuild=True)

def edit_topic_source(slug, orig_tref, new_tref="", creating_new_link=True,
                      interface_lang='en', linkType='about', description={}):
    """
    API helper function used by SourceEditor for editing sources associated with topics which are stored as RefTopicLink
    Slug, orig_tref, and linkType define the original RefTopicLink if one existed.
    :param slug: (str) String of topic whose source we are editing
    :param orig_tref (str) String representation of original reference of source.
    :param new_tref: (str) String representation of new reference of source.
    :param linkType: (str) 'about' is used for most topics, except for 'authors' case
    :param description: (dict) Dictionary of title and prompt corresponding to `interface_lang`
    """
    topic_obj = Topic.init(slug)
    if topic_obj is None:
        return {"error": "Topic does not exist."}
    ref_topic_dict = {"toTopic": slug, "linkType": linkType, "ref": orig_tref}
    link = RefTopicLink().load(ref_topic_dict)
    link_already_existed = link is not None
    if not link_already_existed:
        link = RefTopicLink(ref_topic_dict)

    if not hasattr(link, 'order'):
        link.order = {}
    if 'availableLangs' not in link.order:
        link.order['availableLangs'] = []
    if interface_lang not in link.order['availableLangs']:
        link.order['availableLangs'] += [interface_lang]
    link.dataSource = 'learning-team'
    link.ref = new_tref

    current_descriptions = getattr(link, 'descriptions', {})
    if current_descriptions.get(interface_lang, {}) != description:  # has description in this language changed?
        current_descriptions[interface_lang] = description
        link.descriptions = current_descriptions

<<<<<<< HEAD
    if getattr(link, 'generatedBy', TopicLinkHelper.generated_by_sheets):
        del link.generatedBy
=======
    if hasattr(link, 'generatedBy') and getattr(link, 'generatedBy', "") == TopicLinkHelper.generated_by_sheets:
        del link.generatedBy  # prevent link from getting deleted when topic cronjob runs
>>>>>>> 261f5b7c

    if not creating_new_link and link is None:
        return {"error": f"Can't edit link because link does not currently exist."}
    elif creating_new_link:
        if not link_already_existed:
            num_sources = getattr(topic_obj, "numSources", 0)
            topic_obj.numSources = num_sources + 1
            topic_obj.save()
        if interface_lang not in link.order.get('curatedPrimacy', {}) and linkType == 'about':
            # this will evaluate to false when (1) creating a new link though the link already exists and has a curated primacy
            # or (2) topic is an author (which means linkType is not 'about') as curated primacy is irrelevant to authors
            # this code sets the new source at the top of the topic page, because otherwise it can be hard to find.
            # curated primacy's default value for all links is 0 so set it to 1 + num of links in this language
            num_curr_links = len(RefTopicLinkSet({"toTopic": slug, "linkType": linkType, 'order.availableLangs': interface_lang})) + 1
            if 'curatedPrimacy' not in link.order:
                link.order['curatedPrimacy'] = {}
            link.order['curatedPrimacy'][interface_lang] = num_curr_links

    link.save()
    # process link for client-side, especially relevant in TopicSearch.jsx
    ref_topic_dict = ref_topic_link_prep(link.contents())
    return annotate_topic_link(ref_topic_dict, {slug: topic_obj})

def update_order_of_topic_sources(topic, sources, uid, lang='en'):
    """
    Used by ReorderEditor.  Reorders sources of topics.
    :param topic: (str) Slug of topic
    :param sources: (List) A list of topic sources with ref and order fields.  The first source in the list will have
    its order field modified so that it appears first on the relevant Topic Page
    :param uid: (int) UID of user modifying categories and/or books
    :param lang: (str) 'en' or 'he'
    """

    if AuthorTopic.init(topic):
        return {"error": "Author topic sources can't be reordered as they have a customized order."}
    if Topic.init(topic) is None:
        return {"error": f"Topic {topic} doesn't exist."}
    results = []
    ref_to_link = {}

    # first validate data
    for s in sources:
        try:
             ref = Ref(s['ref']).normal()
        except InputError as e:
            return {"error": f"Invalid ref {s['ref']}"}
        link = RefTopicLink().load({"toTopic": topic, "linkType": "about", "ref": ref})
        if link is None:
            return {"error": f"Link between {topic} and {s['ref']} doesn't exist."}
        order = getattr(link, 'order', {})
        if lang not in order.get('availableLangs', []) :
            return {"error": f"Link between {topic} and {s['ref']} does not exist in '{lang}'."}
        ref_to_link[s['ref']] = link

    # now update curatedPrimacy data
    for display_order, s in enumerate(sources[::-1]):
        link = ref_to_link[s['ref']]
        order = getattr(link, 'order', {})
        curatedPrimacy = order.get('curatedPrimacy', {})
        curatedPrimacy[lang] = display_order
        order['curatedPrimacy'] = curatedPrimacy
        link.order = order
        link.save()
        results.append(link.contents())
    return {"sources": results}


def delete_ref_topic_link(tref, to_topic, link_type, lang):
    """
    :param type: (str) Can be 'ref' or 'intra'
    :param tref: (str) tref of source
    :param to_topic: (str) Slug of topic
    :param lang: (str) 'he' or 'en'
    """
    if Topic.init(to_topic) is None:
        return {"error": f"Topic {to_topic} doesn't exist."}

    topic_link = {"toTopic": to_topic, "linkType": link_type, 'ref': tref}
    link = RefTopicLink().load(topic_link)
    if link is None:
        return {"error": f"Link between {tref} and {to_topic} doesn't exist."}

    if lang in link.order.get('availableLangs', []):
        link.order['availableLangs'].remove(lang)
    if lang in link.order.get('curatedPrimacy', []):
        link.order['curatedPrimacy'].pop(lang)

    if len(link.order.get('availableLangs', [])) > 0:
        link.save()
        return {"status": "ok"}
    else:   # deleted in both hebrew and english so delete link object
        if link.can_delete():
            link.delete()
            return {"status": "ok"}
        else:
            return {"error": f"Cannot delete link between {tref} and {to_topic}."}<|MERGE_RESOLUTION|>--- conflicted
+++ resolved
@@ -1169,13 +1169,8 @@
         current_descriptions[interface_lang] = description
         link.descriptions = current_descriptions
 
-<<<<<<< HEAD
-    if getattr(link, 'generatedBy', TopicLinkHelper.generated_by_sheets):
-        del link.generatedBy
-=======
     if hasattr(link, 'generatedBy') and getattr(link, 'generatedBy', "") == TopicLinkHelper.generated_by_sheets:
         del link.generatedBy  # prevent link from getting deleted when topic cronjob runs
->>>>>>> 261f5b7c
 
     if not creating_new_link and link is None:
         return {"error": f"Can't edit link because link does not currently exist."}
