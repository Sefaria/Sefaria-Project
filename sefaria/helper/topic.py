import re
from tqdm import tqdm
from pymongo import UpdateOne, InsertOne
from typing import Optional, Union
from collections import defaultdict
from functools import cmp_to_key
from sefaria.model import *
from sefaria.system.exceptions import InputError
from sefaria.model.topic import TopicLinkHelper
from sefaria.system.database import db
from sefaria.system.cache import django_cache

import structlog

logger = structlog.get_logger(__name__)

def get_topic(v2, topic, with_html=True, with_links=True, annotate_links=True, with_refs=True, group_related=True, annotate_time_period=False, ref_link_type_filters=None, with_indexes=True):
    topic_obj = Topic.init(topic)
    if topic_obj is None:
        return {}
    response = topic_obj.contents(annotate_time_period=annotate_time_period, with_html=with_html)
    response['primaryTitle'] = {
        'en': topic_obj.get_primary_title('en'),
        'he': topic_obj.get_primary_title('he')
    }
    response['primaryTitleIsTransliteration'] = {
        'en': topic_obj.title_is_transliteration(response['primaryTitle']['en'], 'en'),
        'he': topic_obj.title_is_transliteration(response['primaryTitle']['he'], 'he')
    }
    if not response.get("description_published", False) and "description" in response:
        del response["description"]
    if with_links and with_refs:
        # can load faster by querying `topic_links` query just once
        all_links = topic_obj.link_set(_class=None)
        intra_links = [l.contents() for l in all_links if isinstance(l, IntraTopicLink)]
        ref_links = [l.contents() for l in all_links if isinstance(l, RefTopicLink) and (len(ref_link_type_filters) == 0 or l.linkType in ref_link_type_filters)]
    else:
        if with_links:
            intra_links = [l.contents() for l in topic_obj.link_set(_class='intraTopic')]
        if with_refs:
            query_kwargs = {"linkType": {"$in": list(ref_link_type_filters)}} if len(ref_link_type_filters) > 0 else None
            ref_links = [l.contents() for l in topic_obj.link_set(_class='refTopic', query_kwargs=query_kwargs)]
    if with_links:
        response['links'] = group_links_by_type('intraTopic', intra_links, annotate_links, group_related)
    if with_refs:
        ref_links = sort_and_group_similar_refs(ref_links)
        if v2:
            ref_links = group_links_by_type('refTopic', ref_links, False, False)
        response['refs'] = ref_links
    if with_indexes and isinstance(topic_obj, AuthorTopic):
        response['indexes'] = [
            {
                "text": text_dict,
                "url": url
            } for (url, text_dict) in topic_obj.get_aggregated_urls_for_authors_indexes()
        ]

    if getattr(topic_obj, 'isAmbiguous', False):
        possibility_links = topic_obj.link_set(_class="intraTopic", query_kwargs={"linkType": TopicLinkType.possibility_type})
        possibilities = []
        for link in possibility_links:
            possible_topic = Topic.init(link.topic)
            if possible_topic is None:
                continue
            possibilities += [possible_topic.contents(annotate_time_period=annotate_time_period)]
        response['possibilities'] = possibilities
    return response


def group_links_by_type(link_class, links, annotate_links, group_related):
    link_dups_by_type = defaultdict(set)  # duplicates can crop up when group_related is true
    grouped_links = {}
    agg_field = 'links' if link_class == 'intraTopic' else 'refs'

    if link_class == 'intraTopic' and len(links) > 0 and annotate_links:
        link_topic_dict = {other_topic.slug: other_topic for other_topic in TopicSet({"$or": [{"slug": link['topic']} for link in links]})}
    else:
        link_topic_dict = {}
    for link in links:
        is_inverse = link.get('isInverse', False)
        link_type = library.get_topic_link_type(link['linkType'])
        if group_related and link_type.get('groupRelated', is_inverse, False):
            link_type = library.get_topic_link_type(TopicLinkType.related_type)
        link_type_slug = link_type.get('slug', is_inverse)

        if link_class == 'intraTopic':
            if link['topic'] in link_dups_by_type[link_type_slug]:
                continue
            link_dups_by_type[link_type_slug].add(link['topic'])
            if annotate_links:
                link = annotate_topic_link(link, link_topic_dict)
                if link is None:
                    continue

        del link['linkType']
        del link['class']

        if link_type_slug in grouped_links:
            grouped_links[link_type_slug][agg_field] += [link]
        else:
            grouped_links[link_type_slug] = {
                agg_field: [link],
                'title': link_type.get('displayName', is_inverse),
                'shouldDisplay': link_type.get('shouldDisplay', is_inverse, False)
            }
            if link_type.get('pluralDisplayName', is_inverse, False):
                grouped_links[link_type_slug]['pluralTitle'] = link_type.get('pluralDisplayName', is_inverse)
    return grouped_links


def sort_and_group_similar_refs(ref_links):
    ref_links.sort(key=cmp_to_key(sort_refs_by_relevance))
    subset_ref_map = defaultdict(list)
    new_ref_links = []
    for link in ref_links:
        del link['topic']
        temp_subset_refs = subset_ref_map.keys() & set(link.get('expandedRefs', []))
        for seg_ref in temp_subset_refs:
            for index in subset_ref_map[seg_ref]:
                new_ref_links[index]['similarRefs'] += [link]
                if link.get('dataSource', None):
                    data_source = library.get_topic_data_source(link['dataSource'])
                    new_ref_links[index]['dataSources'][link['dataSource']] = data_source.displayName
                    del link['dataSource']
        if len(temp_subset_refs) == 0:
            link['similarRefs'] = []
            link['dataSources'] = {}
            if link.get('dataSource', None):
                data_source = library.get_topic_data_source(link['dataSource'])
                link['dataSources'][link['dataSource']] = data_source.displayName
                del link['dataSource']
            new_ref_links += [link]
            for seg_ref in link.get('expandedRefs', []):
                subset_ref_map[seg_ref] += [len(new_ref_links) - 1]
    return new_ref_links


def annotate_topic_link(link: dict, link_topic_dict: dict) -> Union[dict, None]:
    # add display information
    topic = link_topic_dict.get(link['topic'], None)
    if topic is None:
        logger.warning(f"Topic slug {link['topic']} doesn't exist")
        return None
    link["title"] = {
        "en": topic.get_primary_title('en'),
        "he": topic.get_primary_title('he')
    }
    link['titleIsTransliteration'] = {
        'en': topic.title_is_transliteration(link["title"]['en'], 'en'),
        'he': topic.title_is_transliteration(link["title"]['he'], 'he')
    }
    if getattr(topic, "description_published", False):
        link['description'] = getattr(topic, 'description', {})
    else:
        link['description'] = {}
    if not topic.should_display():
        link['shouldDisplay'] = False
    link['order'] = link.get('order', None) or {}
    link['order']['numSources'] = getattr(topic, 'numSources', 0)
    return link


@django_cache(timeout=24 * 60 * 60)
def get_all_topics(limit=1000, displayableOnly=True):
    query = {"shouldDisplay": {"$ne": False}, "numSources": {"$gt": 0}} if displayableOnly else {}
    return TopicSet(query, limit=limit, sort=[('numSources', -1)]).array()


def get_topic_by_parasha(parasha:str) -> Topic:
    """
    Returns topic corresponding to `parasha`
    :param parasha: as spelled in `parshiot` collection
    :return Topic:
    """
    return Topic().load({"parasha": parasha})


def sort_refs_by_relevance(a, b):
    aord = a.get('order', {})
    bord = b.get('order', {})
    if not aord and not bord:
        return 0
    if bool(aord) != bool(bord):
        return len(bord) - len(aord)
    if aord.get('pr', 0) != bord.get('pr', 0):
        return bord.get('pr', 0) - aord.get('pr', 0)
    return (bord.get('numDatasource', 0) * bord.get('tfidf', 0)) - (aord.get('numDatasource', 0) * aord.get('tfidf', 0))


def get_random_topic(good_to_promote=True) -> Optional[Topic]:
    query = {"good_to_promote": True} if good_to_promote else {}
    random_topic_dict = list(db.topics.aggregate([
        {"$match": query},
        {"$sample": {"size": 1}}
    ]))
    if len(random_topic_dict) == 0:
        return None

    return Topic(random_topic_dict[0])


def get_random_topic_source(topic:Topic) -> Optional[Ref]:
    random_source_dict = list(db.topic_links.aggregate([
        {"$match": {"toTopic": topic.slug, 'linkType': 'about', 'class': 'refTopic', 'is_sheet': False, 'order.pr': {'$gt': 0}}},
        {"$sample": {"size": 1}}
    ]))
    if len(random_source_dict) == 0:
        return None
    try:
        oref = Ref(random_source_dict[0]['ref'])
    except InputError:
        return None

    return oref


def get_bulk_topics(topic_list: list) -> TopicSet:
    return TopicSet({'$or': [{'slug': slug} for slug in topic_list]})


def recommend_topics(refs: list) -> list:
    """Returns a list of topics recommended for the list of string refs"""
    seg_refs = []
    for tref in refs:
        try:
           oref = Ref(tref)
        except InputError:
            continue
        seg_refs += [r.normal() for r in oref.all_segment_refs()]
    topic_count = defaultdict(int)
    ref_links = RefTopicLinkSet({"expandedRefs": {"$in": seg_refs}})
    for link in ref_links:
        topic_count[link.toTopic] += 1

    recommend_topics = []
    for slug in topic_count.keys():
        topic = Topic.init(slug)
        recommend_topics.append({
            "slug": slug,
            "titles": {
                "en": topic.get_primary_title(lang="en"),
                "he": topic.get_primary_title(lang="he")
            },
            "count": topic_count[slug]
        })

    return sorted(recommend_topics, key=lambda x: x["count"], reverse=True)

def ref_topic_link_prep(link):
    link['anchorRef'] = link['ref']
    link['anchorRefExpanded'] = link['expandedRefs']
    del link['ref']
    del link['expandedRefs']
    if link.get('dataSource', None):
        data_source_slug = link['dataSource']
        data_source = library.get_topic_data_source(data_source_slug)
        link['dataSource'] = data_source.displayName
        link['dataSource']['slug'] = data_source_slug
    return link

def get_topics_for_ref(tref, annotate=False):
    serialized = [l.contents() for l in Ref(tref).topiclinkset()]
    if annotate:
        if len(serialized) > 0:
            link_topic_dict = {topic.slug: topic for topic in TopicSet({"$or": [{"slug": link['topic']} for link in serialized]})}
        else:
            link_topic_dict = {}
        serialized = list(filter(None, (annotate_topic_link(link, link_topic_dict) for link in serialized)))
    for link in serialized:
        ref_topic_link_prep(link)

    serialized.sort(key=cmp_to_key(sort_refs_by_relevance))
    return serialized


@django_cache(timeout=24 * 60 * 60, cache_prefix="get_topics_for_book")
def get_topics_for_book(title: str, annotate=False, n=18) -> list:
    all_topics = get_topics_for_ref(title, annotate=annotate)

    topic_counts = defaultdict(int)
    topic_data   = {}
    for topic in all_topics:
        if topic["topic"].startswith("parashat-"):
            continue # parasha topics aren't useful here
        topic_counts[topic["topic"]] += topic["order"].get("user_votes", 1)
        topic_data[topic["topic"]] = {"slug": topic["topic"], "title": topic["title"]}

    topic_order = sorted(topic_counts.items(), key=lambda x: x[1], reverse=True)

    return [topic_data[topic[0]] for topic in topic_order][:n]


"""
    SECONDARY TOPIC DATA GENERATION
"""

def generate_all_topic_links_from_sheets(topic=None):
    """
    Processes all public source sheets to create topic links.
    """
    from sefaria.recommendation_engine import RecommendationEngine
    from statistics import mean, stdev
    import math

    OWNER_THRESH = 3
    TFIDF_CUTOFF = 0.15
    STD_DEV_CUTOFF = 2

    all_related_topics = defaultdict(lambda: defaultdict(set))
    all_related_refs = defaultdict(lambda: defaultdict(lambda: defaultdict(float)))
    topic_ref_counts = defaultdict(lambda: defaultdict(int))
    # ignore sheets that are copies or were assignments
    query = {"status": "public", "viaOwner": {"$exists": 0}, "assignment_id": {"$exists": 0}}
    if topic:
        query['topics.slug'] = topic
    projection = {"topics": 1, "expandedRefs": 1, "owner": 1}
    sheet_list = db.sheets.find(query, projection)
    for sheet in tqdm(sheet_list, desc="aggregating sheet topics"):
        sheet_topics = sheet.get("topics", [])
        for topic_dict in sheet_topics:
            slug = topic_dict['slug']
            for tref in sheet.get("expandedRefs", []):
                value = all_related_refs[tref][slug].get(sheet['owner'], 0)
                all_related_refs[tref][slug][sheet['owner']] = max(1/len(sheet_topics), value)
                topic_ref_counts[slug][tref] += 1
            for related_topic_dict in sheet_topics:
                if slug != related_topic_dict['slug']:
                    all_related_topics[slug][related_topic_dict['slug']].add(sheet['owner'])

    already_created_related_links = {}
    related_links = []
    source_links = []
    for slug, related_topics_to_slug in tqdm(all_related_topics.items(), desc="creating sheet related topic links"):
        if topic is not None and slug != topic:
            continue

        # filter related topics with less than 2 users who voted for it
        related_topics = [related_topic for related_topic in related_topics_to_slug.items() if len(related_topic[1]) >= 2]
        for related_topic, user_votes in related_topics:
            if related_topic == slug:
                continue
            key = (related_topic, slug) if related_topic > slug else (slug, related_topic)
            if already_created_related_links.get(key, False):
                continue
            already_created_related_links[key] = True
            related_links += [{
                'a': related_topic,
                'b': slug,
                'user_votes': len(user_votes)
            }]
    topic_idf_dict = {slug: math.log2(len(all_related_refs) / len(ref_dict)) for slug, ref_dict in topic_ref_counts.items()}
    raw_topic_ref_links = defaultdict(list)
    for tref, related_topics_to_tref in tqdm(all_related_refs.items(), desc="creating sheet related ref links"):
        # filter sources with less than 3 users who added it and tfidf of at least 0.15
        numerator_list = []
        owner_counts = []
        for slug, owner_map in related_topics_to_tref.items():
            numerator = sum(owner_map.values())
            owner_counts += [len(owner_map)]
            numerator_list += [numerator]
        denominator = sum(numerator_list)
        topic_scores = [(slug, (numerator / denominator) * topic_idf_dict[slug], owners) for slug, numerator, owners in
                  zip(related_topics_to_tref.keys(), numerator_list, owner_counts)]
        # transform data to more convenient format
        oref = get_ref_safely(tref)
        if oref is None:
            continue
        for slug, _, owners in filter(lambda x: x[1] >= TFIDF_CUTOFF and x[2] >= OWNER_THRESH, topic_scores):
            raw_topic_ref_links[slug] += [(oref, owners)]

    for slug, sources in tqdm(raw_topic_ref_links.items()):
        # cluster refs that are close to each other and break up clusters where counts differ by more than 2 standard deviations
        temp_sources = []
        if len(sources) == 0:
            continue
        refs, counts = zip(*sources)
        clustered = RecommendationEngine.cluster_close_refs(refs, counts, 2)
        for cluster in clustered:
            counts = [(x['ref'], x['data']) for x in cluster]
            curr_range_start = 0
            for icount, (_, temp_count) in enumerate(counts):
                temp_counts = [x[1] for x in counts[curr_range_start:icount]]
                if len(temp_counts) < 2:
                    # variance requires two data points
                    continue
                count_xbar = mean(temp_counts)
                count_std = max(1/STD_DEV_CUTOFF, stdev(temp_counts, count_xbar))
                if temp_count > (STD_DEV_CUTOFF*count_std + count_xbar) or temp_count < (count_xbar - STD_DEV_CUTOFF*count_std):
                    temp_range = counts[curr_range_start][0].to(counts[icount-1][0])
                    temp_sources += [(temp_range.normal(), [r.normal() for r in temp_range.range_list()], count_xbar)]
                    curr_range_start = icount
            temp_counts = [x[1] for x in counts[curr_range_start:]]
            count_xbar = mean(temp_counts)
            temp_range = counts[curr_range_start][0].to(counts[-1][0])
            temp_sources += [(temp_range.normal(), [r.normal() for r in temp_range.range_list()], count_xbar)]
        sources = temp_sources

        # create links
        if not topic:
            for source in sources:
                source_links += [{
                    "class": "refTopic",
                    "toTopic": slug,
                    "ref": source[0],
                    "expandedRefs": source[1],
                    "linkType": "about",
                    "is_sheet": False,
                    "dataSource": "sefaria-users",
                    "generatedBy": "sheet-topic-aggregator",
                    "order": {"user_votes": source[2]}
                }]

    if not topic:
        related_links = calculate_tfidf_related_sheet_links(related_links)
        sheet_links = generate_sheet_topic_links()

        # convert to objects
        source_links = [RefTopicLink(l) for l in source_links]
        related_links = [IntraTopicLink(l) for l in related_links]
        sheet_links = [RefTopicLink(l) for l in sheet_links]
        return source_links, related_links, sheet_links


def generate_sheet_topic_links():
    projection = {"topics": 1, "id": 1, "status": 1}
    sheet_list = db.sheets.find({"status": "public", "assignment_id": {"$exists": 0}}, projection)
    sheet_links = []
    for sheet in tqdm(sheet_list, desc="getting sheet topic links"):
        if sheet.get('id', None) is None:
            continue
        sheet_topics = sheet.get("topics", [])
        for topic_dict in sheet_topics:
            slug = topic_dict['slug']
            sheet_links += [{
                "class": "refTopic",
                "toTopic": slug,
                "ref": f"Sheet {sheet['id']}",
                "expandedRefs": [f"Sheet {sheet['id']}"],
                "linkType": "about",
                "is_sheet": True,
                "dataSource": "sefaria-users",
                "generatedBy": "sheet-topic-aggregator"
            }]
    return sheet_links


def calculate_tfidf_related_sheet_links(related_links):
    import math

    MIN_SCORE_THRESH = 0.1  # min tfidf score that will be saved in db

    docs = defaultdict(dict)
    for l in tqdm(related_links, desc='init'):
        docs[l['a']][l['b']] = {"dir": 'to', 'count': l['user_votes'], 'id': '{}|{}'.format(l['a'], l['b'])}
        docs[l['b']][l['a']] = {"dir": 'from', 'count': l['user_votes'], 'id': '{}|{}'.format(l['a'], l['b'])}

    # idf
    doc_topic_counts = defaultdict(int)
    doc_len = defaultdict(int)
    for slug, topic_counts in docs.items():
        for temp_slug, counts in topic_counts.items():
            doc_topic_counts[temp_slug] += 1
            doc_len[temp_slug] += counts['count']
    idf_dict = {slug: math.log2(len(docs)/count) for slug, count in doc_topic_counts.items()}

    # tf-idf
    id_score_map = defaultdict(dict)
    for slug, topic_counts in docs.items():
        for temp_slug, counts in topic_counts.items():
            id_score_map[counts['id']][counts['dir']] = {
                "tfidf": (counts['count'] * idf_dict[temp_slug]) / doc_len[slug],
            }

    # filter
    final_related_links = []
    for l in tqdm(related_links, desc='save'):
        score_dict = id_score_map['{}|{}'.format(l['a'], l['b'])]
        for dir, inner_score_dict in score_dict.items():
            if inner_score_dict['tfidf'] >= MIN_SCORE_THRESH:
                is_inverse = dir == 'from'
                final_related_links += [{
                    "class": "intraTopic",
                    'fromTopic': l['b'] if is_inverse else l['a'],
                    'toTopic': l['a'] if is_inverse else l['b'],
                    "linkType": "sheets-related-to",
                    "dataSource": "sefaria-users",
                    "generatedBy": "sheet-topic-aggregator",
                    "order": {"tfidf": inner_score_dict['tfidf']}
                }]
    return final_related_links


def tokenize_words_for_tfidf(text, stopwords):
    from sefaria.utils.hebrew import strip_cantillation

    try:
        text = TextChunk.strip_itags(text)
    except AttributeError:
        pass
    text = strip_cantillation(text, strip_vowels=True)
    text = re.sub(r'<[^>]+>', ' ', text)
    for match in re.finditer(r'\(.*?\)', text):
        if len(match.group().split()) <= 5:
            text = text.replace(match.group(), " ")
    text = re.sub(r'־', ' ', text)
    text = re.sub(r'\[[^\[\]]{1,7}\]', '',
                  text)  # remove kri but dont remove too much to avoid messing with brackets in talmud
    text = re.sub(r'[A-Za-z.,"?!״:׃]', '', text)
    # replace common hashem replacements with the tetragrammaton
    text = re.sub("(^|\s)([\u05de\u05e9\u05d5\u05db\u05dc\u05d1]?)(?:\u05d4['\u05f3]|\u05d9\u05d9)($|\s)",
                  "\\1\\2\u05d9\u05d4\u05d5\u05d4\\3", text)
    # replace common elokim replacement with elokim
    text = re.sub(
        "(^|\s)([\u05de\u05e9\u05d5\u05db\u05dc\u05d1]?)(?:\u05d0\u05dc\u05e7\u05d9\u05dd)($|\s)",
        "\\1\\2\u05d0\u05dc\u05d4\u05d9\u05dd\\3", text)
    words = []
    if len(text) != 0:
        # text = requests.post('https://prefix.dicta.org.il/api', data=json.dumps({'data': text})).text
        # text = re.sub(r'(?<=\s|"|\(|\[|-)[\u05d0-\u05ea]+\|', '', ' ' + text)  # remove prefixes
        text = re.sub('[^\u05d0-\u05ea"]', ' ', text)
        words = list(filter(lambda w: w not in stopwords, [re.sub('^\u05d5', '', w.replace('"', '')) for w in text.split()]))
    return words


def calculate_mean_tfidf(ref_topic_links):
    import math
    with open('data/hebrew_stopwords.txt', 'r') as fin:
        stopwords = set()
        for line in fin:
            stopwords.add(line.strip())

    ref_topic_map = defaultdict(list)
    ref_words_map = {}
    for l in tqdm(ref_topic_links, total=len(ref_topic_links), desc='process text'):
        ref_topic_map[l.toTopic] += [l.ref]
        if l.ref not in ref_words_map:
            oref = get_ref_safely(l.ref)
            if oref is None:
                continue

            ref_words_map[l.ref] = tokenize_words_for_tfidf(oref.text('he').as_string(), stopwords)

    # idf
    doc_word_counts = defaultdict(int)
    for topic, ref_list in tqdm(ref_topic_map.items(), desc='idf'):
        unique_words = set()
        for tref in ref_list:
            try:
                words = ref_words_map[tref]
            except KeyError:
                print("Dont have {}".format(tref))
                continue
            for w in words:
                if w not in unique_words:
                    doc_word_counts[w] += 1
                    unique_words.add(w)
    idf_dict = {}
    for w, count in doc_word_counts.items():
        idf_dict[w] = math.log2(len(ref_topic_map)/count)

    # tf-idf
    topic_tref_score_map = {}
    top_words_map = {}
    for topic, ref_list in ref_topic_map.items():
        total_tf = defaultdict(int)
        tref_tf = defaultdict(lambda: defaultdict(int))
        for tref in ref_list:
            words = ref_words_map.get(tref, [])
            for w in words:
                total_tf[w] += 1
                tref_tf[tref][w] += 1
        tfidf_dict = {}
        for w, tf in total_tf.items():
            tfidf_dict[w] = tf * idf_dict[w]
        for tref in ref_list:
            words = ref_words_map.get(tref, [])
            if len(words) == 0:
                topic_tref_score_map[(topic, tref)] = 0
                continue
            # calculate avg tfidf - tfidf for words that appear in this tref
            # so that tref can't influence score
            topic_tref_score_map[(topic, tref)] = sum((tfidf_dict[w] - tref_tf[tref].get(w, 0)*idf_dict[w]) for w in words)/len(words)
            # top_words_map[(topic, tref)] = [x[0] for x in sorted([(w, (tfidf_dict[w] - tref_tf[tref].get(w, 0)*idf_dict[w])) for w in words], key=lambda x: x[1], reverse=True)[:10]]
    return topic_tref_score_map, ref_topic_map


def calculate_pagerank_scores(ref_topic_map):
    from sefaria.pagesheetrank import pagerank_rank_ref_list
    from statistics import mean
    pr_map = {}
    pr_seg_map = {}  # keys are (topic, seg_tref). used for sheet relevance
    for topic, ref_list in tqdm(ref_topic_map.items(), desc='calculate pr'):
        oref_list = []
        for tref in ref_list:
            oref = get_ref_safely(tref)
            if oref is None:
                continue
            oref_list += [oref]
        seg_ref_map = {r.normal(): [rr.normal() for rr in r.all_segment_refs()] for r in oref_list}
        oref_pr_list = pagerank_rank_ref_list(oref_list, normalize=True, seg_ref_map=seg_ref_map)
        for oref, pr in oref_pr_list:
            pr_map[(topic, oref.normal())] = pr
            for seg_tref in seg_ref_map[oref.normal()]:
                pr_seg_map[(topic, seg_tref)] = pr
    return pr_map, pr_seg_map


def calculate_other_ref_scores(ref_topic_map):
    LANGS_CHECKED = ['en', 'he']
    num_datasource_map = {}
    langs_available = {}
    comp_date_map = {}
    order_id_map = {}
    for topic, ref_list in tqdm(ref_topic_map.items(), desc='calculate other ref scores'):
        seg_ref_counter = defaultdict(int)
        tref_range_lists = {}
        for tref in ref_list:
            oref = get_ref_safely(tref)
            if oref is None:
                continue
            tref_range_lists[tref] = [seg_ref.normal() for seg_ref in oref.range_list()]
            try:
                tp = oref.index.best_time_period()
                year = int(tp.start) if tp else 3000
            except ValueError:
                year = 3000
            comp_date_map[(topic, tref)] = year
            order_id_map[(topic, tref)] = oref.order_id()
            langs_available[(topic, tref)] = [lang for lang in LANGS_CHECKED if oref.is_text_fully_available(lang)]
            for seg_ref in tref_range_lists[tref]:
                seg_ref_counter[seg_ref] += 1
        for tref in ref_list:
            range_list = tref_range_lists.get(tref, None)
            num_datasource_map[(topic, tref)] = 0 if (range_list is None or len(range_list) == 0) else max(seg_ref_counter[seg_ref] for seg_ref in range_list)
    return num_datasource_map, langs_available, comp_date_map, order_id_map


def update_ref_topic_link_orders(sheet_source_links, sheet_topic_links):
    other_ref_topic_links = list(RefTopicLinkSet({"is_sheet": False, "generatedBy": {"$ne": TopicLinkHelper.generated_by_sheets}}))
    ref_topic_links = other_ref_topic_links + sheet_source_links

    topic_tref_score_map, ref_topic_map = calculate_mean_tfidf(ref_topic_links)
    num_datasource_map, langs_available, comp_date_map, order_id_map = calculate_other_ref_scores(ref_topic_map)
    pr_map, pr_seg_map = calculate_pagerank_scores(ref_topic_map)
    sheet_cache = {}
    intra_topic_link_cache = {}

    def get_sheet_order(topic_slug, sheet_id):
        if sheet_id in sheet_cache:
            sheet = sheet_cache[sheet_id]
        else:
            sheet = db.sheets.find_one({"id": sheet_id}, {"views": 1, "includedRefs": 1, "dateCreated": 1, "options": 1, "title": 1, "topics": 1})
            includedRefs = []
            for tref in sheet['includedRefs']:                
                try:
                    oref = get_ref_safely(tref)
                    if oref is None:
                        continue
                    includedRefs += [[sub_oref.normal() for sub_oref in oref.all_segment_refs()]]
                except InputError:
                    continue
                except AssertionError:
                    print("Assertion Error", tref)
                    continue
            sheet['includedRefs'] = includedRefs
            sheet_cache[sheet_id] = sheet

        # relevance based on average pagerank personalized to this topic
        total_pr = 0
        for ref_range in sheet['includedRefs']:
            if len(ref_range) == 0:
                continue
            total_pr += sum([pr_seg_map.get((topic_slug, ref), 1e-5) for ref in ref_range]) / len(ref_range)  # make default pr epsilon so that relevance can tell difference between sheets that have sources on topic and those that dont
        avg_pr = 0 if len(sheet['includedRefs']) == 0 else total_pr / len(sheet['includedRefs'])

        # relevance based on other topics on this sheet
        other_topic_slug_set = {t['slug'] for t in sheet.get('topics', []) if t['slug'] != topic_slug}
        total_tfidf = 0
        for other_topic_slug in other_topic_slug_set:
            intra_topic_link = IntraTopicLink().load({'$or': [
                {'fromTopic': topic_slug, 'toTopic': other_topic_slug},
                {'fromTopic': other_topic_slug, 'toTopic': topic_slug}]})
            if intra_topic_link:
                is_inverse = intra_topic_link.toTopic == topic_slug
                tfidfDir = 'fromTfidf' if is_inverse else 'toTfidf'
                total_tfidf += getattr(intra_topic_link, 'order', {}).get(tfidfDir, 0)
        avg_tfidf = 1 if len(other_topic_slug_set) == 0 else (total_tfidf / len(other_topic_slug_set)) + 1

        relevance = 0 if avg_pr == 0 else avg_pr + avg_tfidf  # TODO: test this equation again
        sheet_title = sheet.get('title', 'a')
        if not isinstance(sheet_title, str):
            title_lang = 'english'
        else:
            title_lang = 'english' if re.search(r'[a-zA-Z]', re.sub(r'<[^>]+>', '', sheet_title)) is not None else 'hebrew'
        return {
            'views': sheet.get('views', 0),
            'dateCreated': sheet['dateCreated'],
            'relevance': relevance,
            'avg_ref_pr': avg_pr,
            'avg_topic_tfidf': avg_tfidf,
            'language': sheet.get('options', {}).get('language', 'bilingual'),
            'titleLanguage': title_lang
        }

    all_ref_topic_links_updated = []
    all_ref_topic_links = sheet_topic_links + ref_topic_links
    for l in tqdm(all_ref_topic_links, desc='update link orders'):
        if l.is_sheet:
            setattr(l, 'order', get_sheet_order(l.toTopic, int(l.ref.replace("Sheet ", ""))))
        else:
            key = (l.toTopic, l.ref)
            try:
                order = getattr(l, 'order', {})
                order.update({
                    'tfidf': topic_tref_score_map[key],
                    'numDatasource': num_datasource_map[key],
                    'availableLangs': langs_available[key],
                    'comp_date': comp_date_map[key],
                    'order_id': order_id_map[key],
                    'pr': pr_map[key],
                })
                setattr(l, 'order', order)
            except KeyError:
                print("KeyError", key)
                continue
        all_ref_topic_links_updated += [l]

    return all_ref_topic_links_updated


def update_intra_topic_link_orders(sheet_related_links):
    """
    add relevance order to intra topic links in sidebar
    :return:
    """
    import math
    from itertools import chain

    uncats = Topic.get_uncategorized_slug_set()
    topic_link_dict = defaultdict(lambda: defaultdict(lambda: []))
    other_related_links = IntraTopicLinkSet({"generatedBy": {"$ne": TopicLinkHelper.generated_by_sheets}})
    for link in tqdm(chain(other_related_links, sheet_related_links), desc="update intra orders"):
        if link.fromTopic in uncats or link.toTopic in uncats:
            continue
        topic_link_dict[link.fromTopic][link.toTopic] += [{'link': link, 'dir': 'to'}]
        topic_link_dict[link.toTopic][link.fromTopic] += [{'link': link, 'dir': 'from'}]

    # idf
    idf_dict = {}
    N = len(topic_link_dict)  # total num documents
    for topic_slug, topic_links in topic_link_dict.items():
        idf_dict[topic_slug] = 0 if len(topic_links) == 0 else math.log2(N/len(topic_links))

    def link_id(temp_link):
        return f"{temp_link.fromTopic}|{temp_link.toTopic}|{temp_link.linkType}"

    updated_related_link_dict = {}
    for topic_slug, topic_links in topic_link_dict.items():
        for other_topic_slug, link_list in topic_links.items():
            other_topic_links = topic_link_dict.get(other_topic_slug, None)
            if other_topic_links is None:
                continue
            in_common = len(topic_links.keys() & other_topic_links.keys())
            for link_dict in link_list:
                link = link_dict['link']
                temp_order = getattr(link, 'order', {})
                tfidf = in_common * idf_dict[other_topic_slug]
                temp_order[f"{link_dict['dir']}Tfidf"] = tfidf
                lid = link_id(link_dict['link'])
                if lid in updated_related_link_dict:
                    curr_order = getattr(updated_related_link_dict[lid], 'order', {})
                    temp_order.update(curr_order)
                else:
                    updated_related_link_dict[lid] = link
                updated_related_link_dict[lid].order = temp_order

    return list(updated_related_link_dict.values())


def get_top_topic(sheet):
    """
    Chooses the "top" topic of a sheet out of all the topics the sheet was tagged with
    based on the relevance parameter of the topics in regard to the sheet
    :param sheet: Sheet() obj
    :return: Topic() obj
    """
    # get all topics on the sheet (learn the candidates)
    topics = sheet.get("topics", [])  # mongo query on sheet

    def topic_score(t):
        rtl = RefTopicLink().load({"toTopic": t["slug"], "ref": "Sheet {}".format(sheet.get("id"))})
        if rtl is None:
            return t["slug"], 0
        avg_pr = rtl.contents().get("order", {}).get("avg_ref_pr", 0)
        norm_abg_pr = 0.5 if avg_pr == 0 else 1000*avg_pr
        avg_tfidf = rtl.contents().get("order", {}).get("avg_topic_tfidf", 0)
        score = norm_abg_pr + avg_tfidf
        return t["slug"], score

    if len(topics) == 1:
        max_topic_slug = topics[0].get("slug")
    elif len(topics) > 1:
        topic_dict = defaultdict(lambda: [(0, 0), 0])
        for t in topics:
            topic_dict[t.get("slug")][1] += 1
            topic_dict[t.get("slug")][0] = topic_score(t)
        scores = dict([(k, v[0][1] * v[1]) for k, v in topic_dict.items()])
        max_topic_slug = max(scores, key=scores.get)
    else:
        return None
    top_topic = Topic.init(max_topic_slug)
    return top_topic


def add_num_sources_to_topics():
    updates = [{"numSources": RefTopicLinkSet({"toTopic": t.slug, "linkType": {"$ne": "mention"}}).count(), "_id": t._id} for t in TopicSet()]
    db.topics.bulk_write([
        UpdateOne({"_id": t['_id']}, {"$set": {"numSources": t['numSources']}}) for t in updates
    ])


def make_titles_unique():
    ts = TopicSet()
    for t in ts:
        unique = {tuple(tit.values()): tit for tit in t.titles}
        if len(unique) != len(t.titles):
            t.titles = list(unique.values())
            t.save()

def get_ref_safely(tref):
    try:
        oref = Ref(tref)
        return oref
    except InputError:
        print("Input Error", tref)
    except IndexError:
        print("IndexError", tref)
    except AssertionError:
        print("AssertionError", tref)
    return None

def calculate_popular_writings_for_authors(top_n, min_pr):
    RefTopicLinkSet({"generatedBy": "calculate_popular_writings_for_authors"}).delete()
    rds = RefDataSet()
    by_author = defaultdict(list)
    for rd in tqdm(rds, total=rds.count()):
        try:
            tref = rd.ref.replace('&amp;', '&')  # TODO this is a stopgap to prevent certain refs from failing
            oref = Ref(tref)
        except InputError as e:
            continue
        if getattr(oref.index, 'authors', None) is None: continue
        for author in oref.index.authors:
            by_author[author] += [rd.contents()]    
    for author, rd_list in by_author.items():
        rd_list = list(filter(lambda x: x['pagesheetrank'] > min_pr, rd_list))
        if len(rd_list) == 0: continue
        top_rd_indexes = sorted(range(len(rd_list)), key=lambda i: rd_list[i]['pagesheetrank'])[-top_n:]
        top_rds = [rd_list[i] for i in top_rd_indexes]
        for rd in top_rds:
            RefTopicLink({
                "toTopic": author,
                "ref": rd['ref'],
                "linkType": "popular-writing-of",
                "dataSource": "sefaria",
                "generatedBy": "calculate_popular_writings_for_authors",
                "order": {"custom_order": rd['pagesheetrank']}
            }).save()


def recalculate_secondary_topic_data():
    # run before everything else because this creates new links
    calculate_popular_writings_for_authors(100, 300)

    sheet_source_links, sheet_related_links, sheet_topic_links = generate_all_topic_links_from_sheets()
    related_links = update_intra_topic_link_orders(sheet_related_links)
    all_ref_links = update_ref_topic_link_orders(sheet_source_links, sheet_topic_links)

    # now that we've gathered all the new links, delete old ones and insert new ones
    RefTopicLinkSet({"generatedBy": TopicLinkHelper.generated_by_sheets}).delete()
    RefTopicLinkSet({"is_sheet": True}).delete()
    IntraTopicLinkSet({"generatedBy": TopicLinkHelper.generated_by_sheets}).delete()
    print(f"Num Ref Links {len(all_ref_links)}")
    print(f"Num Intra Links {len(related_links)}")
    print(f"Num to Update {len(list(filter(lambda x: getattr(x, '_id', False), all_ref_links + related_links)))}")
    print(f"Num to Insert {len(list(filter(lambda x: not getattr(x, '_id', False), all_ref_links + related_links)))}")

    db.topic_links.bulk_write([
        UpdateOne({"_id": l._id}, {"$set": {"order": l.order}})
        if getattr(l, "_id", False) else
        InsertOne(l.contents(for_db=True))
        for l in (all_ref_links + related_links)
    ])
    add_num_sources_to_topics()
    make_titles_unique()


def set_all_slugs_to_primary_title():
    # reset all slugs to their primary titles, if they have drifted away
    # no-op if slug already corresponds to primary title
    for t in TopicSet():
        t.set_slug_to_primary_title()

def get_path_for_topic_slug(slug):
    path = []
    while slug in library.get_topic_toc_category_mapping().keys():
        if library.get_topic_toc_category_mapping()[slug] == slug:
            break  # this case occurs when we are at a top level node which has a child with the same name
        path.append(slug)
        slug = library.get_topic_toc_category_mapping()[slug]  # get parent's slug
    path.append(slug)
    return path

def get_node_in_library_topic_toc(path):
    curr_level_in_library_topic_toc = {"children": library.get_topic_toc(), "slug": ""}
    while len(path) > 0:
        curr_node_slug = path.pop()
        for x in curr_level_in_library_topic_toc.get("children", []):
            if x["slug"] == curr_node_slug:
                curr_level_in_library_topic_toc = x
                break

    return curr_level_in_library_topic_toc

def topic_change_category(topic_obj, new_category, old_category="", rebuild=False):
    """
        This changes a topic's category in the topic TOC.  The IntraTopicLink to the topic's parent category
        will be updated to its new parent category.  This function also handles special casing for topics that have
        IntraTopicLinks to themselves and for topics are moved to or from the Main Menu of the TOC.  In cases where
        the Main Menu is involved, the topic_obj's isTopLevelDisplay field is modified.

        :param topic_obj: (model.Topic) the Topic object
        :param new_category: (String) slug of the new Topic category
        :param old_category: (String, optional) slug of old Topic category
        :param rebuild: (bool, optional) whether the topic TOC should be rebuilt
        :return: (model.Topic) the new topic object on success, or None in the case where old_category == new_category
        """
    assert new_category != topic_obj.slug, f"{new_category} should not be the same as {topic_obj.slug}"
    orig_link = IntraTopicLink().load({"linkType": "displays-under", "fromTopic": topic_obj.slug, "toTopic": {"$ne": topic_obj.slug}})
    if old_category == "":
        old_category = orig_link.toTopic if orig_link else Topic.ROOT
        if old_category == new_category:
            logger.warning("To change the category of a topic, new and old categories should not be equal.")
            return None

    link_to_itself = IntraTopicLink().load({"fromTopic": topic_obj.slug, "toTopic": topic_obj.slug, "linkType": "displays-under"})
    had_children_before_changing_category = IntraTopicLink().load({"linkType": "displays-under", "toTopic": topic_obj.slug, "fromTopic": {"$ne": topic_obj.slug}}) is not None
    new_link_dict = {"fromTopic": topic_obj.slug, "toTopic": new_category, "linkType": "displays-under",
                     "dataSource": "sefaria"}

    if old_category != Topic.ROOT and new_category != Topic.ROOT:
        orig_link.load_from_dict(new_link_dict).save()
    elif new_category != Topic.ROOT:
        # old_category is Topic.ROOT, so we are moving down the tree from the Topic.ROOT
        IntraTopicLink(new_link_dict).save()
        topic_obj.isTopLevelDisplay = False
        topic_obj.save()
        if old_category == Topic.ROOT and not had_children_before_changing_category and link_to_itself:
            # suppose a topic had been put at the Topic.ROOT and a self-link was created because the topic had sources.
            # if it now were moved out of the Topic.ROOT, it no longer needs the link to itself
            link_to_itself.delete()
    elif new_category == Topic.ROOT:
        if orig_link:
            # top of the tree doesn't need an IntraTopicLink to its previous parent
            orig_link.delete()

        topic_obj.isTopLevelDisplay = True
        topic_obj.save()

        if getattr(topic_obj, "numSources", 0) > 0 and not had_children_before_changing_category and not link_to_itself:
            # if topic has sources and we dont create an IntraTopicLink to itself, the sources wont be accessible
            # from the topic TOC
            IntraTopicLink({"fromTopic": topic_obj.slug, "toTopic": topic_obj.slug,
                            "dataSource": "sefaria", "linkType": "displays-under"}).save()

    if rebuild:
        rebuild_topic_toc(topic_obj, category_changed=True)
    return topic_obj


<<<<<<< HEAD
    if not curr_has_link_to_itself and old_category != "Main Menu" and new_category != "Main Menu":  # the most ordinary case of category change
        orig_link.load_from_dict(new_link_dict).save()
    elif new_category == "Main Menu":
        move_to_main_menu()
    elif curr_has_link_to_itself:
        # create new link if existing link links topic to itself, as this means the topic
        # functions as both a topic and category and we don't want to modify that link, or
        create_new_link()
    elif curr_has_link_to_itself:
        # create new link if existing link links topic to itself, as this means the topic
        # functions as both a topic and category and we don't want to modify that link, or
        create_new_link()
        if not has_children:
            # this case happens when category with no children is moved down the tree, in which case
            # there is no reason to keep link to itself
            IntraTopicLink().load({"fromTopic": topic_obj.slug, "toTopic": topic_obj.slug,
                                   "dataSource": "sefaria", "linkType": "displays-under"}).delete()
    elif old_category == "Main Menu":
        # create new link if topic is being moved out of main menu, as this means no
        # current IntraTopicLink may exist
        create_new_link()

    topic_obj = update_top_level_display(new_category, old_category, topic_obj)
    return topic_obj
=======

def update_topic(topic_obj, **kwargs):
    """
    Can update topic object's title, hebrew title, category, description, and categoryDescription fields
    :param topic_obj: (Topic) The topic to update
    :param **kwargs can be title, heTitle, category, description, catDescription, and rebuild_toc where `title`, `heTitle`,
         and `category` are strings. `description` and `catDescription` are dictionaries where the fields are `en` and `he`.
         The `category` parameter should be the slug of the new category. `rebuild_topic_toc` is a boolean and is assumed to be True
    :return: (model.Topic) The modified topic
    """
    old_category = ""
    orig_slug = topic_obj.slug
>>>>>>> bac6961a

    if 'title' in kwargs and kwargs['title'] != topic_obj.get_primary_title('en'):
        topic_obj.add_title(kwargs['title'], 'en', True, True)

    if 'heTitle' in kwargs and kwargs['heTitle'] != topic_obj.get_primary_title('he'):
        topic_obj.add_title(kwargs['heTitle'], 'he', True, True)

    if 'category' in kwargs:
        orig_link = IntraTopicLink().load({"linkType": "displays-under", "fromTopic": topic_obj.slug, "toTopic": {"$ne": topic_obj.slug}})
        old_category = orig_link.toTopic if orig_link else Topic.ROOT
        if old_category != kwargs['category']:
            topic_obj = topic_change_category(topic_obj, kwargs["category"], old_category=old_category)  # can change topic and intratopiclinks

    if kwargs.get('manual', False):
        topic_obj.data_source = "sefaria"  # any topic edited manually should display automatically in the TOC and this flag ensures this
        topic_obj.description_published = True

    if "description" in kwargs:
        topic_obj.change_description(kwargs["description"], kwargs.get("catDescription", None))

    topic_obj.save()

    if kwargs.get('rebuild_topic_toc', True):
        rebuild_topic_toc(topic_obj, orig_slug=orig_slug, category_changed=(old_category != kwargs.get('category', "")))
    return topic_obj

def rebuild_topic_toc(topic_obj, orig_slug="", category_changed=False):
    if category_changed:
<<<<<<< HEAD
        topic_obj = change_category(topic_obj, topic_data["category"], topic_data["origCategory"])  # can change topic and intratopiclinks

    topic_obj.data_source = "sefaria"  # any topic edited manually should display automatically in the TOC and this flag ensures this

    topic_obj = update_description(topic_data["description"], topic_data["origDescription"],
                                   topic_data.get("catDescription", {}),
                                   topic_data.get("origCatDescription", {}), topic_obj)
    topic_obj.save()
    return topic_obj
=======
        library.get_topic_toc(rebuild=True)
    else:
        # if just title or description changed, don't rebuild entire topic toc, rather edit library._topic_toc directly
        path = get_path_for_topic_slug(orig_slug)
        old_node = get_node_in_library_topic_toc(path)
        if orig_slug != topic_obj.slug:
            return f"Slug {orig_slug} not found in library._topic_toc."
        old_node.update({"en": topic_obj.get_primary_title(), "slug": topic_obj.slug, "description": topic_obj.description})
        old_node["he"] = topic_obj.get_primary_title('he')
        if hasattr(topic_obj, "categoryDescription"):
            old_node["categoryDescription"] = topic_obj.categoryDescription
    library.get_topic_toc_json(rebuild=True)
    library.get_topic_toc_category_mapping(rebuild=True)
>>>>>>> bac6961a
<|MERGE_RESOLUTION|>--- conflicted
+++ resolved
@@ -978,32 +978,6 @@
     return topic_obj
 
 
-<<<<<<< HEAD
-    if not curr_has_link_to_itself and old_category != "Main Menu" and new_category != "Main Menu":  # the most ordinary case of category change
-        orig_link.load_from_dict(new_link_dict).save()
-    elif new_category == "Main Menu":
-        move_to_main_menu()
-    elif curr_has_link_to_itself:
-        # create new link if existing link links topic to itself, as this means the topic
-        # functions as both a topic and category and we don't want to modify that link, or
-        create_new_link()
-    elif curr_has_link_to_itself:
-        # create new link if existing link links topic to itself, as this means the topic
-        # functions as both a topic and category and we don't want to modify that link, or
-        create_new_link()
-        if not has_children:
-            # this case happens when category with no children is moved down the tree, in which case
-            # there is no reason to keep link to itself
-            IntraTopicLink().load({"fromTopic": topic_obj.slug, "toTopic": topic_obj.slug,
-                                   "dataSource": "sefaria", "linkType": "displays-under"}).delete()
-    elif old_category == "Main Menu":
-        # create new link if topic is being moved out of main menu, as this means no
-        # current IntraTopicLink may exist
-        create_new_link()
-
-    topic_obj = update_top_level_display(new_category, old_category, topic_obj)
-    return topic_obj
-=======
 
 def update_topic(topic_obj, **kwargs):
     """
@@ -1016,7 +990,6 @@
     """
     old_category = ""
     orig_slug = topic_obj.slug
->>>>>>> bac6961a
 
     if 'title' in kwargs and kwargs['title'] != topic_obj.get_primary_title('en'):
         topic_obj.add_title(kwargs['title'], 'en', True, True)
@@ -1045,17 +1018,6 @@
 
 def rebuild_topic_toc(topic_obj, orig_slug="", category_changed=False):
     if category_changed:
-<<<<<<< HEAD
-        topic_obj = change_category(topic_obj, topic_data["category"], topic_data["origCategory"])  # can change topic and intratopiclinks
-
-    topic_obj.data_source = "sefaria"  # any topic edited manually should display automatically in the TOC and this flag ensures this
-
-    topic_obj = update_description(topic_data["description"], topic_data["origDescription"],
-                                   topic_data.get("catDescription", {}),
-                                   topic_data.get("origCatDescription", {}), topic_obj)
-    topic_obj.save()
-    return topic_obj
-=======
         library.get_topic_toc(rebuild=True)
     else:
         # if just title or description changed, don't rebuild entire topic toc, rather edit library._topic_toc directly
@@ -1068,5 +1030,4 @@
         if hasattr(topic_obj, "categoryDescription"):
             old_node["categoryDescription"] = topic_obj.categoryDescription
     library.get_topic_toc_json(rebuild=True)
-    library.get_topic_toc_category_mapping(rebuild=True)
->>>>>>> bac6961a
+    library.get_topic_toc_category_mapping(rebuild=True)