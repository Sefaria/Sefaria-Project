--- conflicted
+++ resolved
@@ -140,7 +140,7 @@
     if existing_c:
         print("Already exists")
         return existing_c
-    new_c = Category()
+    c = Category()
     if not Term().load({"name": path[-1]}):
         if en is None or he is None:
             raise Exception("Need term names for {}".format(path[-1]))
@@ -150,25 +150,18 @@
         term.add_primary_titles(en, he)
         term.scheme = "toc_categories"
         term.save()
-    new_c.add_shared_term(path[-1])
-    new_c.path = path
-    new_c.lastPath = path[-1]
+    c.add_shared_term(path[-1])
+    c.path = path
+    c.lastPath = path[-1]
     if order:
-        new_c.order = order
+        c.order = order
     if searchRoot is not None:
-<<<<<<< HEAD
-        new_c.searchRoot = searchRoot
-    print("Creating - {}".format(" / ".join(new_c.path)))
-    new_c.save(override_dependencies=True)
-    return new_c
-=======
         c.searchRoot = searchRoot
     if order is not None:
         c.order = order
     print("Creating - {}".format(" / ".join(c.path)))
     c.save(override_dependencies=True)
     return c
->>>>>>> e5d12a47
 
 
 def get_category_paths(path):
