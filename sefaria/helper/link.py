# -*- coding: utf-8 -*-

import logging
logger = logging.getLogger(__name__)

from sefaria.model import *
from sefaria.system.exceptions import DuplicateRecordError, InputError
import sefaria.tracker as tracker
try:
    from sefaria.settings import USE_VARNISH
except ImportError:
    USE_VARNISH = False
if USE_VARNISH:
    from sefaria.system.sf_varnish import invalidate_ref

#TODO: should all the functions here be decoupled from the need to enter a userid?


class AbstractAutoLinker(object):
    """
    This abstract class defines the interface/contract for autolinking objects.
    There are four main methods:
    1. build_links creates the links from scratch
    2. refresh_links will update a link set by intelligently (and performace oriented) adding and deleting relevant links
    3. delete_links will delete all the links in the set
    4. rebuild_links will delete and then build the links from scratch
    """
    def __init__(self, oref, auto=True, generated_by_string=None, link_type=None, **kwargs):
        self._requested_oref = oref
        if not getattr(self, '_generated_by_string', None):
            self._generated_by_string = generated_by_string if generated_by_string else self.__class__.__name__
        if not getattr(self, '_auto', None):
            self._auto = auto
        if not getattr(self,'_link_type', None):
            self._link_type = link_type if link_type else getattr(oref.index, 'dependence', 'Commentary').lower()
        self._user = kwargs.get('user', None)
        self._title = self._requested_oref.index.title
        self._links = None

    def build_links(self, **kwargs):
        raise NotImplementedError

    def refresh_links(self, **kwargs):
        """
        :return: Meant for adding links while intelligently removing stale links
        """
        raise NotImplementedError

    def delete_links(self, **kwargs):
        """
        Deletes all of the citation generated links from text 'title'
        """
        links = self._load_links()
        for link in links:
            if USE_VARNISH:
<<<<<<< HEAD
                invalidate_ref(Ref(link.refs[0]))
                invalidate_ref(Ref(link.refs[1]))
            self._delete_link(link)

    def rebuild_links(self, **kwargs):
        """
        Intended to clean out all existing links and build them anew
        :return:
        """
        self.delete_links()
        return self.build_links()
        # TODO: move this commentator name catching out to the view.

    def _load_links(self):
        if not self._links:
            ref_regex = self._requested_oref.regex()
            self._links = LinkSet({"refs": {"$regex": ref_regex},
                                   "generated_by": self._generated_by_string,
                                   "auto" : self._auto,
                                   "type" : self._link_type
                                   })
        return self._links

    def linkset(self):
        return self._load_links()

    def _save_link(self, tref, base_tref, **kwargs):
        nlink = {
            "refs": [base_tref, tref],
            "type": self._link_type,
            "anchorText": "",
            "auto": self._auto,
            "generated_by": self._generated_by_string
        }
        try:
            if not self._user:
                Link(nlink).save()
            else:
                tracker.add(self._user, Link, nlink, **kwargs)
        except DuplicateRecordError as e:
            pass
        return tref

    def _delete_link(self, link):
        if not self._user:
            link.delete()
        else:
            tracker.delete(self._user, Link, link._id)


class AbstractStructureAutoLinker(AbstractAutoLinker):
    """
    This class is for general linking according to two structurally identical texts.
    """
    # TODO: as error checking there should probs be a validate that checks the structures match.
    def __init__(self, oref, depth_up, linked_oref, **kwargs):
        self._linked_title = linked_oref.index.title
        self._depth_up = depth_up
        super(AbstractStructureAutoLinker, self).__init__(oref, **kwargs)

    def _generate_specific_base_tref(self, orig_ref):
        context_ref = orig_ref.context_ref(self._depth_up)
        return context_ref.normal().replace(self._title, self._linked_title)

    def _build_links_internal(self, oref, text=None, **kwargs):
        tref = oref.normal()
        #base_tref = tref[tref.find(" on ") + 4:]
        found_links = []

        # This is a special case, where the sections length is 0 and that means this is
        # a whole text or complex text node that has been posted. So we get each leaf node
        if not oref.sections:
            vs = StateNode(tref).versionState
            if not vs.is_new_state:
                vs.refresh()  # Needed when saving multiple nodes in a complex text.  This may be moderately inefficient.
            content_nodes = oref.index_node.get_leaf_nodes()
            for r in content_nodes:
                cn_oref = r.ref()
                text = TextFamily(cn_oref, commentary=0, context=0, pad=False).contents()
                length = cn_oref.get_state_ja().length()
                for i, sr in enumerate(cn_oref.subrefs(length)):
                    stext = {"sections": sr.sections,
                            "sectionNames": text['sectionNames'],
                            "text": text["text"][i] if i < len(text["text"]) else "",
                            "he": text["he"][i] if i < len(text["he"]) else ""
                            }
                    found_links += self._build_links_internal(sr, stext, **kwargs)

        else:
            if not text:
                try:
                    text = TextFamily(oref, commentary=0, context=0, pad=False).contents()
                except AssertionError:
                    logger.warning(u"Structure node passed to add_commentary_links: {}".format(oref.normal()))
                    return

            if len(text["sectionNames"]) > len(text["sections"]) > 0:
                # any other case where the posted ref sections do not match the length of the parent texts sections
                # this is a larger group of comments meaning it needs to be further broken down
                # in order to be able to match the commentary to the basic parent text units,
                # recur on each section
                length = max(len(text["text"]), len(text["he"]))
                for i,r in enumerate(oref.subrefs(length)):
                    stext = {"sections": r.sections,
                            "sectionNames": text['sectionNames'],
                            "text": text["text"][i] if i < len(text["text"]) else "",
                            "he": text["he"][i] if i < len(text["he"]) else ""
                            }
                    found_links += self._build_links_internal(r, stext, **kwargs)

            # this is a single comment, trim the last section number (comment) from ref
            elif len(text["sections"]) == len(text["sectionNames"]):
                if len(text['he']) or len(text['text']): #only if there is actually text
                    #base_tref = base_tref[0:base_tref.rfind(":")]
                    base_tref = self._generate_specific_base_tref(oref)
                    found_links += [tref]
                    self._save_link(tref, base_tref, **kwargs)
        return found_links

    def build_links(self, **kwargs):
        return self._build_links_internal(self._requested_oref)

    def refresh_links(self, **kwargs):
        """
        This functino both adds links and deletes pre existing ones that are no longer valid,
        by virtue of the fact that they were not detected as commentary links while iterating over the text.
        :param tref:
        :param user:
        :param kwargs:
        :return:
        """
        existing_links = self._load_links()
        found_links = self._build_links_internal(self._requested_oref)
        for exLink in existing_links:
            for r in exLink.refs:
                if self._title not in r:  #current base ref
                    continue
                if USE_VARNISH:
                    invalidate_ref(Ref(r))
                if r not in found_links:
                    self._delete_link(exLink)
                break
=======
                try:
                    invalidate_ref(Ref(r))
                except InputError:
                    pass
            if r not in found_links:
                tracker.delete(user, Link, exLink._id)
            break
>>>>>>> 1b196b20


class BaseStructureAutoLinker(AbstractStructureAutoLinker):
    """
    This linker will only allow a text to be linked to it's specified base text (currently assumes one base text)
    """
    def __init__(self, oref, depth_up, **kwargs):
        if not oref.is_dependant():
            raise Exception("Text must have a base text to link to")
        """try:"""
        base_oref = Ref(oref.index.base_text_titles[0])
        super(BaseStructureAutoLinker, self).__init__(oref, depth_up, base_oref, **kwargs)
        """except Exception as e:
            raise Exception('Text must have a base text to link to')"""


class IncrementBaseTextDepthAutoLinker(BaseStructureAutoLinker):
    def __init__(self, oref, **kwargs):
        super(IncrementBaseTextDepthAutoLinker, self).__init__(oref, 1, **kwargs)


class CommentaryAutoLinker(IncrementBaseTextDepthAutoLinker):
    """
    The classic linker, takes a n-dpeth text and
    links each group of terminal segments to the same n-1 depth terminal segment of the base text
    Used primarily for old style commentaries that are shaped like the base text

    Automatically add links for each comment in the commentary text denoted by 'tref'.
    E.g., for the ref 'Sforno on Kohelet 3:2', automatically set links for
    Kohelet 3:2 <-> Sforno on Kohelet 3:2:1, Kohelet 3:2 <-> Sforno on Kohelet 3:2:2, etc.
    for each segment of text (comment) that is in 'Sforno on Kohelet 3:2'.
    """
    class_key = 'commentary_increment_base_text_depth'
    _generated_by_string = 'add_commentary_links'

<<<<<<< HEAD

class MatchBaseTextDepthAutoLinker(BaseStructureAutoLinker):
    class_key = 'match_base_text_depth'
    def __init__(self, oref, **kwargs):
        super(MatchBaseTextDepthAutoLinker, self).__init__(oref, 0, **kwargs)


def rebuild_links_for_title(tref, user=None):
    """
    Utility function, can be called from a view or cli. Takes a ref or a more general title to rebuild auto links
    :param tref:
    :param user:
    :return:
=======
    assert kwargs.get("commentary_override", False) or oref.is_commentary()
    tref = oref.normal()
    base_tref = tref[tref.find(" on ") + 4:]
    base_oref = Ref(base_tref)
    found_links = []

    # This is a special case, where the sections length is 0 and that means this is
    # a whole text or complex text node that has been posted. So we get each leaf node
    if not oref.sections:
        vs = StateNode(tref).versionState
        if not vs.is_new_state:
            vs.refresh()  # Needed when saving multiple nodes in a complex text.  This may be moderately inefficient.
        content_nodes = oref.index_node.get_leaf_nodes()
        for r in content_nodes:
            cn_oref = r.ref()
            text = TextFamily(cn_oref, commentary=0, context=0, pad=False).contents()
            length = cn_oref.get_state_ja().length()
            for i, sr in enumerate(cn_oref.subrefs(length)):
                stext = {"sections": sr.sections,
                        "sectionNames": text['sectionNames'],
                        "text": text["text"][i] if i < len(text["text"]) else "",
                        "he": text["he"][i] if i < len(text["he"]) else ""
                        }
                found_links += add_commentary_links(sr, user, stext, **kwargs)

    else:
        if not text:
            try:
                text = TextFamily(oref, commentary=0, context=0, pad=False).contents()
            except AssertionError:
                logger.warning(u"Structure node passed to add_commentary_links: {}".format(oref.normal()))
                return

        if len(text["sectionNames"]) > len(text["sections"]) > 0:
            # any other case where the posted ref sections do not match the length of the parent texts sections
            # this is a larger group of comments meaning it needs to be further broken down
            # in order to be able to match the commentary to the basic parent text units,
            # recur on each section
            length = max(len(text["text"]), len(text["he"]))
            for i,r in enumerate(oref.subrefs(length)):
                stext = {"sections": r.sections,
                        "sectionNames": text['sectionNames'],
                        "text": text["text"][i] if i < len(text["text"]) else "",
                        "he": text["he"][i] if i < len(text["he"]) else ""
                        }
                found_links += add_commentary_links(r, user, stext, **kwargs)

        # this is a single comment, trim the last section number (comment) from ref
        elif len(text["sections"]) == len(text["sectionNames"]):
            if len(text['he']) or len(text['text']): #only if there is actually text
                base_tref = base_tref[0:base_tref.rfind(":")]
                link = {
                    "refs": [base_tref, tref],
                    "type": "commentary",
                    "anchorText": "",
                    "auto": True,
                    "generated_by": "add_commentary_links"
                }
                found_links += [tref]
                try:
                    tracker.add(user, Link, link, **kwargs)
                except DuplicateRecordError as e:
                    pass
    return found_links


def delete_commentary_links(title, user, **kwargs):
    """
    Deletes all of the citation generated links from text 'title'
    """
    regex = Ref(title).regex()
    links = LinkSet({"refs": {"$regex": regex}, "generated_by": "add_commentary_links"})
    for link in links:
        if USE_VARNISH:
            try:
                invalidate_ref(Ref(link.refs[0]))
            except InputError:
                pass
            try:
                invalidate_ref(Ref(link.refs[1]))
            except InputError:
                pass
        tracker.delete(user, Link, link._id)


def rebuild_commentary_links(title, user, **kwargs):
    """
    Rebuild all of the citation generated links from text 'title'
    then rebuilds them.
>>>>>>> 1b196b20
    """
    try:
        oref = Ref(tref)
    except InputError:
        # If not a valid ref, maybe a title of an entire corpus.
        # Allow group work names, eg. Rashi alone, rebuild for each text we have
        #TODO: there might need to be some error checking done on this
        title_indices = library.get_indices_by_collective_title(tref)
        for c in title_indices:
            rebuild_links_for_title(c, user)
        return
<<<<<<< HEAD
    linker = oref.autolinker(user=user)
    if linker:
        linker.rebuild_links()

=======
    delete_commentary_links(title, user, **kwargs)
    add_commentary_links(Ref(title), user, **kwargs)
>>>>>>> 1b196b20

# TODO: refactor with lexicon class map into abstract
class AutoLinkerFactory(object):
    _class_map = {
        CommentaryAutoLinker.class_key           : CommentaryAutoLinker,
        MatchBaseTextDepthAutoLinker.class_key   : MatchBaseTextDepthAutoLinker
    }
    _key_attr = 'base_text_mapping'
    _default_class = CommentaryAutoLinker

    @classmethod
    def class_factory(cls, name):
        if name in cls._class_map:
            return cls._class_map[name]
        else:
            return cls._default_class

    @classmethod
    def instance_factory(cls, name, *args, **kwargs):
        return cls.class_factory(name)(*args, **kwargs)

    @classmethod
    def instance_from_record_factory(cls, oref):
        try:
            return cls.instance_factory(oref.index[cls._key_attr], oref)
        except KeyError:
            return None


# ------------------------------------------------------------------------------------------ #

def add_links_from_text(oref, lang, text, text_id, user, **kwargs):
    """
    Scan a text for explicit references to other texts and automatically add new links between
    ref and the mentioned text.

    text["text"] may be a list of segments, an individual segment, or None.

    The set of no longer supported links (`existingLinks` - `found`) is deleted.
    If Varnish is used, all linked refs, old and new, are refreshed

    Returns `links` - the list of links added.
    """
    if not text:
        return []
    elif isinstance(text, list):
        subrefs = oref.subrefs(len(text))
        links   = []
        for i in range(len(text)):
            single = add_links_from_text(subrefs[i], lang, text[i], text_id, user, **kwargs)
            links += single
        return links
    elif isinstance(text, basestring):
        """
            Keeps three lists:
            * existingLinks - The links that existed before the text was rescanned
            * found - The links found in this scan of the text
            * links - The new links added in this scan of the text

            The set of no longer supported links (`existingLinks` - `found`) is deleted.
            The set of all links (`existingLinks` + `Links`) is refreshed in Varnish.
        """
        existingLinks = LinkSet({
            "refs": oref.normal(),
            "auto": True,
            "generated_by": "add_links_from_text",
            "source_text_oid": text_id
        }).array()  # Added the array here to force population, so that new links don't end up in this set

        found = []  # The normal refs of the links found in this text
        links = []  # New link objects created by this processes

        refs = library.get_refs_in_string(text, lang)

        for linked_oref in refs:
            link = {
                # Note -- ref of the citing text is in the first position
                "refs": [oref.normal(), linked_oref.normal()],
                "type": "",
                "auto": True,
                "generated_by": "add_links_from_text",
                "source_text_oid": text_id
            }
            found += [linked_oref.normal()]  # Keep this here, since tracker.add will throw an error if the link exists
            try:
                tracker.add(user, Link, link, **kwargs)
                links += [link]
                if USE_VARNISH:
                    invalidate_ref(linked_oref)
            except InputError as e:
                pass

        # Remove existing links that are no longer supported by the text
        for exLink in existingLinks:
            for r in exLink.refs:
                if r == oref.normal():  # current base ref
                    continue
                if USE_VARNISH:
                    try:
                        invalidate_ref(Ref(r))
                    except InputError:
                        pass
                if r not in found:
                    tracker.delete(user, Link, exLink._id)
                break

        return links


def delete_links_from_text(title, user):
    """
    Deletes all of the citation generated links from text 'title'
    """
    regex    = Ref(title).regex()
    links    = LinkSet({"refs.0": {"$regex": regex}, "generated_by": "add_links_from_text"})
    for link in links:
        if USE_VARNISH:
            try:
                invalidate_ref(Ref(link.refs[0]))
            except InputError:
                pass
            try:
                invalidate_ref(Ref(link.refs[1]))
            except InputError:
                pass
        tracker.delete(user, Link, link._id)


def rebuild_links_from_text(title, user):
    """
    Deletes all of the citation generated links from text 'title'
    then rebuilds them. 
    """
    delete_links_from_text(title, user)
    index = library.get_index(title)
    title = index.nodes.primary_title("en")
    versions = index.versionSet()

    def add_links_callback(snode, *contents, **kwargs):
        """
        :param snode: SchemaContentNode
        :param contents: Array of one jagged array - the contents of `snode` in one version
        :param kwargs:
        :return:
        """
        assert len(contents) == 1
        version = kwargs.get("version")
        add_links_from_text(snode.ref(), version.language, contents[0], version._id, user)

    for version in versions:
        index.nodes.visit_content(add_links_callback, version.chapter, version=version)
        # add_links_from_text(Ref(title), version.language, version.chapter, version._id, user)

# --------------------------------------------------------------------------------- #


def create_link_cluster(refs, user, link_type="", attrs=None, exception_pairs=None):
    total = 0
    for i, ref in enumerate(refs):
        for j in range(i + 1, len(refs)):
            ref_strings = [refs[i].normal(), refs[j].normal()]

            # If this link matches an exception pair, skip it.
            if all([any([r.startswith(name) for r in ref_strings]) for pair in exception_pairs for name in pair]):
                continue

            d = {
                "refs": ref_strings,
                "type": link_type
                }
            if attrs:
                d.update(attrs)
            try:
                tracker.add(user, Link, d)
                print u"Created {} - {}".format(d["refs"][0], d["refs"][1])
                total += 1
            except Exception as e:
                print u"Exception: {}".format(e)
    return total<|MERGE_RESOLUTION|>--- conflicted
+++ resolved
@@ -53,7 +53,6 @@
         links = self._load_links()
         for link in links:
             if USE_VARNISH:
-<<<<<<< HEAD
                 invalidate_ref(Ref(link.refs[0]))
                 invalidate_ref(Ref(link.refs[1]))
             self._delete_link(link)
@@ -196,15 +195,6 @@
                 if r not in found_links:
                     self._delete_link(exLink)
                 break
-=======
-                try:
-                    invalidate_ref(Ref(r))
-                except InputError:
-                    pass
-            if r not in found_links:
-                tracker.delete(user, Link, exLink._id)
-            break
->>>>>>> 1b196b20
 
 
 class BaseStructureAutoLinker(AbstractStructureAutoLinker):
@@ -240,7 +230,6 @@
     class_key = 'commentary_increment_base_text_depth'
     _generated_by_string = 'add_commentary_links'
 
-<<<<<<< HEAD
 
 class MatchBaseTextDepthAutoLinker(BaseStructureAutoLinker):
     class_key = 'match_base_text_depth'
@@ -254,97 +243,6 @@
     :param tref:
     :param user:
     :return:
-=======
-    assert kwargs.get("commentary_override", False) or oref.is_commentary()
-    tref = oref.normal()
-    base_tref = tref[tref.find(" on ") + 4:]
-    base_oref = Ref(base_tref)
-    found_links = []
-
-    # This is a special case, where the sections length is 0 and that means this is
-    # a whole text or complex text node that has been posted. So we get each leaf node
-    if not oref.sections:
-        vs = StateNode(tref).versionState
-        if not vs.is_new_state:
-            vs.refresh()  # Needed when saving multiple nodes in a complex text.  This may be moderately inefficient.
-        content_nodes = oref.index_node.get_leaf_nodes()
-        for r in content_nodes:
-            cn_oref = r.ref()
-            text = TextFamily(cn_oref, commentary=0, context=0, pad=False).contents()
-            length = cn_oref.get_state_ja().length()
-            for i, sr in enumerate(cn_oref.subrefs(length)):
-                stext = {"sections": sr.sections,
-                        "sectionNames": text['sectionNames'],
-                        "text": text["text"][i] if i < len(text["text"]) else "",
-                        "he": text["he"][i] if i < len(text["he"]) else ""
-                        }
-                found_links += add_commentary_links(sr, user, stext, **kwargs)
-
-    else:
-        if not text:
-            try:
-                text = TextFamily(oref, commentary=0, context=0, pad=False).contents()
-            except AssertionError:
-                logger.warning(u"Structure node passed to add_commentary_links: {}".format(oref.normal()))
-                return
-
-        if len(text["sectionNames"]) > len(text["sections"]) > 0:
-            # any other case where the posted ref sections do not match the length of the parent texts sections
-            # this is a larger group of comments meaning it needs to be further broken down
-            # in order to be able to match the commentary to the basic parent text units,
-            # recur on each section
-            length = max(len(text["text"]), len(text["he"]))
-            for i,r in enumerate(oref.subrefs(length)):
-                stext = {"sections": r.sections,
-                        "sectionNames": text['sectionNames'],
-                        "text": text["text"][i] if i < len(text["text"]) else "",
-                        "he": text["he"][i] if i < len(text["he"]) else ""
-                        }
-                found_links += add_commentary_links(r, user, stext, **kwargs)
-
-        # this is a single comment, trim the last section number (comment) from ref
-        elif len(text["sections"]) == len(text["sectionNames"]):
-            if len(text['he']) or len(text['text']): #only if there is actually text
-                base_tref = base_tref[0:base_tref.rfind(":")]
-                link = {
-                    "refs": [base_tref, tref],
-                    "type": "commentary",
-                    "anchorText": "",
-                    "auto": True,
-                    "generated_by": "add_commentary_links"
-                }
-                found_links += [tref]
-                try:
-                    tracker.add(user, Link, link, **kwargs)
-                except DuplicateRecordError as e:
-                    pass
-    return found_links
-
-
-def delete_commentary_links(title, user, **kwargs):
-    """
-    Deletes all of the citation generated links from text 'title'
-    """
-    regex = Ref(title).regex()
-    links = LinkSet({"refs": {"$regex": regex}, "generated_by": "add_commentary_links"})
-    for link in links:
-        if USE_VARNISH:
-            try:
-                invalidate_ref(Ref(link.refs[0]))
-            except InputError:
-                pass
-            try:
-                invalidate_ref(Ref(link.refs[1]))
-            except InputError:
-                pass
-        tracker.delete(user, Link, link._id)
-
-
-def rebuild_commentary_links(title, user, **kwargs):
-    """
-    Rebuild all of the citation generated links from text 'title'
-    then rebuilds them.
->>>>>>> 1b196b20
     """
     try:
         oref = Ref(tref)
@@ -356,15 +254,10 @@
         for c in title_indices:
             rebuild_links_for_title(c, user)
         return
-<<<<<<< HEAD
     linker = oref.autolinker(user=user)
     if linker:
         linker.rebuild_links()
 
-=======
-    delete_commentary_links(title, user, **kwargs)
-    add_commentary_links(Ref(title), user, **kwargs)
->>>>>>> 1b196b20
 
 # TODO: refactor with lexicon class map into abstract
 class AutoLinkerFactory(object):
