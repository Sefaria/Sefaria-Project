"""
Celery tasks for the LLM server
"""
from sefaria.model.linker.category_resolver import ResolvedCategory
from sefaria.model.linker.named_entity_resolver import ResolvedNamedEntity
from sefaria.settings import CELERY_QUEUES
from celery import signature
from celery.signals import worker_init
from sefaria.settings import USE_VARNISH
from sefaria import tracker
from sefaria.model import library, Link, LinkSet, Version
from sefaria.celery_setup.app import app
from sefaria.model.marked_up_text_chunk import MarkedUpTextChunk, MUTCSpanType
from sefaria.model.linker_output import LinkerOutput
from sefaria.model import Ref
from sefaria.model.linker.ref_resolver import ResolutionThoroughness, ResolvedRef, AmbiguousResolvedRef
from sefaria.model.linker.ref_part import TermContext, RefPartType
from sefaria.model.linker.linker import LinkedDoc
from sefaria.helper.linker.linker import make_find_refs_response, FindRefsInput
from dataclasses import dataclass, field, asdict
from bson import ObjectId
import structlog
from typing import Any, Dict, List, Optional


logger = structlog.get_logger(__name__)


from sefaria.system.exceptions import InputError, DuplicateRecordError
from sefaria.system.varnish.wrapper import invalidate_ref


@dataclass(frozen=True)
class LinkingArgs:
    ref: str
    text: str
    lang: str
    vtitle: str
    user_id: str = None  # optional, for tracker
    kwargs: dict = None  # optional, for tracke

@dataclass(frozen=True)
class DeleteAndSaveLinksMsg:
    ref: str
    linked_refs: List[str]
    vtitle: Optional[str] = None
    lang: Optional[str] = None
    user_id: Optional[str] = None
    version_id: Optional[str] = None
    tracker_kwargs: Dict[str, Any] = field(default_factory=dict)

    @classmethod
    def from_dict(cls, d: Dict[str, Any]) -> "DeleteAndSaveLinksMsg":
        return cls(
            ref=d["ref"],
            linked_refs=list(d.get("linked_refs", [])),
            vtitle=d.get("vtitle"),
            lang=d.get("lang"),
            user_id=d.get("user_id"),
            version_id=d.get("version_id"),
            tracker_kwargs=d.get("tracker_kwargs") or {},
        )


@worker_init.connect
def on_worker_init(**kwargs):
    from reader.startup import init_library_cache
    logger.info("linker worker_init")
    init_library_cache()


@app.task(name="linker.find_refs_api")
def find_refs_api_task(raw_find_refs_input: dict) -> dict:
    """
    Celery task for the find-refs API endpoint.
    @param raw_find_refs_input:
    @return:
    """
    find_refs_input = FindRefsInput(**raw_find_refs_input)
    try:
        return make_find_refs_response(find_refs_input)
    except Exception:
        logger.exception("find_refs_api_task:error")
        raise


@app.task(name="linker.link_segment_with_worker")
def link_segment_with_worker(linking_args_dict: dict) -> None:
    """
    Returns a payload for the next task in the chain:
      {
        "ref": <str>,
        "linked_refs": <List[str]>,
        "text_id": <optional>,
        "user_id": <optional>,
        "tracker_kwargs": <optional dict>
      }
    """
    linking_args = LinkingArgs(**linking_args_dict)
    linker = library.get_linker(linking_args.lang)
    book_ref = Ref(linking_args.ref)
<<<<<<< HEAD
    output = linker.link(linking_args.text, book_context_ref=book_ref, thoroughness=ResolutionThoroughness.HIGH, with_failures=True)
=======
    output = linker.link_with_footnotes(linking_args.text, book_context_ref=book_ref)
>>>>>>> 7cc1375b

    _save_linker_debug_data(linking_args.ref, linking_args.vtitle, linking_args.lang, output)
    # Build spans/chunk (write MarkedUpTextChunk)
    spans = _extract_resolved_spans(output.resolved_refs)
    if not spans:
        # Nothing to do next — stop the chain by returning None
        return

    chunk = MarkedUpTextChunk({
        "ref": linking_args.ref,
        "versionTitle": linking_args.vtitle,
        "language": linking_args.lang,
        "spans": spans,
    })

    _replace_existing_chunk(chunk)

    # Prepare the minimal info the next task needs
    linked_refs = sorted({s["ref"] for s in spans if "ref" in s})  # unique + stable
    msg = DeleteAndSaveLinksMsg(
        ref=linking_args.ref,
        linked_refs=linked_refs,
        vtitle=linking_args.vtitle,
        lang=linking_args.lang,
        user_id=linking_args.user_id,
        version_id=linking_args.kwargs.get('version_id'),
        tracker_kwargs=linking_args.kwargs,
    )
    
    delete_and_save_new_links(asdict(msg))


def _extract_resolved_spans(resolved_refs):
    spans = []
    for resolved_ref in resolved_refs:
        if resolved_ref.is_ambiguous or resolved_ref.resolution_failed:
            continue
        entity = resolved_ref.raw_entity
        spans.append({
            "charRange": entity.char_indices,
            "text": entity.text,
            "type": MUTCSpanType.CITATION.value,
            "ref": resolved_ref.ref.normal(),
        })
    return spans


def _save_linker_debug_data(tref: str, version_title: str, lang: str, doc: LinkedDoc) -> None:
    spans = _extract_debug_spans(doc)
    if not spans:
        return
    query = {
        "ref": tref,
        "versionTitle": version_title,
        "language": lang,
    }
    try:
        LinkerOutput().update(query, {"spans": spans})
    except InputError as e:
        query["spans"] = spans
        LinkerOutput(query).save()


def _extract_debug_spans(doc: LinkedDoc) -> list[dict]:
    spans = []
    for resolved in doc.all_resolved:
        spans.extend(resolved.get_debug_spans())
    return spans


def _replace_existing_chunk(chunk: MarkedUpTextChunk) -> None:
    existing = MarkedUpTextChunk().load({
        "ref": chunk.ref,
        "language": chunk.language,
        "versionTitle": chunk.versionTitle,
    })
    if existing:
        existing_spans = list(filter(lambda span: span["type"] == MUTCSpanType.NAMED_ENTITY.value, existing.spans))
        # add_non_overlapping_spans prefers `self.spans` over the spans that are input
        existing.spans = chunk.spans
        existing.add_non_overlapping_spans(existing_spans)
        existing.save()
    else:
        chunk.save()



@app.task(name="linker.delete_and_save_new_links")
def delete_and_save_new_links(payload: dict) -> None:
    if not payload:
        return []

    msg = DeleteAndSaveLinksMsg.from_dict(payload)

    target_oref = Ref(msg.ref)
    linked_orefs = [Ref(r) for r in msg.linked_refs]

    user = msg.user_id
    kwargs = msg.tracker_kwargs

    found = []   # normal refs discovered in this run
    links = []   # links actually created

    existingLinks = LinkSet({
        "refs": target_oref.normal(),
        "auto": True,
        "generated_by": "add_links_from_text",
        "source_text_oid": ObjectId(msg.version_id),
    }).array()

    for linked_oref in linked_orefs:
        link = {
            "refs": [target_oref.normal(), linked_oref.normal()],
            "type": "",
            "auto": True,
            "generated_by": "add_links_from_text",
            "source_text_oid": ObjectId(msg.version_id),
            "inline_citation": True
        }
        found.append(linked_oref.normal())

        try:
            tracker.add(user, Link, link, **kwargs)
            links.append(link)
            if USE_VARNISH:
                invalidate_ref(linked_oref)
        except DuplicateRecordError as e:
            # Link exists - skip
            print(f"Existing Link no need to change: {e}")
        except InputError as e:
            # Other kinds of input error
            print(f"InputError: {e}")

    # Remove existing links that are no longer supported by the text
    for exLink in existingLinks:
        for r in exLink.refs:
            if r == target_oref.normal():  # current base ref
                continue
            if USE_VARNISH:
                try:
                    invalidate_ref(Ref(r))
                except InputError:
                    pass
            if r not in found:
                tracker.delete(user, Link, exLink._id)
            break


def enqueue_linking_chain(linking_args: LinkingArgs):
    sig = signature(
        "linker.link_segment_with_worker",
        args=(asdict(linking_args),),
        options={"queue": CELERY_QUEUES["tasks"]}
    )
    return sig.apply_async()<|MERGE_RESOLUTION|>--- conflicted
+++ resolved
@@ -99,11 +99,7 @@
     linking_args = LinkingArgs(**linking_args_dict)
     linker = library.get_linker(linking_args.lang)
     book_ref = Ref(linking_args.ref)
-<<<<<<< HEAD
-    output = linker.link(linking_args.text, book_context_ref=book_ref, thoroughness=ResolutionThoroughness.HIGH, with_failures=True)
-=======
-    output = linker.link_with_footnotes(linking_args.text, book_context_ref=book_ref)
->>>>>>> 7cc1375b
+    output = linker.link_with_footnotes(linking_args.text, book_context_ref=book_ref, thoroughness=ResolutionThoroughness.HIGH, with_failures=True)
 
     _save_linker_debug_data(linking_args.ref, linking_args.vtitle, linking_args.lang, output)
     # Build spans/chunk (write MarkedUpTextChunk)
