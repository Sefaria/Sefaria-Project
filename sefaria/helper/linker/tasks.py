--- conflicted
+++ resolved
@@ -2,15 +2,11 @@
 Celery tasks for the LLM server
 """
 
-<<<<<<< HEAD
-from celery import signature, chain
-
+from celery import signature
+from celery.signals import worker_init
 from sefaria.settings import USE_VARNISH
 from sefaria import tracker
 from sefaria.model import library, Link, LinkSet, Version
-=======
-from celery.signals import worker_init
->>>>>>> 25e40e67
 from sefaria.celery_setup.app import app
 from sefaria.model.marked_up_text_chunk import MarkedUpTextChunk
 from sefaria.model import Ref
@@ -204,12 +200,12 @@
 
 
 def enqueue_linking_chain(linking_args: LinkingArgs):
-    sig1 = app.signature(
+    sig1 = signature(
         "linker.link_segment_with_worker",
         args=(linking_args.__dict__,),
         options={"queue": "linker"}   # optional routing
     )
-    sig2 = app.signature(
+    sig2 = signature(
         "linker.delete_and_save_new_links",
         options={"queue": "linker"} # add if you want it on same/different queue
     )
