--- conflicted
+++ resolved
@@ -32,7 +32,6 @@
 from settings import SEARCH_ADMIN, SEARCH_INDEX_NAME, STATICFILES_DIRS, SEARCH_ADMIN_USER, SEARCH_ADMIN_PW
 from sefaria.utils.hebrew import hebrew_term
 import sefaria.model.queue as qu
-from sefaria.site.site_settings import TORAH_SPECIFIC
 
 def init_pagesheetrank_dicts():
     global pagerank_dict, sheetrank_dict
@@ -46,15 +45,8 @@
         sheetrank_dict = {}
 
 init_pagesheetrank_dicts()
-<<<<<<< HEAD
-
-if TORAH_SPECIFIC:
-    all_gemara_indexes = library.get_indexes_in_category("Bavli")
-    davidson_indexes = all_gemara_indexes[:all_gemara_indexes.index("Horayot") + 1]
-=======
 all_gemara_indexes = library.get_indexes_in_category("Bavli")
 davidson_indexes = all_gemara_indexes[:all_gemara_indexes.index("Horayot") + 1]
->>>>>>> d66363a0
 
 es = ElasticSearch(SEARCH_ADMIN, username=SEARCH_ADMIN_USER, password=SEARCH_ADMIN_PW)
 tracer = logging.getLogger('elasticsearch.trace')
@@ -98,26 +90,6 @@
     # Index each segment of this document individually
     padded_oref = oref.padded_ref()
 
-<<<<<<< HEAD
-    if TORAH_SPECIFIC:
-        if bavli_amud and padded_oref.is_bavli() and padded_oref.index.title not in davidson_indexes:  # Index bavli by amud. and commentaries by line
-            pass
-        elif len(padded_oref.sections) < len(padded_oref.index_node.sectionNames):
-            t = TextChunk(oref, lang=lang, vtitle=version) if not merged else TextChunk(oref, lang=lang)
-
-            for iref, ref in enumerate(oref.subrefs(len(t.text))):
-                if padded_oref.index.title in davidson_indexes:
-                    if iref == len(t.text) - 1 and ref != ref.last_segment_ref():
-                        # if it's a talmud ref and it's the last ref on daf, but not the last ref in the mesechta, skip it.
-                        # we'll combine it with the first ref of the next daf. This is dealing with the issue of sentences
-                        # that get cut-off due to daf breaks
-                        continue
-                    elif iref == 0 and ref.prev_segment_ref() is not None:
-                        ref = ref.prev_segment_ref().to(ref)
-                index_text(index_name, ref, version=version, lang=lang, bavli_amud=bavli_amud, merged=merged, version_priority=version_priority)
-
-            return  # Returning at this level prevents indexing of full chapters
-=======
     if bavli_amud and padded_oref.is_bavli() and padded_oref.index.title not in davidson_indexes:  # Index bavli by amud. and commentaries by line
         pass
     elif len(padded_oref.sections) < len(padded_oref.index_node.sectionNames):
@@ -134,7 +106,6 @@
                     ref = ref.prev_segment_ref().to(ref)
             index_text(index_name, ref, version=version, lang=lang, bavli_amud=bavli_amud, merged=merged, version_priority=version_priority)
         return  # Returning at this level prevents indexing of full chapters
->>>>>>> d66363a0
 
     '''   Can't get here after the return above
     # Don't try to index docs with depth 3
