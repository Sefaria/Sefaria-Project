--- conflicted
+++ resolved
@@ -246,7 +246,6 @@
             "blocks": {
                 "read_only_allow_delete": False
             },
-<<<<<<< HEAD
             "analysis" : {
                 "analyzer" : {
                     "my_standard" : {
@@ -270,17 +269,6 @@
                     "my_snow" : {
                         "type" : "snowball",
                         "language" : "English"
-=======
-            "analysis": {
-                "analyzer": {
-                    "stemmed_english": get_stemmed_english_analyzer(),
-                    "exact_english": get_exact_english_analyzer(),
-                },
-                "filter": {
-                    "my_snow": {
-                        "type": "snowball",
-                        "language": "English"
->>>>>>> 536a7ee7
                     }
                 }
             }
