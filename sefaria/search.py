# -*- coding: utf-8 -*-
"""
search.py - full-text search for Sefaria using ElasticSearch

Writes to MongoDB Collection: index_queue
"""
import os
from pprint import pprint
from datetime import datetime, timedelta
import re
import bleach

# To allow these files to be run directly from command line (w/o Django shell)
os.environ['DJANGO_SETTINGS_MODULE'] = "settings"

import logging
import json
import math
import collections
from django.utils.log import NullHandler
logger = logging.getLogger(__name__)

from pyelasticsearch import ElasticSearch
from pyelasticsearch import ElasticHttpNotFoundError, ElasticHttpError

from sefaria.model import *
from sefaria.model.text import AbstractIndex
from sefaria.model.user_profile import user_link, public_user_data
from sefaria.system.database import db
from sefaria.system.exceptions import InputError
from sefaria.utils.util import strip_tags
from settings import SEARCH_ADMIN, SEARCH_INDEX_NAME, STATICFILES_DIRS
from sefaria.utils.hebrew import hebrew_term
import sefaria.model.queue as qu

def init_pagesheetrank_dicts():
    global pagerank_dict, sheetrank_dict
    try:
        pagerank_dict = {r: v for r, v in json.load(open(STATICFILES_DIRS[0] + "pagerank.json","rb"))}
    except IOError:
        pagerank_dict = {}
    try:
        sheetrank_dict = json.load(open(STATICFILES_DIRS[0] + "sheetrank.json", "rb"))
    except IOError:
        sheetrank_dict = {}
        
init_pagesheetrank_dicts()
all_gemara_indexes = library.get_indexes_in_category("Bavli")
davidson_indexes = all_gemara_indexes[:all_gemara_indexes.index("Bava Batra") + 1]

es = ElasticSearch(SEARCH_ADMIN)
tracer = logging.getLogger('elasticsearch.trace')
tracer.setLevel(logging.INFO)
#tracer.addHandler(logging.FileHandler('/tmp/es_trace.log'))
tracer.addHandler(NullHandler())

doc_count = 0


<<<<<<< HEAD
def index_text(index_name, oref, version=None, lang=None, bavli_amud=True, merged=False, version_priority=None):
=======

def index_text(index_name, oref, version=None, lang=None, bavli_amud=True, merged=False):
>>>>>>> 79726ece
    """
    Index the text designated by ref.
    If no version and lang are given, this function will be called for each available version.
    If `merged` is true, and lang is given, it will index a merged version of this document
   :param str index_name: The index name, as provided by `get_new_and_current_index_names`
    :param str oref: Currently assumes ref is at section level. :param str version: Version being indexed
    :param str lang: Language of version being indexed
    :param bool bavli_amud:  Is this Bavli? Bavli text is indexed by section, not segment.
    :param bool merged: is this a merged index?
    :param int version_priority: priority of version compared to other versions of this ref. lower is higher priority. NOTE: zero is not necessarily the highest priority for a given language
    :return:
    """
    #TODO it seems that `bavli_amud` is never set...?

    assert isinstance(oref, Ref)
    oref = oref.default_child_ref()

    # Recall this function for each specific text version, if none provided
    if merged and version:
        raise InputError("index_text() called with version title and merged flag.")
    if not merged and not (version and lang):
        for priority, v in enumerate(oref.version_list()):
            index_text(index_name, oref, version=v["versionTitle"], lang=v["language"], version_priority=priority, bavli_amud=bavli_amud)
        return
    elif merged and not lang:
        for l in ["he", "en"]:
            index_text(index_name, oref, lang=l, bavli_amud=bavli_amud, merged=merged)
        return

    # Index each segment of this document individually
    padded_oref = oref.padded_ref()

    if bavli_amud and padded_oref.is_bavli() and padded_oref.index.title not in davidson_indexes:  # Index bavli by amud. and commentaries by line
        pass
    elif len(padded_oref.sections) < len(padded_oref.index_node.sectionNames):
        t = TextChunk(oref, lang=lang, vtitle=version) if not merged else TextChunk(oref, lang=lang)

        for iref, ref in enumerate(oref.subrefs(len(t.text))):
            if padded_oref.index.title in davidson_indexes:
                if iref == len(t.text) - 1 and ref != ref.last_segment_ref():
                    # if it's a talmud ref and it's the last ref on daf, but not the last ref in the mesechta, skip it.
                    # we'll combine it with the first ref of the next daf. This is dealing with the issue of sentences
                    # that get cut-off due to daf breaks
                    continue
                elif iref == 0 and ref.prev_segment_ref() is not None:
                    ref = ref.prev_segment_ref().to(ref)
            index_text(index_name, ref, version=version, lang=lang, bavli_amud=bavli_amud, merged=merged, version_priority=version_priority)
        return  # Returning at this level prevents indexing of full chapters

    '''   Can't get here after the return above
    # Don't try to index docs with depth 3
    if len(oref.sections) < len(oref.index_node.sectionNames) - 1:
        return
    '''
    if oref.index.title in library.get_indexes_in_category("Tanakh") and version == u"Yehoyesh's Yiddish Tanakh Translation [yi]":
        print "skipping yiddish. we don't like yiddish"
        return  # we don't like Yiddish here

    # Index this document as a whole
    try:
        if version and lang and not version_priority:
            for priority, v in oref.version_list():
                if v['versionTitle'] == version:
                    version_priority = priority
                    break
        doc = make_text_index_document(oref.normal(), version, lang, version_priority)
        print doc
    except Exception as e:
        logger.error(u"Error making index document {} / {} / {} : {}".format(oref.normal(), version, lang, e.message))
        return

    if doc:
        try:
            global doc_count

            if doc_count % 5000 == 0:
                logger.info(u"[{}] Indexing {} / {} / {}".format(doc_count, oref.normal(), version, lang))
            es.index(index_name, 'text', doc, make_text_doc_id(oref.normal(), version, lang))
            doc_count += 1
        except Exception, e:
            logger.error(u"ERROR indexing {} / {} / {} : {}".format(oref.normal(), version, lang, e))


def delete_text(oref, version, lang):
    try:
        not_merged_name = get_new_and_current_index_names(False)['current']
        merged_name = get_new_and_current_index_names(True)['current']

        id = make_text_doc_id(oref.normal(), version, lang)
        es.delete(not_merged_name, 'text', id)
        id = make_text_doc_id(oref.normal(), None, lang)
        es.delete(merged_name, 'text', id)
    except Exception, e:
        logger.error(u"ERROR deleting {} / {} / {} : {}".format(oref.normal(), version, lang, e))


def delete_version(index, version, lang):
    assert isinstance(index, AbstractIndex)

    refs = []

    if Ref(index.title).is_bavli() and index.title not in davidson_indexes:
        refs += index.all_section_refs()
    refs += index.all_segment_refs()

    for ref in refs:
        delete_text(ref, version, lang)


def index_full_version(index_name, index, version, lang):
    assert isinstance(index, AbstractIndex)

    for ref in index.all_section_refs():
        index_text(index_name, ref, version=version, lang=lang)


def delete_sheet(index_name, id):
    try:
        es.delete(index_name, "sheet", id)
    except Exception, e:
        logger.error(u"ERROR deleting sheet {}".format(id))


def flatten_list(l):
    # see: https://stackoverflow.com/questions/2158395/flatten-an-irregular-list-of-lists/2158532#2158532
    for el in l:
        if isinstance(el, collections.Iterable) and not isinstance(el, basestring):
            for sub in flatten_list(el):
                yield sub
        else:
            yield el


def make_text_index_document(tref, version, lang, version_priority):
    from sefaria.utils.hebrew import strip_cantillation
    """
    Create a document for indexing from the text specified by ref/version/lang
    """
    oref = Ref(tref)
    text = TextFamily(oref, context=0, commentary=False, version=version, lang=lang).contents()

    content = text["he"] if lang == 'he' else text["text"]
    if not content:
        # Don't bother indexing if there's no content
        return False

    if isinstance(content, list):
        content = flatten_list(content)  # deal with mutli-dimensional lists as well
        content = " ".join(content)

    content = bleach.clean(content, strip=True, tags=())
    content_wo_cant = strip_cantillation(content, strip_vowels=False)

    if re.match(ur'^\s*[\(\[].+[\)\]]\s*$',content):
        return False #don't bother indexing. this segment is surrounded by parens

    if oref.is_talmud() and oref.index.title not in davidson_indexes:
        title = text["book"] + " Daf " + text["sections"][0]
    else:
        title = text["book"] + " " + " ".join([u"{} {}".format(p[0], p[1]) for p in zip(text["sectionNames"], text["sections"])])
    title += u" ({})".format(version)

    if lang == "he":
        title = text.get("heTitle", "") + " " + title

    if getattr(oref.index, "dependence", None) == 'Commentary' and "Commentary" in text["categories"]:  # uch, special casing
        categories = text["categories"][:]
        categories.remove('Commentary')
        categories[0] += " Commentaries"  # this will create an additional bucket for each top level category's commentary
    else:
        categories = text["categories"]

    index = oref.index
    tp = index.best_time_period()
    if not tp is None:
        comp_start_date = int(tp.start)
    else:
        comp_start_date = 3000  # far in the future

    is_short = len(content_wo_cant) < 30
    prev_ref = oref.prev_segment_ref()
    next_ref = oref.next_segment_ref()
    if prev_ref and prev_ref.section_ref() == oref.section_ref():
        prev_text = TextFamily(prev_ref, context=0, commentary=False, version=version, lang=lang).contents()
        prev_content = prev_text["he"] if lang == 'he' else prev_text["text"]
        if not prev_content:
            prev_content = u""
        else:
            prev_content = bleach.clean(content, strip=True, tags=())
    else:
        prev_content = u""

    if next_ref and next_ref.section_ref() == oref.section_ref():
        next_text = TextFamily(next_ref, context=0, commentary=False, version=version, lang=lang).contents()
        next_content = next_text["he"] if lang == 'he' else next_text["text"]
        if not prev_content:
            next_content = u""
        else:
            next_content = bleach.clean(content, strip=True, tags=())
    else:
        next_content = u""

    seg_ref = oref
    if oref.is_section_level():
        seg_ref = oref.all_subrefs()[0]

    pagerank = math.log(pagerank_dict[oref.section_ref().normal()]) + 20 if oref.section_ref().normal() in pagerank_dict else 1.0
    sheetrank = (1.0 + sheetrank_dict[seg_ref.normal()]["count"] / 5)**2 if seg_ref.normal() in sheetrank_dict else (1.0 / 5) ** 2
    return {
        "title": title,
        "ref": oref.normal(),
        "heRef": oref.he_normal(),
        "version": version,
        "lang": lang,
        "version_priority": version_priority if version_priority else 1000,
        "titleVariants": text["titleVariants"],
        "categories": categories,
        "order": oref.order_id(),
        "path": "/".join(categories + [oref.index.title]),
        "pagesheetrank": pagerank * sheetrank,
        "comp_date": comp_start_date,
        #"hebmorph_semi_exact": content_wo_cant,
        "exact": content_wo_cant,
        "naive_lemmatizer": content_wo_cant,
        "prev_content": prev_content,
        "next_content": next_content
    }


def make_text_doc_id(ref, version, lang):
    """
    Returns a doc id string for indexing based on ref, versiona and lang.

    [HACK] Since Elasticsearch chokes on non-ascii ids, hebrew titles are converted
    into a number using unicode_number. This mapping should be unique, but actually isn't.
    (any tips welcome)
    """
    if not version:
        version = "merged"
    else:
        try:
            version.decode('ascii')
        except Exception, e:
            version = str(unicode_number(version))

    id = "%s (%s [%s])" % (ref, version, lang)
    return id


def unicode_number(u):
    """
    Returns a number corresponding to the sum value
    of each unicode character in u
    """
    n = 0
    for i in range(len(u)):
        n += ord(u[i])
    return n


def comp_date_curve(date):
    # return 1 + math.exp(-date/613)
    if date < 0:
        offset = 0
    elif 0 <= date < 650:
        offset = 200
    elif 650 <= date < 1050:
        offset = 400
    elif 1050 <= date < 1500:
        offset = 800
    else:
        offset = 1000

    return -(offset + date) / 1000


def index_sheet(index_name, id):
    """
    Index source sheet with 'id'.
    """

    sheet = db.sheets.find_one({"id": id})
    if not sheet: return False

    pud = public_user_data(sheet["owner"])
    doc = {
        "title": sheet["title"],
        "content": make_sheet_text(sheet, pud),
        "owner_id": sheet["owner"],
        "owner_name": pud["name"],
        "owner_image": pud["imageUrl"],
        "profile_url": pud["profileUrl"],
        "version": "Source Sheet by " + user_link(sheet["owner"]),
        "tags": ",".join(sheet.get("tags",[])),
        "sheetId": id,
    }
    try:
        es.index(index_name, 'sheet', doc, id)
        global doc_count
        doc_count += 1
        return True
    except Exception, e:
        print "Error indexing sheet %d" % id
        print e
        return False


def make_sheet_text(sheet, pud):
    """
    Returns a plain text representation of the content of sheet.
    :param sheet: The sheet record
    :param pud: Public User Database record for the author
    """
    text = u"Source Sheets / Sources Sheet: " + sheet["title"]
    if pud.get("name"):
        text += u"\nBy: " + pud["name"]
    text += u"\n"
    if sheet.get("tags"):
        text += u" [" + u", ".join(sheet["tags"]) + u"]\n"
    for s in sheet["sources"]:
        text += source_text(s) + u" "

    text = bleach.clean(text, strip=True, tags=())

    return text


def source_text(source):
    """
    Recursive function to translate a source dictionary into text.
    """
    content = [
        source.get("customTitle", ""),
        source.get("ref", ""),
        source.get("text", {"he": ""}).get("he", ""),
        source.get("text", {"en": ""}).get("en", ""),
        source.get("comment", ""),
        source.get("outside", ""),
        ]
    content = [strip_tags(c) for c in content]
    text = " ".join(content)

    if "subsources" in source:
        for s in source["subsources"]:
            text += source_text(s)

    return text


def create_index(index_name, merged=False):
    """
    Clears the "sefaria" and "merged" indexes and creates it fresh with the below settings.
    """
    try:
        clear_index(index_name)
    except ElasticHttpError:
        logging.warning("Failed to delete non-existent index: {}".format(index_name))

    settings = {
        "index" : {
            "analysis" : {
                "analyzer" : {
                    "default" : {
                        "tokenizer": "standard",
                        "filter": [
                                "standard",
                                "lowercase",
                                "icu_normalizer",
                                "icu_folding",
                                "icu_collation",
                                "my_snow"
                                ]
                    }
                },
                "filter" : {
                    "my_snow" : {
                        "type" : "snowball",
                        "language" : "English"
                    }
                }
            }
        }
    }
    print 'CReating index {}'.format(index_name)
    es.create_index(index_name, settings)

    put_text_mapping(index_name)
    if not merged:
        put_sheet_mapping()


def put_text_mapping(index_name):
    """
    Settings mapping for the text document type.
    """
    text_mapping = {
        'text' : {
            'properties' : {
                'categories': {
                    'type': 'string',
                    'index': 'not_analyzed',
                },
                "category": {
                    'type': 'string',
                    'index': 'not_analyzed',
                },
                "he_category": {
                    'type': 'string',
                    'index': 'not_analyzed',
                },
                "index_title": {
                    'type': 'string',
                    'index': 'not_analyzed',
                },
                "path": {
                    'type': 'string',
                    'index': 'not_analyzed',
                },
                "he_index_title": {
                    'type': 'string',
                    'index': 'not_analyzed',
                },
                "he_path": {
                    'type': 'string',
                    'index': 'not_analyzed',
                },
                "order": {
                    'type': 'string',
                    'index': 'not_analyzed'
                },
                "pagesheetrank": {
                    'type': 'double',
                    'index': 'not_analyzed'
                },
                "comp_date": {
                    'type': 'integer',
                    'index': 'not_analyzed'
                },
                #"hebmorph_semi_exact": {
                #    'type': 'string',
                #    'analyzer': 'hebrew',
                #    'search_analyzer': 'sefaria-semi-exact'
                #},
                "exact": {
                    'type': 'string',
                    'analyzer': 'standard'
                },
                "naive_lemmatizer": {
                    'type': 'string',
                    'analyzer': 'sefaria-naive-lemmatizer',
                    'search_analyzer': 'sefaria-naive-lemmatizer-less-prefixes'
                }
            }
        }
    }
    es.put_mapping(index_name, "text", text_mapping)


def put_sheet_mapping():
    """
    Sets mapping for the sheets document type.
    """

    '''
    sheet_mapping = {
        "sheet" : {
            "properties" : {

            }
        }

    }
    es.put_mapping(SEARCH_INDEX_NAME, "sheet", sheet_mapping)
    '''

    # currently a no-op
    return


def index_all_sections(index_name, skip=0, merged=False, debug=False):
    """
    Step through refs of all sections of available text and index each.
    """
    global doc_count
    doc_count = 0

    refs = library.ref_list()
    if debug:
        refs = refs[:10]
    print "Beginning index of %d refs." % len(refs)

    for i in range(skip, len(refs)):
        index_text(index_name, refs[i], merged=merged)
        if i % 200 == 0:
            print "Indexed Ref #%d" % i

    print "Indexed %d documents." % doc_count

def index_sheets_by_timestamp(timestamp):
    """
    :param timestamp str: index all sheets modified after `timestamp` (in isoformat)
    """

    name_dict = get_new_and_current_index_names(merged=False, debug=False)
    curr_index_name = name_dict['current']
    try:
        ids = db.sheets.find({"status": "public", "dateModified": {"$gt": timestamp}}).distinct("id")
    except Exception, e:
        print e
        return str(e)

    succeeded = []
    failed = []

    for id in ids:
        did_succeed = index_sheet(curr_index_name, id)
        if did_succeed:
            succeeded += [id]
        else:
            failed += [id]

    return {"succeeded": {"num": len(succeeded), "ids": succeeded}, "failed": {"num": len(failed), "ids": failed}}

def index_public_sheets(index_name):
    """
    Index all source sheets that are publicly listed.
    """
    ids = db.sheets.find({"status": "public"}).distinct("id")
    for id in ids:
        index_sheet(index_name, id)


def index_public_notes():
    """
    Index all public notes.

    TODO
    """
    pass


def clear_index(index_name):
    """
    Delete the search index.
    """
    try:
        es.delete_index(index_name)
    except Exception, e:
        print "Error deleting Elasticsearch Index named %s" % index_name
        print e


def add_ref_to_index_queue(ref, version, lang):
    """
    Adds a text to index queue to be indexed later.
    """
    qu.IndexQueue({
        "ref": ref,
        "lang": lang,
        "version": version,
        "type": "ref",
    }).save()

    return True


def index_from_queue():
    """
    Index every ref/version/lang found in the index queue.
    Delete queue records on success.
    """
    index_name = get_new_and_current_index_names()['current']
    index_name_merged = get_new_and_current_index_names(merged=True)['current']
    queue = db.index_queue.find()
    for item in queue:
        try:
            index_text(index_name, Ref(item["ref"]), version=item["version"], lang=item["lang"])
            index_text(index_name_merged, Ref(item["ref"]), lang=item["lang"], merged=True)
            db.index_queue.remove(item)
        except Exception, e:
            import sys
            reload(sys)
            sys.setdefaultencoding("utf-8")
            logging.error(u"Error indexing from queue ({} / {} / {}) : {}".format(item["ref"], item["version"], item["lang"], e))


def add_recent_to_queue(ndays):
    """
    Look through the last ndays of the activitiy log,
    add to the index queue any refs that had their text altered.
    """
    cutoff = datetime.now() - timedelta(days=ndays)
    query = {
        "date": {"$gt": cutoff},
        "rev_type": {"$in": ["add text", "edit text"]}
    }
    activity = db.history.find(query)
    refs = set()
    for a in activity:
        refs.add((a["ref"], a["version"], a["language"]))
    for ref in list(refs):
        add_ref_to_index_queue(ref[0], ref[1], ref[2])

def get_new_and_current_index_names(merged=False, debug=False):
    index_name_a = "{}-a{}".format(SEARCH_INDEX_NAME if not merged else "merged", '-debug' if debug else '')
    index_name_b = "{}-b{}".format(SEARCH_INDEX_NAME if not merged else "merged", '-debug' if debug else '')
    alias_name = "{}{}".format(SEARCH_INDEX_NAME if not merged else "merged",'-debug' if debug else '')

    aliases = es.aliases()
    try:
        a_alias = aliases[index_name_a]['aliases']
        choose_a = alias_name not in a_alias
    except KeyError:
        choose_a = True

    if choose_a:
        new_index_name = index_name_a
        old_index_name = index_name_b
    else:
        new_index_name = index_name_b
        old_index_name = index_name_a
    return {"new": new_index_name, "current": old_index_name, "alias": alias_name}


def index_all(skip=0, merged=False, debug=False):
    """
    Fully create the search index from scratch.
    """
    start = datetime.now()

    name_dict = get_new_and_current_index_names(merged=merged, debug=debug)
    new_index_name = name_dict['new']
    curr_index_name = name_dict['current']
    alias_name = name_dict['alias']

    import time as pytime
    print 'CREATING / DELETING {}'.format(new_index_name)
    print 'CURRENT {}'.format(curr_index_name)
    for i in range(10):
        print 'STARTING IN T-MINUS {}'.format(10 - i)
        pytime.sleep(1)

    if skip == 0:
        create_index(new_index_name, merged=merged)
    index_all_sections(new_index_name, skip=skip, merged=merged, debug=debug)
    if not merged:
        index_public_sheets(new_index_name)

    alias_actions = [
        {
            "remove": {
                "alias": alias_name,
                "index": curr_index_name
            }
        }
    ]
    try:
        es.update_aliases(alias_actions)
    except ElasticHttpNotFoundError:
        pass

    clear_index(alias_name) # make sure there are no indexes with the alias_name
    alias_actions = [ {
        "add": {
            "alias": alias_name,
            "index": new_index_name
        }
    }]
    es.update_aliases(alias_actions)

    if new_index_name != curr_index_name:
        clear_index(curr_index_name)
    end = datetime.now()
    print "Elapsed time: %s" % str(end-start)


def index_all_commentary_refactor(skip=0, merged=False, debug=False):
    start = datetime.now()

    new_index_name = '{}-b'.format(SEARCH_INDEX_NAME if not merged else 'merged')

    if skip == 0:
        create_index(new_index_name, merged=merged)
    index_all_sections(new_index_name, skip=skip, merged=merged, debug=debug)
    if not merged:
        index_public_sheets(new_index_name)

    end = datetime.now()
    print "Elapsed time: %s" % str(end-start)

def index_all_noah_beta(skip=0, merged=False, debug=False):
    start = datetime.now()

    new_index_name = '{}-d'.format(SEARCH_INDEX_NAME if not merged else 'merged')

    if skip == 0:
        create_index(new_index_name, merged=merged)
    index_all_sections(new_index_name, skip=skip, merged=merged, debug=debug)
    if not merged:
        index_public_sheets(new_index_name)

    end = datetime.now()
    print "Elapsed time: %s" % str(end-start)

# adapted to python from library.js:sjs.search.get_query_object()
def query(q, override=False):

    full_query = {
        "query": {
            "query_string":  {
              "query": re.sub('(\S)"(\S)', '\1\u05f4\2', q), #Replace internal quotes with gershaim.
              "default_operator": "AND",
              "fields": ["content"]
            }
        },
        "sort": [{
          "order": {}                 # the sort field name is "order"
        }],
        "highlight": {
          "pre_tags": ["<b>"],
          "post_tags": ["</b>"],
          "fields": {
              "content": {"fragment_size": 200}
          }
        }
    }

    full_query["size"] = 0
    res = es.search(full_query, index=SEARCH_INDEX_NAME, doc_type="text")
    size = res['hits']['total']
    if size > 4000 and not override:
        raise Exception("Size of query is {}.  Call again with override to proceed.".format(size))
    full_query["size"] = size
    res = es.search(full_query, index=SEARCH_INDEX_NAME, doc_type="text")
    return res

    #print("Got %d Hits:" % res['hits']['total'])
    #for hit in res['hits']['hits']:
        #print("%(timestamp)s %(author)s: %(text)s" % hit["_source"])<|MERGE_RESOLUTION|>--- conflicted
+++ resolved
@@ -57,12 +57,7 @@
 doc_count = 0
 
 
-<<<<<<< HEAD
 def index_text(index_name, oref, version=None, lang=None, bavli_amud=True, merged=False, version_priority=None):
-=======
-
-def index_text(index_name, oref, version=None, lang=None, bavli_amud=True, merged=False):
->>>>>>> 79726ece
     """
     Index the text designated by ref.
     If no version and lang are given, this function will be called for each available version.
