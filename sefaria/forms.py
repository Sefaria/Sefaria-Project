# -*- coding: utf-8 -*-
"""
Override of Django forms for new users and password reset.

Includes logic for subscribing to mailing list on register and for
"User Seeds" -- pre-creating accounts that may already be in a Group.
"""
import structlog

from django import forms
from django.contrib.auth.models import User, Group
from django.contrib.auth.forms import *
from django.utils.translation import ugettext_lazy as _

from emailusernames.forms import EmailUserCreationForm, EmailAuthenticationForm
from emailusernames.utils import get_user, user_exists
from captcha.fields import ReCaptchaField
from captcha.widgets import ReCaptchaV2Checkbox
from account.models import UserType


from sefaria.helper.crm.crm_mediator import CrmMediator
from sefaria.settings import DEBUG
from sefaria.settings import MOBILE_APP_KEY
from django.utils.translation import get_language
logger = structlog.get_logger(__name__)

SEED_GROUP = "User Seeds"


class SefariaDeleteUserForm(EmailAuthenticationForm):
    email = forms.EmailField(max_length=75, widget=forms.EmailInput(attrs={'placeholder': _("Email Address to delete")}))
    password = forms.CharField(widget=forms.PasswordInput(attrs={'placeholder': _("Admin Password")}))

class SefariaDeleteSheet(forms.Form):
    sid = forms.CharField(max_length=20, widget=forms.TextInput(attrs={'placeholder': _("Sheet ID to delete")}))
    password = forms.CharField(widget=forms.PasswordInput(attrs={'placeholder': _("Admin Password")}))


class SefariaLoginForm(EmailAuthenticationForm):
    email = forms.EmailField(max_length=75, widget=forms.EmailInput(attrs={'placeholder': _("Email Address")}))
    password = forms.CharField(widget=forms.PasswordInput(attrs={'placeholder': _("Password")}))


class SefariaNewUserForm(EmailUserCreationForm):
    email = forms.EmailField(max_length=75,
                             widget=forms.EmailInput(attrs={'placeholder': _("Email Address"), 'autocomplete': 'off'}))
    first_name = forms.CharField(widget=forms.TextInput(attrs={'placeholder': _("First Name"), 'autocomplete': 'off'}))
    last_name = forms.CharField(widget=forms.TextInput(attrs={'placeholder': _("Last Name"), 'autocomplete': 'off'}))
    password1 = forms.CharField(widget=forms.PasswordInput(attrs={'placeholder': _("Password"), 'autocomplete': 'off'}))
    # subscribe_educator = forms.BooleanField(label=_("I am an educator"), help_text=_("I am an educator"), initial=False,
    #                                         required=False)

    CHOICES = [
<<<<<<< HEAD
        ('', _('Select an option')),
=======
        ('', _('Select user type...')),
>>>>>>> 4a0d4834
        ('Monastic', _('Monastic')),
        ('Teacher', _('Teacher')),
        ('Student', _('Student')),
        ('Educated* /Dr / Prof', _('Educated* /Dr / Prof')),
        ('regular user', _('regular user')),
    ]
    
    # Add the select field
    user_type = forms.ChoiceField(
        choices=CHOICES,
        widget=forms.Select(attrs={
            'class': 'custom-select-large-margin',
            'placeholder': _("Select user type...")})
    )

    captcha_lang = "iw" if get_language() == 'he' else "en"
    captcha = ReCaptchaField(
        widget=ReCaptchaV2Checkbox(
            attrs={
                'data-theme': 'white'
                # 'data-size': 'compact',
            },
            # api_params={'hl': captcha_lang}
        )
    )

    class Meta:
        model = User
        fields = ("email",)

    def __init__(self, *args, **kwargs):
        super(EmailUserCreationForm, self).__init__(*args, **kwargs)
        del self.fields['password2']
        self.fields.keyOrder = ["email", "first_name", "last_name", "password1", "captcha", ]
        self.fields.keyOrder.append("subscribe_educator")

    def clean_email(self):
        email = self.cleaned_data["email"]
        if user_exists(email):
            user = get_user(email)
            if not user.groups.filter(name=SEED_GROUP).exists():
                raise forms.ValidationError(_("A user with that email already exists."))
        return email

    def save(self, commit=True):
        email = self.cleaned_data["email"]
        if user_exists(email):
            # A 'User Seed' existing for this email address.
            user = get_user(email)
            user.set_password(self.cleaned_data["password1"])
            seed_group = Group.objects.get(name=SEED_GROUP)
            user.groups.remove(seed_group)
        else:
            user = super(SefariaNewUserForm, self).save(commit=False)

        user.first_name = self.cleaned_data["first_name"]
        user.last_name = self.cleaned_data["last_name"]

        if commit:
            user.save()
        
        # Save user_type in UserType model
        user_type = self.cleaned_data['user_type']
        UserType.objects.create(user=user, user_type=user_type)

        try:
            crm_mediator = CrmMediator()
            crm_mediator.create_crm_user(user.email, first_name=user.first_name,
                                     last_name=user.last_name, lang=get_language(),
                                     educator=self.cleaned_data["subscribe_educator"])
        except Exception as e:
            logger.error(f"failed to add user to CRM: {e}")
        

        return user


class SefariaNewUserFormAPI(SefariaNewUserForm):
    mobile_app_key = forms.CharField(widget=forms.HiddenInput())

    def __init__(self, *args, **kwargs):
        super(SefariaNewUserForm, self).__init__(*args, **kwargs)
        # don't require captcha on API form
        # instead, require that the correct app_key is sent
        self.fields.pop('captcha')

    def clean_mobile_app_key(self):
        mobile_app_key = self.cleaned_data["mobile_app_key"]
        if mobile_app_key != MOBILE_APP_KEY:
            raise forms.ValidationError(_("Incorrect mobile_app_key provided"))


# TODO: Check back on me
# This class doesn't seem to be getting called at all -- it's referenced in urls.py,
# but I'm not 100% convinced anything coded here actually sends the email template outside of the django defaults (rmn)
#
class SefariaPasswordResetForm(PasswordResetForm):
    email = forms.EmailField(max_length=75,
                             widget=forms.TextInput(attrs={'placeholder': _("Email Address"), 'autocomplete': 'off'}))


class SefariaSetPasswordForm(SetPasswordForm):
    new_password1 = forms.CharField(
        label=_("New password"),
        widget=forms.PasswordInput(attrs={'placeholder': _("Enter New Password")}),
        strip=False,
        help_text=password_validation.password_validators_help_text_html(),
    )
    new_password2 = forms.CharField(
        label=_("New password confirmation"),
        strip=False,
        widget=forms.PasswordInput(attrs={'placeholder': _("Repeat New Password")}),
    )<|MERGE_RESOLUTION|>--- conflicted
+++ resolved
@@ -52,11 +52,7 @@
     #                                         required=False)
 
     CHOICES = [
-<<<<<<< HEAD
         ('', _('Select an option')),
-=======
-        ('', _('Select user type...')),
->>>>>>> 4a0d4834
         ('Monastic', _('Monastic')),
         ('Teacher', _('Teacher')),
         ('Student', _('Student')),
