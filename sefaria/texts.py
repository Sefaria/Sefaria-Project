--- conflicted
+++ resolved
@@ -16,13 +16,7 @@
 import regex
 import bleach
 from bson.objectid import ObjectId
-<<<<<<< HEAD
-
-# noinspection PyUnresolvedReferences
-from django.utils import simplejson as json
-=======
 import json
->>>>>>> c1a17da4
 
 # noinspection PyUnresolvedReferences
 from sefaria.utils.util import list_depth, union
