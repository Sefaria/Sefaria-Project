--- conflicted
+++ resolved
@@ -25,15 +25,8 @@
 from sefaria.utils.users import user_link, is_user_staff
 from history import record_text_change, record_obj_change
 from sefaria.system.database import db
-<<<<<<< HEAD
-from sefaria.utils.hebrew import encode_hebrew_numeral, decode_hebrew_numeral, is_hebrew
-import summaries
-import sefaria.model.text
-import sefaria.model.queue
-=======
 from sefaria.utils.hebrew import decode_hebrew_numeral, is_hebrew
 import summaries
->>>>>>> 66d155a2
 import sefaria.system.cache as scache
 from sefaria.system.exceptions import InputError
 import counts
@@ -42,15 +35,12 @@
 # Can be removed once sanitize_text is moved
 ALLOWED_TAGS = ("i", "b", "br", "u", "strong", "em", "big", "small")
 
-<<<<<<< HEAD
-=======
 import logging
 logging.basicConfig()
 logger = logging.getLogger("texts")
 logger.setLevel(logging.DEBUG)
 #logger.setLevel(logging.ERROR)
 
->>>>>>> 66d155a2
 
 def merge_translations(text, sources):
 	"""
@@ -188,11 +178,7 @@
 	if len(oref.sections):
 		skip = oref.sections[0] - 1
 		limit = 1
-<<<<<<< HEAD
-		chapter_slice = {"_id": 0} if len(r["sectionNames"]) == 1 else {"_id": 0, "chapter": {"$slice": [skip, limit]}}
-=======
 		chapter_slice = {"_id": 0} if len(oref.index.sectionNames) == 1 else {"_id": 0, "chapter": {"$slice": [skip, limit]}}
->>>>>>> 66d155a2
 	else:
 		chapter_slice = {"_id": 0}
 
@@ -762,11 +748,7 @@
 		return {"error": "No titles found in: %s" % ref}
 
 	he_title = max(titles, key=len)  # Assuming that longest title is the best
-<<<<<<< HEAD
-	index = sefaria.model.text.get_index(he_title)
-=======
 	index = model.get_index(he_title)
->>>>>>> 66d155a2
 
 	cat = index.categories[0]
 
@@ -787,11 +769,7 @@
 		match = reg.search(ref)
 		if match: #if it matches, we need to force a mishnah result
 			he_title = u"משנה" + " " + he_title
-<<<<<<< HEAD
-			index = sefaria.model.text.get_index(he_title)
-=======
 			index = model.get_index(he_title)
->>>>>>> 66d155a2
 		else:
 			reg = get_he_talmud_ref_regex(he_title)
 			match = reg.search(ref)
@@ -915,11 +893,7 @@
 		pRef["book"] = pRef["book"][:p]
 
 	# Try looking for a stored map (shorthand)
-<<<<<<< HEAD
-	shorthand = sefaria.model.text.Index().load({"maps": {"$elemMatch": {"from": pRef["book"]}}})
-=======
 	shorthand = model.Index().load({"maps": {"$elemMatch": {"from": pRef["book"]}}})
->>>>>>> 66d155a2
 	if shorthand:
 		for i in range(len(shorthand.maps)):
 			if shorthand.maps[i]["from"] == pRef["book"]:
@@ -935,11 +909,7 @@
 				return parsedRef
 
 	# Find index record or book
-<<<<<<< HEAD
-	index = sefaria.model.text.get_index(pRef["book"])
-=======
 	index = model.get_index(pRef["book"])
->>>>>>> 66d155a2
 
 	if index.is_commentary() and not getattr(index, "commentaryBook", None):
 		raise InputError("Please specify a text that {} comments on.".format(index.title))
@@ -949,10 +919,6 @@
 
 	attrs = index.contents()
 	del attrs["title"]
-<<<<<<< HEAD
-	del attrs["_id"]
-=======
->>>>>>> 66d155a2
 
 	pRef.update(attrs)
 
@@ -1460,13 +1426,8 @@
 	# Add this text to a queue to be indexed for search
 	from sefaria.settings import SEARCH_INDEX_ON_SAVE
 	if SEARCH_INDEX_ON_SAVE and kwargs.get("index_after", True):
-<<<<<<< HEAD
-		sefaria.model.queue.IndexQueue({
-			"ref": ref,
-=======
 		model.IndexQueue({
 			"ref": tref,
->>>>>>> 66d155a2
 			"lang": response["language"],
 			"version": response["versionTitle"],
 			"type": "ref",
@@ -1657,11 +1618,7 @@
 	return format_note_for_client(existing)
 
 
-<<<<<<< HEAD
-def add_commentary_links(ref, user, **kwargs):
-=======
 def add_commentary_links(tref, user, **kwargs):
->>>>>>> 66d155a2
 	"""
 	Automatically add links for each comment in the commentary text denoted by 'ref'.
 	E.g., for the ref 'Sforno on Kohelet 3:2', automatically set links for
@@ -1745,10 +1702,7 @@
 		return links
 
 
-<<<<<<< HEAD
-=======
 #only used in a script
->>>>>>> 66d155a2
 def update_version_title(old, new, text_title, language):
 	"""
 	Rename a text version title, including versions in history
@@ -1813,11 +1767,7 @@
 	Walk through all index records, replacing every category instance
 	called 'old' with 'new'.
 	"""
-<<<<<<< HEAD
-	indices = sefaria.model.text.IndexSet({"categories": old})
-=======
 	indices = model.IndexSet({"categories": old})
->>>>>>> 66d155a2
 
 	assert indices.count(), "No categories named {}".format(old)
 
@@ -1932,11 +1882,7 @@
 	return new_text
 
 
-<<<<<<< HEAD
-def get_refs_in_text(text):
-=======
 def get_refs_in_string(st):
->>>>>>> 66d155a2
 	"""
 	Returns a list of valid refs found within text.
 	"""
@@ -2044,25 +1990,7 @@
 	return matched_titles
 
 
-<<<<<<< HEAD
-def get_counts(ref):
-	"""
-	Look up a saved document of counts relating to the text ref.
-	"""
-	title = parse_ref(ref)
-	if "error" in title:
-		raise InputError(title["error"])
-
-	c = sefaria.model.count.Count().load({"title": title["book"]})
-	if not c:
-		raise InputError("No counts found for {}".format(ref))
-
-	return c
-
-
-=======
 #X superceded by model.text.get_text_titles()
->>>>>>> 66d155a2
 def get_text_titles(query={}, lang="en"):
 	if lang == "en":
 		return get_en_text_titles(query)
@@ -2081,13 +2009,8 @@
 	"""
 
 	if query or not scache.texts_titles_cache:
-<<<<<<< HEAD
-		titles = sefaria.model.text.IndexSet(query).distinct("titleVariants")
-		titles.extend(sefaria.model.text.IndexSet(query).distinct("maps.from"))
-=======
 		titles = model.IndexSet(query).distinct("titleVariants")
 		titles.extend(model.IndexSet(query).distinct("maps.from"))
->>>>>>> 66d155a2
 
 		if query:
 			return titles
@@ -2101,11 +2024,7 @@
 def get_he_text_titles(query={}):
 
 	if query or not scache.he_texts_titles_cache:
-<<<<<<< HEAD
-		titles = sefaria.model.text.IndexSet(query).distinct("heTitleVariants")
-=======
 		titles = model.IndexSet(query).distinct("heTitleVariants")
->>>>>>> 66d155a2
 
 		if query:
 			return titles
