--- conflicted
+++ resolved
@@ -1776,16 +1776,11 @@
 	"""
 	Returns a list of valid refs found within text.
 	"""
-<<<<<<< HEAD
-
 	lang = 'he' if is_hebrew(text) else 'en'
 
 	titles = get_titles_in_text(text, lang)
-=======
-	titles = get_titles_in_text(text)
 	if not titles:
 		return []
->>>>>>> acd68892
 	reg = "\\b(?P<ref>"
 	reg += "(" + "|".join([re.escape(title) for title in titles]) + ")"
 	reg += " \d+([ab])?([ .:]\d+)?([ .:]\d+)?(-\d+([ab])?([ .:]\d+)?)?" + ")\\b"
