--- conflicted
+++ resolved
@@ -1469,7 +1469,6 @@
 		db.counts.save(c)
 
 
-<<<<<<< HEAD
 def rename_category(old, new):
 	"""
 	Walk through all index records, replacing every category instance 
@@ -1483,10 +1482,7 @@
 	update_summaries()
 
 
-def resize_text(title, new_structure):
-=======
 def resize_text(title, new_structure, upsize_in_place=False):
->>>>>>> 9b4ef521
 	"""
 	Change text structure for text named 'title' 
 	to 'new_structure' (a list of strings naming section names)
