from typing import Union, Optional
from . import abstract as abst
from .schema import AbstractTitledObject, TitleGroup
from .text import Ref, IndexSet, AbstractTextRecord, Index, Term
from .category import Category
from django_topics.models import Topic as DjangoTopic
from django_topics.models import TopicPool, PoolType
from sefaria.system.exceptions import InputError, DuplicateRecordError
from sefaria.model.timeperiod import TimePeriod, LifePeriod
from sefaria.system.validators import validate_url
from sefaria.model.portal import Portal
from sefaria.system.database import db
import structlog, bleach
from sefaria.model.place import Place
import regex as re
from typing import Type
logger = structlog.get_logger(__name__)
from dataclasses import dataclass, field
from typing import Tuple, List, Dict
from abc import ABC, abstractmethod


@dataclass
class SubCatBookSet:
    depth: int
    sub_cat_path: Tuple[str, ...]
    books: List[Index] = field(default_factory=list)

    def __eq__(self, other):
        if not isinstance(other, SubCatBookSet):
            return False
        return self.sub_cat_path == other.sub_cat_path

    def __repr__(self):
        return f"Sub Path: {self.sub_cat_path}"

    def __hash__(self):
        return hash(self.sub_cat_path)


class AuthorWorksAggregation(ABC):
    @abstractmethod
    def get_description(self, lang):
        pass

    @abstractmethod
    def get_title(self, lang):
        pass

    @abstractmethod
    def get_url(self):
        pass


class AuthorIndexAggregation(AuthorWorksAggregation):
    def __init__(self, index):
        self._index: Index = index

    def get_description(self, lang):
        desc = getattr(self._index, f'{lang}ShortDesc', None)
        return desc

    def get_title(self, lang):
        return self._index.get_title(lang)

    def get_url(self):
        return f'/{self._index.title.replace(" ", "_")}'


class AuthorCategoryAggregation(AuthorWorksAggregation):
    def __init__(self, index_category, collective_term, base_category):
        self._index_category: Category = index_category
        self._collective_title_term: Term = collective_term
        self._base_category: Category = base_category

    def get_description(self, lang):
        desc = getattr(self._index_category, f'{lang}ShortDesc', None)
        return desc

    def get_title(self, lang):
        if self._collective_title_term is None:
            cat_term = Term().load({"name": self._index_category.sharedTitle})
            return cat_term.get_primary_title(lang)
        else:
            preposition = 'on' if lang != 'he' else 'על'
            return f'{self._collective_title_term.get_primary_title(lang)} {preposition} {self._base_category.get_primary_title(lang)}'

    def get_url(self):
        return f'/texts/{"/".join(self._index_category.path)}'


class AuthorAggregationFactory:
    @staticmethod
    def create(index=None, index_category=None, collective_term=None, base_category=None):
        if index:
            return AuthorIndexAggregation(index)
        elif index_category:
            return AuthorCategoryAggregation(
                index_category,
                collective_term,
                base_category
            )
        else:
            raise ValueError("Invalid parameters for aggregation creation")


@dataclass
class DisjointBookSet:
    base_cat_path: Tuple[str, ...]
    collective_title: str
    sub_cat_book_sets: Dict[Tuple[str, ...], SubCatBookSet] = field(default_factory=dict)

    def __eq__(self, other):
        if not isinstance(other, DisjointBookSet):
            return False
        return self.base_cat_path == other.base_cat_path and self.collective_title == other.collective_title

    def __repr__(self):
        return f"Collective Title: {self.collective_title}, Path: {self.base_cat_path}"

    def __hash__(self):
        return hash((self.collective_title, self.base_cat_path))


class Topic(abst.SluggedAbstractMongoRecord, AbstractTitledObject):
    collection = 'topics'
    history_noun = 'topic'
    slug_fields = ['slug']
    title_group = None
    subclass_map = {
        'person': 'PersonTopic',
        'author': 'AuthorTopic',
    }
    pkeys = ["description"]
    track_pkeys = True
    reverse_subclass_map = {v: k for k, v in subclass_map.items()}
    required_attrs = [
        'slug',
        'titles',
    ]
    optional_attrs = [
        'subclass',  # str which indicates which subclass of `Topic` this instance is
        'alt_ids',
        'properties',
        'description',  # dictionary, keys are 2-letter language codes
        'categoryDescription',  # dictionary, keys are 2-letter language codes
        'isTopLevelDisplay',
        'displayOrder',
        'numSources',  # total number of refLinks, to texts and sheets.
        'shouldDisplay',
        'parasha',  # name of parsha as it appears in `parshiot` collection
        'ref',  # dictionary for topics with refs associated with them (e.g. parashah) containing strings `en`, `he`, and `url`.
        'good_to_promote',
        'description_published',  # bool to keep track of which descriptions we've vetted
        'isAmbiguous',  # True if topic primary title can refer to multiple other topics
        "data_source",  #any topic edited manually should display automatically in the TOC and this flag ensures this
        'image',
        'secondary_image_uri',
        "portal_slug",  # slug to relevant Portal object
    ]

    attr_schemas = {
        "image": {
            'type': 'dict',
            'schema': {'image_uri': {'type': 'string',
                                     'required': True,
                                     'regex': '^https://storage\\.googleapis\\.com/img\\.sefaria\\.org/topics/.*?'},
                       'image_caption': {'type': 'dict',
                                         'required': True,
                                         'schema': {'en': {'type': 'string', 'required': True},
                                                    'he': {'type': 'string', 'required': True}}}}
            },
    }

    ROOT = "Main Menu"  # the root of topic TOC is not a topic, so this is a fake slug.  we know it's fake because it's not in normal form
                        # this constant is helpful in the topic editor tool functions in this file

    def load(self, query, proj=None):
        if self.__class__ != Topic:
            subclass_names = [self.__class__.__name__] + [klass.__name__ for klass in self.all_subclasses()]
            query['subclass'] = {"$in": [self.reverse_subclass_map[name] for name in subclass_names]}
        topic = super().load(query, proj)
        if getattr(topic, 'subclass', False):
            Subclass = globals()[self.subclass_map[topic.subclass]]
            topic = Subclass(topic._saveable_attrs())
        return topic

    def _set_derived_attributes(self):
        self.set_titles(getattr(self, "titles", None))
        slug = getattr(self, "slug", None)
        self.pools = list(DjangoTopic.objects.get_pools_by_topic_slug(str(slug))) if slug is not None else []
        if self.__class__ != Topic and not getattr(self, "subclass", False):
            # in a subclass. set appropriate "subclass" attribute
            setattr(self, "subclass", self.reverse_subclass_map[self.__class__.__name__])

    def _pre_save(self):
        super()._pre_save()
        django_topic, created = DjangoTopic.objects.get_or_create(slug=self.slug)
        django_topic.en_title = self.get_primary_title('en')
        django_topic.he_title = self.get_primary_title('he')
        django_topic.save()

    def _validate(self):
        super(Topic, self)._validate()
        if getattr(self, 'subclass', False):
            assert self.subclass in self.subclass_map, f"Field `subclass` set to {self.subclass} which is not one of the valid subclass keys in `Topic.subclass_map`. Valid keys are {', '.join(self.subclass_map.keys())}"
        if getattr(self, 'portal_slug', None):
            Portal.validate_slug_exists(self.portal_slug)
        if getattr(self, "image", False):
            img_url = self.image.get("image_uri")
            if img_url: validate_url(img_url)

    def _normalize(self):
        super()._normalize()
        for title in self.title_group.titles:
            title['text'] = title['text'].strip()
        self.titles = self.title_group.titles
        slug_field = self.slug_fields[0]
        slug = getattr(self, slug_field)
        displays_under_link = IntraTopicLink().load({"fromTopic": slug, "linkType": "displays-under"})
        if getattr(displays_under_link, "toTopic", "") == "authors":
            self.subclass = "author"

    def _sanitize(self):
        super()._sanitize()
        for attr in ['description', 'categoryDescription']:
            p = getattr(self, attr, {})
            for k, v in p.items():
                p[k] = bleach.clean(v, tags=[], strip=True)
            setattr(self, attr, p)

    def get_pools(self) -> list[str]:
<<<<<<< HEAD
        return getattr(self, 'pools', [])
=======
        slug = getattr(self, "slug", None)
        return list(DjangoTopic.objects.get_pools_by_topic_slug(str(slug))) if slug is not None else []
>>>>>>> 6b869c29

    def has_pool(self, pool: str) -> bool:
        return pool in self.get_pools()

    def add_pool(self, pool_name: str) -> None:
        pool = TopicPool.objects.get(name=pool_name)
        DjangoTopic.objects.get(slug=self.slug).pools.add(pool)
        if not self.has_pool(pool_name):
            self.get_pools().append(pool_name)

    def remove_pool(self, pool_name) -> None:
        pool = TopicPool.objects.get(name=pool_name)
        DjangoTopic.objects.get(slug=self.slug).pools.remove(pool)
        if self.has_pool(pool_name):
            self.get_pools().remove(pool_name)

    def set_titles(self, titles):
        self.title_group = TitleGroup(titles)

    def title_is_transliteration(self, title, lang):
        return self.title_group.get_title_attr(title, lang, 'transliteration') is not None

    def get_types(self, types=None, curr_path=None, search_slug_set=None):
        """
        WARNING: Expensive, lots of database calls
        Gets all `is-a` ancestors of self. Returns early if `search_slug_set` is passed and it reaches any element in `search_slug_set`
        :param types: set(str), current known types, for recursive calls
        :param curr_path: current path of this recursive call
        :param search_slug_set: if passed, will return early once/if any element of `search_slug_set` is found
        :return: set(str)
        """
        types = types or {self.slug}
        curr_path = curr_path or [self.slug]
        isa_set = {l.toTopic for l in IntraTopicLinkSet({"fromTopic": self.slug, "linkType": TopicLinkType.isa_type})}
        types |= isa_set
        if search_slug_set is not None and len(search_slug_set.intersection(types)) > 0:
            return types
        for isa_slug in isa_set:
            new_path = [p for p in curr_path]
            if isa_slug in new_path:
                logger.warning("Circular path starting from {} and ending at {} detected".format(new_path[0], isa_slug))
                continue
            new_path += [isa_slug]
            new_topic = Topic.init(isa_slug)
            if new_topic is None:
                logger.warning("{} is None. Current path is {}".format(isa_slug, ', '.join(new_path)))
                continue
            new_topic.get_types(types, new_path, search_slug_set)
        return types


    def change_description(self, desc, cat_desc=None):
        """
        Sets description in all cases and sets categoryDescription if this is a top level topic

        :param desc: Dictionary of descriptions, with keys being two letter language codes
        :param cat_desc: Optional. Dictionary of category descriptions, with keys being two letter language codes
        :return:
        """
        if cat_desc is None:
            cat_desc = {"en": "", "he": ""}
        if desc is None:
            desc = {"en": "", "he": ""}
        self.description = desc
        if getattr(self, "isTopLevelDisplay", False):
            self.categoryDescription = cat_desc
        elif getattr(self, "categoryDescription", False):
            delattr(self, "categoryDescription")

    def topics_by_link_type_recursively(self, **kwargs):
        topics, _ = self.topics_and_links_by_link_type_recursively(**kwargs)
        return topics
    
    def topics_and_links_by_link_type_recursively(self, linkType='is-a', only_leaves=False, reverse=False, max_depth=None, min_sources=None):
        """
        Gets all topics linked to `self` by `linkType`. The query is recursive so it's most useful for 'is-a' and 'displays-under' linkTypes
        :param linkType: str, the linkType to recursively traverse.
        :param only_leaves: bool, if True only return last level traversed
        :param reverse: bool, if True traverse the inverse direction of `linkType`. E.g. if linkType == 'is-a' and reverse == True, you will traverse 'is-category-of' links
        :param max_depth: How many levels below this one to traverse. 1 returns only this node's children, 0 returns only this node and None means unlimited.
        :return: list(Topic)
        """
        topics, links, below_min_sources = self._topics_and_links_by_link_type_recursively_helper(linkType, only_leaves, reverse, max_depth, min_sources)
        links = list(filter(lambda x: x.fromTopic not in below_min_sources and x.toTopic not in below_min_sources, links))
        return topics, links

    def _topics_and_links_by_link_type_recursively_helper(self, linkType, only_leaves, reverse, max_depth, min_sources, explored_set=None, below_min_sources_set=None):
        """
        Helper function for `topics_and_links_by_link_type_recursively()` to carry out recursive calls
        :param explored_set: set(str), set of slugs already explored. To be used in recursive calls.
        """
        explored_set = explored_set or set()
        below_min_sources_set = below_min_sources_set or set()
        topics = []
        dir1 = "to" if reverse else "from"
        dir2 = "from" if reverse else "to"
        links = IntraTopicLinkSet({f"{dir2}Topic": self.slug, "linkType": linkType}).array()
        children = [getattr(l, f"{dir1}Topic") for l in links]
        if len(children) == 0:
            if min_sources is not None and self.numSources < min_sources:
                return [], [], {self.slug}
            return [self], [], set()
        else:
            if not only_leaves:
                topics += [self]
            for slug in children:
                if slug in explored_set:
                    continue
                child_topic = Topic.init(slug)
                explored_set.add(slug)
                if child_topic is None:
                    logger.warning(f"{slug} is None")
                    continue
                if max_depth is None or max_depth > 0:
                    next_depth = max_depth if max_depth is None else max_depth - 1
                    temp_topics, temp_links, temp_below_min_sources = child_topic._topics_and_links_by_link_type_recursively_helper(linkType, only_leaves, reverse, next_depth, min_sources, explored_set, below_min_sources_set)
                    topics += temp_topics
                    links += temp_links
                    below_min_sources_set |= temp_below_min_sources
        return topics, links, below_min_sources_set

    def has_types(self, search_slug_set) -> bool:
        """
        WARNING: Expensive, lots of database calls
        Checks if `self` has any slug in `search_slug_set` as an ancestor when traversing `is-a` links
        :param search_slug_set: set(str), slugs to search for. returns True if any slug is found
        :return: bool
        """
        types = self.get_types(search_slug_set=search_slug_set)
        return len(search_slug_set.intersection(types)) > 0

    def should_display(self) -> bool:
        return getattr(self, 'shouldDisplay', True) and (getattr(self, 'numSources', 0) > 0 or self.has_description() or getattr(self, "data_source", "") == "sefaria")

    def has_description(self) -> bool:
        """
        returns True if self has description in at least on language
        """
        has_desc = False
        for temp_desc in getattr(self, 'description', {}).values():
            has_desc = has_desc or (isinstance(temp_desc, str) and len(temp_desc) > 0)
        for temp_desc in getattr(self, 'categoryDescription', {}).values():
            has_desc = has_desc or (isinstance(temp_desc, str) and len(temp_desc) > 0)
        return has_desc

    def set_slug_to_primary_title(self) -> None:
        new_slug = self.get_primary_title('en')
        if len(new_slug) == 0:
            new_slug = self.get_primary_title('he')
        new_slug = self.normalize_slug(new_slug)
        if new_slug != self.slug:
            self.set_slug(new_slug)

    def set_slug(self, new_slug) -> None:
        slug_field = self.slug_fields[0]
        old_slug = getattr(self, slug_field)
        setattr(self, slug_field, new_slug)
        setattr(self, slug_field, self.normalize_slug_field(slug_field))
        DjangoTopic.objects.filter(slug=old_slug).update(slug=new_slug)
        self.save()  # so that topic with this slug exists when saving links to it
        self.merge(old_slug)

    def merge(self, other: Union['Topic', str]) -> None:
        """
        Merge `other` into `self`. This means that all data from `other` will be merged into self.
        Data from self takes precedence in the event of conflict.
        Links to `other` will be changed to point to `self` and `other` will be deleted.
        :param other: Topic or old slug to migrate from
        :return: None
        """
        from sefaria.system.database import db
        if other is None:
            return
        other_slug = other if isinstance(other, str) else other.slug
        if other_slug == self.slug:
            logger.warning(f'Cant merge slug into itself. Slug == {self.slug}')
            return

        # links
        for link in TopicLinkSetHelper.find({"$or": [{"toTopic": other_slug}, {"fromTopic": other_slug}]}):
            if link.toTopic == getattr(link, 'fromTopic', None):  # self-link where fromTopic and toTopic were equal before slug was changed
                link.fromTopic = self.slug
                link.toTopic = self.slug
            else:
                attr = 'toTopic' if link.toTopic == other_slug else 'fromTopic'
                setattr(link, attr, self.slug)
                if getattr(link, 'fromTopic', None) == link.toTopic:  # self-link where fromTopic and toTopic are equal AFTER slug was changed
                    link.delete()
                    continue
            try:
                link.save()
            except (InputError, DuplicateRecordError) as e:
                link.delete()
            except AssertionError as e:
                link.delete()
                logger.warning('While merging {} into {}, link assertion failed with message "{}"'.format(other_slug, self.slug, str(e)))

        # source sheets
        db.sheets.update_many({'topics.slug': other_slug}, {"$set": {'topics.$[element].slug': self.slug}}, array_filters=[{"element.slug": other_slug}])

        # indexes
        for index in IndexSet({"authors": other_slug}):
            index.authors = [self.slug if author_slug == other_slug else author_slug for author_slug in index.authors]
            props = index._saveable_attrs()
            db.index.replace_one({"title":index.title}, props)

        if isinstance(other, Topic):
            # titles
            for title in other.titles:
                if title.get('primary', False) and self.get_primary_title(title['lang']):
                    # delete primary flag if self already has primary in this language
                    del title['primary']
            self.titles += other.titles

            # dictionary attributes
            for dict_attr in ['alt_ids', 'properties']:
                temp_dict = getattr(self, dict_attr, {})
                for k, v in getattr(other, dict_attr, {}).items():
                    if k in temp_dict:
                        logger.warning('Key {} with value {} already exists in {} for topic {}. Current value is {}'.format(k, v, dict_attr, self.slug, temp_dict[k]))
                        continue
                    temp_dict[k] = v
                if len(temp_dict) > 0:
                    setattr(self, dict_attr, temp_dict)
            setattr(self, 'numSources', getattr(self, 'numSources', 0) + getattr(other, 'numSources', 0))

            # everything else
            already_merged = ['slug', 'titles', 'alt_ids', 'properties', 'numSources']
            for attr in filter(lambda x: x not in already_merged, self.required_attrs + self.optional_attrs):
                if not getattr(self, attr, False) and getattr(other, attr, False):
                    setattr(self, attr, getattr(other, attr))
            self.save()
            other.delete()

    def link_set(self, _class='intraTopic', query_kwargs: dict = None, **kwargs):
        """
        :param str _class: could be 'intraTopic' or 'refTopic' or `None` (see `TopicLinkHelper`)
        :param query_kwargs: dict of extra query keyword arguments
        :return: link set of topic links to `self`
        """
        intra_link_query = {"$or": [{"fromTopic": self.slug}, {"toTopic": self.slug}]}
        if query_kwargs is not None:
            intra_link_query.update(query_kwargs)
        if _class == 'intraTopic':
            kwargs['record_kwargs'] = {'context_slug': self.slug}
            return IntraTopicLinkSet(intra_link_query, **kwargs)
        elif _class == 'refTopic':
            ref_link_query = {'toTopic': self.slug}
            if query_kwargs is not None:
                ref_link_query.update(query_kwargs)
            return RefTopicLinkSet(ref_link_query, **kwargs)
        elif _class is None:
            kwargs['record_kwargs'] = {'context_slug': self.slug}
            return TopicLinkSetHelper.find(intra_link_query, **kwargs)

    def get_ref_links(self, is_sheet, query_kwargs=None, **kwargs):
        query_kwargs = query_kwargs or {}
        query_kwargs['is_sheet'] = is_sheet
        return self.link_set('refTopic', query_kwargs, **kwargs)

    def contents(self, **kwargs):
        mini = kwargs.get('minify', False)
        d = {'slug': self.slug} if mini else super(Topic, self).contents(**kwargs)
        d['primaryTitle'] = {}
        for lang in ('en', 'he'):
            d['primaryTitle'][lang] = self.get_primary_title(lang=lang, with_disambiguation=kwargs.get('with_disambiguation', True))
        if not kwargs.get("with_html"):
            for k, v in d.get("description", {}).items():
                d["description"][k] = re.sub("<[^>]+>", "", v or "")
        return d

    def get_primary_title(self, lang='en', with_disambiguation=True):
        title = super(Topic, self).get_primary_title(lang=lang)
        if with_disambiguation:
            disambig_text = self.title_group.get_title_attr(title, lang, 'disambiguation')
            if disambig_text:
                title += f' ({disambig_text})'
            elif getattr(self, 'isAmbiguous', False) and len(title) > 0:
                title += ' [Ambiguous]'
        return title

    def get_titles(self, lang=None, with_disambiguation=True):
        if with_disambiguation:
            titles = []
            for title in self.get_titles_object():
                if not (lang is None or lang == title['lang']):
                    continue
                text = title['text']
                disambig_text = title.get('disambiguation', None)
                if disambig_text:
                    text += f' ({disambig_text})'
                titles += [text]
            return titles
        return super(Topic, self).get_titles(lang)

    def get_property(self, property, default=None, value_only=True):
        properties = getattr(self, 'properties', {})
        value = properties.get(property, {}).get('value', default)
        data_source = properties.get(property, {}).get('dataSource', default)
        if value_only:
            return value
        return value, data_source

    def set_property(self, property, value, data_source):
        if getattr(self, 'properties', None) is None:
            self.properties = {}
        self.properties[property] = {
            'value': value,
            'dataSource': data_source
        }

    @staticmethod
    def get_uncategorized_slug_set() -> set:
        categorized_topics = IntraTopicLinkSet({"linkType": TopicLinkType.isa_type}).distinct("fromTopic")
        all_topics = TopicSet().distinct("slug")
        return set(all_topics) - set(categorized_topics)

    def __str__(self):
        return self.get_primary_title("en")

    def __repr__(self):
        return "{}.init('{}')".format(self.__class__.__name__, self.slug)

    def update_after_link_change(self, pool):
        """
        updating the pools 'sheets' or 'textual' according to the existence of links and the numSources
        :param pool: 'sheets' or 'textual'
        """
        links = self.get_ref_links(pool == PoolType.SHEETS.value)
        if self.has_pool(pool) and not links:
            self.remove_pool(pool)
        elif not self.has_pool(pool) and links:
            self.add_pool(pool)
        self.numSources = self.link_set('refTopic').count()
        self.save()


class PersonTopic(Topic):
    """
    Represents a topic which is a person. Not necessarily an author of a book.
    """
    @staticmethod
    def get_person_by_key(key: str):
        """
        Find topic corresponding to deprecated Person key
        """
        return PersonTopic().load({"alt_ids.old-person-key": key})

    def annotate_place(self, d):
        properties = d.get('properties', {})
        for k in ['birthPlace', 'deathPlace']:
            place = properties.get(k)
            heKey = 'he' + k[0].upper() + k[1:]  # birthPlace => heBirthPlace
            if place and heKey not in properties:
                value, dataSource = place['value'], place['dataSource']
                place_obj = Place().load({"key": value})
                if place_obj:   
                    name = place_obj.primary_name('he')
                    d['properties'][heKey] = {'value': name, 'dataSource': dataSource}
        return d

    def contents(self, **kwargs):
        annotate_time_period = kwargs.get('annotate_time_period', False)
        d = super(PersonTopic, self).contents(**kwargs)
        if annotate_time_period:
            d = self.annotate_place(d)
            tp = self.most_accurate_life_period()
            if tp is not None:
                d['timePeriod'] = {
                    "name": {
                        "en": tp.primary_name("en"),
                        "he": tp.primary_name("he")
                    },
                    "yearRange": {
                        "en": re.sub(r'[()]', '', tp.period_string("en")),
                        "he": re.sub(r'[()]', '', tp.period_string("he")),
                    }
                }
        return d
    
    # A person may have an era, a generation, or a specific birth and death years, which each may be approximate.
    # They may also have none of these...
    def _most_accurate_period(self, time_period_class: Type[TimePeriod]) -> Optional[LifePeriod]:
        if self.get_property("birthYear") and self.get_property("deathYear"):
            return time_period_class({
                "start": self.get_property("birthYear"),
                "startIsApprox": self.get_property("birthYearIsApprox", False),
                "end": self.get_property("deathYear"),
                "endIsApprox": self.get_property("deathYearIsApprox", False)
            })
        elif self.get_property("birthYear") and self.get_property("era", "CO"):
            return time_period_class({
                "start": self.get_property("birthYear"),
                "startIsApprox": self.get_property("birthYearIsApprox", False),
            })
        elif self.get_property("deathYear"):
            return time_period_class({
                "end": self.get_property("deathYear"),
                "endIsApprox": self.get_property("deathYearIsApprox", False)
            })
        elif self.get_property("generation"):
            return time_period_class().load({"symbol": self.get_property("generation")})
        elif self.get_property("era"):
            return time_period_class().load({"symbol": self.get_property("era")})
        else:
            return None

    def most_accurate_time_period(self):
        '''
        :return: most accurate period as TimePeriod (used when a person's LifePeriod should be formatted like a general TimePeriod)
        '''
        return self._most_accurate_period(TimePeriod)

    def most_accurate_life_period(self):
        '''
        :return: most accurate period as LifePeriod. currently the only difference from TimePeriod is the way the time period is formatted as a string.
        '''
        return self._most_accurate_period(LifePeriod)

class AuthorTopic(PersonTopic):
    """
    Represents a topic which is an author of a book. Can be used on the `authors` field of `Index`
    """

    def get_authored_indexes(self):
        ins = IndexSet({"authors": self.slug})
        return sorted(ins, key=lambda i: Ref(i.title).order_id())

    def _authors_indexes_fill_category(self, indexes, path, include_dependant):
        from .text import library

        temp_index_title_set = {i.title for i in indexes}
        indexes_in_path = library.get_indexes_in_category_path(path, include_dependant, full_records=True)
        if indexes_in_path.count() == 0:
            # could be these are dependent texts without a collective title for some reason
            indexes_in_path = library.get_indexes_in_category_path(path, True, full_records=True)
            if indexes_in_path.count() == 0:
                return False
        path_end_set = {tuple(i.categories[len(path):]) for i in indexes}
        for index_in_path in indexes_in_path:
            if tuple(index_in_path.categories[len(path):]) in path_end_set:
                if index_in_path.title not in temp_index_title_set and self.slug not in set(getattr(index_in_path, 'authors', [])):
                    return False
        return True

    def _category_matches_author(self, category: Category) -> bool:
        from .schema import Term

        cat_term = Term().load({"name": category.sharedTitle})
        return len(set(cat_term.get_titles()) & set(self.get_titles())) > 0

    def aggregate_authors_indexes_by_category(self):
        from .text import library
        from .schema import Term

        def sort_sub_cat_book_sets(book_sets: List[SubCatBookSet]):
            # a subcategory which covers more books is preferable,
            # if parent and child cover the same amount of  books (i.e the parent contains the child only), prefer child
            return sorted(book_sets, key=lambda book_set: (len(book_set.books), book_set.depth), reverse=True)

        def index_is_commentary(index):
            return getattr(index, 'base_text_titles', None) is not None and len(index.base_text_titles) > 0 and getattr(
                index, 'collective_title', None) is not None

        indexes = self.get_authored_indexes()

        final_aggregations = []

        blocks = {}

        MAX_ICAT_FROM_END_TO_CONSIDER = 2
        for index in indexes:
            is_comm = index_is_commentary(index)
            base = library.get_index(index.base_text_titles[0]) if is_comm else index
            collective_title = index.collective_title if is_comm else None
            base_cat_path = tuple(base.categories[:-MAX_ICAT_FROM_END_TO_CONSIDER + 1])

            new_empty_block = DisjointBookSet(base_cat_path=base_cat_path, collective_title=collective_title)
            if new_empty_block in blocks:
                block = blocks[new_empty_block]
            else:
                blocks[new_empty_block] = new_empty_block
                block = new_empty_block

            for icat in range(len(base.categories) - MAX_ICAT_FROM_END_TO_CONSIDER, len(base.categories)):
                sub_cat_book_set = SubCatBookSet(depth=icat+1, sub_cat_path=tuple(base.categories[:icat + 1]))
                if sub_cat_book_set not in block.sub_cat_book_sets:
                    block.sub_cat_book_sets[sub_cat_book_set] = sub_cat_book_set

                block.sub_cat_book_sets[sub_cat_book_set].books.append(index)

        for block in blocks:
            cat_choices_sorted = sort_sub_cat_book_sets(book_sets=block.sub_cat_book_sets.values())
            collective_title = block.collective_title
            best_base_cat_path = cat_choices_sorted[0].sub_cat_path
            temp_indexes = cat_choices_sorted[0].books
            if len(temp_indexes) == 1:
                final_aggregations += [AuthorAggregationFactory.create(index=temp_indexes[0])]
                continue
            if best_base_cat_path == ('Talmud', 'Bavli'):
                best_base_cat_path = ('Talmud',)  # hard-coded to get 'Rashi on Talmud' instead of 'Rashi on Bavli'

            base_category = Category().load({"path": list(best_base_cat_path)})
            if collective_title is None:
                index_category = base_category
                collective_title_term = None
            else:
                index_category = Category.get_shared_category(temp_indexes)
                collective_title_term = Term().load({"name": collective_title})
            if index_category is None or not self._authors_indexes_fill_category(temp_indexes, index_category.path,
                                                                                 collective_title is not None) or (
                    collective_title is None and self._category_matches_author(index_category)):
                for temp_index in temp_indexes:
                    final_aggregations += [AuthorAggregationFactory.create(index=temp_index)]
                continue
            final_aggregations += [AuthorAggregationFactory.create(index_category=index_category, collective_term=collective_title_term, base_category=base_category)]
        return final_aggregations


    def get_aggregated_urls_for_authors_indexes(self) -> list:
        """
        Aggregates author's works by category when possible and
        returns a dictionary. Each dictionary is of shape {"url": str, "title": {"en": str, "he": str}, "description": {"en": str, "he": str}}
        corresponding to an index or category of indexes of this author's works.
        """
        aggregations = self.aggregate_authors_indexes_by_category()
        unique_urls = []
        for agg in aggregations:
            unique_urls.append({"url": agg.get_url(),
                                "title": {"en": agg.get_title('en'), "he": agg.get_title('he')},
                                "description": {"en": agg.get_description('en'), "he": agg.get_description('he')}})
        return unique_urls

    @staticmethod
    def is_author(slug):
        t = Topic.init(slug)
        return t and isinstance(t, AuthorTopic)


class TopicSet(abst.AbstractMongoSet):
    recordClass = Topic

    def __init__(self, query=None, *args, **kwargs):
        if self.recordClass != Topic:
            # include class name of recordClass + any class names of subclasses
            query = query or {}
            subclass_names = [self.recordClass.__name__] + [klass.__name__ for klass in self.recordClass.all_subclasses()]
            query['subclass'] = {"$in": [self.recordClass.reverse_subclass_map[name] for name in subclass_names]}
        
        super().__init__(query=query, *args, **kwargs)

    @staticmethod
    def load_by_title(title):
        query = {'titles.text': title}
        return TopicSet(query=query)

    def _read_records(self):
        super()._read_records()
        for rec in self.records:
            if getattr(rec, 'subclass', False):
                Subclass = globals()[self.recordClass.subclass_map[rec.subclass]]
                rec.__class__ = Subclass  # cast to relevant subclass


class PersonTopicSet(TopicSet):
    recordClass = PersonTopic


class AuthorTopicSet(PersonTopicSet):
    recordClass = AuthorTopic


class TopicLinkHelper(object):
    """
    Used to collect attributes and functions that are useful for both IntraTopicLink and RefTopicLink
    Decided against superclass arch b/c instantiated objects will be of type super class.
    This is inconvenient when validating the attributes of object before saving (since subclasses have different required attributes)
    """
    collection = 'topic_links'
    required_attrs = [
        'toTopic',
        'linkType',
        'class',  # can be 'intraTopic' or 'refTopic'
        'dataSource',

    ]
    optional_attrs = [
        'generatedBy',
        'order',  # dict with some data on how to sort this link. can have key 'custom_order' which should trump other data
        'isJudgementCall',
    ]
    generated_by_sheets = "sheet-topic-aggregator"

    @staticmethod
    def init_by_class(topic_link, context_slug=None):
        """
        :param topic_link: dict from `topic_links` collection
        :return: either instance of IntraTopicLink or RefTopicLink based on 'class' field of `topic_link`
        """
        if topic_link['class'] == 'intraTopic':
            return IntraTopicLink(topic_link, context_slug=context_slug)
        if topic_link['class'] == 'refTopic':
            return RefTopicLink(topic_link)


class IntraTopicLink(abst.AbstractMongoRecord):
    collection = TopicLinkHelper.collection
    required_attrs = TopicLinkHelper.required_attrs + ['fromTopic']
    optional_attrs = TopicLinkHelper.optional_attrs
    valid_links = []

    def __init__(self, attrs=None, context_slug=None):
        """

        :param attrs:
        :param str context_slug: if this link is being used in a specific context, give the topic slug which represents the context. used to set if the link should be considered inverted
        """
        super(IntraTopicLink, self).__init__(attrs=attrs)
        self.context_slug = context_slug

    def load(self, query, proj=None):
        query = TopicLinkSetHelper.init_query(query, 'intraTopic')
        return super().load(query, proj)

    def _normalize(self):
        setattr(self, "class", "intraTopic")

    def _pre_save(self):
        pass

    def _validate(self):
        super(IntraTopicLink, self)._validate()

        # check everything exists
        TopicLinkType.validate_slug_exists(self.linkType, 0)
        Topic.validate_slug_exists(self.fromTopic)
        Topic.validate_slug_exists(self.toTopic)
        TopicDataSource.validate_slug_exists(self.dataSource)

        # check for duplicates
        duplicate = IntraTopicLink().load({"linkType": self.linkType, "fromTopic": self.fromTopic, "toTopic": self.toTopic,
                 "class": getattr(self, 'class'), "_id": {"$ne": getattr(self, "_id", None)}})
        if duplicate is not None:
            raise DuplicateRecordError(
                "Duplicate intra topic link for linkType '{}', fromTopic '{}', toTopic '{}'".format(
                    self.linkType, self.fromTopic, self.toTopic))

        link_type = TopicLinkType.init(self.linkType, 0)
        if link_type.slug == link_type.inverseSlug:
            duplicate_inverse = IntraTopicLink().load({"linkType": self.linkType, "toTopic": self.fromTopic, "fromTopic": self.toTopic,
             "class": getattr(self, 'class'), "_id": {"$ne": getattr(self, "_id", None)}})
            if duplicate_inverse is not None:
                raise DuplicateRecordError(
                    "Duplicate intra topic link in the inverse direction of the symmetric linkType '{}', fromTopic '{}', toTopic '{}' exists".format(
                        duplicate_inverse.linkType, duplicate_inverse.fromTopic, duplicate_inverse.toTopic))

        # check types of topics are valid according to validFrom/To
        from_topic = Topic.init(self.fromTopic)
        to_topic = Topic.init(self.toTopic)
        if getattr(link_type, 'validFrom', False):
            assert from_topic.has_types(set(link_type.validFrom)), "from topic '{}' does not have valid types '{}' for link type '{}'. Instead, types are '{}'".format(self.fromTopic, ', '.join(link_type.validFrom), self.linkType, ', '.join(from_topic.get_types()))
        if getattr(link_type, 'validTo', False):
            assert to_topic.has_types(set(link_type.validTo)), "to topic '{}' does not have valid types '{}' for link type '{}'. Instead, types are '{}'".format(self.toTopic, ', '.join(link_type.validTo), self.linkType, ', '.join(to_topic.get_types()))

        # assert this link doesn't create circular paths (in is_a link type)
        # should consider this test also for other non-symmetric link types such as child-of
        if self.linkType == TopicLinkType.isa_type:
            to_topic = Topic.init(self.toTopic)
            ancestors = to_topic.get_types()
            assert self.fromTopic not in ancestors, "{} is an is-a ancestor of {} creating an illogical circle in the topics graph, here are {} ancestors: {}".format(self.fromTopic, self.toTopic, self.toTopic, ancestors)

    def contents(self, **kwargs):
        d = super(IntraTopicLink, self).contents(**kwargs)
        if not (self.context_slug is None or kwargs.get('for_db', False)):
            d['isInverse'] = self.is_inverse
            d['topic'] = self.topic
            del d['toTopic']
            del d['fromTopic']
            if d.get('order', None) is not None:
                d['order']['tfidf'] = self.tfidf
                d['order'].pop('toTfidf', None)
                d['order'].pop('fromTfidf', None)
        return d

    # PROPERTIES

    def get_is_inverse(self):
        return self.context_slug == self.toTopic

    def get_topic(self):
        return self.fromTopic if self.is_inverse else self.toTopic

    def get_tfidf(self):
        order = getattr(self, 'order', {})
        return order.get('fromTfidf' if self.is_inverse else 'toTfidf', 0)

    topic = property(get_topic)
    tfidf = property(get_tfidf)
    is_inverse = property(get_is_inverse)


class RefTopicLink(abst.AbstractMongoRecord):
    collection = TopicLinkHelper.collection

    # is_sheet and expandedRef: defaulted automatically in normalize
    required_attrs = TopicLinkHelper.required_attrs + ['ref', 'expandedRefs', 'is_sheet']

    # unambiguousToTopic: used when linking to an ambiguous topic. There are some instance when you need to decide on one of the options (e.g. linking to an ambiguous rabbi in frontend). this can be used as a proxy for toTopic in those cases.
    # descriptions: Titles and learning prompts for this Ref in this Topic context.  Structured as follows:
    # descriptions: {
    #     en: {
    #         title: Str,
    #         prompt: Str,
    #         primacy: Int
    #     },
    #     he: {
    #         title: Str,
    #         prompt: Str,
    #         primacy: Int
    #     }
    # }
    optional_attrs = TopicLinkHelper.optional_attrs + ['charLevelData', 'unambiguousToTopic', 'descriptions']

    def set_description(self, lang, title, prompt):
        d = getattr(self, "descriptions", {})
        d[lang] = {
            "title": title,
            "prompt": prompt,
        }
        self.descriptions = d
        return self

    def get_related_pool(self):
        return PoolType.SHEETS.value if self.is_sheet else PoolType.LIBRARY.value

    def get_topic(self):
        return Topic().load({'slug': self.toTopic})

    def save(self, override_dependencies=False):
        super(RefTopicLink, self).save(override_dependencies)
        topic = self.get_topic()
        topic.update_after_link_change(self.get_related_pool())

    def delete(self, force=False, override_dependencies=False):
        topic = self.get_topic()
        pool = self.get_related_pool()
        super(RefTopicLink, self).delete(force, override_dependencies)
        if topic:
            topic.update_after_link_change(pool)

    def _sanitize(self):
        super()._sanitize()
        for lang, d in getattr(self, "descriptions", {}).items():
            for k, v in d.items():
                if isinstance(v, str):
                    self.descriptions[lang][k] = bleach.clean(v, tags=self.ALLOWED_TAGS, attributes=self.ALLOWED_ATTRS)

    def load(self, query, proj=None):
        query = TopicLinkSetHelper.init_query(query, 'refTopic')
        return super().load(query, proj)

    def _normalize(self):
        super(RefTopicLink, self)._normalize()
        self.is_sheet = bool(re.search(r"Sheet \d+$", self.ref))
        setattr(self, "class", "refTopic")
        if self.is_sheet:
            self.expandedRefs = [self.ref]
        else:  # Ref is a regular Sefaria Ref
            self.ref = Ref(self.ref).normal()
            self.expandedRefs = [r.normal() for r in Ref(self.ref).all_segment_refs()]

    def _sanitize(self):
        """
        Sanitize the "title" and "prompt" for all descriptions.
        Since they're human editable they are candidates for XSS.
        @return:
        """
        for lang in ("en", "he"):
            description = getattr(self, "descriptions", {}).get(lang)
            if description:
                for field in ("title", "prompt"):
                    value = description.get(field)
                    if value:
                        description[field] = bleach.clean(value, tags=self.ALLOWED_TAGS, attributes=self.ALLOWED_ATTRS)
                self.descriptions[lang] = description

    def _validate(self):
        Topic.validate_slug_exists(self.toTopic)
        TopicLinkType.validate_slug_exists(self.linkType, 0)
        to_topic = Topic.init(self.toTopic)
        link_type = TopicLinkType.init(self.linkType, 0)
        if getattr(link_type, 'validTo', False):
            assert to_topic.has_types(set(link_type.validTo)), "to topic '{}' does not have valid types '{}' for link type '{}'. Instead, types are '{}'".format(self.toTopic, ', '.join(link_type.validTo), self.linkType, ', '.join(to_topic.get_types()))
    
    def _pre_save(self):
        if getattr(self, "_id", None) is None:
            # check for duplicates
            query = {"linkType": self.linkType, "ref": self.ref, "toTopic": self.toTopic, "dataSource": getattr(self, 'dataSource', {"$exists": False}), "class": getattr(self, 'class')}
            if getattr(self, "charLevelData", None):
                query["charLevelData.startChar"] = self.charLevelData['startChar']
                query["charLevelData.endChar"] = self.charLevelData['endChar']
                query["charLevelData.versionTitle"] = self.charLevelData['versionTitle']
                query["charLevelData.language"] = self.charLevelData['language']

            duplicate = RefTopicLink().load(query)
            if duplicate is not None:
                raise DuplicateRecordError("Duplicate ref topic link for linkType '{}', ref '{}', toTopic '{}', dataSource '{}'".format(
                self.linkType, self.ref, self.toTopic, getattr(self, 'dataSource', 'N/A')))

    def contents(self, **kwargs):
        d = super(RefTopicLink, self).contents(**kwargs)
        if not kwargs.get('for_db', False):
            d['topic'] = d['toTopic']
            d.pop('toTopic')
        return d

class TopicLinkSetHelper(object):
    @staticmethod
    def init_query(query, link_class):
        query = query or {}
        query['class'] = link_class
        return query

    @staticmethod
    def find(query=None, page=0, limit=0, sort=[("_id", 1)], proj=None, record_kwargs=None):
        from sefaria.system.database import db
        record_kwargs = record_kwargs or {}
        raw_records = getattr(db, TopicLinkHelper.collection).find(query, proj).sort(sort).skip(page * limit).limit(limit)
        return [TopicLinkHelper.init_by_class(r, **record_kwargs) for r in raw_records]


class IntraTopicLinkSet(abst.AbstractMongoSet):
    recordClass = IntraTopicLink

    def __init__(self, query=None, *args, **kwargs):
        query = TopicLinkSetHelper.init_query(query, 'intraTopic')
        super().__init__(query=query, *args, **kwargs)


class RefTopicLinkSet(abst.AbstractMongoSet):
    recordClass = RefTopicLink

    def __init__(self, query=None, *args, **kwargs):
        query = TopicLinkSetHelper.init_query(query, 'refTopic')
        super().__init__(query=query, *args, **kwargs)


class TopicLinkType(abst.SluggedAbstractMongoRecord):
    collection = 'topic_link_types'
    slug_fields = ['slug', 'inverseSlug']
    required_attrs = [
        'slug',
        'inverseSlug',
        'displayName',
        'inverseDisplayName'
    ]
    optional_attrs = [
        'pluralDisplayName',
        'inversePluralDisplayName',
        'alt_ids',
        'inverse_alt_ids',
        'shouldDisplay',
        'inverseShouldDisplay',
        'groupRelated',
        'inverseGroupRelated',
        'devDescription',
        'validFrom',
        'validTo'
    ]
    related_type = 'related-to'
    isa_type = 'is-a'
    possibility_type = 'possibility-for'

    def _validate(self):
        super(TopicLinkType, self)._validate()
        # Check that validFrom and validTo contain valid topic slugs if exist

        for validToTopic in getattr(self, 'validTo', []):
            Topic.validate_slug_exists(validToTopic)

        for validFromTopic in getattr(self, 'validFrom', []):
            Topic.validate_slug_exists(validFromTopic)

    def get(self, attr, is_inverse, default=None):
        attr = 'inverse{}{}'.format(attr[0].upper(), attr[1:]) if is_inverse else attr
        return getattr(self, attr, default)


class TopicLinkTypeSet(abst.AbstractMongoSet):
    recordClass = TopicLinkType


class TopicDataSource(abst.SluggedAbstractMongoRecord):
    collection = 'topic_data_sources'
    slug_fields = ['slug']
    required_attrs = [
        'slug',
        'displayName',
    ]
    optional_attrs = [
        'url',
        'description',
    ]


class TopicDataSourceSet(abst.AbstractMongoSet):
    recordClass = TopicDataSource


def process_index_title_change_in_topic_links(indx, **kwargs):
    from sefaria.system.exceptions import InputError

    print("Cascading Topic Links from {} to {}".format(kwargs['old'], kwargs['new']))

    # ensure that the regex library we're using here is the same regex library being used in `Ref.regex`
    from .text import re as reg_reg
    patterns = [pattern.replace(reg_reg.escape(indx.title), reg_reg.escape(kwargs["old"]))
                for pattern in Ref(indx.title).regex(as_list=True)]
    queries = [{'ref': {'$regex': pattern}} for pattern in patterns]
    objs = RefTopicLinkSet({"$or": queries})
    for o in objs:
        o.ref = o.ref.replace(kwargs["old"], kwargs["new"], 1)
        try:
            o.save()
        except InputError:
            logger.warning("Failed to convert ref data from: {} to {}".format(kwargs['old'], kwargs['new']))

def process_index_delete_in_topic_links(indx, **kwargs):
    from sefaria.model.text import prepare_index_regex_for_dependency_process
    pattern = prepare_index_regex_for_dependency_process(indx)
    RefTopicLinkSet({"ref": {"$regex": pattern}}).delete()

def process_topic_delete(topic):
    RefTopicLinkSet({"toTopic": topic.slug}).delete()
    IntraTopicLinkSet({"$or": [{"toTopic": topic.slug}, {"fromTopic": topic.slug}]}).delete()
    for sheet in db.sheets.find({"topics.slug": topic.slug}):
        sheet["topics"] = [t for t in sheet["topics"] if t["slug"] != topic.slug]
        db.sheets.save(sheet)
    try:
        DjangoTopic.objects.get(slug=topic.slug).delete()
    except DjangoTopic.DoesNotExist:
        print('Topic {} does not exist in django'.format(topic.slug))

def process_topic_description_change(topic, **kwargs):
    """
    Upon topic description change, get rid of old markdown links and save any new ones
    """
    # need to delete currently existing links but dont want to delete link if its still in the description
    # so load up a dictionary of relevant data -> link
    IntraTopicLinkSet({"toTopic": topic.slug, "linkType": "related-to", "dataSource": "learning-team-editing-tool"}).delete()
    refLinkType = 'popular-writing-of' if getattr(topic, 'subclass', '') == 'author' else 'about'
    RefTopicLinkSet({"toTopic": topic.slug, "linkType": refLinkType, "dataSource": "learning-team-editing-tool"}).delete()

    markdown_links = set()
    for lang, val in kwargs['new'].items():   # put each link in a set so we dont try to create duplicate of same link
        for m in re.findall('\[.*?\]\((.*?)\)', val):
            markdown_links.add(m)

    for markdown_link in markdown_links:
        if markdown_link.startswith("/topics"):
            other_slug = markdown_link.split("/")[-1]
            intra_topic_dict = {"toTopic": topic.slug, "linkType": "related-to",
                                "dataSource": "learning-team-editing-tool", 'fromTopic': other_slug}
            try:
                IntraTopicLink(intra_topic_dict).save()
            except DuplicateRecordError as e:  # there may be identical IntraTopicLinks with a different dataSource or inverted fromTopic and toTopic
                pass
        else:
            if markdown_link.startswith("/"):
                markdown_link = markdown_link[1:]  # assume link starts with a '/'
            try:
                ref = Ref(markdown_link).normal()
            except InputError as e:
                continue
            ref_topic_dict = {"toTopic": topic.slug, "dataSource": "learning-team-editing-tool", "linkType": refLinkType,
                              'ref': ref}
            RefTopicLink(ref_topic_dict).save()





<|MERGE_RESOLUTION|>--- conflicted
+++ resolved
@@ -188,7 +188,7 @@
     def _set_derived_attributes(self):
         self.set_titles(getattr(self, "titles", None))
         slug = getattr(self, "slug", None)
-        self.pools = list(DjangoTopic.objects.get_pools_by_topic_slug(str(slug))) if slug is not None else []
+        self.pools = list(DjangoTopic.objects.get_pools_by_topic_slug(slug)) if slug is not None else []
         if self.__class__ != Topic and not getattr(self, "subclass", False):
             # in a subclass. set appropriate "subclass" attribute
             setattr(self, "subclass", self.reverse_subclass_map[self.__class__.__name__])
@@ -230,12 +230,8 @@
             setattr(self, attr, p)
 
     def get_pools(self) -> list[str]:
-<<<<<<< HEAD
-        return getattr(self, 'pools', [])
-=======
         slug = getattr(self, "slug", None)
         return list(DjangoTopic.objects.get_pools_by_topic_slug(str(slug))) if slug is not None else []
->>>>>>> 6b869c29
 
     def has_pool(self, pool: str) -> bool:
         return pool in self.get_pools()
