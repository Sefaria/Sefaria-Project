--- conflicted
+++ resolved
@@ -1,4 +1,3 @@
-from enum import Enum
 from typing import Union, Optional
 from . import abstract as abst
 from .schema import AbstractTitledObject, TitleGroup
@@ -121,11 +120,6 @@
 
     def __hash__(self):
         return hash((self.collective_title, self.base_cat_path))
-
-
-class Pool(Enum):
-    TEXTUAL = "textual"
-    SHEETS = "sheets"
 
 
 class Topic(abst.SluggedAbstractMongoRecord, AbstractTitledObject):
@@ -162,10 +156,7 @@
         "data_source",  #any topic edited manually should display automatically in the TOC and this flag ensures this
         'image',
         "portal_slug",  # slug to relevant Portal object
-        'pools',  # list of strings, any of them represents a pool that this topic is member of
     ]
-
-    allowed_pools = [pool.value for pool in Pool] + ['torahtab']
 
     attr_schemas = {
         "image": {
@@ -178,18 +169,7 @@
                                          'schema': {'en': {'type': 'string', 'required': True},
                                                     'he': {'type': 'string', 'required': True}}}}
             },
-<<<<<<< HEAD
-        'pools': {
-                'type': 'list',
-                'schema': {
-                    'type': 'string',
-                    'allowed': allowed_pools
-                }
-            }
-        }
-=======
     }
->>>>>>> 4130934b
 
     ROOT = "Main Menu"  # the root of topic TOC is not a topic, so this is a fake slug.  we know it's fake because it's not in normal form
                         # this constant is helpful in the topic editor tool functions in this file
@@ -237,10 +217,6 @@
         displays_under_link = IntraTopicLink().load({"fromTopic": slug, "linkType": "displays-under"})
         if getattr(displays_under_link, "toTopic", "") == "authors":
             self.subclass = "author"
-        if self.get_pools():
-            self.pools = sorted(set(self.get_pools()))
-        elif hasattr(self, 'pools'):
-            delattr(self, 'pools')
 
     def _sanitize(self):
         super()._sanitize()
@@ -250,21 +226,6 @@
                 p[k] = bleach.clean(v, tags=[], strip=True)
             setattr(self, attr, p)
 
-<<<<<<< HEAD
-    def get_pools(self):
-        return getattr(self, 'pools', [])
-
-    def has_pool(self, pool):
-        return pool in self.get_pools()
-
-    def add_pool(self, pool): #does not save!
-        self.pools = self.get_pools()
-        self.pools.append(pool)
-
-    def remove_pool(self, pool): #does not save!
-        pools = self.get_pools()
-        pools.remove(pool)
-=======
     def get_pools(self) -> list[str]:
         slug = getattr(self, "slug", None)
         return list(DjangoTopic.objects.get_pools_by_topic_slug(str(slug))) if slug is not None else []
@@ -283,7 +244,6 @@
         DjangoTopic.objects.get(slug=self.slug).pools.remove(pool)
         if self.has_pool(pool_name):
             self.get_pools().remove(pool_name)
->>>>>>> 4130934b
 
     def set_titles(self, titles):
         self.title_group = TitleGroup(titles)
@@ -532,8 +492,6 @@
     def contents(self, **kwargs):
         mini = kwargs.get('minify', False)
         d = {'slug': self.slug} if mini else super(Topic, self).contents(**kwargs)
-        if kwargs.get('remove_pools', True):
-            d.pop('pools', None)
         d['primaryTitle'] = {}
         for lang in ('en', 'he'):
             d['primaryTitle'][lang] = self.get_primary_title(lang=lang, with_disambiguation=kwargs.get('with_disambiguation', True))
@@ -599,11 +557,7 @@
         updating the pools 'sheets' or 'textual' according to the existence of links and the numSources
         :param pool: 'sheets' or 'textual'
         """
-<<<<<<< HEAD
-        links = self.get_ref_links(pool == Pool.SHEETS.value)
-=======
         links = self.get_ref_links(pool == PoolType.SHEETS.value)
->>>>>>> 4130934b
         if self.has_pool(pool) and not links:
             self.remove_pool(pool)
         elif not self.has_pool(pool) and links:
@@ -1008,11 +962,7 @@
         return self
 
     def get_related_pool(self):
-<<<<<<< HEAD
-        return Pool.SHEETS.value if self.is_sheet else Pool.TEXTUAL.value
-=======
         return PoolType.SHEETS.value if self.is_sheet else PoolType.LIBRARY.value
->>>>>>> 4130934b
 
     def get_topic(self):
         return Topic().load({'slug': self.toTopic})
