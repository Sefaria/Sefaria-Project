from typing import Union, Optional
from . import abstract as abst
from .schema import AbstractTitledObject, TitleGroup
from .text import Ref, IndexSet, AbstractTextRecord
from .category import Category
from sefaria.system.exceptions import InputError, DuplicateRecordError
<<<<<<< HEAD
from sefaria.model.timeperiod import TimePeriod
from sefaria.model.portal import Portal
=======
from sefaria.model.timeperiod import TimePeriod, LifePeriod
>>>>>>> 043f8a97
from sefaria.system.database import db
import structlog, bleach
from sefaria.model.place import Place
import regex as re
from typing import Type
logger = structlog.get_logger(__name__)


class Topic(abst.SluggedAbstractMongoRecord, AbstractTitledObject):
    collection = 'topics'
    history_noun = 'topic'
    slug_fields = ['slug']
    title_group = None
    subclass_map = {
        'person': 'PersonTopic',
        'author': 'AuthorTopic',
    }
    pkeys = ["description"]
    track_pkeys = True
    reverse_subclass_map = {v: k for k, v in subclass_map.items()}
    required_attrs = [
        'slug',
        'titles',
    ]
    optional_attrs = [
        'subclass',  # str which indicates which subclass of `Topic` this instance is
        'alt_ids',
        'properties',
        'description',  # dictionary, keys are 2-letter language codes
        'categoryDescription',  # dictionary, keys are 2-letter language codes
        'isTopLevelDisplay',
        'displayOrder',
        'numSources',
        'shouldDisplay',
        'parasha',  # name of parsha as it appears in `parshiot` collection
        'ref',  # dictionary for topics with refs associated with them (e.g. parashah) containing strings `en`, `he`, and `url`.
        'good_to_promote',
        'description_published',  # bool to keep track of which descriptions we've vetted
        'isAmbiguous',  # True if topic primary title can refer to multiple other topics
        "data_source",  #any topic edited manually should display automatically in the TOC and this flag ensures this
        "portal_slug",  # slug to relevant Portal object
    ]
    ROOT = "Main Menu"  # the root of topic TOC is not a topic, so this is a fake slug.  we know it's fake because it's not in normal form
                        # this constant is helpful in the topic editor tool functions in this file

    def load(self, query, proj=None):
        if self.__class__ != Topic:
            subclass_names = [self.__class__.__name__] + [klass.__name__ for klass in self.all_subclasses()]
            query['subclass'] = {"$in": [self.reverse_subclass_map[name] for name in subclass_names]}
        topic = super().load(query, proj)
        if getattr(topic, 'subclass', False):
            Subclass = globals()[self.subclass_map[topic.subclass]]
            topic = Subclass(topic._saveable_attrs())
        return topic

    def _set_derived_attributes(self):
        self.set_titles(getattr(self, "titles", None))
        if self.__class__ != Topic and not getattr(self, "subclass", False):
            # in a subclass. set appropriate "subclass" attribute
            setattr(self, "subclass", self.reverse_subclass_map[self.__class__.__name__])

    def _validate(self):
        super(Topic, self)._validate()
        if getattr(self, 'subclass', False):
            assert self.subclass in self.subclass_map, f"Field `subclass` set to {self.subclass} which is not one of the valid subclass keys in `Topic.subclass_map`. Valid keys are {', '.join(self.subclass_map.keys())}"

        Portal.validate_slug_exists(self.portal_slug)

    def _normalize(self):
        super()._normalize()
        for title in self.title_group.titles:
            title['text'] = title['text'].strip()
        self.titles = self.title_group.titles
        slug_field = self.slug_fields[0]
        slug = getattr(self, slug_field)
        displays_under_link = IntraTopicLink().load({"fromTopic": slug, "linkType": "displays-under"})
        if getattr(displays_under_link, "toTopic", "") == "authors":
            self.subclass = "author"

    def _sanitize(self):
        super()._sanitize()
        for attr in ['description', 'categoryDescription']:
            p = getattr(self, attr, {})
            for k, v in p.items():
                p[k] = bleach.clean(v, tags=[], strip=True)
            setattr(self, attr, p)

    def set_titles(self, titles):
        self.title_group = TitleGroup(titles)

    def add_title(self, text, lang, primary=False, replace_primary=False):
        super(Topic, self).add_title(text, lang, primary=primary, replace_primary=replace_primary)
        if lang == 'en' and primary:
            self.set_slug_to_primary_title()

    def title_is_transliteration(self, title, lang):
        return self.title_group.get_title_attr(title, lang, 'transliteration') is not None

    def get_types(self, types=None, curr_path=None, search_slug_set=None):
        """
        WARNING: Expensive, lots of database calls
        Gets all `is-a` ancestors of self. Returns early if `search_slug_set` is passed and it reaches any element in `search_slug_set`
        :param types: set(str), current known types, for recursive calls
        :param curr_path: current path of this recursive call
        :param search_slug_set: if passed, will return early once/if any element of `search_slug_set` is found
        :return: set(str)
        """
        types = types or {self.slug}
        curr_path = curr_path or [self.slug]
        isa_set = {l.toTopic for l in IntraTopicLinkSet({"fromTopic": self.slug, "linkType": TopicLinkType.isa_type})}
        types |= isa_set
        if search_slug_set is not None and len(search_slug_set.intersection(types)) > 0:
            return types
        for isa_slug in isa_set:
            new_path = [p for p in curr_path]
            if isa_slug in new_path:
                logger.warning("Circular path starting from {} and ending at {} detected".format(new_path[0], isa_slug))
                continue
            new_path += [isa_slug]
            new_topic = Topic.init(isa_slug)
            if new_topic is None:
                logger.warning("{} is None. Current path is {}".format(isa_slug, ', '.join(new_path)))
                continue
            new_topic.get_types(types, new_path, search_slug_set)
        return types


    def change_description(self, desc, cat_desc=None):
        """
        Sets description in all cases and sets categoryDescription if this is a top level topic

        :param desc: Dictionary of descriptions, with keys being two letter language codes
        :param cat_desc: Optional. Dictionary of category descriptions, with keys being two letter language codes
        :return:
        """
        if cat_desc is None:
            cat_desc = {"en": "", "he": ""}
        if desc is None:
            desc = {"en": "", "he": ""}
        self.description = desc
        if getattr(self, "isTopLevelDisplay", False):
            self.categoryDescription = cat_desc
        elif getattr(self, "categoryDescription", False):
            delattr(self, "categoryDescription")

    def topics_by_link_type_recursively(self, **kwargs):
        topics, _ = self.topics_and_links_by_link_type_recursively(**kwargs)
        return topics
    
    def topics_and_links_by_link_type_recursively(self, linkType='is-a', only_leaves=False, reverse=False, max_depth=None, min_sources=None):
        """
        Gets all topics linked to `self` by `linkType`. The query is recursive so it's most useful for 'is-a' and 'displays-under' linkTypes
        :param linkType: str, the linkType to recursively traverse.
        :param only_leaves: bool, if True only return last level traversed
        :param reverse: bool, if True traverse the inverse direction of `linkType`. E.g. if linkType == 'is-a' and reverse == True, you will traverse 'is-category-of' links
        :param max_depth: How many levels below this one to traverse. 1 returns only this node's children, 0 returns only this node and None means unlimited.
        :return: list(Topic)
        """
        topics, links, below_min_sources = self._topics_and_links_by_link_type_recursively_helper(linkType, only_leaves, reverse, max_depth, min_sources)
        links = list(filter(lambda x: x.fromTopic not in below_min_sources and x.toTopic not in below_min_sources, links))
        return topics, links

    def _topics_and_links_by_link_type_recursively_helper(self, linkType, only_leaves, reverse, max_depth, min_sources, explored_set=None, below_min_sources_set=None):
        """
        Helper function for `topics_and_links_by_link_type_recursively()` to carry out recursive calls
        :param explored_set: set(str), set of slugs already explored. To be used in recursive calls.
        """
        explored_set = explored_set or set()
        below_min_sources_set = below_min_sources_set or set()
        topics = []
        dir1 = "to" if reverse else "from"
        dir2 = "from" if reverse else "to"
        links = IntraTopicLinkSet({f"{dir2}Topic": self.slug, "linkType": linkType}).array()
        children = [getattr(l, f"{dir1}Topic") for l in links]
        if len(children) == 0:
            if min_sources is not None and self.numSources < min_sources:
                return [], [], {self.slug}
            return [self], [], set()
        else:
            if not only_leaves:
                topics += [self]
            for slug in children:
                if slug in explored_set:
                    continue
                child_topic = Topic.init(slug)
                explored_set.add(slug)
                if child_topic is None:
                    logger.warning(f"{slug} is None")
                    continue
                if max_depth is None or max_depth > 0:
                    next_depth = max_depth if max_depth is None else max_depth - 1
                    temp_topics, temp_links, temp_below_min_sources = child_topic._topics_and_links_by_link_type_recursively_helper(linkType, only_leaves, reverse, next_depth, min_sources, explored_set, below_min_sources_set)
                    topics += temp_topics
                    links += temp_links
                    below_min_sources_set |= temp_below_min_sources
        return topics, links, below_min_sources_set

    def has_types(self, search_slug_set) -> bool:
        """
        WARNING: Expensive, lots of database calls
        Checks if `self` has any slug in `search_slug_set` as an ancestor when traversing `is-a` links
        :param search_slug_set: set(str), slugs to search for. returns True if any slug is found
        :return: bool
        """
        types = self.get_types(search_slug_set=search_slug_set)
        return len(search_slug_set.intersection(types)) > 0

    def should_display(self) -> bool:
        return getattr(self, 'shouldDisplay', True) and (getattr(self, 'numSources', 0) > 0 or self.has_description() or getattr(self, "data_source", "") == "sefaria")

    def has_description(self) -> bool:
        """
        returns True if self has description in at least on language
        """
        has_desc = False
        for temp_desc in getattr(self, 'description', {}).values():
            has_desc = has_desc or (isinstance(temp_desc, str) and len(temp_desc) > 0)
        for temp_desc in getattr(self, 'categoryDescription', {}).values():
            has_desc = has_desc or (isinstance(temp_desc, str) and len(temp_desc) > 0)
        return has_desc

    def set_slug_to_primary_title(self) -> None:
        new_slug = self.get_primary_title('en')
        if len(new_slug) == 0:
            new_slug = self.get_primary_title('he')
        new_slug = self.normalize_slug(new_slug)
        if new_slug != self.slug:
            self.set_slug(new_slug)

    def set_slug(self, new_slug) -> None:
        slug_field = self.slug_fields[0]
        old_slug = getattr(self, slug_field)
        setattr(self, slug_field, new_slug)
        setattr(self, slug_field, self.normalize_slug_field(slug_field))
        self.save()  # so that topic with this slug exists when saving links to it
        self.merge(old_slug)


    def merge(self, other: Union['Topic', str]) -> None:
        """
        :param other: Topic or old slug to migrate from
        :return: None
        """
        from sefaria.system.database import db
        if other is None:
            return
        other_slug = other if isinstance(other, str) else other.slug
        if other_slug == self.slug:
            logger.warning(f'Cant merge slug into itself. Slug == {self.slug}')
            return

        # links
        for link in TopicLinkSetHelper.find({"$or": [{"toTopic": other_slug}, {"fromTopic": other_slug}]}):
            if link.toTopic == getattr(link, 'fromTopic', None):  # self-link where fromTopic and toTopic were equal before slug was changed
                link.fromTopic = self.slug
                link.toTopic = self.slug
            else:
                attr = 'toTopic' if link.toTopic == other_slug else 'fromTopic'
                setattr(link, attr, self.slug)
                if getattr(link, 'fromTopic', None) == link.toTopic:  # self-link where fromTopic and toTopic are equal AFTER slug was changed
                    link.delete()
                    continue
            try:
                link.save()
            except (InputError, DuplicateRecordError) as e:
                link.delete()
            except AssertionError as e:
                link.delete()
                logger.warning('While merging {} into {}, link assertion failed with message "{}"'.format(other_slug, self.slug, str(e)))

        # source sheets
        db.sheets.update_many({'topics.slug': other_slug}, {"$set": {'topics.$[element].slug': self.slug}}, array_filters=[{"element.slug": other_slug}])

        # indexes
        for index in IndexSet({"authors": other_slug}):
            index.authors = [self.slug if author_slug == other_slug else author_slug for author_slug in index.authors]
            props = index._saveable_attrs()
            db.index.replace_one({"title":index.title}, props)

        if isinstance(other, Topic):
            # titles
            for title in other.titles:
                if title.get('primary', False) and self.get_primary_title(title['lang']):
                    # delete primary flag if self already has primary in this language
                    del title['primary']
            self.titles += other.titles

            # dictionary attributes
            for dict_attr in ['alt_ids', 'properties']:
                temp_dict = getattr(self, dict_attr, {})
                for k, v in getattr(other, dict_attr, {}).items():
                    if k in temp_dict:
                        logger.warning('Key {} with value {} already exists in {} for topic {}. Current value is {}'.format(k, v, dict_attr, self.slug, temp_dict[k]))
                        continue
                    temp_dict[k] = v
                if len(temp_dict) > 0:
                    setattr(self, dict_attr, temp_dict)
            setattr(self, 'numSources', getattr(self, 'numSources', 0) + getattr(other, 'numSources', 0))

            # everything else
            already_merged = ['slug', 'titles', 'alt_ids', 'properties', 'numSources']
            for attr in filter(lambda x: x not in already_merged, self.required_attrs + self.optional_attrs):
                if not getattr(self, attr, False) and getattr(other, attr, False):
                    setattr(self, attr, getattr(other, attr))
            self.save()
            other.delete()

    def link_set(self, _class='intraTopic', query_kwargs: dict = None, **kwargs):
        """
        :param str _class: could be 'intraTopic' or 'refTopic' or `None` (see `TopicLinkHelper`)
        :param query_kwargs: dict of extra query keyword arguments
        :return: link set of topic links to `self`
        """
        intra_link_query = {"$or": [{"fromTopic": self.slug}, {"toTopic": self.slug}]}
        if query_kwargs is not None:
            intra_link_query.update(query_kwargs)
        if _class == 'intraTopic':
            kwargs['record_kwargs'] = {'context_slug': self.slug}
            return IntraTopicLinkSet(intra_link_query, **kwargs)
        elif _class == 'refTopic':
            ref_link_query = {'toTopic': self.slug}
            if query_kwargs is not None:
                ref_link_query.update(query_kwargs)
            return RefTopicLinkSet(ref_link_query, **kwargs)
        elif _class is None:
            kwargs['record_kwargs'] = {'context_slug': self.slug}
            return TopicLinkSetHelper.find(intra_link_query, **kwargs)

    def contents(self, **kwargs):
        mini = kwargs.get('minify', False)
        d = {'slug': self.slug} if mini else super(Topic, self).contents(**kwargs)
        d['primaryTitle'] = {}
        for lang in ('en', 'he'):
            d['primaryTitle'][lang] = self.get_primary_title(lang=lang, with_disambiguation=kwargs.get('with_disambiguation', True))
        if not kwargs.get("with_html"):
            for k, v in d.get("description", {}).items():
                d["description"][k] = re.sub("<[^>]+>", "", v or "")
        return d

    def get_primary_title(self, lang='en', with_disambiguation=True):
        title = super(Topic, self).get_primary_title(lang=lang)
        if with_disambiguation:
            disambig_text = self.title_group.get_title_attr(title, lang, 'disambiguation')
            if disambig_text:
                title += f' ({disambig_text})'
            elif getattr(self, 'isAmbiguous', False) and len(title) > 0:
                title += ' (Ambiguous)'
        return title

    def get_titles(self, lang=None, with_disambiguation=True):
        if with_disambiguation:
            titles = []
            for title in self.get_titles_object():
                if not (lang is None or lang == title['lang']):
                    continue
                text = title['text']
                disambig_text = title.get('disambiguation', None)
                if disambig_text:
                    text += f' ({disambig_text})'
                titles += [text]
            return titles
        return super(Topic, self).get_titles(lang)

    def get_property(self, property, default=None, value_only=True):
        properties = getattr(self, 'properties', {})
        value = properties.get(property, {}).get('value', default)
        data_source = properties.get(property, {}).get('dataSource', default)
        if value_only:
            return value
        return value, data_source

    def set_property(self, property, value, data_source):
        if getattr(self, 'properties', None) is None:
            self.properties = {}
        self.properties[property] = {
            'value': value,
            'dataSource': data_source
        }

    @staticmethod
    def get_uncategorized_slug_set() -> set:
        categorized_topics = IntraTopicLinkSet({"linkType": TopicLinkType.isa_type}).distinct("fromTopic")
        all_topics = TopicSet().distinct("slug")
        return set(all_topics) - set(categorized_topics)

    def __str__(self):
        return self.get_primary_title("en")

    def __repr__(self):
        return "{}.init('{}')".format(self.__class__.__name__, self.slug)


class PersonTopic(Topic):
    """
    Represents a topic which is a person. Not necessarily an author of a book.
    """
    @staticmethod
    def get_person_by_key(key: str):
        """
        Find topic corresponding to deprecated Person key
        """
        return PersonTopic().load({"alt_ids.old-person-key": key})

    def annotate_place(self, d):
        properties = d.get('properties', {})
        for k in ['birthPlace', 'deathPlace']:
            place = properties.get(k)
            heKey = 'he' + k[0].upper() + k[1:]  # birthPlace => heBirthPlace
            if place and heKey not in properties:
                value, dataSource = place['value'], place['dataSource']
                place_obj = Place().load({"key": value})
                if place_obj:   
                    name = place_obj.primary_name('he')
                    d['properties'][heKey] = {'value': name, 'dataSource': dataSource}
        return d

    def contents(self, **kwargs):
        annotate_time_period = kwargs.get('annotate_time_period', False)
        d = super(PersonTopic, self).contents(**kwargs)
        if annotate_time_period:
            d = self.annotate_place(d)
            tp = self.most_accurate_life_period()
            if tp is not None:
                d['timePeriod'] = {
                    "name": {
                        "en": tp.primary_name("en"),
                        "he": tp.primary_name("he")
                    },
                    "yearRange": {
                        "en": re.sub(r'[()]', '', tp.period_string("en")),
                        "he": re.sub(r'[()]', '', tp.period_string("he")),
                    }
                }
        return d
    
    # A person may have an era, a generation, or a specific birth and death years, which each may be approximate.
    # They may also have none of these...
    def _most_accurate_period(self, time_period_class: Type[TimePeriod]) -> Optional[LifePeriod]:
        if self.get_property("birthYear") and self.get_property("deathYear"):
            return time_period_class({
                "start": self.get_property("birthYear"),
                "startIsApprox": self.get_property("birthYearIsApprox", False),
                "end": self.get_property("deathYear"),
                "endIsApprox": self.get_property("deathYearIsApprox", False)
            })
        elif self.get_property("birthYear") and self.get_property("era", "CO"):
            return time_period_class({
                "start": self.get_property("birthYear"),
                "startIsApprox": self.get_property("birthYearIsApprox", False),
            })
        elif self.get_property("deathYear"):
            return time_period_class({
                "end": self.get_property("deathYear"),
                "endIsApprox": self.get_property("deathYearIsApprox", False)
            })
        elif self.get_property("generation"):
            return time_period_class().load({"symbol": self.get_property("generation")})
        elif self.get_property("era"):
            return time_period_class().load({"symbol": self.get_property("era")})
        else:
            return None

    def most_accurate_time_period(self):
        '''
        :return: most accurate period as TimePeriod (used when a person's LifePeriod should be formatted like a general TimePeriod)
        '''
        return self._most_accurate_period(TimePeriod)

    def most_accurate_life_period(self):
        '''
        :return: most accurate period as LifePeriod. currently the only difference from TimePeriod is the way the time period is formatted as a string.
        '''
        return self._most_accurate_period(LifePeriod)

class AuthorTopic(PersonTopic):
    """
    Represents a topic which is an author of a book. Can be used on the `authors` field of `Index`
    """

    def get_authored_indexes(self):
        ins = IndexSet({"authors": self.slug})
        return sorted(ins, key=lambda i: Ref(i.title).order_id())

    def _authors_indexes_fill_category(self, indexes, path, include_dependant):
        from .text import library

        temp_index_title_set = {i.title for i in indexes}
        indexes_in_path = library.get_indexes_in_category_path(path, include_dependant, full_records=True)
        if indexes_in_path.count() == 0:
            # could be these are dependent texts without a collective title for some reason
            indexes_in_path = library.get_indexes_in_category_path(path, True, full_records=True)
            if indexes_in_path.count() == 0:
                return False
        path_end_set = {tuple(i.categories[len(path):]) for i in indexes}
        for index_in_path in indexes_in_path:
            if tuple(index_in_path.categories[len(path):]) in path_end_set:
                if index_in_path.title not in temp_index_title_set and self.slug not in set(getattr(index_in_path, 'authors', [])):
                    return False
        return True

    def _category_matches_author(self, category: Category) -> bool:
        from .schema import Term

        cat_term = Term().load({"name": category.sharedTitle})
        return len(set(cat_term.get_titles()) & set(self.get_titles())) > 0

    def aggregate_authors_indexes_by_category(self):
        from .text import library
        from .schema import Term
        from collections import defaultdict

        def index_is_commentary(index):
            return getattr(index, 'base_text_titles', None) is not None and len(index.base_text_titles) > 0 and getattr(index, 'collective_title', None) is not None

        indexes = self.get_authored_indexes()
        
        index_or_cat_list = [] # [(index_or_cat, collective_title_term, base_category)]
        cat_aggregator = defaultdict(lambda: defaultdict(list))  # of shape {(collective_title, top_cat): {(icat, category): [index_object]}}
        MAX_ICAT_FROM_END_TO_CONSIDER = 2
        for index in indexes:
            is_comm = index_is_commentary(index)
            base = library.get_index(index.base_text_titles[0]) if is_comm else index
            collective_title = index.collective_title if is_comm else None
            base_cat_path = tuple(base.categories[:-MAX_ICAT_FROM_END_TO_CONSIDER+1])
            for icat in range(len(base.categories) - MAX_ICAT_FROM_END_TO_CONSIDER, len(base.categories)):
                cat_aggregator[(collective_title, base_cat_path)][(icat, tuple(base.categories[:icat+1]))] += [index]
        for (collective_title, _), cat_choice_dict in cat_aggregator.items():
            cat_choices_sorted = sorted(cat_choice_dict.items(), key=lambda x: (len(x[1]), x[0][0]), reverse=True)
            (_, best_base_cat_path), temp_indexes = cat_choices_sorted[0]
            if len(temp_indexes) == 1:
                index_or_cat_list += [(temp_indexes[0], None, None)]
                continue
            if best_base_cat_path == ('Talmud', 'Bavli'):
                best_base_cat_path = ('Talmud',)  # hard-coded to get 'Rashi on Talmud' instead of 'Rashi on Bavli'
            
            base_category = Category().load({"path": list(best_base_cat_path)})
            if collective_title is None:
                index_category = base_category
                collective_title_term = None
            else:
                index_category = Category.get_shared_category(temp_indexes)
                collective_title_term = Term().load({"name": collective_title})
            if index_category is None or not self._authors_indexes_fill_category(temp_indexes, index_category.path, collective_title is not None) or (collective_title is None and self._category_matches_author(index_category)):
                for temp_index in temp_indexes:
                    index_or_cat_list += [(temp_index, None, None)]
                continue
            index_or_cat_list += [(index_category, collective_title_term, base_category)]
        return index_or_cat_list

    def get_aggregated_urls_for_authors_indexes(self) -> list:
        """
        Aggregates author's works by category when possible and
        returns a dictionary. Each dictionary is of shape {"url": str, "title": {"en": str, "he": str}, "description": {"en": str, "he": str}}
        corresponding to an index or category of indexes of this author's works.
        """
        from .schema import Term
        from .text import Index

        index_or_cat_list = self.aggregate_authors_indexes_by_category()
        unique_urls = []
        for index_or_cat, collective_title_term, base_category in index_or_cat_list:
            en_desc = getattr(index_or_cat, 'enShortDesc', None)
            he_desc = getattr(index_or_cat, 'heShortDesc', None)
            if isinstance(index_or_cat, Index):
                unique_urls.append({"url":f'/{index_or_cat.title.replace(" ", "_")}',
                                    "title": {"en": index_or_cat.get_title('en'), "he": index_or_cat.get_title('he')},
                                    "description":{"en": en_desc, "he": he_desc}})
            else:
                if collective_title_term is None:
                    cat_term = Term().load({"name": index_or_cat.sharedTitle})
                    en_text = cat_term.get_primary_title('en')
                    he_text = cat_term.get_primary_title('he')

                else:
                    base_category_term = Term().load({"name": base_category.sharedTitle})
                    en_text = f'{collective_title_term.get_primary_title("en")} on {base_category_term.get_primary_title("en")}'
                    he_text = f'{collective_title_term.get_primary_title("he")} על {base_category_term.get_primary_title("he")}'

                unique_urls.append({"url": f'/texts/{"/".join(index_or_cat.path)}',
                                    "title": {"en": en_text, "he": he_text},
                                    "description":{"en": en_desc, "he": he_desc}})
        return(unique_urls)

    @staticmethod
    def is_author(slug):
        t = Topic.init(slug)
        return t and isinstance(t, AuthorTopic)


class TopicSet(abst.AbstractMongoSet):
    recordClass = Topic

    def __init__(self, query=None, *args, **kwargs):
        if self.recordClass != Topic:
            # include class name of recordClass + any class names of subclasses
            query = query or {}
            subclass_names = [self.recordClass.__name__] + [klass.__name__ for klass in self.recordClass.all_subclasses()]
            query['subclass'] = {"$in": [self.recordClass.reverse_subclass_map[name] for name in subclass_names]}
        
        super().__init__(query=query, *args, **kwargs)

    @staticmethod
    def load_by_title(title):
        query = {'titles.text': title}
        return TopicSet(query=query)

    def _read_records(self):
        super()._read_records()
        for rec in self.records:
            if getattr(rec, 'subclass', False):
                Subclass = globals()[self.recordClass.subclass_map[rec.subclass]]
                rec.__class__ = Subclass  # cast to relevant subclass


class PersonTopicSet(TopicSet):
    recordClass = PersonTopic


class AuthorTopicSet(PersonTopicSet):
    recordClass = AuthorTopic


class TopicLinkHelper(object):
    """
    Used to collect attributes and functions that are useful for both IntraTopicLink and RefTopicLink
    Decided against superclass arch b/c instantiated objects will be of type super class.
    This is inconvenient when validating the attributes of object before saving (since subclasses have different required attributes)
    """
    collection = 'topic_links'
    required_attrs = [
        'toTopic',
        'linkType',
        'class',  # can be 'intraTopic' or 'refTopic'
        'dataSource',

    ]
    optional_attrs = [
        'generatedBy',
        'order',  # dict with some data on how to sort this link. can have key 'custom_order' which should trump other data
        'isJudgementCall',
    ]
    generated_by_sheets = "sheet-topic-aggregator"

    @staticmethod
    def init_by_class(topic_link, context_slug=None):
        """
        :param topic_link: dict from `topic_links` collection
        :return: either instance of IntraTopicLink or RefTopicLink based on 'class' field of `topic_link`
        """
        if topic_link['class'] == 'intraTopic':
            return IntraTopicLink(topic_link, context_slug=context_slug)
        if topic_link['class'] == 'refTopic':
            return RefTopicLink(topic_link)


class IntraTopicLink(abst.AbstractMongoRecord):
    collection = TopicLinkHelper.collection
    required_attrs = TopicLinkHelper.required_attrs + ['fromTopic']
    optional_attrs = TopicLinkHelper.optional_attrs
    valid_links = []

    def __init__(self, attrs=None, context_slug=None):
        """

        :param attrs:
        :param str context_slug: if this link is being used in a specific context, give the topic slug which represents the context. used to set if the link should be considered inverted
        """
        super(IntraTopicLink, self).__init__(attrs=attrs)
        self.context_slug = context_slug

    def load(self, query, proj=None):
        query = TopicLinkSetHelper.init_query(query, 'intraTopic')
        return super().load(query, proj)

    def _normalize(self):
        setattr(self, "class", "intraTopic")

    def _pre_save(self):
        pass

    def _validate(self):
        super(IntraTopicLink, self)._validate()

        # check everything exists
        TopicLinkType.validate_slug_exists(self.linkType)
        Topic.validate_slug_exists(self.fromTopic)
        Topic.validate_slug_exists(self.toTopic)
        TopicDataSource.validate_slug_exists(self.dataSource)

        # check for duplicates
        duplicate = IntraTopicLink().load({"linkType": self.linkType, "fromTopic": self.fromTopic, "toTopic": self.toTopic,
                 "class": getattr(self, 'class'), "_id": {"$ne": getattr(self, "_id", None)}})
        if duplicate is not None:
            raise DuplicateRecordError(
                "Duplicate intra topic link for linkType '{}', fromTopic '{}', toTopic '{}'".format(
                    self.linkType, self.fromTopic, self.toTopic))

        link_type = TopicLinkType.init(self.linkType)
        if link_type.slug == link_type.inverseSlug:
            duplicate_inverse = IntraTopicLink().load({"linkType": self.linkType, "toTopic": self.fromTopic, "fromTopic": self.toTopic,
             "class": getattr(self, 'class'), "_id": {"$ne": getattr(self, "_id", None)}})
            if duplicate_inverse is not None:
                raise DuplicateRecordError(
                    "Duplicate intra topic link in the inverse direction of the symmetric linkType '{}', fromTopic '{}', toTopic '{}' exists".format(
                        duplicate_inverse.linkType, duplicate_inverse.fromTopic, duplicate_inverse.toTopic))

        # check types of topics are valid according to validFrom/To
        from_topic = Topic.init(self.fromTopic)
        to_topic = Topic.init(self.toTopic)
        if getattr(link_type, 'validFrom', False):
            assert from_topic.has_types(set(link_type.validFrom)), "from topic '{}' does not have valid types '{}' for link type '{}'. Instead, types are '{}'".format(self.fromTopic, ', '.join(link_type.validFrom), self.linkType, ', '.join(from_topic.get_types()))
        if getattr(link_type, 'validTo', False):
            assert to_topic.has_types(set(link_type.validTo)), "to topic '{}' does not have valid types '{}' for link type '{}'. Instead, types are '{}'".format(self.toTopic, ', '.join(link_type.validTo), self.linkType, ', '.join(to_topic.get_types()))

        # assert this link doesn't create circular paths (in is_a link type)
        # should consider this test also for other non-symmetric link types such as child-of
        if self.linkType == TopicLinkType.isa_type:
            to_topic = Topic.init(self.toTopic)
            ancestors = to_topic.get_types()
            assert self.fromTopic not in ancestors, "{} is an is-a ancestor of {} creating an illogical circle in the topics graph, here are {} ancestors: {}".format(self.fromTopic, self.toTopic, self.toTopic, ancestors)

    def contents(self, **kwargs):
        d = super(IntraTopicLink, self).contents(**kwargs)
        if not (self.context_slug is None or kwargs.get('for_db', False)):
            d['isInverse'] = self.is_inverse
            d['topic'] = self.topic
            del d['toTopic']
            del d['fromTopic']
            if d.get('order', None) is not None:
                d['order']['tfidf'] = self.tfidf
                d['order'].pop('toTfidf', None)
                d['order'].pop('fromTfidf', None)
        return d

    # PROPERTIES

    def get_is_inverse(self):
        return self.context_slug == self.toTopic

    def get_topic(self):
        return self.fromTopic if self.is_inverse else self.toTopic

    def get_tfidf(self):
        order = getattr(self, 'order', {})
        return order.get('fromTfidf' if self.is_inverse else 'toTfidf', 0)

    topic = property(get_topic)
    tfidf = property(get_tfidf)
    is_inverse = property(get_is_inverse)


class RefTopicLink(abst.AbstractMongoRecord):
    collection = TopicLinkHelper.collection

    # is_sheet and expandedRef: defaulted automatically in normalize
    required_attrs = TopicLinkHelper.required_attrs + ['ref', 'expandedRefs', 'is_sheet']

    # unambiguousToTopic: used when linking to an ambiguous topic. There are some instance when you need to decide on one of the options (e.g. linking to an ambiguous rabbi in frontend). this can be used as a proxy for toTopic in those cases.
    # descriptions: Titles and learning prompts for this Ref in this Topic context.  Structured as follows:
    # descriptions: {
    #     en: {
    #         title: Str,
    #         prompt: Str,
    #         primacy: Int
    #     },
    #     he: {
    #         title: Str,
    #         prompt: Str,
    #         primacy: Int
    #     }
    # }
    optional_attrs = TopicLinkHelper.optional_attrs + ['charLevelData', 'unambiguousToTopic', 'descriptions']

    def set_description(self, lang, title, prompt):
        d = getattr(self, "descriptions", {})
        d[lang] = {
            "title": title,
            "prompt": prompt,
        }
        self.descriptions = d
        return self

    def _sanitize(self):
        super()._sanitize()
        for lang, d in getattr(self, "descriptions", {}).items():
            for k, v in d.items():
                if isinstance(v, str):
                    self.descriptions[lang][k] = bleach.clean(v, tags=self.ALLOWED_TAGS, attributes=self.ALLOWED_ATTRS)

    def load(self, query, proj=None):
        query = TopicLinkSetHelper.init_query(query, 'refTopic')
        return super().load(query, proj)

    def _normalize(self):
        super(RefTopicLink, self)._normalize()
        self.is_sheet = bool(re.search(r"Sheet \d+$", self.ref))
        setattr(self, "class", "refTopic")
        if self.is_sheet:
            self.expandedRefs = [self.ref]
        else:  # Ref is a regular Sefaria Ref
            self.ref = Ref(self.ref).normal()
            self.expandedRefs = [r.normal() for r in Ref(self.ref).all_segment_refs()]

    def _validate(self):
        Topic.validate_slug_exists(self.toTopic)
        TopicLinkType.validate_slug_exists(self.linkType)
        to_topic = Topic.init(self.toTopic)
        link_type = TopicLinkType.init(self.linkType)
        if getattr(link_type, 'validTo', False):
            assert to_topic.has_types(set(link_type.validTo)), "to topic '{}' does not have valid types '{}' for link type '{}'. Instead, types are '{}'".format(self.toTopic, ', '.join(link_type.validTo), self.linkType, ', '.join(to_topic.get_types()))
    
    def _pre_save(self):
        if getattr(self, "_id", None) is None:
            # check for duplicates
            query = {"linkType": self.linkType, "ref": self.ref, "toTopic": self.toTopic, "dataSource": getattr(self, 'dataSource', {"$exists": False}), "class": getattr(self, 'class')}
            if getattr(self, "charLevelData", None):
                query["charLevelData.startChar"] = self.charLevelData['startChar']
                query["charLevelData.endChar"] = self.charLevelData['endChar']
                query["charLevelData.versionTitle"] = self.charLevelData['versionTitle']
                query["charLevelData.language"] = self.charLevelData['language']

            duplicate = RefTopicLink().load(query)
            if duplicate is not None:
                raise DuplicateRecordError("Duplicate ref topic link for linkType '{}', ref '{}', toTopic '{}', dataSource '{}'".format(
                self.linkType, self.ref, self.toTopic, getattr(self, 'dataSource', 'N/A')))

    def contents(self, **kwargs):
        d = super(RefTopicLink, self).contents(**kwargs)
        if not kwargs.get('for_db', False):
            d['topic'] = d['toTopic']
            d.pop('toTopic')
        return d

class TopicLinkSetHelper(object):
    @staticmethod
    def init_query(query, link_class):
        query = query or {}
        query['class'] = link_class
        return query

    @staticmethod
    def find(query=None, page=0, limit=0, sort=[("_id", 1)], proj=None, record_kwargs=None):
        from sefaria.system.database import db
        record_kwargs = record_kwargs or {}
        raw_records = getattr(db, TopicLinkHelper.collection).find(query, proj).sort(sort).skip(page * limit).limit(limit)
        return [TopicLinkHelper.init_by_class(r, **record_kwargs) for r in raw_records]


class IntraTopicLinkSet(abst.AbstractMongoSet):
    recordClass = IntraTopicLink

    def __init__(self, query=None, *args, **kwargs):
        query = TopicLinkSetHelper.init_query(query, 'intraTopic')
        super().__init__(query=query, *args, **kwargs)


class RefTopicLinkSet(abst.AbstractMongoSet):
    recordClass = RefTopicLink

    def __init__(self, query=None, *args, **kwargs):
        query = TopicLinkSetHelper.init_query(query, 'refTopic')
        super().__init__(query=query, *args, **kwargs)


class TopicLinkType(abst.SluggedAbstractMongoRecord):
    collection = 'topic_link_types'
    slug_fields = ['slug', 'inverseSlug']
    required_attrs = [
        'slug',
        'inverseSlug',
        'displayName',
        'inverseDisplayName'
    ]
    optional_attrs = [
        'pluralDisplayName',
        'inversePluralDisplayName',
        'alt_ids',
        'inverse_alt_ids',
        'shouldDisplay',
        'inverseShouldDisplay',
        'groupRelated',
        'inverseGroupRelated',
        'devDescription',
        'validFrom',
        'validTo'
    ]
    related_type = 'related-to'
    isa_type = 'is-a'
    possibility_type = 'possibility-for'

    def _validate(self):
        super(TopicLinkType, self)._validate()
        # Check that validFrom and validTo contain valid topic slugs if exist

        for validToTopic in getattr(self, 'validTo', []):
            Topic.validate_slug_exists(validToTopic)

        for validFromTopic in getattr(self, 'validFrom', []):
            Topic.validate_slug_exists(validFromTopic)

    def get(self, attr, is_inverse, default=None):
        attr = 'inverse{}{}'.format(attr[0].upper(), attr[1:]) if is_inverse else attr
        return getattr(self, attr, default)


class TopicLinkTypeSet(abst.AbstractMongoSet):
    recordClass = TopicLinkType


class TopicDataSource(abst.SluggedAbstractMongoRecord):
    collection = 'topic_data_sources'
    slug_fields = ['slug']
    required_attrs = [
        'slug',
        'displayName',
    ]
    optional_attrs = [
        'url',
        'description',
    ]


class TopicDataSourceSet(abst.AbstractMongoSet):
    recordClass = TopicDataSource


def process_index_title_change_in_topic_links(indx, **kwargs):
    from sefaria.system.exceptions import InputError

    print("Cascading Topic Links from {} to {}".format(kwargs['old'], kwargs['new']))

    # ensure that the regex library we're using here is the same regex library being used in `Ref.regex`
    from .text import re as reg_reg
    patterns = [pattern.replace(reg_reg.escape(indx.title), reg_reg.escape(kwargs["old"]))
                for pattern in Ref(indx.title).regex(as_list=True)]
    queries = [{'ref': {'$regex': pattern}} for pattern in patterns]
    objs = RefTopicLinkSet({"$or": queries})
    for o in objs:
        o.ref = o.ref.replace(kwargs["old"], kwargs["new"], 1)
        try:
            o.save()
        except InputError:
            logger.warning("Failed to convert ref data from: {} to {}".format(kwargs['old'], kwargs['new']))

def process_index_delete_in_topic_links(indx, **kwargs):
    from sefaria.model.text import prepare_index_regex_for_dependency_process
    pattern = prepare_index_regex_for_dependency_process(indx)
    RefTopicLinkSet({"ref": {"$regex": pattern}}).delete()

def process_topic_delete(topic):
    RefTopicLinkSet({"toTopic": topic.slug}).delete()
    IntraTopicLinkSet({"$or": [{"toTopic": topic.slug}, {"fromTopic": topic.slug}]}).delete()
    for sheet in db.sheets.find({"topics.slug": topic.slug}):
        sheet["topics"] = [t for t in sheet["topics"] if t["slug"] != topic.slug]
        db.sheets.save(sheet)

def process_topic_description_change(topic, **kwargs):
    """
    Upon topic description change, get rid of old markdown links and save any new ones
    """
    # need to delete currently existing links but dont want to delete link if its still in the description
    # so load up a dictionary of relevant data -> link
    IntraTopicLinkSet({"toTopic": topic.slug, "linkType": "related-to", "dataSource": "learning-team-editing-tool"}).delete()
    refLinkType = 'popular-writing-of' if getattr(topic, 'subclass', '') == 'author' else 'about'
    RefTopicLinkSet({"toTopic": topic.slug, "linkType": refLinkType, "dataSource": "learning-team-editing-tool"}).delete()

    markdown_links = set()
    for lang, val in kwargs['new'].items():   # put each link in a set so we dont try to create duplicate of same link
        for m in re.findall('\[.*?\]\((.*?)\)', val):
            markdown_links.add(m)

    for markdown_link in markdown_links:
        if markdown_link.startswith("/topics"):
            other_slug = markdown_link.split("/")[-1]
            intra_topic_dict = {"toTopic": topic.slug, "linkType": "related-to",
                                "dataSource": "learning-team-editing-tool", 'fromTopic': other_slug}
            try:
                IntraTopicLink(intra_topic_dict).save()
            except DuplicateRecordError as e:  # there may be identical IntraTopicLinks with a different dataSource or inverted fromTopic and toTopic
                pass
        else:
            if markdown_link.startswith("/"):
                markdown_link = markdown_link[1:]  # assume link starts with a '/'
            try:
                ref = Ref(markdown_link).normal()
            except InputError as e:
                continue
            ref_topic_dict = {"toTopic": topic.slug, "dataSource": "learning-team-editing-tool", "linkType": refLinkType,
                              'ref': ref}
            RefTopicLink(ref_topic_dict).save()





<|MERGE_RESOLUTION|>--- conflicted
+++ resolved
@@ -4,12 +4,8 @@
 from .text import Ref, IndexSet, AbstractTextRecord
 from .category import Category
 from sefaria.system.exceptions import InputError, DuplicateRecordError
-<<<<<<< HEAD
-from sefaria.model.timeperiod import TimePeriod
+from sefaria.model.timeperiod import TimePeriod, LifePeriod
 from sefaria.model.portal import Portal
-=======
-from sefaria.model.timeperiod import TimePeriod, LifePeriod
->>>>>>> 043f8a97
 from sefaria.system.database import db
 import structlog, bleach
 from sefaria.model.place import Place
@@ -49,8 +45,7 @@
         'good_to_promote',
         'description_published',  # bool to keep track of which descriptions we've vetted
         'isAmbiguous',  # True if topic primary title can refer to multiple other topics
-        "data_source",  #any topic edited manually should display automatically in the TOC and this flag ensures this
-        "portal_slug",  # slug to relevant Portal object
+        "data_source"  #any topic edited manually should display automatically in the TOC and this flag ensures this
     ]
     ROOT = "Main Menu"  # the root of topic TOC is not a topic, so this is a fake slug.  we know it's fake because it's not in normal form
                         # this constant is helpful in the topic editor tool functions in this file
@@ -75,8 +70,6 @@
         super(Topic, self)._validate()
         if getattr(self, 'subclass', False):
             assert self.subclass in self.subclass_map, f"Field `subclass` set to {self.subclass} which is not one of the valid subclass keys in `Topic.subclass_map`. Valid keys are {', '.join(self.subclass_map.keys())}"
-
-        Portal.validate_slug_exists(self.portal_slug)
 
     def _normalize(self):
         super()._normalize()
@@ -562,36 +555,27 @@
     def get_aggregated_urls_for_authors_indexes(self) -> list:
         """
         Aggregates author's works by category when possible and
-        returns a dictionary. Each dictionary is of shape {"url": str, "title": {"en": str, "he": str}, "description": {"en": str, "he": str}}
-        corresponding to an index or category of indexes of this author's works.
+        returns list of tuples. Each tuple is of shape (url, {"en", "he"}) corresponding to an index or category of indexes of this author's works.
         """
         from .schema import Term
         from .text import Index
 
         index_or_cat_list = self.aggregate_authors_indexes_by_category()
-        unique_urls = []
+        unique_urls = {}  # {url: {lang: title}}. This dict arbitrarily chooses one title per URL.
         for index_or_cat, collective_title_term, base_category in index_or_cat_list:
-            en_desc = getattr(index_or_cat, 'enShortDesc', None)
-            he_desc = getattr(index_or_cat, 'heShortDesc', None)
             if isinstance(index_or_cat, Index):
-                unique_urls.append({"url":f'/{index_or_cat.title.replace(" ", "_")}',
-                                    "title": {"en": index_or_cat.get_title('en'), "he": index_or_cat.get_title('he')},
-                                    "description":{"en": en_desc, "he": he_desc}})
+                unique_urls[f'/{index_or_cat.title.replace(" ", "_")}'] = {"en": index_or_cat.get_title('en'), "he": index_or_cat.get_title('he')}
             else:
                 if collective_title_term is None:
                     cat_term = Term().load({"name": index_or_cat.sharedTitle})
                     en_text = cat_term.get_primary_title('en')
                     he_text = cat_term.get_primary_title('he')
-
                 else:
                     base_category_term = Term().load({"name": base_category.sharedTitle})
                     en_text = f'{collective_title_term.get_primary_title("en")} on {base_category_term.get_primary_title("en")}'
                     he_text = f'{collective_title_term.get_primary_title("he")} על {base_category_term.get_primary_title("he")}'
-
-                unique_urls.append({"url": f'/texts/{"/".join(index_or_cat.path)}',
-                                    "title": {"en": en_text, "he": he_text},
-                                    "description":{"en": en_desc, "he": he_desc}})
-        return(unique_urls)
+                unique_urls[f'/texts/{"/".join(index_or_cat.path)}'] = {"en": en_text, "he": he_text}
+        return list(unique_urls.items())
 
     @staticmethod
     def is_author(slug):
@@ -694,10 +678,14 @@
         super(IntraTopicLink, self)._validate()
 
         # check everything exists
-        TopicLinkType.validate_slug_exists(self.linkType)
-        Topic.validate_slug_exists(self.fromTopic)
-        Topic.validate_slug_exists(self.toTopic)
-        TopicDataSource.validate_slug_exists(self.dataSource)
+        link_type = TopicLinkType().load({"slug": self.linkType})
+        assert link_type is not None, "Link type '{}' does not exist".format(self.linkType)
+        from_topic = Topic.init(self.fromTopic)
+        assert from_topic is not None, "fromTopic '{}' does not exist".format(self.fromTopic)
+        to_topic = Topic.init(self.toTopic)
+        assert to_topic is not None, "toTopic '{}' does not exist".format(self.toTopic)
+        data_source = TopicDataSource().load({"slug": self.dataSource})
+        assert data_source is not None, "dataSource '{}' does not exist".format(self.dataSource)
 
         # check for duplicates
         duplicate = IntraTopicLink().load({"linkType": self.linkType, "fromTopic": self.fromTopic, "toTopic": self.toTopic,
@@ -707,7 +695,6 @@
                 "Duplicate intra topic link for linkType '{}', fromTopic '{}', toTopic '{}'".format(
                     self.linkType, self.fromTopic, self.toTopic))
 
-        link_type = TopicLinkType.init(self.linkType)
         if link_type.slug == link_type.inverseSlug:
             duplicate_inverse = IntraTopicLink().load({"linkType": self.linkType, "toTopic": self.fromTopic, "fromTopic": self.toTopic,
              "class": getattr(self, 'class'), "_id": {"$ne": getattr(self, "_id", None)}})
@@ -717,8 +704,6 @@
                         duplicate_inverse.linkType, duplicate_inverse.fromTopic, duplicate_inverse.toTopic))
 
         # check types of topics are valid according to validFrom/To
-        from_topic = Topic.init(self.fromTopic)
-        to_topic = Topic.init(self.toTopic)
         if getattr(link_type, 'validFrom', False):
             assert from_topic.has_types(set(link_type.validFrom)), "from topic '{}' does not have valid types '{}' for link type '{}'. Instead, types are '{}'".format(self.fromTopic, ', '.join(link_type.validFrom), self.linkType, ', '.join(from_topic.get_types()))
         if getattr(link_type, 'validTo', False):
@@ -814,10 +799,10 @@
             self.expandedRefs = [r.normal() for r in Ref(self.ref).all_segment_refs()]
 
     def _validate(self):
-        Topic.validate_slug_exists(self.toTopic)
-        TopicLinkType.validate_slug_exists(self.linkType)
         to_topic = Topic.init(self.toTopic)
-        link_type = TopicLinkType.init(self.linkType)
+        assert to_topic is not None, "toTopic '{}' does not exist".format(self.toTopic)
+        link_type = TopicLinkType().load({"slug": self.linkType})
+        assert link_type is not None, "Link type '{}' does not exist".format(self.linkType)
         if getattr(link_type, 'validTo', False):
             assert to_topic.has_types(set(link_type.validTo)), "to topic '{}' does not have valid types '{}' for link type '{}'. Instead, types are '{}'".format(self.toTopic, ', '.join(link_type.validTo), self.linkType, ', '.join(to_topic.get_types()))
     
@@ -905,10 +890,11 @@
         # Check that validFrom and validTo contain valid topic slugs if exist
 
         for validToTopic in getattr(self, 'validTo', []):
-            Topic.validate_slug_exists(validToTopic)
+            assert Topic.init(validToTopic) is not None, "ValidTo topic '{}' does not exist".format(self.validToTopic)
 
         for validFromTopic in getattr(self, 'validFrom', []):
-            Topic.validate_slug_exists(validFromTopic)
+            assert Topic.init(validFromTopic) is not None, "ValidTo topic '{}' does not exist".format(
+                self.validFrom)
 
     def get(self, attr, is_inverse, default=None):
         attr = 'inverse{}{}'.format(attr[0].upper(), attr[1:]) if is_inverse else attr
