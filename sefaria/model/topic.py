from typing import Union, Optional
from . import abstract as abst
from .schema import AbstractTitledObject, TitleGroup
from .text import Ref, IndexSet, AbstractTextRecord
from .category import Category
from sefaria.system.exceptions import InputError, DuplicateRecordError
from sefaria.model.timeperiod import TimePeriod, LifePeriod
from sefaria.model.portal import Portal
from sefaria.system.database import db
import structlog, bleach
from sefaria.model.place import Place
import regex as re
<<<<<<< HEAD
from sefaria.site.site_settings import SITE_SETTINGS

=======
from typing import Type
>>>>>>> e2d087dd
logger = structlog.get_logger(__name__)


class Topic(abst.SluggedAbstractMongoRecord, AbstractTitledObject):
    collection = 'topics'
    history_noun = 'topic'
    slug_fields = ['slug']
    title_group = None
    subclass_map = {
        'person': 'PersonTopic',
        'author': 'AuthorTopic',
    }
    pkeys = ["description"]
    track_pkeys = True
    reverse_subclass_map = {v: k for k, v in subclass_map.items()}
    required_attrs = [
        'slug',
        'titles',
    ]
    optional_attrs = [
        'subclass',  # str which indicates which subclass of `Topic` this instance is
        'alt_ids',
        'properties',
        'description',  # dictionary, keys are 2-letter language codes
        'categoryDescription',  # dictionary, keys are 2-letter language codes
        'isTopLevelDisplay',
        'displayOrder',
        'numSources',
        'shouldDisplay',
        'parasha',  # name of parsha as it appears in `parshiot` collection
        'ref',  # dictionary for topics with refs associated with them (e.g. parashah) containing strings `en`, `he`, and `url`.
        'good_to_promote',
        'description_published',  # bool to keep track of which descriptions we've vetted
        'isAmbiguous',  # True if topic primary title can refer to multiple other topics
        "data_source",  #any topic edited manually should display automatically in the TOC and this flag ensures this
        "portal_slug",  # slug to relevant Portal object
    ]
    ROOT = "Main Menu"  # the root of topic TOC is not a topic, so this is a fake slug.  we know it's fake because it's not in normal form
                        # this constant is helpful in the topic editor tool functions in this file

    def load(self, query, proj=None):
        if self.__class__ != Topic:
            subclass_names = [self.__class__.__name__] + [klass.__name__ for klass in self.all_subclasses()]
            query['subclass'] = {"$in": [self.reverse_subclass_map[name] for name in subclass_names]}
        topic = super().load(query, proj)
        if getattr(topic, 'subclass', False):
            Subclass = globals()[self.subclass_map[topic.subclass]]
            topic = Subclass(topic._saveable_attrs())
        return topic

    def _set_derived_attributes(self):
        self.set_titles(getattr(self, "titles", None))
        if self.__class__ != Topic and not getattr(self, "subclass", False):
            # in a subclass. set appropriate "subclass" attribute
            setattr(self, "subclass", self.reverse_subclass_map[self.__class__.__name__])

    def _validate(self):
        super(Topic, self)._validate()
        if getattr(self, 'subclass', False):
            assert self.subclass in self.subclass_map, f"Field `subclass` set to {self.subclass} which is not one of the valid subclass keys in `Topic.subclass_map`. Valid keys are {', '.join(self.subclass_map.keys())}"

        if getattr(self, 'portal_slug', None):
            Portal.validate_slug_exists(self.portal_slug)

    def _normalize(self):
        super()._normalize()
        for title in self.title_group.titles:
            title['text'] = title['text'].strip()
        self.titles = self.title_group.titles
        slug_field = self.slug_fields[0]
        slug = getattr(self, slug_field)
        childOfAuthors = IntraTopicLink().load({"toTopic": "authors", "fromTopic": slug, "linkType": "displays-under"})
        if childOfAuthors:
            self.subclass = "author"
        elif getattr(self, "subclass", "") == "author":
            del self.subclass

    def _sanitize(self):
        super()._sanitize()
        for attr in ['description', 'categoryDescription']:
            p = getattr(self, attr, {})
            for k, v in p.items():
                p[k] = bleach.clean(v, tags=[], strip=True)
            setattr(self, attr, p)

    def set_titles(self, titles):
        self.title_group = TitleGroup(titles)

    def add_title(self, text, lang, primary=False, replace_primary=False):
        super(Topic, self).add_title(text, lang, primary=primary, replace_primary=replace_primary)
        if lang == 'en' and primary:
            self.set_slug_to_primary_title()

    def title_is_transliteration(self, title, lang):
        return self.title_group.get_title_attr(title, lang, 'transliteration') is not None

    def get_types(self, types=None, curr_path=None, search_slug_set=None):
        """
        WARNING: Expensive, lots of database calls
        Gets all `is-a` ancestors of self. Returns early if `search_slug_set` is passed and it reaches any element in `search_slug_set`
        :param types: set(str), current known types, for recursive calls
        :param curr_path: current path of this recursive call
        :param search_slug_set: if passed, will return early once/if any element of `search_slug_set` is found
        :return: set(str)
        """
        types = types or {self.slug}
        curr_path = curr_path or [self.slug]
        isa_set = {l.toTopic for l in IntraTopicLinkSet({"fromTopic": self.slug, "linkType": TopicLinkType.isa_type})}
        types |= isa_set
        if search_slug_set is not None and len(search_slug_set.intersection(types)) > 0:
            return types
        for isa_slug in isa_set:
            new_path = [p for p in curr_path]
            if isa_slug in new_path:
                logger.warning("Circular path starting from {} and ending at {} detected".format(new_path[0], isa_slug))
                continue
            new_path += [isa_slug]
            new_topic = Topic.init(isa_slug)
            if new_topic is None:
                logger.warning("{} is None. Current path is {}".format(isa_slug, ', '.join(new_path)))
                continue
            new_topic.get_types(types, new_path, search_slug_set)
        return types


    def change_description(self, desc, cat_desc=None):
        """
        Sets description in all cases and sets categoryDescription if this is a top level topic

        :param desc: Dictionary of descriptions, with keys being two letter language codes
        :param cat_desc: Optional. Dictionary of category descriptions, with keys being two letter language codes
        :return:
        """
        if cat_desc is None:
            cat_desc = {"en": "", "he": ""}
        if desc is None:
            desc = {"en": "", "he": ""}
        self.description = desc
        if getattr(self, "isTopLevelDisplay", False):
            self.categoryDescription = cat_desc
        elif getattr(self, "categoryDescription", False):
            delattr(self, "categoryDescription")

    def topics_by_link_type_recursively(self, **kwargs):
        topics, _ = self.topics_and_links_by_link_type_recursively(**kwargs)
        return topics
    
    def topics_and_links_by_link_type_recursively(self, linkType='is-a', only_leaves=False, reverse=False, max_depth=None, min_sources=None):
        """
        Gets all topics linked to `self` by `linkType`. The query is recursive so it's most useful for 'is-a' and 'displays-under' linkTypes
        :param linkType: str, the linkType to recursively traverse.
        :param only_leaves: bool, if True only return last level traversed
        :param reverse: bool, if True traverse the inverse direction of `linkType`. E.g. if linkType == 'is-a' and reverse == True, you will traverse 'is-category-of' links
        :param max_depth: How many levels below this one to traverse. 1 returns only this node's children, 0 returns only this node and None means unlimited.
        :return: list(Topic)
        """
        topics, links, below_min_sources = self._topics_and_links_by_link_type_recursively_helper(linkType, only_leaves, reverse, max_depth, min_sources)
        links = list(filter(lambda x: x.fromTopic not in below_min_sources and x.toTopic not in below_min_sources, links))
        return topics, links

    def _topics_and_links_by_link_type_recursively_helper(self, linkType, only_leaves, reverse, max_depth, min_sources, explored_set=None, below_min_sources_set=None):
        """
        Helper function for `topics_and_links_by_link_type_recursively()` to carry out recursive calls
        :param explored_set: set(str), set of slugs already explored. To be used in recursive calls.
        """
        explored_set = explored_set or set()
        below_min_sources_set = below_min_sources_set or set()
        topics = []
        dir1 = "to" if reverse else "from"
        dir2 = "from" if reverse else "to"
        links = IntraTopicLinkSet({f"{dir2}Topic": self.slug, "linkType": linkType}).array()
        children = [getattr(l, f"{dir1}Topic") for l in links]
        if len(children) == 0:
            if min_sources is not None and self.numSources < min_sources:
                return [], [], {self.slug}
            return [self], [], set()
        else:
            if not only_leaves:
                topics += [self]
            for slug in children:
                if slug in explored_set:
                    continue
                child_topic = Topic.init(slug)
                explored_set.add(slug)
                if child_topic is None:
                    logger.warning(f"{slug} is None")
                    continue
                if max_depth is None or max_depth > 0:
                    next_depth = max_depth if max_depth is None else max_depth - 1
                    temp_topics, temp_links, temp_below_min_sources = child_topic._topics_and_links_by_link_type_recursively_helper(linkType, only_leaves, reverse, next_depth, min_sources, explored_set, below_min_sources_set)
                    topics += temp_topics
                    links += temp_links
                    below_min_sources_set |= temp_below_min_sources
        return topics, links, below_min_sources_set

    def has_types(self, search_slug_set) -> bool:
        """
        WARNING: Expensive, lots of database calls
        Checks if `self` has any slug in `search_slug_set` as an ancestor when traversing `is-a` links
        :param search_slug_set: set(str), slugs to search for. returns True if any slug is found
        :return: bool
        """
        types = self.get_types(search_slug_set=search_slug_set)
        return len(search_slug_set.intersection(types)) > 0

    def should_display(self) -> bool:
        return getattr(self, 'shouldDisplay', True) and (getattr(self, 'numSources', 0) > 0 or self.has_description() or getattr(self, "data_source", "") == "sefaria")

    def has_description(self) -> bool:
        """
        returns True if self has description in at least on language
        """
        has_desc = False
        for temp_desc in getattr(self, 'description', {}).values():
            has_desc = has_desc or (isinstance(temp_desc, str) and len(temp_desc) > 0)
        for temp_desc in getattr(self, 'categoryDescription', {}).values():
            has_desc = has_desc or (isinstance(temp_desc, str) and len(temp_desc) > 0)
        return has_desc

    def set_slug_to_primary_title(self) -> None:
        new_slug = self.get_primary_title('en')
        if len(new_slug) == 0:
            new_slug = self.get_primary_title('he')
        new_slug = self.normalize_slug(new_slug)
        if new_slug != self.slug:
            self.set_slug(new_slug)

    def set_slug(self, new_slug) -> None:
        slug_field = self.slug_fields[0]
        old_slug = getattr(self, slug_field)
        setattr(self, slug_field, new_slug)
        setattr(self, slug_field, self.normalize_slug_field(slug_field))
        self.save()  # so that topic with this slug exists when saving links to it
        self.merge(old_slug)


    def merge(self, other: Union['Topic', str]) -> None:
        """
        :param other: Topic or old slug to migrate from
        :return: None
        """
        from sefaria.system.database import db
        if other is None:
            return
        other_slug = other if isinstance(other, str) else other.slug
        if other_slug == self.slug:
            logger.warning(f'Cant merge slug into itself. Slug == {self.slug}')
            return

        # links
        for link in TopicLinkSetHelper.find({"$or": [{"toTopic": other_slug}, {"fromTopic": other_slug}]}):
            if link.toTopic == getattr(link, 'fromTopic', None):  # self-link where fromTopic and toTopic were equal before slug was changed
                link.fromTopic = self.slug
                link.toTopic = self.slug
            else:
                attr = 'toTopic' if link.toTopic == other_slug else 'fromTopic'
                setattr(link, attr, self.slug)
                if getattr(link, 'fromTopic', None) == link.toTopic:  # self-link where fromTopic and toTopic are equal AFTER slug was changed
                    link.delete()
                    continue
            try:
                link.save()
            except (InputError, DuplicateRecordError) as e:
                link.delete()
            except AssertionError as e:
                link.delete()
                logger.warning('While merging {} into {}, link assertion failed with message "{}"'.format(other_slug, self.slug, str(e)))

        # source sheets
        db.sheets.update_many({'topics.slug': other_slug}, {"$set": {'topics.$[element].slug': self.slug}}, array_filters=[{"element.slug": other_slug}])

        # indexes
        for index in IndexSet({"authors": other_slug}):
            index.authors = [self.slug if author_slug == other_slug else author_slug for author_slug in index.authors]
            props = index._saveable_attrs()
            db.index.replace_one({"title":index.title}, props)

        if isinstance(other, Topic):
            # titles
            for title in other.titles:
                if title.get('primary', False) and self.get_primary_title(title['lang']):
                    # delete primary flag if self already has primary in this language
                    del title['primary']
            self.titles += other.titles

            # dictionary attributes
            for dict_attr in ['alt_ids', 'properties']:
                temp_dict = getattr(self, dict_attr, {})
                for k, v in getattr(other, dict_attr, {}).items():
                    if k in temp_dict:
                        logger.warning('Key {} with value {} already exists in {} for topic {}. Current value is {}'.format(k, v, dict_attr, self.slug, temp_dict[k]))
                        continue
                    temp_dict[k] = v
                if len(temp_dict) > 0:
                    setattr(self, dict_attr, temp_dict)
            setattr(self, 'numSources', getattr(self, 'numSources', 0) + getattr(other, 'numSources', 0))

            # everything else
            already_merged = ['slug', 'titles', 'alt_ids', 'properties', 'numSources']
            for attr in filter(lambda x: x not in already_merged, self.required_attrs + self.optional_attrs):
                if not getattr(self, attr, False) and getattr(other, attr, False):
                    setattr(self, attr, getattr(other, attr))
            self.save()
            other.delete()

    def link_set(self, _class='intraTopic', query_kwargs: dict = None, **kwargs):
        """
        :param str _class: could be 'intraTopic' or 'refTopic' or `None` (see `TopicLinkHelper`)
        :param query_kwargs: dict of extra query keyword arguments
        :return: link set of topic links to `self`
        """
        intra_link_query = {"$or": [{"fromTopic": self.slug}, {"toTopic": self.slug}]}
        if query_kwargs is not None:
            intra_link_query.update(query_kwargs)
        if _class == 'intraTopic':
            kwargs['record_kwargs'] = {'context_slug': self.slug}
            return IntraTopicLinkSet(intra_link_query, **kwargs)
        elif _class == 'refTopic':
            ref_link_query = {'toTopic': self.slug}
            if query_kwargs is not None:
                ref_link_query.update(query_kwargs)
            return RefTopicLinkSet(ref_link_query, **kwargs)
        elif _class is None:
            kwargs['record_kwargs'] = {'context_slug': self.slug}
            return TopicLinkSetHelper.find(intra_link_query, **kwargs)

    def contents(self, **kwargs):
        mini = kwargs.get('minify', False)
        d = {'slug': self.slug} if mini else super(Topic, self).contents(**kwargs)
        d['primaryTitle'] = {}
        for lang in ('en', 'he'):
            d['primaryTitle'][lang] = self.get_primary_title(lang=lang, with_disambiguation=kwargs.get('with_disambiguation', True))
        if not kwargs.get("with_html"):
            for k, v in d.get("description", {}).items():
                d["description"][k] = re.sub("<[^>]+>", "", v or "")
        return d

    def get_primary_title(self, lang='en', with_disambiguation=True):
        title = super(Topic, self).get_primary_title(lang=lang)
        if with_disambiguation:
            disambig_text = self.title_group.get_title_attr(title, lang, 'disambiguation')
            if disambig_text:
                title += f' ({disambig_text})'
            elif getattr(self, 'isAmbiguous', False) and len(title) > 0:
                title += ' (Ambiguous)'
        return title

    def get_titles(self, lang=None, with_disambiguation=True):
        if with_disambiguation:
            titles = []
            for title in self.get_titles_object():
                if not (lang is None or lang == title['lang']):
                    continue
                text = title['text']
                disambig_text = title.get('disambiguation', None)
                if disambig_text:
                    text += f' ({disambig_text})'
                titles += [text]
            return titles
        return super(Topic, self).get_titles(lang)

    def get_property(self, property, default=None, value_only=True):
        properties = getattr(self, 'properties', {})
        value = properties.get(property, {}).get('value', default)
        data_source = properties.get(property, {}).get('dataSource', default)
        if value_only:
            return value
        return value, data_source

    def set_property(self, property, value, data_source):
        if getattr(self, 'properties', None) is None:
            self.properties = {}
        self.properties[property] = {
            'value': value,
            'dataSource': data_source
        }

    @staticmethod
    def get_uncategorized_slug_set() -> set:
        categorized_topics = IntraTopicLinkSet({"linkType": TopicLinkType.isa_type}).distinct("fromTopic")
        all_topics = TopicSet().distinct("slug")
        return set(all_topics) - set(categorized_topics)

    def __str__(self):
        return self.get_primary_title("en")

    def __repr__(self):
        return "{}.init('{}')".format(self.__class__.__name__, self.slug)


class PersonTopic(Topic):
    """
    Represents a topic which is a person. Not necessarily an author of a book.
    """
    @staticmethod
    def get_person_by_key(key: str):
        """
        Find topic corresponding to deprecated Person key
        """
        return PersonTopic().load({"alt_ids.old-person-key": key})

    def annotate_place(self, d):
        properties = d.get('properties', {})
        for k in ['birthPlace', 'deathPlace']:
            place = properties.get(k)
            heKey = 'he' + k[0].upper() + k[1:]  # birthPlace => heBirthPlace
            if place and heKey not in properties:
                value, dataSource = place['value'], place['dataSource']
                place_obj = Place().load({"key": value})
                if place_obj:   
                    name = place_obj.primary_name('he')
                    d['properties'][heKey] = {'value': name, 'dataSource': dataSource}
        return d

    def contents(self, **kwargs):
        annotate_time_period = kwargs.get('annotate_time_period', False)
        d = super(PersonTopic, self).contents(**kwargs)
        if annotate_time_period:
            d = self.annotate_place(d)
            tp = self.most_accurate_life_period()
            if tp is not None:
                d['timePeriod'] = {
                    "name": {
                        "en": tp.primary_name("en"),
                        "he": tp.primary_name("he")
                    },
                    "yearRange": {
                        "en": re.sub(r'[()]', '', tp.period_string("en")),
                        "he": re.sub(r'[()]', '', tp.period_string("he")),
                    }
                }
        return d
    
    # A person may have an era, a generation, or a specific birth and death years, which each may be approximate.
    # They may also have none of these...
    def _most_accurate_period(self, time_period_class: Type[TimePeriod]) -> Optional[LifePeriod]:
        if self.get_property("birthYear") and self.get_property("deathYear"):
            return time_period_class({
                "start": self.get_property("birthYear"),
                "startIsApprox": self.get_property("birthYearIsApprox", False),
                "end": self.get_property("deathYear"),
                "endIsApprox": self.get_property("deathYearIsApprox", False)
            })
        elif self.get_property("birthYear") and self.get_property("era", "CO"):
            return time_period_class({
                "start": self.get_property("birthYear"),
                "startIsApprox": self.get_property("birthYearIsApprox", False),
            })
        elif self.get_property("deathYear"):
            return time_period_class({
                "end": self.get_property("deathYear"),
                "endIsApprox": self.get_property("deathYearIsApprox", False)
            })
        elif self.get_property("generation"):
            return time_period_class().load({"symbol": self.get_property("generation")})
        elif self.get_property("era"):
            return time_period_class().load({"symbol": self.get_property("era")})
        else:
            return None

    def most_accurate_time_period(self):
        '''
        :return: most accurate period as TimePeriod (used when a person's LifePeriod should be formatted like a general TimePeriod)
        '''
        return self._most_accurate_period(TimePeriod)

    def most_accurate_life_period(self):
        '''
        :return: most accurate period as LifePeriod. currently the only difference from TimePeriod is the way the time period is formatted as a string.
        '''
        return self._most_accurate_period(LifePeriod)

class AuthorTopic(PersonTopic):
    """
    Represents a topic which is an author of a book. Can be used on the `authors` field of `Index`
    """

    def get_authored_indexes(self):
        ins = IndexSet({"authors": self.slug})
        return sorted(ins, key=lambda i: Ref(i.title).order_id())

    def _authors_indexes_fill_category(self, indexes, path, include_dependant):
        from .text import library

        temp_index_title_set = {i.title for i in indexes}
        indexes_in_path = library.get_indexes_in_category_path(path, include_dependant, full_records=True)
        if indexes_in_path.count() == 0:
            # could be these are dependent texts without a collective title for some reason
            indexes_in_path = library.get_indexes_in_category_path(path, True, full_records=True)
            if indexes_in_path.count() == 0:
                return False
        path_end_set = {tuple(i.categories[len(path):]) for i in indexes}
        for index_in_path in indexes_in_path:
            if tuple(index_in_path.categories[len(path):]) in path_end_set:
                if index_in_path.title not in temp_index_title_set and self.slug not in set(getattr(index_in_path, 'authors', [])):
                    return False
        return True

    def _category_matches_author(self, category: Category) -> bool:
        from .schema import Term

        cat_term = Term().load({"name": category.sharedTitle})
        return len(set(cat_term.get_titles()) & set(self.get_titles())) > 0

    def aggregate_authors_indexes_by_category(self):
        from .text import library
        from .schema import Term
        from collections import defaultdict

        def index_is_commentary(index):
            return getattr(index, 'base_text_titles', None) is not None and len(index.base_text_titles) > 0 and getattr(index, 'collective_title', None) is not None

        indexes = self.get_authored_indexes()
        
        index_or_cat_list = [] # [(index_or_cat, collective_title_term, base_category)]
        cat_aggregator = defaultdict(lambda: defaultdict(list))  # of shape {(collective_title, top_cat): {(icat, category): [index_object]}}
        MAX_ICAT_FROM_END_TO_CONSIDER = 2
        for index in indexes:
            is_comm = index_is_commentary(index)
            base = library.get_index(index.base_text_titles[0]) if is_comm else index
            collective_title = index.collective_title if is_comm else None
            base_cat_path = tuple(base.categories[:-MAX_ICAT_FROM_END_TO_CONSIDER+1])
            for icat in range(len(base.categories) - MAX_ICAT_FROM_END_TO_CONSIDER, len(base.categories)):
                cat_aggregator[(collective_title, base_cat_path)][(icat, tuple(base.categories[:icat+1]))] += [index]
        for (collective_title, _), cat_choice_dict in cat_aggregator.items():
            cat_choices_sorted = sorted(cat_choice_dict.items(), key=lambda x: (len(x[1]), x[0][0]), reverse=True)
            (_, best_base_cat_path), temp_indexes = cat_choices_sorted[0]
            if len(temp_indexes) == 1:
                index_or_cat_list += [(temp_indexes[0], None, None)]
                continue
            if best_base_cat_path == ('Talmud', 'Bavli'):
                best_base_cat_path = ('Talmud',)  # hard-coded to get 'Rashi on Talmud' instead of 'Rashi on Bavli'
            
            base_category = Category().load({"path": list(best_base_cat_path)})
            if collective_title is None:
                index_category = base_category
                collective_title_term = None
            else:
                index_category = Category.get_shared_category(temp_indexes)
                collective_title_term = Term().load({"name": collective_title})
            if index_category is None or not self._authors_indexes_fill_category(temp_indexes, index_category.path, collective_title is not None) or (collective_title is None and self._category_matches_author(index_category)):
                for temp_index in temp_indexes:
                    index_or_cat_list += [(temp_index, None, None)]
                continue
            index_or_cat_list += [(index_category, collective_title_term, base_category)]
        return index_or_cat_list

    def get_aggregated_urls_for_authors_indexes(self) -> list:
        """
        Aggregates author's works by category when possible and
        returns a dictionary. Each dictionary is of shape {"url": str, "title": {"en": str, "he": str}, "description": {"en": str, "he": str}}
        corresponding to an index or category of indexes of this author's works.
        """
        from .schema import Term
        from .text import Index

        index_or_cat_list = self.aggregate_authors_indexes_by_category()
        unique_urls = []
        for index_or_cat, collective_title_term, base_category in index_or_cat_list:
            en_desc = getattr(index_or_cat, 'enShortDesc', None)
            he_desc = getattr(index_or_cat, 'heShortDesc', None)
            if isinstance(index_or_cat, Index):
<<<<<<< HEAD
                en_primary_title = index_or_cat.get_title('en')
                if "ContextUS" == SITE_SETTINGS["SITE_NAME"]["en"]:
                    en_primary_title = index_or_cat.get_title('en').replace(f"{str(self)}, ", "", 1)
                unique_urls[f'/{index_or_cat.title.replace(" ", "_")}'] = {"en": index_or_cat.get_title('en'), "he": index_or_cat.get_title('he')}
=======
                unique_urls.append({"url":f'/{index_or_cat.title.replace(" ", "_")}',
                    "title": {"en": index_or_cat.get_title('en'), "he": index_or_cat.get_title('he')},
                    "description":{"en": en_desc, "he": he_desc}})
>>>>>>> e2d087dd
            else:
                if collective_title_term is None:
                    cat_term = Term().load({"name": index_or_cat.sharedTitle})
                    en_text = cat_term.get_primary_title('en')
                    he_text = cat_term.get_primary_title('he')
                else:
                    base_category_term = Term().load({"name": base_category.sharedTitle})
                    en_text = f'{collective_title_term.get_primary_title("en")} on {base_category_term.get_primary_title("en")}'
                    he_text = f'{collective_title_term.get_primary_title("he")} על {base_category_term.get_primary_title("he")}'
                unique_urls.append({"url": f'/texts/{"/".join(index_or_cat.path)}',
                                    "title": {"en": en_text, "he": he_text},
                                    "description":{"en": en_desc, "he": he_desc}})
        return unique_urls

    @staticmethod
    def is_author(slug):
        t = Topic.init(slug)
        return t and isinstance(t, AuthorTopic)


class TopicSet(abst.AbstractMongoSet):
    recordClass = Topic

    def __init__(self, query=None, *args, **kwargs):
        if self.recordClass != Topic:
            # include class name of recordClass + any class names of subclasses
            query = query or {}
            subclass_names = [self.recordClass.__name__] + [klass.__name__ for klass in self.recordClass.all_subclasses()]
            query['subclass'] = {"$in": [self.recordClass.reverse_subclass_map[name] for name in subclass_names]}
        
        super().__init__(query=query, *args, **kwargs)

    @staticmethod
    def load_by_title(title):
        query = {'titles.text': title}
        return TopicSet(query=query)

    def _read_records(self):
        super()._read_records()
        for rec in self.records:
            if getattr(rec, 'subclass', False):
                Subclass = globals()[self.recordClass.subclass_map[rec.subclass]]
                rec.__class__ = Subclass  # cast to relevant subclass


class PersonTopicSet(TopicSet):
    recordClass = PersonTopic


class AuthorTopicSet(PersonTopicSet):
    recordClass = AuthorTopic


class TopicLinkHelper(object):
    """
    Used to collect attributes and functions that are useful for both IntraTopicLink and RefTopicLink
    Decided against superclass arch b/c instantiated objects will be of type super class.
    This is inconvenient when validating the attributes of object before saving (since subclasses have different required attributes)
    """
    collection = 'topic_links'
    required_attrs = [
        'toTopic',
        'linkType',
        'class',  # can be 'intraTopic' or 'refTopic'
        'dataSource',

    ]
    optional_attrs = [
        'generatedBy',
        'order',  # dict with some data on how to sort this link. can have key 'custom_order' which should trump other data
        'isJudgementCall',
    ]
    generated_by_sheets = "sheet-topic-aggregator"

    @staticmethod
    def init_by_class(topic_link, context_slug=None):
        """
        :param topic_link: dict from `topic_links` collection
        :return: either instance of IntraTopicLink or RefTopicLink based on 'class' field of `topic_link`
        """
        if topic_link['class'] == 'intraTopic':
            return IntraTopicLink(topic_link, context_slug=context_slug)
        if topic_link['class'] == 'refTopic':
            return RefTopicLink(topic_link)


class IntraTopicLink(abst.AbstractMongoRecord):
    collection = TopicLinkHelper.collection
    required_attrs = TopicLinkHelper.required_attrs + ['fromTopic']
    optional_attrs = TopicLinkHelper.optional_attrs
    valid_links = []

    def __init__(self, attrs=None, context_slug=None):
        """

        :param attrs:
        :param str context_slug: if this link is being used in a specific context, give the topic slug which represents the context. used to set if the link should be considered inverted
        """
        super(IntraTopicLink, self).__init__(attrs=attrs)
        self.context_slug = context_slug

    def load(self, query, proj=None):
        query = TopicLinkSetHelper.init_query(query, 'intraTopic')
        return super().load(query, proj)

    def _normalize(self):
        setattr(self, "class", "intraTopic")

    def _pre_save(self):
        pass

    def _validate(self):
        super(IntraTopicLink, self)._validate()

        # check everything exists
        TopicLinkType.validate_slug_exists(self.linkType, 0)
        Topic.validate_slug_exists(self.fromTopic)
        Topic.validate_slug_exists(self.toTopic)
        TopicDataSource.validate_slug_exists(self.dataSource)

        # check for duplicates
        duplicate = IntraTopicLink().load({"linkType": self.linkType, "fromTopic": self.fromTopic, "toTopic": self.toTopic,
                 "class": getattr(self, 'class'), "_id": {"$ne": getattr(self, "_id", None)}})
        if duplicate is not None:
            raise DuplicateRecordError(
                "Duplicate intra topic link for linkType '{}', fromTopic '{}', toTopic '{}'".format(
                    self.linkType, self.fromTopic, self.toTopic))

        link_type = TopicLinkType.init(self.linkType, 0)
        if link_type.slug == link_type.inverseSlug:
            duplicate_inverse = IntraTopicLink().load({"linkType": self.linkType, "toTopic": self.fromTopic, "fromTopic": self.toTopic,
             "class": getattr(self, 'class'), "_id": {"$ne": getattr(self, "_id", None)}})
            if duplicate_inverse is not None:
                raise DuplicateRecordError(
                    "Duplicate intra topic link in the inverse direction of the symmetric linkType '{}', fromTopic '{}', toTopic '{}' exists".format(
                        duplicate_inverse.linkType, duplicate_inverse.fromTopic, duplicate_inverse.toTopic))

        # check types of topics are valid according to validFrom/To
        from_topic = Topic.init(self.fromTopic)
        to_topic = Topic.init(self.toTopic)
        if getattr(link_type, 'validFrom', False):
            assert from_topic.has_types(set(link_type.validFrom)), "from topic '{}' does not have valid types '{}' for link type '{}'. Instead, types are '{}'".format(self.fromTopic, ', '.join(link_type.validFrom), self.linkType, ', '.join(from_topic.get_types()))
        if getattr(link_type, 'validTo', False):
            assert to_topic.has_types(set(link_type.validTo)), "to topic '{}' does not have valid types '{}' for link type '{}'. Instead, types are '{}'".format(self.toTopic, ', '.join(link_type.validTo), self.linkType, ', '.join(to_topic.get_types()))

        # assert this link doesn't create circular paths (in is_a link type)
        # should consider this test also for other non-symmetric link types such as child-of
        if self.linkType == TopicLinkType.isa_type:
            to_topic = Topic.init(self.toTopic)
            ancestors = to_topic.get_types()
            assert self.fromTopic not in ancestors, "{} is an is-a ancestor of {} creating an illogical circle in the topics graph, here are {} ancestors: {}".format(self.fromTopic, self.toTopic, self.toTopic, ancestors)

    def contents(self, **kwargs):
        d = super(IntraTopicLink, self).contents(**kwargs)
        if not (self.context_slug is None or kwargs.get('for_db', False)):
            d['isInverse'] = self.is_inverse
            d['topic'] = self.topic
            del d['toTopic']
            del d['fromTopic']
            if d.get('order', None) is not None:
                d['order']['tfidf'] = self.tfidf
                d['order'].pop('toTfidf', None)
                d['order'].pop('fromTfidf', None)
        return d

    # PROPERTIES

    def get_is_inverse(self):
        return self.context_slug == self.toTopic

    def get_topic(self):
        return self.fromTopic if self.is_inverse else self.toTopic

    def get_tfidf(self):
        order = getattr(self, 'order', {})
        return order.get('fromTfidf' if self.is_inverse else 'toTfidf', 0)

    topic = property(get_topic)
    tfidf = property(get_tfidf)
    is_inverse = property(get_is_inverse)


class RefTopicLink(abst.AbstractMongoRecord):
    collection = TopicLinkHelper.collection

    # is_sheet and expandedRef: defaulted automatically in normalize
    required_attrs = TopicLinkHelper.required_attrs + ['ref', 'expandedRefs', 'is_sheet']

    # unambiguousToTopic: used when linking to an ambiguous topic. There are some instance when you need to decide on one of the options (e.g. linking to an ambiguous rabbi in frontend). this can be used as a proxy for toTopic in those cases.
    # descriptions: Titles and learning prompts for this Ref in this Topic context.  Structured as follows:
    # descriptions: {
    #     en: {
    #         title: Str,
    #         prompt: Str,
    #         primacy: Int
    #     },
    #     he: {
    #         title: Str,
    #         prompt: Str,
    #         primacy: Int
    #     }
    # }
    optional_attrs = TopicLinkHelper.optional_attrs + ['charLevelData', 'unambiguousToTopic', 'descriptions']

    def set_description(self, lang, title, prompt):
        d = getattr(self, "descriptions", {})
        d[lang] = {
            "title": title,
            "prompt": prompt,
        }
        self.descriptions = d
        return self

    def _sanitize(self):
        super()._sanitize()
        for lang, d in getattr(self, "descriptions", {}).items():
            for k, v in d.items():
                if isinstance(v, str):
                    self.descriptions[lang][k] = bleach.clean(v, tags=self.ALLOWED_TAGS, attributes=self.ALLOWED_ATTRS)

    def load(self, query, proj=None):
        query = TopicLinkSetHelper.init_query(query, 'refTopic')
        return super().load(query, proj)

    def _normalize(self):
        super(RefTopicLink, self)._normalize()
        self.is_sheet = bool(re.search(r"Sheet \d+$", self.ref))
        setattr(self, "class", "refTopic")
        if self.is_sheet:
            self.expandedRefs = [self.ref]
        else:  # Ref is a regular Sefaria Ref
            self.ref = Ref(self.ref).normal()
            self.expandedRefs = [r.normal() for r in Ref(self.ref).all_segment_refs()]

    def _validate(self):
        Topic.validate_slug_exists(self.toTopic)
        TopicLinkType.validate_slug_exists(self.linkType, 0)
        to_topic = Topic.init(self.toTopic)
        link_type = TopicLinkType.init(self.linkType, 0)
        if getattr(link_type, 'validTo', False):
            assert to_topic.has_types(set(link_type.validTo)), "to topic '{}' does not have valid types '{}' for link type '{}'. Instead, types are '{}'".format(self.toTopic, ', '.join(link_type.validTo), self.linkType, ', '.join(to_topic.get_types()))
    
    def _pre_save(self):
        if getattr(self, "_id", None) is None:
            # check for duplicates
            query = {"linkType": self.linkType, "ref": self.ref, "toTopic": self.toTopic, "dataSource": getattr(self, 'dataSource', {"$exists": False}), "class": getattr(self, 'class')}
            if getattr(self, "charLevelData", None):
                query["charLevelData.startChar"] = self.charLevelData['startChar']
                query["charLevelData.endChar"] = self.charLevelData['endChar']
                query["charLevelData.versionTitle"] = self.charLevelData['versionTitle']
                query["charLevelData.language"] = self.charLevelData['language']

            duplicate = RefTopicLink().load(query)
            if duplicate is not None:
                raise DuplicateRecordError("Duplicate ref topic link for linkType '{}', ref '{}', toTopic '{}', dataSource '{}'".format(
                self.linkType, self.ref, self.toTopic, getattr(self, 'dataSource', 'N/A')))

    def contents(self, **kwargs):
        d = super(RefTopicLink, self).contents(**kwargs)
        if not kwargs.get('for_db', False):
            d['topic'] = d['toTopic']
            d.pop('toTopic')
        return d

class TopicLinkSetHelper(object):
    @staticmethod
    def init_query(query, link_class):
        query = query or {}
        query['class'] = link_class
        return query

    @staticmethod
    def find(query=None, page=0, limit=0, sort=[("_id", 1)], proj=None, record_kwargs=None):
        from sefaria.system.database import db
        record_kwargs = record_kwargs or {}
        raw_records = getattr(db, TopicLinkHelper.collection).find(query, proj).sort(sort).skip(page * limit).limit(limit)
        return [TopicLinkHelper.init_by_class(r, **record_kwargs) for r in raw_records]


class IntraTopicLinkSet(abst.AbstractMongoSet):
    recordClass = IntraTopicLink

    def __init__(self, query=None, *args, **kwargs):
        query = TopicLinkSetHelper.init_query(query, 'intraTopic')
        super().__init__(query=query, *args, **kwargs)


class RefTopicLinkSet(abst.AbstractMongoSet):
    recordClass = RefTopicLink

    def __init__(self, query=None, *args, **kwargs):
        query = TopicLinkSetHelper.init_query(query, 'refTopic')
        super().__init__(query=query, *args, **kwargs)


class TopicLinkType(abst.SluggedAbstractMongoRecord):
    collection = 'topic_link_types'
    slug_fields = ['slug', 'inverseSlug']
    required_attrs = [
        'slug',
        'inverseSlug',
        'displayName',
        'inverseDisplayName'
    ]
    optional_attrs = [
        'pluralDisplayName',
        'inversePluralDisplayName',
        'alt_ids',
        'inverse_alt_ids',
        'shouldDisplay',
        'inverseShouldDisplay',
        'groupRelated',
        'inverseGroupRelated',
        'devDescription',
        'validFrom',
        'validTo'
    ]
    related_type = 'related-to'
    isa_type = 'is-a'
    possibility_type = 'possibility-for'

    def _validate(self):
        super(TopicLinkType, self)._validate()
        # Check that validFrom and validTo contain valid topic slugs if exist

        for validToTopic in getattr(self, 'validTo', []):
            Topic.validate_slug_exists(validToTopic)

        for validFromTopic in getattr(self, 'validFrom', []):
            Topic.validate_slug_exists(validFromTopic)

    def get(self, attr, is_inverse, default=None):
        attr = 'inverse{}{}'.format(attr[0].upper(), attr[1:]) if is_inverse else attr
        return getattr(self, attr, default)


class TopicLinkTypeSet(abst.AbstractMongoSet):
    recordClass = TopicLinkType


class TopicDataSource(abst.SluggedAbstractMongoRecord):
    collection = 'topic_data_sources'
    slug_fields = ['slug']
    required_attrs = [
        'slug',
        'displayName',
    ]
    optional_attrs = [
        'url',
        'description',
    ]


class TopicDataSourceSet(abst.AbstractMongoSet):
    recordClass = TopicDataSource


def process_index_title_change_in_topic_links(indx, **kwargs):
    from sefaria.system.exceptions import InputError

    print("Cascading Topic Links from {} to {}".format(kwargs['old'], kwargs['new']))

    # ensure that the regex library we're using here is the same regex library being used in `Ref.regex`
    from .text import re as reg_reg
    patterns = [pattern.replace(reg_reg.escape(indx.title), reg_reg.escape(kwargs["old"]))
                for pattern in Ref(indx.title).regex(as_list=True)]
    queries = [{'ref': {'$regex': pattern}} for pattern in patterns]
    objs = RefTopicLinkSet({"$or": queries})
    for o in objs:
        o.ref = o.ref.replace(kwargs["old"], kwargs["new"], 1)
        try:
            o.save()
        except InputError:
            logger.warning("Failed to convert ref data from: {} to {}".format(kwargs['old'], kwargs['new']))

def process_index_delete_in_topic_links(indx, **kwargs):
    from sefaria.model.text import prepare_index_regex_for_dependency_process
    pattern = prepare_index_regex_for_dependency_process(indx)
    RefTopicLinkSet({"ref": {"$regex": pattern}}).delete()

def process_topic_delete(topic):
    RefTopicLinkSet({"toTopic": topic.slug}).delete()
    IntraTopicLinkSet({"$or": [{"toTopic": topic.slug}, {"fromTopic": topic.slug}]}).delete()
    for sheet in db.sheets.find({"topics.slug": topic.slug}):
        sheet["topics"] = [t for t in sheet["topics"] if t["slug"] != topic.slug]
        db.sheets.save(sheet)

def process_topic_description_change(topic, **kwargs):
    """
    Upon topic description change, get rid of old markdown links and save any new ones
    """
    # need to delete currently existing links but dont want to delete link if its still in the description
    # so load up a dictionary of relevant data -> link
    IntraTopicLinkSet({"toTopic": topic.slug, "linkType": "related-to", "dataSource": "learning-team-editing-tool"}).delete()
    refLinkType = 'popular-writing-of' if getattr(topic, 'subclass', '') == 'author' else 'about'
    RefTopicLinkSet({"toTopic": topic.slug, "linkType": refLinkType, "dataSource": "learning-team-editing-tool"}).delete()

    markdown_links = set()
    for lang, val in kwargs['new'].items():   # put each link in a set so we dont try to create duplicate of same link
        for m in re.findall('\[.*?\]\((.*?)\)', val):
            markdown_links.add(m)

    for markdown_link in markdown_links:
        if markdown_link.startswith("/topics"):
            other_slug = markdown_link.split("/")[-1]
            intra_topic_dict = {"toTopic": topic.slug, "linkType": "related-to",
                                "dataSource": "learning-team-editing-tool", 'fromTopic': other_slug}
            try:
                IntraTopicLink(intra_topic_dict).save()
            except DuplicateRecordError as e:  # there may be identical IntraTopicLinks with a different dataSource or inverted fromTopic and toTopic
                pass
        else:
            if markdown_link.startswith("/"):
                markdown_link = markdown_link[1:]  # assume link starts with a '/'
            try:
                ref = Ref(markdown_link).normal()
            except InputError as e:
                continue
            ref_topic_dict = {"toTopic": topic.slug, "dataSource": "learning-team-editing-tool", "linkType": refLinkType,
                              'ref': ref}
            RefTopicLink(ref_topic_dict).save()





<|MERGE_RESOLUTION|>--- conflicted
+++ resolved
@@ -10,12 +10,8 @@
 import structlog, bleach
 from sefaria.model.place import Place
 import regex as re
-<<<<<<< HEAD
 from sefaria.site.site_settings import SITE_SETTINGS
-
-=======
 from typing import Type
->>>>>>> e2d087dd
 logger = structlog.get_logger(__name__)
 
 
@@ -578,16 +574,12 @@
             en_desc = getattr(index_or_cat, 'enShortDesc', None)
             he_desc = getattr(index_or_cat, 'heShortDesc', None)
             if isinstance(index_or_cat, Index):
-<<<<<<< HEAD
                 en_primary_title = index_or_cat.get_title('en')
                 if "ContextUS" == SITE_SETTINGS["SITE_NAME"]["en"]:
                     en_primary_title = index_or_cat.get_title('en').replace(f"{str(self)}, ", "", 1)
-                unique_urls[f'/{index_or_cat.title.replace(" ", "_")}'] = {"en": index_or_cat.get_title('en'), "he": index_or_cat.get_title('he')}
-=======
                 unique_urls.append({"url":f'/{index_or_cat.title.replace(" ", "_")}',
-                    "title": {"en": index_or_cat.get_title('en'), "he": index_or_cat.get_title('he')},
+                    "title": {"en": en_primary_title, "he": index_or_cat.get_title('he')},
                     "description":{"en": en_desc, "he": he_desc}})
->>>>>>> e2d087dd
             else:
                 if collective_title_term is None:
                     cat_term = Term().load({"name": index_or_cat.sharedTitle})
