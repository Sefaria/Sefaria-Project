--- conflicted
+++ resolved
@@ -98,12 +98,6 @@
         super(Topic, self)._validate()
         if getattr(self, 'subclass', False):
             assert self.subclass in self.subclass_map, f"Field `subclass` set to {self.subclass} which is not one of the valid subclass keys in `Topic.subclass_map`. Valid keys are {', '.join(self.subclass_map.keys())}"
-<<<<<<< HEAD
-        if getattr(self, 'image', False):
-            assert "https://storage.googleapis.com/img.sefaria.org/topics/" in self.image["image_uri"], "The image is not stored properly. Topic should be stored in the image GCP bucket, in the topics subdirectory."
-
-=======
->>>>>>> a8c6ee8d
         if getattr(self, 'portal_slug', None):
             Portal.validate_slug_exists(self.portal_slug)
         if getattr(self, "image", False):
