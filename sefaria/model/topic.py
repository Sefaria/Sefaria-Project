--- conflicted
+++ resolved
@@ -809,12 +809,7 @@
             d.pop('toTopic')
         return d
 
-<<<<<<< HEAD
-
 class TopicLinkSetHelper():
-=======
-class TopicLinkSetHelper(object):
->>>>>>> a016faaa
     @staticmethod
     def init_query(query, link_class):
         query = query or {}
