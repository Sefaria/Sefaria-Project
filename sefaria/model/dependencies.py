--- conflicted
+++ resolved
@@ -25,7 +25,6 @@
 
 
 #These are defined here because of import-loop wonkiness
-
 def process_index_delete_in_summaries(index, **kwargs):
     import sefaria.summaries as summaries
     if index.is_commentary():
@@ -48,11 +47,6 @@
     else:
         old_title = None
     summaries.update_summaries_on_change(index.title, old_title, False)
-<<<<<<< HEAD
-abstract.subscribe(update_summaries_on_index_save, text.Index, "save")
-=======
+
 abstract.subscribe(update_summaries_on_index_save, text.Index, "save")
 
-#notes?
-abstract.subscribe(layer.process_note_deletion_in_layer, note.Note, "delete")
->>>>>>> ff66c2b6
