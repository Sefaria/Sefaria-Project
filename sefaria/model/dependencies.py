"""
dependencies.py -- list cross model dependencies and subscribe listeners to changes.
"""

from . import abstract, link, note, history, text, count, layer, version_state, translation_request
from abstract import subscribe, cascade
import sefaria.system.cache as scache

# Index Save / Create
subscribe(scache.process_index_change_in_cache,                         text.Index, "save")
subscribe(version_state.create_version_state_on_index_creation,         text.Index, "create")

# Index Name Change (start with cache clearing)
subscribe(scache.process_index_change_in_cache,                         text.Index, "attributeChange", "title")
subscribe(link.process_index_title_change_in_links,                     text.Index, "attributeChange", "title")
subscribe(note.process_index_title_change_in_notes,                     text.Index, "attributeChange", "title")
subscribe(history.process_index_title_change_in_history,                text.Index, "attributeChange", "title")
subscribe(text.process_index_title_change_in_versions,                  text.Index, "attributeChange", "title")
subscribe(text.process_index_title_change_in_counts,                    text.Index, "attributeChange", "title")  #  to be deprecated
subscribe(version_state.process_index_title_change_in_version_state,    text.Index, "attributeChange", "title")

# Index Delete (start with cache clearing)
subscribe(scache.process_index_change_in_cache,                         text.Index, "delete")
subscribe(count.process_index_delete_in_counts,                         text.Index, "delete")  #  to be deprecated
subscribe(version_state.process_index_delete_in_version_state,          text.Index, "delete")
subscribe(link.process_index_delete_in_links,                           text.Index, "delete")
subscribe(text.process_index_delete_in_versions,                        text.Index, "delete")

<<<<<<< HEAD
# Notes Delete
=======
subscribe(history.process_version_title_change_in_history,              text.Version, "attributeChange", "versionTitle")

>>>>>>> 70119a31
subscribe(layer.process_note_deletion_in_layer,                         note.Note, "delete")

# Term name change
subscribe(cascade(text.TermSet, "scheme"),                              text.TermScheme, "attributeChange", "name")
subscribe(cascade(text.TermSet, "scheme"),                              text.TermScheme, "attributeChange", "name")

# Version Save
subscribe(translation_request.process_version_change_in_translation_requests, text.Version, "save")

# todo: notes? reviews?
# todo: Scheme name change in Index
# todo: term change in nodes


# These are defined here because of import-loop wonkiness
def process_index_delete_in_summaries(index, **kwargs):
    import sefaria.summaries as summaries
    if index.is_commentary():
        #deleting a commentary might cause a big shift in the ToC, so just rebuild for now.
        summaries.update_table_of_contents()
        return
    summaries.update_summaries_on_delete(index.title)

subscribe(process_index_delete_in_summaries,                            text.Index, "delete")


def update_summaries_on_index_save(index, **kwargs):
    import sefaria.summaries as summaries
    if index.is_commentary():
        #just redo the whole thing.
        summaries.update_table_of_contents()
        return
    old_values = kwargs.get('orig_vals')
    if 'title' in old_values:
        old_title = old_values['title']
    else:
        old_title = None
    summaries.update_summaries_on_change(index.title, old_title, False)

subscribe(update_summaries_on_index_save,                               text.Index, "save")

<|MERGE_RESOLUTION|>--- conflicted
+++ resolved
@@ -26,12 +26,10 @@
 subscribe(link.process_index_delete_in_links,                           text.Index, "delete")
 subscribe(text.process_index_delete_in_versions,                        text.Index, "delete")
 
-<<<<<<< HEAD
-# Notes Delete
-=======
+# Version Title Change
 subscribe(history.process_version_title_change_in_history,              text.Version, "attributeChange", "versionTitle")
 
->>>>>>> 70119a31
+# Note Delete
 subscribe(layer.process_note_deletion_in_layer,                         note.Note, "delete")
 
 # Term name change
