# -*- coding: utf-8 -*-
import pytest
from sefaria.model import *
from sefaria.system.exceptions import InputError


class Test_Ref():
    def test_short_names(self):
        ref = Ref("Exo. 3:1")
        assert ref.book == "Exodus"
        assert Ref("Prov. 3.19") == Ref("Proverbs 3:19")
        assert Ref("Exo. 3.19")
        assert Ref("Prov 3.20")
        assert Ref("Exo 3.20")
        assert Ref("Prov.3.21")
        assert Ref("Exo.3.21")
        assert Ref("1Ch.") == Ref("1 Chronicles")

    def test_normal_form_is_identifcal(self):
        assert Ref("Genesis 2:5").normal() == "Genesis 2:5"
        assert Ref("Shabbat 32b").normal() == "Shabbat 32b"
        assert Ref("Mishnah Peah 4:2-4").normal() == "Mishnah Peah 4:2-4"

    def test_bible_range(self):
        ref = Ref("Job.2:3-3:1")
        assert ref.toSections == [3, 1]
        ref = Ref("Jeremiah 7:17\u201318")  # test with unicode dash
        assert ref.toSections == [7, 18]
        ref = Ref("Jeremiah 7:17\u201118")  # test with unicode dash
        assert ref.toSections == [7, 18]
        ref = Ref("I Chronicles 1:2 - I Chronicles 1:3")  # test with unicode dash
        assert ref.toSections == [1, 3]

    def test_short_bible_refs(self):
        assert Ref("Exodus") != Ref("Exodus 1")
        assert Ref("Exodus").padded_ref() == Ref("Exodus 1")

    def test_short_talmud_refs(self):
        assert Ref("Sanhedrin 2a") != Ref("Sanhedrin")

    def test_talmud_refs_without_amud(self):
        assert Ref("Sanhedrin 2") == Ref("Sanhedrin 2a-2b")
        assert Ref("Shabbat 7") == Ref("Shabbat 7a-7b")

    def test_talmud_refs_short_range(self):
        assert Ref("Shabbat 7a-b") == Ref("Shabbat 7a-7b")

    def test_refs_beyond_end_of_book(self):
        assert Ref("Yoma 88") == Ref("Yoma 88a")
        assert Ref("Yoma 87-90") == Ref("Yoma 87a-88a")

    # This test runs for 90% of this suite's time, and passes.  Seems pretty trivial.  Can we trim it?
    @pytest.mark.deep
    def test_each_title(object):
        for lang in ["en", "he"]:
            for t in library.full_title_list(lang, False):
                assert library.all_titles_regex(lang).match(t), "'{}' doesn't resolve".format(t)

    def test_comma(self):
        assert Ref("Me'or Einayim, Chayei Sara 24") == Ref("Me'or Einayim, Chayei Sara, 24")
        assert Ref("Genesis 18:24") == Ref("Genesis, 18:24")

    def test_padded_ref(self):
        assert Ref("Exodus").padded_ref().normal() == "Exodus 1"
        assert Ref("Exodus 1").padded_ref().normal() == "Exodus 1"
        assert Ref("Exodus 1:1").padded_ref().normal() == "Exodus 1:1"
        assert Ref("Rashi on Genesis 2:3:1").padded_ref().normal() == "Rashi on Genesis 2:3:1"
        assert Ref("Shabbat").padded_ref().normal() == "Shabbat 2a"
        assert Ref("Shabbat 2a").padded_ref().normal() == "Shabbat 2a"
        assert Ref("Shabbat 2a:1").padded_ref().normal() == "Shabbat 2a:1"
        assert Ref("Rashi on Shabbat 2a:1:1").padded_ref().normal() == "Rashi on Shabbat 2a:1:1"

    def test_starting_and_ending(self):
        assert Ref("Leviticus 15:3 - 17:12").starting_ref() == Ref("Leviticus 15:3")
        assert Ref("Leviticus 15:3 - 17:12").ending_ref() == Ref("Leviticus 17:12")
        assert Ref("Leviticus 15-17").starting_ref() == Ref("Leviticus 15")
        assert Ref("Leviticus 15-17").ending_ref() == Ref("Leviticus 17")
        assert Ref("Leviticus 15:17-21").starting_ref() == Ref("Leviticus 15:17")
        assert Ref("Leviticus 15:17-21").ending_ref() == Ref("Leviticus 15:21")

        assert Ref("Leviticus 15:17").starting_ref() == Ref("Leviticus 15:17")
        assert Ref("Leviticus 15:17").ending_ref() == Ref("Leviticus 15:17")

        assert Ref("Leviticus 15").starting_ref() == Ref("Leviticus 15")
        assert Ref("Leviticus 15").ending_ref() == Ref("Leviticus 15")

        assert Ref("Leviticus").starting_ref() == Ref("Leviticus")
        assert Ref("Leviticus").ending_ref() == Ref("Leviticus")

        assert Ref("Shabbat 15a-16b").starting_ref() == Ref("Shabbat 15a")
        assert Ref("Shabbat 15a-16b").ending_ref() == Ref("Shabbat 16b")
        assert Ref("Shabbat 15a").starting_ref() == Ref("Shabbat 15a")
        assert Ref("Shabbat 15a").ending_ref() == Ref("Shabbat 15a")
        assert Ref("Shabbat 15a:15-15b:13").starting_ref() == Ref("Shabbat 15a:15")
        assert Ref("Shabbat 15a:15-15b:13").ending_ref() == Ref("Shabbat 15b:13")

        assert Ref("Rashi on Leviticus 15:3-17:12").starting_ref() == Ref("Rashi on Leviticus 15:3")
        assert Ref("Rashi on Leviticus 15:3-17:12").ending_ref() == Ref("Rashi on Leviticus 17:12")

        assert Ref("Rashi on Leviticus 15-17").starting_ref() == Ref("Rashi on Leviticus 15")
        assert Ref("Rashi on Leviticus 15-17").ending_ref() == Ref("Rashi on Leviticus 17")

        assert Ref("Rashi on Leviticus 15:17-21").starting_ref() == Ref("Rashi on Leviticus 15:17")
        assert Ref("Rashi on Leviticus 15:17-21").ending_ref() == Ref("Rashi on Leviticus 15:21")

        assert Ref("Rashi on Leviticus 15:17").starting_ref() == Ref("Rashi on Leviticus 15:17")
        assert Ref("Rashi on Leviticus 15:17").ending_ref() == Ref("Rashi on Leviticus 15:17")

        assert Ref("Rashi on Shabbat 15a-16b").starting_ref() == Ref("Rashi on Shabbat 15a")
        assert Ref("Rashi on Shabbat 15a-16b").ending_ref() == Ref("Rashi on Shabbat 16b")

        assert Ref("Rashi on Shabbat 15a").starting_ref() == Ref("Rashi on Shabbat 15a")
        assert Ref("Rashi on Shabbat 15a").ending_ref() == Ref("Rashi on Shabbat 15a")

        assert Ref("Rashi on Shabbat 15a:15-15b:13").starting_ref() == Ref("Rashi on Shabbat 15a:15")
        assert Ref("Rashi on Shabbat 15a:15-15b:13").ending_ref() == Ref("Rashi on Shabbat 15b:13")

        assert Ref("Rashi on Exodus 3:1-4:1").starting_ref() == Ref("Rashi on Exodus 3:1")
        assert Ref("Rashi on Exodus 3:1-4:1").ending_ref() == Ref("Rashi on Exodus 4:1")

        assert Ref("Rashi on Exodus 3:1-4:10").starting_ref() == Ref("Rashi on Exodus 3:1")
        assert Ref("Rashi on Exodus 3:1-4:10").ending_ref() == Ref("Rashi on Exodus 4:10")

        assert Ref("Rashi on Exodus 3:1-3:10").starting_ref() == Ref("Rashi on Exodus 3:1")
        assert Ref("Rashi on Exodus 3:1-3:10").ending_ref() == Ref("Rashi on Exodus 3:10")

        assert Ref("Rashi on Exodus 3:1:1-3:1:3").starting_ref() == Ref("Rashi on Exodus 3:1:1")
        assert Ref("Rashi on Exodus 3:1:1-3:1:3").ending_ref() == Ref("Rashi on Exodus 3:1:3")

    def test_is_talmud(self):
        assert not Ref("Exodus").is_talmud()
        assert not Ref("Exodus 1:3").is_talmud()
        assert not Ref("Rashi on Genesis 2:3:1").is_talmud()
        assert Ref("Shabbat").is_talmud()
        assert Ref("Shabbat 7b").is_talmud()
        assert Ref("Rashi on Shabbat 2a:1:1").is_talmud()

    def test_all_context_refs(self):
        assert Ref('Rashi on Genesis 2:3:4').all_context_refs() == [Ref('Rashi on Genesis 2:3:4'), Ref('Rashi on Genesis 2:3'), Ref('Rashi on Genesis 2')]
        assert Ref('Rashi on Genesis 2:3:4').all_context_refs(include_self = False, include_book = True) == [Ref('Rashi on Genesis 2:3'), Ref('Rashi on Genesis 2'), Ref('Rashi on Genesis')]
        assert Ref('Rashi on Genesis 2:3:4').all_context_refs(include_self = False, include_book = False) == [Ref('Rashi on Genesis 2:3'), Ref('Rashi on Genesis 2')]
        assert Ref('Rashi on Genesis 2:3:4').all_context_refs(include_self = True, include_book = True) == [Ref('Rashi on Genesis 2:3:4'), Ref('Rashi on Genesis 2:3'), Ref('Rashi on Genesis 2'), Ref('Rashi on Genesis')]

        assert Ref("Pesach Haggadah, Magid, First Fruits Declaration 2") .all_context_refs() == [Ref('Pesach Haggadah, Magid, First Fruits Declaration 2'), Ref('Pesach Haggadah, Magid, First Fruits Declaration'), Ref('Pesach Haggadah, Magid')]
        assert Ref("Pesach Haggadah, Magid, First Fruits Declaration 2") .all_context_refs(include_self = True, include_book = True) == [Ref('Pesach Haggadah, Magid, First Fruits Declaration 2'), Ref('Pesach Haggadah, Magid, First Fruits Declaration'), Ref('Pesach Haggadah, Magid'), Ref('Pesach Haggadah')]
        assert Ref("Pesach Haggadah, Magid, First Fruits Declaration 2") .all_context_refs(include_self = False, include_book = True) == [Ref('Pesach Haggadah, Magid, First Fruits Declaration'), Ref('Pesach Haggadah, Magid'), Ref('Pesach Haggadah')]
        assert Ref("Pesach Haggadah, Magid, First Fruits Declaration 2") .all_context_refs(include_self = False, include_book = False) == [Ref('Pesach Haggadah, Magid, First Fruits Declaration'), Ref('Pesach Haggadah, Magid')]

        # Don't choke on Schema nodes.
        assert Ref("Pesach Haggadah, Magid").all_context_refs() == [Ref("Pesach Haggadah, Magid")]

        # Don't choke on Virtual nodes
        assert Ref("Jastrow, ג").all_context_refs() == [Ref("Jastrow, ג"), Ref('Jastrow<d>')]

    # These won't work unless the sheet is present in the db
    @pytest.mark.deep
    def test_sheet_refs(self):
        assert Ref("Sheet 4:3").all_context_refs() == [Ref('Sheet 4:3'), Ref('Sheet 4')]

    def test_context_ref(self):
        assert Ref("Genesis 2:3").context_ref().normal() == "Genesis 2"
        assert Ref("Rashi on Genesis 2:3:1").context_ref().normal() == "Rashi on Genesis 2:3"
        assert Ref("Rashi on Genesis 2:3:1").context_ref(2).normal() == "Rashi on Genesis 2"

    def test_section_ref(self):
        assert Ref("Rashi on Genesis 2:3:1").section_ref().normal() == "Rashi on Genesis 2:3"
        assert Ref("Genesis 2:3").section_ref().normal() == "Genesis 2"
        assert Ref("Shabbat 4a").section_ref().normal() == "Shabbat 4a"

    def test_top_section_ref(self):
        assert Ref("Job 4:5").top_section_ref().normal() == "Job 4"
        assert Ref("Rashi on Genesis 1:2:3").top_section_ref().normal() == "Rashi on Genesis 1"
        assert Ref("Genesis").top_section_ref().normal() == "Genesis 1"

    def test_next_ref(self):
        assert Ref("Job 4:5").next_section_ref().normal() == "Job 5"
        assert Ref("Shabbat 4b").next_section_ref().normal() == "Shabbat 5a"
        assert Ref("Shabbat 5a").next_section_ref().normal() == "Shabbat 5b"
        assert Ref("Rashi on Genesis 5:32:2").next_section_ref().normal() == "Rashi on Genesis 6:2"
        assert Ref("Mekhilta_DeRabbi_Yishmael.35.3").next_section_ref() is None
        # This will start to fail when we fill in this text
        assert Ref("Mekhilta_DeRabbi_Yishmael.23.19").next_section_ref().normal() == "Mekhilta DeRabbi Yishmael 31:12"

    def test_complex_next_ref(self): #at time of test we only had complex commentaries stable to test with
        assert Ref('Pesach Haggadah, Kadesh').next_section_ref().normal() == 'Pesach Haggadah, Urchatz'
        assert Ref('Orot, Lights from Darkness, Lights of Rebirth 72').next_section_ref().normal() == 'Orot, Lights from Darkness, Great Calling'
        assert Ref('Orot, Lights from Darkness, Great Calling').next_section_ref().normal() == 'Orot, The Process of Ideals in Israel, The Godly and the National Ideal in the Individual'
        assert Ref('Ephod Bad on Pesach Haggadah, Magid, The Four Sons 1').next_section_ref().normal() == 'Ephod Bad on Pesach Haggadah, Magid, The Four Sons 2'
        assert Ref('Ephod Bad on Pesach Haggadah, Magid, In the Beginning Our Fathers Were Idol Worshipers 5').next_section_ref().normal() == 'Ephod Bad on Pesach Haggadah, Magid, First Fruits Declaration 2'
        assert Ref("Naftali Seva Ratzon on Pesach Haggadah, Kadesh 2").next_section_ref().normal() == "Naftali Seva Ratzon on Pesach Haggadah, Karpas 1"
        assert Ref("Naftali Seva Ratzon on Pesach Haggadah, Magid, Ha Lachma Anya 2").next_section_ref().normal() == "Naftali Seva Ratzon on Pesach Haggadah, Magid, We Were Slaves in Egypt 2"
        assert Ref("Ephod Bad on Pesach Haggadah, Magid, First Half of Hallel 4").next_section_ref().normal() == "Ephod Bad on Pesach Haggadah, Barech, Pour Out Thy Wrath 2"
        assert Ref("Kos Shel Eliyahu on Pesach Haggadah, Magid, Second Cup of Wine 2").next_section_ref() is Ref('Kos Eliyahu on Pesach Haggadah, Barech, Pour Out Thy Wrath 2')

    def test_prev_ref(self):
        assert Ref("Job 4:5").prev_section_ref().normal() == "Job 3"
        assert Ref("Shabbat 4b").prev_section_ref().normal() == "Shabbat 4a"
        assert Ref("Shabbat 5a").prev_section_ref().normal() == "Shabbat 4b"
        assert Ref("Rashi on Genesis 6:2:1").prev_section_ref().normal() == "Rashi on Genesis 5:32"
        assert Ref("Mekhilta 12:1").prev_section_ref() is None
        # This will start to fail when we fill in this text
        assert Ref("Mekhilta_DeRabbi_Yishmael.31.12").prev_section_ref().normal() == "Mekhilta DeRabbi Yishmael 23:19"

    def test_complex_prev_ref(self):
        assert Ref('Pesach Haggadah, Urchatz').prev_section_ref().normal() == 'Pesach Haggadah, Kadesh'
        assert Ref('Orot, Lights from Darkness, Great Calling').prev_section_ref().normal() == 'Orot, Lights from Darkness, Lights of Rebirth 72'
        assert Ref('Orot, The Process of Ideals in Israel, The Godly and the National Ideal in the Individual').prev_section_ref().normal() == 'Orot, Lights from Darkness, Great Calling'
        assert Ref('Ephod Bad on Pesach Haggadah, Magid, The Four Sons 2').prev_section_ref().normal() == 'Ephod Bad on Pesach Haggadah, Magid, The Four Sons 1'
        assert Ref('Ephod Bad on Pesach Haggadah, Magid, First Fruits Declaration 2').prev_section_ref().normal() == 'Ephod Bad on Pesach Haggadah, Magid, In the Beginning Our Fathers Were Idol Worshipers 5'
        assert Ref("Naftali Seva Ratzon on Pesach Haggadah, Karpas 1").prev_section_ref().normal() == "Naftali Seva Ratzon on Pesach Haggadah, Kadesh 2"
        assert Ref("Naftali Seva Ratzon on Pesach Haggadah, Magid, We Were Slaves in Egypt 2").prev_section_ref().normal() == "Naftali Seva Ratzon on Pesach Haggadah, Magid, Ha Lachma Anya 2"
        assert Ref("Ephod Bad on Pesach Haggadah, Hallel, Second Half of Hallel 2").prev_section_ref().normal() == "Ephod Bad on Pesach Haggadah, Barech, Pour Out Thy Wrath 2"
        assert Ref("Kos Shel Eliyahu on Pesach Haggadah, Magid, Ha Lachma Anya 3").prev_section_ref() is None

    def test_next_segment_ref(self):
        assert Ref("Exodus 4:1").next_segment_ref() == Ref("Exodus 4:2")
        assert Ref("Exodus 3:22").next_segment_ref() == Ref("Exodus 4:1")
        assert Ref("Rashi on Exodus 3:1:1").next_segment_ref() == Ref("Rashi on Exodus 3:1:2")
        assert Ref("Rashi on Exodus 2:25:1").next_segment_ref() == Ref("Rashi on Exodus 3:1:1")
        assert Ref("Rashi on Exodus 3:19:2").next_segment_ref() == Ref("Rashi on Exodus 3:22:1")
        assert Ref("Shabbat 5b:9").next_segment_ref() == Ref("Shabbat 5b:10")
        assert Ref("Shabbat 5b:11").next_segment_ref() == Ref("Shabbat 6a:1")
        assert Ref("Rashi on Shabbat 5b:5:4").next_segment_ref() == Ref("Rashi on Shabbat 5b:5:5")
        assert Ref("Rashi on Shabbat 6a:1:1").next_segment_ref() == Ref("Rashi on Shabbat 6a:3:1")
        assert Ref("Rashi on Shabbat 5b:10:1").next_segment_ref() == Ref("Rashi on Shabbat 6a:1:1")

    def test_prev_segment_ref(self):
        assert Ref("Exodus 4:3").prev_segment_ref() == Ref("Exodus 4:2")
        assert Ref("Exodus 4:1").prev_segment_ref() == Ref("Exodus 3:22")
        assert Ref("Rashi on Exodus 3:1:2").prev_segment_ref() == Ref("Rashi on Exodus 3:1:1")
        assert Ref("Rashi on Exodus 3:1:1").prev_segment_ref() == Ref("Rashi on Exodus 2:25:1")
        assert Ref("Rashi on Exodus 3:22:1").prev_segment_ref() == Ref("Rashi on Exodus 3:19:2")
        assert Ref("Shabbat 5b:10").prev_segment_ref() == Ref("Shabbat 5b:9")
        assert Ref("Shabbat 6a:1").prev_segment_ref() == Ref("Shabbat 5b:11")
        assert Ref("Rashi on Shabbat 5b:5:5").prev_segment_ref() == Ref("Rashi on Shabbat 5b:5:4")
        assert Ref("Rashi on Shabbat 6a:3:1").prev_segment_ref() == Ref("Rashi on Shabbat 6a:1:1")
        assert Ref("Rashi on Shabbat 6a:1:1").prev_segment_ref() == Ref("Rashi on Shabbat 5b:10:1")

    def test_last_segment_ref(self):
        assert Ref("Exodus").last_segment_ref() == Ref('Exodus 40:38')
        assert Ref("Rashi on Exodus").last_segment_ref() == Ref('Rashi on Exodus 40:38:1')
        assert Ref("Shabbat").last_segment_ref() == Ref('Shabbat 157b:3')
        assert Ref("Rashi on Shabbat").last_segment_ref() == Ref("Rashi on Shabbat 157b:2:2")

    def test_range_depth(self):
        assert Ref("Leviticus 15:3 - 17:12").range_depth() == 2
        assert Ref("Leviticus 15-17").range_depth() == 2
        assert Ref("Leviticus 15:17-21").range_depth() == 1
        assert Ref("Leviticus 15:17").range_depth() == 0
        assert Ref("Shabbat 15a-16b").range_depth() == 2
        assert Ref("Shabbat 15a").range_depth() == 0
        assert Ref("Shabbat 15a:15-15b:13").range_depth() == 2

        assert Ref("Rashi on Leviticus 15:3-17:12").range_depth() == 3
        assert Ref("Rashi on Leviticus 15-17").range_depth() == 3
        assert Ref("Rashi on Leviticus 15:17-21").range_depth() == 2
        assert Ref("Rashi on Leviticus 15:17").range_depth() == 0
        assert Ref("Rashi on Shabbat 15a-16b").range_depth() == 3
        assert Ref("Rashi on Shabbat 15a").range_depth() == 0
        assert Ref("Rashi on Shabbat 15a:15-15b:13").range_depth() == 3
        assert Ref("Rashi on Exodus 3:1-4:1").range_depth() == 3
        assert Ref("Rashi on Exodus 3:1-4:10").range_depth() == 3
        assert Ref("Rashi on Exodus 3:1-3:10").range_depth() == 2
        assert Ref("Rashi on Exodus 3:1:1-3:1:3").range_depth() == 1

    def test_range_index(self):
        assert Ref("Leviticus 15:3 - 17:12").range_index() == 0
        assert Ref("Leviticus 15-17").range_index() == 0
        assert Ref("Leviticus 15:17-21").range_index() == 1
        assert Ref("Leviticus 15:17").range_index() == 2
        assert Ref("Shabbat 15a-16b").range_index() == 0
        assert Ref("Shabbat 15a").range_index() == 2
        assert Ref("Shabbat 15a:15-15b:13").range_index() == 0

        assert Ref("Rashi on Leviticus 15:3-17:12").range_index() == 0
        assert Ref("Rashi on Leviticus 15-17").range_index() == 0
        assert Ref("Rashi on Leviticus 15:17-21").range_index() == 1
        assert Ref("Rashi on Leviticus 15:17").range_index() == 3
        assert Ref("Rashi on Shabbat 15a-16b").range_index() == 0
        assert Ref("Rashi on Shabbat 15a").range_index() == 3
        assert Ref("Rashi on Shabbat 15a:15-15b:13").range_index() == 0
        assert Ref("Rashi on Exodus 3:1-4:1").range_index() == 0
        assert Ref("Rashi on Exodus 3:1-4:10").range_index() == 0
        assert Ref("Rashi on Exodus 3:1-3:10").range_index() == 1
        assert Ref("Rashi on Exodus 3:1:1-3:1:3").range_index() == 2

    def test_out_of_order_range(self):
        with pytest.raises(InputError):
            r = Ref("Leviticus 15 - 13")
        with pytest.raises(InputError):
            r = Ref("Leviticus 15:3 - 15:1")

    def test_to_section_segment(self):
        r = Ref("Leviticus 15")
        s = Ref("Leviticus 16:3")
        t = r.to(s)
        assert t.sections == [15,1]
        assert t.toSections == [16,3]

        r = Ref("Leviticus 15:3")
        s = Ref("Leviticus 16")
        t = r.to(s)
        assert t.sections == [15,3]
        assert t.toSections == [16, 34]

    def test_pad_to_last_segment_ref(self):
        r = Ref("Leviticus 16")
        assert r.pad_to_last_segment_ref().sections == [16,34]

        r = Ref("Leviticus")
        assert r.pad_to_last_segment_ref() == r.last_segment_ref()

    def test_span_size(self):
        assert Ref("Leviticus 15:3 - 17:12").span_size() == 3
        assert Ref("Leviticus 15-17").span_size() == 3
        assert Ref("Leviticus 15:17-21").span_size() == 1
        assert Ref("Leviticus 15:17").span_size() == 1
        assert Ref("Shabbat 15a-16b").span_size() == 4
        assert Ref("Shabbat 15a").span_size() == 1
        assert Ref("Shabbat 15a:15-15b:13").span_size() == 2

        assert Ref("Rashi on Leviticus 15:3-17:12").span_size() == 3
        assert Ref("Rashi on Leviticus 15-17").span_size() == 3
        assert Ref("Rashi on Leviticus 15:17-21").span_size() == 5
        assert Ref("Rashi on Leviticus 15:17").span_size() == 1
        assert Ref("Rashi on Shabbat 15a-16b").span_size() == 4
        assert Ref("Rashi on Shabbat 15a").span_size() == 1
        assert Ref("Rashi on Shabbat 15a:15-15b:13").span_size() == 2
        assert Ref("Rashi on Exodus 3:1-4:1").span_size() == 2
        assert Ref("Rashi on Exodus 3:1-4:10").span_size() == 2

    def test_split_spanning_ref(self):
        assert Ref("Leviticus 15:3 - 17:12").split_spanning_ref() == [Ref('Leviticus 15:3-33'), Ref('Leviticus 16'), Ref('Leviticus 17:1-12')]
        assert Ref("Leviticus 15-17").split_spanning_ref() == [Ref('Leviticus 15'), Ref('Leviticus 16'), Ref('Leviticus 17')]
        assert Ref("Leviticus 15:17-21").split_spanning_ref() == [Ref('Leviticus 15:17-21')]
        assert Ref("Leviticus 15:17").split_spanning_ref() == [Ref('Leviticus 15:17')]
        assert Ref("Shabbat 15a-16b").split_spanning_ref() == [Ref('Shabbat 15a'), Ref('Shabbat 15b'), Ref('Shabbat 16a'), Ref('Shabbat 16b')]
        assert Ref("Shabbat 15a").split_spanning_ref() == [Ref('Shabbat 15a')]
        assert Ref("Shabbat 15a:8-15b:8").split_spanning_ref() == [Ref('Shabbat 15a:8-10'), Ref('Shabbat 15b:1-8')]
        assert Ref("Rashi on Exodus 5:3-6:7").split_spanning_ref() == [Ref('Rashi on Exodus 5:3'), Ref('Rashi on Exodus 5:4'), Ref('Rashi on Exodus 5:5'), Ref('Rashi on Exodus 5:6'), Ref('Rashi on Exodus 5:7'), Ref('Rashi on Exodus 5:8'), Ref('Rashi on Exodus 5:9'), Ref('Rashi on Exodus 5:10'), Ref('Rashi on Exodus 5:11'), Ref('Rashi on Exodus 5:12'), Ref('Rashi on Exodus 5:13'), Ref('Rashi on Exodus 5:14'), Ref('Rashi on Exodus 5:15'), Ref('Rashi on Exodus 5:16'), Ref('Rashi on Exodus 5:17'), Ref('Rashi on Exodus 5:18'), Ref('Rashi on Exodus 5:19'), Ref('Rashi on Exodus 5:20'), Ref('Rashi on Exodus 5:21'), Ref('Rashi on Exodus 5:22'), Ref('Rashi on Exodus 5:23'), Ref('Rashi on Exodus 6:1'), Ref('Rashi on Exodus 6:2'), Ref('Rashi on Exodus 6:3'), Ref('Rashi on Exodus 6:4'), Ref('Rashi on Exodus 6:5'), Ref('Rashi on Exodus 6:6'), Ref('Rashi on Exodus 6:7')]

    def test_spanning_with_empty_first_ref(self):
        r = Ref("Rashi on Genesis 21:2:3-7:3")
        refs = r.split_spanning_ref()
        assert refs[0] == Ref("Rashi on Genesis 21:3")

    def test_first_spanned_ref(self):
        tests = [
            Ref("Exodus 15:3 - 17:12"),
            Ref("Rashi on Genesis 5:3-6:7"),
            Ref("Gittin 15a:8-15b:8"),
            Ref("Rashi on Gittin 2b:1-7a:3"),
            Ref("Shabbat 6b-9a")
        ]
        for ref in tests:
            first = ref.first_spanned_ref()
            assert first == ref.split_spanning_ref()[0]

    @pytest.mark.xfail(reason="cause")
    def test_split_spanning_ref_expanded(self):
        assert Ref("Leviticus 15:3 - 17:12").split_spanning_ref() == [Ref('Leviticus 15:3-33'), Ref('Leviticus 16:1-34'), Ref('Leviticus 17:1-12')]

    def test_range_list(self):
        assert Ref("Leviticus 15:12-17").range_list() ==  [Ref('Leviticus 15:12'), Ref('Leviticus 15:13'), Ref('Leviticus 15:14'), Ref('Leviticus 15:15'), Ref('Leviticus 15:16'), Ref('Leviticus 15:17')]
        assert Ref("Shabbat 15b:5-8").range_list() ==  [Ref('Shabbat 15b:5'), Ref('Shabbat 15b:6'), Ref('Shabbat 15b:7'), Ref('Shabbat 15b:8')]

        assert Ref("Exodus 15:25-16:2").range_list() == [
                             Ref('Exodus 15:25'),
                             Ref('Exodus 15:26'),
                             Ref('Exodus 15:27'),
                             Ref('Exodus 16:1'),
                             Ref('Exodus 16:2')]

        assert Ref("Shabbat 15a:9-15b:2").range_list() == [Ref('Shabbat 15a:9'),
                                                        Ref('Shabbat 15a:10'),
                                                        Ref('Shabbat 15b:1'),
                                                        Ref('Shabbat 15b:2')]

    def test_range_list_first_and_last_segment(self):
        assert Ref("Shabbat 15a:9-15b:1").range_list() == [Ref('Shabbat 15a:9'),
                                                            Ref('Shabbat 15a:10'),
                                                            Ref('Shabbat 15b:1')]
        assert Ref("Shabbat 15a:10-15b:1").range_list() == [Ref('Shabbat 15a:10'),
                                                            Ref('Shabbat 15b:1')]
        assert Ref("Shabbat 15a:10-15b:2").range_list() == [Ref('Shabbat 15a:10'),
                                                            Ref('Shabbat 15b:1'), Ref('Shabbat 15b:2')]
        assert Ref("Exodus 15:25-16:1").range_list() == [Ref('Exodus 15:25'), Ref('Exodus 15:26'), Ref('Exodus 15:27'),
                                                         Ref('Exodus 16:1')]

    def test_stating_refs_of_span(self):
        assert Ref("Rashi on Berakhot 3a:2:1-4a:3:1").starting_refs_of_span() == [Ref("Rashi on Berakhot 3a:2:1"), Ref("Rashi on Berakhot 3b"), Ref("Rashi on Berakhot 4a")]
        assert Ref("Genesis 12:1-14:3").starting_refs_of_span() == [Ref("Genesis 12:1"), Ref("Genesis 13"), Ref("Genesis 14")]
        assert Ref("Rashi on Berakhot 3a:2:1-5:1").starting_refs_of_span() == [Ref("Rashi on Berakhot 3a:2:1")]
        assert Ref("Rashi on Berakhot 3a:4:1-6:1").starting_refs_of_span(True) == [Ref("Rashi on Berakhot 3a:4:1"), Ref("Rashi on Berakhot 3a:5"), Ref("Rashi on Berakhot 3a:6")]

    def test_as_ranged_segment_ref(self):
        assert Ref("Rashi on Berakhot").as_ranged_segment_ref() == Ref("Rashi on Berakhot 2a:1:1-64a:15:1")
        assert Ref("Berakhot").as_ranged_segment_ref() == Ref("Berakhot 2a:1-64a:15")
        assert Ref('Genesis').as_ranged_segment_ref() == Ref('Genesis.1.1-50.26')
        assert Ref('Shabbat.3a.1').as_ranged_segment_ref() == Ref('Shabbat.3a.1')
        assert Ref('Rashi on Shabbat.3b').as_ranged_segment_ref() == Ref('Rashi on Shabbat.3b.1.1-3b.13.1')
        assert Ref('Tur, Orach Chaim.57-59').as_ranged_segment_ref() == Ref('Tur, Orach Chaim.57.1-59.1')
        # empty at the end
        assert Ref('Tosafot on Bava Metzia.2a').as_ranged_segment_ref() == Ref('Tosafot on Bava Metzia.2a.1.1-2a.12.1')
        # empty at the beginning
        assert Ref('Tosafot on Bava Metzia.3a').as_ranged_segment_ref() == Ref('Tosafot on Bava Metzia.3a.1.1-3a.18.1')
        assert Ref('Genesis.1-14').as_ranged_segment_ref() == Ref('Genesis.1.1-14.24')
        #assert Ref('Pesach Haggadah, Karpas').as_ranged_segment_ref() == Ref('Pesach Haggadah, Karpas.1-4')

        # This begins at 2.1, but as_ranged_segment_ref returns 1.1
        #assert Ref('Marbeh_Lesaper_on_Pesach_Haggadah,_Kadesh').as_ranged_segment_ref() == Ref('Marbeh_Lesaper_on_Pesach_Haggadah,_Kadesh.2.1-12.1')

    def test_subref(self):
        assert Ref("Exodus").subref(5) == Ref("Exodus 5")
        assert Ref("Exodus 5").subref(5) == Ref("Exodus 5:5")
        assert Ref("Rashi on Exodus").subref(5) == Ref("Rashi on Exodus 5")
        assert Ref("Rashi on Exodus 5").subref(5) == Ref("Rashi on Exodus 5:5")
        assert Ref("Rashi on Exodus 5:5").subref(5) == Ref("Rashi on Exodus 5:5:5")
        assert Ref("Shabbat").subref(10) == Ref("Shabbat 5b")
        assert Ref("Shabbat 5b").subref(10) == Ref("Shabbat 5b:10")
        assert Ref("Rashi on Shabbat").subref(10) == Ref("Rashi on Shabbat 5b")
        assert Ref("Rashi on Shabbat 5b").subref(10) == Ref("Rashi on Shabbat 5b:10")

        assert Ref("Exodus").subref([5, 8]) == Ref("Exodus 5:8")
        assert Ref("Rashi on Exodus 5").subref([5,5]) == Ref("Rashi on Exodus 5:5:5")
        assert Ref("Rashi on Exodus").subref([5,5,5]) == Ref("Rashi on Exodus 5:5:5")

    def test_negative_subref(self):
        assert Ref("Exodus").subref(-1) == Ref("Exodus 40")
        assert Ref("Exodus").subref(-3).subref(-4) == Ref("Exodus 38:28")
        assert Ref("Rashi on Exodus").subref(-5) == Ref("Rashi on Exodus 36")
        assert Ref("Rashi on Exodus 5").subref(-1) == Ref("Rashi on Exodus 5:23")
        assert Ref("Rashi on Exodus 5:7").subref(-2) == Ref("Rashi on Exodus 5:7:3")

        assert Ref("Exodus").subref([5, -1]) == Ref("Exodus 5:23")
        assert Ref("Rashi on Exodus 5").subref([5, -1]) == Ref("Rashi on Exodus 5:5:1")

    def test_all_subrefs(self):
        assert Ref("Genesis").all_subrefs()[49] == Ref("Genesis 50")
        assert Ref("Genesis 40").all_subrefs()[22] == Ref("Genesis 40:23")

    def test_ref_regex(self):
        assert Ref("Exodus 15").regex() == '^Exodus( 15$| 15:| 15 \\d)'
        assert Ref("Exodus 15:15-17").regex() == '^Exodus( 15:15$| 15:15:| 15:15 \\d| 15:16$| 15:16:| 15:16 \\d| 15:17$| 15:17:| 15:17 \\d)'
        assert Ref("Yoma 14a").regex() == '^Yoma( 14a$| 14a:| 14a \\d)'
        assert Ref("Yoma 14a:12-15").regex() == '^Yoma( 14a:12$| 14a:12:| 14a:12 \\d| 14a:13$| 14a:13:| 14a:13 \\d| 14a:14$| 14a:14:| 14a:14 \\d| 14a:15$| 14a:15:| 14a:15 \\d)'
        assert Ref("Yoma").regex() == '^Yoma($|:| \\d)'  # This is as legacy had it

    def test_spanning_ref_regex(self):
        assert Ref("Exodus 4:30-6:2").regex() == '^Exodus( 4:30$| 4:30:| 4:30 \\d| 4:31$| 4:31:| 4:31 \\d| 5$| 5:| 5 \\d| 6:1$| 6:1:| 6:1 \\d| 6:2$| 6:2:| 6:2 \\d)'

    #todo: devise a better test of version_list()
    def test_version_list(self):
        assert len(Ref("Exodus").version_list()) > 3
        assert len(Ref("Exodus").version_list()) > len(Ref("Exodus 5").version_list())
        assert len(Ref("Shabbat").version_list()) > 3
        assert len(Ref("Shabbat").version_list()) > len(Ref("Shabbat 5b").version_list())

    def test_in_terms_of(self):
        Ref("Genesis 6:3").in_terms_of(Ref("Genesis 6")) == [3]
        Ref("Genesis 6:3").in_terms_of(Ref("Genesis")) == [6, 3]
        Ref("Genesis 6:3").in_terms_of(Ref("Genesis 6-7")) == [1, 3]
        Ref("Genesis 6").in_terms_of(Ref("Genesis 6-7")) == [1]
        Ref("Genesis 6").in_terms_of(Ref("Genesis 6")) == []

        Ref("Genesis 6:8").in_terms_of(Ref("Genesis 6:3-7:3")) == [1, 6]
        Ref("Genesis 7").in_terms_of(Ref("Genesis 6-8")) == [2]
        Ref("Genesis 7").in_terms_of(Ref("Genesis 6:5-8:5")) == [2]

        Ref("Genesis 21:5").in_terms_of(Ref("Genesis 19-21")) == [3, 5]
        Ref("Numbers 14:8").in_terms_of(Ref("Numbers 14")) == [8]

    def test_out_of_range(self):
        """
        Test exactly on the cut-off line, for each type of text that has a different algorithmic path
        """
        Ref("Genesis 50")
        Ref("Zevachim 120b")
        Ref("Jerusalem Talmud Nazir 9:6")

        with pytest.raises(InputError):
            Ref("Genesis 51")
        with pytest.raises(InputError):
            Ref("Zevachim 121a")
        # TODO currently doesn't raise error because new Yerushalmi doesn't have lengths on Index record
        # with pytest.raises(InputError):
        #     Ref("Jerusalem Talmud Nazir 10:1")

    def test_tamid(self):
        Ref("Tamid 25b")  # First amud
        Ref("Tamid 33b")  # Last amud

    def test_surrounding_ref(self):
        assert Ref("Genesis 3.3").surrounding_ref() == Ref("Genesis 3.2-4")
        assert Ref("Genesis 3.3").surrounding_ref(2) == Ref("Genesis 3.1-5")
        assert Ref("Genesis 3.3").surrounding_ref(3) == Ref("Genesis 3.1-6")

        assert Ref('Genesis 1:3-2:23').surrounding_ref() == Ref("Genesis 1:2-2:24")
        assert Ref('Genesis 1:3-2:23').surrounding_ref(2) == Ref("Genesis 1:1-2:25")
        assert Ref('Genesis 1:3-2:23').surrounding_ref(3) == Ref("Genesis 1:1-2:25")  # Chapter ends on both sides

    def test_malbim(self):
        # Used to short circuit, fail to resolve to Malachi, and fail
        assert Ref("Malbim Beur Hamilot on Ezekiel")

    def test_distance(self):
        r1 = Ref("Genesis 1:3")
        r2 = Ref("Genesis 3:4")
        assert r1.distance(r2) == 57

        r1 = Ref("Shir HaShirim Rabbah 2:12:1")
        r2 = Ref("Shir HaShirim Rabbah 2:9:5")
        assert r1.distance(r2) == 2

    def test_is_segment_level(self):
        assert Ref("Leviticus 15:3").is_segment_level()
        assert not Ref("Leviticus 15").is_segment_level()
        assert not Ref("Rashi on Leviticus 15:3").is_segment_level()
        assert Ref("Rashi on Leviticus 15:3:1").is_segment_level()
        assert not Ref("Leviticus").is_segment_level() # JA root
        assert not Ref("Orot").is_segment_level() # schema node
        assert not Ref("Orot,_Lights_from_Darkness,_Land_of_Israel").is_segment_level() # JA root in complex text
        assert not Ref("Orot,_Lights_from_Darkness,_Land_of_Israel.4").is_segment_level()
        assert Ref("Orot,_Lights_from_Darkness,_Land_of_Israel.4.1").is_segment_level()

    def test_is_section_level(self):
        assert not Ref("Leviticus 15:3").is_section_level()
        assert Ref("Leviticus 15").is_section_level()
        assert Ref("Rashi on Leviticus 15:3").is_section_level()
        assert not Ref("Rashi on Leviticus 15:3:1").is_section_level()
        assert not Ref("Leviticus").is_section_level()  # JA root
        assert not Ref("Orot").is_section_level()  # schema node
        assert not Ref("Orot,_Lights_from_Darkness,_Land_of_Israel").is_section_level()  # JA root in complex text
        assert Ref("Orot,_Lights_from_Darkness,_Land_of_Israel.4").is_section_level()
        assert not Ref("Orot,_Lights_from_Darkness,_Land_of_Israel.4.1").is_section_level()

    def test_word_to(self):
        assert Ref("Kohelet Rabbah to 6:9") is Ref("Kohelet Rabbah 6.9")


class Test_Cache():
    def test_index_flush_from_cache(self):
        r1 = Ref("Genesis 1")
        r2 = Ref("Exodus 3")
        Ref.remove_index_from_cache("Genesis")
        assert r1 is not Ref("Genesis 1")
        assert r2 is Ref("Exodus 3")
        Ref.remove_index_from_cache("Genesis")

        r1 = Ref("Rashi on Genesis 1")
        r2 = Ref("Rashi on Exodus 3")
        Ref.remove_index_from_cache("Rashi on Genesis")
        assert r1 is not Ref("Rashi on Genesis 1")
        assert r2 is Ref("Rashi on Exodus 3")

    def test_flush_index_not_found(self):
        Ref("Genesis 1")
        Ref.remove_index_from_cache("Genesis")
        Ref.remove_index_from_cache("Genesis")

    def test_cache_identity(self):
        assert Ref("Ramban on Genesis 1") is Ref("Ramban on Genesis 1")
        assert Ref("שבת ד' כב.") is Ref("שבת ד' כב.")

    def test_obj_created_cache_identity(self):
        assert Ref("Job 4") is Ref("Job 4:5").top_section_ref()
        assert Ref("Rashi on Genesis 2:3:1").context_ref() is Ref("Rashi on Genesis 2:3")

    def test_different_tref_cache_identity(self):
        assert Ref("Genesis 27:3") is Ref("Gen. 27:3")
        assert Ref("Gen. 27:3") is Ref("בראשית כז.ג")

    def test_cache_clearing(self):
        r1 = Ref("Ramban on Genesis 1")
        Ref.clear_cache()
        r2 = Ref("Ramban on Genesis 1")
        assert r1 is not r2

    '''
    # Retired.  Since we're dealing with objects, tref will either bleed one way or the other.
    # Removed last dependencies on tref outside of object init. 
    def test_tref_bleed(self):
        # Insure that instanciating trefs are correct for this instance, and don't bleed through the cache.
        Ref(u'שבת לא')
        r = Ref("Shabbat 31a")
        assert r.tref == "Shabbat 31a"
    '''


class Test_normal_forms():
    def test_normal(self):
        assert Ref("Genesis 2:5").normal() == "Genesis 2:5"
        assert Ref("Shabbat 32b").normal() == "Shabbat 32b"
        assert Ref("Mishnah Peah 4:2-4").normal() == "Mishnah Peah 4:2-4"

    def test_url_form(self):
        assert Ref("Genesis 2:5").url() == "Genesis.2.5"
        assert Ref("Genesis 2:5-10").url() == "Genesis.2.5-10"
        assert Ref("Rashi on Shabbat 12a.10").url() == "Rashi_on_Shabbat.12a.10"


    def test_talmud_range_short(self):
        oref = Ref("Berakhot 2a-2b")
        assert oref.normal() == "Berakhot 2"
        assert oref.he_normal() == "ברכות ב׳"

    def test_talmud_range_long(self):
        oref = Ref("Berakhot 2a-3b")
        assert oref.normal() == "Berakhot 2-3"
        assert oref.he_normal() == "ברכות ב׳-ג׳"

    def test_talmud_range_a_to_a(self):
        oref = Ref("Berakhot 2a-3a")
        assert oref.normal() == "Berakhot 2a-3a"
        assert oref.he_normal() == "ברכות ב׳ א-ג׳ א"

    def test_talmud_range_b_to_b(self):
        oref = Ref("Bava Metzia 20b-21b")
        oref_capitalized = Ref("Bava Metzia 20B-21B")
        assert oref.normal() == "Bava Metzia 20b-21b" == oref_capitalized.normal()
        assert oref.he_normal() == "בבא מציעא כ׳ ב-כ״א ב" == oref_capitalized.he_normal()

    def test_talmud_segment_range(self):
        oref = Ref("Bava Metzia 20a:1-20b:1")
        assert oref.normal() == "Bava Metzia 20a:1-20b:1"
        assert oref.he_normal() == "בבא מציעא כ׳ א:א׳-כ׳ ב:א׳"

    def test_talmud_aA_bB(self):
        assert Ref("Berakhot 2a") == Ref("Berakhot 2A")
        assert Ref("Berakhot 2B") == Ref("Berakhot 2B")

    @pytest.mark.skip(reason='Zohar structure has been changed. We currently have no index with talmud at second place')
    def test_zohar_volume_range(self):
        oref = Ref("Zohar 1-2")
        assert oref.normal() == "Zohar 1-2"
        assert oref.he_normal() == "ספר הזהר א׳-ב׳"

    @pytest.mark.skip(reason='Zohar structure has been changed. We currently have no index with talmud at second place')
    def test_zohar_daf_range(self):
        oref = Ref("Zohar 1:25a-27b")
        assert oref.normal() == "Zohar 1:25-27"
        assert oref.he_normal() == "ספר הזהר א׳:כ״ה-כ״ז"

    @pytest.mark.skip(reason='Zohar structure has been changed. We currently have no index with talmud at second place')
    def test_zohar_volume_daf_range(self):
        oref = Ref("Zohar 1:25a-2:27b")
        assert oref.normal() == "Zohar 1:25-2:27"
        assert oref.he_normal() == "ספר הזהר א׳:כ״ה-ב׳:כ״ז"

    def test_first_available_section_ref(self):
        assert Ref('Genesis').first_available_section_ref() == Ref('Genesis 1')
        assert Ref('Siddur Ashkenaz').first_available_section_ref() == Ref('Siddur Ashkenaz, Weekday, Shacharit, Preparatory Prayers, Modeh Ani')
        assert Ref('Penei Moshe on Jerusalem Talmud Shabbat 2').first_available_section_ref() == Ref('Penei Moshe on Jerusalem Talmud Shabbat 2:1:1')
        assert Ref('Animadversions by Elias Levita on Sefer HaShorashim').first_available_section_ref() == Ref('Animadversions by Elias Levita on Sefer HaShorashim, אבב')
        assert Ref('Jastrow, שְׁמַע I 1').first_available_section_ref() == Ref('Jastrow, שְׁמַע I 1')


class Test_term_refs():
    def test_ref_resolution(self):
        assert Ref("bo") ==  Ref('Exodus 10:1-13:16')
        assert Ref("משפטים") == Ref("Exodus 21:1-24:18")
        assert Ref("Shemot") == Ref("Exodus")  # This behavior may change, if we spec it more carefully

    def test_term_only(self):
        with pytest.raises(InputError):
            Ref("bo and then something")
        with pytest.raises(InputError):
            assert not Ref("botox")
        with pytest.raises(InputError):
            assert not Ref("משפטים ועוד")


class Test_Ambiguous_Forms():
    def test_mishnah_check_first(self):
        assert Ref("Shabbat 8:7") == Ref('Mishnah Shabbat 8:7')
        assert Ref("Shabbat 28:7").normal() == 'Shabbat 28a:7'
        assert Ref("Shabbat 7") == Ref("Shabbat 7a-7b")
        assert Ref("Shabbat 7a:1") != Ref("Shabbat 7:1")


class Test_comparisons():
    def test_overlaps(self):
        assert Ref("Genesis 5:10-20").overlaps(Ref("Genesis 5:18-25"))
        assert Ref("Genesis 5:10-20").overlaps(Ref("Genesis 5:13-28"))
        assert Ref("Genesis 5:13-28").overlaps(Ref("Genesis 5:10-20"))
        assert not Ref("Genesis 5:10-20").overlaps(Ref("Genesis 5:21-25"))

        assert not Ref("Genesis 1").overlaps(Ref("Genesis 2"))
        assert not Ref("Genesis 2").overlaps(Ref("Genesis 1"))
        assert Ref("Genesis 1").overlaps(Ref("Genesis 1"))

        assert Ref("Genesis 5:10-6:20").overlaps(Ref("Genesis 6:18-25"))
        assert Ref("Genesis 5:10-6:20").overlaps(Ref("Genesis 5:18-25"))
        assert Ref("Genesis 5:18-25").overlaps(Ref("Genesis 5:10-6:20"))
        assert not Ref("Genesis 5:10-6:20").overlaps(Ref("Genesis 6:21-25"))

        assert Ref("Genesis 5").overlaps(Ref("Genesis"))
        assert Ref("Genesis").overlaps(Ref("Genesis 5"))

        assert Ref("Rashi on Genesis 5:10-20").overlaps(Ref("Rashi on Genesis 5:18-25"))
        assert not Ref("Rashi on Genesis 5:10-20").overlaps(Ref("Rashi on Genesis 5:21-25"))

        assert Ref("Rashi on Genesis 5:10-6:20").overlaps(Ref("Rashi on Genesis 6:18-25"))
        assert not Ref("Rashi on Genesis 5:10-6:20").overlaps(Ref("Rashi on Genesis 6:21-25"))

        assert not Ref("Genesis 5:10-6:20").overlaps(Ref("Rashi on Genesis 5:10-6:20"))

        assert Ref("Shabbat 5b-7a").overlaps(Ref("Shabbat 6b-9a"))
        assert not Ref("Shabbat 5b-7a").overlaps(Ref("Shabbat 15b-17a"))

        assert Ref("Shabbat 5b:10-20").overlaps(Ref("Shabbat 5b:18-20"))
        assert not Ref("Shabbat 5b:10-20").overlaps(Ref("Shabbat 5b:23-29"))

        assert Ref("Genesis 1:10-4:10").overlaps(Ref("Genesis 3:15-5:5"))


    def test_contains(self):
        assert Ref("Genesis 5:10-20").contains(Ref("Genesis 5:10-20"))
        assert Ref("Genesis 5:10-20").contains(Ref("Genesis 5:13-18"))
        assert not Ref("Genesis 5:10-20").contains(Ref("Genesis 5:21-25"))
        assert not Ref("Genesis 5:10-20").contains(Ref("Genesis 5:18-25"))

        assert Ref("Genesis 5:10-6:20").contains(Ref("Genesis 5:18-25"))
        assert Ref("Genesis 5:10-6:20").contains(Ref("Genesis 5:18-6:10"))
        assert not Ref("Genesis 5:10-6:20").contains(Ref("Genesis 6:21-25"))
        assert not Ref("Genesis 5:10-6:20").contains(Ref("Genesis 6:5-25"))

        assert Ref("Exodus 6").contains(Ref("Exodus 6:2"))
        assert Ref("Exodus 6").contains(Ref("Exodus 6:2-12"))

        assert Ref("Genesis 1:1-31").contains(Ref("Genesis 1"))
        assert Ref("Genesis 1").contains(Ref("Genesis 1:1-31"))

        assert Ref("Exodus").contains(Ref("Exodus 6"))
        assert Ref("Exodus").contains(Ref("Exodus 6:2"))
        assert Ref("Exodus").contains(Ref("Exodus 6:2-12"))

        assert not Ref("Exodus 6:2").contains(Ref("Exodus 6"))
        assert not Ref("Exodus 6:2-12").contains(Ref("Exodus 6"))

        assert not Ref("Exodus 6").contains(Ref("Exodus"))
        assert not Ref("Exodus 6:2").contains(Ref("Exodus"))
        assert not Ref("Exodus 6:2-12").contains(Ref("Exodus"))

        assert Ref("Rashi on Genesis 5:10-20").contains(Ref("Rashi on Genesis 5:18-20"))
        assert not Ref("Rashi on Genesis 5:10-20").contains(Ref("Rashi on Genesis 5:21-25"))
        assert not Ref("Rashi on Genesis 5:10-20").contains(Ref("Rashi on Genesis 5:15-25"))

        assert Ref("Rashi on Genesis 5:10-6:20").contains(Ref("Rashi on Genesis 6:18-19"))
        assert not Ref("Rashi on Genesis 5:10-6:20").contains(Ref("Rashi on Genesis 6:21-25"))
        assert not Ref("Rashi on Genesis 5:10-6:20").contains(Ref("Rashi on Genesis 6:5-25"))

        assert not Ref("Genesis 5:10-6:20").contains(Ref("Rashi on Genesis 5:10-6:20"))
        assert not Ref("Rashi on Genesis 5:10-6:20").contains(Ref("Genesis 5:10-6:20"))

        assert Ref("Shabbat 5b-7a").contains(Ref("Shabbat 6b-7a"))
        assert not Ref("Shabbat 5b-7a").contains(Ref("Shabbat 15b-17a"))
        assert not Ref("Shabbat 5b-7a").contains(Ref("Shabbat 6b-17a"))

        assert Ref("Shabbat 5b:10-20").contains(Ref("Shabbat 5b:18-20"))
        assert not Ref("Shabbat 5b:10-20").contains(Ref("Shabbat 5b:23-29"))
        assert not Ref("Shabbat 5b:10-20").contains(Ref("Shabbat 5b:15-29"))

        assert not Ref("Steinsaltz_on_Jerusalem_Talmud_Shekalim.4.4.42-5.1.10").contains(Ref("Steinsaltz on Jerusalem Talmud Shekalim 4:4:1"))

    def test_precedes(self):
        assert Ref("Genesis 5:10-20").precedes(Ref("Genesis 5:21-25"))
        assert Ref("Genesis 5:10-20").precedes(Ref("Genesis 7:21-25"))
        assert Ref("Genesis 5:10-20").precedes(Ref("Genesis 7"))
        assert Ref("Genesis 5:10-20").precedes(Ref("Genesis 7:21"))

        assert not Ref("Genesis").precedes(Ref("Genesis 5"))
        assert not Ref("Genesis").precedes(Ref("Genesis 5:16"))
        assert not Ref("Genesis").precedes(Ref("Genesis 5:16-25"))

        assert not Ref("Genesis 4").precedes(Ref("Genesis"))
        assert not Ref("Genesis 4:3").precedes(Ref("Genesis"))
        assert not Ref("Genesis 4:3-5").precedes(Ref("Genesis"))

        assert not Ref("Genesis 5:10-20").precedes(Ref("Genesis 5:16-25"))
        assert not Ref("Genesis 5:10-20").precedes(Ref("Genesis 4:18-25"))

        assert Ref("Genesis 5:10-6:20").precedes(Ref("Genesis 6:23-25"))
        assert Ref("Genesis 5:10-6:20").precedes(Ref("Genesis 6:21-8:10"))
        assert not Ref("Genesis 5:10-6:20").precedes(Ref("Genesis 6:5-25"))
        assert not Ref("Genesis 5:10-6:20").precedes(Ref("Genesis 6:5"))
        assert not Ref("Genesis 5:10-6:20").precedes(Ref("Genesis 4:12"))
        assert not Ref("Genesis 5:10-6:20").precedes(Ref("Genesis 5:5"))
        assert not Ref("Genesis 5:10-6:20").precedes(Ref("Genesis 5"))

        assert not Ref("Rashi on Genesis 5:10-20").precedes(Ref("Rashi on Genesis 5:18-20"))
        assert Ref("Rashi on Genesis 5:10-20").precedes(Ref("Rashi on Genesis 5:21-25"))
        assert not Ref("Rashi on Genesis 5:10-20").precedes(Ref("Rashi on Genesis 5:15-25"))

        assert not Ref("Rashi on Genesis 5:10-6:20").precedes(Ref("Rashi on Genesis 6:18-19"))
        assert Ref("Rashi on Genesis 5:10-6:20").precedes(Ref("Rashi on Genesis 6:21-25"))
        assert not Ref("Rashi on Genesis 5:10-6:20").precedes(Ref("Rashi on Genesis 6:5-25"))

        assert not Ref("Genesis 5:10-6:20").precedes(Ref("Rashi on Genesis 5:10-6:20"))
        assert not Ref("Rashi on Genesis 5:10-6:20").precedes(Ref("Genesis 5:10-6:20"))

        assert not Ref("Shabbat 5b-7a").precedes(Ref("Shabbat 6b-7a"))
        assert Ref("Shabbat 5b-7a").precedes(Ref("Shabbat 15b-17a"))
        assert not Ref("Shabbat 5b-7a").precedes(Ref("Shabbat 6b-17a"))

        assert not Ref("Shabbat 5b:10-20").precedes(Ref("Shabbat 5b:18-20"))
        assert Ref("Shabbat 5b:10-20").precedes(Ref("Shabbat 5b:23-29"))
        assert not Ref("Shabbat 5b:10-20").precedes(Ref("Shabbat 5b:15-29"))


    def test_follows(self):
        assert Ref("Genesis 5:21-25").follows(Ref("Genesis 5:10-20"))
        assert Ref("Genesis 7:21-25").follows(Ref("Genesis 5:10-20"))
        assert Ref("Genesis 7").follows(Ref("Genesis 5:10-20"))
        assert Ref("Genesis 7:21").follows(Ref("Genesis 5:10-20"))

        assert not Ref("Genesis").follows(Ref("Genesis 5"))
        assert not Ref("Genesis").follows(Ref("Genesis 5:16"))
        assert not Ref("Genesis").follows(Ref("Genesis 5:16-25"))

        assert not Ref("Genesis 4").follows(Ref("Genesis"))
        assert not Ref("Genesis 4:3").follows(Ref("Genesis"))
        assert not Ref("Genesis 4:3-5").follows(Ref("Genesis"))

        assert not Ref("Genesis 5:16-25").follows(Ref("Genesis 5:10-20"))
        assert not Ref("Genesis 4:18-25").follows(Ref("Genesis 5:10-20"))

        assert Ref("Genesis 6:23-25").follows(Ref("Genesis 5:10-6:20"))
        assert Ref("Genesis 6:21-8:10").follows(Ref("Genesis 5:10-6:20"))
        assert not Ref("Genesis 6:5-25").follows(Ref("Genesis 5:10-6:20"))
        assert not Ref("Genesis 6:5").follows(Ref("Genesis 5:10-6:20"))
        assert not Ref("Genesis 4:12").follows(Ref("Genesis 5:10-6:20"))
        assert not Ref("Genesis 5:5").follows(Ref("Genesis 5:10-6:20"))
        assert not Ref("Genesis 5").follows(Ref("Genesis 5:10-6:20"))

        assert not Ref("Rashi on Genesis 5:18-20").follows(Ref("Rashi on Genesis 5:10-20"))
        assert Ref("Rashi on Genesis 5:21-25").follows(Ref("Rashi on Genesis 5:10-20"))
        assert not Ref("Rashi on Genesis 5:15-25").follows(Ref("Rashi on Genesis 5:10-20"))

        assert not Ref("Rashi on Genesis 6:18-19").follows(Ref("Rashi on Genesis 5:10-6:20"))
        assert Ref("Rashi on Genesis 6:21-25").follows(Ref("Rashi on Genesis 5:10-6:20"))
        assert not Ref("Rashi on Genesis 6:5-25").follows(Ref("Rashi on Genesis 5:10-6:20"))

        assert not Ref("Rashi on Genesis 5:10-6:20").follows(Ref("Genesis 5:10-6:20"))
        assert not Ref("Genesis 5:10-6:20").follows(Ref("Rashi on Genesis 5:10-6:20"))

        assert not Ref("Shabbat 6b-7a").follows(Ref("Shabbat 5b-7a"))
        assert Ref("Shabbat 15b-17a").follows(Ref("Shabbat 5b-7a"))
        assert not Ref("Shabbat 6b-17a").follows(Ref("Shabbat 5b-7a"))

        assert not Ref("Shabbat 5b:18-20").follows(Ref("Shabbat 5b:10-20"))
        assert Ref("Shabbat 5b:23-29").follows(Ref("Shabbat 5b:10-20"))
        assert not Ref("Shabbat 5b:15-29").follows(Ref("Shabbat 5b:10-20"))

<<<<<<< HEAD
class Test_Talmud_at_Second_Place():
=======
@pytest.mark.skip(reason='Zohar structure has been changed. We currently have no index with talmud at second place')
class Test_Talmud_at_Second_Place(object):
>>>>>>> a016faaa
    def test_simple_ref(self):
        assert Ref("Zohar 1.15b.3").sections[1] == 30
        assert Ref("Zohar 1.15a.3").sections[1] == 29
        assert Ref("Zohar 2.15b.3").sections[1] == 30
        assert Ref("Zohar 2.15a.3").sections[1] == 29
        assert Ref("Zohar 3.15b.3").sections[1] == 30
        assert Ref("Zohar 3.15a.3").sections[1] == 29

        assert Ref("Zohar 1.15b").sections[1] == 30
        assert Ref("Zohar 1.15a").sections[1] == 29
        assert Ref("Zohar 2.15b").sections[1] == 30
        assert Ref("Zohar 2.15a").sections[1] == 29
        assert Ref("Zohar 3.15b").sections[1] == 30
        assert Ref("Zohar 3.15a").sections[1] == 29

        assert Ref("Zohar 1.15b.3").sections[2] == 3
        assert Ref("Zohar 2.15b.3").sections[2] == 3
        assert Ref("Zohar 3.15b.3").sections[2] == 3

    def test_range(self):
        assert Ref("Zohar 1.10a:1 - 15b.3").toSections[1] == 30
        assert Ref("Zohar 1.10a:1 - 15a.3").toSections[1] == 29
        assert Ref("Zohar 2.10a:1 - 15b.3").toSections[1] == 30
        assert Ref("Zohar 2.10a:1 - 15a.3").toSections[1] == 29
        assert Ref("Zohar 3.10a:1 - 15b.3").toSections[1] == 30
        assert Ref("Zohar 3.10a:1 - 15a.3").toSections[1] == 29

        assert Ref("Zohar 1.10a - 15b").toSections[1] == 30
        assert Ref("Zohar 1.10a - 15a").toSections[1] == 29
        assert Ref("Zohar 2.10a - 15b").toSections[1] == 30
        assert Ref("Zohar 2.10a - 15a").toSections[1] == 29
        assert Ref("Zohar 3.10a - 15b").toSections[1] == 30
        assert Ref("Zohar 3.10a - 15a").toSections[1] == 29

    def test_cross_volume_range(self):
        assert Ref("Zohar 1.50a - 2.15b").toSections[1] == 30
        assert Ref("Zohar 1.50a - 2.15a").toSections[1] == 29
        assert Ref("Zohar 2.50a - 3.15b").toSections[1] == 30
        assert Ref("Zohar 2.50a - 3.15a").toSections[1] == 29
        assert Ref("Zohar 1.50a - 3.15b").toSections[1] == 30
        assert Ref("Zohar 1.50a - 3.15a").toSections[1] == 29

    def test_Zohar_Parsha_ref(self):
        assert Ref("Zohar, Lech Lecha")
        assert Ref("Zohar, Bo")

    def test_range_short_form(self):
        assert Ref("Zohar 2.15a - 15b").sections[1] == 29
        assert Ref("Zohar 2.15a - 15b").toSections[1] == 30
        assert Ref("Zohar 2.15a - b").sections[1] == 29
        assert Ref("Zohar 2.15a - b").toSections[1] == 30


class Test_condition_and_projection():
    def test_condition(self):
        #many variations
        pass

    def test_projection_simple_section(self):
        r = Ref("Exodus")
        p = r.part_projection()
        assert all([k in p for k in Version.required_attrs + Version.optional_attrs if k != Version.content_attr])
        assert Version.content_attr in p
        assert p[Version.content_attr] == 1

        # Todo: test Version objects returned
        """
        vs = VersionSet(r.condition_query(), p)
        assert vs.count() > 0
        for v in vs:
            assert ...
        """

    def test_projection_complex_section(self):
        r = Ref('Shelah, Torah Shebikhtav, Bereshit, Torah Ohr')
        p = r.part_projection()
        assert all([k in p for k in Version.required_attrs + Version.optional_attrs if k != Version.content_attr])
        assert Version.content_attr not in p
        assert 'chapter.Torah Shebikhtav.Bereshit.Torah Ohr' in p
        assert p['chapter.Torah Shebikhtav.Bereshit.Torah Ohr'] == 1

    def test_projection_simple_segment_slice(self):
        r = Ref("Exodus 4")
        p = r.part_projection()
        assert all([k in p for k in Version.required_attrs + Version.optional_attrs if k != Version.content_attr])
        assert Version.content_attr in p
        assert p[Version.content_attr] == {"$slice": [3, 1]}

    def test_projection_simple_segment_range_slice(self):
        r = Ref("Exodus 4-7")
        p = r.part_projection()
        assert all([k in p for k in Version.required_attrs + Version.optional_attrs if k != Version.content_attr])
        assert Version.content_attr in p
        assert p[Version.content_attr] == {"$slice": [3, 4]}

        r = Ref("Exodus 4:3-7:1")
        p = r.part_projection()
        assert all([k in p for k in Version.required_attrs + Version.optional_attrs if k != Version.content_attr])
        assert Version.content_attr in p
        assert p[Version.content_attr] == {"$slice": [3, 4]}


    def test_projection_complex_segment_slice(self):
        r = Ref('Shelah, Torah Shebikhtav, Bereshit, Torah Ohr 52')
        p = r.part_projection()
        assert all([k in p for k in Version.required_attrs + Version.optional_attrs if k != Version.content_attr])
        assert Version.content_attr not in p
        assert 'chapter.Torah Shebikhtav.Bereshit.Torah Ohr' in p
        assert p['chapter.Torah Shebikhtav.Bereshit.Torah Ohr'] == {"$slice": [51, 1]}

    def test_projection_complex_segment_range_slice(self):
        r = Ref('Shelah, Torah Shebikhtav, Bereshit, Torah Ohr 50-52')
        p = r.part_projection()
        assert all([k in p for k in Version.required_attrs + Version.optional_attrs if k != Version.content_attr])
        assert Version.content_attr not in p
        assert 'chapter.Torah Shebikhtav.Bereshit.Torah Ohr' in p
        assert p['chapter.Torah Shebikhtav.Bereshit.Torah Ohr'] == {"$slice": [49, 3]}


class Test_set_construction_from_ref():
    def test_ref_noteset(self):
        pass

    def test_ref_linkset(self):
        pass


class Test_Order_Id():
    def test_order_id_processes(self):
        assert Ref("Klein Dictionary, א").order_id()
        assert Ref("Shabbat 17b").order_id()
        assert Ref("Job 15:13").order_id()
        assert Ref("Shabbat 12a:14").order_id()
        assert Ref("Rashi on Shabbat 17b:12").order_id()
        assert Ref("Tosafot on Yoma 25a:24").order_id()

    def test_ordering_of_order_id(self):
        assert Ref("Job 15:13").order_id() < Ref("Shabbat 17b").order_id()
        assert Ref("Shabbat 12b").order_id() < Ref("Shabbat 17b").order_id()
        assert Ref("Shabbat 12b").order_id() < Ref("Bava Kamma 17b").order_id()

    def test_ordering_of_complex_texts(self):
        assert Ref("Meshekh Chokhmah, Vaera 2").order_id() > Ref("Meshekh Chokhmah, Shemot 6").order_id()

    def test_ordering_of_dictionary(self):
        i = library.get_index("Klein Dictionary")
        first = i.nodes.get_default_child().first_child()
        second = first.next_sibling()
        third = second.next_sibling()

        assert first.ref().order_id() < second.ref().order_id()
        assert second.ref().order_id() < third.ref().order_id()

'''
class Test_ref_manipulations():

    def test_section_level_ref(self):
        assert t.section_level_ref("Rashi on Genesis 2:3:1") == "Rashi on Genesis 2:3"
        assert t.section_level_ref("Genesis 2:3") == "Genesis 2"
        assert t.section_level_ref("Shabbat 4a") == "Shabbat 4a"

    def test_list_refs_in_range(self):
        assert t.list_refs_in_range("Job 4:5-9") == ["Job 4:5","Job 4:6","Job 4:7","Job 4:8","Job 4:9"]
        assert t.list_refs_in_range("Genesis 2:3") == ["Genesis 2:3"]
'''<|MERGE_RESOLUTION|>--- conflicted
+++ resolved
@@ -852,12 +852,8 @@
         assert Ref("Shabbat 5b:23-29").follows(Ref("Shabbat 5b:10-20"))
         assert not Ref("Shabbat 5b:15-29").follows(Ref("Shabbat 5b:10-20"))
 
-<<<<<<< HEAD
+@pytest.mark.skip(reason='Zohar structure has been changed. We currently have no index with talmud at second place')
 class Test_Talmud_at_Second_Place():
-=======
-@pytest.mark.skip(reason='Zohar structure has been changed. We currently have no index with talmud at second place')
-class Test_Talmud_at_Second_Place(object):
->>>>>>> a016faaa
     def test_simple_ref(self):
         assert Ref("Zohar 1.15b.3").sections[1] == 30
         assert Ref("Zohar 1.15a.3").sections[1] == 29
