--- conflicted
+++ resolved
@@ -124,11 +124,7 @@
         assert Ref("Shabbat 7b").is_talmud()
         assert Ref("Rashi on Shabbat 2a:1:1").is_talmud()
 
-<<<<<<< HEAD
-=======
-<<<<<<< Updated upstream
-=======
->>>>>>> b58d78f2
+
     def test_all_context_refs(self):
         assert Ref('Rashi on Genesis 2:3:4').all_context_refs() == [Ref('Rashi on Genesis 2:3:4'), Ref('Rashi on Genesis 2:3'), Ref('Rashi on Genesis 2')]
         assert Ref('Rashi on Genesis 2:3:4').all_context_refs(include_self = False, include_book = True) == [Ref('Rashi on Genesis 2:3'), Ref('Rashi on Genesis 2'), Ref('Rashi on Genesis')]
@@ -146,17 +142,11 @@
         # Don't choke on Virtual nodes
         assert Ref(u"Jastrow, ג").all_context_refs() == [Ref(u"Jastrow, ג")]
 
-<<<<<<< HEAD
-        assert Ref("Sheet 4:3").all_context_refs() == [Ref('Sheet 4:3'), Ref('Sheet 4')]
-
-=======
     # These won't work unless the sheet is present in the db
     @pytest.mark.deep
     def test_sheet_refs(self):
         assert Ref("Sheet 4:3").all_context_refs() == [Ref('Sheet 4:3'), Ref('Sheet 4')]
 
->>>>>>> Stashed changes
->>>>>>> b58d78f2
     def test_context_ref(self):
         assert Ref("Genesis 2:3").context_ref().normal() == "Genesis 2"
         assert Ref("Rashi on Genesis 2:3:1").context_ref().normal() == "Rashi on Genesis 2:3"
