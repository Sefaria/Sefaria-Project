# -*- coding: utf-8 -*-
import regex as re
from copy import deepcopy
import pytest

import sefaria.model as model
from sefaria.system.exceptions import InputError


def teardown_module(module):
    titles = ['Test Commentator Name',
              'Bartenura (The Next Generation)',
              'Test Index Name',
              "Changed Test Index",
              "Third Attempt",
              "Test Iu",
              "Test Del"]

    for title in titles:
        model.IndexSet({"title": title}).delete()
        model.VersionSet({"title": title}).delete()


def test_dup_index_save():
    title = 'Test Commentator Name'
    model.IndexSet({"title": title}).delete()
    d = {
         "categories" : [
            "Liturgy"
        ],
        "title" : title,
        "schema" : {
            "titles" : [
                {
                    "lang" : "en",
                    "text" : title,
                    "primary" : True
                },
                {
                    "lang" : "he",
                    "text" : "פרשן",
                    "primary" : True
                }
            ],
            "nodeType" : "JaggedArrayNode",
            "depth" : 2,
            "sectionNames" : [
                "Section",
                "Line"
            ],
            "addressTypes" : [
                "Integer",
                "Integer"
            ],
            "key": title
        },
    }
    idx = model.Index(d)
    idx.save()
    assert model.IndexSet({"title": title}).count() == 1
    with pytest.raises(InputError) as e_info:
        d2 = {
            "title": title,
            "heTitle": "פרשן ב",
            "titleVariants": [title],
            "sectionNames": ["Chapter", "Paragraph"],
            "categories": ["Commentary"],
            "lengths": [50, 501]
        }
        idx2 = model.Index(d2).save()

    assert model.IndexSet({"title": title}).count() == 1


def test_invalid_index_save_no_existing_base_text():
    title = 'Bartenura (The Next Generation)'
    model.IndexSet({"title": title}).delete()
    d = {
         "categories" : [
            "Mishnah",
            "Commentary",
            "Bartenura",
            "Seder Zeraim"
        ],
        "base_text_titles": ["Gargamel"],
        "title" : title,
        "schema" : {
            "titles" : [
                {
                    "lang" : "en",
                    "text" : title,
                    "primary" : True
                },
                {
                    "lang" : "he",
                    "text" : "פרשן",
                    "primary" : True
                }
            ],
            "nodeType" : "JaggedArrayNode",
            "depth" : 2,
            "sectionNames" : [
                "Section",
                "Line"
            ],
            "addressTypes" : [
                "Integer",
                "Integer"
            ],
            "key": title
        },
    }
    idx = model.Index(d)
    with pytest.raises(InputError) as e_info:
        idx.save()
    assert "Base Text Titles must point to existing texts in the system." in str(e_info)
    assert model.IndexSet({"title": title}).count() == 0


def test_invalid_index_save_no_category():
    title = 'Bartenura (The Next Generation)'
    model.IndexSet({"title": title}).delete()
    d = {
         "categories" : [
            "Mishnah",
            "Commentary",
            "Bartenura",
            "Gargamel"
        ],
        "title" : title,
        "schema" : {
            "titles" : [
                {
                    "lang" : "en",
                    "text" : title,
                    "primary" : True
                },
                {
                    "lang" : "he",
                    "text" : "פרשן",
                    "primary" : True
                }
            ],
            "nodeType" : "JaggedArrayNode",
            "depth" : 2,
            "sectionNames" : [
                "Section",
                "Line"
            ],
            "addressTypes" : [
                "Integer",
                "Integer"
            ],
            "key": title
        },
    }
    idx = model.Index(d)
    with pytest.raises(InputError) as e_info:
        idx.save()
    assert "You must create category Mishnah/Commentary/Bartenura/Gargamel before adding texts to it." in str(e_info)
    assert model.IndexSet({"title": title}).count() == 0


def test_invalid_index_save_no_hebrew_collective_title():
    title = 'Bartenura (The Next Generation)'
    model.IndexSet({"title": title}).delete()
    d = {
         "categories" : [
            "Mishnah",
            "Commentary",
            "Bartenura"
        ],
        "collective_title": 'Gargamel',
        "title" : title,
        "schema" : {
            "titles" : [
                {
                    "lang" : "en",
                    "text" : title,
                    "primary" : True
                },
                {
                    "lang" : "he",
                    "text" : "פרשן",
                    "primary" : True
                }
            ],
            "nodeType" : "JaggedArrayNode",
            "depth" : 2,
            "sectionNames" : [
                "Section",
                "Line"
            ],
            "addressTypes" : [
                "Integer",
                "Integer"
            ],
            "key": title
        },
    }
    idx = model.Index(d)
    with pytest.raises(InputError) as e_info:
        idx.save()
    assert "You must add a hebrew translation Term for any new Collective Title: Gargamel." in str(e_info)
    assert model.IndexSet({"title": title}).count() == 0



"""def test_add_old_commentator():
    title = "Old Commentator Record"
    commentator = {
        "title": title,
        "heTitle": u"פרשן ב",
        "titleVariants": [title],
        "sectionNames": ["", ""],
        "categories": ["Commentary"],
    }
    commentator_idx = model.Index(commentator).save()
    assert getattr(commentator_idx, "nodes", None) is not None"""


def test_index_title_setter():
    title = 'Test Index Name'
    he_title = "דוגמא"
    d = {
         "categories" : [
            "Liturgy"
        ],
        "title" : title,
        "schema" : {
            "titles" : [
                {
                    "lang" : "en",
                    "text" : title,
                    "primary" : True
                },
                {
                    "lang" : "he",
                    "text" : he_title,
                    "primary" : True
                }
            ],
            "nodeType" : "JaggedArrayNode",
            "depth" : 2,
            "sectionNames" : [
                "Section",
                "Line"
            ],
            "addressTypes" : [
                "Integer",
                "Integer"
            ],
            "key": title
        },
    }
    idx = model.Index(d)
    assert idx.title == title
    assert idx.nodes.key == title
    assert idx.nodes.primary_title("en") == title
    assert getattr(idx, 'title') == title
    idx.save()

    new_title = "Changed Test Index"
    new_heb_title = "דוגמא אחרי שינוי"
    idx.title = new_title

    assert idx.title == new_title
    assert idx.nodes.key == new_title
    assert idx.nodes.primary_title("en") == new_title
    assert getattr(idx, 'title') == new_title

    idx.set_title(new_heb_title, 'he')
    assert idx.nodes.primary_title('he') == new_heb_title


    third_title = "Third Attempt"
    setattr(idx, 'title', third_title)
    assert idx.title == third_title
    assert idx.nodes.key == third_title
    assert idx.nodes.primary_title("en") == third_title
    assert getattr(idx, 'title') == third_title
    idx.save()
    # make sure all caches pointing to this index are cleaned up
    for t in [("en",title),("en",new_title),("he",he_title),("en",new_heb_title)]:
        assert t[1] not in model.library._index_title_maps[t[0]]
    assert title not in model.library._index_map
    assert new_title not in model.library._index_map
    idx.delete()
    assert title not in model.library._index_map
    assert new_title not in model.library._index_map
    assert third_title not in model.library._index_map
    for t in [("en",title),("en",new_title),("en", third_title),("he",he_title),("en",new_heb_title)]:
        assert t[1] not in model.library._index_title_maps[t[0]]


def test_get_index():
    r = model.library.get_index("Rashi on Exodus")
    assert isinstance(r, model.Index)
    assert 'Rashi on Exodus' == r.title

    r = model.library.get_index("Exodus")
    assert isinstance(r, model.Index)
    assert r.title == 'Exodus'


def test_merge():
    assert model.merge_texts([["a", ""], ["", "b", "c"]], ["first", "second"]) == [["a", "b", "c"], ["first","second","second"]]
    # This fails because the source field isn't nested on return
    # assert model.merge_texts([[["a", ""],["p","","q"]], [["", "b", "c"],["p","d",""]]], ["first", "second"]) == [[["a", "b", "c"],["p","d","q"]], [["first","second","second"],["first","second","first"]]]

    # depth 2
    assert model.merge_texts([[["a", ""],["p","","q"]], [["", "b", "c"],["p","d",""]]], ["first", "second"])[0] == [["a", "b", "c"],["p","d","q"]]
<<<<<<< HEAD
    # todo: merge 3 texts
=======

    # three texts, depth 2
    assert model.merge_texts([[["a", ""],["p","",""]], [["", "b", ""],["p","d",""]], [["","","c"],["","","q"]]], ["first", "second", "third"])[0] == [["a", "b", "c"],["p","d","q"]]
>>>>>>> a1bd8e64


def test_text_helpers():
    res = model.library.get_dependant_indices()
    assert 'Rashbam on Genesis' in res
    assert 'Rashi on Bava Batra' in res
    assert 'Bartenura on Mishnah Oholot' in res
    assert 'Onkelos Leviticus' in res
    assert 'Chizkuni' in res
    assert 'Akeidat Yitzchak' not in res
    assert 'Berakhot' not in res

    res = model.library.get_indices_by_collective_title("Rashi")
    assert 'Rashi on Bava Batra' in res
    assert 'Rashi on Genesis' in res
    assert 'Rashbam on Genesis' not in res

    res = model.library.get_indices_by_collective_title("Bartenura")
    assert 'Bartenura on Mishnah Shabbat' in res
    assert 'Bartenura on Mishnah Oholot' in res
    assert 'Rashbam on Genesis' not in res

    res = model.library.get_dependant_indices(book_title="Exodus")
    assert 'Ibn Ezra on Exodus' in res
    assert 'Ramban on Exodus' in res
    assert 'Meshech Hochma' in res
    assert 'Abarbanel on Torah' in res
    assert 'Targum Jonathan on Exodus' in res
    assert 'Onkelos Exodus' in res
    assert 'Harchev Davar on Exodus' in res

    assert 'Exodus' not in res
    assert 'Rashi on Genesis' not in res

    res = model.library.get_dependant_indices(book_title="Exodus", dependence_type='Commentary')
    assert 'Ibn Ezra on Exodus' in res
    assert 'Ramban on Exodus' in res
    assert 'Meshech Hochma' in res
    assert 'Abarbanel on Torah' in res
    assert 'Harchev Davar on Exodus' in res

    assert 'Targum Jonathan on Exodus' not in res
    assert 'Onkelos Exodus' not in res
    assert 'Exodus' not in res
    assert 'Rashi on Genesis' not in res

    res = model.library.get_dependant_indices(book_title="Exodus", dependence_type='Commentary', structure_match=True)
    assert 'Ibn Ezra on Exodus' in res
    assert 'Ramban on Exodus' in res

    assert 'Harchev Davar on Exodus' not in res
    assert 'Meshech Hochma' not in res
    assert 'Abarbanel on Torah' not in res
    assert 'Exodus' not in res
    assert 'Rashi on Genesis' not in res

    cats = model.library.get_text_categories()
    assert 'Tanakh' in cats
    assert 'Torah' in cats
    assert 'Prophets' in cats
    assert 'Commentary' in cats


def test_index_update():
    '''
    :return: Test:
        index creation from legacy form
        update() function
        update of Index, like what happens on the frontend, doesn't whack hidden attrs
    '''
    ti = "Test Iu"

    i = model.Index({
        "title": ti,
        "heTitle": "כבכב",
        "titleVariants": [ti],
        "sectionNames": ["Chapter", "Paragraph"],
        "categories": ["Musar"],
        "lengths": [50, 501]
    }).save()
    i = model.Index().load({"title": ti})
    assert "Musar" in i.categories
    assert i.nodes.lengths == [50, 501]

    i = model.Index().update({"title": ti}, {
        "title": ti,
        "heTitle": "כבכב",
        "titleVariants": [ti],
        "sectionNames": ["Chapter", "Paragraph"],
        "categories": ["Philosophy"]
    })
    i = model.Index().load({"title": ti})
    assert "Musar" not in i.categories
    assert "Philosophy" in i.categories
    assert i.nodes.lengths == [50, 501]

    model.IndexSet({"title": ti}).delete()


def test_index_delete():
    #Simple Text
    ti = "Test Del"

    i = model.Index({
        "title": ti,
        "heTitle": "כבכב",
        "titleVariants": [ti],
        "sectionNames": ["Chapter", "Paragraph"],
        "categories": ["Musar"],
        "lengths": [50, 501]
    }).save()
    new_version1 = model.Version(
                {
                    "chapter": i.nodes.create_skeleton(),
                    "versionTitle": "Version 1 TEST",
                    "versionSource": "blabla",
                    "language": "he",
                    "title": i.title
                }
    )
    new_version1.chapter = [[''],[''],["לה לה לה לא חשוב על מה"]]
    new_version1.save()
    new_version2 = model.Version(
                {
                    "chapter": i.nodes.create_skeleton(),
                    "versionTitle": "Version 2 TEST",
                    "versionSource": "blabla",
                    "language": "en",
                    "title": i.title
                }
    )
    new_version2.chapter = [[],["Hello goodbye bla bla blah"],[]]
    new_version2.save()

    i.delete()
    assert model.Index().load({'title': ti}) is None
    assert model.VersionSet({'title':ti}).count() == 0





@pytest.mark.deep
def test_index_name_change():

    #Simple Text
    tests = [
        ("The Book of Maccabees I", "Movement of Ja People"),  # Simple Text
        # (u"Rashi", u"The Vintner")              # Commentator Invalid after commentary refactor?
    ]

    for old, new in tests:
        index = model.Index().load({"title": old})

        # Make sure that the test isn't passing just because we've been comparing 0 to 0
        assert all([cnt > 0 for cnt in dep_counts(old, index)])

        for cnt in list(dep_counts(new, index).values()):
            assert cnt == 0

        old_counts = dep_counts(old, index)

        old_index = deepcopy(index)
        #new_in_alt = new in index.titleVariants
        index.title = new
        index.save()
        assert old_counts == dep_counts(new, index)

        index.title = old
        #if not new_in_alt:
        if getattr(index, "titleVariants", None):
            index.titleVariants.remove(new)
        index.save()
        #assert old_index == index   #needs redo of titling, above, i suspect
        assert old_counts == dep_counts(old, index)
        for cnt in list(dep_counts(new, index).values()):
            assert cnt == 0


def dep_counts(name, indx):

    def construct_query(attribute, queries):
        query_list = [{attribute: {'$regex': query}} for query in queries]
        return {'$or': query_list}

    from sefaria.model.text import prepare_index_regex_for_dependency_process
    patterns = prepare_index_regex_for_dependency_process(indx, as_list=True)
    patterns = [pattern.replace(re.escape(indx.title), re.escape(name)) for pattern in patterns]

    ret = {
        'version title exact match': model.VersionSet({"title": name}, sort=[('title', 1)]).count(),
        'history title exact match': model.HistorySet({"title": name}, sort=[('title', 1)]).count(),
        'note match ': model.NoteSet(construct_query("ref", patterns), sort=[('ref', 1)]).count(),
        'link match ': model.LinkSet(construct_query("refs", patterns)).count(),
        'history refs match ': model.HistorySet(construct_query("ref", patterns), sort=[('ref', 1)]).count(),
        'history new refs match ': model.HistorySet(construct_query("new.refs", patterns), sort=[('new.refs', 1)]).count()
    }

    return ret


def test_version_word_count():
    #simple
    assert model.Version().load({"title": "Genesis", "language": "he", "versionTitle": "Tanach with Ta'amei Hamikra"}).word_count() == 20813
    assert model.Version().load({"title": "Rashi on Shabbat", "language": "he"}).word_count() > 0
    #complex
    assert model.Version().load({"title": "Pesach Haggadah", "language": "he"}).word_count() > 0
    assert model.Version().load({"title": "Orot", "language": "he"}).word_count() > 0
    assert model.Version().load({"title": "Ephod Bad on Pesach Haggadah"}).word_count() > 0

    #sets
    assert model.VersionSet({"title": {"$regex": "Haggadah"}}).word_count() > 200000


def test_version_walk_thru_contents():
    def action(segment_str, tref, heTref, version):
        r = model.Ref(tref)
        tc = model.TextChunk(r, lang=version.language, vtitle=version.versionTitle)
        assert tc.text == segment_str
        assert tref == r.normal()
        assert heTref == r.he_normal()

    test_index_titles = ["Genesis", "Rashi on Shabbat", "Pesach Haggadah", "Orot", "Ramban on Deuteronomy"]
    for t in test_index_titles:
        ind = model.library.get_index(t)
        vs = ind.versionSet()
        for v in vs:
            v.walk_thru_contents(action)

<|MERGE_RESOLUTION|>--- conflicted
+++ resolved
@@ -310,13 +310,9 @@
 
     # depth 2
     assert model.merge_texts([[["a", ""],["p","","q"]], [["", "b", "c"],["p","d",""]]], ["first", "second"])[0] == [["a", "b", "c"],["p","d","q"]]
-<<<<<<< HEAD
-    # todo: merge 3 texts
-=======
 
     # three texts, depth 2
     assert model.merge_texts([[["a", ""],["p","",""]], [["", "b", ""],["p","d",""]], [["","","c"],["","","q"]]], ["first", "second", "third"])[0] == [["a", "b", "c"],["p","d","q"]]
->>>>>>> a1bd8e64
 
 
 def test_text_helpers():
