--- conflicted
+++ resolved
@@ -282,18 +282,15 @@
     assert len(result[1]) == 3
     test_index.delete()
 
-<<<<<<< HEAD
-
 class TestTitleGroup():
 
     def test_duplicate_titles(self):
         tg = TitleGroup([{'lang': 'en', 'text':'ab', 'primary': True}, {'lang': 'he', 'text': 'אב', 'primary': True}], [{'lang': 'en', 'parts': [['a'], ['b', 'c']]}, {'lang': 'he', 'parts': [['א'], ['ב']]}])
         assert tg.titles == [{'lang': 'en', 'text': 'ab', 'primary': True}, {'lang': 'he', 'text': 'אב', 'primary': True}, {'lang': 'en', 'text': 'ac'}]
         tg.validate()
-=======
+
 # Todo parametrize for all address types
 def test_folio_type():
     folio = schema.AddressFolio(1)
     for i in [1,2,3,4,5,6,7,15,23,64,128]:
-        assert folio.toNumber("en", folio.toStr("en", i)) == i
->>>>>>> 0f213e71
+        assert folio.toNumber("en", folio.toStr("en", i)) == i