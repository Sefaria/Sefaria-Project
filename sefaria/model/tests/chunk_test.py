--- conflicted
+++ resolved
@@ -498,11 +498,7 @@
         "title": "Hadran",
         "versionSource": "http://foobar.com",
         "versionTitle": "Hadran Test",
-<<<<<<< HEAD
-        "chapter": ['Cool text <sup class="footnote-marker">1</sup><i class="footnote yo">well, not that cool</i>',
-=======
         "chapter": ['Cool text <sup class="footnote-marker">1</sup><i class="footnote yo">well, not that cool</i >',  # test </i> malformed with extra space
->>>>>>> 9f373713
                     'Silly text <sup class="footnote-marker">1</sup><i class="footnote">See <i>cool text</i></i>',
                     'More text <i data-commentator="Boring comment" data-order="1"></i> and yet more',
                     'Where the <i data-overlay="Other system" data-value=""></i> #$%^&*',
