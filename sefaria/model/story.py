# -*- coding: utf-8 -*-

"""
story.py
"""

from sefaria.utils.util import strip_tags
from . import user_profile

import structlog
logger = structlog.get_logger(__name__)


class Story(object):
# Deprecated in Nov 2022.  Retained for static methods used in sheet and trend statistics
# TODO: Refactor out of existence

    @staticmethod
    def sheet_metadata(sheet_id, return_id=False):
        from sefaria.sheets import get_sheet_metadata
        metadata = get_sheet_metadata(sheet_id)
        if not metadata:
            return None
        return Story.build_sheet_metadata_dict(metadata, sheet_id, return_id=return_id)

    @staticmethod
    def build_sheet_metadata_dict(metadata, sheet_id, return_id=False):
        d = {
            "sheet_title": strip_tags(metadata["title"]),
            "sheet_summary": strip_tags(metadata["summary"]) if "summary" in metadata else "",
            "publisher_id": metadata["owner"],
            "sheet_via": metadata.get("via", None)
        }
        if return_id:
            d["sheet_id"] = sheet_id
        return d

    @staticmethod
    def publisher_metadata(publisher_id, return_id=False):
        udata = user_profile.public_user_data(publisher_id)
        d = {
            "publisher_name": udata["name"],
            "publisher_url": udata["profileUrl"],
            "publisher_image": udata["imageUrl"],
            "publisher_position": udata["position"],
            "publisher_organization": udata["organization"],
        }
        if return_id:
            d["publisher_id"] = publisher_id

        return d

    @staticmethod
    def sheet_metadata_bulk(sid_list, return_id=False, public=True):
        from sefaria.sheets import get_sheet_metadata_bulk
        metadata_list = get_sheet_metadata_bulk(sid_list, public=public)
<<<<<<< HEAD
        return [Story.build_sheet_metadata_dict(metadata, metadata['id'], return_id) for metadata in metadata_list]

    def contents(self, **kwargs):
        c = super(Story, self).contents(with_string_id=True, **kwargs)

        # Add Derived Attributes
        if "data" not in c:
            return c

        d = c["data"]
        if "version" in d and "language" in d and "versions" not in d:
            # NewVersion records have just one version.
            d["versions"] = {d["language"]: d["version"]}

        #todo: if this is a sheet Ref, thing go sideways.
        if "ref" in d:
            oref = text.Ref(d["ref"])
            if "index" not in d:
                d["index"] = oref.index.title
            d["text"] = {  # todo: should we allow this to be stored, alternatively?
                "en": text.TextChunk(oref, "en", d.get("versions", {}).get("en")).as_sized_string(),
                "he": text.TextChunk(oref, "he", d.get("versions", {}).get("he")).as_sized_string()
            }
        if "refs" in d:
            orefs = [text.Ref(r) for r in d["refs"]]
            d["texts"] = [{
                "en": text.TextChunk(oref, "en").as_sized_string(),
                "he": text.TextChunk(oref, "he").as_sized_string(),
                "ref": oref.normal(),
                "heRef": oref.he_normal()
            } for oref in orefs]
        if "publisher_id" in d:
            d.update(self.publisher_metadata(d["publisher_id"]))

        if "sheet_id" in d:
            d.update(self.sheet_metadata(d["sheet_id"]))

        if "sheet_ids" in d:
            d["sheets"] = [self.sheet_metadata(i, return_id=True) for i in d["sheet_ids"]]
            if "publisher_id" not in d:
                for sheet_dict in d["sheets"]:
                    sheet_dict.update(self.publisher_metadata(sheet_dict["publisher_id"]))

        if "author_key" in d:
            p = topic.Topic.init(d["author_key"])
            d["author_names"] = {"en": p.get_primary_title("en"), "he": p.get_primary_title("he")}
            d["author_bios"] = p.description

        return c


"""
Mapping of Global Notification "type" to "storyForm":
    "general": "freeText"
    "index"  : "newIndex"
    "version": "newVersion"

storyForms relate to React components.  There is an explicit mapping in HomeFeed.jsx 

"""


class SharedStory(Story):

    collection   = 'shared_story'
    history_noun = 'shared story'

    required_attrs = [
        "storyForm",     # Valid story forms ^^
        "data",
        "timestamp",
    ]

    optional_attrs = [
        "mustHave",      # traits a user must have to get this story
        "cantHave"       # traits that a user can't have and see this story
    ]

    """
    def must_have(self, traits=None):
        self.mustHave = getattr(self, "mustHave", []) + traits
        return self

    def cant_have(self, traits=None):
        self.cantHave = getattr(self, "cantHave", []) + traits
        return self
    """

    def _init_defaults(self):
        self.timestamp = int(time.time())
        self.mustHave = []
        self.cantHave = []

    @staticmethod
    def latest_id():
        n = db.shared_story.find_one({}, {"_id": 1}, sort=[["_id", -1]])
        if not n:
            return None
        return n["_id"]

    @classmethod
    def from_global_notification(cls, gn):
        mapping = {
            "general": "freeText",
            "index": "newIndex",
            "version": "newVersion"
        }

        return cls({
            "storyForm": mapping[gn.type],
            "data": gn.content,
            "timestamp": int((gn.date - datetime(1970, 1, 1)).total_seconds())
        })


class SharedStorySet(abst.AbstractMongoSet):
    recordClass = SharedStory

    def __init__(self, query=None, page=0, limit=0, sort=None):
        sort = sort or [["timestamp", -1]]
        super(SharedStorySet, self).__init__(query=query, page=page, limit=limit, sort=sort)

    @classmethod
    def for_traits(cls, traits, query=None, page=0, limit=0, sort=None):
        q = {
            "$or": [{"mustHave": {"$exists": False}}, {"$expr": {"$setIsSubset": ["$mustHave", traits]}}],
            "cantHave": {"$nin": traits}
        }
        if query is not None:
            q.update(query)
        return cls(q, limit=limit, page=page, sort=sort)

    def register_for_user(self, uid):
        for shared_story in self:
            UserStory.from_shared_story(uid, shared_story).save()


class UserStory(Story):

    collection   = 'user_story'
    history_noun = 'user story'

    required_attrs = [
        "uid",
        "is_shared",
        "timestamp"
    ]

    optional_attrs = [
        "shared_story_id",   # required if is_shared is true
        "storyForm",         # required if is_shared is false
        "data"               # required if is_shared is false
    ]

    # Pseudo Constructors
    @classmethod
    def from_shared_story(cls, user_id, shared_story):
        return cls({
            "is_shared": True,
            "shared_story_id": shared_story._id,
            "uid": user_id,
            "timestamp": shared_story.timestamp
        })

    @classmethod
    def from_sheet_publish_notification(cls, pn):
        return cls.from_sheet_publish(
            pn.uid,
            pn.content["publisher"],
            pn.content["sheet_id"],
            timestamp=int((pn.date - datetime(1970, 1, 1)).total_seconds())
        )

    @classmethod
    def from_sheet_publish(cls, user_id, publisher_id, sheet_id, timestamp = None):
        c = cls({
            "storyForm": "publishSheet",
            "uid": user_id,
            "data": {
                "publisher_id": publisher_id,
                "sheet_id": sheet_id
            }
        })
        if timestamp is not None:
            c.timestamp = timestamp
        return c


    def _init_defaults(self):
        self.timestamp = int(time.time())
        self.is_shared = False

    def _validate(self):
        if self.is_shared:
            assert self.shared_story_id is not None
        else:
            assert self.data
            assert self.storyForm

    def contents(self, **kwargs):
        c = super(UserStory, self).contents(**kwargs)

        if self.is_shared:
            g = SharedStory().load_by_id(self.shared_story_id)
            c.update(g.contents(**kwargs))
            del c["shared_story_id"]

        d = c.get("data")
        followees = kwargs.get("followees")
        if followees and d:
            if "publisher_id" in d:
                d["publisher_followed"] = d["publisher_id"] in followees
            elif "sheets" in d:
                for sheet in d["sheets"]:
                    sheet["publisher_followed"] = sheet["publisher_id"] in followees

        return c

    @staticmethod
    def latest_shared_for_user(uid):
        n = db.user_story.find_one({"uid": uid, "is_shared": True}, {"_id": 1}, sort=[["_id", -1]])
        return n["_id"] if n else None


class UserStorySet(abst.AbstractMongoSet):
    recordClass = UserStory

    def __init__(self, query=None, page=0, limit=0, sort=None, uid=None):
        sort = sort or [["timestamp", -1]]
        query = query or {}
        self.uid = uid
        if uid:
            query["uid"] = uid

        super(UserStorySet, self).__init__(query=query, page=page, limit=limit, sort=sort)

    @staticmethod
    def _add_shared_stories(uid, traits):
        """
        Add user story records for any new shared stories
        :param uid: integer
        :param traits: list of strings
        :return:
        """
        #todo: is there a quicker way to short circuit this, and avoid these queries, when it has recently been updated?
        # This current check will fail if the latest shared story excludes this user
        latest_id_for_user = UserStory.latest_shared_for_user(uid)
        latest_shared_id = SharedStory.latest_id()
        if latest_shared_id and (latest_shared_id != latest_id_for_user):
            query = {"_id": {"$gt": latest_id_for_user}} if latest_id_for_user is not None else None
            SharedStorySet.for_traits(traits, query=query, limit=10).register_for_user(uid)

    def contents(self, **kwargs):
        if self.uid:
            followees = following.FolloweesSet(self.uid).uids
            return super(UserStorySet, self).contents(followees=followees, **kwargs)
        else:
            return super(UserStorySet, self).contents(**kwargs)

    @classmethod
    def recent_for_user(cls, uid, traits, page=0, limit=10):
        """
        Loads recent stories for uid.
        """
        cls._add_shared_stories(uid, traits)
        return cls(uid=uid, page=page, limit=limit)


###   Story Factories ###


class AbstractStoryFactory():
    """
    Implemented at concrete level.
    # Returns a dictionary with the story attributes.
    """
    @classmethod
    def _data_object(cls, **kwargs):
        pass

    # Implemented at concrete level
    # Generally simply returns a string, e.g. "textPassage"
    @classmethod
    def _story_form(cls, **kwargs):
        pass

    @classmethod
    def generate_story(cls, **kwargs):
        if kwargs.get("uid"):
            return cls._generate_user_story(**kwargs)
        else:
            return cls._generate_shared_story(**kwargs)

    @classmethod
    def _generate_shared_story(cls, **kwargs):
        return SharedStory({
            "storyForm": cls._story_form(**kwargs),
            "data": cls._data_object(**kwargs),
            "mustHave": kwargs.get("mustHave", []),
            "cantHave": kwargs.get("cantHave", [])
        })

    @classmethod
    def _generate_user_story(cls, **kwargs):
        uid = kwargs.get("uid")
        assert uid
        d = {
            "uid": uid,
            "storyForm": cls._story_form(**kwargs),
            "data": cls._data_object(**kwargs)
        }
        if kwargs.get("timestamp"):
            d["timestamp"] = kwargs.get("timestamp")
        return UserStory(d)


# TODO: convert this into a Free Form story
class FreeTextStoryFactory():
    """
    freeText
        "he"    : hebrew long description
        "en"    : english long description
    """
    @classmethod
    def _data_object(cls, **kwargs):
        return {
            "en": kwargs.get("en"),
            "he": kwargs.get("he"),
            "title": kwargs.get("title"),
            "lead": kwargs.get("lead"),
        }

    @classmethod
    def _story_form(cls, **kwargs):
        return "freeText"


class NewIndexStoryFactory():
    """
    newIndex
        "index" : title of index
        "ref"     ref of example passage (optional)
        "he"    : hebrew long description (optional)
        "en"    : english long description (optional)

    """

    @classmethod
    def _data_object(cls, **kwargs):
        from sefaria.model import library, Version

        i = library.get_index(kwargs.get("index"))
        assert i

        d = { "index": i.title }

        ref = kwargs.get("ref")
        if ref:
            oref = text.Ref(ref)
            d["ref"] = oref.normal()

        if kwargs.get("he"):
            d["he"] = kwargs.get("he")

        if kwargs.get("en"):
            d["en"] = kwargs.get("en")

        return d

    @classmethod
    def _story_form(cls, **kwargs):
        return "newIndex"


class NewVersionStoryFactory():
    """
       newVersion
            "index"     : title of index
            "version"   : version title
            "language"  : "en" or "he"
            "ref"       : ref of example passage (optional)
            "he"        : hebrew long description (optional)
            "en"        : english long description (optional)
    """

    @classmethod
    def _data_object(cls, **kwargs):
        from sefaria.model import library, Version

        i = library.get_index(kwargs.get("index"))
        assert i

        v = Version().load({
            "language": kwargs.get("language"),
            "title": i.title,
            "versionTitle": kwargs.get("version")
        })
        assert v
        d = {
                "index": i.title,
                "version": v.versionTitle,
                "language": v.language
            }

        ref = kwargs.get("ref")
        if ref:
            oref = text.Ref(ref)
            d["ref"] = oref.normal()

        if kwargs.get("he"):
            d["he"] = kwargs.get("he")

        if kwargs.get("en"):
            d["en"] = kwargs.get("en")

        return d

    @classmethod
    def _story_form(cls, **kwargs):
        return "newVersion"


class TextPassageStoryFactory(AbstractStoryFactory):
    @classmethod
    def _data_object(cls, **kwargs):
        ref = kwargs.get("ref")
        assert ref
        oref = text.Ref(ref)

        d = {
            "ref": oref.normal(),
            "title": kwargs.get("title", {"en": oref.normal(), "he": oref.he_normal()})
        }
        if kwargs.get("lead") and kwargs.get("lead").get("en") and kwargs.get("lead").get("he"):
            d["lead"] = kwargs.get("lead")

        if kwargs.get("versions"):
            d["versions"] = kwargs.get("versions")

        return d

    @classmethod
    def _story_form(cls, **kwargs):
        return "textPassage"

    """
    @classmethod
    def create_parasha(cls, **kwargs):
        def _create_parasha_story(parasha_obj, mustHave=None, **kwargs):
            from sefaria.utils.calendars import make_parashah_response_from_calendar_entry
            cal = make_parashah_response_from_calendar_entry(parasha_obj)[0]
            cls._generate_shared_story(ref=cal["ref"], lead=cal["title"], title=cal["displayValue"],
                                       mustHave=mustHave or [], **kwargs).save()
        create_israel_and_diaspora_stories(_create_parasha_story, **kwargs)
    """

    @classmethod
    def create_haftarah(cls, **kwargs):
        def _create_haftarah_story(parasha_obj, mustHave=None, **kwargs):
            from sefaria.utils.calendars import make_haftarah_response_from_calendar_entry
            cal = make_haftarah_response_from_calendar_entry(parasha_obj)[0]
            cls._generate_shared_story(ref=cal["ref"], lead=cal["title"], title=cal["displayValue"],
                                       mustHave=mustHave or [], **kwargs).save()
        create_israel_and_diaspora_stories(_create_haftarah_story, **kwargs)

    @classmethod
    def create_aliyah(cls, **kwargs):
        def _create_aliyah_story(parasha_obj, mustHave=None, **kwargs):
            from sefaria.utils.calendars import make_parashah_response_from_calendar_entry, aliyah_ref
            from django.utils import timezone
            from . import schema

            cal = make_parashah_response_from_calendar_entry(parasha_obj)[0]

            isoweekday = timezone.now().isoweekday()
            aliyah = 1 if isoweekday == 7 else isoweekday + 1
            lead = {"en": "Weekly Torah Portion", "he": cal["title"]["he"]}

            if aliyah >= 6:  # Friday
                ref = aliyah_ref(parasha_obj, 6).to(aliyah_ref(parasha_obj, 7)).normal()
                title = {"en": cal["displayValue"]["en"] + ", Sixth and Seventh Aliyah",
                         "he": cal["displayValue"]["he"] + " - " + "שישי ושביעי"}
            else:
                ref = aliyah_ref(parasha_obj, aliyah).normal()
                title = {"en": cal["displayValue"]["en"] + ", " + schema.AddressAliyah.en_map[aliyah - 1] + " Aliyah",
                         "he": cal["displayValue"]["he"] + " - " + schema.AddressAliyah.he_map[aliyah - 1]}
            cls._generate_shared_story(ref=ref, lead=lead, title=title, mustHave=mustHave or [], **kwargs).save()

        create_israel_and_diaspora_stories(_create_aliyah_story, **kwargs)

    """
    @classmethod
    def create_daf_yomi(cls, **kwargs):
        cls.generate_calendar(key="Daf Yomi", **kwargs).save()
    """

    @classmethod
    def create_daf_yomi(cls, **kwargs):
        daf_ref = daf_yomi_ref()
        top_ref = ref_data.RefDataSet.from_ref(daf_ref).top_ref()
        sugya = passage.Passage.containing_segment(top_ref)

        cls._generate_shared_story(
            ref=sugya.ref().normal(),
            lead={'en': 'Daf Yomi', 'he': "דף יומי"},
            title=daf_yomi_display_value(),
            **kwargs
        ).save()

    @classmethod
    def create_929(cls, **kwargs):
        cls.generate_calendar(key="929", **kwargs).save()

    @classmethod
    def create_daily_mishnah(cls, **kwargs):
        cls.generate_calendar(key="Daily Mishnah", **kwargs).save()

    @classmethod
    def generate_calendar(cls, key="Daf Yomi", **kwargs):
        from sefaria.utils.calendars import get_keyed_calendar_items
        cal = get_keyed_calendar_items()[key]
        ref = cal["ref"]
        title = cal["displayValue"]
        lead = cal["title"]
        return cls._generate_shared_story(ref=ref, lead=lead, title=title, **kwargs)

    @classmethod
    def generate_from_user_history(cls, hist, **kwargs):
        assert isinstance(hist, user_profile.UserHistory)
        return cls._generate_user_story(uid=hist.uid, ref=hist.ref, versions=hist.versions, timestamp=hist.time_stamp, **kwargs)


class MultiTextStoryFactory(AbstractStoryFactory):
    """
    "multiText"
        "title"
            "en"
            "he"
        "lead"
            "en"
            "he"
        "refs"
        "texts" (derived)
            [{"ref", "heRef", "en","he"}, ...]
    """

    @classmethod
    def _data_object(cls, **kwargs):
        trefs = kwargs.get("refs")
        normal_refs = [text.Ref(ref).normal() for ref in trefs]

        return {
            "title": kwargs.get("title"),
            "lead": kwargs.get("lead"),
            "refs": normal_refs
        }

    @classmethod
    def _story_form(cls, **kwargs):
        return "multiText"

    @classmethod
    def create_daf_connection_story(cls, **kwargs):
        # todo: use reccomendation engine
        daf_ref = daf_yomi_ref()
        connection_link, connection_ref = random_connection_to(daf_ref)

        if not connection_ref:
            return

        category = connection_ref.index.categories[0]

        mustHave = []
        if not connection_ref.is_text_translated():
            mustHave += ["readsHebrew"]

        if category == "Talmud":
            title = {"en": "Related Passage", "he": "סוגיה קשורה"}
        else:
            title = {"en": category + " on the Daf", "he": hebrew_term(category) + " " + "על הדף"}

        try:
            cls.generate_story(
                refs = [connection_link.ref_opposite(connection_ref).normal(), connection_ref.normal()],
                title=title,
                lead={'en': 'Daf Yomi', 'he': "דף יומי"},
                mustHave=mustHave,
                **kwargs
            ).save()
        except AttributeError:
            # connection_link.ref_opposite(connection_ref).normal() err's out ... why?
            return

    @classmethod
    def create_parasha_verse_connection_stories(cls, iteration=1, **kwargs):
        def _create_parasha_verse_connection_story(parasha_obj, mustHave=None, **kwargs):
            from sefaria.utils.calendars import make_parashah_response_from_calendar_entry
            from . import ref_data

            mustHave = mustHave or []

            cal = make_parashah_response_from_calendar_entry(parasha_obj)[0]
            parasha_ref = text.Ref(parasha_obj["ref"])

            top_ref = ref_data.RefDataSet.from_ref(parasha_ref).nth_ref(iteration)

            connection_link, connection_ref = random_connection_to(top_ref)
            if not connection_ref:
                return

            category = connection_ref.index.categories[0]

            if not connection_ref.is_text_translated():
                mustHave += ["readsHebrew"]

            cls.generate_story(
                refs = [top_ref.normal(), connection_ref.normal()],
                title={"en": category + " on " + cal["displayValue"]["en"], "he": hebrew_term(category) + " על " + cal["displayValue"]["he"]},
                lead={"en": "Weekly Torah Portion", "he": 'פרשת השבוע'},
                mustHave=mustHave,
                **kwargs
            ).save()

        create_israel_and_diaspora_stories(_create_parasha_verse_connection_story, **kwargs)

    @classmethod
    def create_parasha_verse_commentator_stories(cls, iteration=1, **kwargs):
        def _create_parasha_verse_commentator_story(parasha_obj, mustHave=None, **kwargs):
            from sefaria.utils.calendars import make_parashah_response_from_calendar_entry
            from . import ref_data

            mustHave = mustHave or []

            cal = make_parashah_response_from_calendar_entry(parasha_obj)[0]
            parasha_ref = text.Ref(parasha_obj["ref"])

            top_ref = ref_data.RefDataSet.from_ref(parasha_ref).nth_ref(iteration)

            commentary_ref = random_commentary_on(top_ref)
            if not commentary_ref:
                return

            if not commentary_ref.is_text_translated():
                mustHave += ["readsHebrew"]
            commentator = commentary_ref.index.collective_title

            cls.generate_story(
                refs = [top_ref.normal(), commentary_ref.normal()],
                title={"en": commentator + " on " + cal["displayValue"]["en"], "he": hebrew_term(commentator) + " על " + cal["displayValue"]["he"]},
                lead={"en": "Weekly Torah Portion", "he": 'פרשת השבוע'},
                mustHave=mustHave,
                **kwargs
            ).save()

        create_israel_and_diaspora_stories(_create_parasha_verse_commentator_story, **kwargs)


class AuthorStoryFactory(AbstractStoryFactory):
    @classmethod
    def _data_object(cls, **kwargs):
        prs = kwargs.get("person")
        if isinstance(prs, str):
            prs = topic.Topic.init(prs)
        assert isinstance(prs, topic.Topic)
        return {"author_key": prs.slug, "example_work": random.choice(prs.get_authored_indexes()).title}

    @classmethod
    def _story_form(cls, **kwargs):
        return "author"

    @classmethod
    def create_random_shared_story(cls):
        p = cls._select_random_person()
        story = cls._generate_shared_story(person=p)
        story.save()

    @classmethod
    def _select_random_person(cls):
        eras = ["GN", "RI", "AH", "CO"]
        ps = topic.TopicSet({"properties.era.value": {"$in": eras}})

        p = random.choice(ps)
        while not cls._can_use_person(p):
            p = random.choice(ps)

        #todo: Any way to avoid loading this whole set?
        #todo: check against most recent X to avoid dupes.
        return p

    @classmethod
    def _can_use_person(cls, p):
        if not isinstance(p, topic.Topic):
            return False
        if not p.has_indexes():
            return False
        if not getattr(p, "description", {}).get('en', False):
            return False
        if not getattr(p, "description", {}).get('he', False):
            return False

        return True


class UserSheetsFactory(AbstractStoryFactory):
    """
    "userSheets"
        "user_id"
        "sheet_ids"
        "sheets" (derived)
    """
    @classmethod
    def _data_object(cls, **kwargs):
        author_uid = kwargs.get("author_uid")
        sheets = db.sheets.find({"owner": int(author_uid)}, {"id": 1}).sort([["views", -1]]).limit(4)
        sheet_ids = [s["id"] for s in sheets]
        return {"publisher_id": author_uid, "sheet_ids": sheet_ids}

    @classmethod
    def _story_form(cls, **kwargs):
        return "userSheets"

    @classmethod
    def create_shared_story(cls, author_uid, **kwargs):
        story = cls._generate_shared_story(author_uid=author_uid, **kwargs)
        story.save()

    @classmethod
    def create_user_story(cls, uid, author_uid, **kwargs):
        story = cls._generate_user_story(uid=uid, author_uid=author_uid, **kwargs)
        story.save()

class CollectionSheetListFactory(AbstractStoryFactory):
    """
        "title" : {
            "he"
            "en"
        }
        "collection_image"
        "collection_url"
        "collection_name"
        "sheet_ids"
        "sheets" (derived)
            [{"sheet_id"
              "sheet_title"
              "sheet_summary"},
              "publisher_id"
              "publisher_name" (derived)
              "publisher_url" (derived)
              "publisher_image" (derived)
              "publisher_position" (derived)
              "publisher_organization" (derived)
              "publisher_followed" (derived)
            },
            {...}]

    """
    @classmethod
    def _data_object(cls, **kwargs):
        from sefaria.model.collection import Collecion
        sheet_ids = kwargs.get("sheet_ids")
        c = Collection().load({"slug": kwargs.get("collection_slug")})
        assert c

        d = {
            "sheet_ids": sheet_ids,
            "collection_image": getattr(c, "imageUrl", ""),
            "collection_url": c.url,
            "title": kwargs.get("title",{"en": c.name, "he": c.name}),
            "cozy": kwargs.get("cozy", False)
        }
        if kwargs.get("lead") and kwargs.get("lead").get("en") and kwargs.get("lead").get("he"):
            d["lead"] = kwargs.get("lead")
        return d

    @classmethod
    def _story_form(cls, **kwargs):
        return "collectionSheetList"

    @classmethod
    def create_shared_story(cls, collection_slug, sheet_ids, **kwargs):
        story = cls._generate_shared_story(collection_slug=collection_slug, sheet_ids=sheet_ids, **kwargs)
        story.save()

    @classmethod
    def create_user_story(cls, uid, collection_slug, sheet_ids, **kwargs):
        story = cls._generate_user_story(uid=uid, collection_slug=collection_slug, sheet_ids=sheet_ids, **kwargs)
        story.save()

    @classmethod
    def create_nechama_sheet_stories(cls, **kwargs):
        def _create_nechama_sheet_story(parasha_obj, mustHave=None, **kwargs):
            #todo: grab English sheet and show to English only users
            from sefaria.utils.calendars import make_parashah_response_from_calendar_entry
            cal = make_parashah_response_from_calendar_entry(parasha_obj)[0]

            sheets = db.sheets.find({"status": "public", "displayedCollection": "גיליונות-נחמה", "tags": parasha_obj["parasha"]}, {"id": 1})
            sheets = [s for s in sheets]
            selected = random.sample(sheets, 3)
            if len(selected) < 3:
                return

            mustHave = mustHave or []
            mustHave = mustHave + ["readsHebrew"]

            cls.generate_story(
                sheet_ids=[s["id"] for s in selected],
                cozy=True,
                collection_slug="גיליונות-נחמה",
                title={"en": "Nechama on " + cal["displayValue"]["en"], "he": "נחמה על " + cal["displayValue"]["he"]},
                lead={"en": "Weekly Torah Portion", "he": 'פרשת השבוע'},
                mustHave=mustHave,
                **kwargs
            ).save()

        create_israel_and_diaspora_stories(_create_nechama_sheet_story, **kwargs)


class SheetListFactory(AbstractStoryFactory):
    """
        "title" : {
            "he"
            "en"
        }
        lead: {
            "he"
            "en"
        }
        "sheet_ids"
        "sheets" (derived)
            [{"sheet_id"
              "sheet_title"
              "sheet_summary"},
              "publisher_id"
              "publisher_name" (derived)
              "publisher_url" (derived)
              "publisher_image" (derived)
              "publisher_position" (derived)
              "publisher_organization" (derived)
              "publisher_followed" (derived)
            },
            {...}]

    """
    @classmethod
    def _data_object(cls, **kwargs):
        title = kwargs.get("title", {"en": "Recommended for You", "he": "מומלץ"})

        d = {
            "sheet_ids": kwargs.get("sheet_ids"),
            "title": title,
        }

        if kwargs.get("lead") and kwargs.get("lead").get("en") and kwargs.get("lead").get("he"):
            d["lead"] = kwargs.get("lead")

        return d

    @classmethod
    def _story_form(cls, **kwargs):
        return "sheetList"

    @classmethod
    def _get_featured_ids(cls, k):
        shts = db.sheets.find({"is_featured": True}, {"id": 1})
        ids = [s["id"] for s in shts]
        return random.sample(ids, k)

    @classmethod
    def _get_topic_sheet_ids(cls, topic, k=3, page=0):
        from sefaria.sheets import get_sheets_by_topic
        sheets = get_sheets_by_topic(topic.slug, limit=k, proj={"id": 1}, page=page)
        return [s["id"] for s in sheets]
        # sheets = SheetSet({"tags": topic, "status": "public"}, proj={"id": 1}, sort=[("views", -1)], limit=k)
        # return [s.id for s in sheets]

    @classmethod
    def _get_daf_sheet_ids(cls):
        from sefaria.sheets import get_sheets_for_ref
        sheets = get_sheets_for_ref(daf_yomi_ref().normal())
        sorted_sheets = sorted(sheets, key=lambda s: s["views"], reverse=True)
        return [s["id"] for s in sorted_sheets[:3]]


    @classmethod
    def create_parasha_sheets_stories(cls, iteration=1, k=3, **kwargs):
        def _create_parasha_sheet_story(parasha_obj, mustHave=None, **kwargs):
            from sefaria.utils.calendars import make_parashah_response_from_calendar_entry
            from sefaria.helper.topic import get_topic_by_parasha
            cal = make_parashah_response_from_calendar_entry(parasha_obj)[0]
            topic = get_topic_by_parasha(parasha_obj["parasha"])
            if not topic:
                return
            sheet_ids = cls._get_topic_sheet_ids(topic, k=k, page=iteration-1)
            if len(sheet_ids) < k:
                return

            mustHave = mustHave or []
            mustHave = mustHave + ["usesSheets"]

            cls.generate_story(
                sheet_ids=sheet_ids,
                title={"en": "Sheets on " + cal["displayValue"]["en"], "he": "גליונות על " + cal["displayValue"]["he"]},
                lead={"en": "Weekly Torah Portion", "he": 'פרשת השבוע'},
                mustHave=mustHave,
                **kwargs
            ).save()

        create_israel_and_diaspora_stories(_create_parasha_sheet_story, **kwargs)

    @classmethod
    def create_daf_sheet_story(cls, **kwargs):
        ids = cls._get_daf_sheet_ids()
        if ids:
            cls.generate_story(
                sheet_ids=cls._get_daf_sheet_ids(),
                title={"en": "On Today's Daf", "he": "על דף היומי"},
                mustHave=["usesSheets"], **kwargs
            ).save()

    @classmethod
    def generate_topic_story(cls, topic, **kwargs):
        return cls.generate_story(sheet_ids=cls._get_topic_sheet_ids(topic), title={"en": topic.get_primary_title('en'), "he": topic.get_primary_title('he')}, **kwargs)

    @classmethod
    def create_topic_story(cls, topic, **kwargs):
        cls.generate_topic_story(topic, **kwargs).save()

    @classmethod
    def generate_featured_story(cls, **kwargs):
        return cls.generate_story(sheet_ids=cls._get_featured_ids(3), title={"en": "Popular", "he": "מומלץ"}, **kwargs)

    @classmethod
    def create_featured_story(cls, **kwargs):
        cls.generate_featured_story(**kwargs).save()


class TopicListStoryFactory(AbstractStoryFactory):
    """
    "topicList"
        topics: [{en, he}, ...]
        title: {en, he}
        lead: {en, he}
    """
    @classmethod
    def _data_object(cls, **kwargs):
        # todo: handle possibility of Hebrew terms trending. NOAH: I think this may be solved now that we've moved to topics model
        return {
            "topics": [{"en": topic['en'], "he": topic['he'], "slug": topic["slug"]} for topic in kwargs.get('topics')],
            "title": kwargs.get("title", {"en": "Trending Recently", "he": "נושאים עדכניים"}),
            "lead": kwargs.get("lead", {"en": "Topics", "he": "נושאים"})
        }

    @classmethod
    def _story_form(cls, **kwargs):
        return "topicList"

    @classmethod
    def create_trending_story(cls, **kwargs):
        days = kwargs.get("days", 7)
        from sefaria import sheets
        cls.create_shared_story(topics=sheets.trending_topics(days=days, ntags=6))

    @classmethod
    def generate_parasha_topics_story(cls, parasha_obj, mustHave, iteration, k, **kwargs):
        from sefaria.utils.calendars import make_parashah_response_from_calendar_entry
        from sefaria.helper.topic import get_topic_by_parasha
        from sefaria.model.topic import Topic
        page = iteration - 1
        topic = get_topic_by_parasha(parasha_obj["parasha"])
        if not topic:
            return
        link_set = topic.link_set(_class='intraTopic', page=page, limit=k)
        related_topics = list(filter(None, [Topic.init(l.topic) for l in link_set]))
        if len(related_topics) < k:
            return

        cal = make_parashah_response_from_calendar_entry(parasha_obj)[0]

        return cls.generate_story(
            topics=related_topics,
            title={"en": "Topics in " + cal["displayValue"]["en"], "he": "נושאים ב" + cal["displayValue"]["he"]},
            lead={"en": "Weekly Torah Portion", "he": 'פרשת השבוע'},
            mustHave=mustHave or [],
            **kwargs
        )

    @classmethod
    def create_parasha_topics_stories(cls, iteration=1, k=6, **kwargs):
        def _create_parasha_topic_story(parasha_obj, mustHave=None, **kwargs):
            cls.generate_parasha_topics_story(parasha_obj, mustHave, iteration, k, **kwargs).save()

        create_israel_and_diaspora_stories(_create_parasha_topic_story, **kwargs)

    @classmethod
    def create_shared_story(cls, **kwargs):
        cls._generate_shared_story(**kwargs).save()


class TopicTextsStoryFactory(AbstractStoryFactory):
    """
    "topicTexts"
        "title"
            "en"
            "he"
        "refs"
        "texts" (derived)
            [{"ref", "heRef", "en","he"}, ...]
    """

    @classmethod
    def _data_object(cls, **kwargs):
        topic = kwargs.get("topic")
        trefs = kwargs.get("refs")
        num = kwargs.get("num", 2)

        if not trefs:
            trefs = [link.ref for link in topic.link_set(_class='refTopic', query_kwargs={"is_sheet": False}, limit=num, sort=[("order.pr", -1)])]

        normal_refs = [text.Ref(ref).normal() for ref in trefs]

        d = {
            "title": {
                "en": topic.get_primary_title('en'),
                "he": topic.get_primary_title('he')
            },
            "slug": topic.slug,
            "refs": normal_refs
        }

        return d

    @classmethod
    def _story_form(cls, **kwargs):
        return "topicTexts"

    @classmethod
    def create_shared_story(cls, topic, **kwargs):
        cls._generate_shared_story(topic=topic, **kwargs).save()

    @classmethod
    def generate_random_shared_story(cls, **kwargs):
        from sefaria.helper.topic import get_random_topic
        random_topic = get_random_topic(good_to_promote=True)
        return cls._generate_shared_story(topic=random_topic, **kwargs)

    @classmethod
    def create_random_shared_story(cls, **kwargs):
        cls.generate_random_shared_story(**kwargs).save()


##### Utils #####

def daf_yomi_ref():
    from sefaria.utils.calendars import get_keyed_calendar_items
    cal = get_keyed_calendar_items()["Daf Yomi"]
    daf_ref = text.Ref(cal["ref"])
    return daf_ref

def daf_yomi_display_value():
    from sefaria.utils.calendars import get_keyed_calendar_items
    return get_keyed_calendar_items()["Daf Yomi"]["displayValue"]


def random_commentary_on(ref):
    commentary_refs = [l.ref_opposite(ref) for l in [x for x in ref.linkset() if x.type == "commentary"]]
    candidates = [r for r in commentary_refs if not r.is_empty()]
    return random.choice(candidates)


def random_connection_to(ref):
    connection_refs = [(l, l.ref_opposite(ref)) for l in [x for x in ref.linkset() if x.type != "commentary"]]

    def is_useful(r):
        if r.is_empty():
            return False
        category = r.index.categories[0]
        if category == "Tanakh" or category == "Reference":
            return False
        return True

    candidates = [link_ref for link_ref in connection_refs if is_useful(link_ref[1])]
    return random.choice(candidates)


def create_israel_and_diaspora_stories(create_story_fn, **kwargs):
    """
    Calls create_story_fn once if Parshiot are the same, or twice if Israel and Diaspora differ.
    create_story_fn has two args & **kwargs:
        parsha_obj
        mustHave: array of tags to be passed to created story
        **kwargs
    :param create_story_fn:
    :param kwargs:
    :return:
    """
    from django.utils import timezone
    from sefaria.utils.calendars import get_parasha
    now = timezone.localtime(timezone.now())
    il = get_parasha(now, diaspora=False)
    da = get_parasha(now, diaspora=True)

    if da["ref"] == il["ref"]:
        create_story_fn(il, **kwargs)
    else:
        create_story_fn(il, ["inIsrael"], **kwargs)
        create_story_fn(da, ["inDiaspora"], **kwargs)

'''
Turns out, not needed.
Leaving here for the moment, in case it proves useful.

def migrate_users_notifications_to_stories(uid):
    from . import notification as n
    #if the user has already been migrated
    #return

    for pn in n.NotificationSet({"type": "sheet publish", "uid": uid}, sort=[("_id", -1)]):
        UserStory.from_sheet_publish_notification(pn).save()

    for gn in n.GlobalNotificationSet(sort=[("_id", -1)]):
        gs = SharedStory.from_global_notification(gn).save()

        # get user notifications that refer to this global
        for un in n.NotificationSet({"is_global": True, "global_id": gn._id}):
            UserStory.from_shared_story(un.uid, gs).save()
'''
=======
        return [Story.build_sheet_metadata_dict(metadata, metadata['id'], return_id) for metadata in metadata_list]
>>>>>>> a016faaa
<|MERGE_RESOLUTION|>--- conflicted
+++ resolved
@@ -54,1133 +54,4 @@
     def sheet_metadata_bulk(sid_list, return_id=False, public=True):
         from sefaria.sheets import get_sheet_metadata_bulk
         metadata_list = get_sheet_metadata_bulk(sid_list, public=public)
-<<<<<<< HEAD
-        return [Story.build_sheet_metadata_dict(metadata, metadata['id'], return_id) for metadata in metadata_list]
-
-    def contents(self, **kwargs):
-        c = super(Story, self).contents(with_string_id=True, **kwargs)
-
-        # Add Derived Attributes
-        if "data" not in c:
-            return c
-
-        d = c["data"]
-        if "version" in d and "language" in d and "versions" not in d:
-            # NewVersion records have just one version.
-            d["versions"] = {d["language"]: d["version"]}
-
-        #todo: if this is a sheet Ref, thing go sideways.
-        if "ref" in d:
-            oref = text.Ref(d["ref"])
-            if "index" not in d:
-                d["index"] = oref.index.title
-            d["text"] = {  # todo: should we allow this to be stored, alternatively?
-                "en": text.TextChunk(oref, "en", d.get("versions", {}).get("en")).as_sized_string(),
-                "he": text.TextChunk(oref, "he", d.get("versions", {}).get("he")).as_sized_string()
-            }
-        if "refs" in d:
-            orefs = [text.Ref(r) for r in d["refs"]]
-            d["texts"] = [{
-                "en": text.TextChunk(oref, "en").as_sized_string(),
-                "he": text.TextChunk(oref, "he").as_sized_string(),
-                "ref": oref.normal(),
-                "heRef": oref.he_normal()
-            } for oref in orefs]
-        if "publisher_id" in d:
-            d.update(self.publisher_metadata(d["publisher_id"]))
-
-        if "sheet_id" in d:
-            d.update(self.sheet_metadata(d["sheet_id"]))
-
-        if "sheet_ids" in d:
-            d["sheets"] = [self.sheet_metadata(i, return_id=True) for i in d["sheet_ids"]]
-            if "publisher_id" not in d:
-                for sheet_dict in d["sheets"]:
-                    sheet_dict.update(self.publisher_metadata(sheet_dict["publisher_id"]))
-
-        if "author_key" in d:
-            p = topic.Topic.init(d["author_key"])
-            d["author_names"] = {"en": p.get_primary_title("en"), "he": p.get_primary_title("he")}
-            d["author_bios"] = p.description
-
-        return c
-
-
-"""
-Mapping of Global Notification "type" to "storyForm":
-    "general": "freeText"
-    "index"  : "newIndex"
-    "version": "newVersion"
-
-storyForms relate to React components.  There is an explicit mapping in HomeFeed.jsx 
-
-"""
-
-
-class SharedStory(Story):
-
-    collection   = 'shared_story'
-    history_noun = 'shared story'
-
-    required_attrs = [
-        "storyForm",     # Valid story forms ^^
-        "data",
-        "timestamp",
-    ]
-
-    optional_attrs = [
-        "mustHave",      # traits a user must have to get this story
-        "cantHave"       # traits that a user can't have and see this story
-    ]
-
-    """
-    def must_have(self, traits=None):
-        self.mustHave = getattr(self, "mustHave", []) + traits
-        return self
-
-    def cant_have(self, traits=None):
-        self.cantHave = getattr(self, "cantHave", []) + traits
-        return self
-    """
-
-    def _init_defaults(self):
-        self.timestamp = int(time.time())
-        self.mustHave = []
-        self.cantHave = []
-
-    @staticmethod
-    def latest_id():
-        n = db.shared_story.find_one({}, {"_id": 1}, sort=[["_id", -1]])
-        if not n:
-            return None
-        return n["_id"]
-
-    @classmethod
-    def from_global_notification(cls, gn):
-        mapping = {
-            "general": "freeText",
-            "index": "newIndex",
-            "version": "newVersion"
-        }
-
-        return cls({
-            "storyForm": mapping[gn.type],
-            "data": gn.content,
-            "timestamp": int((gn.date - datetime(1970, 1, 1)).total_seconds())
-        })
-
-
-class SharedStorySet(abst.AbstractMongoSet):
-    recordClass = SharedStory
-
-    def __init__(self, query=None, page=0, limit=0, sort=None):
-        sort = sort or [["timestamp", -1]]
-        super(SharedStorySet, self).__init__(query=query, page=page, limit=limit, sort=sort)
-
-    @classmethod
-    def for_traits(cls, traits, query=None, page=0, limit=0, sort=None):
-        q = {
-            "$or": [{"mustHave": {"$exists": False}}, {"$expr": {"$setIsSubset": ["$mustHave", traits]}}],
-            "cantHave": {"$nin": traits}
-        }
-        if query is not None:
-            q.update(query)
-        return cls(q, limit=limit, page=page, sort=sort)
-
-    def register_for_user(self, uid):
-        for shared_story in self:
-            UserStory.from_shared_story(uid, shared_story).save()
-
-
-class UserStory(Story):
-
-    collection   = 'user_story'
-    history_noun = 'user story'
-
-    required_attrs = [
-        "uid",
-        "is_shared",
-        "timestamp"
-    ]
-
-    optional_attrs = [
-        "shared_story_id",   # required if is_shared is true
-        "storyForm",         # required if is_shared is false
-        "data"               # required if is_shared is false
-    ]
-
-    # Pseudo Constructors
-    @classmethod
-    def from_shared_story(cls, user_id, shared_story):
-        return cls({
-            "is_shared": True,
-            "shared_story_id": shared_story._id,
-            "uid": user_id,
-            "timestamp": shared_story.timestamp
-        })
-
-    @classmethod
-    def from_sheet_publish_notification(cls, pn):
-        return cls.from_sheet_publish(
-            pn.uid,
-            pn.content["publisher"],
-            pn.content["sheet_id"],
-            timestamp=int((pn.date - datetime(1970, 1, 1)).total_seconds())
-        )
-
-    @classmethod
-    def from_sheet_publish(cls, user_id, publisher_id, sheet_id, timestamp = None):
-        c = cls({
-            "storyForm": "publishSheet",
-            "uid": user_id,
-            "data": {
-                "publisher_id": publisher_id,
-                "sheet_id": sheet_id
-            }
-        })
-        if timestamp is not None:
-            c.timestamp = timestamp
-        return c
-
-
-    def _init_defaults(self):
-        self.timestamp = int(time.time())
-        self.is_shared = False
-
-    def _validate(self):
-        if self.is_shared:
-            assert self.shared_story_id is not None
-        else:
-            assert self.data
-            assert self.storyForm
-
-    def contents(self, **kwargs):
-        c = super(UserStory, self).contents(**kwargs)
-
-        if self.is_shared:
-            g = SharedStory().load_by_id(self.shared_story_id)
-            c.update(g.contents(**kwargs))
-            del c["shared_story_id"]
-
-        d = c.get("data")
-        followees = kwargs.get("followees")
-        if followees and d:
-            if "publisher_id" in d:
-                d["publisher_followed"] = d["publisher_id"] in followees
-            elif "sheets" in d:
-                for sheet in d["sheets"]:
-                    sheet["publisher_followed"] = sheet["publisher_id"] in followees
-
-        return c
-
-    @staticmethod
-    def latest_shared_for_user(uid):
-        n = db.user_story.find_one({"uid": uid, "is_shared": True}, {"_id": 1}, sort=[["_id", -1]])
-        return n["_id"] if n else None
-
-
-class UserStorySet(abst.AbstractMongoSet):
-    recordClass = UserStory
-
-    def __init__(self, query=None, page=0, limit=0, sort=None, uid=None):
-        sort = sort or [["timestamp", -1]]
-        query = query or {}
-        self.uid = uid
-        if uid:
-            query["uid"] = uid
-
-        super(UserStorySet, self).__init__(query=query, page=page, limit=limit, sort=sort)
-
-    @staticmethod
-    def _add_shared_stories(uid, traits):
-        """
-        Add user story records for any new shared stories
-        :param uid: integer
-        :param traits: list of strings
-        :return:
-        """
-        #todo: is there a quicker way to short circuit this, and avoid these queries, when it has recently been updated?
-        # This current check will fail if the latest shared story excludes this user
-        latest_id_for_user = UserStory.latest_shared_for_user(uid)
-        latest_shared_id = SharedStory.latest_id()
-        if latest_shared_id and (latest_shared_id != latest_id_for_user):
-            query = {"_id": {"$gt": latest_id_for_user}} if latest_id_for_user is not None else None
-            SharedStorySet.for_traits(traits, query=query, limit=10).register_for_user(uid)
-
-    def contents(self, **kwargs):
-        if self.uid:
-            followees = following.FolloweesSet(self.uid).uids
-            return super(UserStorySet, self).contents(followees=followees, **kwargs)
-        else:
-            return super(UserStorySet, self).contents(**kwargs)
-
-    @classmethod
-    def recent_for_user(cls, uid, traits, page=0, limit=10):
-        """
-        Loads recent stories for uid.
-        """
-        cls._add_shared_stories(uid, traits)
-        return cls(uid=uid, page=page, limit=limit)
-
-
-###   Story Factories ###
-
-
-class AbstractStoryFactory():
-    """
-    Implemented at concrete level.
-    # Returns a dictionary with the story attributes.
-    """
-    @classmethod
-    def _data_object(cls, **kwargs):
-        pass
-
-    # Implemented at concrete level
-    # Generally simply returns a string, e.g. "textPassage"
-    @classmethod
-    def _story_form(cls, **kwargs):
-        pass
-
-    @classmethod
-    def generate_story(cls, **kwargs):
-        if kwargs.get("uid"):
-            return cls._generate_user_story(**kwargs)
-        else:
-            return cls._generate_shared_story(**kwargs)
-
-    @classmethod
-    def _generate_shared_story(cls, **kwargs):
-        return SharedStory({
-            "storyForm": cls._story_form(**kwargs),
-            "data": cls._data_object(**kwargs),
-            "mustHave": kwargs.get("mustHave", []),
-            "cantHave": kwargs.get("cantHave", [])
-        })
-
-    @classmethod
-    def _generate_user_story(cls, **kwargs):
-        uid = kwargs.get("uid")
-        assert uid
-        d = {
-            "uid": uid,
-            "storyForm": cls._story_form(**kwargs),
-            "data": cls._data_object(**kwargs)
-        }
-        if kwargs.get("timestamp"):
-            d["timestamp"] = kwargs.get("timestamp")
-        return UserStory(d)
-
-
-# TODO: convert this into a Free Form story
-class FreeTextStoryFactory():
-    """
-    freeText
-        "he"    : hebrew long description
-        "en"    : english long description
-    """
-    @classmethod
-    def _data_object(cls, **kwargs):
-        return {
-            "en": kwargs.get("en"),
-            "he": kwargs.get("he"),
-            "title": kwargs.get("title"),
-            "lead": kwargs.get("lead"),
-        }
-
-    @classmethod
-    def _story_form(cls, **kwargs):
-        return "freeText"
-
-
-class NewIndexStoryFactory():
-    """
-    newIndex
-        "index" : title of index
-        "ref"     ref of example passage (optional)
-        "he"    : hebrew long description (optional)
-        "en"    : english long description (optional)
-
-    """
-
-    @classmethod
-    def _data_object(cls, **kwargs):
-        from sefaria.model import library, Version
-
-        i = library.get_index(kwargs.get("index"))
-        assert i
-
-        d = { "index": i.title }
-
-        ref = kwargs.get("ref")
-        if ref:
-            oref = text.Ref(ref)
-            d["ref"] = oref.normal()
-
-        if kwargs.get("he"):
-            d["he"] = kwargs.get("he")
-
-        if kwargs.get("en"):
-            d["en"] = kwargs.get("en")
-
-        return d
-
-    @classmethod
-    def _story_form(cls, **kwargs):
-        return "newIndex"
-
-
-class NewVersionStoryFactory():
-    """
-       newVersion
-            "index"     : title of index
-            "version"   : version title
-            "language"  : "en" or "he"
-            "ref"       : ref of example passage (optional)
-            "he"        : hebrew long description (optional)
-            "en"        : english long description (optional)
-    """
-
-    @classmethod
-    def _data_object(cls, **kwargs):
-        from sefaria.model import library, Version
-
-        i = library.get_index(kwargs.get("index"))
-        assert i
-
-        v = Version().load({
-            "language": kwargs.get("language"),
-            "title": i.title,
-            "versionTitle": kwargs.get("version")
-        })
-        assert v
-        d = {
-                "index": i.title,
-                "version": v.versionTitle,
-                "language": v.language
-            }
-
-        ref = kwargs.get("ref")
-        if ref:
-            oref = text.Ref(ref)
-            d["ref"] = oref.normal()
-
-        if kwargs.get("he"):
-            d["he"] = kwargs.get("he")
-
-        if kwargs.get("en"):
-            d["en"] = kwargs.get("en")
-
-        return d
-
-    @classmethod
-    def _story_form(cls, **kwargs):
-        return "newVersion"
-
-
-class TextPassageStoryFactory(AbstractStoryFactory):
-    @classmethod
-    def _data_object(cls, **kwargs):
-        ref = kwargs.get("ref")
-        assert ref
-        oref = text.Ref(ref)
-
-        d = {
-            "ref": oref.normal(),
-            "title": kwargs.get("title", {"en": oref.normal(), "he": oref.he_normal()})
-        }
-        if kwargs.get("lead") and kwargs.get("lead").get("en") and kwargs.get("lead").get("he"):
-            d["lead"] = kwargs.get("lead")
-
-        if kwargs.get("versions"):
-            d["versions"] = kwargs.get("versions")
-
-        return d
-
-    @classmethod
-    def _story_form(cls, **kwargs):
-        return "textPassage"
-
-    """
-    @classmethod
-    def create_parasha(cls, **kwargs):
-        def _create_parasha_story(parasha_obj, mustHave=None, **kwargs):
-            from sefaria.utils.calendars import make_parashah_response_from_calendar_entry
-            cal = make_parashah_response_from_calendar_entry(parasha_obj)[0]
-            cls._generate_shared_story(ref=cal["ref"], lead=cal["title"], title=cal["displayValue"],
-                                       mustHave=mustHave or [], **kwargs).save()
-        create_israel_and_diaspora_stories(_create_parasha_story, **kwargs)
-    """
-
-    @classmethod
-    def create_haftarah(cls, **kwargs):
-        def _create_haftarah_story(parasha_obj, mustHave=None, **kwargs):
-            from sefaria.utils.calendars import make_haftarah_response_from_calendar_entry
-            cal = make_haftarah_response_from_calendar_entry(parasha_obj)[0]
-            cls._generate_shared_story(ref=cal["ref"], lead=cal["title"], title=cal["displayValue"],
-                                       mustHave=mustHave or [], **kwargs).save()
-        create_israel_and_diaspora_stories(_create_haftarah_story, **kwargs)
-
-    @classmethod
-    def create_aliyah(cls, **kwargs):
-        def _create_aliyah_story(parasha_obj, mustHave=None, **kwargs):
-            from sefaria.utils.calendars import make_parashah_response_from_calendar_entry, aliyah_ref
-            from django.utils import timezone
-            from . import schema
-
-            cal = make_parashah_response_from_calendar_entry(parasha_obj)[0]
-
-            isoweekday = timezone.now().isoweekday()
-            aliyah = 1 if isoweekday == 7 else isoweekday + 1
-            lead = {"en": "Weekly Torah Portion", "he": cal["title"]["he"]}
-
-            if aliyah >= 6:  # Friday
-                ref = aliyah_ref(parasha_obj, 6).to(aliyah_ref(parasha_obj, 7)).normal()
-                title = {"en": cal["displayValue"]["en"] + ", Sixth and Seventh Aliyah",
-                         "he": cal["displayValue"]["he"] + " - " + "שישי ושביעי"}
-            else:
-                ref = aliyah_ref(parasha_obj, aliyah).normal()
-                title = {"en": cal["displayValue"]["en"] + ", " + schema.AddressAliyah.en_map[aliyah - 1] + " Aliyah",
-                         "he": cal["displayValue"]["he"] + " - " + schema.AddressAliyah.he_map[aliyah - 1]}
-            cls._generate_shared_story(ref=ref, lead=lead, title=title, mustHave=mustHave or [], **kwargs).save()
-
-        create_israel_and_diaspora_stories(_create_aliyah_story, **kwargs)
-
-    """
-    @classmethod
-    def create_daf_yomi(cls, **kwargs):
-        cls.generate_calendar(key="Daf Yomi", **kwargs).save()
-    """
-
-    @classmethod
-    def create_daf_yomi(cls, **kwargs):
-        daf_ref = daf_yomi_ref()
-        top_ref = ref_data.RefDataSet.from_ref(daf_ref).top_ref()
-        sugya = passage.Passage.containing_segment(top_ref)
-
-        cls._generate_shared_story(
-            ref=sugya.ref().normal(),
-            lead={'en': 'Daf Yomi', 'he': "דף יומי"},
-            title=daf_yomi_display_value(),
-            **kwargs
-        ).save()
-
-    @classmethod
-    def create_929(cls, **kwargs):
-        cls.generate_calendar(key="929", **kwargs).save()
-
-    @classmethod
-    def create_daily_mishnah(cls, **kwargs):
-        cls.generate_calendar(key="Daily Mishnah", **kwargs).save()
-
-    @classmethod
-    def generate_calendar(cls, key="Daf Yomi", **kwargs):
-        from sefaria.utils.calendars import get_keyed_calendar_items
-        cal = get_keyed_calendar_items()[key]
-        ref = cal["ref"]
-        title = cal["displayValue"]
-        lead = cal["title"]
-        return cls._generate_shared_story(ref=ref, lead=lead, title=title, **kwargs)
-
-    @classmethod
-    def generate_from_user_history(cls, hist, **kwargs):
-        assert isinstance(hist, user_profile.UserHistory)
-        return cls._generate_user_story(uid=hist.uid, ref=hist.ref, versions=hist.versions, timestamp=hist.time_stamp, **kwargs)
-
-
-class MultiTextStoryFactory(AbstractStoryFactory):
-    """
-    "multiText"
-        "title"
-            "en"
-            "he"
-        "lead"
-            "en"
-            "he"
-        "refs"
-        "texts" (derived)
-            [{"ref", "heRef", "en","he"}, ...]
-    """
-
-    @classmethod
-    def _data_object(cls, **kwargs):
-        trefs = kwargs.get("refs")
-        normal_refs = [text.Ref(ref).normal() for ref in trefs]
-
-        return {
-            "title": kwargs.get("title"),
-            "lead": kwargs.get("lead"),
-            "refs": normal_refs
-        }
-
-    @classmethod
-    def _story_form(cls, **kwargs):
-        return "multiText"
-
-    @classmethod
-    def create_daf_connection_story(cls, **kwargs):
-        # todo: use reccomendation engine
-        daf_ref = daf_yomi_ref()
-        connection_link, connection_ref = random_connection_to(daf_ref)
-
-        if not connection_ref:
-            return
-
-        category = connection_ref.index.categories[0]
-
-        mustHave = []
-        if not connection_ref.is_text_translated():
-            mustHave += ["readsHebrew"]
-
-        if category == "Talmud":
-            title = {"en": "Related Passage", "he": "סוגיה קשורה"}
-        else:
-            title = {"en": category + " on the Daf", "he": hebrew_term(category) + " " + "על הדף"}
-
-        try:
-            cls.generate_story(
-                refs = [connection_link.ref_opposite(connection_ref).normal(), connection_ref.normal()],
-                title=title,
-                lead={'en': 'Daf Yomi', 'he': "דף יומי"},
-                mustHave=mustHave,
-                **kwargs
-            ).save()
-        except AttributeError:
-            # connection_link.ref_opposite(connection_ref).normal() err's out ... why?
-            return
-
-    @classmethod
-    def create_parasha_verse_connection_stories(cls, iteration=1, **kwargs):
-        def _create_parasha_verse_connection_story(parasha_obj, mustHave=None, **kwargs):
-            from sefaria.utils.calendars import make_parashah_response_from_calendar_entry
-            from . import ref_data
-
-            mustHave = mustHave or []
-
-            cal = make_parashah_response_from_calendar_entry(parasha_obj)[0]
-            parasha_ref = text.Ref(parasha_obj["ref"])
-
-            top_ref = ref_data.RefDataSet.from_ref(parasha_ref).nth_ref(iteration)
-
-            connection_link, connection_ref = random_connection_to(top_ref)
-            if not connection_ref:
-                return
-
-            category = connection_ref.index.categories[0]
-
-            if not connection_ref.is_text_translated():
-                mustHave += ["readsHebrew"]
-
-            cls.generate_story(
-                refs = [top_ref.normal(), connection_ref.normal()],
-                title={"en": category + " on " + cal["displayValue"]["en"], "he": hebrew_term(category) + " על " + cal["displayValue"]["he"]},
-                lead={"en": "Weekly Torah Portion", "he": 'פרשת השבוע'},
-                mustHave=mustHave,
-                **kwargs
-            ).save()
-
-        create_israel_and_diaspora_stories(_create_parasha_verse_connection_story, **kwargs)
-
-    @classmethod
-    def create_parasha_verse_commentator_stories(cls, iteration=1, **kwargs):
-        def _create_parasha_verse_commentator_story(parasha_obj, mustHave=None, **kwargs):
-            from sefaria.utils.calendars import make_parashah_response_from_calendar_entry
-            from . import ref_data
-
-            mustHave = mustHave or []
-
-            cal = make_parashah_response_from_calendar_entry(parasha_obj)[0]
-            parasha_ref = text.Ref(parasha_obj["ref"])
-
-            top_ref = ref_data.RefDataSet.from_ref(parasha_ref).nth_ref(iteration)
-
-            commentary_ref = random_commentary_on(top_ref)
-            if not commentary_ref:
-                return
-
-            if not commentary_ref.is_text_translated():
-                mustHave += ["readsHebrew"]
-            commentator = commentary_ref.index.collective_title
-
-            cls.generate_story(
-                refs = [top_ref.normal(), commentary_ref.normal()],
-                title={"en": commentator + " on " + cal["displayValue"]["en"], "he": hebrew_term(commentator) + " על " + cal["displayValue"]["he"]},
-                lead={"en": "Weekly Torah Portion", "he": 'פרשת השבוע'},
-                mustHave=mustHave,
-                **kwargs
-            ).save()
-
-        create_israel_and_diaspora_stories(_create_parasha_verse_commentator_story, **kwargs)
-
-
-class AuthorStoryFactory(AbstractStoryFactory):
-    @classmethod
-    def _data_object(cls, **kwargs):
-        prs = kwargs.get("person")
-        if isinstance(prs, str):
-            prs = topic.Topic.init(prs)
-        assert isinstance(prs, topic.Topic)
-        return {"author_key": prs.slug, "example_work": random.choice(prs.get_authored_indexes()).title}
-
-    @classmethod
-    def _story_form(cls, **kwargs):
-        return "author"
-
-    @classmethod
-    def create_random_shared_story(cls):
-        p = cls._select_random_person()
-        story = cls._generate_shared_story(person=p)
-        story.save()
-
-    @classmethod
-    def _select_random_person(cls):
-        eras = ["GN", "RI", "AH", "CO"]
-        ps = topic.TopicSet({"properties.era.value": {"$in": eras}})
-
-        p = random.choice(ps)
-        while not cls._can_use_person(p):
-            p = random.choice(ps)
-
-        #todo: Any way to avoid loading this whole set?
-        #todo: check against most recent X to avoid dupes.
-        return p
-
-    @classmethod
-    def _can_use_person(cls, p):
-        if not isinstance(p, topic.Topic):
-            return False
-        if not p.has_indexes():
-            return False
-        if not getattr(p, "description", {}).get('en', False):
-            return False
-        if not getattr(p, "description", {}).get('he', False):
-            return False
-
-        return True
-
-
-class UserSheetsFactory(AbstractStoryFactory):
-    """
-    "userSheets"
-        "user_id"
-        "sheet_ids"
-        "sheets" (derived)
-    """
-    @classmethod
-    def _data_object(cls, **kwargs):
-        author_uid = kwargs.get("author_uid")
-        sheets = db.sheets.find({"owner": int(author_uid)}, {"id": 1}).sort([["views", -1]]).limit(4)
-        sheet_ids = [s["id"] for s in sheets]
-        return {"publisher_id": author_uid, "sheet_ids": sheet_ids}
-
-    @classmethod
-    def _story_form(cls, **kwargs):
-        return "userSheets"
-
-    @classmethod
-    def create_shared_story(cls, author_uid, **kwargs):
-        story = cls._generate_shared_story(author_uid=author_uid, **kwargs)
-        story.save()
-
-    @classmethod
-    def create_user_story(cls, uid, author_uid, **kwargs):
-        story = cls._generate_user_story(uid=uid, author_uid=author_uid, **kwargs)
-        story.save()
-
-class CollectionSheetListFactory(AbstractStoryFactory):
-    """
-        "title" : {
-            "he"
-            "en"
-        }
-        "collection_image"
-        "collection_url"
-        "collection_name"
-        "sheet_ids"
-        "sheets" (derived)
-            [{"sheet_id"
-              "sheet_title"
-              "sheet_summary"},
-              "publisher_id"
-              "publisher_name" (derived)
-              "publisher_url" (derived)
-              "publisher_image" (derived)
-              "publisher_position" (derived)
-              "publisher_organization" (derived)
-              "publisher_followed" (derived)
-            },
-            {...}]
-
-    """
-    @classmethod
-    def _data_object(cls, **kwargs):
-        from sefaria.model.collection import Collecion
-        sheet_ids = kwargs.get("sheet_ids")
-        c = Collection().load({"slug": kwargs.get("collection_slug")})
-        assert c
-
-        d = {
-            "sheet_ids": sheet_ids,
-            "collection_image": getattr(c, "imageUrl", ""),
-            "collection_url": c.url,
-            "title": kwargs.get("title",{"en": c.name, "he": c.name}),
-            "cozy": kwargs.get("cozy", False)
-        }
-        if kwargs.get("lead") and kwargs.get("lead").get("en") and kwargs.get("lead").get("he"):
-            d["lead"] = kwargs.get("lead")
-        return d
-
-    @classmethod
-    def _story_form(cls, **kwargs):
-        return "collectionSheetList"
-
-    @classmethod
-    def create_shared_story(cls, collection_slug, sheet_ids, **kwargs):
-        story = cls._generate_shared_story(collection_slug=collection_slug, sheet_ids=sheet_ids, **kwargs)
-        story.save()
-
-    @classmethod
-    def create_user_story(cls, uid, collection_slug, sheet_ids, **kwargs):
-        story = cls._generate_user_story(uid=uid, collection_slug=collection_slug, sheet_ids=sheet_ids, **kwargs)
-        story.save()
-
-    @classmethod
-    def create_nechama_sheet_stories(cls, **kwargs):
-        def _create_nechama_sheet_story(parasha_obj, mustHave=None, **kwargs):
-            #todo: grab English sheet and show to English only users
-            from sefaria.utils.calendars import make_parashah_response_from_calendar_entry
-            cal = make_parashah_response_from_calendar_entry(parasha_obj)[0]
-
-            sheets = db.sheets.find({"status": "public", "displayedCollection": "גיליונות-נחמה", "tags": parasha_obj["parasha"]}, {"id": 1})
-            sheets = [s for s in sheets]
-            selected = random.sample(sheets, 3)
-            if len(selected) < 3:
-                return
-
-            mustHave = mustHave or []
-            mustHave = mustHave + ["readsHebrew"]
-
-            cls.generate_story(
-                sheet_ids=[s["id"] for s in selected],
-                cozy=True,
-                collection_slug="גיליונות-נחמה",
-                title={"en": "Nechama on " + cal["displayValue"]["en"], "he": "נחמה על " + cal["displayValue"]["he"]},
-                lead={"en": "Weekly Torah Portion", "he": 'פרשת השבוע'},
-                mustHave=mustHave,
-                **kwargs
-            ).save()
-
-        create_israel_and_diaspora_stories(_create_nechama_sheet_story, **kwargs)
-
-
-class SheetListFactory(AbstractStoryFactory):
-    """
-        "title" : {
-            "he"
-            "en"
-        }
-        lead: {
-            "he"
-            "en"
-        }
-        "sheet_ids"
-        "sheets" (derived)
-            [{"sheet_id"
-              "sheet_title"
-              "sheet_summary"},
-              "publisher_id"
-              "publisher_name" (derived)
-              "publisher_url" (derived)
-              "publisher_image" (derived)
-              "publisher_position" (derived)
-              "publisher_organization" (derived)
-              "publisher_followed" (derived)
-            },
-            {...}]
-
-    """
-    @classmethod
-    def _data_object(cls, **kwargs):
-        title = kwargs.get("title", {"en": "Recommended for You", "he": "מומלץ"})
-
-        d = {
-            "sheet_ids": kwargs.get("sheet_ids"),
-            "title": title,
-        }
-
-        if kwargs.get("lead") and kwargs.get("lead").get("en") and kwargs.get("lead").get("he"):
-            d["lead"] = kwargs.get("lead")
-
-        return d
-
-    @classmethod
-    def _story_form(cls, **kwargs):
-        return "sheetList"
-
-    @classmethod
-    def _get_featured_ids(cls, k):
-        shts = db.sheets.find({"is_featured": True}, {"id": 1})
-        ids = [s["id"] for s in shts]
-        return random.sample(ids, k)
-
-    @classmethod
-    def _get_topic_sheet_ids(cls, topic, k=3, page=0):
-        from sefaria.sheets import get_sheets_by_topic
-        sheets = get_sheets_by_topic(topic.slug, limit=k, proj={"id": 1}, page=page)
-        return [s["id"] for s in sheets]
-        # sheets = SheetSet({"tags": topic, "status": "public"}, proj={"id": 1}, sort=[("views", -1)], limit=k)
-        # return [s.id for s in sheets]
-
-    @classmethod
-    def _get_daf_sheet_ids(cls):
-        from sefaria.sheets import get_sheets_for_ref
-        sheets = get_sheets_for_ref(daf_yomi_ref().normal())
-        sorted_sheets = sorted(sheets, key=lambda s: s["views"], reverse=True)
-        return [s["id"] for s in sorted_sheets[:3]]
-
-
-    @classmethod
-    def create_parasha_sheets_stories(cls, iteration=1, k=3, **kwargs):
-        def _create_parasha_sheet_story(parasha_obj, mustHave=None, **kwargs):
-            from sefaria.utils.calendars import make_parashah_response_from_calendar_entry
-            from sefaria.helper.topic import get_topic_by_parasha
-            cal = make_parashah_response_from_calendar_entry(parasha_obj)[0]
-            topic = get_topic_by_parasha(parasha_obj["parasha"])
-            if not topic:
-                return
-            sheet_ids = cls._get_topic_sheet_ids(topic, k=k, page=iteration-1)
-            if len(sheet_ids) < k:
-                return
-
-            mustHave = mustHave or []
-            mustHave = mustHave + ["usesSheets"]
-
-            cls.generate_story(
-                sheet_ids=sheet_ids,
-                title={"en": "Sheets on " + cal["displayValue"]["en"], "he": "גליונות על " + cal["displayValue"]["he"]},
-                lead={"en": "Weekly Torah Portion", "he": 'פרשת השבוע'},
-                mustHave=mustHave,
-                **kwargs
-            ).save()
-
-        create_israel_and_diaspora_stories(_create_parasha_sheet_story, **kwargs)
-
-    @classmethod
-    def create_daf_sheet_story(cls, **kwargs):
-        ids = cls._get_daf_sheet_ids()
-        if ids:
-            cls.generate_story(
-                sheet_ids=cls._get_daf_sheet_ids(),
-                title={"en": "On Today's Daf", "he": "על דף היומי"},
-                mustHave=["usesSheets"], **kwargs
-            ).save()
-
-    @classmethod
-    def generate_topic_story(cls, topic, **kwargs):
-        return cls.generate_story(sheet_ids=cls._get_topic_sheet_ids(topic), title={"en": topic.get_primary_title('en'), "he": topic.get_primary_title('he')}, **kwargs)
-
-    @classmethod
-    def create_topic_story(cls, topic, **kwargs):
-        cls.generate_topic_story(topic, **kwargs).save()
-
-    @classmethod
-    def generate_featured_story(cls, **kwargs):
-        return cls.generate_story(sheet_ids=cls._get_featured_ids(3), title={"en": "Popular", "he": "מומלץ"}, **kwargs)
-
-    @classmethod
-    def create_featured_story(cls, **kwargs):
-        cls.generate_featured_story(**kwargs).save()
-
-
-class TopicListStoryFactory(AbstractStoryFactory):
-    """
-    "topicList"
-        topics: [{en, he}, ...]
-        title: {en, he}
-        lead: {en, he}
-    """
-    @classmethod
-    def _data_object(cls, **kwargs):
-        # todo: handle possibility of Hebrew terms trending. NOAH: I think this may be solved now that we've moved to topics model
-        return {
-            "topics": [{"en": topic['en'], "he": topic['he'], "slug": topic["slug"]} for topic in kwargs.get('topics')],
-            "title": kwargs.get("title", {"en": "Trending Recently", "he": "נושאים עדכניים"}),
-            "lead": kwargs.get("lead", {"en": "Topics", "he": "נושאים"})
-        }
-
-    @classmethod
-    def _story_form(cls, **kwargs):
-        return "topicList"
-
-    @classmethod
-    def create_trending_story(cls, **kwargs):
-        days = kwargs.get("days", 7)
-        from sefaria import sheets
-        cls.create_shared_story(topics=sheets.trending_topics(days=days, ntags=6))
-
-    @classmethod
-    def generate_parasha_topics_story(cls, parasha_obj, mustHave, iteration, k, **kwargs):
-        from sefaria.utils.calendars import make_parashah_response_from_calendar_entry
-        from sefaria.helper.topic import get_topic_by_parasha
-        from sefaria.model.topic import Topic
-        page = iteration - 1
-        topic = get_topic_by_parasha(parasha_obj["parasha"])
-        if not topic:
-            return
-        link_set = topic.link_set(_class='intraTopic', page=page, limit=k)
-        related_topics = list(filter(None, [Topic.init(l.topic) for l in link_set]))
-        if len(related_topics) < k:
-            return
-
-        cal = make_parashah_response_from_calendar_entry(parasha_obj)[0]
-
-        return cls.generate_story(
-            topics=related_topics,
-            title={"en": "Topics in " + cal["displayValue"]["en"], "he": "נושאים ב" + cal["displayValue"]["he"]},
-            lead={"en": "Weekly Torah Portion", "he": 'פרשת השבוע'},
-            mustHave=mustHave or [],
-            **kwargs
-        )
-
-    @classmethod
-    def create_parasha_topics_stories(cls, iteration=1, k=6, **kwargs):
-        def _create_parasha_topic_story(parasha_obj, mustHave=None, **kwargs):
-            cls.generate_parasha_topics_story(parasha_obj, mustHave, iteration, k, **kwargs).save()
-
-        create_israel_and_diaspora_stories(_create_parasha_topic_story, **kwargs)
-
-    @classmethod
-    def create_shared_story(cls, **kwargs):
-        cls._generate_shared_story(**kwargs).save()
-
-
-class TopicTextsStoryFactory(AbstractStoryFactory):
-    """
-    "topicTexts"
-        "title"
-            "en"
-            "he"
-        "refs"
-        "texts" (derived)
-            [{"ref", "heRef", "en","he"}, ...]
-    """
-
-    @classmethod
-    def _data_object(cls, **kwargs):
-        topic = kwargs.get("topic")
-        trefs = kwargs.get("refs")
-        num = kwargs.get("num", 2)
-
-        if not trefs:
-            trefs = [link.ref for link in topic.link_set(_class='refTopic', query_kwargs={"is_sheet": False}, limit=num, sort=[("order.pr", -1)])]
-
-        normal_refs = [text.Ref(ref).normal() for ref in trefs]
-
-        d = {
-            "title": {
-                "en": topic.get_primary_title('en'),
-                "he": topic.get_primary_title('he')
-            },
-            "slug": topic.slug,
-            "refs": normal_refs
-        }
-
-        return d
-
-    @classmethod
-    def _story_form(cls, **kwargs):
-        return "topicTexts"
-
-    @classmethod
-    def create_shared_story(cls, topic, **kwargs):
-        cls._generate_shared_story(topic=topic, **kwargs).save()
-
-    @classmethod
-    def generate_random_shared_story(cls, **kwargs):
-        from sefaria.helper.topic import get_random_topic
-        random_topic = get_random_topic(good_to_promote=True)
-        return cls._generate_shared_story(topic=random_topic, **kwargs)
-
-    @classmethod
-    def create_random_shared_story(cls, **kwargs):
-        cls.generate_random_shared_story(**kwargs).save()
-
-
-##### Utils #####
-
-def daf_yomi_ref():
-    from sefaria.utils.calendars import get_keyed_calendar_items
-    cal = get_keyed_calendar_items()["Daf Yomi"]
-    daf_ref = text.Ref(cal["ref"])
-    return daf_ref
-
-def daf_yomi_display_value():
-    from sefaria.utils.calendars import get_keyed_calendar_items
-    return get_keyed_calendar_items()["Daf Yomi"]["displayValue"]
-
-
-def random_commentary_on(ref):
-    commentary_refs = [l.ref_opposite(ref) for l in [x for x in ref.linkset() if x.type == "commentary"]]
-    candidates = [r for r in commentary_refs if not r.is_empty()]
-    return random.choice(candidates)
-
-
-def random_connection_to(ref):
-    connection_refs = [(l, l.ref_opposite(ref)) for l in [x for x in ref.linkset() if x.type != "commentary"]]
-
-    def is_useful(r):
-        if r.is_empty():
-            return False
-        category = r.index.categories[0]
-        if category == "Tanakh" or category == "Reference":
-            return False
-        return True
-
-    candidates = [link_ref for link_ref in connection_refs if is_useful(link_ref[1])]
-    return random.choice(candidates)
-
-
-def create_israel_and_diaspora_stories(create_story_fn, **kwargs):
-    """
-    Calls create_story_fn once if Parshiot are the same, or twice if Israel and Diaspora differ.
-    create_story_fn has two args & **kwargs:
-        parsha_obj
-        mustHave: array of tags to be passed to created story
-        **kwargs
-    :param create_story_fn:
-    :param kwargs:
-    :return:
-    """
-    from django.utils import timezone
-    from sefaria.utils.calendars import get_parasha
-    now = timezone.localtime(timezone.now())
-    il = get_parasha(now, diaspora=False)
-    da = get_parasha(now, diaspora=True)
-
-    if da["ref"] == il["ref"]:
-        create_story_fn(il, **kwargs)
-    else:
-        create_story_fn(il, ["inIsrael"], **kwargs)
-        create_story_fn(da, ["inDiaspora"], **kwargs)
-
-'''
-Turns out, not needed.
-Leaving here for the moment, in case it proves useful.
-
-def migrate_users_notifications_to_stories(uid):
-    from . import notification as n
-    #if the user has already been migrated
-    #return
-
-    for pn in n.NotificationSet({"type": "sheet publish", "uid": uid}, sort=[("_id", -1)]):
-        UserStory.from_sheet_publish_notification(pn).save()
-
-    for gn in n.GlobalNotificationSet(sort=[("_id", -1)]):
-        gs = SharedStory.from_global_notification(gn).save()
-
-        # get user notifications that refer to this global
-        for un in n.NotificationSet({"is_global": True, "global_id": gn._id}):
-            UserStory.from_shared_story(un.uid, gs).save()
-'''
-=======
-        return [Story.build_sheet_metadata_dict(metadata, metadata['id'], return_id) for metadata in metadata_list]
->>>>>>> a016faaa
+        return [Story.build_sheet_metadata_dict(metadata, metadata['id'], return_id) for metadata in metadata_list]