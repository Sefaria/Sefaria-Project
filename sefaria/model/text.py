--- conflicted
+++ resolved
@@ -247,11 +247,7 @@
         if not getattr(self, "nodes", None) or raw:  # Commentator
             contents = super(Index, self).contents()
         elif v2:
-<<<<<<< HEAD
             # adds a set of legacy fields like 'titleVariants', expands alt structures with preview, etc.
-            return self.nodes.as_index_contents()
-        return self.legacy_form(force_complex=force_complex)
-=======
             contents = self.nodes.as_index_contents()
         else:
             contents = self.legacy_form(force_complex=force_complex)
@@ -265,7 +261,7 @@
         """
         Decorates contents with expanded meta data such as Hebrew author names, human readable date strings etc.
         :param contents: the initial dictionary of contents
-        :return: a dictionary of contents with additional fields   
+        :return: a dictionary of contents with additional fields
         """
         authors = self.author_objects()
         if len(authors):
@@ -286,7 +282,6 @@
             }
 
         return contents
->>>>>>> 2c2c3737
 
     def legacy_form(self, force_complex=False):
         """
