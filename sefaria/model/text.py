--- conflicted
+++ resolved
@@ -35,7 +35,7 @@
 from sefaria.utils.hebrew import is_hebrew, hebrew_term
 from sefaria.utils.util import list_depth
 from sefaria.datatype.jagged_array import JaggedTextArray, JaggedArray
-from sefaria.settings import DISABLE_INDEX_SAVE, USE_VARNISH, MULTISERVER_ENABLED, RAW_REF_MODEL_BY_LANG_FILEPATH, RAW_REF_PART_MODEL_BY_LANG_FILEPATH
+from sefaria.settings import DISABLE_INDEX_SAVE, USE_VARNISH, MULTISERVER_ENABLED
 from sefaria.system.multiserver.coordinator import server_coordinator
 
 """
@@ -211,8 +211,7 @@
         "is_cited",             # (bool) only indexes with this attribute set to True will be picked up as a citation in a text by default
         "lexiconName",          # (str) For dictionaries - the name used in the Lexicon collection
         "dedication",           # (dict) Dedication texts, keyed by language
-        "hidden",               # (bool) Default false.  If not present, Index is visible in all TOCs.  True value hides the text in the main TOC, but keeps it in the search toc.
-        "corpora",              # (list[str]) List of corpora that this index is included in. Currently these are just strings without validation. First element is used to group texts for determining version preference within a corpus.
+        "hidden"                # (bool) Default false.  If not present, Index is visible in all TOCs.  True value hides the text in the main TOC, but keeps it in the search toc.
     ]
 
     def __str__(self):
@@ -251,8 +250,7 @@
             contents = self.nodes.as_index_contents()
             if with_content_counts:
                 contents["schema"] = self.annotate_schema_with_content_counts(contents["schema"])
-                first_ref = self.versionSet().array()[0].first_section_ref()
-                contents["firstSectionRef"] = first_ref.normal()
+                contents["firstSectionRef"] = Ref(self.title).first_available_section_ref().normal()
         else:
             contents = self.legacy_form(force_complex=force_complex)
 
@@ -847,10 +845,6 @@
         if getattr(self, "dependence", False):
             toc_contents_dict["dependence"] = self.dependence
 
-        if len(getattr(self, "corpora", [])) > 0:
-            # first elem in corpora is the main corpus
-            toc_contents_dict["corpus"] = self.corpora[0]
-
         if include_first_section:
             firstSection = Ref(self.title).first_available_section_ref()
             toc_contents_dict["firstSection"] = firstSection.normal() if firstSection else None
@@ -937,33 +931,6 @@
         else:
             return self.categories[0]
 
-<<<<<<< HEAD
-    def referenceable_children(self):
-        # parallel to TreeNodes's `children`. Allows full traversal of an index's nodes
-        default_children = self.nodes.children
-        if len(default_children) == 0:
-            default_children = [self.nodes]
-        return default_children + self.get_alt_struct_nodes()
-
-    def get_referenceable_alone_nodes(self):
-        alone_nodes = []
-        alone_scopes = {'any', 'alone'}
-        for child in self.referenceable_children():
-            if any(template.scope in alone_scopes for template in child.get_match_templates()):
-                alone_nodes += [child]
-            # TODO used to be hard-coded to include grandchildren as well. Can't be recursive unless we add this to SchemaNode as well.
-            # alone_nodes += child.get_referenceable_alone_nodes()
-        return alone_nodes
-=======
-    def get_primary_corpus(self):
-        """
-        Primary corpus used for setting version preference by
-        """
-        corpora = getattr(self, "corpora", [])
-        if len(corpora) > 0:
-            return corpora[0]
-
->>>>>>> ceee2561
 
 class IndexSet(abst.AbstractMongoSet):
     """
@@ -1319,8 +1286,6 @@
         "versionUrl",  # bad data?
         "versionTitleInHebrew",  # stores the Hebrew translation of the versionTitle
         "versionNotesInHebrew",  # stores VersionNotes in Hebrew
-        "shortVersionTitle",
-        "shortVersionTitleInHebrew",
         "extendedNotes",
         "extendedNotesHebrew",
         "purchaseInformationImage",
@@ -2066,7 +2031,7 @@
         self.is_merged = False
         self.sources = []
 
-        if not self._oref.index_node.parent.supports_language(self.lang):
+        if self.lang not in self._oref.index_node.supported_languages:
             self.text = []
             self._versions = []
             return
@@ -2131,14 +2096,6 @@
         "versionTitleInHebrew": {
             "en": "versionTitleInHebrew",
             "he": "heVersionTitleInHebrew",
-        },
-        "shortVersionTitle": {
-            "en": "shortVersionTitle",
-            "he": "heShortVersionTitle",
-        },
-        "shortVersionTitleInHebrew": {
-            "en": "shortVersionTitleInHebrew",
-            "he": "heShortVersionTitleInHebrew",
         },
         "versionSource": {
             "en": "versionSource",
@@ -2180,7 +2137,7 @@
         "he": "heSources"
     }
 
-    def __init__(self, oref, context=1, commentary=True, version=None, lang=None, version2=None, lang2=None, pad=True, alts=False, wrapLinks=False, stripItags=False, wrapNamedEntities=False, translationLanguagePreference=None, vtitlePreference=None, vtitlePreference2=None):
+    def __init__(self, oref, context=1, commentary=True, version=None, lang=None, version2=None, lang2=None, pad=True, alts=False, wrapLinks=False, stripItags=False, wrapNamedEntities=False, translationLanguagePreference=None):
         """
         :param oref:
         :param context:
@@ -2194,8 +2151,6 @@
         :param wrapLinks: whether to return the text requested with all internal citations marked up as html links <a>
         :param stripItags: whether to strip inline commentator tags and inline footnotes from text
         :param wrapNamedEntities: whether to return the text requested with all known named entities marked up as html links <a>.
-        :param vtitlePreference: Preference for a specific version. Ignored if `version` is passed.
-        :param vtitlePreference2: Ditto of vtitlePreference but for lang2
         :return:
         """
         if pad:
@@ -2229,12 +2184,11 @@
             if language == 'en': tc_kwargs['actual_lang'] = translationLanguagePreference
             if language in {lang, lang2}:
                 curr_version = version if language == lang else version2
-                curr_vtitle_pref = vtitlePreference if language == lang else vtitlePreference2
-                c = TextChunk(vtitle=(curr_version or curr_vtitle_pref), **tc_kwargs)
+                c = TextChunk(vtitle=curr_version, **tc_kwargs)
                 if len(c._versions) == 0:  # indicates `version` doesn't exist
-                    if (tc_kwargs.get('actual_lang', False) or curr_vtitle_pref) and not curr_version:
+                    if tc_kwargs.get('actual_lang', False) and not curr_version:
                         # actual_lang is only used if curr_version is not passed
-                        tc_kwargs.pop('actual_lang', None)
+                        del tc_kwargs['actual_lang']
                         c = TextChunk(vtitle=curr_version, **tc_kwargs)
                     elif curr_version:
                         self._nonExistantVersions[language] = curr_version
@@ -3625,25 +3579,15 @@
         """
         Returns a more specific reference than the current Ref
 
-        :param subsections: int or list - the subsections of the current Ref.
-        If a section in subsections is negative, will calculate the last section for that depth. NOTE: this requires access to state_ja so this is a bit slower.
+        :param subsection: int or list - the subsection(s) of the current Ref
         :return: :class:`Ref`
         """
         if isinstance(subsections, int):
             subsections = [subsections]
-        new_depth = len(self.sections) + len(subsections)
-        assert self.index_node.depth >= new_depth, "Tried to get subref of bottom level ref: {}".format(self.normal())
+        assert self.index_node.depth >= len(self.sections) + len(subsections), "Tried to get subref of bottom level ref: {}".format(self.normal())
         assert not self.is_range(), "Tried to get subref of ranged ref".format(self.normal())
 
         d = self._core_dict()
-
-        if any([sec < 0 for sec in subsections]):
-            # only load state_ja when a negative index exists
-            ja = self.get_state_ja()
-            ja_inds = [sec - 1 for sec in self.sections + subsections]
-            for i, sec in enumerate(subsections):
-                if sec >= 0: continue
-                subsections[i] = ja.sub_array_length(ja_inds[:len(self.sections) + i]) + sec + 1
         d["sections"] += subsections
         d["toSections"] += subsections
         return Ref(_obj=d)
@@ -4365,7 +4309,7 @@
         """
         fields = ["title", "versionTitle", "versionSource", "language", "status", "license", "versionNotes",
                   "digitizedBySefaria", "priority", "versionTitleInHebrew", "versionNotesInHebrew", "extendedNotes",
-                  "extendedNotesHebrew", "purchaseInformationImage", "purchaseInformationURL", "shortVersionTitle", "shortVersionTitleInHebrew"]
+                  "extendedNotesHebrew", "purchaseInformationImage", "purchaseInformationURL"]
         versions = VersionSet(self.condition_query())
         version_list = []
         if self.is_book_level():
@@ -4707,7 +4651,6 @@
         self._simple_term_mapping = {}
         self._full_term_mapping = {}
         self._simple_term_mapping_json = None
-        self._ref_resolver = None
 
         # Topics
         self._topic_mapping = {}
@@ -5005,9 +4948,8 @@
 
     def build_lexicon_auto_completers(self):
         from .autospell import LexiconTrie
-        from .lexicon import LexiconSet
         self._lexicon_auto_completer = {
-            lexicon.name: LexiconTrie(lexicon.name) for lexicon in LexiconSet({'should_autocomplete': True})
+            lexicon: LexiconTrie(lexicon) for lexicon in ["Jastrow Dictionary", "Klein Dictionary"]
         }
         self._lexicon_auto_completer_is_ready = True
 
@@ -5329,36 +5271,7 @@
         self._topic_mapping = {t.slug: {"en": t.get_primary_title("en"), "he": t.get_primary_title("he")} for t in TopicSet()}
         return self._topic_mapping
 
-    def get_ref_resolver(self, rebuild=False):
-        resolver = self._ref_resolver
-        if not resolver or rebuild:
-            resolver = self._build_ref_resolver()
-        return resolver
-
-    def _build_ref_resolver(self):
-        import spacy
-        from .ref_part import RefPartTitleTrie, RefPartTitleGraph, RefResolver, TermMatcher, NonUniqueTermSet
-        from sefaria.spacy_function_registry import inner_punct_tokenizer_factory  # used by spacy.load()
-
-        root_nodes = list(filter(lambda n: getattr(n, 'match_templates', None) is not None, self.get_index_forest()))
-        alone_nodes = reduce(lambda a, b: a + b.index.get_referenceable_alone_nodes(), root_nodes, [])
-        non_unique_terms = NonUniqueTermSet()
-        ref_part_title_graph = RefPartTitleGraph(root_nodes)
-        self._ref_resolver = RefResolver(
-            {k: spacy.load(v) for k, v in RAW_REF_MODEL_BY_LANG_FILEPATH.items()},
-            {k: spacy.load(v) for k, v in RAW_REF_PART_MODEL_BY_LANG_FILEPATH.items()},
-            {
-                "en": RefPartTitleTrie('en', nodes=(root_nodes + alone_nodes), scope='alone'),
-                "he": RefPartTitleTrie('he', nodes=(root_nodes + alone_nodes), scope='alone')
-            },
-            ref_part_title_graph,
-            {
-                "en": TermMatcher('en', non_unique_terms),
-                "he": TermMatcher('he', non_unique_terms),
-            }
-        )
-        return self._ref_resolver
-
+    #todo: only used in bio scripts
     def get_index_forest(self):
         """
         :return: list of root Index nodes.
@@ -5482,12 +5395,6 @@
         for icat, cat in enumerate(path):
             q[f'categories.{icat}'] = cat
 
-        return IndexSet(q) if full_records else IndexSet(q).distinct("title")
-
-    def get_indexes_in_corpus(self, corpus: str, include_dependant=False, full_records=False) -> Union[IndexSet, list]:
-        q = {'corpora': corpus}
-        if not include_dependant:
-            q['dependence'] = {'$in': [False, None]}
         return IndexSet(q) if full_records else IndexSet(q).distinct("title")
 
     def get_indices_by_collective_title(self, collective_title, full_records=False):
@@ -5708,8 +5615,6 @@
                 toSections.append(sections[len(sections) - len(toSections) - 1])
             toSections.reverse()
 
-        # return seems to ignore all previous logic...
-        # leaving this function in case errors that were thrown in above logic act as validation?
         return Ref(ref_match.group())
 
     def _build_ref_from_string(self, title=None, st=None, lang="en"):
