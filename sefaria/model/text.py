# -*- coding: utf-8 -*-
"""
text.py
"""

import time
import structlog
from functools import reduce
from typing import Optional, Union
logger = structlog.get_logger(__name__)

import sys
import regex
import copy
import bleach
import json
import itertools
from collections import defaultdict
from bs4 import BeautifulSoup, Tag
try:
    import re2 as re
    re.set_fallback_notification(re.FALLBACK_WARNING)
except ImportError:
    logger.warning("Failed to load 're2'.  Falling back to 're' for regular expression parsing. See https://github.com/sefaria/Sefaria-Project/wiki/Regular-Expression-Engines")
    import re

from . import abstract as abst
from .schema import deserialize_tree, SchemaNode, VirtualNode, DictionaryNode, JaggedArrayNode, TitledTreeNode, DictionaryEntryNode, SheetNode, AddressTalmud, Term, TermSet, TitleGroup, AddressType
from sefaria.system.database import db

import sefaria.system.cache as scache
from sefaria.system.cache import in_memory_cache
from sefaria.system.exceptions import InputError, BookNameError, PartialRefInputError, IndexSchemaError, \
    NoVersionFoundError, DictionaryEntryNotFoundError
from sefaria.utils.hebrew import is_hebrew, hebrew_term
from sefaria.utils.util import list_depth
from sefaria.datatype.jagged_array import JaggedTextArray, JaggedArray
from sefaria.settings import DISABLE_INDEX_SAVE, USE_VARNISH, MULTISERVER_ENABLED
from sefaria.system.multiserver.coordinator import server_coordinator

"""
                ----------------------------------
                         Index, IndexSet
                ----------------------------------
"""


class AbstractIndex(object):
    def contents(self, raw=False, **kwargs):
        pass

    def versionSet(self):
        return VersionSet({"title": self.title})

    def versionState(self):
        from . import version_state
        return version_state.VersionState(self.title)

    def is_new_style(self):
        return bool(getattr(self, "nodes", None))

    def get_title(self, lang="en"):
        if lang == "en":
            return self._title

        return self.nodes.primary_title(lang)

    def set_title(self, title, lang="en"):
        if getattr(self, 'nodes', None) is None:
            if lang == "en":
                self._title = title
            return

        if lang == "en":
            self._title = title  # we need to store the title attr in a physical storage, note that .title is a virtual property
            self.nodes.key = title

        old_primary = self.nodes.primary_title(lang)
        self.nodes.add_title(title, lang, True, True)
        if old_primary != title:  # then remove the old title, we don't want it.
            self.nodes.remove_title(old_primary, lang)

    title = property(get_title, set_title)

    def all_section_refs(self):
        refs = []
        vs = self.versionState()
        content_nodes = self.nodes.get_leaf_nodes()
        for c in content_nodes:
            try:
                state_ja = vs.state_node(c).ja("all")
                for indxs in state_ja.non_empty_sections():
                    sections = [a + 1 for a in indxs]
                    refs += [Ref(
                        _obj={
                            "index": vs.index,
                            "book": vs.index.nodes.full_title("en"),
                            "primary_category": vs.index.get_primary_category(),
                            "index_node": c,
                            "sections": sections,
                            "toSections": sections
                        }
                    )]
            except Exception as e:
                logger.warning("Failed to generate references for {}, section {}. {}".format(c.full_title("en"), ".".join([str(s) for s in sections]) if sections else "-", str(e)))
        return refs

    def all_segment_refs(self):
        seg_refs = []
        for sec_ref in self.all_section_refs():
            seg_refs += sec_ref.all_subrefs()
        return seg_refs

    def all_top_section_refs(self):
        """Returns a list of refs one step below root"""
        section_refs = self.all_section_refs()
        tally = {}
        refs = []
        for oref in section_refs:
            top_ref = oref.top_section_ref()
            if not top_ref.normal() in tally:
                tally[top_ref.normal()] = 1
                refs.append(top_ref)
        return refs

    def author_objects(self):
        from . import topic
        return [topic.Topic.init(slug) for slug in getattr(self, "authors", []) if topic.Topic.init(slug)]

    def composition_time_period(self):
        return None

    def composition_place(self):
        return None

    def publication_place(self):
        return None

    def publication_time_period(self):
        return None

    def contents_with_content_counts(self):
        """
        Returns the `contents` dictionary with each node annotated with section lengths info
        from version_state.
        """
        contents = self.contents()
        vstate   = self.versionState()

        def simplify_version_state(vstate_node):
            return aggregate_available_texts(vstate_node["_all"]["availableTexts"])

        def aggregate_available_texts(available):
            """Returns a jagged arrary of ints that counts the number of segments in each section,
            (by throwing out the number of versions of each segment)"""
            if len(available) == 0 or type(available[0]) is int:
                return len(available)
            else:
                return [aggregate_available_texts(x) for x in available]

        def annotate_schema(schema, vstate):
            if "nodes" in schema:
                for node in schema["nodes"]:
                    if "key" in node:
                        annotate_schema(node, vstate[node["key"]])
            else:
                schema["content_counts"] = simplify_version_state(vstate)

        annotate_schema(contents["schema"], vstate.content)
        return contents


class Index(abst.AbstractMongoRecord, AbstractIndex):
    """
    Index objects define the names and structure of texts stored in the system.
    There is an Index object for every text.

    """
    collection = 'index'
    history_noun = 'index'
    criteria_field = 'title'
    criteria_override_field = 'oldTitle'  # used when primary attribute changes. field that holds old value.
    track_pkeys = True
    pkeys = ["title"]

    required_attrs = [
        "title",
        "categories"
    ]
    optional_attrs = [
        "schema",             # required for new style
        "alt_structs",        # optional for new style
        "default_struct",     # optional for new style
        "exclude_structs",    # optional, specifies which structs the client should ignore when displaying navigation ToCs
        "order",              # optional for old style and new
        "authors",
        "enDesc",
        "heDesc",
        "enShortDesc",
        "heShortDesc",
        "pubDate",
        "compDate",
        "compPlace",
        "pubPlace",
        "errorMargin",
        "era",
        "dependence",           # (str) Values: "Commentary" or "Targum" - to denote commentaries and other potential not standalone texts
        "base_text_titles",     # (list) the base book(s) this one is dependant on
        "base_text_mapping",    # (str) string that matches a key in sefaria.helper.link.AutoLinkerFactory._class_map
        "collective_title",     # (str) string value for a group of index records - the former commentator name. Requires a matching term.
        "is_cited",             # (bool) only indexes with this attribute set to True will be picked up as a citation in a text by default
        "lexiconName",          # (str) For dictionaries - the name used in the Lexicon collection
        "dedication",           # (dict) Dedication texts, keyed by language
        "hidden",               # (bool) Default false.  If not present, Index is visible in all TOCs.  True value hides the text in the main TOC, but keeps it in the search toc.
        "corpora",              # (list[str]) List of corpora that this index is included in. Currently these are just strings without validation. First element is used to group texts for determining version preference within a corpus.
    ]

    def __str__(self):
        return "Index: {}".format(self.title)

    def __repr__(self):  # Wanted to use orig_tref, but repr can not include Unicode
        return "{}().load({{'title': '{}'}})".format(self.__class__.__name__, self.title)

    def save(self, override_dependencies=False):
        if DISABLE_INDEX_SAVE:
            raise InputError("Index saving has been disabled on this system.")
        return super(Index, self).save(override_dependencies=override_dependencies)

    def _set_derived_attributes(self):
        if getattr(self, "schema", None):
            self.nodes = deserialize_tree(self.schema, index=self)
            # Our pattern has been to validate on save, not on load
            # self.nodes.validate()
        else:
            self.nodes = None

        self.struct_objs = {}
        if getattr(self, "alt_structs", None) and self.nodes:
            for name, struct in list(self.alt_structs.items()):
                self.struct_objs[name] = deserialize_tree(struct, index=self, struct_class=TitledTreeNode)
                self.struct_objs[name].title_group = self.nodes.title_group

    def is_complex(self):
        return getattr(self, "nodes", None) and self.nodes.has_children()

    def contents(self, raw=False, with_content_counts=False, with_related_topics=False, **kwargs):
        if raw:
            contents = super(Index, self).contents()
        else:
            # adds a set of legacy fields like 'titleVariants', expands alt structures with preview, etc.
            contents = self.nodes.as_index_contents()
            if with_content_counts:
                contents["schema"] = self.annotate_schema_with_content_counts(contents["schema"])
                contents["firstSectionRef"] = Ref(self.title).first_available_section_ref().normal()

            contents = self.expand_metadata_on_contents(contents)
        return contents


    def annotate_schema_with_content_counts(self, schema):
        """
        Returns the `schema` dictionary with each node annotated with section lengths info
        from version_state.
        """
        vstate   = self.versionState()

        def simplify_version_state(vstate_node):
            return aggregate_available_texts(vstate_node["_all"]["availableTexts"])

        def aggregate_available_texts(available):
            """Returns a jagged arrary of ints that counts the number of segments in each section,
            (by throwing out the number of versions of each segment)"""
            if len(available) == 0 or type(available[0]) is int:
                return len(available)
            else:
                return [aggregate_available_texts(x) for x in available]

        def annotate_schema(schema, vstate):
            if "nodes" in schema:
                for node in schema["nodes"]:
                    if "key" in node:
                        annotate_schema(node, vstate[node["key"]])
            else:
                schema["content_counts"] = simplify_version_state(vstate)

        annotate_schema(schema, vstate.content)

        return schema

    def expand_metadata_on_contents(self, contents):
        """
        Decorates contents with expanded meta data such as Hebrew author names, human readable date strings etc.
        :param contents: the initial dictionary of contents
        :return: a dictionary of contents with additional fields
        """
        authors = self.author_objects()
        if len(authors):
            contents["authors"] = [{"en": author.get_primary_title("en"), "he": author.get_primary_title("he"), "slug": author.slug} for author in authors]

        if getattr(self, "collective_title", None):
            contents["collective_title"] = {"en": self.collective_title, "he": hebrew_term(self.collective_title)}

        if getattr(self, "base_text_titles", None):
            contents["base_text_titles"] = [{"en": btitle, "he": hebrew_term(btitle)} for btitle in self.base_text_titles]

        contents["heCategories"] = list(map(hebrew_term, self.categories))


        composition_time_period = self.composition_time_period()
        if composition_time_period:
            contents["compDateString"] = {
                "en": composition_time_period.period_string("en"),
                "he": composition_time_period.period_string("he"),
            }

        composition_place = self.composition_place()
        if composition_place:
            contents["compPlaceString"] = {
                "en": composition_place.primary_name("en"),
                "he": composition_place.primary_name("he"),
            }

        return contents

    def _saveable_attrs(self):
        d = {k: getattr(self, k) for k in self._saveable_attr_keys() if hasattr(self, k)}
        if getattr(self, "nodes", None):
            d["schema"] = self.nodes.serialize()
        if getattr(self, "struct_objs", None):
            d["alt_structs"] = {}
            for name, obj in list(self.struct_objs.items()):
                c = obj.serialize()
                del c["titles"]
                d["alt_structs"][name] = c
        return d

    def versions_are_sparse(self):
        """
            This function is just a convenience function!
            It's left as legacy code to estimate completion on a sparse text.
            Do not write code that depends on it.
        """
        return getattr(self, 'base_text_mapping', None) == 'many_to_one'

    def is_dependant_text(self):
        return getattr(self, 'dependence', None) is not None

    def all_titles(self, lang):
        if self.nodes:
            return self.nodes.all_tree_titles(lang)
        else:
            return None

    '''         Alternate Title Structures          '''
    def set_alt_structure(self, name, struct_obj):
        """
        :param name: String
        :param struct_obj:  :py.class:`TitledTreeNode`
        :return:
        """
        self.struct_objs[name] = struct_obj
        self.struct_objs[name].title_group = self.nodes.title_group

    def get_alt_structure(self, name):
        """
        :returns: :py.class:`TitledTreeNode`
        """
        return self.struct_objs.get(name)

    def get_alt_structures(self):
        return self.struct_objs

    def has_alt_structures(self):
        return bool(self.struct_objs)

    #These next 3 functions parallel functions on Library, but are simpler.  Refactor?
    def alt_titles_dict(self, lang):
        title_dict = {}
        for key, tree in list(self.get_alt_structures().items()):
            title_dict.update(tree.title_dict(lang))
        return title_dict

    def alt_titles_regex(self, lang):
        full_title_list = list(self.alt_titles_dict(lang).keys())
        alt_titles = list(map(re.escape, full_title_list))
        reg = '(?P<title>' + '|'.join(sorted(alt_titles, key=len, reverse=True)) + r')($|[:., ]+)'
        try:
            reg = re.compile(reg, max_mem=384 * 1024 * 1024)
        except TypeError:
            reg = re.compile(reg)

        return reg

    def get_alt_struct_node(self, title, lang=None):
        if not lang:
            lang = "he" if is_hebrew(title) else "en"
        return self.alt_titles_dict(lang).get(title)

    def get_alt_struct_nodes(self):

        def alt_struct_nodes_helper(node, nodes):
            if node.is_leaf():
                nodes.append(node)
            else:
                for child in node.children:
                    alt_struct_nodes_helper(child, nodes)

        nodes = []
        for tree in list(self.get_alt_structures().values()):
            for node in tree.children:
                alt_struct_nodes_helper(node, nodes)
        return nodes


    def composition_place(self):
        from . import place
        if getattr(self, "compPlace", None) is None:
            return None
        return place.Place().load({"key": self.compPlace})

    def publication_place(self):
        from . import place
        if getattr(self, "pubPlace", None) is None:
            return None
        return place.Place().load({"key": self.pubPlace})

    # This is similar to logic on GardenStop
    def composition_time_period(self):
        return self._get_time_period("compDate", "errorMargin")

    def publication_time_period(self):
        return self._get_time_period("pubDate")

    def best_time_period(self):
        """
        :return: TimePeriod: First tries to return `compDate`. Deals with ranges and negative values for compDate
        If no compDate, looks at author info
        """
        start, end, startIsApprox, endIsApprox = None, None, None, None

        if getattr(self, "compDate", None):
            errorMargin = int(getattr(self, "errorMargin", 0))
            self.startIsApprox = self.endIsApprox = errorMargin > 0

            try:
                year = int(getattr(self, "compDate"))
                start = year - errorMargin
                end = year + errorMargin
            except ValueError as e:
                years = getattr(self, "compDate").split("-")
                if years[0] == "" and len(years) == 3:  #Fix for first value being negative
                    years[0] = -int(years[1])
                    years[1] = int(years[2])
                try:
                    start = int(years[0]) - errorMargin
                    end = int(years[1]) + errorMargin
                except UnicodeEncodeError as e:
                    pass

        else:
            author = self.author_objects()[0] if len(self.author_objects()) > 0 else None
            tp = author and author.most_accurate_time_period()
            if tp is not None:
                tpvars = vars(tp)
                start = tp.start if "start" in tpvars else None
                end = tp.end if "end" in tpvars else None
                startIsApprox = tp.startIsApprox if "startIsApprox" in tpvars else None
                endIsApprox = tp.endIsApprox if "endIsApprox" in tpvars else None

        if not start is None:
            from sefaria.model.timeperiod import TimePeriod
            if not startIsApprox is None:
                return TimePeriod({
                    "start": start,
                    "end": end,
                    "startIsApprox": startIsApprox,
                    "endIsApprox": endIsApprox
                })
            else:
                return TimePeriod({
                    "start": start,
                    "end": end
                })

    def _get_time_period(self, date_field, margin_field=None):
        from . import timeperiod
        if not getattr(self, date_field, None):
            return None

        try:
            error_margin = int(getattr(self, margin_field, 0)) if margin_field else 0
        except ValueError:
            error_margin = 0
        startIsApprox = endIsApprox = error_margin > 0

        try:
            year = int(getattr(self, date_field))
            start = year - error_margin
            end = year + error_margin
        except ValueError as e:
            try:
                years = getattr(self, date_field).split("-")
                if years[0] == "" and len(years) == 3:  #Fix for first value being negative
                    years[0] = -int(years[1])
                    years[1] = int(years[2])
                start = int(years[0]) - error_margin
                end = int(years[1]) + error_margin
            except ValueError as e:
                return None
        return timeperiod.TimePeriod({
            "start": start,
            "startIsApprox": startIsApprox,
            "end": end,
            "endIsApprox": endIsApprox
        })

    # Index changes behavior of load_from_dict, so this circumvents that changed behavior to call load_from_dict on the abstract superclass
    def update_from_dict(self, d):
        return super(Index, self).load_from_dict(d, is_init=False)

    def load_from_dict(self, d, is_init=False):
        if d:
            if not d.get("categories"):
                raise InputError("Please provide category for Index record: {}.".format(d.get("title")))

            # Data is being loaded from dict in old format, rewrite to new format
            # Assumption is that d has a complete title collection
            if "schema" not in d:
                node = getattr(self, "nodes", None)
                if node:
                    node._init_title_defaults()
                else:
                    node = JaggedArrayNode()

                node.key = d.get("title")

                if node.is_flat():
                    sn = d.pop("sectionNames", None)
                    if sn:
                        node.sectionNames = sn
                        node.depth = len(node.sectionNames)
                    else:
                        raise InputError("Please specify section names for Index record.")

                    if d["categories"][0] == "Talmud":
                        node.addressTypes = ["Talmud", "Integer"]
                        if d["categories"][1] == "Bavli" and d.get("heTitle") and not self.is_dependant_text():
                            node.checkFirst = {
                                "he": "משנה" + " " + d.get("heTitle"),
                                "en": "Mishnah " + d.get("title")
                            }
                    elif d["categories"][0] == "Mishnah":
                        node.addressTypes = ["Perek", "Mishnah"]
                    else:
                        if getattr(node, "addressTypes", None) is None:
                            node.addressTypes = ["Integer" for _ in range(node.depth)]

                    l = d.pop("length", None)
                    if l:
                        node.lengths = [l]

                    ls = d.pop("lengths", None)
                    if ls:
                        node.lengths = ls  #overwrite if index.length is already there

                #Build titles
                node.add_title(d["title"], "en", True)

                tv = d.pop("titleVariants", None)
                if tv:
                    for t in tv:
                        lang = "he" if is_hebrew(t) else "en"
                        node.add_title(t, lang)

                ht = d.pop("heTitle", None)
                if ht:
                    node.add_title(ht, "he", True)

                htv = d.pop("heTitleVariants", None)
                if htv:
                    for t in htv:
                        node.add_title(t, "he")

                d["schema"] = node.serialize()

            # todo: should this functionality be on load()?
            if "oldTitle" in d and "title" in d and d["oldTitle"] != d["title"]:
                self.load({"title": d["oldTitle"]})
                # self.titleVariants.remove(d["oldTitle"])  # let this be determined by user
        return super(Index, self).load_from_dict(d, is_init)


    @staticmethod
    def get_title_quotations_variants(title):
        """
        If there is a quotation, fancy quotation, or gershayim in title, return two titles also with quotations.
        For example, if title is 'S"A', return a list of 'S”A' and
        'S״A'
        :param title: str
        :return: list
        """
        titles = []
        quotes = ['"', '״', '”']
        found_quotes = [quote for quote in quotes if quote in title]
        for found_quote_char in found_quotes:
            titles += [title.replace(found_quote_char, quote_char) for quote_char in quotes if quote_char != found_quote_char]
        return titles

    def normalize_titles_with_quotations(self):
        # for all Index and node hebrew titles, this function does the following:
        # 1. any title that has regular quotes, gershayim, or fancy quotes will now have two corresponding
        # titles where the characters are exactly the same except for the type of quote
        # 2. all primary titles will not have gershayim or fancy quotes, but only have regular quotes or none at all.
        # 3. all titles have either gershayim or fancy quotes or regular quotes or none at all,
        # so that no title can have two different types of quotes.
        primary_title = self.get_title('he').replace('״', '"').replace('”', '"')
        self.nodes.add_title(primary_title, 'he', True, True)
        index_titles = [primary_title]
        for title in self.schema["titles"]:
            if title["lang"] == "he" and title.get("primary", False) == False:
                index_titles.append(title["text"])

        for title in index_titles:
            title = title.replace('״', '"').replace('”', '"')
            new_titles = [title] + self.get_title_quotations_variants(title)
            for new_title in new_titles:
                if new_title not in index_titles:
                    self.nodes.add_title(new_title, 'he')

        for node in self.nodes.children:
            if getattr(node, "default", False) == False and getattr(node, "sharedTitle", "") == "":
                primary_title = node.get_primary_title('he')
                primary_title = primary_title.replace('״', '"').replace('”', '"')
                node.add_title(primary_title, 'he', True, True)
                node_titles = node.get_titles('he')
                for node_title in node_titles:
                    node_title = node_title.replace('״', '"').replace('”', '"')
                    new_titles = [node_title] + self.get_title_quotations_variants(node_title)
                    for new_title in new_titles:
                        if new_title not in node_titles:
                            node.add_title(new_title, 'he')

    def _normalize(self):
        self.title = self.title.strip()
        self.title = self.title[0].upper() + self.title[1:]

        if getattr(self, "is_cited", False):
            self.normalize_titles_with_quotations()

        if isinstance(getattr(self, "authors", None), str):
            self.authors = [self.authors]

        if not self.is_new():
            for t in [self.title, self.nodes.primary_title("en"), self.nodes.key]:  # This sets a precedence order
                if t != self.pkeys_orig_values["title"]:  # One title changed, update all of them.
                    self.title = t
                    self.nodes.key = t
                    self.nodes.add_title(t, "en", True, True)
                    break
        """
        Make sure these fields do not appear:
        "titleVariants",      # required for old style
        "sectionNames",       # required for old style simple texts, sometimes erroneously present for commnetary
        "heTitle",            # optional for old style
        "heTitleVariants",    # optional for old style
        "maps",               # deprecated
        "length",             # optional for old style
        "lengths",            # optional for old style
        "transliteratedTitle",# optional for old style
        """
        deprecated_attrs = ["titleVariants","sectionNames","heTitle","heTitleVariants","maps","length","lengths", "transliteratedTitle"]
        for attr in deprecated_attrs:
            if getattr(self, attr, None):
                delattr(self, attr)
        try:
            error_margin_value = getattr(self, "errorMargin", 0)
            int(error_margin_value)
        except ValueError:
            logger.warning("Index record '{}' has invalid 'errorMargin': {} field, removing".format(self.title, error_margin_value))
            delattr(self, "errorMargin")

    def _validate(self):
        assert super(Index, self)._validate()

        # Keys that should be non empty lists
        non_empty = ["categories"]

        for key in non_empty:
            if not isinstance(getattr(self, key, None), list) or len(getattr(self, key, [])) == 0:
                raise InputError("{} field must be a non empty list of strings.".format(key))

        #allow only ASCII in text titles
        if not self.title.isascii():
            raise InputError("Text title may contain only simple English characters.")

        # Disallow special characters in text titles
        if any((c in ':.-\\/') for c in self.title):
            raise InputError("Text title may not contain periods, hyphens or slashes.")

        # Disallow special character in categories
        for cat in self.categories:
            if any((c in '.-') for c in cat):
                raise InputError("Categories may not contain periods or hyphens.")

        for btitle in getattr(self, "base_text_titles", []):
            try:
                library.get_index(btitle)
            except BookNameError:
                raise InputError("Base Text Titles must point to existing texts in the system.")

        from sefaria.model import Category
        if not Category().load({"path": self.categories}):
            raise InputError("You must create category {} before adding texts to it.".format("/".join(self.categories)))

        '''
        for cat in self.categories:
            if not hebrew_term(cat):
                raise InputError("You must add a hebrew translation Term for any new Category title: {}.".format(cat))
        '''

        if getattr(self, "collective_title", None) and not hebrew_term(getattr(self, "collective_title", None)):
            raise InputError("You must add a hebrew translation Term for any new Collective Title: {}.".format(self.collective_title))

        try:
            int(getattr(self, "errorMargin", 0))
        except (ValueError):
            raise InputError("composition date error margin must be an integer")

        #complex style records- all records should now conform to this
        if self.nodes:
            # Make sure that all primary titles match
            if self.title != self.nodes.primary_title("en") or self.title != self.nodes.key:
                raise InputError("Primary titles mismatched in Index Record: {}, {}, {}"
                                 .format(self.title, self.nodes.primary_title("en"), self.nodes.key))

            # Make sure all titles are unique
            for lang in ["en", "he"]:
                all_titles = self.all_titles(lang)
                """
                # Note: Because these titles come from the keys of TitledTreeNode.titleDict(), there's no possibility for name collision.
                # todo: actually test for name collision
                if len(all_titles) != len(set(all_titles)):
                    for title in all_titles:
                        if all_titles.count(title) > 1:
                            raise InputError(u'The title {} occurs twice in this Index record'.format(title))
                """
                for title in all_titles:
                    existing = library.get_schema_node(title, lang)
                    existing_index = existing.index if existing else Index().load({"title": title})
                    if existing_index and not self.same_record(existing_index) and existing_index.title != self.pkeys_orig_values.get("title"):
                        raise InputError('A text called "{}" already exists.'.format(title))

            self.nodes.validate()
            for key, tree in list(self.get_alt_structures().items()):
                tree.validate()

        else:  # old style commentator record are no longer supported
            raise InputError('All new Index records must have a valid schema.')

        if getattr(self, "authors", None):
            from .topic import Topic, AuthorTopic
            if not isinstance(self.authors, list):
                raise InputError(f'{self.title} authors must be a list.')
            for author_slug in self.authors:
                topic = Topic.init(author_slug)
                assert isinstance(topic, AuthorTopic), f"Author with slug {author_slug} does not match any valid AuthorTopic instance. Make sure the slug exists in the topics collection and has the subclass 'author'."

        return True

    def get_toc_index_order(self):
        order = getattr(self, 'order', None)
        if order:
            return order[0]
        return None

    def get_base_text_order(self):
        if getattr(self, 'base_text_titles', None):
            base_orders = [a for a in filter(None, [library.get_index(x).get_toc_index_order() for x in self.base_text_titles])]
            if len(base_orders) > 0:
                return min(base_orders) or 10000
        return 10000

    def slim_toc_contents(self):
        toc_contents_dict = {
            "title": self.get_title(),
            "heTitle": self.get_title("he"),
        }
        order = self.get_toc_index_order()
        if order:
            toc_contents_dict["order"] = order

        base_text_order = self.get_base_text_order()
        if base_text_order:
            toc_contents_dict["base_text_order"] = base_text_order

        return toc_contents_dict

    def toc_contents(self, include_first_section=False, include_flags=False, include_base_texts=False):
        """Returns to a dictionary used to represent this text in the library wide Table of Contents"""
        toc_contents_dict = {
            "title": self.get_title(),
            "heTitle": self.get_title("he"),
            "categories": self.categories[:],
            "enShortDesc": getattr(self, "enShortDesc", ""),
            "heShortDesc": getattr(self, "heShortDesc", ""),
            "primary_category" : self.get_primary_category(),
        }

        if getattr(self, "dependence", False):
            toc_contents_dict["dependence"] = self.dependence

        if len(getattr(self, "corpora", [])) > 0:
            # first elem in corpora is the main corpus
            toc_contents_dict["corpus"] = self.corpora[0]

        if include_first_section:
            firstSection = Ref(self.title).first_available_section_ref()
            toc_contents_dict["firstSection"] = firstSection.normal() if firstSection else None

        if include_flags:
            vstate = self.versionState()
            toc_contents_dict["enComplete"] = bool(vstate.get_flag("enComplete"))
            toc_contents_dict["heComplete"] = bool(vstate.get_flag("heComplete"))

        order = self.get_toc_index_order()
        if order:
            toc_contents_dict["order"] = order

        if hasattr(self, "collective_title"):
            toc_contents_dict["commentator"] = self.collective_title # todo: deprecate Only used in s1 js code
            toc_contents_dict["heCommentator"] = hebrew_term(self.collective_title) # todo: deprecate Only used in s1 js code
            toc_contents_dict["collectiveTitle"] = self.collective_title
            toc_contents_dict["heCollectiveTitle"] = hebrew_term(self.collective_title)

        if include_base_texts and hasattr(self, 'base_text_titles'):
            toc_contents_dict["base_text_titles"] = self.base_text_titles
            toc_contents_dict["base_text_order"] = self.get_base_text_order()
            if include_first_section:
                toc_contents_dict["refs_to_base_texts"] = self.get_base_texts_and_first_refs()
            if "collectiveTitle" not in toc_contents_dict:
                toc_contents_dict["collectiveTitle"] = self.title
                toc_contents_dict["heCollectiveTitle"] = self.get_title("he")
        elif hasattr(self, 'base_text_titles'):
            toc_contents_dict["base_text_order"] = self.get_base_text_order()

        if include_base_texts and hasattr(self, 'base_text_mapping'):
            toc_contents_dict["base_text_mapping"] = self.base_text_mapping

        if hasattr(self, 'hidden'):
            toc_contents_dict["hidden"] = self.hidden

        return toc_contents_dict

    #todo: the next 3 functions seem to come at an unacceptable performance cost. Need to review performance or when they are called.
    def get_base_texts_and_first_refs(self):
        return {btitle: self.get_first_ref_in_base_text(btitle) for btitle in self.base_text_titles}

    def get_first_ref_in_base_text(self, base_text_title):
        from sefaria.model.link import Link
        orig_ref = Ref(self.title)
        base_text_ref = Ref(base_text_title)
        first_link = Link().load(
            {'$and': [orig_ref.ref_regex_query(), base_text_ref.ref_regex_query()], 'is_first_comment': True}
        )
        if first_link:
            if orig_ref.contains(Ref(first_link.refs[0])):
                return Ref(first_link.refs[0]).section_ref().normal()
            else:
                return Ref(first_link.refs[1]).section_ref().normal()
        else:
            firstSection = orig_ref.first_available_section_ref()
            return firstSection.section_ref().normal() if firstSection else None

    def find_string(self, regex_str, cleaner=lambda x: x, strict=True, lang='he', vtitle=None):
        """
        See TextChunk.find_string
        :param regex_str:
        :param cleaner:
        :param strict:
        :param lang:
        :param vtitle:
        :return:
        """
        return self.nodes.find_string(regex_str, cleaner=cleaner, strict=strict, lang=lang, vtitle=vtitle)

    def text_index_map(self, tokenizer=lambda x: re.split(r'\s+', x), strict=True, lang='he', vtitle=None):
        """
        See TextChunk.text_index_map
        :param tokenizer:
        :param strict:
        :param lang:
        :return:
        """
        return self.nodes.text_index_map(tokenizer=tokenizer, strict=strict, lang=lang, vtitle=vtitle)

    def get_primary_category(self):
        if self.is_dependant_text():
            return self.dependence.capitalize()
        else:
            return self.categories[0]

    def get_primary_corpus(self):
        """
        Primary corpus used for setting version preference by
        """
        corpora = getattr(self, "corpora", [])
        if len(corpora) > 0:
            return corpora[0]


class IndexSet(abst.AbstractMongoSet):
    """
    A set of :class:`Index` objects.
    """
    recordClass = Index

    # Index changes behavior of load_from_dict, so this circumvents that changed behavior to call load_from_dict on the abstract superclass
    def update(self, attrs):
        for rec in self:
            rec.update_from_dict(attrs).save()


"""
                    -------------------
                     Versions & Chunks
                    -------------------
"""

class AbstractSchemaContent(object):
    content_attr = "content"

    def get_content(self):
        return getattr(self, self.content_attr, None)

    def content_node(self, snode):
        """
        :param snode:
        :type snode SchemaContentNode:
        :return:
        """
        return self.sub_content(snode.version_address())

    def sub_content_with_ref(self, ref=None, value=None):
        assert isinstance(ref, Ref)
        assert not ref.is_range()
        return self.sub_content(ref.index_node.version_address(), [i - 1 for i in ref.sections], value)

    def sub_content(self, key_list=None, indx_list=None, value=None):
        """
        Get's or sets values deep within the content of this version.
        This returns the result by reference, NOT by value.
        http://stackoverflow.com/questions/27339165/slice-nested-list-at-variable-depth
        :param key_list: The node keys to traverse to get to the content node
        :param indx_list: The indexes of the subsection to get/set
        :param value: The value to set.  If present, the method acts as a setter.  If None, it acts as a getter.
        """
        # todo check that the shape of value matches the shape of the piece being set

        if not key_list:
            key_list = []
        if not indx_list:
            indx_list = []
        node = reduce(lambda d, k: d[k], key_list, self.get_content())
        if indx_list:  # accessing/setting index with jagged array node
            if value is not None:
                # NOTE: JaggedArrays modify their store in place, so this change will affect `self`
                JaggedArray(node).set_element(indx_list, value, '')
            return reduce(lambda a, i: a[i], indx_list, node)
        else: # accessing/setting index in schema nodes
            if value is not None:
                if isinstance(value, list):  # we assume if value is a list, you want to modify the entire contents of the jagged array node
                    node[:] = value
                else:  # this change is to a schema node that's not a leaf. need to explicitly set contents on the parent so this change affects `self` 
                    if len(key_list) == 0:
                        setattr(self, self.content_attr, value)
                    elif len(key_list) == 1:
                        self.get_content()[key_list[0]] = value
                    else:
                        node_parent = reduce(lambda d, k: d[k], key_list[:-1], self.get_content())
                        node_parent[key_list[-1]] = value
            return node


class AbstractTextRecord(object):
    """
    """
    text_attr = "chapter"
    ALLOWED_TAGS    = ("i", "b", "br", "u", "strong", "em", "big", "small", "img", "sup", "sub", "span", "a")
    ALLOWED_ATTRS   = {
        'sup': ['class'],
        'span':['class', 'dir'],
        # There are three uses of i tags.
        # footnotes: uses content internal to <i> tag.
        # commentary placement: uses 'data-commentator', 'data-order', 'data-label'
        # structure placement (e.g. page transitions): uses 'data-overlay', 'data-value'
        'i': ['data-overlay', 'data-value', 'data-commentator', 'data-order', 'class', 'data-label', 'dir'],
        'img': lambda name, value: name == 'src' and value.startswith("data:image/"),
        'a': ['dir', 'class', 'href', 'data-ref', "data-ven", "data-vhe"],
    }

    def word_count(self):
        """ Returns the number of words in this text """
        return self.ja(remove_html=True).word_count()

    def char_count(self):
        """ Returns the number of characters in this text """
        return self.ja(remove_html=True).char_count()

    def verse_count(self):
        """ Returns the number of verses in this text """
        return self.ja().verse_count()

    def ja(self, remove_html=False): #don't cache locally unless change is handled.  Pontential to cache on JA class level
        base_text = getattr(self, self.text_attr, None)
        if base_text and remove_html:
            base_text = AbstractTextRecord.remove_html(base_text)
        return JaggedTextArray(base_text)

    def get_top_level_jas(self) -> tuple:
        """
        Returns tuple with two items 
            1) ja_list: list of highest level JaggedArrays
            2) parent_key_list: list of tuples (parent, ja_key) where parent is the SchemaNode parent of the corresponding ja in ja_list and ja_key is the key of that ja in parent
        parent_key_list is helpful if you need to update each jagged array
        """
        return self._get_top_level_jas_helper(getattr(self, self.text_attr, None))

    def get_node_by_key_list(self, key_list: list) -> tuple:
        """
        Given return node at self.text_attr[addr1][addr2]...[addr_n] where addr_i in address_list
        There doesn't seem to be a nice way to do this in Python
        Returns tuple of three items
            1) node at key_list
            2) parent node
            3) key of node in parent node
        Returns (None, None, None) if address_list has a non-existing key
        """
        curr_node = getattr(self, self.text_attr, None)
        parent, node_key = None, None
        for key in key_list:
            parent = curr_node
            node_key = key
            curr_node = curr_node.get(key)
            if curr_node is None:
                return None, None, None
        return curr_node, parent, node_key
    
    def _get_top_level_jas_helper(self, item: Union[dict, list], parent=None, item_key=None) -> tuple:
        """
        Helper function for get_top_level_jas to help with recursion
        """
        jas = []
        parent_key_list = []
        if isinstance(item, dict):
            for key, child in item.items():
                temp_jas, temp_parent_key_list = self._get_top_level_jas_helper(child, item, key)
                jas += temp_jas
                parent_key_list += temp_parent_key_list
        elif isinstance(item, list):
            jas += [item]
            parent_key_list = [(parent, item_key)]
        return jas, parent_key_list

    def _trim_ending_whitespace(self):
        """
        Trims blank segments from end of every section
        :return:
        """
        jas, parent_key_list = self.get_top_level_jas()
        for ja, (parent_node, ja_key) in zip(jas, parent_key_list):
            new_ja = JaggedTextArray(ja).trim_ending_whitespace().array()
            if parent_node is None:
                setattr(self, self.text_attr, new_ja)
            else:
                parent_node[ja_key] = new_ja

    def as_string(self):
        content = getattr(self, self.text_attr, None)
        if isinstance(content, str):
            return content
        elif isinstance(content, list):
            return self.ja().flatten_to_string()
        else:
            return ""

    def as_sized_string(self, min_char=240, max_char=360):
        """
        Return a starting substring of this text.
        If the entire text is less than min_char, return the entire text.
        If a segment boundary occurs between min_char and max_char, split there.
        Otherwise, attempt to break on a period, semicolon, or comma between min_char and max_char.
        Otherwise, break on a space between min_char and max_char.
        :param min_char:
        :param max_char:
        :return:
        """
        balance = lambda doc: str(BeautifulSoup(doc, "html.parser"))

        as_array = self.ja().flatten_to_array()

        previous_state = None
        accumulator = ''

        for segment in as_array:
            segment = self._strip_itags(segment)
            joiner = " " if previous_state is not None else ""
            previous_state = accumulator
            accumulator += joiner + segment

            cur_len = len(accumulator)
            prev_len = len(previous_state)
            # If a segment boundary occurs between min_char and max_char, return.
            # Get the longest instance where that's true.
            if cur_len > max_char >= prev_len >= min_char:
                if previous_state[-1] == ".":
                    return previous_state[:-1] + "…"
                else:
                    return previous_state + "…"

            # We're too big, and the previous chunk was too small.  Break on a signal character.
            if cur_len > max_char and min_char > prev_len:

                # get target lengths
                at_least = min_char - prev_len
                at_most = max_char - prev_len

                for bchar in ".;, ":
                    # enumerate all places where this char is in segment
                    for candidate in [pos for pos, char in enumerate(segment) if char == bchar][::-1]:
                        if at_least <= candidate <= at_most:
                            return balance(previous_state + joiner + segment[:candidate] + "…")

        # We've reached the end, it's not longer than max_char, and it's what we've got.
        return accumulator


    @classmethod
    def sanitize_text(cls, t):
        if isinstance(t, list):
            for i, v in enumerate(t):
                t[i] = AbstractTextRecord.sanitize_text(v)
        elif isinstance(t, str):
            t = bleach.clean(t, tags=cls.ALLOWED_TAGS, attributes=cls.ALLOWED_ATTRS)
        else:
            return False
        return t

    @staticmethod
    def remove_html(t):
        if isinstance(t, list):
            for i, v in enumerate(t):
                if isinstance(v, str):
                    t[i] = re.sub('<[^>]+>', " ", v)
                else:
                    t[i] = AbstractTextRecord.remove_html(v)
        elif isinstance(t, str):
            t = re.sub('<[^>]+>', " ", t)
        else:
            return False
        return t

    @staticmethod
    def remove_html_and_make_presentable(t):
        if isinstance(t, list):
            for i, v in enumerate(t):
                if isinstance(v, str):
                    t[i] = re.sub(r'<[^>]+>', " ", v)
                    t[i] = re.sub(r'[ ]{2,}', " ", t[i])
                    t[i] = re.sub(r'(\S) ([.?!,])', r"\1\2", t[i])  # Remove spaces preceding punctuation
                    t[i] = t[i].strip()
                else:
                    t[i] = AbstractTextRecord.remove_html_and_make_presentable(v)
        elif isinstance(t, str):
            t = re.sub(r'<[^>]+>', " ", t)
            t = re.sub(r'[ ]{2,}', " ", t)
            t = re.sub(r'(\S) ([.?!,])', r"\1\2", t)  # Remove spaces preceding punctuation
            t = t.strip()
        else:
            return False
        return t

    @staticmethod
    def _itag_is_footnote(tag):
        return tag.name == "sup" and isinstance(tag.next_sibling, Tag) and tag.next_sibling.name == "i" and 'footnote' in tag.next_sibling.get('class', '')

    @staticmethod
    def _find_itags(tag):
        if isinstance(tag, Tag):
            is_inline_commentator = tag.name == "i" and len(tag.get('data-commentator', '')) > 0
            is_page_marker = tag.name == "i" and len(tag.get('data-overlay','')) > 0
            is_tanakh_end_sup = tag.name == "sup" and tag.get('class') == ['endFootnote']  # footnotes like this occur in JPS english
            return AbstractTextRecord._itag_is_footnote(tag) or is_inline_commentator or is_page_marker or is_tanakh_end_sup
        return False

    @staticmethod
    def _strip_itags(s, sections=None):
        soup = BeautifulSoup("<root>{}</root>".format(s), 'lxml')
        itag_list = soup.find_all(AbstractTextRecord._find_itags)
        for itag in itag_list:
            try:
                if AbstractTextRecord._itag_is_footnote(itag):
                    itag.next_sibling.decompose()  # it's a footnote
            except AttributeError:
                pass  # it's an inline commentator
            itag.decompose()
        return soup.root.encode_contents().decode()  # remove divs added

    def _get_text_after_modifications(self, text_modification_funcs, start_sections=None):
        """
        :param text_modification_funcs: list(func). functions to apply in order on each segment in text chunk
        :return ja: Return jagged array after applying text_modification_funcs iteratively on each segment
        """
        if len(text_modification_funcs) == 0:
            return getattr(self, self.text_attr)

        def modifier(string, sections):
            for func in text_modification_funcs:
                string = func(string, sections)
            return string
        start_sections = None if start_sections is None else [s-1 for s in start_sections]  # zero-indexed for ja
        return self.ja().modify_by_function(modifier, start_sections)

    # Currently assumes that text is JA
    def _sanitize(self):
        setattr(self, self.text_attr,
                self.sanitize_text(getattr(self, self.text_attr, None))
        )

    def has_manually_wrapped_refs(self):
        return True

class Version(AbstractTextRecord, abst.AbstractMongoRecord, AbstractSchemaContent):
    """
    A version of a text.
    NOTE: AbstractTextRecord is inherited before AbastractMongoRecord in order to overwrite ALLOWED_TAGS
    Relates to a complete single record from the texts collection.
    """
    history_noun = 'text'
    collection = 'texts'
    content_attr = "chapter"
    track_pkeys = True
    pkeys = ["title", "versionTitle"]

    required_attrs = [
        "language",
        "title",    # FK to Index.title
        "versionSource",
        "versionTitle",
        "chapter"  # required.  change to "content"?
    ]

    """
    Regarding the strange naming of the parameters versionTitleInHebrew and versionNotesInHebrew: These names were
    chosen to avoid naming conflicts and ambiguity on the TextAPI. See TextFamily for more details.
    """
    optional_attrs = [
        "status",
        "priority",
        "license",
        "versionNotes",
        "formatAsPoetry",
        "digitizedBySefaria",
        "method",
        "heversionSource",  # bad data?
        "versionUrl",  # bad data?
        "versionTitleInHebrew",  # stores the Hebrew translation of the versionTitle
        "versionNotesInHebrew",  # stores VersionNotes in Hebrew
        "shortVersionTitle",
        "shortVersionTitleInHebrew",
        "extendedNotes",
        "extendedNotesHebrew",
        "purchaseInformationImage",
        "purchaseInformationURL",
        "hasManuallyWrappedRefs",  # true for texts where refs were manually wrapped in a-tags. no need to run linker at run-time.
    ]

    def __str__(self):
        return "Version: {} <{}>".format(self.title, self.versionTitle)

    def __repr__(self):  # Wanted to use orig_tref, but repr can not include Unicode
        return "{}().load({{'title': '{}', 'versionTitle': '{}'}})".format(self.__class__.__name__, self.title, self.versionTitle)

    def _validate(self):
        assert super(Version, self)._validate()
        """
        Old style database text record have a field called 'chapter'
        Version records in the wild have a field called 'text', and not always a field called 'chapter'
        """
        if self.get_index() is None:
            raise InputError("Versions cannot be created for non existing Index records")
        return True

    def _normalize(self):
        if getattr(self, "priority", None):
            try:
                self.priority = float(self.priority)
            except ValueError as e:
                self.priority = None
        self._trim_ending_whitespace()

    def _sanitize(self):
        # sanitization happens on TextChunk saving
        pass

    def get_index(self):
        return library.get_index(self.title)

    def first_section_ref(self):
        """
        Returns a :class:`Ref` to the first non-empty location in this version.
        """
        index = self.get_index()
        leafnodes = index.nodes.get_leaf_nodes()
        for leaf in leafnodes:
            try:
                ja = JaggedTextArray(self.content_node(leaf))

            except AttributeError:
                assert leaf.is_virtual
                return leaf.first_child().ref()

            indx_array = ja.next_index()
            if indx_array:
                oref = Ref(_obj={
                    "index": index,
                    "book": leaf.full_title("en"),
                    "primary_category": index.get_primary_category(),
                    "index_node": leaf,
                    "sections": [i + 1 for i in indx_array],
                    "toSections": [i + 1 for i in indx_array]
                })
                if index.is_complex() or index.nodes.depth != 1:
                    # For depth 1 texts, consider the first segment as the first section
                    oref = oref.section_ref()
                return oref
        return None

    def ja(self, remove_html=False):
        # the quickest way to check if this is a complex text
        if isinstance(getattr(self, self.text_attr, None), dict):
            nodes = self.get_index().nodes.get_leaf_nodes()
            if remove_html:
                return JaggedTextArray([AbstractTextRecord.remove_html(self.content_node(node)) for node in nodes if not node.is_virtual])
            else:
                return JaggedTextArray([self.content_node(node) for node in nodes])
        else:
            return super(Version, self).ja(remove_html=remove_html)

    def is_copyrighted(self):
        return "Copyright" in getattr(self, "license", "")

    def walk_thru_contents(self, action, item=None, tref=None, heTref=None, schema=None, addressTypes=None, terms_dict=None):
        """
        Walk through content of version and run `action` for each segment. Only required parameter to call is `action`
        :param func action: (segment_str, tref, he_tref, version) => None
        """
        def get_primary_title(lang, titles):
            return [t for t in titles if t.get("primary") and t.get("lang", "") == lang][0]["text"]

        if item is None:
            item = self.chapter
        if tref is None:
            tref = self.title
        index = None
        if schema is None:
            index = self.get_index()
            schema = index.schema
        if heTref is None:
            heTref = index.get_title('he') if index else ""  # NOTE: heTref initialization is dependent on schema initialization
        if addressTypes is None and schema is not None:
            addressTypes = schema["addressTypes"] if "addressTypes" in schema else None
        if type(item) is dict:
            for n in schema["nodes"]:
                try:
                    is_virtual_node = VirtualNode in globals()[n.get("nodeType", "")].__bases__
                except KeyError:
                    is_virtual_node = False
                if n.get("default", False) or is_virtual_node:
                    node_title_en = node_title_he = ""
                elif n.get("sharedTitle", False):
                    titles = terms_dict[n["sharedTitle"]]["titles"] if terms_dict is not None else Term().load({"name": n["sharedTitle"]}).titles
                    node_title_en = ", " + get_primary_title("en", titles)
                    node_title_he = ", " + get_primary_title("he", titles)
                else:
                    node_title_en = ", " + get_primary_title("en", n["titles"])
                    node_title_he = ", " + get_primary_title("he", n["titles"])

                if is_virtual_node:
                    curr_ref = Ref(tref)
                    vnode = next(x for x in curr_ref.index_node.children if hasattr(x, 'nodeType') and x.nodeType == n.get("nodeType", "") and x.firstWord == n["firstWord"])
                    for vchild in vnode.all_children():
                        vstring = " ".join(vchild.get_text())
                        vref = vchild.ref()
                        self.walk_thru_contents(action, vstring, vref.normal(), vref.he_normal(), n, [])
                else:
                    self.walk_thru_contents(action, item[n["key"]], tref + node_title_en, heTref + node_title_he, n, addressTypes)
        elif type(item) is list:
            for ii, i in enumerate(item):
                try:
                    temp_tref = tref + "{}{}".format(" " if schema else ":", AddressType.to_str_by_address_type(addressTypes[0], "en", ii+1))
                    temp_heTref = heTref + "{}{}".format(" " if schema else ":", AddressType.to_str_by_address_type(addressTypes[0], "he", ii+1))
                    self.walk_thru_contents(action, i, temp_tref, temp_heTref, schema="", addressTypes=addressTypes[1:])
                except IndexError as e:
                    print(str(e))
                    print("index error for addressTypes {} ref {} - vtitle {}".format(addressTypes, tref, self.versionTitle))
        elif isinstance(item, str):
            action(item, tref, heTref, self)


class VersionSet(abst.AbstractMongoSet):
    """
    A collection of :class:`Version` objects
    """
    recordClass = Version

    def __init__(self, query={}, page=0, limit=0, sort=[["priority", -1], ["_id", 1]], proj=None):
        super(VersionSet, self).__init__(query, page, limit, sort, proj)

    def word_count(self):
        return sum([v.word_count() for v in self])

    def char_count(self):
        return sum([v.char_count() for v in self])

    def verse_count(self):
        return sum([v.verse_count() for v in self])

    def merge(self, node=None):
        """
        Returns merged result, but does not change underlying data
        """
        for v in self:
            if not getattr(v, "versionTitle", None):
                logger.error("No version title for Version: {}".format(vars(v)))
        if node is None:
            return merge_texts([getattr(v, "chapter", []) for v in self], [getattr(v, "versionTitle", None) for v in self])
        return merge_texts([v.content_node(node) for v in self], [getattr(v, "versionTitle", None) for v in self])


# used in VersionSet.merge(), merge_text_versions(), and export.export_merged()
# todo: move this to JaggedTextArray class?
# Doesn't work for complex texts
def merge_texts(text, sources):
    """
    This is a recursive function that merges the text in multiple
    translations to fill any gaps and deliver as much text as
    possible.
    e.g. [["a", ""], ["", "b", "c"]] becomes ["a", "b", "c"]
    """
    if not (len(text) and len(sources)):
        return ["", []]

    depth = list_depth(text)
    if depth > 2:
        results = []
        result_sources = []
        for x in range(max(list(map(len, text)))):    # Let longest text determine how many times to iterate
            translations = [_ for _ in itertools.zip_longest(*text)][x]  # transpose, and take section x
            remove_nones = lambda x: x or []
            result, source = merge_texts(list(map(remove_nones, translations)), sources)
            results.append(result)
            # NOTE - the below flattens the sources list, so downstream code can always expect
            # a one dimensional list, but in so doing the mapping of source names to segments
            # is lost for merged texts of depth > 2 (this mapping is not currenly used in general)
            result_sources += source
        return [results, result_sources]

    if depth == 1:
        text = [[x] for x in text]

    merged = itertools.zip_longest(*text)  # transpose
    text = []
    text_sources = []
    for verses in merged:
        # Look for the first non empty version (which will be the oldest, or one with highest priority)
        index, value = 0, ""
        for i, version in enumerate(verses):
            if version:
                index = i
                value = version
                break
        text.append(value)
        text_sources.append(sources[index])

    if depth == 1:
        # strings were earlier wrapped in lists, now unwrap
        text = text[0]
    return [text, text_sources]


class TextFamilyDelegator(type):
    """
    Metaclass to delegate virtual text records
    """

    def __call__(cls, *args, **kwargs):
        if len(args) >= 1:
            oref = args[0]
        else:
            oref = kwargs.get("oref")

        if oref and oref.index_node.is_virtual:
            return VirtualTextChunk(*args, **kwargs)
        else:
            return super(TextFamilyDelegator, cls).__call__(*args, **kwargs)


class TextChunk(AbstractTextRecord, metaclass=TextFamilyDelegator):
    """
    A chunk of text corresponding to the provided :class:`Ref`, language, and optionall version name.
    If it is possible to get a more complete text by merging multiple versions, a merged result will be returned.

    :param oref: :class:`Ref`
    :param lang: "he" or "en". "he" means all rtl languages and "en" means all ltr languages
    :param vtitle: optional. Title of the version desired.
    :param actual_lang: optional. if vtitle isn't specified, prefer to find a version with ISO language `actual_lang`. As opposed to `lang` which can only be "he" or "en", `actual_lang` can be any valid 2 letter ISO language code.
    """

    text_attr = "text"

    def __init__(self, oref, lang="en", vtitle=None, exclude_copyrighted=False, actual_lang=None):
        """
        :param oref:
        :type oref: Ref
        :param lang: "he" or "en"
        :param vtitle:
        :return:
        """
        if isinstance(oref.index_node, JaggedArrayNode):
            self._oref = oref
        else:
            child_ref = oref.default_child_ref()
            if child_ref == oref:
                raise InputError("Can not get TextChunk at this level, please provide a more precise reference")
            self._oref = child_ref
        self._ref_depth = len(self._oref.sections)
        self._versions = []
        self._version_ids = None
        self._saveable = False  # Can this TextChunk be saved?

        self.lang = lang
        self.is_merged = False
        self.sources = []
        self.text = self._original_text = self.empty_text()
        self.vtitle = vtitle

        self.full_version = None
        self.versionSource = None  # handling of source is hacky

        if lang and vtitle:
            self._saveable = True
            v = Version().load({"title": self._oref.index.title, "language": lang, "versionTitle": vtitle}, self._oref.part_projection())
            if exclude_copyrighted and v.is_copyrighted():
                raise InputError("Can not provision copyrighted text. {} ({}/{})".format(oref.normal(), vtitle, lang))
            if v:
                self._versions += [v]
                self.text = self._original_text = self.trim_text(v.content_node(self._oref.index_node))
        elif lang:
            if actual_lang is not None:
                self._choose_version_by_lang(oref, lang, exclude_copyrighted, actual_lang)
            else:
                self._choose_version_by_lang(oref, lang, exclude_copyrighted)
        else:
            raise Exception("TextChunk requires a language.")

    def _choose_version_by_lang(self, oref, lang: str, exclude_copyrighted: bool, actual_lang: str=None) -> None:
        vset = VersionSet(self._oref.condition_query(lang, actual_lang), proj=self._oref.part_projection())
        if len(vset) == 0:
            if VersionSet({"title": self._oref.index.title}).count() == 0:
                raise NoVersionFoundError("No text record found for '{}'".format(self._oref.index.title))
            return
        if len(vset) == 1:
            v = vset[0]
            if exclude_copyrighted and v.is_copyrighted():
                raise InputError("Can not provision copyrighted text. {} ({}/{})".format(oref.normal(), v.versionTitle, v.language))
            self._versions += [v]
            self.text = self.trim_text(v.content_node(self._oref.index_node))
            #todo: Should this instance, and the non-merge below, be made saveable?
        else:  # multiple versions available, merge
            if exclude_copyrighted:
                vset.remove(Version.is_copyrighted)
            merged_text, sources = vset.merge(self._oref.index_node)  #todo: For commentaries, this merges the whole chapter.  It may show up as merged, even if our part is not merged.
            self.text = self.trim_text(merged_text)
            if len(set(sources)) == 1:
                for v in vset:
                    if v.versionTitle == sources[0]:
                        self._versions += [v]
                        break
            else:
                self.sources = sources
                self.is_merged = True
                self._versions = vset.array()

    def __str__(self):
        args = "{}, {}".format(self._oref, self.lang)
        if self.vtitle:
            args += ", {}".format(self.vtitle)
        return args

    def __repr__(self):  # Wanted to use orig_tref, but repr can not include Unicode
        args = "{}, {}".format(self._oref, self.lang)
        if self.vtitle:
            args += ", {}".format(self.vtitle)
        return "{}({})".format(self.__class__.__name__, args)

    def version_ids(self):
        if self._version_ids is None:
            if self._versions:
                vtitle_query = [{'versionTitle': v.versionTitle} for v in self._versions]
                query = {"title": self._oref.index.title, "$or": vtitle_query}
                self._version_ids = VersionSet(query).distinct("_id")
            else:
                self._version_ids = []
        return self._version_ids

    def is_empty(self):
        return self.ja().is_empty()

    def ja(self, remove_html=False):
        if remove_html:
            return JaggedTextArray(AbstractTextRecord.remove_html(self.text))
        else:
            return JaggedTextArray(self.text)

    def save(self, force_save=False):
        """
        For editing in place (i.e. self.text[3] = "Some text"), it is necessary to set force_save to True. This is
        because by editing in place, both the self.text and the self._original_text fields will get changed,
        causing the save to abort.
        :param force_save: If set to True, will force a save even if no change was detected in the text.
        :return:
        """
        assert self._saveable, "Tried to save a read-only text: {}".format(self._oref.normal())
        assert not self._oref.is_range(), "Only non-range references can be saved: {}".format(self._oref.normal())
        #may support simple ranges in the future.
        #self._oref.is_range() and self._oref.range_index() == len(self._oref.sections) - 1
        if not force_save:
            if self.text == self._original_text:
                logger.warning("Aborted save of {}. No change in text.".format(self._oref.normal()))
                return False

        self._validate()
        self._sanitize()
        self._trim_ending_whitespace()

        if not self.version():
            self.full_version = Version(
                {
                    "chapter": self._oref.index.nodes.create_skeleton(),
                    "versionTitle": self.vtitle,
                    "versionSource": self.versionSource,
                    "language": self.lang,
                    "title": self._oref.index.title
                }
            )
        else:
            self.full_version = Version().load({"title": self._oref.index.title, "language": self.lang, "versionTitle": self.vtitle})
            assert self.full_version, "Failed to load Version record for {}, {}".format(self._oref.normal(), self.vtitle)
            if self.versionSource:
                self.full_version.versionSource = self.versionSource  # hack

        content = self.full_version.sub_content(self._oref.index_node.version_address())
        self._pad(content)
        self.full_version.sub_content(self._oref.index_node.version_address(), [i - 1 for i in self._oref.sections], self.text)

        self._check_available_text_pre_save()

        self.full_version.save()
        self._oref.recalibrate_next_prev_refs(len(self.text))
        self._update_link_language_availability()

        return self

    def _pad(self, content):
        """
        Pads the passed content to the dimension of self._oref.
        Acts on the input variable 'content' in place
        Does not yet handle ranges
        :param content:
        :return:
        """

        for pos, val in enumerate(self._oref.sections):
            # at pos == 0, parent_content == content
            # at pos == 1, parent_content == chapter
            # at pos == 2, parent_content == verse
            # etc
            parent_content = reduce(lambda a, i: a[i - 1], self._oref.sections[:pos], content)

            # Pad out existing content to size of ref
            if len(parent_content) < val:
                for _ in range(len(parent_content), val):
                    parent_content.append("" if pos == self._oref.index_node.depth - 1 else [])

            # check for strings where arrays expected, except for last pass
            if pos < self._ref_depth - 2 and isinstance(parent_content[val - 1], str):
                parent_content[val - 1] = [parent_content[val - 1]]

    def _check_available_text_pre_save(self):
        """
        Stores the availability of this text in before a save is made,
        so that we can know if segments have been added or deleted overall.
        """
        self._available_text_pre_save = {}
        langs_checked = [self.lang] # swtich to ["en", "he"] when global availability checks are needed
        for lang in langs_checked:
            try:
                self._available_text_pre_save[lang] = self._oref.text(lang=lang).text
            except NoVersionFoundError:
                self._available_text_pre_save[lang] = []

    def _check_available_segments_changed_post_save(self, lang=None):
        """
        Returns a list of tuples containing a Ref and a boolean availability
        for each Ref that was either made available or unavailble for `lang`.
        If `lang` is None, returns changed availability across all langauges.
        """
        if lang:
            old_refs_available = self._text_to_ref_available(self._available_text_pre_save[self.lang])
        else:
            # Looking for availability of in all langauges, merge results of Hebrew and English
            old_en_refs_available = self._text_to_ref_available(self._available_text_pre_save["en"])
            old_he_refs_available = self._text_to_ref_available(self._available_text_pre_save["he"])
            zipped = list(itertools.zip_longest(old_en_refs_available, old_he_refs_available))
            old_refs_available = []
            for item in zipped:
                en, he = item[0], item[1]
                ref = en[0] if en else he[0]
                old_refs_available.append((ref, (en and en[1] or he and he[1])))

        new_refs_available = self._text_to_ref_available(self.text)

        changed = []
        zipped = list(itertools.zip_longest(old_refs_available, new_refs_available))
        for item in zipped:
            old_text, new_text = item[0], item[1]
            had_previously = old_text and old_text[1]
            have_now = new_text and new_text[1]

            if not had_previously and have_now:
                changed.append(new_text)
            elif had_previously and not have_now:
                # Current save is deleting a line of text, but it could still be
                # available in a different version for this language. Check again.
                if lang:
                    text_still_available = bool(old_text[0].text(lang=lang).text)
                else:
                    text_still_available = bool(old_text[0].text("en").text) or bool(old_text[0].text("he").text)
                if not text_still_available:
                    changed.append([old_text[0], False])

        return changed

    def _text_to_ref_available(self, text):
        """Converts a JaggedArray of text to flat list of (Ref, bool) if text is availble"""
        flat = JaggedArray(text).flatten_to_array_with_indices()
        refs_available = []
        for item in flat:
            d = self._oref._core_dict()
            d["sections"] = d["sections"] + item[0]
            d["toSections"] = d["sections"]
            ref = Ref(_obj=d)
            available = bool(item[1])
            refs_available += [[ref, available]]
        return refs_available

    def _update_link_language_availability(self):
        """
        Check if current save has changed the overall availabilty of text for refs
        in this language, pass refs to update revelant links if so.
        """
        changed = self._check_available_segments_changed_post_save(lang=self.lang)

        if len(changed):
            from . import link
            for change in changed:
                link.update_link_language_availabiliy(change[0], self.lang, change[1])

    def _validate(self):
        """
        validate that depth/breadth of the TextChunk.text matches depth/breadth of the Ref
        :return:
        """
        posted_depth = 0 if isinstance(self.text, str) else list_depth(self.text)
        ref_depth = self._oref.range_index() if self._oref.is_range() else self._ref_depth
        implied_depth = ref_depth + posted_depth
        if implied_depth != self._oref.index_node.depth:
            raise InputError(
                "Text Structure Mismatch. The stored depth of {} is {}, but the text posted to {} implies a depth of {}."
                .format(self._oref.index_node.full_title(), self._oref.index_node.depth, self._oref.normal(), implied_depth)
            )

        #validate that length of the array matches length of the ref
        #todo: double check for depth >= 3
        if self._oref.is_spanning():
            span_size = self._oref.span_size()
            if posted_depth == 0: #possible?
                raise InputError(
                        "Text Structure Mismatch. {} implies a length of {} sections, but the text posted is a string."
                        .format(self._oref.normal(), span_size)
                )
            elif posted_depth == 1: #possible?
                raise InputError(
                        "Text Structure Mismatch. {} implies a length of {} sections, but the text posted is a simple list."
                        .format(self._oref.normal(), span_size)
                )
            else:
                posted_length = len(self.text)
                if posted_length != span_size:
                    raise InputError(
                        "Text Structure Mismatch. {} implies a length of {} sections, but the text posted has {} elements."
                        .format(self._oref.normal(), span_size, posted_length)
                    )
                #todo: validate last section size if provided

        elif self._oref.is_range():
            range_length = self._oref.range_size()
            if posted_depth == 0:
                raise InputError(
                        "Text Structure Mismatch. {} implies a length of {}, but the text posted is a string."
                        .format(self._oref.normal(), range_length)
                )
            elif posted_depth == 1:
                posted_length = len(self.text)
                if posted_length != range_length:
                    raise InputError(
                        "Text Structure Mismatch. {} implies a length of {}, but the text posted has {} elements."
                        .format(self._oref.normal(), range_length, posted_length)
                    )
            else:  # this should never happen.  The depth check should catch it.
                raise InputError(
                    "Text Structure Mismatch. {} implies an simple array of length {}, but the text posted has depth {}."
                    .format(self._oref.normal(), range_length, posted_depth)
                )

    #maybe use JaggedArray.subarray()?
    def trim_text(self, txt):
        """
        Trims a text loaded from Version record with self._oref.part_projection() to the specifications of self._oref
        This works on simple Refs and range refs of unlimited depth and complexity.
        (in place?)
        :param txt:
        :return: List|String depending on depth of Ref
        """
        range_index = self._oref.range_index()
        sections = self._oref.sections
        toSections = self._oref.toSections

        if not sections:
            pass
        else:
            for i in range(0, self._ref_depth):
                if i == 0 == range_index:  # First level slice handled at DB level
                    pass
                elif range_index > i:  # Either not range, or range begins later.  Return simple value.
                    if i == 0 and len(txt):   # We already sliced the first level w/ Ref.part_projection()
                        txt = txt[0]
                    elif len(txt) >= sections[i]:
                        txt = txt[sections[i] - 1]
                    else:
                        return self.empty_text()
                elif range_index == i:  # Range begins here
                    start = sections[i] - 1
                    end = toSections[i]
                    txt = txt[start:end]
                else:  # range_index < i, range continues here
                    begin = end = txt
                    for _ in range(range_index, i - 1):
                        begin = begin[0]
                        end = end[-1]
                    begin[0] = begin[0][sections[i] - 1:]
                    end[-1] = end[-1][:toSections[i]]

        return txt

    def empty_text(self):
        """
        :return: Either empty array or empty string, depending on depth of Ref
        """
        if not self._oref.is_range() and self._ref_depth == self._oref.index_node.depth:
            return ""
        else:
            return []

    def version(self):
        """
        Returns the Version record for this chunk
        :return Version:
        :raises Exception: if the TextChunk is merged
        """
        if not self._versions:
            return None
        if len(self._versions) == 1:
            return self._versions[0]
        else:
            raise Exception("Called TextChunk.version() on merged TextChunk.")

    def has_manually_wrapped_refs(self):
        try:
            return getattr(self.version(), 'hasManuallyWrappedRefs', False)
        except:
            # merged version
            return False

    def nonempty_segment_refs(self):
        """

        :return: list of segment refs with content in this TextChunk
        """
        r = self._oref
        ref_list = []


        if r.is_range():
            input_refs = r.range_list()
        else:
            input_refs = [r]
        for temp_ref in input_refs:
            temp_tc = temp_ref.text(lang=self.lang, vtitle=self.vtitle)
            ja = temp_tc.ja()
            jarray = ja.mask().array()

            #TODO do I need to check if this ref exists for this version?
            if temp_ref.is_segment_level():
                if jarray: #it's an int if ref is segment_level
                    ref_list.append(temp_ref)
            elif temp_ref.is_section_level():
                ref_list += [temp_ref.subref(i + 1) for i, v in enumerate(jarray) if v]
            else: # higher than section level
                ref_list += [temp_ref.subref([j + 1 for j in ne] + [i + 1])
                             for ne in ja.non_empty_sections()
                             for i, v in enumerate(ja.subarray(ne).mask().array()) if v]

        return ref_list

    def find_string(self, regex_str, cleaner=lambda x: x, strict=True):
        """
        Regex search in TextChunk
        :param regex_str: regex string to search for
        :param cleaner: f(str)->str. function to clean a semgent before searching
        :param strict: if True, throws error if len(ind_list) != len(ref_list). o/w truncates longer array to length of shorter
        :return: list[(Ref, Match, str)] - list of tuples. each tuple has a segment ref, match object for the match, and text for the segment
        """
        ref_list = self.nonempty_segment_refs()
        text_list = [x for x in self.ja().flatten_to_array() if len(x) > 0]
        if len(text_list) != len(ref_list):
            if strict:
                raise ValueError("The number of refs doesn't match the number of starting words. len(refs)={} len(inds)={}".format(len(ref_list),len(ind_list)))
            else:
                print("Warning: The number of refs doesn't match the number of starting words. len(refs)={} len(inds)={} {}".format(len(ref_list),len(ind_list),str(self._oref)))

        matches = []
        for r, t in zip(ref_list, text_list):
            cleaned = cleaner(t)
            for m in re.finditer(regex_str,cleaned):
                matches += [(r, m, cleaned)]

        return matches

    def text_index_map(self, tokenizer=lambda x: re.split(r'\s+', x), strict=True, ret_ja=False):
        """
        Primarily used for depth-2 texts in order to get index/ref pairs relative to the full text string
         indexes are the word index in word_list

        tokenizer: f(str)->list(str) - function to split up text
        strict: if True, throws error if len(ind_list) != len(ref_list). o/w truncates longer array to length of shorter
        :param ret_ja: True if you want to return the flattened ja
        :return: (list,list) - index_list (0 based index of start word of each segment ref as compared with the text chunk ref), ref_list
        """
        #TODO there is a known error that this will fail if the text version you're using has fewer segments than the VersionState.
        ind_list = []
        ref_list = self.nonempty_segment_refs()

        total_len = 0
        text_list = self.ja().flatten_to_array()
        for i,segment in enumerate(text_list):
            if len(segment) > 0:
                ind_list.append(total_len)
                total_len += len(tokenizer(segment))

        if len(ind_list) != len(ref_list):
            if strict:
                raise ValueError("The number of refs doesn't match the number of starting words. len(refs)={} len(inds)={}".format(len(ref_list),len(ind_list)))
            else:
                print("Warning: The number of refs doesn't match the number of starting words. len(refs)={} len(inds)={} {}".format(len(ref_list),len(ind_list),str(self._oref)))
                if len(ind_list) > len(ref_list):
                    ind_list = ind_list[:len(ref_list)]
                else:
                    ref_list = ref_list[:len(ind_list)]

        if ret_ja:
            return ind_list, ref_list, total_len, text_list
        else:
            return ind_list, ref_list, total_len


class VirtualTextChunk(AbstractTextRecord):
    """
    Delegated from TextChunk
    Should only arrive here if oref.index_node is virtual.
    """

    text_attr = "text"

    def __init__(self, oref, lang="en", vtitle=None, exclude_copyrighted=False, actual_lang=None):

        self._oref = oref
        self._ref_depth = len(self._oref.sections)
        self._saveable = False

        self.lang = lang
        self.is_merged = False
        self.sources = []

        if self._oref.index_node.parent and not self._oref.index_node.parent.supports_language(self.lang):
            self.text = []
            self._versions = []
            return

        try:
            self.text = self._oref.index_node.get_text()  # <- This is where the magic happens
        except:
            self.text = []
            self._versions = []
            return

        v = Version().load({
            "title": self._oref.index_node.get_index_title(),
            "versionTitle": self._oref.index_node.get_version_title(self.lang),
            "language": self.lang
        }, {"chapter": 0})    # Currently vtitle is thrown out.  There's only one version of each lexicon.
        self._versions = [v] if v else []

    def version(self):
        return self._versions[0] if self._versions else None

    def version_ids(self):
        return [self._versions[0]._id] if self._versions else []


# This was built as a bridge between the object model and existing front end code, so has some hallmarks of that legacy.
class TextFamily(object):
    """
    A text with its translations and optionally the commentary on it.

    Can be instantiated with just the first argument.

    :param oref: :class:`Ref`.  This is the only required argument.
    :param int context: Default: 1. How many context levels up to go when getting commentary.  See :func:`Ref.context_ref`
    :param bool commentary: Default: True. Include commentary?
    :param version: optional. Name of version to use when getting text.
    :param lang: None, "en" or "he".  Default: None.  If None, include both languages.
    :param version2: optional. Additional name of version to use.
    :param bool pad: Default: True.  Pads the provided ref before processing.  See :func:`Ref.padded_ref`
    :param bool alts: Default: False.  Adds notes of where alternate structure elements begin
    """

    ## Attribute maps used for generating dict format ##
    """
    A bit of a naming conflict has arisen here. The TextFamily bundles two versions - one with English text and one
    with Hebrew text. versionTitle refers to the English title of the English version, while heVersionTitle refers to
    the English title of the Hebrew version.

    Later on we decided to translate all of our versionTitles into Hebrew. To avoid direct conflict with the text api,
    these got the names versionTitleInHebrew and versionNotesInHebrew.
    """
    text_attr_map = {
        "en": "text",
        "he": "he"
    }

    attr_map = {
        "versionTitle": {
            "en": "versionTitle",
            "he": "heVersionTitle"
        },
        "versionTitleInHebrew": {
            "en": "versionTitleInHebrew",
            "he": "heVersionTitleInHebrew",
        },
        "shortVersionTitle": {
            "en": "shortVersionTitle",
            "he": "heShortVersionTitle",
        },
        "shortVersionTitleInHebrew": {
            "en": "shortVersionTitleInHebrew",
            "he": "heShortVersionTitleInHebrew",
        },
        "versionSource": {
            "en": "versionSource",
            "he": "heVersionSource"
        },
        "status": {
            "en": "versionStatus",
            "he": "heVersionStatus"
        },
        "versionNotes": {
            "en": "versionNotes",
            "he": "heVersionNotes"
        },
        "extendedNotes": {
            "en": "extendedNotes",
            "he": "heExtendedNotes"
        },
        "extendedNotesHebrew": {
            "en": "extendedNotesHebrew",
            "he": "heExtendedNotesHebrew"
        },
        "versionNotesInHebrew": {
            "en": "versionNotesInHebrew",
            "he": "heVersionNotesInHebrew",
        },
        "digitizedBySefaria": {
            "en": "digitizedBySefaria",
            "he": "heDigitizedBySefaria",
            "default": False,
        },
        "license": {
            "en": "license",
            "he": "heLicense",
            "default": "unknown"
        },
        "formatAsPoetry": { # Setup for Fox translation. Perhaps we want in other places as well?
            "he": "formatHeAsPoetry",
            "en": "formatEnAsPoetry",
            "default": False,
        }
    }
    sourceMap = {
        "en": "sources",
        "he": "heSources"
    }

    def __init__(self, oref, context=1, commentary=True, version=None, lang=None, version2=None, lang2=None, pad=True, alts=False, wrapLinks=False, stripItags=False, wrapNamedEntities=False, translationLanguagePreference=None, vtitlePreference=None, vtitlePreference2=None):
        """
        :param oref:
        :param context:
        :param commentary:
        :param version:
        :param lang:
        :param version2:
        :param lang2:
        :param pad:
        :param alts: Adds notes of where alt elements begin
        :param wrapLinks: whether to return the text requested with all internal citations marked up as html links <a>
        :param stripItags: whether to strip inline commentator tags and inline footnotes from text
        :param wrapNamedEntities: whether to return the text requested with all known named entities marked up as html links <a>.
        :param vtitlePreference: Preference for a specific version. Ignored if `version` is passed.
        :param vtitlePreference2: Ditto of vtitlePreference but for lang2
        :return:
        """
        if pad:
            oref = oref.padded_ref()
        elif oref.has_default_child():
            oref = oref.default_child_ref()

        self.ref            = oref.normal()
        self.heRef          = oref.he_normal()
        self.isComplex      = oref.index.is_complex()
        self.text           = None
        self.he             = None
        self._nonExistantVersions = {}
        self._lang          = lang
        self._original_oref = oref
        self._context_oref  = None
        self._chunks        = {}
        self._inode         = oref.index_node
        self._alts          = []

        if not isinstance(oref.index_node, JaggedArrayNode) and not oref.index_node.is_virtual:
            raise InputError("Can not get TextFamily at this level, please provide a more precise reference")

        for i in range(0, context):
            oref = oref.context_ref()
        self._context_oref = oref

        # processes "en" and "he" TextChunks, and puts the text in self.text and self.he, respectively.
        for language, attr in list(self.text_attr_map.items()):
            tc_kwargs = dict(oref=oref, lang=language)
            if language == 'en': tc_kwargs['actual_lang'] = translationLanguagePreference
            if language in {lang, lang2}:
                curr_version = version if language == lang else version2
                curr_vtitle_pref = vtitlePreference if language == lang else vtitlePreference2
                c = TextChunk(vtitle=(curr_version or curr_vtitle_pref), **tc_kwargs)
                if len(c._versions) == 0:  # indicates `version` doesn't exist
                    if (tc_kwargs.get('actual_lang', False) or curr_vtitle_pref) and not curr_version:
                        # actual_lang is only used if curr_version is not passed
                        tc_kwargs.pop('actual_lang', None)
                        c = TextChunk(vtitle=curr_version, **tc_kwargs)
                    elif curr_version:
                        self._nonExistantVersions[language] = curr_version
            else:
                c = TextChunk(**tc_kwargs)
            self._chunks[language] = c
            text_modification_funcs = []
            if wrapNamedEntities and len(c._versions) > 0:
                from . import RefTopicLinkSet
                named_entities = RefTopicLinkSet({"expandedRefs": {"$in": [r.normal() for r in oref.all_segment_refs()]}, "charLevelData.versionTitle": c._versions[0].versionTitle, "charLevelData.language": language})
                if len(named_entities) > 0:
                    # assumption is that refTopicLinks are all to unranged refs
                    ne_by_secs = defaultdict(list)
                    for ne in named_entities:
                        try:
                            temp_ref = Ref(ne.ref)
                        except InputError:
                            continue
                        temp_secs = tuple(s-1 for s in temp_ref.sections)
                        ne_by_secs[temp_secs] += [ne]
                    text_modification_funcs += [lambda s, secs: library.get_wrapped_named_entities_string(ne_by_secs[tuple(secs)], s)]
            if stripItags:
                text_modification_funcs += [lambda s, secs: c._strip_itags(s), lambda s, secs: ' '.join(s.split()).strip()]
            if wrapLinks and c.version_ids() and not c.has_manually_wrapped_refs():
                #only wrap links if we know there ARE links- get the version, since that's the only reliable way to get it's ObjectId
                #then count how many links came from that version. If any- do the wrapping.
                from . import Link
                query = oref.ref_regex_query()
                query.update({"inline_citation": True})  # , "source_text_oid": {"$in": c.version_ids()}
                if Link().load(query) is not None:
                    link_wrapping_reg, title_nodes = library.get_regex_and_titles_for_ref_wrapping(c.ja().flatten_to_string(), lang=language, citing_only=True)
                    text_modification_funcs += [lambda s, secs: library.get_wrapped_refs_string(s, lang=language, citing_only=True, reg=link_wrapping_reg, title_nodes=title_nodes)]
            padded_sections, _ = oref.get_padded_sections()
            setattr(self, self.text_attr_map[language], c._get_text_after_modifications(text_modification_funcs, start_sections=padded_sections))

        if oref.is_spanning():
            self.spanning = True
        #// todo: should this parameter be renamed? it gets all links, not strictly commentary...
        if commentary:
            from sefaria.client.wrapper import get_links
            if not oref.is_spanning():
                links = get_links(oref.normal())  #todo - have this function accept an object
            else:
                links = [get_links(r.normal()) for r in oref.split_spanning_ref()]
            self.commentary = links if "error" not in links else []

        # get list of available versions of this text
        self.versions = oref.version_list()

        # Adds decoration for the start of each alt structure reference
        if alts:
            # Set up empty Array that mirrors text structure
            alts_ja = JaggedArray()

            for key, struct in oref.index.get_alt_structures().items():
                # Assuming these are in order, continue if it is before ours, break if we see one after
                for n in struct.get_leaf_nodes():
                    wholeRef = Ref(n.wholeRef).default_child_ref().as_ranged_segment_ref()
                    if wholeRef.ending_ref().precedes(oref):
                        continue
                    if wholeRef.starting_ref().follows(oref):
                        break

                    #It's in our territory
                    wholeRefStart = wholeRef.starting_ref()
                    if oref.contains(wholeRefStart) and not wholeRefStart.contains(oref):
                        indxs = [k - 1 for k in wholeRefStart.in_terms_of(oref)]
                        val = {"en":[], "he":[]}

                        try:
                            val = alts_ja.get_element(indxs) or val
                        except IndexError:
                            pass

                        val["en"] += [n.primary_title("en")]
                        val["he"] += [n.primary_title("he")]
                        val["whole"] = True

                        alts_ja.set_element(indxs, val)

                    if getattr(n, "refs", None):
                        for i, r in enumerate(n.refs):
                            # hack to skip Rishon, skip empty refs
                            if i == 0 or not r:
                                continue
                            subRef = Ref(r)
                            subRefStart = subRef.starting_ref()
                            if oref.contains(subRefStart) and not subRefStart.contains(oref):
                                indxs = [k - 1 for k in subRefStart.in_terms_of(oref)]
                                val = {"en":[], "he":[]}

                                try:
                                    val = alts_ja.get_element(indxs) or val
                                except IndexError:
                                    pass

                                val["en"] += [n.sectionString([i + 1], "en", title=False)]
                                val["he"] += [n.sectionString([i + 1], "he", title=False)]

                                alts_ja.set_element(indxs, val)

                            elif subRefStart.follows(oref):
                                break

            self._alts = alts_ja.array()

    def contents(self):
        """
        :return dict: Returns the contents of the text family.
        """
        d = {k: getattr(self, k) for k in list(vars(self).keys()) if k[0] != "_"}

        d["textDepth"]       = getattr(self._inode, "depth", None)
        d["sectionNames"]    = getattr(self._inode, "sectionNames", None)
        d["addressTypes"]    = getattr(self._inode, "addressTypes", None)
        if getattr(self._inode, "lengths", None):
            d["lengths"]     = getattr(self._inode, "lengths")
            if len(d["lengths"]):
                d["length"]  = d["lengths"][0]
        elif getattr(self._inode, "length", None):
            d["length"]      = getattr(self._inode, "length")
        d["textDepth"]       = self._inode.depth
        d["heTitle"]         = self._inode.full_title("he")
        d["titleVariants"]   = self._inode.all_tree_titles("en")
        d["heTitleVariants"] = self._inode.all_tree_titles("he")
        d["type"]            = getattr(self._original_oref, "primary_category")
        d["primary_category"] = getattr(self._original_oref, "primary_category")
        d["book"]            = getattr(self._original_oref, "book")

        for attr in ["categories", "order"]:
            d[attr] = getattr(self._inode.index, attr, "")
        for attr in ["sections", "toSections"]:
            d[attr] = getattr(self._original_oref, attr)[:]

        if getattr(self._inode.index, 'collective_title', None):
            d["commentator"] = getattr(self._inode.index, 'collective_title', "") # todo: deprecate Only used in s1 js code
            d["heCommentator"] = hebrew_term(getattr(self._inode.index, 'collective_title', "")) # todo: deprecate Only used in s1 js code
            d["collectiveTitle"] = getattr(self._inode.index, 'collective_title', "")
            d["heCollectiveTitle"] = hebrew_term(getattr(self._inode.index, 'collective_title', ""))

        if len(self._nonExistantVersions) > 0:
            d['nonExistantVersions'] = self._nonExistantVersions

        if self._inode.index.is_dependant_text():
            #d["commentaryBook"] = getattr(self._inode.index, 'base_text_titles', "")
            #d["commentaryCategories"] = getattr(self._inode.index, 'related_categories', [])
            d["baseTexTitles"] = getattr(self._inode.index, 'base_text_titles', [])

        d["isComplex"]    = self.isComplex
        d["isDependant"] = self._inode.index.is_dependant_text()
        d["indexTitle"]   = self._inode.index.title
        d["heIndexTitle"] = self._inode.index.get_title("he")
        d["sectionRef"]   = self._original_oref.section_ref().normal()
        try:
            d["firstAvailableSectionRef"] = self._original_oref.first_available_section_ref().normal()
        except AttributeError:
            pass
        d["heSectionRef"] = self._original_oref.section_ref().he_normal()
        d["isSpanning"]   = self._original_oref.is_spanning()
        if d["isSpanning"]:
            d["spanningRefs"] = [r.normal() for r in self._original_oref.split_spanning_ref()]

        for language, attr in list(self.text_attr_map.items()):
            chunk = self._chunks.get(language)
            if chunk.is_merged:
                d[self.sourceMap[language]] = chunk.sources
            else:
                ver = chunk.version()
                if ver:
                    for key, val in list(self.attr_map.items()):
                        d[val[language]] = getattr(ver, key, val.get("default", ""))

        # replace ints with daf strings (3->"2a") for Talmud addresses
        # this could be simpler if was done for every value - but would be slower.
        if "Talmud" in self._inode.addressTypes:
            for i in range(len(d["sections"])):
                if self._inode.addressTypes[i] == "Talmud":
                    d["sections"][i] = AddressTalmud.toStr("en", d["sections"][i])
                    if "toSections" in d:
                        d["toSections"][i] = AddressTalmud.toStr("en", d["toSections"][i])

            d["title"] = self._context_oref.normal()
            if "heTitle" in d:
                d["heBook"] = d["heTitle"]
                d["heTitle"] = self._context_oref.he_normal()
            """if d["type"] == "Commentary" and self._context_oref.is_talmud() and len(d["sections"]) > 1:
                d["title"] = "%s Line %d" % (d["title"], d["sections"][1])"""

        """elif self._context_oref.is_commentary():
            dep = len(d["sections"]) if len(d["sections"]) < 2 else 2
            d["title"] = d["book"] + " " + ":".join(["%s" % s for s in d["sections"][:dep]])"""

        d["alts"] = self._alts

        return d

"""
                    -------------------
                           Refs
                    -------------------

"""


class RefCacheType(type):
    """
    Metaclass for Ref class.
    Caches all Ref isntances according to the string they were instanciated with and their normal form.
    Returns cached instance on instanciation if either instanciation string or normal form are matched.
    """

    def __init__(cls, name, parents, dct):
        super(RefCacheType, cls).__init__(name, parents, dct)
        cls.__tref_oref_map = {}
        cls.__index_tref_map = {}

    def cache_size(cls):
        return len(cls.__tref_oref_map)

    def cache_size_bytes(cls):
        from sefaria.utils.util import get_size
        return get_size(cls.__tref_oref_map)

    def cache_dump(cls):
        return [(a, repr(b)) for (a, b) in cls.__tref_oref_map.items()]

    def _raw_cache(cls):
        return cls.__tref_oref_map

    def clear_cache(cls):
        cls.__tref_oref_map = {}
        cls.__index_tref_map = {}

    def remove_index_from_cache(cls, index_title):
        """
        Removes all refs to Index with title `index_title` from the Ref cache
        :param cls:
        :param index_title:
        :return:
        """
        try:
            for tref in cls.__index_tref_map[index_title]:
                try:
                    del cls.__tref_oref_map[tref]
                except KeyError:
                    continue
        except KeyError:
            pass

    def __call__(cls, *args, **kwargs):
        if len(args) == 1:
            tref = args[0]
        else:
            tref = kwargs.get("tref")

        obj_arg = kwargs.get("_obj")

        if tref:
            if tref in cls.__tref_oref_map:
                return cls.__tref_oref_map[tref]
            else:
                result = super(RefCacheType, cls).__call__(*args, **kwargs)
                uid = result.uid()
                title = result.index.title
                if uid in cls.__tref_oref_map:
                    #del result  #  Do we need this to keep memory clean?
                    cls.__tref_oref_map[tref] = cls.__tref_oref_map[uid]
                    try:
                        cls.__index_tref_map[title] += [tref]
                    except KeyError:
                        cls.__index_tref_map[title] = [tref]
                    return cls.__tref_oref_map[uid]
                cls.__tref_oref_map[uid] = result
                cls.__tref_oref_map[tref] = result
                try:
                    cls.__index_tref_map[title] += [tref]
                except KeyError:
                    cls.__index_tref_map[title] = [tref]
                cls.__index_tref_map[title] += [uid]

                return result
        elif obj_arg:
            result = super(RefCacheType, cls).__call__(*args, **kwargs)
            uid = result.uid()
            title = result.index.title
            if uid in cls.__tref_oref_map:
                #del result  #  Do we need this to keep memory clean?
                return cls.__tref_oref_map[uid]
            cls.__tref_oref_map[uid] = result
            try:
                cls.__index_tref_map[title] += [uid]
            except KeyError:
                cls.__index_tref_map[title] = [uid]
            return result
        else:  # Default.  Shouldn't be used.
            return super(RefCacheType, cls).__call__(*args, **kwargs)


class Ref(object, metaclass=RefCacheType):
    """
        A Ref is a reference to a location. A location could be to a *book*, to a specific *segment* (e.g. verse or mishnah), to a *section* (e.g chapter), or to a *range*.

        Instantiated with a string representation of the reference, e.g.:

        ::

            >>> Ref("Genesis 1:3")
            >>> Ref("Rashi on Genesis 1:3")
            >>> Ref("Genesis 1:3-2:4")
            >>> Ref("Shabbat 4b")
            >>> Ref("Rashi on Shabbat 4b-5a")
    """

    __slots__ = (
        'index', 'book', 'primary_category', 'sections', 'toSections', 'index_node',
        '_lang', 'tref', 'orig_tref', '_normal', '_he_normal', '_url', '_next', '_prev',
        '_padded', '_context', '_first_spanned_ref', '_spanned_refs', '_ranged_refs',
        '_range_depth', '_range_index',
    )

    def __init__(self, tref=None, _obj=None):
        """
        Object is generally initialized with a textual reference - ``tref``

        Internally, the _obj argument can be used to instantiate a ref with a complete dict composing the Ref data
        """
        self.index = None
        self.book = None
        self.primary_category = None  # used to be named 'type' but that was very confusing
        self.sections = []
        self.toSections = []
        self.index_node = None
        self.__init_ref_pointer_vars()

        if tref:
            self.orig_tref = self.tref = tref
            self._lang = "he" if is_hebrew(tref, heb_only=True) else "en"
            self.__clean_tref()
            self.__init_tref()
            self._validate()
        elif _obj:
            for key, value in list(_obj.items()):
                setattr(self, key, value)
            self.tref = self.normal()
            self._validate()

    def __init_ref_pointer_vars(self):
        self._normal = None
        self._he_normal = None
        self._url = None
        self._next = None
        self._prev = None
        self._padded = None
        self._context = None
        self._first_spanned_ref = None
        self._spanned_refs = None
        self._ranged_refs = None
        self._range_depth = None
        self._range_index = None

    def _validate(self):
        offset = 0
        if self.is_bavli():
            offset = 2
        checks = [self.sections, self.toSections]
        for check in checks:
            if 0 in check:
                raise InputError("{} {} must be greater than 0".format(self.book, self.index_node.sectionNames[check.index(0)]))
            if getattr(self.index_node, "lengths", None) and len(check):
                if check[0] > self.index_node.lengths[0] + offset:
                    display_size = self.index_node.address_class(0).toStr("en", self.index_node.lengths[0] + offset)
                    raise InputError("{} ends at {} {}.".format(self.book, self.index_node.sectionNames[0], display_size))

        if len(self.sections) != len(self.toSections):
            raise InputError("{} is an invalid range. depth of beginning of range must equal depth of end of range")

        for i in range(len(self.sections)):
            if self.toSections[i] > self.sections[i]:
                break
            if self.toSections[i] < self.sections[i]:
                raise InputError("{} is an invalid range.  Ranges must end later than they begin.".format(self.normal()))

    def __clean_tref(self):
        self.tref = self.tref.strip().replace("–", "-").replace("\u2011", "-").replace("_", " ")  # don't replace : in Hebrew, where it can indicate amud
        if self._lang == "he":
            return

        self.tref = self.tref.replace(":", ".")

        try:
            # capitalize first letter (don't title case all to avoid e.g., "Song Of Songs")
            self.tref = self.tref[0].upper() + self.tref[1:]
        except IndexError:
            pass

    def __reinit_tref(self, new_tref):
        logger.debug("__reinit_tref from {} to {}".format(self.tref, new_tref))
        self.tref = new_tref
        self.__clean_tref()
        self._lang = "en"
        self.__init_tref()

    def __init_tref(self):
        """
        Parse self.tref
        Populate self.index, self.index_node, self.type, self.book, self.sections, self.toSections, ...
        :return:
        """
        # Split ranges based on all '-' symbol, store in `parts` variable
        parts = [s.strip() for s in re.split("[-\u2010-\u2015]", self.tref)]
        if len(parts) > 2:
            raise InputError("Couldn't understand ref '{}' (too many -'s).".format(self.tref))
        if any([not p for p in parts]):
            raise InputError("Couldn't understand ref '{}' (beginning or ending -)".format(self.tref))

        base = parts[0]
        title = None

        tndict = library.get_title_node_dict(self._lang)
        termdict = library.get_term_dict(self._lang)

        self.index_node = tndict.get(base)  # Match index node before term
        if not self.index_node:
            new_tref = termdict.get(base)   # Check if there's a term match, reinit w/ term
            if new_tref:
                self.__reinit_tref(new_tref)
                return

        # Remove letter from end of base reference until TitleNode matched, set `title` variable with matched title
        for l in range(len(base), 0, -1):
            self.index_node = tndict.get(base[0:l])

            if self.index_node:
                title = base[0:l]
                if base[l - 1] == "." and l < len(base):   # Take care of Refs like "Exo.14.15", where the period shouldn't get swallowed in the name.
                    title = base[0:l - 1]
                break

        # At this point, `title` is something like "Exodus" or "Rashi on Exodus" or "Pesach Haggadah, Magid, Four Sons"
        if title:
            assert isinstance(self.index_node, TitledTreeNode)
            self.index = self.index_node.index
            self.book = self.index_node.full_title("en")

            # checkFirst is used on Bavli records to check for a Mishnah pattern match first
            if getattr(self.index_node, "checkFirst", None) and self.index_node.checkFirst.get(self._lang):
                try:
                    check_node = library.get_schema_node(self.index_node.checkFirst[self._lang], self._lang)
                    assert isinstance(check_node, JaggedArrayNode)  # Initially used with Mishnah records.  Assumes JaggedArray.
                    reg = check_node.full_regex(title, self._lang, strict=True)
                    self.sections = self.__get_sections(reg, base, use_node=check_node)
                except InputError:  # Regex doesn't work
                    pass
                except AttributeError:  # Can't find node for check_node
                    pass
                else:
                    old_index_node = self.index_node

                    self.index_node = check_node
                    self.index = self.index_node.index
                    self.book = self.index_node.full_title("en")
                    self.toSections = self.sections[:]

                    try:
                        self._validate()
                    except InputError:  # created Ref doesn't validate, back it out
                        self.index_node = old_index_node
                        self.sections = []

            # Don't accept references like "Rashi" (deleted in commentary refactor)

        else:  # This may be a new version, try to build a schema node.
            raise InputError("Could not find title in reference: {}".format(self.tref))

        self.primary_category = self.index.get_primary_category()
        if title == base:  # Bare book, like "Genesis" or "Rashi on Genesis".
            if self.index_node.is_default():  # Without any further specification, match the parent of the fall-through node
                self.index_node = self.index_node.parent
                self.book = self.index_node.full_title("en")
            return

        reg = None
        try:
            reg = self.index_node.full_regex(title, self._lang, terminated=True)  # Try to treat this as a JaggedArray
        except AttributeError:
            if self.index_node.is_virtual:
                # The line below will raise InputError (or DictionaryEntryNotFoundError) if no match
                self.index_node = self.index_node.create_dynamic_node(title, base)
                self.book = self.index_node.full_title("en")
                self.sections = self.index_node.get_sections()
                self.toSections = self.sections[:]
                return

            elif self.index.has_alt_structures():
                # Give an opportunity for alt structure parsing, below
                pass

            else:
                # We matched a schema node followed by an illegal number. (Are there other cases here?)
                matched = self.index_node.full_title(self._lang)
                msg = "Partial reference match for '{}' - failed to find continuation for '{}'.\nValid continuations are:\n".format(self.tref, matched)
                continuations = []
                for child in self.index_node.children:
                    continuations += child.all_node_titles(self._lang)
                msg += ",\n".join(continuations)
                raise PartialRefInputError(msg, matched, continuations)

        # Numbered Structure node - try numbered structure parsing
        if reg and self.index_node.children and getattr(self.index_node, "_addressTypes", None):
            try:
                loose_reg = self.index_node.full_regex(title, self._lang)
                struct_indexes = self.__get_sections(loose_reg, base)
                self.index_node = reduce(lambda a, i: a.children[i], [s - 1 for s in struct_indexes], self.index_node)
                title = self.book = self.index_node.full_title("en")
                base = regex.sub(loose_reg, title, base)
                reg = self.index_node.full_regex(title, self._lang, terminated=True)
            except InputError:
                pass
            #todo: ranges that cross structures

        # Numbered Structure node parsed - return. (Verify this comment.  Should this be indented?)
        if title == base:
            return

        # Content node -  Match primary structure address (may be stage two of numbered structure parsing)
        if reg and not self.index_node.children and getattr(self.index_node, "_addressTypes", None):
            try:
                self.sections = self.__get_sections(reg, base)
            except InputError:
                pass

        # Look for alternate structure
        # todo: handle commentator on alt structure
        if not self.sections:
            alt_struct_regex = self.index.alt_titles_regex(self._lang)
            if alt_struct_regex:
                match = alt_struct_regex.match(base)
                if match:
                    title = match.group('title')
                    alt_struct_node = self.index.get_alt_struct_node(title, self._lang)

                    # Exact match alt structure node
                    if title == base:
                        new_tref = alt_struct_node.get_ref_from_sections([])
                        if new_tref:
                            self.__reinit_tref(new_tref)
                            return

                    try:  # Some structure nodes don't have .regex() methods.
                        reg = alt_struct_node.full_regex(title, self._lang)  # Not strict, since the array map portion will go beyond
                    except AttributeError:
                        pass
                    else:
                        # Alternate numbered structure
                        if alt_struct_node.children and getattr(alt_struct_node, "_addressTypes", None):
                            try:
                                struct_indexes = self.__get_sections(reg, base)
                                alt_struct_node = reduce(lambda a, i: a.children[i], [s - 1 for s in struct_indexes], alt_struct_node)
                                title = alt_struct_node.full_title("en")
                                base = regex.sub(reg, title, base)
                                reg = alt_struct_node.full_regex(title, self._lang, terminated=True)
                            except InputError:
                                pass

                        # Alt struct map node -  (may be stage two of numbered structure parsing)
                        if title == base:  # not a repetition of similar test above - title may have changed in numbered structure parsing
                            alt_struct_indexes = []
                        else:
                            alt_struct_indexes = self.__get_sections(reg, base, use_node=alt_struct_node)
                        try:
                            new_tref = alt_struct_node.get_ref_from_sections(alt_struct_indexes)
                        except IndexError:
                            raise InputError("Sections {} not found in {}".format(alt_struct_indexes, alt_struct_node.full_title()))
                        if new_tref:
                            self.__reinit_tref(new_tref)
                            return

        if not self.sections:
            raise InputError("Failed to parse sections for ref {}".format(self.orig_tref))

        self.toSections = self.sections[:]

        #retrieve the address class of the last section in the ref
        address_class = AddressType.to_class_by_address_type(self.index_node.addressTypes[len(self.sections)-1])

        if hasattr(address_class, "parse_range_end"):
            base_wout_title = base.replace(title + " ", "")
            address_class.parse_range_end(self, parts, base_wout_title)
        elif len(parts) == 2: # Parse range end portion, if it exists
            try:
<<<<<<< HEAD
                self.toSections = Ref(parts[1]).sections
            except InputError:
                self._parse_range_end(re.split("[.:, ]+", parts[1]))
=======
                second_part = Ref(parts[1])
                assert second_part.book == self.book, "the two sides of the range have different books"
                self.toSections = Ref(parts[1]).sections
            except InputError:
                self._parse_range_end(re.split("[.:, ]+", parts[1]))
            except AssertionError:
                raise InputError("the two sides of the range have different books: '{}'.".format(self.tref))
>>>>>>> 5f848ab7


    def _parse_range_end(self, range_parts):
        self.__init_ref_pointer_vars()  # clear out any mistaken partial representations
        delta = len(self.sections) - len(range_parts)
        for i in range(delta, len(self.sections)):
            try:
                self.toSections[i] = self.index_node._addressTypes[i].toNumber(self._lang,
                                                                                range_parts[i - delta], sections=self.sections[i])
            except (ValueError, IndexError):
                raise InputError("Couldn't understand text sections: '{}'.".format(self.tref))


    def __get_sections(self, reg, tref, use_node=None):
        use_node = use_node or self.index_node
        sections = []
        ref_match = reg.match(tref)
        if not ref_match:
            raise InputError("Can not parse sections from ref: {}".format(tref))

        gs = ref_match.groupdict()
        for i in range(0, use_node.depth):
            gname = "a{}".format(i)
            if gs.get(gname) is not None:
                sections.append(use_node._addressTypes[i].toNumber(self._lang, gs.get(gname)))
        return sections


    def __eq__(self, other):
        return isinstance(other, Ref) and self.uid() == other.uid()

    def __hash__(self):
        return hash(self.uid())

    def __ne__(self, other):
        return not self.__eq__(other)

    @staticmethod
    def is_ref(tref):
        """
        Static method for testing if a string is valid for instanciating a Ref object.

        :param string tref: the string to test
        :return bool:
        """
        try:
            Ref(tref)
            return True
        except InputError:
            return False

    def is_talmud(self):
        """
        Is this a Talmud reference?

        :return bool:
        """
        return getattr(self.index_node, "addressTypes", None) and len(self.index_node.addressTypes) and self.index_node.addressTypes[0] == "Talmud"

    def is_bavli(self):
        """
        Is this a Talmud Bavli or related text reference?
        :return bool:
        """
        return "Bavli" in self.index.categories

    def is_commentary(self):
        """
        Is this a commentary reference?

        :return bool:
        """
        # TODO: -deprecate
        return getattr(self.index, 'dependence', "").capitalize() == "Commentary"

    def is_dependant(self):
        return self.index.is_dependant_text()

    def is_range(self):
        """
        Is this reference a range?

        A Ref is range if it's starting point and ending point are different, i.e. it has a dash in its text form.
        References can cover large areas of text without being a range - in the case where they are references to chapters.

        ::

            >>> Ref("Genesis 3").is_range()
            False
            >>> Ref("Genesis 3-5").is_range()
            True

        :return bool:
        """
        return self.sections != self.toSections

    def range_size(self):
        """
        How large is the range?

        :return int:
        """
        #todo: rewrite with range_index to handle ranges across higher level sections
        return self.toSections[-1] - self.sections[-1] + 1

    def range_index(self):
        """
        At what section index does the range begin?

        ::

            >>> Ref("Leviticus 15:3 - 17:12").range_index()
            0
            >>> Ref("Leviticus 15-17").range_index()
            0
            >>> Ref("Leviticus 15:17-21").range_index()
            1
            >>> Ref("Leviticus 15:17").range_index()
            2

        :return int:
        """
        if not self._range_index:
            self._set_range_data()
        return self._range_index

    def range_depth(self):
        """
        How deep is the range?

        ::

            >>> Ref("Leviticus 15:3 - 17:12").range_depth()
            2
            >>> Ref("Leviticus 15-17").range_depth()
            2
            >>> Ref("Leviticus 15:17-21").range_depth()
            1
            >>> Ref("Leviticus 15:17").range_depth()
            0

        :return int:
        """
        if not self._range_depth:
            self._set_range_data()
        return self._range_depth

    def _set_range_data(self):
        if not self.is_range():
            self._range_depth = 0
            self._range_index = self.index_node.depth

        else:
            for i in range(0, self.index_node.depth):
                if self.sections[i] != self.toSections[i]:
                    self._range_depth = self.index_node.depth - i
                    self._range_index = i
                    break

    def all_segment_refs(self):
        supported_classes = (JaggedArrayNode, DictionaryEntryNode, SheetNode)
        assert self.index_node is not None
        if not isinstance(self.index_node, supported_classes):
            # search for default node child
            for child in self.index_node.children:
                if child.is_default():
                    return child.ref().all_segment_refs()
            assert isinstance(self.index_node, supported_classes)

        if self.is_range():
            input_refs = self.range_list()
        else:
            input_refs = [self]

        ref_list = []
        for temp_ref in input_refs:
            if temp_ref.is_segment_level():
                ref_list.append(temp_ref)
            elif temp_ref.is_section_level():
                ref_list += temp_ref.all_subrefs()
            else: # you're higher than section level
                if self.index_node.is_virtual:
                    sub_refs = temp_ref.all_subrefs()
                    ref_list_list = [sub_ref.all_segment_refs() for sub_ref in sub_refs]
                    ref_list += [refs for refs in ref_list_list]
                else:
                    state_ja = self.get_state_ja("all")
                    sub_ja = state_ja.subarray_with_ref(temp_ref)
                    ref_list_sections = [temp_ref.subref([i + 1 for i in k ]) for k in sub_ja.non_empty_sections() ]
                    ref_list += [ref_seg for ref_sec in ref_list_sections for ref_seg in ref_sec.all_subrefs(state_ja=state_ja)]

        return ref_list

    def is_spanning(self):
        """
        :return bool: True if the Ref spans across text sections.

        ::

            >>> Ref("Shabbat 13a-b").is_spanning()
            True
            >>> Ref("Shabbat 13a:3-14").is_spanning()
            False
            >>> Ref("Job 4:3-5:3").is_spanning()
            True
            >>> Ref("Job 4:5-18").is_spanning()
            False

        """
        return self.span_size() > 1

    def span_size(self):
        """
        How many sections does the span cover?

        ::

            >>> Ref("Leviticus 15:3 - 17:12").span_size()
            3
            >>> Ref("Leviticus 15-17").span_size()
            3
            >>> Ref("Leviticus 15:17-21").span_size()
            1
            >>> Ref("Leviticus 15:17").span_size()
            1

        :return int:
        """
        if not getattr(self.index_node, "depth", None) or self.index_node.depth == 1:
            # text with no depth or depth 1 can't be spanning
            return 0

        if len(self.sections) == 0:
            # can't be spanning if no sections set
            return 0

        if len(self.sections) <= self.index_node.depth - 2:
            point = len(self.sections) - 1
        else:
            point = self.index_node.depth - 2

        for i in range(0, point + 1):
            size = self.toSections[i] - self.sections[i] + 1
            if size > 1:
                return size

        return 1

    def is_book_level(self):
        """
        Is this a Ref to the whole book level?

        ::

            >>> Ref("Leviticus").is_book_level()
            True
            >>> Ref("Leviticus 15").is_book_level()
            False
            >>> Ref("Rashi on Leviticus").is_book_level()
            True
            >>> Ref("Rashi on Leviticus 15").is_book_level()
            False

        :return bool:
        """
        return len(self.sections) == 0 and not self.index_node.parent

    def is_section_level(self):
        """
        Is this Ref section (e.g. Chapter) level?

        ::

            >>> Ref("Leviticus 15:3").is_section_level()
            False
            >>> Ref("Leviticus 15").is_section_level()
            True
            >>> Ref("Rashi on Leviticus 15:3").is_section_level()
            True
            >>> Ref("Rashi on Leviticus 15:3:1").is_section_level()
            False
            >>> Ref("Leviticus 15-17").is_section_level()
            True


        :return bool:
        """
        if getattr(self.index_node, "depth", None) is None:
            return False
        return len(self.sections) == self.index_node.depth - 1

    def is_segment_level(self):
        """
        Is this Ref segment (e.g. Verse) level?

        ::

            >>> Ref("Leviticus 15:3").is_segment_level()
            True
            >>> Ref("Leviticus 15").is_segment_level()
            False
            >>> Ref("Rashi on Leviticus 15:3").is_segment_level()
            False
            >>> Ref("Rashi on Leviticus 15:3:1").is_segment_level()
            True

        :return bool:
        """
        if getattr(self.index_node, "depth", None) is None:
            return False
        return len(self.sections) == self.index_node.depth

    def is_sheet(self):
        """
        Is this Ref a Sheet Ref?
        ::
            >>> Ref("Leviticus 15:3").is_sheet()
            False
            >>> Ref("Sheet 15").is_sheet()
            True
        :return bool:
        """
        return self.index.title == 'Sheet'

    """ Methods to generate new Refs based on this Ref """
    def _core_dict(self):
        return {
            "index": self.index,
            "book": self.book,
            "primary_category": self.primary_category,
            "index_node": self.index_node,
            "sections": self.sections[:],
            "toSections": self.toSections[:]
        }

    def has_default_child(self):
        return self.index_node.has_default_child()

    def default_child_ref(self):
        """
        Return ref to the default node underneath this node
        If there is no default node, return self
        :return:
        """
        if not self.has_default_child():
            return self
        d = self._core_dict()
        d["index_node"] = self.index_node.get_default_child()
        return Ref(_obj=d)

    def surrounding_ref(self, size=1):
        """
        Return a reference with 'size' additional segments added to each side.

        Currently does not extend to sections beyond the original ref's span.

        :param int size:
        :return: :class:`Ref`
        """

        if self.starting_ref().sections[-1] > size:
            start = self.starting_ref().sections[-1] - size
        else:
            start = 1

        ending_sections = self.ending_ref().sections
        ending_section_length = self.get_state_ja().sub_array_length([s - 1 for s in ending_sections[:-1]])

        if ending_sections[-1] + size < ending_section_length:
            end = ending_sections[-1] + size
        else:
            end = ending_section_length

        d = self._core_dict()
        d["sections"] = d["sections"][:-1] + [start]
        d["toSections"] = d["toSections"][:-1] + [end]
        return Ref(_obj=d)

    def as_ranged_segment_ref(self):
        """
        Expresses a section level (or higher) Ref as a ranged ref at segment level.

        :param depth: Desired depth of the range. If not specified will drop to segment level
        :return: Ref
        """
        # Only for section level or higher.
        # If segment level, return self
        # Only works for text that span a single jaggedArray

        if self.is_segment_level():
            return self

        d = self._core_dict()

        # create a temporary helper ref for finding the end of the range
        if self.is_range():
            current_ending_ref = self.ending_ref()
        else:
            current_ending_ref = self

        max_depth = self.index_node.depth - len(self.sections)  # calculate the number of "paddings" required to get down to segment level

        if len(d['sections']) == 0:
            segment_refs = self.all_segment_refs()
            if segment_refs == []:
                return self
            d["sections"] = segment_refs[0].sections
        else:
            d['sections'] += [1] * max_depth

        state_ja = current_ending_ref.get_state_ja()

        for _ in range(max_depth):
            size = state_ja.sub_array_length([i - 1 for i in current_ending_ref.sections])
            if size and size > 0:
                d['toSections'].append(size)
            else:
                d['toSections'].append(1)

            # get the next level ending ref
            temp_d = current_ending_ref._core_dict()
            temp_d['sections'] = temp_d['toSections'][:] = d['toSections'][:]
            current_ending_ref = Ref(_obj=temp_d)

        return Ref(_obj=d)

    def starting_ref(self):
        """
        For ranged Refs, return the starting Ref

        :return: :class:`Ref`
        """
        if not self.is_range():
            return self
        d = self._core_dict()
        d["toSections"] = self.sections[:]
        return Ref(_obj=d)

    def ending_ref(self):
        """
        For ranged Refs, return the ending Ref

        :return: :class:`Ref`
        """
        if not self.is_range():
            return self
        d = self._core_dict()
        d["sections"] = self.toSections[:]
        return Ref(_obj=d)

    def section_ref(self):
        """
        Return the section level Ref

        For texts of depth 2, this has the same behavior as :meth:`top_section_ref`

        ::

            >>> Ref("Rashi on Genesis 2:3:1").section_ref()
            Ref("Rashi on Genesis 2:3")
            >>> Ref("Genesis 2:3").section_ref()
            Ref("Genesis 2")

        :return: :class:`Ref`
        """
        if not self.is_segment_level():
            return self
        return self.padded_ref().context_ref()

    def top_section_ref(self):
        """
        Return the highest level section Ref.

        For texts of depth 2, this has the same behavior as :meth:`section_ref`

        ::

            >>> Ref("Rashi on Genesis 2:3:1").top_section_ref()
            Ref("Rashi on Genesis 2")
            >>> Ref("Genesis 2:3").top_section_ref()
            Ref("Genesis 2")

        :return: :class:`Ref`
        """
        return self.padded_ref().context_ref(self.index_node.depth - 1)

    def next_section_ref(self, vstate=None):
        """
        Returns a Ref to the next section (e.g. Chapter).

        If this is the last section, returns ``None``

        :return: :class:`Ref`
        """
        if not self._next:
            if self.index_node.is_virtual:
                nl = self.index_node.next_leaf()
                self._next = nl.ref() if nl else None
                return self._next
            self._next = self._iter_text_section(vstate=vstate)
            if self._next is None and not self.index_node.children:
                current_leaf = self.index_node
                #we now need to iterate over the next leaves, finding the first available section
                while True:
                    next_leaf = current_leaf.next_leaf() #next schema/JANode
                    if next_leaf and next_leaf.is_virtual:
                        if next_leaf.first_child():
                            return next_leaf.first_child().ref()
                        else:
                            return None
                    if next_leaf:
                        next_node_ref = next_leaf.ref() #get a ref so we can do the next lines
                        potential_next = next_node_ref._iter_text_section(depth_up=0 if next_leaf.depth == 1 else 1, vstate=vstate)
                        if potential_next:
                            self._next = potential_next
                            break
                        current_leaf = next_leaf
                    else:
                        self._next = None
                        break
        return self._next

    def prev_section_ref(self, vstate=None):
        """
        Returns a Ref to the previous section (e.g. Chapter).

        If this is the first section, returns ``None``

        :return: :class:`Ref`
        """
        if not self._prev:
            if self.index_node.is_virtual:
                pl = self.index_node.prev_leaf()
                self._prev = pl.ref() if pl else None
                return self._prev
            self._prev = self._iter_text_section(False, vstate=vstate)
            if self._prev is None and not self.index_node.children:
                current_leaf = self.index_node
                # we now need to iterate over the prev leaves, finding the first available section
                while True:
                    prev_leaf = current_leaf.prev_leaf()  # prev schema/JANode
                    if prev_leaf and prev_leaf.is_virtual:
                        if prev_leaf.last_child():
                            return prev_leaf.last_child().ref()
                        else:
                            return None
                    if prev_leaf:
                        prev_node_ref = prev_leaf.ref()  # get a ref so we can do the next lines
                        potential_prev = prev_node_ref._iter_text_section(forward=False, depth_up=0 if prev_leaf.depth == 1 else 1, vstate=vstate)
                        if potential_prev:
                            self._prev = potential_prev
                            break
                        current_leaf = prev_leaf
                    else:
                        self._prev = None
                        break
        return self._prev

    def recalibrate_next_prev_refs(self, add_self=True):
        """
        Internal. Called when a section is inserted or deleted.

        :param add_self:
        :return: None
        """
        next_ref = self.next_section_ref()
        prev_ref = self.prev_section_ref()
        if next_ref:
            next_ref._prev = self if add_self else prev_ref
        if prev_ref:
            prev_ref._next = self if add_self else next_ref

    def prev_segment_ref(self):
        """
        Returns a :class:`Ref` to the next previous populated segment.

        If this ref is not segment level, will return ``self```

        :return: :class:`Ref`
        """
        r = self.starting_ref()
        if not r.is_segment_level():
            return r
        if r.sections[-1] > 1:
            d = r._core_dict()
            d["sections"] = d["toSections"] = r.sections[:-1] + [r.sections[-1] - 1]
            return Ref(_obj=d)
        else:
            r = r.prev_section_ref()
            if not r:
                return None
            d = r._core_dict()
            newSections = r.sections + [self.get_state_ja().sub_array_length([i - 1 for i in r.sections])]
            d["sections"] = d["toSections"] = newSections
            return Ref(_obj=d)

    def next_segment_ref(self):
        """
        Returns a :class:`Ref` to the next populated segment.

        If this ref is not segment level, will return ``self```

        :return: :class:`Ref`
        """
        r = self.ending_ref()
        if not r.is_segment_level():
            return r
        sectionRef = r.section_ref()
        sectionLength = self.get_state_ja().sub_array_length([i - 1 for i in sectionRef.sections])
        if r.sections[-1] < sectionLength:
            d = r._core_dict()
            d["sections"] = d["toSections"] = r.sections[:-1] + [r.sections[-1] + 1]
            return Ref(_obj=d)
        else:
            try:
                return r.next_section_ref().subref(1)
            except AttributeError:
                # No next section
                return None

    def last_segment_ref(self):
        """
        Returns :class:`Ref` to the last segment in the current book (or complex book part).

        Not to be confused with :meth:`ending_ref`

        :return:
        """
        o = self._core_dict()
        o["sections"] = o["toSections"] = [i + 1 for i in self.get_state_ja().last_index(self.index_node.depth)]
        return Ref(_obj=o)

    def first_available_section_ref(self):
        """
        Returns a :class:`Ref` to the first section inside of or following this :class:`Ref` that has some content.
        Return first available segment ref is `self` is depth 1

        Returns ``None`` if self is empty and no following :class:`Ref` has content.

        :return: :class:`Ref`
        """
        # todo: This is now stored on the VersionState. Look for performance gains.
        if isinstance(self.index_node, JaggedArrayNode):
            r = self.padded_ref()
        elif isinstance(self.index_node, TitledTreeNode):
            if self.is_segment_level():  # dont need to use first_leaf if we're already at segment level
                r = self
            else:
                first_leaf = self.index_node.first_leaf()
                if not first_leaf:
                    return None
                try:
                    r = first_leaf.ref().padded_ref()
                except Exception as e: #VirtualNodes dont have a .ref() function so fall back to VersionState
                    if self.is_book_level():
                        return self.index.versionSet().array()[0].first_section_ref()
        else:
            return None

        if r.is_book_level():
            # r is depth 1. return first segment
            r = r.subref([1])
            return r.next_segment_ref() if r.is_empty() else r
        else:
            return r.next_section_ref() if r.is_empty() else r

    #Don't store results on Ref cache - state objects change, and don't yet propogate to this Cache
    def get_state_node(self, meta=None, hint=None):
        """
        :return: :class:`sefaria.model.version_state.StateNode`
        """
        from . import version_state
        return version_state.StateNode(snode=self.index_node, meta=meta, hint=hint)

    def get_state_ja(self, lang="all"):
        """
        :param lang: "all", "he", or "en"
        :return: :class:`sefaria.datatype.jagged_array`
        """
        #TODO: also does not work with complex texts...
        return self.get_state_node(hint=[(lang, "availableTexts")]).ja(lang)

    def is_text_fully_available(self, lang):
        """
        :param lang: "he" or "en"
        :return: True if at least one complete version of ref is available in lang.
        """
        if self.is_section_level() or self.is_segment_level():
            # Using mongo queries to slice and merge versions
            # is much faster than actually using the Version State doc
            try:
                text = self.text(lang=lang).text
                return bool(len(text) and all(text))
            except NoVersionFoundError:
                return False
        else:
            sja = self.get_state_ja(lang)
            subarray = sja.subarray_with_ref(self)
            return subarray.is_full()

    def is_text_translated(self):
        """
        :return: True if at least one complete version of this :class:`Ref` is available in English.
        """
        return self.is_text_fully_available("en")

    def is_empty(self, lang=None):
        """
        Checks if :class:`Ref` has any corresponding data in :class:`Version` records.

        :return: Bool True is there is not text at this ref in any language
        """

        # The commented code is easier to understand, but the code we're using puts a lot less on the wire.
        # return not len(self.versionset())
        # depricated
        # return db.texts.find(self.condition_query(), {"_id": 1}).count() == 0

        return db.texts.count_documents(self.condition_query(lang)) == 0

    def word_count(self, lang="he"):
        try:
            return TextChunk(self, lang).word_count()
        except InputError:
            lns = self.index_node.get_leaf_nodes()
            return sum([TextChunk(n.ref(), lang).word_count() for n in lns])

    def _iter_text_section(self, forward=True, depth_up=1, vstate=None):
        """
        Iterate forwards or backwards to the next available :class:`Ref` in a text

        :param forward: Boolean indicating direction to iterate
        :depth_up: if we want to traverse the text at a higher level than most granular. Defaults to one level above
        :param vstate: VersionState for this index. Pass this down to avoid calling expensive database lookups
        :return: :class:`Ref`
        """
        if self.index_node.depth <= depth_up:  # if there is only one level of text, don't even waste time iterating.
            return None

        #arrays are 0 based. text sections are 1 based. so shift the numbers back.
        if not forward:
            # Going backward, start from begginning of Ref
            starting_points = [s - 1 for s in self.sections[:self.index_node.depth - depth_up]]
        else:
            # Going forward start form end of Ref
            starting_points = [s - 1 for s in self.toSections[:self.index_node.depth - depth_up]]


        #start from the next one
        if len(starting_points) > 0:
            starting_points[-1] += 1 if forward else -1

        #let the counts obj calculate the correct place to go.
        if vstate:
            c = vstate.state_node(self.index_node).ja("all", "availableTexts")
        else:
            c = self.get_state_node(hint=[("all","availableTexts")]).ja("all", "availableTexts")
        new_section = c.next_index(starting_points) if forward else c.prev_index(starting_points)

        # we are also scaling back the sections to the level ABOVE the lowest section type (eg, for bible we want chapter, not verse)
        if new_section:
            d = self._core_dict()
            d["toSections"] = d["sections"] = [(s + 1) for s in new_section[:-depth_up]]
            return Ref(_obj=d)
        else:
            return None

    def pad_to_last_segment_ref(self):
        """
        From current position in jagged array, pad self so that it reaches the last segment ref
        :return:
        """

        ja = self.get_state_ja()

        r = self
        while not r.is_segment_level():
            sublen = ja.sub_array_length([s-1 for s in r.toSections],until_last_nonempty=True)
            r = r.subref([sublen])

        return r

    def to(self, toref):
        """
        Return a reference that begins at this :class:`Ref`, and ends at toref

        :param toref: :class:`Ref` that denotes the end of the new ranged :class:`Ref`
        :return: :class:`Ref`
        """
        assert self.book == toref.book
        d = self._core_dict()
        d["toSections"] = toref.toSections[:]


        #pad sections and toSections so they're the same length. easier to just make them both segment level
        if len(d['sections']) != len(d['toSections']):
            if not self.is_segment_level():
                d['sections'] = self.first_available_section_ref().sections + [1]
            d['toSections'] = toref.pad_to_last_segment_ref().toSections


        return Ref(_obj=d)

    def subref(self, subsections):
        """
        Returns a more specific reference than the current Ref

        :param subsection: int or list - the subsection(s) of the current Ref
        :return: :class:`Ref`
        """
        if isinstance(subsections, int):
            subsections = [subsections]
        assert self.index_node.depth >= len(self.sections) + len(subsections), "Tried to get subref of bottom level ref: {}".format(self.normal())
        assert not self.is_range(), "Tried to get subref of ranged ref".format(self.normal())

        d = self._core_dict()
        d["sections"] += subsections
        d["toSections"] += subsections
        return Ref(_obj=d)

    def subrefs(self, length: int):
        """
        Return a list of :class:`Ref` objects one level deeper than this :class:`Ref`, from 1 to `length`.

        :param length: Number of subrefs to return

        ::

            >>> Ref("Genesis").subrefs(4)
            [Ref('Genesis 1'),
             Ref('Genesis 2'),
             Ref('Genesis 3'),
             Ref('Genesis 4')]

        :return: List of :class:`Ref`
        """
        l = []
        for i in range(length):
            l.append(self.subref(i + 1))
        return l

    def all_subrefs(self, lang='all', state_ja=None):
        """
        Return a list of all the valid :class:`Ref` objects one level deeper than this :class:`Ref`.

        ::

            >>> Ref("Genesis").all_subrefs()
            [Ref('Genesis 1'),
             Ref('Genesis 2'),
             Ref('Genesis 3'),
             Ref('Genesis 4'),
             ...]

        :return: List of :class:`Ref`
        """
        # TODO this function should take Version as optional parameter to limit the refs it returns to ones existing in that Version
        assert not self.is_range(), "Ref.all_subrefs() is not intended for use on Ranges"

        if self.index_node.is_virtual:
            size = len(self.text().text)
            return self.subrefs(size)
        state_ja = state_ja or self.get_state_ja(lang)
        size = state_ja.sub_array_length([i - 1 for i in self.sections])
        if size is None:
            size = 0
        return self.subrefs(size)

    def all_context_refs(self, include_self = True, include_book = False):
        """
        :return: a list of more general refs that contain this one - out too, and including, the book level
        """

        refs = [self] if include_self else []
        try:
            current_level = self.index_node.depth - len(self.sections)
            refs += [self.context_ref(n) for n in  range(current_level + 1, self.index_node.depth + 1)]
        except AttributeError:  # If self is a Schema Node
            pass

        n = self.index_node.parent

        while n is not None:
            try:
                refs += [n.ref()]
            except AttributeError:  # Jump over VirtualNodes
                pass
            n = n.parent
        if not include_book:
            refs = refs[:-1]
        return refs

    def context_ref(self, level=1):
        """
        :return: :class:`Ref` that is more general than this :class:`Ref`.
        :param level: how many levels to 'zoom out' from the most specific possible :class:`Ref`

        ::

            >>> Ref("Genesis 4:5").context_ref(level = 1)
            Ref("Genesis 4")
            >>> Ref("Genesis 4:5").context_ref(level = 2)
            Ref("Genesis")

        If this :class:`Ref` is less specific than or equally specific to the level given, it is returned as-is.
        """
        if level == 0:
            return self

        if not self.sections and self.index_node.has_children():
            if self.index_node.has_default_child():
                return self.default_child_ref()
            return self

        if self._context is None:
            self._context = {}

        if not self._context.get(level) or not self._context[level]:
            if len(self.sections) <= self.index_node.depth - level:
                return self

            if level > self.index_node.depth:
                raise InputError("Call to Ref.context_ref of {} exceeds Ref depth of {}.".format(level, self.index_node.depth))
            d = self._core_dict()
            d["sections"] = d["sections"][:self.index_node.depth - level]
            d["toSections"] = d["toSections"][:self.index_node.depth - level]
            self._context[level] = Ref(_obj=d)
        return self._context[level]

    def padded_ref(self):
        """
        :return: :class:`Ref` with 1s inserted to make the :class:`Ref` specific to the section level

        ::

            >>> Ref("Genesis").padded_ref()
            Ref("Genesis 1")

        If this :class:`Ref` is already specific to the section or segment level, it is returned unchanged.

        ::

            >>> Ref("Genesis 1").padded_ref()
            Ref("Genesis 1")

        """
        if not self._padded:
            if not getattr(self, "index_node", None):
                raise Exception("No index_node found {}".format(vars(self)))
            try:
                if len(self.sections) >= self.index_node.depth - 1:
                    return self
            except AttributeError:  # This is a schema node, try to get a default child
                if self.has_default_child():
                    return self.default_child_ref().padded_ref()
                else:
                    raise InputError("Can not pad a schema node ref")

            d = self._core_dict()
            if self.is_talmud():
                if len(self.sections) == 0: #No daf specified
                    section = 3 if "Bavli" in self.index.categories and "Rif" not in self.index.categories else 1
                    d["sections"].append(section)
                    d["toSections"].append(section)
            for i in range(self.index_node.depth - len(d["sections"]) - 1):
                d["sections"].append(1)
                d["toSections"].append(1)  # todo: is this valid in all cases?
            self._padded = Ref(_obj=d)
        return self._padded

    def first_spanned_ref(self):
        """
        Returns the first section portion of a spanning :class:`Ref`.
        Designed to cut the wasted cost of running :meth:`split_spanning_ref`

        >>> Ref("Shabbat 6b-9a").first_spanned_ref()
        Ref('Shabbat 6b')
        >>> Ref("Shabbat 6b.12-9a.7").first_spanned_ref()
        Ref('Shabbat 6b:12-47')

        :return: :py:class:`Ref`
        """
        if not self._first_spanned_ref:

            if self._spanned_refs:
                self._first_spanned_ref = self._spanned_refs[0]

            elif self.index_node.depth == 1 or not self.is_spanning():
                self._first_spanned_ref = self

            else:
                ref_depth = len(self.sections)

                d = self._core_dict()
                d["toSections"] = self.sections[0:self.range_index() + 1]
                for i in range(self.range_index() + 1, ref_depth):
                    d["toSections"] += [self.get_state_ja().sub_array_length([s - 1 for s in d["toSections"][0:i]])]

                r = Ref(_obj=d)
                if self.range_depth() > 2:
                    self._first_spanned_ref = r.first_spanned_ref()
                else:
                    self._first_spanned_ref = r

        return self._first_spanned_ref

    def starting_refs_of_span(self, deep_range=False):
        """
            >>> Ref("Zohar 1:3b:12-3:12b:1").starting_refs_of_span()
            [Ref("Zohar 1:3b:12"),Ref("Zohar 2"),Ref("Zohar 3")]
            >>> Ref("Zohar 1:3b:12-1:4b:12").starting_refs_of_span(True)
            [Ref("Zohar 1:3b:12"),Ref("Zohar 1:4a"),Ref("Zohar 1:4b")]
            >>> Ref("Zohar 1:3b:12-1:4b:12").starting_refs_of_span(False)
            [Ref("Zohar 1:3b:12")]
            >>> Ref("Genesis 12:1-14:3").starting_refs_of_span()
            [Ref("Genesis 12:1"), Ref("Genesis 13"), Ref("Genesis 14")]

        :param deep_range: Default: False.  If True, returns list of refs at whatever level the range is.  If False, only returns refs for the 0th index, whether ranged or not.
        :return:
        """
        if not self.is_spanning():
            return self
        level = 0 if not deep_range else self.range_index()

        results = []

        start = self.sections[level]
        end = self.toSections[level] + 1
        for i, n in enumerate(range(start, end)):
            d = self._core_dict()
            if i != 0:
                d["sections"] = self.sections[0:level] + [self.sections[level] + i]
            d["toSections"] = d["sections"][:]
            results += [Ref(_obj=d)]

        return results

    def split_spanning_ref(self):
        """
        Return list of non-spanning :class:`Ref` objects which completely cover the area of this Ref

            >>> Ref("Shabbat 13b-14b").split_spanning_ref()
            [Ref("Shabbat 13b"), Ref("Shabbat 14a"), Ref("Shabbat 14b")]
            >>> Ref("Shabbat 13b:3 - 14b:3").split_spanning_ref()
            [Ref('Shabbat 13b:3-50'), Ref('Shabbat 14a'), Ref('Shabbat 14b:1-3')]

        """
        if self.index_node.depth == 1 or not self.is_spanning():
            self._spanned_refs = [self]

        else:
            start, end = self.sections[self.range_index()], self.toSections[self.range_index()]
            ref_depth = len(self.sections)
            to_ref_depth = len(self.toSections)

            refs = []
            for n in range(start, end + 1):
                d = self._core_dict()
                if n == start:
                    d["toSections"] = self.sections[0:self.range_index() + 1]

                    for i in range(self.range_index() + 1, ref_depth):
                        d["toSections"] += [self.get_state_ja().sub_array_length([s - 1 for s in d["toSections"][0:i]],until_last_nonempty=True)]
                elif n == end:
                    d["sections"] = self.toSections[0:self.range_index() + 1]
                    for _ in range(self.range_index() + 1, to_ref_depth):
                        d["sections"] += [1]
                else:
                    d["sections"] = self.sections[0:self.range_index()] + [n]
                    d["toSections"] = self.sections[0:self.range_index()] + [n]

                    '''  If we find that we need to expand inner refs, add this arg.
                    # It will require handling on cached ref and passing on the recursive call below.
                    if expand_middle:
                        for i in range(self.range_index() + 1, ref_depth):
                            d["sections"] += [1]
                            d["toSections"] += [self.get_state_ja().sub_array_length([s - 1 for s in d["toSections"][0:i]])]
                    '''

                if d["toSections"][-1]:  # to filter out, e.g. non-existant Rashi's, where the last index is 0
                    try:
                        refs.append(Ref(_obj=d))
                    except InputError:
                        pass

            if self.range_depth() == 2:
                self._spanned_refs = refs
            if self.range_depth() > 2: #recurse
                expanded_refs = []
                for ref in refs:
                    expanded_refs.extend(ref.split_spanning_ref())
                self._spanned_refs = expanded_refs

        return self._spanned_refs

    def range_list(self):
        """
        :return: list of :class:`Ref` objects corresponding to each point in the range of this :class:`Ref`
        """
        if self._ranged_refs is None:
            if not self.is_range():
                return [self]
            results = []
            if self.is_spanning():
                for oref in self.split_spanning_ref():
                    results += oref.range_list() if oref.is_range() else [oref] if oref.is_segment_level() else oref.all_subrefs()
            else:
                for s in range(self.sections[-1], self.toSections[-1] + 1):
                    d = self._core_dict()
                    d["sections"][-1] = s
                    d["toSections"][-1] = s
                    results.append(Ref(_obj=d))

            self._ranged_refs = results
        return self._ranged_refs

    def regex(self, as_list=False, anchored=True):
        """
        :return string: for a Regular Expression which will find any refs that match this Ref exactly, or more specifically.

        E.g., "Genesis 1" yields an RE that match "Genesis 1" and "Genesis 1:3"
        """
        #todo: move over to the regex methods of the index nodes
        patterns = []

        if self.is_range():
            if self.is_spanning():
                s_refs = self.split_spanning_ref()
                normals = []
                for s_ref in s_refs:
                    normals += [r.normal() for r in s_ref.range_list()]
            else:
                normals = [r.normal() for r in self.range_list()]

            for r in normals:
                sections = re.sub(r"^%s" % re.escape(self.book), '', r)
                patterns.append(r"%s$" % sections)   # exact match
                patterns.append(r"%s:" % sections)   # more granualar, exact match followed by :
                patterns.append(r"%s \d" % sections) # extra granularity following space
        else:
            sections = re.sub(r"^%s" % re.escape(self.book), '', self.normal())
            patterns.append(r"%s$" % sections)   # exact match
            if self.index_node.has_titled_continuation():
                patterns.append(r"{}({}).".format(sections, "|".join(self.index_node.title_separators)))
            if self.index_node.has_numeric_continuation():
                patterns.append(r"%s:" % sections)   # more granualar, exact match followed by :
                patterns.append(r"%s \d" % sections) # extra granularity following space

        escaped_book = re.escape(self.book)
        if anchored:
            if as_list:
                return [r"^{}{}".format(escaped_book, p) for p in patterns]
            else:
                return r"^%s(%s)" % (escaped_book, "|".join(patterns))
        else:
            if as_list:
                return [r"{}{}".format(escaped_book, p) for p in patterns]
            else:
                return r"%s(%s)" % (escaped_book, "|".join(patterns))

    def ref_regex_query(self):
        """
        Convenience method to wrap the lines of logic used to generate a broken out list of ref queries from one regex.
        The regex in the list will naturally all be anchored.
        :return: dict of the form {"$or" [{"refs": {"$regex": r1}},{"refs": {"$regex": r2}}...]}
        """
        reg_list = self.regex(as_list=True)
        ref_clauses = [{"refs": {"$regex": r}} for r in reg_list]
        return {"$or": ref_clauses}

    def get_padded_sections(self, section_end=None):
        """
        pad sections and toSections to index_node.depth.
        In the case of toSections, pad with section_end, a placeholder for the end of the section
        """
        sections, toSections = self.sections[:], self.toSections[:]
        for _ in range(self.index_node.depth - len(sections)):
            sections += [1]
        for _ in range(self.index_node.depth - len(toSections)):
            toSections += [section_end]
        return sections, toSections

    """ Comparisons """
    def contains(self, other):
        """
        Does this Ref completely contain ``other`` Ref?
        In the case where other is less specific than self, a database lookup is required

        :param other:
        :return bool:
        """
        assert isinstance(other, Ref)
        if not self.index_node == other.index_node:
            return self.index_node.is_ancestor_of(other.index_node)

        # If other is less specific than self, we need to get its true extent
        if len(self.sections) > len(other.sections):
            other = other.as_ranged_segment_ref()

        smallest_section_len = min([len(self.sections), len(other.sections)])

        # at each level of shared specificity
        for i in range(smallest_section_len):
            # If other's end is after my end, I don't contain it
            if other.toSections[i] > self.toSections[i]:
                return False

            # if other's end is before my end, I don't need to keep checking
            if other.toSections[i] < self.toSections[i]:
                break

        # at each level of shared specificity
        for i in range(smallest_section_len):
            # If other's start is before my start, I don't contain it
            if other.sections[i] < self.sections[i]:
                return False

            # If other's start is after my start, I don't need to keep checking
            if other.sections[i] > self.sections[i]:
                break

        return True

    def overlaps(self, other):
        """
        Does this Ref overlap ``other`` Ref?

        :param other: Ref
        :return bool:
        """
        assert isinstance(other, Ref)
        if not self.index_node == other.index_node:
            return self.index_node.is_ancestor_of(other.index_node)

        smallest_section_len = min([len(self.sections), len(other.sections)])

        # at each level of shared specificity
        for i in range(smallest_section_len):
            # If I start after your end, we don't overlap
            if self.sections[i] > other.toSections[i]:
                return False
            # If I start before your end, we don't need to keep checking
            if self.sections[i] < other.toSections[i]:
                break

        # at each level of shared specificity
        for i in range(smallest_section_len):
            # If I end before your start, we don't overlap
            if self.toSections[i] < other.sections[i]:
                return False

            # If I end after your start, we don't need to keep checking
            if self.toSections[i] > other.sections[i]:
                break

        return True

    def precedes(self, other) -> bool:
        """
        Does this Ref completely precede ``other`` Ref?

        :param other:
        :return bool:
        """
        assert isinstance(other, Ref)
        if not self.index_node == other.index_node:
            return False

        my_end = self.ending_ref()
        other_start = other.starting_ref()

        smallest_section_len = min([len(my_end.sections), len(other_start.sections)])

        # Bare book references never precede or follow
        if smallest_section_len == 0:
            return False

        # Compare all but last section
        for i in range(smallest_section_len - 1):
            if my_end.sections[i] < other_start.sections[i]:
                return True
            if my_end.sections[i] > other_start.sections[i]:
                return False

        # Compare last significant section
        if my_end.sections[smallest_section_len - 1] < other_start.sections[smallest_section_len - 1]:
            return True

        return False

    def follows(self, other) -> bool:
        """
        Does this Ref completely follow ``other`` Ref?

        :param other:
        :return bool:
        """
        assert isinstance(other, Ref)
        if not self.index_node == other.index_node:
            return False

        my_start = self.starting_ref()
        other_end = other.ending_ref()

        smallest_section_len = min([len(my_start.sections), len(other_end.sections)])

        # Bare book references never precede or follow
        if smallest_section_len == 0:
            return False

        # Compare all but last section
        for i in range(smallest_section_len - 1):
            if my_start.sections[i] > other_end.sections[i]:
                return True
            if my_start.sections[i] < other_end.sections[i]:
                return False

        # Compare last significant section
        if my_start.sections[smallest_section_len - 1] > other_end.sections[smallest_section_len - 1]:
            return True

        return False

    def in_terms_of(self, other):
        """
        Returns the current reference sections in terms of another, containing reference.

        Returns an array of ordinal references, not array indexes.  (Meaning first is 1)

        Must be called on a point Reference, not a range

        ""

            >>> Ref("Genesis 6:3").in_terms_of("Genesis 6")
            [3]
            >>> Ref("Genesis 6:3").in_terms_of("Genesis")
            [6,3]
            >>> Ref("Genesis 6:3").in_terms_of("Genesis 6-7")
            [1,3]
            >>> Ref("Genesis 6:8").in_terms_of("Genesis 6:3-7:3")
            [1, 6]

        :param other: :class:`Ref`
        :return: array of indexes

        """

        #What's best behavior for these cases?
        assert isinstance(other, Ref)
        if not self.index_node == other.index_node:
            return None

        if self.is_range():
            raise Exception("Ref.in_terms_of() called on ranged Ref: {}".format(self))

        if not other.contains(self):
            return None

        ret = []

        if not other.is_range():
            ret = self.sections[len(other.sections):]
        else:
            for i in range(other.range_index(), self.index_node.depth):
                ret.append(self.sections[i] + 1 - other.sections[i])
                if other.sections[i] != self.sections[i] or len(other.sections) <= i + 1:
                    ret += self.sections[i + 1:]
                    break
        return ret

    def order_id(self):
        """
        Returns a unique id for this reference that establishes an ordering of references across the whole catalog.
        This id will change as the ordering of the categories changes, and may begin to overlap with other numbers because of those changes.
        However, at any point in time these ids will be unique across the catalog.
        Used to sort results from ElasticSearch queries

        :return string:
        """

        cats = self.index.categories[:]

        key = "/".join(cats + [self.index.title])
        try:
            base = library.category_id_dict()[key]
            if self.index.is_complex() and self.index_node.parent:
                child_order = self.index.nodes.get_child_order(self.index_node)
                base += str(format(child_order, '03')) if isinstance(child_order, int) else child_order

            res = reduce(lambda x, y: x + str(format(y, '04')), self.sections, base)
            if self.is_range():
                res = reduce(lambda x, y: x + str(format(y, '04')), self.toSections, res + "-")
            return res
        except Exception as e:
            logger.warning("Failed to execute order_id for {} : {}".format(self, e))
            return "Z"

    """ Methods for working with Versions and VersionSets """
    def storage_address(self, format="string"):
        """
        Return the storage location within a Version for this Ref.

        :return string or list: if format == 'string' return string where each address is separated by period else return list of addresses
        """
        address_list = ["chapter"] + self.index_node.address()[1:]
        if format == "list": return address_list
        return ".".join(address_list)

    def part_projection(self):
        """
        Returns the slice and storage address to return top-level sections for Versions of this ref

        Used as:

        ::

            Version().load({...},oref.part_projection())

        **Regarding projecting complex texts:**
        By specifying a projection that includes a non-existing element of our dictionary at the level of our selection,
        we cause all other elements of the dictionary to be unselected.
        A bit non-intuitive, but a huge savings of document size and time on the data transfer.
        http://stackoverflow.com/a/15798087/213042
        """
        # todo: reimplement w/ aggregation pipeline (see above)
        # todo: special case string 0?

        projection = {k: 1 for k in Version.required_attrs + Version.optional_attrs}
        del projection[Version.content_attr]  # Version.content_attr == "chapter"
        projection["_id"] = 0

        if not self.sections:
            # For simple texts, self.store_address() == "chapter".
            # For complex texts, it can be a deeper branch of the dictionary: "chapter.Bereshit.Torah" or similar
            projection[self.storage_address()] = 1
        else:
            skip = self.sections[0] - 1
            limit = 1 if self.range_index() > 0 else self.toSections[0] - self.sections[0] + 1
            slce = {"$slice": [skip, limit]}
            projection[self.storage_address()] = slce
            if len(self.index_node.address()) > 1:
                # create dummy key at level of our selection - see above.
                dummy_limiter = ".".join(["chapter"] + self.index_node.address()[1:-1] + ["hacky_dummy_key"])
                projection[dummy_limiter] = 1

        return projection

    def condition_query(self, lang=None, actual_lang=None):
        """
        Return condition to select only versions with content at the location of this Ref.
        `actual_lang` is a 2 letter ISO lang code that represents the actual language of the version
        this is as opposed to `lang` which can currently only be "he" or "en"
        Usage:

        ::

            VersionSet(oref.condition_query(lang))

        Can be combined with :meth:`part_projection` to only return the content indicated by this ref:

        ::

            VersionSet(oref.condition_query(lang), proj=oref.part_projection())

        :return: dict containing a query in the format expected by VersionSet
        """
        d = {
            "title": self.index.title,
        }
        if actual_lang:
            import re as pyre  # pymongo can only encode re.compile objects, not regex or re2.
            pattern = r"^(?!.*\[[a-z]{2}\]$).*" if actual_lang in {'en', 'he'} else fr"\[{actual_lang}\]$"
            d.update({"versionTitle": pyre.compile(pattern)})
        if lang:
            d.update({"language": lang})

        if self.index_node.is_virtual:
            try:
                d.update({"versionTitle": self.index_node.parent.lexicon.version_title})
            except:
                pass
            return d

        condition_addr = self.storage_address()
        if not isinstance(self.index_node, JaggedArrayNode):
            # This will also return versions with no content in this Ref location - since on the version, there is a dictionary present.
            # We could enter the dictionary and check each array, but it's not clear that it's necessary.
            d.update({
                condition_addr: {"$exists": True}
            })
        elif not self.sections:
            d.update({
                condition_addr: {"$exists": True, "$elemMatch": {"$nin": ["", [], 0]}}  # any non-empty element will do
            })
        elif not self.is_spanning():
            for s in range(0, len(self.sections) if not self.is_range() else len(self.sections) - 1):
                condition_addr += ".{}".format(self.sections[s] - 1)
            if len(self.sections) == self.index_node.depth and not self.is_range():
                d.update({
                    condition_addr: {"$exists": True, "$nin": ["", [], 0]}
                })
            else:
                d.update({
                    condition_addr: {"$exists": True, "$elemMatch": {"$nin": ["", [], 0]}}
                })
        else:
            #todo: If this method gets cached, then copies need to be made before the del below.
            parts = []
            refs = self.split_spanning_ref()
            for r in refs:
                q = r.condition_query()
                del q["title"]
                parts.append(q)
                d.update({
                    "$or": parts
                })

        return d

    def versionset(self, lang=None):
        """
        :class:`VersionsSet` of :class:`Version` objects that have content for this Ref in lang, projected

        :param lang: "he", "en", or None
        :return: :class:`VersionSet`
        """
        return VersionSet(self.condition_query(lang), proj=self.part_projection())

    def version_list(self):
        """
        A list of available text versions titles and languages matching this ref.
        If this ref is book level, decorate with the first available section of content per version.

        :return list: each list element is an object with keys 'versionTitle' and 'language'
        """
        fields = ["title", "versionTitle", "versionSource", "language", "status", "license", "versionNotes",
                  "digitizedBySefaria", "priority", "versionTitleInHebrew", "versionNotesInHebrew", "extendedNotes",
                  "extendedNotesHebrew", "purchaseInformationImage", "purchaseInformationURL", "shortVersionTitle", "shortVersionTitleInHebrew"]
        versions = VersionSet(self.condition_query())
        version_list = []
        if self.is_book_level():
            for v in versions:
                version = {f: getattr(v, f, "") for f in fields}
                oref = v.first_section_ref() or v.get_index().nodes.first_leaf().first_section_ref()
                version["firstSectionRef"] = oref.normal()
                version_list.append(version)
            return version_list
        else:
            return [
                {f: getattr(v, f, "") for f in fields}
                for v in VersionSet(self.condition_query(), proj={f: 1 for f in fields})
            ]

    """ String Representations """
    def __str__(self):
        return self.uid()

    def __repr__(self):  # Wanted to use orig_tref, but repr can not include Unicode
        return self.__class__.__name__ + "('" + str(self.uid()) + "')"

    def he_book(self):
        return self.index_node.full_title("he")

    def _get_normal(self, lang):
        normal = self.index_node.full_title(lang)
        if not normal:
            if lang != "en":
                return self.normal()
            else:
                raise InputError("Failed to get English normal form for ref")

        if len(self.sections) == 0:
            return normal

        normal += " "

        normal += ":".join(
            [self.index_node.address_class(i).toStr(lang, n) for i, n in enumerate(self.sections)]
        )

        for i in range(len(self.sections)):
            if not self.sections[i] == self.toSections[i]:
                normal += "-{}".format(
                    ":".join(
                        [self.index_node.address_class(i + j).toStr(lang, n) for j, n in enumerate(self.toSections[i:])]
                    )
                )
                break

        return normal

    def normal_sections(self, lang="en"):
        return [self.index_node.address_class(i).toStr(lang, self.sections[i]) for i in range(len(self.sections))]

    def normal_toSections(self, lang="en"):
        return [self.index_node.address_class(i).toStr(lang, self.toSections[i]) for i in range(len(self.toSections))]

    def normal_section(self, section_index, lang="en", **kwargs):
        """
        Return the display form of the section value at depth `section_index`
        Does not support ranges
        :param section_index: 0 based
        :param lang:
        :param kwargs:
            dotted=<bool> - Use dotted form for Hebrew talmud?,
            punctuation=<bool> - Use geresh for Hebrew numbers?
        :return:
        """
        assert not self.is_range()
        assert len(self.sections) > section_index
        return self.index_node.address_class(section_index).toStr(lang, self.sections[section_index], **kwargs)

    def normal_last_section(self, lang="en", **kwargs):
        """
        Return the display form of the last section
        Does not support ranges
        :param lang:
        :param kwargs:
            dotted=<bool> - Use dotted form for Hebrew talmud?,
            punctuation=<bool> - Use geresh for Hebrew numbers?
        :return:
        """
        length = len(self.sections)
        if length == 0:
            return ""
        return self.normal_section(length - 1, lang, **kwargs)

    def he_normal(self):
        """
        :return string: Normal Hebrew string form
        """
        '''
            18 June 2015: Removed the special casing for Hebrew Talmud sub daf numerals
            Previously, talmud lines had been normalised as arabic numerals
        '''
        return self.normal('he')

    def uid(self):
        """
        To handle the fact that default nodes have the same name as their parents
        :return:
        """
        return self.normal() + ("<d>" if self.index_node.is_default() else "")

    def normal(self, lang='en') -> str:
        """
        :return string: Normal English or Hebrew string form
        """
        normal_attr = "_normal" if lang == 'en' else "_he_normal"
        if not getattr(self, normal_attr, None):
            #check if the second last section has function normal_range and the ref is a range. if true, parse
            #using address_class's normal_range function.  this is necessary to return Shabbat 7a-8b as Shabbat 7-8
            if len(self.sections) > 0 and hasattr(AddressType.to_class_by_address_type(self.index_node.addressTypes[len(self.sections) - 1]), "normal_range") and self.is_range():
                address_class = AddressType.to_class_by_address_type(self.index_node.addressTypes[len(self.sections) - 1])
                normal_form = address_class.normal_range(self, lang)
            else:
                normal_form = self._get_normal(lang)
            setattr(self, normal_attr, normal_form)
        return getattr(self, normal_attr)

    def text(self, lang="en", vtitle=None, exclude_copyrighted=False):
        """
        :param lang: "he" or "en"
        :param vtitle: optional. text title of the Version to get the text from
        :return: :class:`TextChunk` corresponding to this Ref
        """
        return TextChunk(self, lang, vtitle, exclude_copyrighted=exclude_copyrighted)

    def url(self):
        """
        :return string: normal url form
        """
        if not self._url:
            self._url = self.normal().replace(" ", "_").replace(":", ".")

            # Change "Mishna_Brachot_2:3" to "Mishna_Brachot.2.3", but don't run on "Mishna_Brachot"
            if len(self.sections) > 0:
                last = self._url.rfind("_")
                if last == -1:
                    return self._url
                lref = list(self._url)
                lref[last] = "."
                self._url = "".join(lref)
        return self._url

    def noteset(self, public=True, uid=None):
        """
        :return: :class:`NoteSet` for this Ref
        """
        from . import NoteSet
        if public and uid:
            query = {"ref": {"$regex": self.regex()}, "$or": [{"public": True}, {"owner": uid}]}
        elif public:
            query = {"ref": {"$regex": self.regex()}, "public": True}
        elif uid:
            query = {"ref": {"$regex": self.regex()}, "owner": uid}
        else:
            raise InputError("Can not get anonymous private notes")

        return NoteSet(query, sort=[("_id", -1)])

    def linkset(self):
        """
        :return: :class:`LinkSet` for this Ref
        """
        from . import LinkSet
        return LinkSet(self)

    def topiclinkset(self, with_char_level_links=False):
        from . import RefTopicLinkSet
        regex_list = self.regex(as_list=True)
        query = {"$or": [{"expandedRefs": {"$regex": r}} for r in regex_list]}
        if not with_char_level_links:
            query["charLevelData"] = {"$exists": False}
        return RefTopicLinkSet(query)

    def autolinker(self, **kwargs):
        """
        Returns the class best suited to perform auto linking,
        according to the "base_text_mapping" attr on the Index record.
        :return:
        """
        from sefaria.helper.link import AutoLinkerFactory
        if self.is_dependant() and getattr(self.index, 'base_text_mapping', None):
            return AutoLinkerFactory.instance_factory(self.index.base_text_mapping, self, **kwargs)
        else:
            return None

    def distance(self, ref, max_dist=None):
        """

        :param ref: ref which you want to compare distance with
        :param max_dist: maximum distance beyond which the function will return -1. it's suggested you set this param b/c alternative is very slow
        :return: int: num refs between self and ref. -1 if self and ref aren't in the same index
        """
        if self.index_node != ref.index_node:
            return -1

        # convert to base 0
        sec1 = self.sections[:]
        sec2 = ref.sections[:]
        for i in range(len(sec1)):
            sec1[i] -= 1
        for i in range(len(sec2)):
            sec2[i] -= 1

        distance = self.get_state_ja().distance(sec1,sec2)
        if max_dist and distance > max_dist:
            return -1
        else:
            return distance

    def get_all_anchor_refs(self, expanded_self, document_tref_list, document_tref_expanded):
        """
        Return all refs in document_ref_list that overlap with self. These are your anchor_refs. Useful for related API.
        :param list(str): expanded_self. precalculated list of segment trefs for self
        :param list(str): document_tref_list. list of trefs to from document in which you want to find archor refs
        :param list(Ref): document_tref_expanded. unique list of trefs that results from running Ref.expand_refs(document_tref_list)
        Returns tuple(list(Ref), list(list(Ref))). returns two lists. First are the anchor_refs for self. The second is a 2D list, where the inner list represents the expanded anchor refs for the corresponding position in anchor_ref_list
        """

        # narrow down search space to avoid excissive Ref instantiation
        unique_anchor_ref_expanded_set = set(expanded_self) & set(document_tref_expanded)
        document_tref_list = [tref for tref in document_tref_list if tref.startswith(self.index.title)]

        unique_anchor_ref_expanded_list = []
        for tref in unique_anchor_ref_expanded_set:
            try:
                oref = Ref(tref)
                unique_anchor_ref_expanded_list += [oref]
            except InputError:
                continue
        document_oref_list = []
        for tref in document_tref_list:
            try:
                oref = Ref(tref)
                document_oref_list += [oref]
            except InputError:
                continue
        anchor_ref_list = list(filter(lambda document_ref: self.overlaps(document_ref), document_oref_list))
        anchor_ref_expanded_list = [list(filter(lambda document_segment_ref: anchor_ref.overlaps(document_segment_ref), unique_anchor_ref_expanded_list)) for anchor_ref in anchor_ref_list]
        return anchor_ref_list, anchor_ref_expanded_list

    @staticmethod
    def expand_refs(refs):
        """
        Expands `refs` into list of unique segment refs. Usually used to preprocess database objects that reference refs
        :param refs: list of trefs to expand
        :return: list(trefs). unique segment refs derived from `refs`
        """

        expanded_set = set()
        for tref in refs:
            try:
                oref = Ref(tref)
            except (InputError, IndexError):
                continue
            try:
                expanded_set |= {r.normal() for r in oref.all_segment_refs()}
            except AssertionError:
                continue
        return list(expanded_set)


class Library(object):
    """
    Operates as a singleton, through the instance called ``library``.

    Stewards the in-memory and in-cache objects that cover the entire collection of texts.

    Exposes methods to add, remove, or register change of an index record.
    These are primarily called by the dependencies mechanism on Index Create/Update/Destroy.


    Dependencies

    Initialization of the library happens in stages
    1. On load of this file, library instance is created.
        - Terms maps created
    2. On load of full model with `from sefaria.model import *`
        - Indexes are built
    3. On load of reader/views
        - toc tree is built (categories loaded)
        - autocompleters are created


    """

    def __init__(self):
        #Timestamp when library last stored shared cache items (toc, terms, etc)
        self.last_cached = None

        self.langs = ["en", "he"]

        # Maps, keyed by language, from index key to array of titles
        self._index_title_maps = {lang:{} for lang in self.langs}

        # Maps, keyed by language, from titles to schema nodes
        self._title_node_maps = {lang:{} for lang in self.langs}

        # Lists of full titles, keys are string generated from a combination of language code and "terms".  See method `full_title_list()`
        # Contains a list of only those titles from which citations are recognized in the auto-linker. Keyed by "citing-<lang>"
        self._full_title_lists = {}

        # Lists of full titles, including simple and commentary texts, keyed by language
        self._full_title_list_jsons = {}

        # Title regex strings & objects, keys are strings generated from a combination of arguments to `all_titles_regex` and `all_titles_regex_string`
        self._title_regex_strings = {}
        self._title_regexes = {}

        # Maps, keyed by language, from term names to text refs
        self._term_ref_maps = {lang: {} for lang in self.langs}

        # Map from index title to index object
        self._index_map = {}

        # Table of Contents
        self._toc = None
        self._toc_json = None
        self._toc_tree = None
        self._topic_toc = None
        self._topic_toc_json = None
        self._topic_toc_category_mapping = None
        self._topic_link_types = None
        self._topic_data_sources = None
        self._category_id_dict = None
        self._toc_size = 16

        # Spell Checking and Autocompleting
        self._full_auto_completer = {}
        self._ref_auto_completer = {}
        self._lexicon_auto_completer = {}
        self._cross_lexicon_auto_completer = None

        # Term Mapping
        self._simple_term_mapping = {}
        self._full_term_mapping = {}
        self._simple_term_mapping_json = None

        # Topics
        self._topic_mapping = {}

        # Initialization Checks
        # These values are set to True once their initialization is complete
        self._toc_tree_is_ready = False
        self._full_auto_completer_is_ready = False
        self._ref_auto_completer_is_ready = False
        self._lexicon_auto_completer_is_ready = False
        self._cross_lexicon_auto_completer_is_ready = False


        if not hasattr(sys, '_doc_build'):  # Can't build cache without DB
            self.get_simple_term_mapping() #this will implicitly call self.build_term_mappings() but also make sure its cached.

    def _build_index_maps(self):
        # Build index and title node dicts in an efficient way

        # self._index_title_commentary_maps if index_object.is_commentary() else self._index_title_maps
        # simple texts
        self._index_map = {i.title: i for i in IndexSet() if i.nodes}
        forest = [i.nodes for i in list(self._index_map.values())]
        self._title_node_maps = {lang: {} for lang in self.langs}
        self._index_title_maps = {lang:{} for lang in self.langs}

        for tree in forest:
            try:
                for lang in self.langs:
                    tree_titles = tree.title_dict(lang)
                    self._index_title_maps[lang][tree.key] = list(tree_titles.keys())
                    self._title_node_maps[lang].update(tree_titles)
            except IndexSchemaError as e:
                logger.error("Error in generating title node dictionary: {}".format(e))

    def _reset_index_derivative_objects(self, include_auto_complete=False):
        self._full_title_lists = {}
        self._full_title_list_jsons = {}
        self._title_regex_strings = {}
        self._title_regexes = {}
        # TOC is handled separately since it can be edited in place

    def rebuild(self, include_toc = False, include_auto_complete=False):
        self.get_simple_term_mapping_json(rebuild=True)
        self._build_topic_mapping()
        self._build_index_maps()
        self._full_title_lists = {}
        self._full_title_list_jsons = {}
        self.reset_text_titles_cache()
        self._title_regex_strings = {}
        self._title_regexes = {}
        Ref.clear_cache()
        in_memory_cache.reset_all()
        if include_toc:
            self.rebuild_toc()

    def rebuild_toc(self, skip_toc_tree=False):
        if not skip_toc_tree:
            self._toc_tree = self.get_toc_tree(rebuild=True)
        self._toc = self.get_toc(rebuild=True)
        self._toc_json = self.get_toc_json(rebuild=True)
        self._topic_toc = self.get_topic_toc(rebuild=True)
        self._topic_toc_json = self.get_topic_toc_json(rebuild=True)
        self._topic_toc_category_mapping = self.get_topic_toc_category_mapping(rebuild=True)
        self._category_id_dict = None
        scache.delete_template_cache("texts_list")
        scache.delete_template_cache("texts_dashboard")
        self._full_title_list_jsons = {}

    def init_shared_cache(self, rebuild=False):
        self.get_toc(rebuild=rebuild)
        self.get_toc_json(rebuild=rebuild)
        self.get_topic_mapping(rebuild=rebuild)
        self.get_topic_toc(rebuild=rebuild)
        self.get_topic_toc_json(rebuild=rebuild)
        self.get_topic_toc_category_mapping(rebuild=rebuild)
        self.get_text_titles_json(rebuild=rebuild)
        self.get_simple_term_mapping(rebuild=rebuild)
        self.get_simple_term_mapping_json(rebuild=rebuild)
        if rebuild:
            scache.delete_shared_cache_elem("regenerating")

    def get_last_cached_time(self):
        if not self.last_cached:
            self.last_cached = scache.get_shared_cache_elem("last_cached")
        if not self.last_cached:
            self.set_last_cached_time()
        return self.last_cached

    def set_last_cached_time(self):
        self.last_cached = time.time() # just use the unix timestamp, we dont need any fancy timezone faffing, just objective point in time.
        scache.set_shared_cache_elem("last_cached", self.last_cached)

    def get_toc(self, rebuild=False):
        """
        Returns table of contents object from cache,
        DB or by generating it, as needed.
        """
        if rebuild or not self._toc:
            if not rebuild:
                self._toc = scache.get_shared_cache_elem('toc')
            if rebuild or not self._toc:
                self._toc = self.get_toc_tree().get_serialized_toc()  # update_table_of_contents()
                scache.set_shared_cache_elem('toc', self._toc)
                self.set_last_cached_time()
        return self._toc

    def get_toc_json(self, rebuild=False):
        """
        Returns JSON representation of TOC.
        """
        if rebuild or not self._toc_json:
            if not rebuild:
                self._toc_json = scache.get_shared_cache_elem('toc_json')
            if rebuild or not self._toc_json:
                self._toc_json = json.dumps(self.get_toc(), ensure_ascii=False)
                scache.set_shared_cache_elem('toc_json', self._toc_json)
                self.set_last_cached_time()
        return self._toc_json

    def get_toc_tree(self, rebuild=False, mobile=False):
        """
        :param mobile: (Aug 30, 2021) Added as a patch after navigation redesign launch. Currently only adds 'firstSection' to toc for mobile export. This field is no longer required on prod but is still required on mobile until the navigation redesign happens there.
        """
        if rebuild or not self._toc_tree:
            from sefaria.model.category import TocTree
            self._toc_tree = TocTree(self, mobile=mobile)
        self._toc_tree_is_ready = True
        return self._toc_tree

    def get_topic_toc(self, rebuild=False):
        """
        Returns dict representation of Topics TOC.
         """
        if rebuild or not self._topic_toc:
            if not rebuild:
                self._topic_toc = scache.get_shared_cache_elem('topic_toc')
            if rebuild or not self._topic_toc:
                self._topic_toc = self.get_topic_toc_json_recursive()
                scache.set_shared_cache_elem('topic_toc', self._topic_toc)
                self.set_last_cached_time()
        return self._topic_toc

    def get_topic_toc_json(self, rebuild=False):
        """
        Returns JSON representation of Topics TOC.
        """
        if rebuild or not self._topic_toc_json:
            if not rebuild:
                self._topic_toc_json = scache.get_shared_cache_elem('topic_toc_json')
            if rebuild or not self._topic_toc_json:
                self._topic_toc_json = json.dumps(self.get_topic_toc(), ensure_ascii=False)
                scache.set_shared_cache_elem('topic_toc_json', self._topic_toc_json)
                self.set_last_cached_time()
        return self._topic_toc_json

    def get_topic_toc_json_recursive(self, topic=None, explored=None, with_descriptions=False):
        from .topic import Topic, TopicSet, IntraTopicLinkSet
        explored = explored or set()
        if topic is None:
            ts = TopicSet({"isTopLevelDisplay": True})
            children = [t.slug for t in ts]
            topic_json = {}
        else:
            children = [] if topic.slug in explored else [l.fromTopic for l in IntraTopicLinkSet({"linkType": "displays-under", "toTopic": topic.slug})]
            topic_json = {
                "slug": topic.slug,
                "shouldDisplay": True if len(children) > 0 else topic.should_display(),
                "en": topic.get_primary_title("en"),
                "he": topic.get_primary_title("he"),
                "displayOrder": getattr(topic, "displayOrder", 10000)
            }

            with_descriptions = True # TODO revisit for data size / performance
            if with_descriptions:
                if getattr(topic, "categoryDescription", False):
                    topic_json['categoryDescription'] = topic.categoryDescription
                description = getattr(topic, "description", None)
                if description is not None and getattr(topic, "description_published", False):
                    topic_json['description'] = description

            explored.add(topic.slug)
        if len(children) > 0 or topic is None:  # make sure root gets children no matter what
            topic_json['children'] = []
        for child in children:
            child_topic = Topic().load({'slug': child})
            if child_topic is None:
                logger.warning("While building topic TOC, encountered non-existant topic slug: {}".format(child))
                continue
            topic_json['children'] += [self.get_topic_toc_json_recursive(child_topic, explored, with_descriptions)]
        if len(children) > 0:
            topic_json['children'].sort(key=lambda x: x['displayOrder'])
        if topic is None:
            return topic_json['children']
        return topic_json

    def build_topic_toc_category_mapping(self) -> dict:
        """
        Maps every slug in topic toc to its parent slug. This is usually the top level category, but in the case of laws it is the second-level category
        """
        topic_toc_category_mapping = {}
        topic_toc = self.get_topic_toc()
        discovered_slugs = set()
        topic_stack = [t for t in topic_toc]
        while len(topic_stack) > 0:
            curr_topic = topic_stack.pop()
            if curr_topic['slug'] in discovered_slugs: continue
            discovered_slugs.add(curr_topic['slug'])
            for child_topic in curr_topic.get('children', []):
                topic_stack += [child_topic]
                topic_toc_category_mapping[child_topic['slug']] = curr_topic['slug']
        return topic_toc_category_mapping

    def get_topic_toc_category_mapping(self, rebuild=False) -> dict:
        if rebuild or not self._topic_toc_category_mapping:
            if not rebuild:
                self._topic_toc_category_mapping = scache.get_shared_cache_elem('topic_toc_category_mapping')
            if rebuild or not self._topic_toc_category_mapping:
                self._topic_toc_category_mapping = self.build_topic_toc_category_mapping()
                scache.set_shared_cache_elem('topic_toc_category_mapping', self._topic_toc_category_mapping)
                self.set_last_cached_time()
        return self._topic_toc_category_mapping

    def get_search_filter_toc(self):
        """
        Returns TOC, modified  according to `Category.searchRoot` flags to correspond to the filters
        """
        from sefaria.model.category import TocTree, CategorySet, TocCategory
        from sefaria.site.categories import CATEGORY_ORDER
        toctree = TocTree(self)     # Don't use the cached one.  We're going to rejigger it.
        root = toctree.get_root()

        reroots = CategorySet({"searchRoot": {"$exists": True}})

        # Get all the unique new roots, create nodes for them, and attach them to the tree
        new_root_titles = list({c.searchRoot for c in reroots})
        new_root_titles.sort(key=lambda t: CATEGORY_ORDER.index(t.split()[0]))
        new_roots = {}
        for t in new_root_titles:
            tc = TocCategory()
            tc.add_title(t, "en", primary=True)
            tc.add_title(Term.normalize(t, "he"), "he", primary=True)
            tc.append_to(root)
            new_roots[t] = tc

        # Re-parent all of the nodes with "searchRoot"
        for cat in reroots:
            tocnode = toctree.lookup(cat.path)
            tocnode.detach()
            tocnode.append_to(new_roots[cat.searchRoot])

        # todo: return 'thin' param when search toc is retired.
        return [c.serialize(thin=True) for c in root.children]

    def get_topic_link_type(self, link_type):
        from .topic import TopicLinkTypeSet
        if not self._topic_link_types:
            # pre-populate topic link types
            self._topic_link_types = {
                link_type.slug: link_type for link_type in TopicLinkTypeSet()
            }
        return self._topic_link_types.get(link_type, None)

    def get_topic_data_source(self, data_source):
        from .topic import TopicDataSourceSet
        if not self._topic_data_sources:
            # pre-populate topic data sources
            self._topic_data_sources = {
                data_source.slug: data_source for data_source in TopicDataSourceSet()
            }
        return self._topic_data_sources.get(data_source, None)

    def get_collections_in_library(self):
        return self._toc_tree.get_collections_in_library()

    def build_full_auto_completer(self):
        from .autospell import AutoCompleter
        self._full_auto_completer = {
            lang: AutoCompleter(lang, library, include_people=True, include_topics=True, include_categories=True, include_parasha=False, include_users=True, include_collections=True) for lang in self.langs
        }

        for lang in self.langs:
            self._full_auto_completer[lang].set_other_lang_ac(self._full_auto_completer["he" if lang == "en" else "en"])
        self._full_auto_completer_is_ready = True

    def build_ref_auto_completer(self):
        from .autospell import AutoCompleter
        self._ref_auto_completer = {
            lang: AutoCompleter(lang, library, include_people=False, include_categories=False, include_parasha=False) for lang in self.langs
        }

        for lang in self.langs:
            self._ref_auto_completer[lang].set_other_lang_ac(self._ref_auto_completer["he" if lang == "en" else "en"])
        self._ref_auto_completer_is_ready = True

    def build_lexicon_auto_completers(self):
        from .autospell import LexiconTrie
        from .lexicon import LexiconSet
        self._lexicon_auto_completer = {
            lexicon.name: LexiconTrie(lexicon.name) for lexicon in LexiconSet({'should_autocomplete': True})
        }
        self._lexicon_auto_completer_is_ready = True

    def build_cross_lexicon_auto_completer(self):
        from .autospell import AutoCompleter
        self._cross_lexicon_auto_completer = AutoCompleter("he", library, include_titles=False, include_lexicons=True)
        self._cross_lexicon_auto_completer_is_ready = True

    def cross_lexicon_auto_completer(self):
        if self._cross_lexicon_auto_completer is None:
            logger.warning("Failed to load cross lexicon auto completer, rebuilding.")
            self.build_cross_lexicon_auto_completer()  # I worry that these could pile up.
            logger.warning("Built cross lexicon auto completer.")
        return self._cross_lexicon_auto_completer

    def lexicon_auto_completer(self, lexicon):
        try:
            return self._lexicon_auto_completer[lexicon]
        except KeyError:
            logger.warning("Failed to load {} auto completer, rebuilding.".format(lexicon))
            self.build_lexicon_auto_completers()  # I worry that these could pile up.
            logger.warning("Built {} auto completer.".format(lexicon))
            return self._lexicon_auto_completer[lexicon]

    def full_auto_completer(self, lang):
        try:
            return self._full_auto_completer[lang]
        except KeyError:
            logger.warning("Failed to load full {} auto completer, rebuilding.".format(lang))
            self.build_full_auto_completer()  # I worry that these could pile up.
            logger.warning("Built full {} auto completer.".format(lang))
            return self._full_auto_completer[lang]

    def ref_auto_completer(self, lang):
        try:
            return self._ref_auto_completer[lang]
        except KeyError:
            logger.warning("Failed to load {} ref auto completer, rebuilding.".format(lang))
            self.build_ref_auto_completer()  # I worry that these could pile up.
            logger.warning("Built {} ref auto completer.".format(lang))
            return self._ref_auto_completer[lang]

    def recount_index_in_toc(self, indx):
        # This is used in the case of a remotely triggered multiserver update
        if isinstance(indx, str):
            indx = Index().load({"title": indx})

        self.get_toc_tree().update_title(indx, recount=True)

        self.rebuild_toc(skip_toc_tree=True)

    def delete_index_from_toc(self, indx, categories = None):
        """
        :param indx: The Index object.  When called remotely, in multiserver mode, the string title of the index
        :param categories: Only explicitly passed when called remotely, in multiserver mode
        :return:
        """
        cats = categories or indx.categories
        title = indx.title if isinstance(indx, Index) else indx

        toc_node = self.get_toc_tree().lookup(cats, title)
        if toc_node:
            self.get_toc_tree().remove_index(toc_node)

        self.rebuild_toc(skip_toc_tree=True)

    def update_index_in_toc(self, indx, old_ref=None):
        """
        :param indx: The Index object.  When called remotely, in multiserver mode, the string title of the index
        :param old_ref:
        :return:
        """

        # This is used in the case of a remotely triggered multiserver update
        if isinstance(indx, str):
            indx = Index().load({"title": indx})

        self.get_toc_tree().update_title(indx, old_ref=old_ref, recount=False)

        self.rebuild_toc(skip_toc_tree=True)

    def get_index(self, bookname):
        """
        Factory - returns a :class:`Index` object that has the given bookname

        :param string bookname: Name of the book.
        :return:
        """
        # look for result in indices cache
        if not bookname:
            raise BookNameError("No book provided.")

        indx = self._index_map.get(bookname)
        if not indx:
            bookname = (bookname[0].upper() + bookname[1:]).replace("_", " ")  #todo: factor out method

            #todo: cache
            lang = "he" if is_hebrew(bookname) else "en"
            node = self._title_node_maps[lang].get(bookname)
            if node:
                indx = node.index

            if not indx:
                raise BookNameError("No book named '{}'.".format(bookname))

            self._index_map[bookname] = indx

        return indx

    def add_index_record_to_cache(self, index_object = None, rebuild = True):
        """
        Update library title dictionaries and caches with information from provided index.
        Index can be passed with primary title in `index_title` or as an object in `index_object`
        :param index_object: Index record
        :param rebuild: Perform a rebuild of derivative objects afterwards?  False only in cases of batch update.
        :return:
        """
        assert index_object, "Library.add_index_record_to_cache called without index"

        # This is used in the case of a remotely triggered multiserver update
        if isinstance(index_object, str):
            index_object = Index().load({"title": index_object})

        self._index_map[index_object.title] = index_object
        try:
            for lang in self.langs:
                title_dict = index_object.nodes.title_dict(lang)
                self._index_title_maps[lang][index_object.title] = list(title_dict.keys())
                self._title_node_maps[lang].update(title_dict)
        except IndexSchemaError as e:
            logger.error("Error in generating title node dictionary: {}".format(e))

        if rebuild:
            self._reset_index_derivative_objects()

    def remove_index_record_from_cache(self, index_object=None, old_title=None, rebuild = True):
        """
        Update provided index from library title dictionaries and caches
        :param index_object: In the local case - the index object to remove.  In the remote case, the name of the index object to remove.
        :param old_title: In the case of a title change - the old title of the Index record
        :param rebuild: Perform a rebuild of derivative objects afterwards?
        :return:
        """

        index_object_title = old_title if old_title else (index_object.title if isinstance(index_object, Index) else index_object)
        Ref.remove_index_from_cache(index_object_title)

        for lang in self.langs:
            simple_titles = self._index_title_maps[lang].get(index_object_title)
            if simple_titles:
                for key in simple_titles:
                    try:
                        del self._title_node_maps[lang][key]
                    except KeyError:
                        logger.warning("Tried to delete non-existent title '{}' of index record '{}' from title-node map".format(key, index_object_title))
                    try:
                        del self._index_map[key]
                    except KeyError:
                        pass
                del self._index_title_maps[lang][index_object_title]
            else:
                logger.warning("Failed to remove '{}' from {} index-title and title-node cache: nothing to remove".format(index_object_title, lang))
                return

        if rebuild:
            self._reset_index_derivative_objects()

    def refresh_index_record_in_cache(self, index_object, old_title = None):
        """
        Update library title dictionaries and caches for provided index
        :param index_object: In the local case - the index object to remove.  In the remote case, the name of the index object to remove.
        :param old_title: In the case of a title change - the old title of the Index record
        :return:
        """
        index_object_title = index_object.title if isinstance(index_object, Index) else index_object
        self.remove_index_record_from_cache(index_object, old_title=old_title, rebuild=False)
        new_index = Index().load({"title": index_object_title})
        assert new_index, "No Index record found for {}: {}".format(index_object.__class__.__name__, index_object_title)
        self.add_index_record_to_cache(new_index, rebuild=True)

    #todo: the for_js path here does not appear to be in use.
    #todo: Rename, as method not gauraunteed to return all titles
    def all_titles_regex_string(self, lang="en", with_terms=False, citing_only=False): #, for_js=False):
        """
        :param lang: "en" or "he"
        :param with_terms: Include terms in regex.  (Will have no effect if citing_only is True)
        :param citing_only: Match only those texts which have is_cited set to True
        :param for_js:
        :return:
        """
        key = lang
        if citing_only:
            key += "_citations"
        elif with_terms:
            key += "_terms"
        re_string = self._title_regex_strings.get(key)
        if not re_string:
            re_string = ""
            if citing_only:
                simple_books = list(map(re.escape, self.citing_title_list(lang)))
            else:
                simple_books = list(map(re.escape, self.full_title_list(lang, with_terms=with_terms)))
            simple_book_part = r'|'.join(sorted(simple_books, key=len, reverse=True))  # Match longer titles first

            # re_string += ur'(?:^|[ ([{>,-]+)' if for_js else u''  # Why don't we check for word boundaries internally as well?
            # re_string += ur'(?:\u05d5?(?:\u05d1|\u05de|\u05dc|\u05e9|\u05d8|\u05d8\u05e9)?)' if for_js and lang == "he" else u'' # likewise leading characters in Hebrew?
            # re_string += ur'(' if for_js else
            re_string = r'(?P<title>'
            re_string += simple_book_part
            re_string += r')'
            re_string += r'($|[:., <]+)'
            self._title_regex_strings[key] = re_string

        return re_string

    #WARNING: Do NOT put the compiled re2 object into redis.  It gets corrupted.
    def all_titles_regex(self, lang="en", with_terms=False, citing_only=False):
        """
        :return: A regular expression object that will match any known title in the library in the provided language
        :param lang: "en" or "he"
        :param bool with_terms: Default False.  If True, include shared titles ('terms'). (Will have no effect if citing_only is True)
        :param citing_only: Match only those texts which have is_cited set to True
        :raise: InputError: if lang == "he" and commentary == True

        Uses re2 if available.  See https://github.com/Sefaria/Sefaria-Project/wiki/Regular-Expression-Engines
        """
        if citing_only:
            key = "citing_titles_regex_" + lang
        else:
            key = "all_titles_regex_" + lang
            key += "_terms" if with_terms else ""
        reg = self._title_regexes.get(key)
        if not reg:
            re_string = self.all_titles_regex_string(lang, with_terms, citing_only)
            try:
                reg = re.compile(re_string, max_mem=512 * 1024 * 1024)
            except TypeError:
                reg = re.compile(re_string)
            self._title_regexes[key] = reg
        return reg

    def ref_list(self):
        """
        :return: list of all section-level Refs in the library
        """
        section_refs = []
        for indx in self.all_index_records():
            try:
                section_refs += indx.all_section_refs()
            except Exception as e:
                logger.warning("Failed to get section refs for {}: {}".format(getattr(indx, "title", "unknown index"), e))
        return section_refs

    def get_term_dict(self, lang="en"):
        """
        :return: dict of shared titles that have an explicit ref
        :param lang: "he" or "en"
        """
        # key = "term_dict_" + lang
        # term_dict = self.local_cache.get(key)
        term_dict = self._term_ref_maps.get(lang)
        if not term_dict:
            self.build_term_mappings()
            term_dict = self._term_ref_maps.get(lang)

        return term_dict

    def build_term_mappings(self):
        self._simple_term_mapping = {}
        self._full_term_mapping = {}
        for term in TermSet():
            self._full_term_mapping[term.name] = term
            self._simple_term_mapping[term.name] = {"en": term.get_primary_title("en"),
                                                    "he": term.get_primary_title("he")}
            if hasattr(term, "ref"):
                for lang in self.langs:
                    for title in term.get_titles(lang):
                        self._term_ref_maps[lang][title] = term.ref

    def get_simple_term_mapping(self, rebuild=False):
        if rebuild or not self._simple_term_mapping:
            if not rebuild:
                self._simple_term_mapping = scache.get_shared_cache_elem('term_mapping')
            if rebuild or not self._simple_term_mapping:
                self.build_term_mappings()
                scache.set_shared_cache_elem('term_mapping', self._simple_term_mapping)
                self.set_last_cached_time()
        return self._simple_term_mapping

    def get_simple_term_mapping_json(self, rebuild=False):
        """
        Returns JSON representation of terms.
        """
        if rebuild or not self._simple_term_mapping_json:
            if not rebuild:
                self._simple_term_mapping_json = scache.get_shared_cache_elem('term_mapping_json')
            if rebuild or not self._simple_term_mapping_json:
                self._simple_term_mapping_json = json.dumps(self.get_simple_term_mapping(), ensure_ascii=False)
                scache.set_shared_cache_elem('term_mapping_json', self._simple_term_mapping_json)
                self.set_last_cached_time()
        return self._simple_term_mapping_json

    def get_term(self, term_name):
        if not self._full_term_mapping:
            self.build_term_mappings()
        return self._full_term_mapping.get(term_name)

    def get_topic(self, slug):
        return self._topic_mapping[slug]

    def get_topic_mapping(self, rebuild=False):
        tm = self._topic_mapping
        if not tm or rebuild:
            tm = self._build_topic_mapping()
        return tm

    def _build_topic_mapping(self):
        from .topic import Topic, TopicSet
        self._topic_mapping = {t.slug: {"en": t.get_primary_title("en"), "he": t.get_primary_title("he")} for t in TopicSet()}
        return self._topic_mapping

    #todo: only used in bio scripts
    def get_index_forest(self):
        """
        :return: list of root Index nodes.
        """
        root_nodes = [i.nodes for i in self.all_index_records()]
        return root_nodes

    def all_index_records(self):
        return [self._index_map[k] for k in list(self._index_title_maps["en"].keys())]

    def get_title_node_dict(self, lang="en"):
        """
        :param lang: "he" or "en"
        :return:  dictionary of string titles and the nodes that they point to.

        Does not include bare commentator names, like *Rashi*.
        """
        return self._title_node_maps[lang]

    #todo: handle terms
    def get_schema_node(self, title, lang=None):
        """
        :param string title:
        :param lang: "en" or "he"
        :return: a particular SchemaNode that matches the provided title and language
        :rtype: :class:`sefaria.model.schema.SchemaNode`
        """
        if not lang:
            lang = "he" if is_hebrew(title) else "en"
        title = title.replace("_", " ")
        return self.get_title_node_dict(lang).get(title)

    def citing_title_list(self, lang="en"):
        """
        :param lang: "he" or "en"
        :return: list of all titles that can be recognized as an inline citation
        """
        key = "citing-{}".format(lang)
        titles = self._full_title_lists.get(key)
        if not titles:
            titles = []
            for i in IndexSet({"is_cited": True}):
                titles.extend(self._index_title_maps[lang][i.title])
            self._full_title_lists[key] = titles
        return titles

    def full_title_list(self, lang="en", with_terms=False):
        """
        :return: list of strings of all possible titles
        :param lang: "he" or "en"
        :param with_terms: if True, includes shared titles ('terms')
        """
        key = lang
        key += "_terms" if with_terms else ""
        titles = self._full_title_lists.get(key)
        if not titles:
            titles = list(self.get_title_node_dict(lang).keys())
            if with_terms:
                titles += list(self.get_term_dict(lang).keys())
            self._full_title_lists[key] = titles
        return titles

    def build_text_titles_json(self, lang="en"):
        """
        :return: JSON of full texts list, (cached)
        """
        title_list = self.full_title_list(lang=lang)
        if lang == "en":
            toc_titles = self.get_toc_tree().flatten()
            secondary_list = list(set(title_list) - set(toc_titles))
            title_list = toc_titles + secondary_list
        return title_list

    def get_text_titles_json(self, lang="en", rebuild=False):
        if rebuild or not self._full_title_list_jsons.get(lang):
            if not rebuild:
                self._full_title_list_jsons[lang] = scache.get_shared_cache_elem('books_'+lang+'_json')
            if rebuild or not self._full_title_list_jsons.get(lang):
                title_list = self.build_text_titles_json(lang=lang)
                title_list_json = json.dumps(title_list, ensure_ascii=False)
                self._full_title_list_jsons[lang] = title_list_json
                scache.set_shared_cache_elem('books_' + lang, title_list)
                scache.set_shared_cache_elem('books_'+lang+'_json', title_list_json)
                self.set_last_cached_time()
        return self._full_title_list_jsons[lang]

    def reset_text_titles_cache(self):
        for lang in self.langs:
            scache.delete_shared_cache_elem('books_' + lang)
            scache.delete_shared_cache_elem('books_' + lang + '_json')

    def get_text_categories(self):
        """
        :return: List of all known text categories.
        """
        return IndexSet().distinct("categories")

    def get_indexes_in_category(self, category, include_dependant=False, full_records=False):
        """
        :param string category: Name of category
        :param bool include_dependant: If true includes records of Commentary and Targum
        :param bool full_records: If True will return the actual :class: 'IndexSet' otherwise just the titles
        :return: :class:`IndexSet` of :class:`Index` records in the specified category
        """

        if not include_dependant:
            q = {"categories": category, 'dependence': {'$in': [False, None]}}
        else:
            q = {"categories": category}

        return IndexSet(q) if full_records else IndexSet(q).distinct("title")

    def get_indexes_in_category_path(self, path: list, include_dependant=False, full_records=False) -> Union[IndexSet, list]:
        """
        :param list path: list of category names, starting from root.
        :param bool include_dependant: If true includes records of Commentary and Targum
        :param bool full_records: If True will return the actual :class: 'IndexSet' otherwise just the titles
        :return: :class:`IndexSet` of :class:`Index` records in the specified category path
        """
        q = {} if include_dependant else {'dependence': {'$in': [False, None]}}
        for icat, cat in enumerate(path):
            q[f'categories.{icat}'] = cat

        return IndexSet(q) if full_records else IndexSet(q).distinct("title")

    def get_indexes_in_corpus(self, corpus: str, include_dependant=False, full_records=False) -> Union[IndexSet, list]:
        q = {'corpora': corpus}
        if not include_dependant:
            q['dependence'] = {'$in': [False, None]}
        return IndexSet(q) if full_records else IndexSet(q).distinct("title")

    def get_indices_by_collective_title(self, collective_title, full_records=False):
        q = {'collective_title': collective_title}
        return IndexSet(q) if full_records else IndexSet(q).distinct("title")

    #TODO: add category filtering here or in another method?
    def get_dependant_indices(self, book_title=None, dependence_type=None, structure_match=False, full_records=False):
        """
        Replacement for all get commentary title methods
        :param book_title: Title of the base text. If book_title is None, returns all matching dependent texts
        :param dependence_type: none, "Commentary" or "Targum" - generally used to get Commentary and leave out Targum.  If none, returns all indexes.
        :param structure_match: If True, returns records that follow the base text structure
        :param full_records: If True, returns an IndexSet, if False returns list of titles.
        :return: IndexSet or List of titles.
        """
        if dependence_type:
            q = {'dependence': dependence_type}
        else:
            q = {'dependence': {'$exists': True}}
        if book_title:
            q['base_text_titles'] = book_title
        if structure_match:  # get only indices who's "base_text_mapping" is one that indicates it has the similar underlying schema as the base
            from sefaria.helper.link import AbstractStructureAutoLinker
            from sefaria.utils.util import get_all_subclass_attribute
            q['base_text_mapping'] = {'$in': get_all_subclass_attribute(AbstractStructureAutoLinker, "class_key")}
        return IndexSet(q) if full_records else IndexSet(q).distinct("title")

    def get_titles_in_string(self, s, lang=None, citing_only=False):
        """
        Returns the titles found in the string.

        :param s: The string to search
        :param lang: "en" or "he"
        :return list: titles found in the string
        """
        if not lang:
            lang = "he" if is_hebrew(s) else "en"
        return [m.group('title') for m in self.all_titles_regex(lang, citing_only=citing_only).finditer(s)]

    def get_refs_in_string(self, st, lang=None, citing_only=False):
        """
        Returns an list of Ref objects derived from string

        :param string st: the input string
        :param lang: "he" or "en"
        :param citing_only: boolean whether to use only records explicitly marked as being referenced in text.
        :return: list of :class:`Ref` objects
            Order is not guaranteed
        """
        # todo: only match titles of content nodes

        refs = []
        if lang is None:
            lang = "he" if is_hebrew(st) else "en"
        if lang == "he":
            from sefaria.utils.hebrew import strip_nikkud
            st = strip_nikkud(st)
            unique_titles = set(self.get_titles_in_string(st, lang, citing_only))
            for title in unique_titles:
                try:
                    res = self._build_all_refs_from_string(title, st)
                    refs += res
                except AssertionError as e:
                    logger.info("Skipping Schema Node: {}".format(title))
                except TypeError as e:
                    logger.error("Error finding ref for {} in: {}".format(title, st))

        else:  # lang == "en"
            for match in self.all_titles_regex(lang, citing_only=citing_only).finditer(st):
                title = match.group('title')
                if not title:
                    continue
                try:
                    res = self._build_ref_from_string(title, st[match.start():])  # Slice string from title start
                    refs += res
                except AssertionError as e:
                    logger.info("Skipping Schema Node: {}".format(title))
                except InputError as e:
                    logger.info("Input Error searching for refs in string: {}".format(e))
                except TypeError as e:
                    logger.error("Error finding ref for {} in: {}".format(title, st))

        return refs

    def get_regex_and_titles_for_ref_wrapping(self, st, lang, citing_only=False):
        """
        Returns a compiled regex and dictionary of title:node correspondences to match the references in this string

        :param string st: the input string
        :param lang: "he" or "en"
        :param citing_only: boolean whether to use only records explicitly marked as being referenced in text
        :return: Compiled regex, dict of title:node correspondences

        """
        unique_titles = set(self.get_titles_in_string(st, lang, citing_only))
        title_nodes = {title: self.get_schema_node(title,lang) for title in unique_titles}
        all_reg = self.get_multi_title_regex_string(unique_titles, lang)
        reg = regex.compile(all_reg, regex.VERBOSE) if all_reg else None
        return reg, title_nodes

    def get_wrapped_refs_string(self, st, lang=None, citing_only=False, reg=None, title_nodes=None):
        """
        Returns a string with the list of Ref objects derived from string wrapped in <a> tags

        :param string st: the input string
        :param lang: "he" or "en"
        :param citing_only: boolean whether to use only records explicitly marked as being referenced in text
        :return: string:
        """
        # todo: only match titles of content nodes
        if lang is None:
            lang = "he" if is_hebrew(st) else "en"

        if reg is None or title_nodes is None:
            reg, title_nodes = self.get_regex_and_titles_for_ref_wrapping(st, lang, citing_only)

        from sefaria.utils.hebrew import strip_nikkud
        #st = strip_nikkud(st) doing this causes the final result to lose vowels and cantiallation

        if reg is not None:
            st = self._wrap_all_refs_in_string(title_nodes, reg, st, lang)

        return st

    def get_multi_title_regex_string(self, titles, lang, for_js=False, anchored=False):
        """
        Capture title has to be true.
        :param titles:
        :param lang:
        :param for_js:
        :param anchored:
        :return:
        """
        nodes_by_address_type = defaultdict(list)
        regex_components = []

        for title in titles:
            try:
                node = self.get_schema_node(title, lang)
                nodes_by_address_type[tuple(node.addressTypes)] += [(title, node)]
            except AttributeError as e:
                # This chatter fills up the logs:
                # logger.warning(u"Library._wrap_all_refs_in_string() failed to create regex for: {}.  {}".format(title, e))
                continue

        if lang == "en" or for_js:  # Javascript doesn't support look behinds.
            for address_tuple, title_node_tuples in list(nodes_by_address_type.items()):
                node = title_node_tuples[0][1]
                titles = "|".join([regex.escape(tup[0]) for tup in title_node_tuples])
                regex_components += [node.full_regex(titles, lang, for_js=for_js, match_range=True, compiled=False, anchored=anchored, capture_title=True, escape_titles=False)]
            return "|".join(regex_components)

        if lang == "he":
            full_regex = ""
            for address_tuple, title_node_tuples in list(nodes_by_address_type.items()):
                node = title_node_tuples[0][1]
                titles = "|".join([regex.escape(tup[0]) for tup in title_node_tuples])

                regex_components += [r"(?:{}".format(r"(?P<title>{})".format(titles))  \
                           + node.after_title_delimiter_re \
                           + node.address_regex(lang, for_js=for_js, match_range=True) + ")"]

            all_interal = "|".join(regex_components)
            if all_interal:
                full_regex = r"""(?:
                    """ + all_interal + r"""
                    )
                    (?=\W|$)                                        # look ahead for non-word char
                    """
            return full_regex

    # do we want to move this to the schema node? We'd still have to pass the title...
    def get_regex_string(self, title, lang, for_js=False, anchored=False, capture_title=False, parentheses=False):
        node = self.get_schema_node(title, lang)
        assert isinstance(node, JaggedArrayNode)  # Assumes that node is a JaggedArrayNode

        if lang == "en" or for_js:
            return node.full_regex(title, lang, for_js=for_js, match_range=True, compiled=False, anchored=anchored, capture_title=capture_title, parentheses=parentheses)
        elif lang == "he":
            return r"""(?<=							# look behind for opening brace
                    [({]										# literal '(', brace,
                    [^})]*										# anything but a closing ) or brace
                )
                """ + r"{}".format(r"(?P<title>{})".format(regex.escape(title)) if capture_title else regex.escape(title)) \
                   + node.after_title_delimiter_re \
                   + node.address_regex(lang, for_js=for_js, match_range=True) \
                   + r"""
                (?=\W|$)                                        # look ahead for non-word char
                (?=												# look ahead for closing brace
                    [^({]*										# match of anything but an opening '(' or brace
                    [)}]										# zero-width: literal ')' or brace
                )"""

    def _get_ref_from_match(self, ref_match, node, lang):
        sections = []
        toSections = []
        gs = ref_match.groupdict()
        for i in range(0, node.depth):
            gname = "a{}".format(i)
            if gs.get(gname) is not None:
                sections.append(node._addressTypes[i].toNumber(lang, gs.get(gname)))

        curr_address_index = len(sections) - 1  # start from the lowest depth matched in `sections` and go backwards
        for i in range(node.depth-1, -1, -1):
            toGname = "ar{}".format(i)
            if gs.get(toGname) is not None:
                toSections.append(node._addressTypes[curr_address_index].toNumber(lang, gs.get(toGname), sections=sections[curr_address_index]))
                curr_address_index -= 1

        if len(toSections) == 0:
            toSections = sections
        elif len(toSections) > len(sections):
            raise InputError("Match {} invalid. Length of toSections is greater than length of sections: {} > {}".format(ref_match.group(0), len(toSections), len(sections)))
        else:
            # pad toSections until it reaches the length of sections.
            while len(toSections) < len(sections):
                toSections.append(sections[len(sections) - len(toSections) - 1])
            toSections.reverse()

        return Ref(ref_match.group())

    def _build_ref_from_string(self, title=None, st=None, lang="en"):
        """
        Build a Ref object given a title and a string.  The title is assumed to be at position 0 in the string.
        This is used primarily for English matching.  Hebrew matching is done with _build_all_refs_from_string()
        :param title: The title used in the text to refer to this Index node
        :param st: The source text for this reference
        :return: Ref
        """
        return self._internal_ref_from_string(title, st, lang, stIsAnchored=True)

    def _build_all_refs_from_string(self, title=None, st=None, lang="he"):
        """
        Build all Ref objects for title found in string.  By default, only match what is found between braces (as in Hebrew).
        This is used primarily for Hebrew matching.  English matching uses _build_ref_from_string()
        :param title: The title used in the text to refer to this Index node
        :param st: The source text for this reference
        :return: list of Refs
        """
        return self._internal_ref_from_string(title, st, lang)

    def _internal_ref_from_string(self, title=None, st=None, lang=None, stIsAnchored=False, return_locations = False):
        node = self.get_schema_node(title, lang)
        if not isinstance(node, JaggedArrayNode):
            #TODO fix when not JaggedArrayNode
            # Assumes that node is a JaggedArrayNode
            return None

        refs = []
        try:
            re_string = self.get_regex_string(title, lang, anchored=stIsAnchored)
        except AttributeError as e:
            logger.warning(
                "Library._internal_ref_from_string() failed to create regex for: {}.  {}".format(title, e))
            return refs

        reg = regex.compile(re_string, regex.VERBOSE)
        if stIsAnchored:
            m = reg.match(st)
            matches = [m] if m else []
        else:
            matches = reg.finditer(st)
        for ref_match in matches:
            try:
                res = (self._get_ref_from_match(ref_match, node, lang), ref_match.span()) if return_locations else self._get_ref_from_match(ref_match, node, lang)
                refs.append(res)
            except (InputError, ValueError) as e:
                continue
        return refs

    # todo: handle ranges in inline refs
    def _wrap_all_refs_in_string(self, title_node_dict=None, titles_regex=None, st=None, lang="he"):
        """
        Returns string with all references wrapped in <a> tags
        :param title: The title of the text to wrap ref links to
        :param st: The string to wrap
        :param lang:
        :return:
        """
        def _wrap_ref_match(match):
            try:
                gs = match.groupdict()
                assert gs.get("title") is not None
                node = title_node_dict[gs.get("title")]
                ref = self._get_ref_from_match(match, node, lang)
                return '<a class ="refLink" href="/{}" data-ref="{}">{}</a>'.format(ref.url(), ref.normal(), match.group(0))
            except InputError as e:
                logger.warning("Wrap Ref Warning: Ref:({}) {}".format(match.group(0), str(e)))
                return match.group(0)
        if lang == "en":
            return titles_regex.sub(_wrap_ref_match, st)
        else:
            outer_regex_str = r"[({\[].+?[)}\]]"
            outer_regex = regex.compile(outer_regex_str, regex.VERBOSE)
            return outer_regex.sub(lambda match: titles_regex.sub(_wrap_ref_match, match.group(0)), st)

    @staticmethod
    def get_wrapped_named_entities_string(links, s):
        """
        Parallel to library.get_wrapped_refs_string
        Returns `s` with every link in `links` wrapped in an a-tag
        """
        if len(links) == 0:
            return s
        links.sort(key=lambda x: x.charLevelData['startChar'])

        # replace all mentions with `dummy_char` so they can later be easily replaced using re.sub()
        # this ensures char locations are preserved
        dummy_char = "█"
        char_list = list(s)
        start_char_to_slug = {}
        for link in links:
            start = link.charLevelData['startChar']
            end = link.charLevelData['endChar']
            mention = s[start:end]
            if mention != link.charLevelData['text']:
                # dont link if current text at startChar:endChar doesn't match text on link
                continue
            start_char_to_slug[start] = (mention, link.toTopic, getattr(link, 'unambiguousToTopic', None))
            char_list[start:end] = list(dummy_char*(end-start))
        dummy_text = "".join(char_list)

        def repl(match):
            try:
                mention, slug, unambiguous_slug = start_char_to_slug[match.start()]
            except KeyError:
                return match.group()
            link_slug = unambiguous_slug or slug
            return f"""<a href="/topics/{link_slug}" class="namedEntityLink" data-slug="{slug}">{mention}</a>"""
        return re.sub(fr"{dummy_char}+", repl, dummy_text)

    def category_id_dict(self, toc=None, cat_head="", code_head=""):
        if toc is None:
            if not self._category_id_dict:
                self._category_id_dict = self.category_id_dict(self.get_toc())
            return self._category_id_dict

        d = {}

        for i, c in enumerate(toc):
            name = c["category"] if "category" in c else c["title"]
            if cat_head:
                key = "/".join([cat_head, name])
                val = code_head + format(i, '03')
            else:
                key = name
                val = "A" + format(i, '03')

            d[key] = val
            if "contents" in c:
                d.update(self.category_id_dict(c["contents"], key, val))

        return d

    def simplify_toc(self, lang=None, toc_node=None, path=None):
        is_root = toc_node is None and path is None
        toc_node = toc_node if toc_node else self.get_toc()
        path = path if path else []
        simple_nodes = []
        for x in toc_node:
            node_name = x.get("category", None) or x.get("title", None)
            node_path = path + [node_name]
            simple_node = {
                "name": node_name,
                "path": node_path
            }
            if "category" in x:
                if "contents" not in x:
                    continue
                simple_node["type"] = "category"
                simple_node["children"] = self.simplify_toc(lang, x["contents"], node_path)
            elif "title" in x:
                query = {"title": x["title"]}
                if lang:
                    query["language"] = lang
                simple_node["type"] = "index"
                simple_node["children"] = [{
                    "name": "{} ({})".format(v.versionTitle, v.language),
                    "path": node_path + ["{} ({})".format(v.versionTitle, v.language)],
                    "size": v.word_count(),
                    "type": "version"
                } for v in VersionSet(query)]
            simple_nodes.append(simple_node)

        if is_root:
            return {
                "name": "Whole Library" + " ({})".format(lang if lang else ""),
                "path": [],
                "children": simple_nodes
            }
        else:
            return simple_nodes

    def word_count(self, ref_or_cat, lang="he", dependents_regex=None):
        """
        :param ref_or_cat:
        :param lang:
        :param dependents_regex: string - filter dependents by those that have this string (treat this as a category))
        :return:
        """
        if isinstance(ref_or_cat, Ref):
            return ref_or_cat.word_count(lang)
        try:
            return Ref(ref_or_cat).word_count(lang)
        except InputError:
            if dependents_regex:
                raw_ins = library.get_indexes_in_category(ref_or_cat, True)
                ins = filter(lambda s: re.search(dependents_regex,s), raw_ins)
            else:
                ins = library.get_indexes_in_category(ref_or_cat)
            return sum([Ref(r).word_count(lang) for r in ins])

    def is_initialized(self):
        """
        Returns True if the following fields are initialized
            * self._toc_tree
            * self._full_auto_completer
            * self._ref_auto_completer
            * self._lexicon_auto_completer
            * self._cross_lexicon_auto_completer
        """

        # Given how the object is initialized and will always be non-null,
        # I will likely have to add fields to the object to be changed once

        # Avoid allocation here since it will be called very frequently
        return self._toc_tree_is_ready and self._full_auto_completer_is_ready and self._ref_auto_completer_is_ready and self._lexicon_auto_completer_is_ready and self._cross_lexicon_auto_completer_is_ready

library = Library()


def prepare_index_regex_for_dependency_process(index_object, as_list=False):
    """
    :return string: Regular Expression which will find any titles that match this index title exactly, or more specifically.

    Simplified version of Ref.regex()
    """
    patterns = []
    patterns.append(r"$")   # exact match
    if index_object.nodes.has_titled_continuation():
        patterns.append(r"({}).".format(r"|".join(index_object.nodes.title_separators)))
    if index_object.nodes.has_numeric_continuation():
        patterns.append(r":")   # more granualar, exact match followed by :
        patterns.append(r" \d") # extra granularity following space

    escaped_book = re.escape(index_object.title)
    if as_list:
        return [r"^{}{}".format(escaped_book, p) for p in patterns]
    else:
        return r"^%s(%s)" % (escaped_book, "|".join(patterns))


def process_index_title_change_in_versions(indx, **kwargs):
    VersionSet({"title": kwargs["old"]}).update({"title": kwargs["new"]})


def process_index_title_change_in_dependant_records(indx, **kwargs):
    dependent_indices = library.get_dependant_indices(kwargs["old"], full_records=True)
    for didx in dependent_indices:
        pos = didx.base_text_titles.index(kwargs["old"])
        didx.base_text_titles.pop(pos)
        didx.base_text_titles.insert(pos, kwargs["new"])
        didx.save()

def process_index_title_change_in_sheets(indx, **kwargs):
    print("Cascading refs in sheets {} to {}".format(kwargs['old'], kwargs['new']))

    regex_list = [pattern.replace(re.escape(kwargs["new"]), re.escape(kwargs["old"]))
                for pattern in Ref(kwargs["new"]).regex(as_list=True)]
    ref_clauses = [{"includedRefs": {"$regex": r}} for r in regex_list]
    query = {"$or": ref_clauses }
    sheets = db.sheets.find(query)
    for sheet in sheets:
        sheet["includedRefs"] = [r.replace(kwargs["old"], kwargs["new"], 1) if re.search('|'.join(regex_list), r) else r for r in sheet.get("includedRefs", [])]
        sheet["expandedRefs"] = Ref.expand_refs(sheet["includedRefs"])
        for source in sheet.get("sources", []):
            if "ref" in source:
                source["ref"] = source["ref"].replace(kwargs["old"], kwargs["new"], 1) if re.search('|'.join(regex_list), source["ref"]) else source["ref"]
        db.sheets.save(sheet)


def process_index_delete_in_versions(indx, **kwargs):
    VersionSet({"title": indx.title}).delete()


def process_index_title_change_in_core_cache(indx, **kwargs):
    old_title = kwargs["old"]

    library.refresh_index_record_in_cache(indx, old_title=old_title)
    library.reset_text_titles_cache()

    if MULTISERVER_ENABLED:
        server_coordinator.publish_event("library", "refresh_index_record_in_cache", [indx.title, old_title])
    elif USE_VARNISH:
        from sefaria.system.varnish.wrapper import invalidate_title
        invalidate_title(old_title)


def process_index_change_in_core_cache(indx, **kwargs):
    if kwargs.get("is_new"):
        library.add_index_record_to_cache(indx)
        library.reset_text_titles_cache()

        if MULTISERVER_ENABLED:
            server_coordinator.publish_event("library", "add_index_record_to_cache", [indx.title])

    else:
        library.refresh_index_record_in_cache(indx)
        library.reset_text_titles_cache()

        if MULTISERVER_ENABLED:
            server_coordinator.publish_event("library", "refresh_index_record_in_cache", [indx.title])
        elif USE_VARNISH:
            from sefaria.system.varnish.wrapper import invalidate_title
            invalidate_title(indx.title)


def process_index_change_in_alt_structs(indx, **kwargs):
    # Note: this function is only a place holder.
    old_title = kwargs["old"]
    new_title = kwargs["new"]
    if hasattr(indx, 'alt_structs'):
        #make the change
        # print("Cascading Alt_struct refs from  {} to {}".format(kwargs['old'], kwargs['new']))
        pass


def process_index_change_in_toc(indx, **kwargs):
    old_ref = kwargs.get('orig_vals').get('title') if kwargs.get('orig_vals') else None
    library.update_index_in_toc(indx, old_ref=old_ref)

    if MULTISERVER_ENABLED:
        server_coordinator.publish_event("library", "update_index_in_toc", [indx.title, old_ref])


def process_index_delete_in_toc(indx, **kwargs):
    library.delete_index_from_toc(indx)

    if MULTISERVER_ENABLED:
        server_coordinator.publish_event("library", "delete_index_from_toc", [indx.title, indx.categories])


def process_index_delete_in_core_cache(indx, **kwargs):
    library.remove_index_record_from_cache(indx)
    library.reset_text_titles_cache()

    if MULTISERVER_ENABLED:
        server_coordinator.publish_event("library", "remove_index_record_from_cache", [indx.title])
    elif USE_VARNISH:
        from sefaria.system.varnish.wrapper import invalidate_title
        invalidate_title(indx.title)


def reset_simple_term_mapping(o, **kwargs):
    library.get_simple_term_mapping(rebuild=True)


    if MULTISERVER_ENABLED:
        server_coordinator.publish_event("library", "build_term_mappings")


def rebuild_library_after_category_change(*args, **kwargs):
    library.rebuild(include_toc=True)

    if MULTISERVER_ENABLED:
        server_coordinator.publish_event("library", "rebuild", [True])<|MERGE_RESOLUTION|>--- conflicted
+++ resolved
@@ -2776,11 +2776,6 @@
             address_class.parse_range_end(self, parts, base_wout_title)
         elif len(parts) == 2: # Parse range end portion, if it exists
             try:
-<<<<<<< HEAD
-                self.toSections = Ref(parts[1]).sections
-            except InputError:
-                self._parse_range_end(re.split("[.:, ]+", parts[1]))
-=======
                 second_part = Ref(parts[1])
                 assert second_part.book == self.book, "the two sides of the range have different books"
                 self.toSections = Ref(parts[1]).sections
@@ -2788,7 +2783,6 @@
                 self._parse_range_end(re.split("[.:, ]+", parts[1]))
             except AssertionError:
                 raise InputError("the two sides of the range have different books: '{}'.".format(self.tref))
->>>>>>> 5f848ab7
 
 
     def _parse_range_end(self, range_parts):
