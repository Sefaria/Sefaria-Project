# -*- coding: utf-8 -*-
"""
text.py
"""

import logging
logger = logging.getLogger(__name__)

import regex
import copy
import bleach
import json

try:
    import re2 as re
    re.set_fallback_notification(re.FALLBACK_WARNING)
except ImportError:
    logging.warning("Failed to load 're2'.  Falling back to 're' for regular expression parsing. See https://github.com/blockspeiser/Sefaria-Project/wiki/Regular-Expression-Engines")
    import re

from . import abstract as abst

import sefaria.system.cache as scache
from sefaria.system.exceptions import InputError, BookNameError, IndexSchemaError
from sefaria.utils.talmud import section_to_daf, daf_to_section
from sefaria.utils.hebrew import is_hebrew, decode_hebrew_numeral, encode_hebrew_numeral, hebrew_term
from sefaria.utils.util import list_depth
import sefaria.datatype.jagged_array as ja


"""
                -----------------------------------------
                 Titles, Terms, and Alternate Structures
                -----------------------------------------
"""


class TitleGroup(object):
    """
    A collection of titles.  Used for titles of SchemaNodes, for Maps, and for Terms
    """

    def __init__(self, serial=None):
        self.titles = []
        self._primary_title = {}
        if serial:
            self.load(serial)

    def load(self, serial=None):
        if serial:
            self.titles = serial

    def primary_title(self, lang="en"):
        """
        Return the primary title for this node in the language specified
        :param lang: "en" or "he"
        :return: The primary title string or None
        """
        if self._primary_title.get(lang) is None:
            for t in self.titles:
                if t.get("lang") == lang and t.get("primary"):
                    self._primary_title[lang] = t.get("text")
                    break
        if not self._primary_title.get(lang):
            self._primary_title[lang] = ""

        return self._primary_title.get(lang)

    def all_node_titles(self, lang="en"):
        """
        :param lang: "en" or "he"
        :return: list of strings - the titles of this node
        """
        return [t["text"] for t in self.titles if t["lang"] == lang]

    def remove_title(self, text, lang):
        self.titles = [t for t in self.titles if not (t["lang"] == lang and t["text"] == text)]
        return self

    def add_title(self, text, lang, primary=False, replace_primary=False, presentation="combined"):
        """
        :param text: Text of the title
        :param language:  Language code of the title (e.g. "en" or "he")
        :param primary: Is this a primary title?
        :param replace_primary: must be true to replace an existing primary title
        :param presentation: The "presentation" field of a title indicates how it combines with earlier titles. Possible values:
            "combined" - in referencing this node, earlier titles nodes are prepended to this one (default)
            "alone" - this node is reference by this title alone
            "both" - this node is addressable both in a combined and a alone form.
        :return: the object
        """
        if any([t for t in self.titles if t["text"] == text and t["lang"] == lang]):  #already there
            if not replace_primary:
                return
            else:  #update this title as primary: remove it, then re-add below
                self.remove_title(text, lang)
        d = {
                "text": text,
                "lang": lang
        }

        if primary:
            d["primary"] = True

        if presentation == "alone" or presentation == "both":
            d["presentation"] = presentation

        has_primary = any([x for x in self.titles if x["lang"] == lang and x.get("primary")])
        if has_primary and primary:
            if not replace_primary:
                raise IndexSchemaError("Node {} already has a primary title.".format(self.primary_title()))

            old_primary = self.primary_title(lang)
            self.titles = [t for t in self.titles if t["lang"] != lang or not t.get("primary")]
            self.titles.append({"text": old_primary, "lang": lang})
            self._primary_title[lang] = None

        self.titles.append(d)
        return self


class TitledNode(object):
    def __init__(self, serial=None):
        self.title_group = TitleGroup()
        self.sharedTitle = None

        if not serial:
            return

        titles = serial.get("titles", None)
        if titles:
            self.title_group.load(serial=titles)

        self.__dict__.update(serial)
        try:
            del self.__dict__["titles"]
        except KeyError:
            pass

        self._process_terms()

        #if self.titles:
            #process titles into more digestable format
            #is it worth caching this on the term nodes?

    def _process_terms(self):
        if self.sharedTitle:
            try:
                term = Term().load({"name": self.sharedTitle})
                self.title_group = term.title_group
            except Exception, e:
                raise IndexSchemaError("Failed to load term named {}. {}".format(self.sharedTitle, e))

    '''         Title Group pass through methods    '''
    def get_titles(self):
        return getattr(self.title_group, "titles", None)

    def primary_title(self, lang="en"):
        """
        Return the primary title for this node in the language specified
        :param lang: "en" or "he"
        :return: The primary title string or None
        """
        return self.title_group.primary_title(lang)

    def all_node_titles(self, lang="en"):
        """
        :param lang: "en" or "he"
        :return: list of strings - the titles of this node
        """
        return self.title_group.all_node_titles(lang)

    def remove_title(self, text, lang):
        return self.title_group.remove_title(text, lang)

    def add_title(self, text, lang, primary=False, replace_primary=False, presentation="combined"):
        """
        :param text: Text of the title
        :param language:  Language code of the title (e.g. "en" or "he")
        :param primary: Is this a primary title?
        :param replace_primary: must be true to replace an existing primary title
        :param presentation: The "presentation" field of a title indicates how it combines with earlier titles. Possible values:
            "combined" - in referencing this node, earlier titles nodes are prepended to this one (default)
            "alone" - this node is reference by this title alone
            "both" - this node is addressable both in a combined and a alone form.
        :return: the object
        """
        return self.title_group.add_title(text, lang, primary, replace_primary, presentation)



class Term(abst.AbstractMongoRecord):
    """
    A Term is a shared title node.  It can be referenced and used by many different Index nodes.
    Examples:  Noah, Perek HaChovel, Even HaEzer
    Terms that use the same TermScheme can be ordered.
    """
    collection = 'term'
    track_pkeys = True
    pkeys = ["name"]
    title_group = None

    required_attrs = [
        "name",
        "titles"
    ]
    optional_attrs = [
        "scheme",
        "order",
        "ref"
    ]

    def _set_derived_attributes(self):
        self.title_group = TitleGroup(self.titles)

    def _normalize(self):
        self.titles = self.title_group.titles

class TermSet(abst.AbstractMongoSet):
    recordClass = Term


class TermScheme(abst.AbstractMongoRecord):
    """
    A TermScheme is a category of terms.
    Example: Parsha, Perek
    """
    collection = 'term_scheme'
    track_pkeys = True
    pkeys = ["name"]

    required_attrs = [
        "name"
    ]
    optional_attrs = [

    ]

    def get_terms(self):
        return TermSet({"scheme": self.name})


class TermSchemeSet(abst.AbstractMongoSet):
    recordClass = TermScheme


class AltStructure(object):
    """
    'name'
    'entries'
    """
    def __init__(self, name, entries):
        self.name = name
        self.entries = []
        for entry in entries:
            ase = AltStructureEntry(entry)
            ase._struct = self
            self.entries.append(ase)

    def serialize(self):
        d = []
        for entry in self.entries:
            d.append(entry.serialize())
        return d


class AltStructureEntry(TitledNode):
    """
    Requires:
        either 'titles' or 'term'
        'to'
        'order'
        'struct'
    """
    def __init__(self, serial=None):
        self.titles = None
        self.sharedTitle = None
        self.to = None
        self._struct = None

        super(AltStructureEntry, self).__init__(serial)

    def serialize(self):
        d = {}
        for v in ["titles", "sharedTitle", "to"]:
            if getattr(self, v, None):
                d[v] = getattr(self, v, None)
        return d


"""
                ---------------------------------
                 Index Schema Trees - Core Nodes
                ---------------------------------
"""


def build_node(index=None, serial=None):
    """
    Build a SchemaNode tree from serialized form.  Called recursively.
    :param index: The Index object that this tree is rooted in.
    :param serial: The serialized form of the subtree
    :return: SchemaNode
    """
    if serial.get("nodes"):
        return SchemaStructureNode(index, serial)
    elif serial.get("nodeType"):
        try:
            klass = globals()[serial.get("nodeType")]
        except KeyError:
            raise IndexSchemaError("No matching class for nodeType {}".format(serial.get("nodeType")))
        return klass(index, serial, serial.get("nodeParameters"))
    else:
        raise IndexSchemaError("Schema node has neither 'nodes' nor 'nodeType'")


class SchemaNode(TitledNode):
    """
    A node in an Index Schema tree.
    """
    delimiter_re = ur"[,.: ]+"  # this doesn't belong here.  Does this need to be an arg?

    def __init__(self, index=None, serial=None):
        """
        Construct a SchemaNode
        :param index: The Index object that this tree is rooted in.
        :param serial: The serialized form of this subtree
        :return:
        """
        self.children = []  # Is this enough?  Do we need a dict for addressing?
        self.parent = None
        self.default = False
        self.key = None
<<<<<<< HEAD
=======
        self.sharedTitle = None
>>>>>>> 9ef6f260
        self.index = index
        self.checkFirst = None
        self.titles = None
        self._address = []
        self._primary_title = {}
        self._full_title = {}

<<<<<<< HEAD
        super(SchemaNode, self).__init__(serial)
=======
        self._init_titles()

        if not serial:
            return

        titles = serial.get("titles", None)
        if titles:
            self.title_group.load(serial=titles)

        self.__dict__.update(serial)
        try:
            del self.__dict__["titles"]
        except KeyError:
            pass

        self._process_terms()

        #if self.titles:
            #process titles into more digestable format
            #is it worth caching this on the term nodes?
>>>>>>> 9ef6f260

    def validate(self):
        if not getattr(self, "key", None):
            raise IndexSchemaError("Schema node missing key")

        if getattr(self, "nodes", None) and (getattr(self, "nodeType", None) or getattr(self, "nodeParameters", None)):
            raise IndexSchemaError("Schema node {} must be either a structure node or a content node.".format(self.key))

        if not self.default and not self.sharedTitle and not self.get_titles():
            raise IndexSchemaError("Schema node {} must have titles, a shared title node, or be default".format(self.key))

        if self.default and (self.get_titles() or self.sharedTitle):
            raise IndexSchemaError("Schema node {} - default nodes can not have titles".format(self.key))

        if self.sharedTitle and Term().load({"name": self.sharedTitle}).titles != self.get_titles():
            raise IndexSchemaError("Schema node {} with sharedTitle can not have explicit titles".format(self.key))

        if not self.default and not self.primary_title("en"):
            raise IndexSchemaError("Schema node {} missing primary English title".format(self.key))

        #if not self.default and not self.primary_title("he"):
        #    raise IndexSchemaError("Schema node {} missing primary Hebrew title".format(self.key))

        if self.default and self.key != "default":
            raise IndexSchemaError("'default' nodes need to have key name 'default'")

    def create_content(self, callback=None, *args, **kwargs):
        """
        Tree visitor for building content trees based on this Index tree - used for counts and versions
        Callback is called for content nodes only.
        :param callback:
        :return:
        """
        pass

    def create_skeleton(self):
        return self.create_content(None)

    def visit_content(self, callback, *contents, **kwargs):
        """
        Tree visitor for traversing content nodes of existing content trees based on this Index tree and passing them to callback.
        Outputs a content tree.
        Callback is called for content nodes only.
        :param contents: one tree or many
        :param callback:
        :return:
        """
        pass

    def visit_structure(self, callback, content, **kwargs):
        """
        Tree visitor for traversing an existing structure ndoes of content trees based on this Index and passing them to callback.
        Traverses from bottom up, with intention that this be used to aggregate content from content nodes up.
        Modifies contents in place.
        :param callback:
        :param args:
        :param kwargs:
        :return:
        """
        pass

    def get_content_nodes(self):
        """
        :return: list of all content nodes
        """
        pass

<<<<<<< HEAD
=======
    '''         Title Group pass through methods    '''
    def _init_titles(self):
        self.title_group = TitleGroup()

    def get_titles(self):
        return getattr(self.title_group, "titles", None)

    def primary_title(self, lang="en"):
        """
        Return the primary title for this node in the language specified
        :param lang: "en" or "he"
        :return: The primary title string or None
        """
        return self.title_group.primary_title(lang)

    def all_node_titles(self, lang="en"):
        """
        :param lang: "en" or "he"
        :return: list of strings - the titles of this node
        """
        return self.title_group.all_node_titles(lang)

    def remove_title(self, text, lang):
        return self.title_group.remove_title(text, lang)

    def add_title(self, text, lang, primary=False, replace_primary=False, presentation="combined"):
        """
        :param text: Text of the title
        :param language:  Language code of the title (e.g. "en" or "he")
        :param primary: Is this a primary title?
        :param replace_primary: must be true to replace an existing primary title
        :param presentation: The "presentation" field of a title indicates how it combines with earlier titles. Possible values:
            "combined" - in referencing this node, earlier titles nodes are prepended to this one (default)
            "alone" - this node is reference by this title alone
            "both" - this node is addressable both in a combined and a alone form.
        :return: the object
        """
        return self.title_group.add_title(text, lang, primary, replace_primary, presentation)

>>>>>>> 9ef6f260

    '''         Title Composition Methods       '''
    def all_tree_titles(self, lang="en"):
        """
        :param lang: "en" or "he"
        :return: list of strings - all possible titles within this subtree
        """
        return self.title_dict(lang).keys()

    def title_dict(self, lang="en", baselist=[]):
        """
        Recursive function that generates a map from title to node
        :param node: the node to start from
        :param lang: "en" or "he"
        :param baselist: list of starting strings that lead to this node
        :return: map from title to node
        """
        title_dict = {}
        thisnode = self

        #this happens on the node
        #if node.hasTitleScheme():
        #        this_node_titles = node.getSchemeTitles(lang)
        #else:

        this_node_titles = [title["text"] for title in self.get_titles() if title["lang"] == lang and title.get("presentation") != "alone"]
        if baselist:
            node_title_list = [baseName + ", " + title for baseName in baselist for title in this_node_titles]
        else:
            node_title_list = this_node_titles

        alone_node_titles = [title["text"] for title in self.get_titles() if title["lang"] == lang and title.get("presentation") == "alone" or title.get("presentation") == "both"]
        node_title_list += alone_node_titles

        if self.has_children():
            for child in self.children:
                if child.is_default():
                    thisnode = child
                else:
                    title_dict.update(child.title_dict(lang, node_title_list))

        for title in node_title_list:
            title_dict[title] = thisnode

        return title_dict

    def full_title(self, lang="en"):
        """
        :param lang: "en" or "he"
        :return string: The full title of this node, from the root node.
        """
        if not self._full_title.get(lang):
            if self.parent:
                self._full_title[lang] = self.parent.full_title(lang) + ", " + self.primary_title(lang)
            else:
                self._full_title[lang] = self.primary_title(lang)
        return self._full_title[lang]

    def add_shared_term(self, term):
        self.sharedTitle = term
        self._process_terms()


    def serialize(self, callback=None):
        """
        :param callback: function applied to dictionary beforce it's returned.  Invoked on concrete nodes, not the abstract level.
        :return string: serialization of the subtree rooted in this node
        """
        d = {}
        d["key"] = self.key
        if self.default:
            d["default"] = True
        elif self.sharedTitle:
            d["sharedTitle"] = self.sharedTitle
        else:
            d["titles"] = self.get_titles()
        if self.checkFirst:
            d["checkFirst"] = self.checkFirst
        return d

    def regex(self, lang):
        """
        :return: string - regular expression part to match references for this node
        """
        return ""

    def append(self, node):
        """
        Append node to this node
        :param node: the node to be appended to this node
        :return:
        """
        self.children.append(node)
        node.parent = self
        return self

    def append_to(self, node):
        """
        Append this node to another node
        :param node: the node to append this node to
        :return:
        """
        node.append(self)
        return self

    def has_children(self):
        """
        :return bool: True if this node has children
        """
        return bool(self.children)

    #used?
    def siblings(self):
        """
        :return list: The sibling nodes of this node
        """
        if self.parent:
            return [x for x in self.parent.children if x is not self]
        else:
            return None

    #http://stackoverflow.com/a/14692747/213042
    #http://stackoverflow.com/a/16300379/213042
    def address(self):
        """
        Returns a list of keys to uniquely identify and to access this node.
        :return list:
        """
        if not self._address:
            if self.parent:
                self._address = self.parent.address() + [self.key]
            else:
                self._address = [self.key]

        return self._address

    def version_address(self):
        """
        In a version storage context, the first key is not used.  Traversal starts from position 1.
        :return:
        """
        return self.address()[1:]

    def is_default(self):
        """
        Is this node a default node, meaning, do references to its parent cascade to this node?
        :return bool:
        """
        return self.default

    def is_flat(self):
        """
        Is this node a flat tree, with no parents or children?
        :return bool:
        """
        return not self.parent and not self.children

    """ String Representations """
    def __str__(self):
        return self.full_title("en")

    def __repr__(self):  # Wanted to use orig_tref, but repr can not include Unicode
        return self.__class__.__name__ + "('" + self.full_title("en") + "')"

    def __eq__(self, other):
        return self.address() == other.address()

    def __ne__(self, other):
        return not self.__eq__(other)


class SchemaStructureNode(SchemaNode):
    def __init__(self, index=None, serial=None):
        super(SchemaStructureNode, self).__init__(index, serial)
        if getattr(self, "nodes", None) is not None:
            for node in self.nodes:
                self.append(build_node(index, node))
            del self.nodes

    def validate(self):
        super(SchemaStructureNode, self).validate()
        if self.has_children() and len([c for c in self.children if c.default]) > 1:
            raise IndexSchemaError("Schema Structure Node {} has more than one default child.".format(self.key))
        for c in self.children:
            c.validate()

    def serialize(self, callback=None):
        d = super(SchemaStructureNode, self).serialize(callback)
        d["nodes"] = []
        for n in self.children:
            d["nodes"].append(n.serialize(callback))
        if callback:
            callback(d)
        return d

    def create_content(self, callback=None, *args, **kwargs):
        return {node.key: node.create_content(callback, *args, **kwargs) for node in self.children}

    def visit_content(self, callback, *contents, **kwargs):
        dict = {}
        for node in self.children:
            # todo: abstract out or put in helper the below reduce
            c = [tree[node.key] for tree in contents]
            dict[node.key] = node.visit_content(callback, *c, **kwargs)
        return dict

    def visit_structure(self, callback, content, **kwargs):
        for node in self.children:
            node.visit_structure(callback, content)
        callback(self, content.content_node(self), **kwargs)
        return dict

    def get_content_nodes(self):
        nodes = []
        for node in self.children:
            nodes += node.get_content_nodes
        return nodes


class SchemaContentNode(SchemaNode):
    required_param_keys = []
    optional_param_keys = []

    def __init__(self, index=None, serial=None, parameters=None):
        if parameters:
            for key, value in parameters.items():
                setattr(self, key, value)
        super(SchemaContentNode, self).__init__(index, serial)

    def validate(self):
        super(SchemaContentNode, self).validate()
        for k in self.required_param_keys:
            if getattr(self, k, None) is None:
                raise IndexSchemaError("Missing Parameter '{}' in {} '{}'".format(k, self.__class__.__name__, self.key))

    def serialize(self, callback=None):
        d = super(SchemaContentNode, self).serialize(callback)
        d["nodeType"] = self.__class__.__name__
        if self.required_param_keys + self.optional_param_keys:
            d["nodeParameters"] = {k: getattr(self, k) for k in self.required_param_keys + self.optional_param_keys if getattr(self, k, None) is not None}
        if callback:
            callback(d)
        return d

    def create_content(self, callback=None, *args, **kwargs):
        if not callback:
            return None
        return callback(self, *args, **kwargs)

    def visit_content(self, callback, *contents, **kwargs):
        return self.create_content(callback, *contents, **kwargs)

    def visit_structure(self, callback, *contents, **kwargs):
        return

    def get_content_nodes(self):
        return [self]

    def append(self, node):
        raise IndexSchemaError("Can not append to ContentNode {}".format(self.key or "root"))


"""
                ------------------------------------
                 Index Schema Trees - Content Nodes
                ------------------------------------
"""

class JaggedArrayNode(SchemaContentNode):
    required_param_keys = ["depth", "addressTypes", "sectionNames"]
    optional_param_keys = ["lengths"]

    def __init__(self, index=None, serial=None, parameters=None):
        """
        depth: Integer depth of this JaggedArray
        address_types: A list of length (depth), with string values indicating class names for address types for each level
        section_names: A list of length (depth), with string values of section names for each level
        e.g.:
        {
          "depth": 2,
          "addressTypes": ["Integer","Integer"],
          "sectionNames": ["Chapter","Verse"],
          "lengths": [12, 122]
        }
        """
        super(JaggedArrayNode, self).__init__(index, serial, parameters)
        self._addressTypes = []
        for i, atype in enumerate(getattr(self, "addressTypes", [])):
            try:
                klass = globals()["Address" + atype]
            except KeyError:
                raise IndexSchemaError("No matching class for addressType {}".format(atype))

            if i == 0 and getattr(self, "lengths", None) and len(self.lengths) > 0:
                self._addressTypes.append(klass(i, self.lengths[i]))
            else:
                self._addressTypes.append(klass(i))

    def address_class(self, depth):
        return self._addressTypes[depth]

    def validate(self):
        super(JaggedArrayNode, self).validate()
        for p in ["addressTypes", "sectionNames"]:
            if len(getattr(self, p)) != self.depth:
                raise IndexSchemaError("Parameter {} in {} {} does not have depth {}".format(p, self.__class__.__name__, self.key, self.depth))

    def regex(self, lang, **kwargs):
        reg = self._addressTypes[0].regex(lang, "a0", **kwargs)

        if not self._addressTypes[0].stop_parsing(lang):
            for i in range(1, self.depth):
                reg += u"(" + self.delimiter_re + self._addressTypes[i].regex(lang, "a{}".format(i), **kwargs) + u")"
                if not kwargs.get("strict", False):
                    reg += u"?"

        reg += ur"(?=\W|$)"
        return reg


class JaggedArrayCommentatorNode(JaggedArrayNode):
    """
    Given a commentatory record and a content node, build a content node for this commentator on this node.
    Assumes: content node is a Jagged_Array_node
    This relationship between this and the CommentatorIndex class needs to be sharpened.  Currently assumes flat structure.
    """
    connector = {
            "en": " on ",
            "he": u" על "
        }

    def __init__(self, commentor_index, basenode):
        assert commentor_index.is_commentary(), "Non-commentator index {} passed to JaggedArrayCommentatorNode".format(commentor_index.title)
        self.basenode = basenode
        parameters = {
            "addressTypes": basenode.addressTypes + ["Integer"],
            "sectionNames": basenode.sectionNames + ["Comment"],
            "depth": basenode.depth + 1
        }
        if getattr(basenode, "lengths", None):
            parameters["lengths"] = basenode.lengths
        super(JaggedArrayCommentatorNode, self).__init__(commentor_index, {}, parameters)

        self.key = self.full_title("en")

        for lang in ["he", "en"]:
            self.title_group.add_title(self.full_title(lang), lang, primary=True)
            for t in self.all_node_titles(lang):
                self.title_group.add_title(t, lang)

    def full_title(self, lang):
        base = self.basenode.full_title(lang)
        if lang == "en":
            cname = self.index.commentator
        elif lang == "he" and getattr(self.index, "heCommentator", None):
            cname = self.index.heCommentator
        else:
            logger.warning("No Hebrew title for {}".format(self.index.commentator))
            return base
        return cname + self.connector[lang] + base

    def all_node_titles(self, lang="en"):
        baselist = self.basenode.all_node_titles(lang)
        if lang == "en":
            cnames = self.index.c_index.titleVariants
        elif lang == "he":
            cnames = getattr(self.index.c_index, "heTitleVariants", None)
            if not cnames:
                return baselist
        return [c + self.connector[lang] + base for c in cnames for base in baselist]

    def all_tree_titles(self, lang="en"):
        baselist = self.basenode.all_tree_titles(lang)
        if lang == "en":
            cnames = self.index.c_index.titleVariants
        elif lang == "he":
            cnames = getattr(self.index.c_index, "heTitleVariants", None)
            if not cnames:
                return baselist
        return [c + self.connector[lang] + base for c in cnames for base in baselist]

    def primary_title(self, lang="en"):
        return self.full_title(lang)


class StringNode(JaggedArrayNode):
    def __init__(self, index=None, serial=None, parameters=None):
        super(StringNode, self).__init__(index, serial, parameters)
        self.depth = 0
        self.addressTypes = []
        self.sectionNames = []

    def serialize(self, callback=None):
        d = super(StringNode, self).serialize(callback)
        d["nodeType"] = "JaggedArrayNode"
        return d
"""
                ------------------------------------
                 Index Schema Trees - Address Types
                ------------------------------------
"""


class AddressType(object):
    """
    Defines a scheme for referencing and addressing a level of a Jagged Array.
    Used by JaggedArrayNode
    """
    section_patterns = {
        'he': None,
        'en': None
    }

    def __init__(self, order, length=None):
        self.order = order
        self.length = length

    def regex(self, lang, group_id=None, **kwargs):
        """
        The regular expression part that matches this address reference, wrapped with section names, if provided
        :param lang: "en" or "he"
        :param group_id: The id of the regular expression group the this match will be catured in
        :param kwargs: 'strict' kwarg indicates that section names are required to match
        :return string: regex component
        """
        try:
            if self.section_patterns[lang]:
                strict = kwargs.get("strict", False)
                reg = self.section_patterns[lang]
                if not strict:
                    reg += u"?"
                reg += self._core_regex(lang, group_id)
                return reg
            else:
                return self._core_regex(lang, group_id)
        except KeyError:
            raise Exception("Unknown Language passed to AddressType: {}".format(lang))

    def _core_regex(self, lang, group_id=None):
        """
        The regular expression part that matches this address reference
        :param lang: "en" or "he"
        :param group_id: The id of the regular expression group the this match will be catured in
        :return string: regex component
        """
        pass

    @staticmethod
    def hebrew_number_regex():
        """
        Regular expression component to capture a number expressed in Hebrew letters
        :return string:
        """
        return ur"""                                    # 1 of 3 styles:
        ((?=\p{Hebrew}+(?:"|\u05f4|'')\p{Hebrew})    # (1: ") Lookahead:  At least one letter, followed by double-quote, two single quotes, or gershayim, followed by  one letter
                \u05ea*(?:"|\u05f4|'')?				    # Many Tavs (400), maybe dbl quote
                [\u05e7-\u05ea]?(?:"|\u05f4|'')?	    # One or zero kuf-tav (100-400), maybe dbl quote
                [\u05d8-\u05e6]?(?:"|\u05f4|'')?	    # One or zero tet-tzaddi (9-90), maybe dbl quote
                [\u05d0-\u05d8]?					    # One or zero alef-tet (1-9)															#
            |(?=\p{Hebrew})						    # (2: no punc) Lookahead: at least one Hebrew letter
                \u05ea*								    # Many Tavs (400)
                [\u05e7-\u05ea]?					    # One or zero kuf-tav (100-400)
                [\u05d8-\u05e6]?					    # One or zero tet-tzaddi (9-90)
                [\u05d0-\u05d8]?					    # One or zero alef-tet (1-9)
            |\p{Hebrew}['\u05f3]					    # (3: ') single letter, followed by a single quote or geresh
        )"""

    def stop_parsing(self, lang):
        """
        If this is true, the regular expression will stop parsing at this address level for this language
        :param lang: "en" or "he"
        :return bool:
        """
        return False

    def toIndex(self, lang, s):
        """
        Return the array index indicated by s in this address scheme
        :param s: The address component
        :param lang: "en" or "he"
        :return int:
        """
        pass

    def format_count(self, name, number):
        return {name: number}

    """
    def toString(self, lang, i):
        return i
    """

class AddressTalmud(AddressType):
    section_patterns = {
        "en": None,
        "he": ur"(\u05d3[\u05e3\u05e4\u05f3']\s+)"			# Daf, spelled with peh, peh sofit, geresh, or single quote
    }

    def _core_regex(self, lang, group_id=None):
        if group_id:
            reg = ur"(?P<" + group_id + ur">"
        else:
            reg = ur"("

        if lang == "en":
            reg += ur"\d+[ab]?)"
        elif lang == "he":
            reg += self.hebrew_number_regex() + ur'''([.:]|[,\s]+(?:\u05e2(?:"|\u05f4|''))?[\u05d0\u05d1])?)'''

        return reg

    def stop_parsing(self, lang):
        if lang == "he":
            return True
        return False

    def toIndex(self, lang, s):
        if lang == "en":
            try:
                if s[-1] in ["a", "b"]:
                    amud = s[-1]
                    daf = int(s[:-1])
                else:
                    amud = "a"
                    daf = int(s)
            except ValueError:
                raise InputError(u"Couldn't parse Talmud reference: {}".format(s))

            if self.length and daf > self.length:
                #todo: Catch this above and put the book name on it.  Proably change Exception type.
                raise InputError(u"{} exceeds max of {} dafs.".format(daf, self.length))

            indx = daf * 2
            if amud == "a":
                indx -= 1
            return indx
        elif lang == "he":
            num = re.split("[.:,\s]", s)[0]
            daf = decode_hebrew_numeral(num) * 2
            if s[-1] == ":" or (
                    s[-1] == u"\u05d1"    #bet
                        and
                    ((len(s) > 2 and s[-2] in ", ")  # simple bet
                     or (len(s) > 4 and s[-3] == u'\u05e2')  # ayin"bet
                     or (len(s) > 5 and s[-4] == u"\u05e2")  # ayin''bet
                    )
            ):
                return daf  # amud B
            return daf - 1

            #if s[-1] == "." or (s[-1] == u"\u05d0" and len(s) > 2 and s[-2] in ",\s"):

    @staticmethod
    def toStr(lang, i):
        i += 1
        daf = i / 2

        if lang == "en":
            if i > daf * 2:
                daf = "%db" % daf
            else:
                daf = "%da" % daf

        elif lang == "he":
            if i > daf * 2:
                daf = ("%s " % encode_hebrew_numeral(daf)) + u"\u05D1"
            else:
                daf = ("%s " % encode_hebrew_numeral(daf)) + u"\u05D0"

        return daf

    def format_count(self, name, number):
        if name == "Daf":
            return {
                "Amud": number,
                "Daf": number / 2
            }
        else: #shouldn't get here
            return {name: number}


class AddressInteger(AddressType):
    def _core_regex(self, lang, group_id=None):
        if group_id:
            reg = ur"(?P<" + group_id + ur">"
        else:
            reg = ur"("

        if lang == "en":
            reg += ur"\d+)"
        elif lang == "he":
            reg += self.hebrew_number_regex() + ur")"

        return reg

    def toIndex(self, lang, s):
        if lang == "en":
            return int(s)
        elif lang == "he":
            return decode_hebrew_numeral(s)


class AddressPerek(AddressInteger):
    section_patterns = {
        "en": None,
        "he": ur"""(?:
            \u05e4(?:"|\u05f4|'')?                  # Peh (for 'perek') maybe followed by a quote of some sort
            |\u05e4\u05e8\u05e7\s*                  # or 'perek' spelled out, followed by space
        )"""
    }


class AddressMishnah(AddressInteger):
    section_patterns = {
        "en": None,
        "he": ur"""(?:
            (?:\u05de\u05e9\u05e0\u05d4\s)			# Mishna spelled out, with a space after
            |(?:\u05de(?:"|\u05f4|'')?)				# or Mem (for 'mishna') maybe followed by a quote of some sort
        )"""
    }
"""
                ----------------------------------
                 Index, IndexSet, CommentaryIndex
                ----------------------------------
"""


class AbstractIndex(object):
    pass


class Index(abst.AbstractMongoRecord, AbstractIndex):
    collection = 'index'
    history_noun = 'index'
    criteria_field = 'title'
    criteria_override_field = 'oldTitle'  # used when primary attribute changes. field that holds old value.
    second_save = True
    track_pkeys = True
    pkeys = ["title"]

    required_attrs = [
        "title",
        "categories"
    ]
    optional_attrs = [
        "titleVariants",      # required for old style
        "schema",             # required for new style
        "sectionNames",       # required for old style simple texts, sometimes erroneously present for commnetary
        "heTitle",            # optional for old style
        "heTitleVariants",    # optional for old style
        "maps",               # optional for old style
        "alt_structs",         # optional for new style
        "order",              # optional for old style and new
        "length",             # optional for old style
        "lengths",            # optional for old style
        "transliteratedTitle" # optional for old style
    ]

    def _set_derived_attributes(self):
        if getattr(self, "schema", None):
            self.nodes = build_node(self, self.schema)
            self.nodes.validate()
        else:
            self.nodes = None

        self.struct_objs = {}
        if getattr(self, "alt_structs", None):
            for name, entries in self.alt_structs.items():
                self.struct_objs[name] = AltStructure(name, entries)

    def is_new_style(self):
        return bool(getattr(self, "nodes", None))

    def contents(self, support_v2=False):
        if not getattr(self, "nodes", None) or support_v2:
            return super(Index, self).contents()
        return self.legacy_form()

    def _saveable_attrs(self):
        d = {k: getattr(self, k) for k in self._saveable_attr_keys() if hasattr(self, k)}
        if getattr(self, "nodes", None):
            d["schema"] = self.nodes.serialize()
        if getattr(self, "struct_objs", None):
            d["alt_structs"] = {}
            for name, obj in self.struct_objs.items():
                d["alt_structs"][name] = obj.serialize()
        return d

    def is_commentary(self):
        return self.categories[0] == "Commentary"

    def all_titles(self, lang):
        if self.nodes:
            return self.nodes.all_tree_titles(lang)
        else:
            return None  # Handle commentary case differently?

    def set_alt_structure(self, name, struct_obj):
        self.struct_objs[name] = struct_obj

    def get_alt_structure(self, name):
        return self.struct_objs.get(name)

    def get_alt_structures(self):
        return self.struct_objs

    def get_title(self, lang="en"):
        if self.is_new_style():
            return self.nodes.primary_title(lang)
        else:
            if lang == "en":
                return self.title
            else:
                return getattr(self, "heTitle", None)

    #todo: handle lang
    def get_maps(self):
        """
        Returns both those maps explicitly defined on this node and those derived from a term scheme
        """
        return getattr(self, "maps", [])
        #todo: term schemes

    def load_from_dict(self, d, is_init=False):
        if not d.get("categories"):
            raise InputError(u"Please provide category for Index record.")

        # Data is being loaded from dict in old format, rewrite to new format
        # Assumption is that d has a complete title collection
        if "schema" not in d and d["categories"][0] != "Commentary":
            node = getattr(self, "nodes", None)
            if node:
                node._init_titles()
            else:
                node = JaggedArrayNode()

            node.key = d.get("title")

            sn = d.pop("sectionNames", None)
            if sn:
                node.sectionNames = sn
                node.depth = len(node.sectionNames)
            else:
                raise InputError(u"Please specify section names for Index record.")

            if d["categories"][0] == "Talmud":
                node.addressTypes = ["Talmud", "Integer"]
                if d["categories"][1] == "Bavli" and d.get("heTitle"):
                    node.checkFirst = {"he": u"משנה" + " " + d.get("heTitle")}
            elif d["categories"][0] == "Mishnah":
                node.addressTypes = ["Perek", "Mishnah"]
            else:
                node.addressTypes = ["Integer" for x in range(node.depth)]

            l = d.pop("length", None)
            if l:
                node.lengths = [l]

            ls = d.pop("lengths", None)
            if ls:
                node.lengths = ls  #overwrite if index.length is already there

            #Build titles
            node.add_title(d["title"], "en", True)

            tv = d.pop("titleVariants", None)
            if tv:
                for t in tv:
                    lang = "he" if is_hebrew(t) else "en"
                    node.add_title(t, lang)

            ht = d.pop("heTitle", None)
            if ht:
                node.add_title(ht, "he", True)

            htv = d.pop("heTitleVariants", None)
            if htv:
                for t in htv:
                    node.add_title(t, "he")

            d["schema"] = node.serialize()

        # todo: should this functionality be on load()?
        if "oldTitle" in d and "title" in d and d["oldTitle"] != d["title"]:
            self.load({"title": d["oldTitle"]})
            # self.titleVariants.remove(d["oldTitle"])  # let this be determined by user
        return super(Index, self).load_from_dict(d, is_init)


    def _normalize(self):
        self.title = self.title.strip()
        self.title = self.title[0].upper() + self.title[1:]

        if not self.is_commentary():
            if not self.is_new():
                for t in [self.title, self.nodes.primary_title("en"), self.nodes.key]:  # This sets a precedence order
                    if t != self.pkeys_orig_values["title"]:  # One title changed, update all of them.
                        self.title = t
                        self.nodes.key = t
                        self.nodes.add_title(t, "en", True, True)
                        break

        if getattr(self, "nodes", None) is None:
            if not getattr(self, "titleVariants", None):
                self.titleVariants = []

            self.titleVariants = [v[0].upper() + v[1:] for v in self.titleVariants]
            # Ensure primary title is listed among title variants
            if self.title not in self.titleVariants:
                self.titleVariants.append(self.title)
            self.titleVariants = list(set([v for v in self.titleVariants if v]))

        # Not sure how these string values are sneaking in here...
        if getattr(self, "heTitleVariants", None) is not None and isinstance(self.heTitleVariants, basestring):
            self.heTitleVariants = [self.heTitleVariants]

        if getattr(self, "heTitle", None) is not None:
            if getattr(self, "heTitleVariants", None) is None:
                self.heTitleVariants = [self.heTitle]
            elif self.heTitle not in self.heTitleVariants:
                self.heTitleVariants.append(self.heTitle)
            self.heTitleVariants = list(set([v for v in getattr(self, "heTitleVariants", []) if v]))

    def _validate(self):
        assert super(Index, self)._validate()

        # Keys that should be non empty lists
        non_empty = ["categories"]

        ''' No longer required for new format
        if not self.is_commentary():
            non_empty.append("sectionNames")
        '''
        for key in non_empty:
            if not isinstance(getattr(self, key, None), list) or len(getattr(self, key, [])) == 0:
                raise InputError(u"{} field must be a non empty list of strings.".format(key))

        #allow only ASCII in text titles
        try:
            self.title.decode('ascii')
        except (UnicodeDecodeError, UnicodeEncodeError):
            raise InputError("Text title may contain only simple English characters.")

        # Disallow special characters in text titles
        if any((c in '.-\\/') for c in self.title):
            raise InputError("Text title may not contain periods, hyphens or slashes.")

        # Disallow special character in categories
        for cat in self.categories:
            if any((c in '.-') for c in cat):
                raise InputError("Categories may not contain periods or hyphens.")

        # Disallow special character in sectionNames
        if getattr(self, "sectionNames", None):
            for sec in self.sectionNames:
                if any((c in '.-\\/') for c in sec):
                    raise InputError("Text Structure names may not contain periods, hyphens or slashes.")

        #New style records
        if self.nodes:
            # Make sure that all primary titles match
            if self.title != self.nodes.primary_title("en") or self.title != self.nodes.key:
                raise InputError(u"Primary titles mismatched in Index Record: {}, {}, {}"
                                 .format(self.title, self.nodes.primary_title("en"), self.nodes.key))

            # Make sure all titles are unique
            for lang in ["en", "he"]:
                for title in self.all_titles(lang):
                    if self.all_titles(lang).count(title) > 1:
                        raise InputError(u'The title {} occurs twice in this Index record'.format(title))
                    existing = library.get_schema_node(title, lang)
                    if existing and not self.same_record(existing.index) and existing.index.title != self.pkeys_orig_values.get("title"):
                        raise InputError(u'A text called "{}" already exists.'.format(title))

        # Make sure all title variants are unique
        if getattr(self, "titleVariants", None):
            for variant in self.titleVariants:
                existing = Index().load({"titleVariants": variant})
                if existing and not self.same_record(existing) and existing.title != self.pkeys_orig_values.get("title"):
                    #if not getattr(self, "oldTitle", None) or existing.title != self.oldTitle:
                    raise InputError(u'A text called "{}" already exists.'.format(variant))

        return True

    def _prepare_second_save(self):
        if getattr(self, "maps", None) is None:
            return
        for i in range(len(self.maps)):
            nref = Ref(self.maps[i]["to"]).normal()
            if not nref:
                raise InputError(u"Couldn't understand text reference: '{}'.".format(self.maps[i]["to"]))
            lang = "en" #todo: get rid of this assumption
            existing = library.get_schema_node(self.maps[i]["from"], lang)
            if existing and not self.same_record(existing.index) and existing.index.title != self.pkeys_orig_values.get("title"):
                raise InputError(u"'{}' cannot be a shorthand name: a text with this title already exisits.".format(nref))
            self.maps[i]["to"] = nref

    def toc_contents(self):
        toc_contents_dict = {
            "title": self.get_title(),
            "heTitle": self.get_title("he"),
            "categories": self.categories
        }
        if hasattr(self,"order"):
            toc_contents_dict["order"] = self.order
        return toc_contents_dict



    def legacy_form(self):
        """
        :return: Returns an Index object as a flat dictionary, in version one form.
        :raise: Expction if the Index can not be expressed in the old form
        """
        if not self.nodes.is_flat():
            raise InputError("Index record {} can not be converted to legacy API form".format(self.title))

        d = {
            "title": self.title,
            "categories": self.categories,
            "titleVariants": self.nodes.all_node_titles("en"),
            "sectionNames": self.nodes.sectionNames,
            "heSectionNames": map(hebrew_term, self.nodes.sectionNames),
            "textDepth": len(self.nodes.sectionNames)
        }

        if getattr(self, "maps", None):
            d["maps"] = self.maps  #keep an eye on this.  Format likely to change.
        if getattr(self, "order", None):
            d["order"] = self.order
        if getattr(self.nodes, "lengths", None):
            d["lengths"] = self.nodes.lengths
            d["length"] = self.nodes.lengths[0]
        if self.nodes.primary_title("he"):
            d["heTitle"] = self.nodes.primary_title("he")
        if self.nodes.all_node_titles("he"):
            d["heTitleVariants"] = self.nodes.all_node_titles("he")
        else:
            d["heTitleVariants"] = []

        return d


class IndexSet(abst.AbstractMongoSet):
    recordClass = Index


class CommentaryIndex(AbstractIndex):
    """
    A virtual Index for commentary Versions.
    """
    def __init__(self, commentor_name, book_name):
        """
        :param commentor_name: A title variant of a commentator :class:Index record
        :param book_name:  A title variant of a book :class:Index record
        :return:
        """
        self.c_index = Index().load({
            "titleVariants": commentor_name,
            "categories.0": "Commentary"
        })
        if not self.c_index:
            raise BookNameError(u"No commentor named '{}'.".format(commentor_name))

        self.b_index = get_index(book_name)

        if not self.b_index:
            raise BookNameError(u"No book named '{}'.".format(book_name))

        if self.b_index.is_commentary():
            raise BookNameError(u"We don't yet support nested commentaries '{} on {}'.".format(commentor_name, book_name))


        # This whole dance is a bit of a mess.
        # Todo: see if we can clean it up a bit
        # could expose the b_index and c_index records to consumers of this object, and forget the renaming
        self.__dict__.update(self.c_index.contents())
        self.commentaryBook = self.b_index.get_title()
        self.commentaryCategories = self.b_index.categories
        self.categories = ["Commentary"] + self.b_index.categories + [self.b_index.get_title()]
        self.title = self.title + " on " + self.b_index.get_title()
        self.commentator = commentor_name
        if getattr(self, "heTitle", None):
            self.heCommentator = self.heBook = self.heTitle # why both?

        #todo: this assumes flat structure
        self.nodes = JaggedArrayCommentatorNode(self, self.b_index.nodes)
        self.schema = self.nodes.serialize()
        self.titleVariants = self.nodes.all_node_titles("en")
        self.heTitle = self.nodes.primary_title("he")
        self.heTitleVariants = self.nodes.all_node_titles("he")
        if getattr(self.nodes, "lengths", None):   #seems superfluous w/ nodes above
            self.length = self.nodes.lengths[0]

    def is_commentary(self):
        return True

    def copy(self):
        #todo: this doesn't seem to be used.
        #todo: make this quicker, by utilizing copy methods of the composed objects
        return copy.deepcopy(self)

    def toc_contents(self):
        return {
            "title": self.title,
            "heTitle": getattr(self, "heTitle", None),
            "categories": self.categories
        }

    def contents(self, support_v2=False):
        attrs = copy.copy(vars(self))
        del attrs["c_index"]
        del attrs["b_index"]
        del attrs["nodes"]
        if not support_v2:
            attrs["sectionNames"]   = self.nodes.sectionNames
            attrs["heSectionNames"] = map(hebrew_term, self.nodes.sectionNames)
            attrs["textDepth"]      = len(self.nodes.sectionNames)
            del attrs["schema"]

        return attrs


def get_index(bookname):
    """
    Factory - returns either an :class:Index object or a :class:CommentaryIndex object
    :param bookname: Name of the book or commentary on book.
    :return:
    """
    # look for result in indices cache
    if not bookname:
        raise BookNameError("No book provided.")

    cached_result = scache.get_index(bookname)
    if cached_result:
        return cached_result

    bookname = (bookname[0].upper() + bookname[1:]).replace("_", " ")  #todo: factor out method

    #todo: cache
    node = library.get_schema_node(bookname)
    if node:
        i = node.index
        scache.set_index(bookname, i)
        return i

    # "commenter" on "book"
    # todo: handle hebrew x on y format (do we need this?)
    pattern = r'(?P<commentor>.*) on (?P<book>.*)'
    m = regex.match(pattern, bookname)
    if m:
        i = CommentaryIndex(m.group('commentor'), m.group('book'))
        scache.set_index(bookname, i)
        return i

    #simple commentary record
    c_index = Index().load({
            "titleVariants": bookname,
            "categories.0": "Commentary"
        })
    if c_index:
        return c_index

    raise BookNameError(u"No book named '{}'.".format(bookname))



"""
                    -------------------
                     Versions & Chunks
                    -------------------
"""

class AbstractSchemaContent(object):
    content_attr = "content"

    def get_content(self):
        return getattr(self, self.content_attr, None)

    def content_node(self, snode):
        """
        :param snode:
        :type snode SchemaContentNode:
        :return:
        """
        return self.sub_content(snode.version_address())

    #TODO: test me
    def sub_content(self, key_list=[], indx_list=[], value=None):
        """
        Get's or sets values deep within the content of this version.
        This returns the result by reference, NOT by value.
        http://stackoverflow.com/questions/27339165/slice-nested-list-at-variable-depth
        :param key_list: The node keys to traverse to get to the content node
        :param indx_list: The indexes of the subsection to get/set
        :param value: The value to set.  If present, the method acts as a setter.  If None, it acts as a getter.
        """
        ja = reduce(lambda d, k: d[k], key_list, self.get_content())
        if indx_list:
            sa = reduce(lambda a, i: a[i], indx_list[:-1], ja)
            if value is not None:
                sa[indx_list[-1]] = value
            return sa[indx_list[-1]]
        else:
            if value is not None:
                ja[:] = value
            return ja


class AbstractTextRecord(object):
    """
    Currently assumes that text is JA
    """
    text_attr = "chapter"
    ALLOWED_TAGS = ("i", "b", "br", "u", "strong", "em", "big", "small")

    def word_count(self):
        """ Returns the number of words in this text """
        return self.ja().word_count()

    def char_count(self):
        """ Returns the number of characters in this text """
        return self.ja().char_count()

    def verse_count(self):
        """ Returns the number of verses in this text """
        return self.ja().verse_count()

    def ja(self): #don't cache locally unless change is handled.  Pontential to cache on JA class level
        return ja.JaggedTextArray(getattr(self, self.text_attr, None))

    @classmethod
    def sanitize_text(cls, t):
        if isinstance(t, list):
            for i, v in enumerate(t):
                t[i] = TextChunk.sanitize_text(v)
        elif isinstance(t, basestring):
            t = bleach.clean(t, tags=cls.ALLOWED_TAGS)
        else:
            return False
        return t

    def _sanitize(self):
        setattr(self, self.text_attr,
                self.sanitize_text(getattr(self, self.text_attr, None))
        )


class Version(abst.AbstractMongoRecord, AbstractTextRecord, AbstractSchemaContent):
    """
    A version of a text.
    Relates to a complete single record from the texts collection
    """
    history_noun = 'text'
    collection = 'texts'
    content_attr = "chapter"
    track_pkeys = True
    pkeys = ["versionTitle"]

    required_attrs = [
        "language",
        "title",    # FK to Index.title
        "versionSource",
        "versionTitle",
        "chapter"  # required.  change to "content"?
    ]
    optional_attrs = [
        "status",
        "priority",
        "license",
        "licenseVetted",
        "versionNotes",
        "digitizedBySefaria",
        "method",
        "heversionSource",  # bad data?
        "versionUrl"  # bad data?
    ]

    def _validate(self):
        assert super(Version, self)._validate()
        """
        Old style database text record have a field called 'chapter'
        Version records in the wild have a field called 'text', and not always a field called 'chapter'
        """
        return True

    def _normalize(self):
        pass


class VersionSet(abst.AbstractMongoSet):
    recordClass = Version

    def __init__(self, query={}, page=0, limit=0, sort=[["priority", -1], ["_id", 1]], proj=None):
        super(VersionSet, self).__init__(query, page, limit, sort, proj)

    def word_count(self):
        return sum([v.word_count() for v in self])

    def char_count(self):
        return sum([v.char_count() for v in self])

    def verse_count(self):
        return sum([v.verse_count() for v in self])

    def merge(self, attr="chapter"):
        """
        Returns merged result, but does not change underlying data
        """
        for v in self:
            if not getattr(v, "versionTitle", None):
                logger.error("No version title for Version: {}".format(vars(v)))
        return merge_texts([getattr(v, attr, []) for v in self], [getattr(v, "versionTitle", None) for v in self])


# used in VersionSet.merge(), merge_text_versions(), and export.export_merged()
# todo: move this to JaggedTextArray class?
def merge_texts(text, sources):
    """
    This is a recursive function that merges the text in multiple
    translations to fill any gaps and deliver as much text as
    possible.
    e.g. [["a", ""], ["", "b", "c"]] becomes ["a", "b", "c"]
    """
    if not (len(text) and len(sources)):
        return ["", []]

    depth = list_depth(text)
    if depth > 2:
        results = []
        result_sources = []
        for x in range(max(map(len, text))):
            translations = map(None, *text)[x]
            remove_nones = lambda x: x or []
            result, source = merge_texts(map(remove_nones, translations), sources)
            results.append(result)
            # NOTE - the below flattens the sources list, so downstream code can always expect
            # a one dimensional list, but in so doing the mapping of source names to segments
            # is lost for merged texts of depth > 2 (this mapping is not currenly used in general)
            result_sources += source
        return [results, result_sources]

    if depth == 1:
        text = map(lambda x: [x], text)

    merged = map(None, *text)
    text = []
    text_sources = []
    for verses in merged:
        # Look for the first non empty version (which will be the oldest, or one with highest priority)
        index, value = 0, 0
        for i, version in enumerate(verses):
            if version:
                index = i
                value = version
                break
        text.append(value)
        text_sources.append(sources[index])

    if depth == 1:
        # strings were earlier wrapped in lists, now unwrap
        text = text[0]
    return [text, text_sources]


class TextChunk(AbstractTextRecord):
    text_attr = "text"

    def __init__(self, oref, lang="en", vtitle=None):
        """
        :param oref:
        :type oref: Ref
        :param lang: "he" or "en"
        :param vtitle:
        :return:
        """
        self._oref = oref
        self._ref_depth = len(oref.sections)
        self._versions = []
        self._saveable = False  # Can this TextChunk be saved?

        self.lang = lang
        self.is_merged = False
        self.sources = []
        self.text = self._original_text = self.empty_text()
        self.vtitle = vtitle

        self.full_version = None
        self.versionSource = None  # handling of source is hacky

        if lang and vtitle:
            self._saveable = True
            v = Version().load({"title": oref.book, "language": lang, "versionTitle": vtitle}, oref.part_projection())
            if v:
                self._versions += [v]
                self.text = self._original_text = self.trim_text(getattr(v, oref.storage_address(), None))
        elif lang:
            vset = VersionSet(oref.condition_query(lang), proj=oref.part_projection())

            if vset.count() == 0:
                return
            if vset.count() == 1:
                v = vset[0]
                self._versions += [v]
                self.text = self.trim_text(getattr(v, oref.storage_address(), None))
                #todo: Should this instance, and the non-merge below, be made saveable?
            else:  # multiple versions available, merge
                merged_text, sources = vset.merge(oref.storage_address())  #todo: For commentaries, this merges the whole chapter.  It may show up as merged, even if our part is not merged.
                self.text = self.trim_text(merged_text)
                if len(set(sources)) == 1:
                    for v in vset:
                        if v.versionTitle == sources[0]:
                            self._versions += [v]
                            break
                else:
                    self.sources = sources
                    self.is_merged = True
                    self._versions = vset.array()
        else:
            raise Exception("TextChunk requires a language.")

    def is_empty(self):
        return bool(self.text)

    def save(self):
        assert self._saveable, u"Tried to save a read-only text: {}".format(self._oref.normal())
        assert not self._oref.is_range(), u"Only non-range references can be saved: {}".format(self._oref.normal())
        #may support simple ranges in the future.
        #self._oref.is_range() and self._oref.range_index() == len(self._oref.sections) - 1
        if self.text == self._original_text:
            logger.warning(u"Aborted save of {}. No change in text.".format(self._oref.normal()))
            return False

        self._validate()
        self._sanitize()
        self._trim_ending_whitespace()

        if not self.version():
            self.full_version = Version(
                {
                    "chapter": [],
                    "versionTitle": self.vtitle,
                    "versionSource": self.versionSource,
                    "language": self.lang,
                    "title": self._oref.book
                }
            )
        else:
            self.full_version = Version().load({"title": self._oref.book, "language": self.lang, "versionTitle": self.vtitle})
            assert self.full_version, u"Failed to load Version record for {}, {}".format(self._oref.normal(), self.vtitle)
            if self.versionSource:
                self.full_version.versionSource = self.versionSource  # hack

        content = self.full_version.sub_content(self._oref.index_node.version_address())
        self._pad(content)
        self.full_version.sub_content(self._oref.index_node.version_address(), [i - 1 for i in self._oref.sections], self.text)

        self.full_version.save()
        self._oref.recalibrate_next_prev_refs(len(self.text))
        return self

    def _pad(self, content):
        """
        Pads the passed content to the dimension of self._oref.
        Acts on the input variable 'content' in place
        Does not yet handle ranges
        :param content:
        :return:
        """

        for pos, val in enumerate(self._oref.sections):
            # at pos == 0, parent_content == content
            # at pos == 1, parent_content == chapter
            # at pos == 2, parent_content == verse
            # etc
            parent_content = reduce(lambda a, i: a[i - 1], self._oref.sections[:pos], content)

            # Pad out existing content to size of ref
            if len(parent_content) < val:
                for _ in range(len(parent_content), val):
                    parent_content.append("" if pos == self._oref.index_node.depth - 1 else [])

            # check for strings where arrays expected, except for last pass
            if pos < self._ref_depth - 2 and isinstance(parent_content[val - 1], basestring):
                parent_content[val - 1] = [parent_content[val - 1]]

    def _trim_ending_whitespace(self):
        """
        Trims blank segments from end of every section
        :return:
        """
        self.text = ja.JaggedTextArray(self.text).trim_ending_whitespace().array()

    def _validate(self):
        """
        validate that depth/breadth of the TextChunk.text matches depth/breadth of the Ref
        :return:
        """
        posted_depth = 0 if isinstance(self.text, basestring) else list_depth(self.text)
        ref_depth = self._oref.range_index() if self._oref.is_range() else self._ref_depth
        implied_depth = ref_depth + posted_depth
        if implied_depth != self._oref.index_node.depth:
            raise InputError(
                u"Text Structure Mismatch. The stored depth of {} is {}, but the text posted to {} implies a depth of {}."
                .format(self._oref.book, self._oref.index_node.depth, self._oref.normal(), implied_depth)
            )

        #validate that length of the array matches length of the ref
        #todo: double check for depth >= 3
        if self._oref.is_spanning():
            span_size = self._oref.span_size()
            if posted_depth == 0: #possible?
                raise InputError(
                        u"Text Structure Mismatch. {} implies a length of {} sections, but the text posted is a string."
                        .format(self._oref.normal(), span_size)
                )
            elif posted_depth == 1: #possible?
                raise InputError(
                        u"Text Structure Mismatch. {} implies a length of {} sections, but the text posted is a simple list."
                        .format(self._oref.normal(), span_size)
                )
            else:
                posted_length = len(self.text)
                if posted_length != span_size:
                    raise InputError(
                        u"Text Structure Mismatch. {} implies a length of {} sections, but the text posted has {} elements."
                        .format(self._oref.normal(), span_size, posted_length)
                    )
                #todo: validate last section size if provided

        elif self._oref.is_range():
            range_length = self._oref.range_size()
            if posted_depth == 0:
                raise InputError(
                        u"Text Structure Mismatch. {} implies a length of {}, but the text posted is a string."
                        .format(self._oref.normal(), range_length)
                )
            elif posted_depth == 1:
                posted_length = len(self.text)
                if posted_length != range_length:
                    raise InputError(
                        u"Text Structure Mismatch. {} implies a length of {}, but the text posted has {} elements."
                        .format(self._oref.normal(), range_length, posted_length)
                    )
            else:  # this should never happen.  The depth check should catch it.
                raise InputError(
                    u"Text Structure Mismatch. {} implies an simple array of length {}, but the text posted has depth {}."
                    .format(self._oref.normal(), range_length, posted_depth)
                )

    #maybe use JaggedArray.subarray()?
    def trim_text(self, txt):
        """
        Trims a text loaded from Version record with self._oref.part_projection() to the specifications of self._oref
        This works on simple Refs and range refs of unlimited depth and complexity.
        (in place?)
        :param txt:
        :return: List|String depending on depth of Ref
        """
        range_index = self._oref.range_index()
        sections = self._oref.sections
        toSections = self._oref.toSections

        if not sections:
            pass
        else:
            for i in range(0, self._ref_depth):
                if i == 0 == range_index:  # First level slice handled at DB level
                    pass
                elif range_index > i:  # Either not range, or range begins later.  Return simple value.
                    if i == 0 and len(txt):
                        txt = txt[0]
                    elif len(txt) >= sections[i]:
                        txt = txt[sections[i] - 1]
                    else:
                        return self.empty_text()
                elif range_index == i:  # Range begins here
                    start = sections[i] - 1
                    end = toSections[i]
                    txt = txt[start:end]
                else:  # range_index < i, range continues here
                    begin = end = txt
                    for _ in range(range_index, i - 1):
                        begin = begin[0]
                        end = end[-1]
                    begin[0] = begin[0][sections[i] - 1:]
                    end[-1] = end[-1][:toSections[i]]

        return txt

    def empty_text(self):
        """
        :return: Either empty array or empty string, depending on depth of Ref
        """
        if not self._oref.is_range() and self._ref_depth == self._oref.index_node.depth:
            return ""
        else:
            return []

    def version(self):
        """
        Returns the Version record for this chunk
        :return Version:
        :raises Exception: if the TextChunk is merged
        """
        if not self._versions:
            return None
        if len(self._versions) == 1:
            return self._versions[0]
        else:
            raise Exception("Called TextChunk.version() on merged TextChunk.")


class TextFamily(object):
    """
    A text with its translations and optionally the commentary on it.  Mirrors the construction of the old get_text() method.
    The TextFamily.contents() method will return a dictionary in the same format that was provided by get_text().
    """
    #Attribute maps used for generating dict format
    text_attr_map = {
        "en": "text",
        "he": "he"
    }

    attr_map = {
        "versionTitle": {
            "en": "versionTitle",
            "he": "heVersionTitle"
        },
        "versionSource": {
            "en": "versionSource",
            "he": "heVersionSource"
        },
        "status": {
            "en": "versionStatus",
            "he": "heVersionStatus"
        },
        "license": {
            "en": "license",
            "he": "heLicense",
            "condition": "licenseVetted",
            "default": "unknown"
        },
        "versionNotes": {
            "en": "versionNotes",
            "he": "heVersionNotes"
        },
        "digitizedBySefaria": {
            "en": "digitizedBySefaria",
            "he": "heDigitizedBySefaria",
            "default": False,
        }
    }
    sourceMap = {
        "en": "sources",
        "he": "heSources"
    }


    def __init__(self, oref, context=1, commentary=True, version=None, lang=None, pad=True):
        if pad:
            oref = oref.padded_ref()
        self.ref = oref.normal()
        self.text = None
        self.he = None
        self._lang = lang
        self._original_oref = oref
        self._context_oref = None
        self._chunks = {}
        self._inode = oref.index_node
        assert isinstance(self._inode, JaggedArrayNode), "TextFamily only works with JaggedArray nodes"  # todo: handle structure nodes?

        for i in range(0, context):
            oref = oref.context_ref()
        self._context_oref = oref

        for language, attr in self.text_attr_map.items():
            if language == lang:
                c = TextChunk(oref, language, version)
            else:
                c = TextChunk(oref, language)
            self._chunks[language] = c
            setattr(self, self.text_attr_map[language], c.text)

        if oref.is_spanning():
            self.spanning = True

        if commentary:
            from sefaria.client.wrapper import get_links
            if not oref.is_spanning():
                links = get_links(oref.normal())  #todo - have this function accept an object
            else:
                links = [get_links(r.normal()) for r in oref.split_spanning_ref()]
            self.commentary = links if "error" not in links else []

            # get list of available versions of this text
            # but only if you care enough to get commentary also (hack)
            self.versions = oref.version_list()

    def contents(self):
        """ Ramaining:
        spanning
        """
        d = {k: getattr(self, k) for k in vars(self).keys() if k[0] != "_"}

        d["textDepth"] = getattr(self._inode, "depth", None)
        d["sectionNames"] = getattr(self._inode, "sectionNames", None)
        if getattr(self._inode, "lengths", None):
            d["lengths"] = getattr(self._inode, "lengths")
            if len(d["lengths"]):
                d["length"] = d["lengths"][0]
        elif getattr(self._inode, "length", None):
            d["length"] = getattr(self._inode, "length")
        d["textDepth"] = self._inode.depth
        d["heTitle"] = self._inode.full_title("he")
        d["titleVariants"] = self._inode.all_tree_titles("en")
        d["heTitleVariants"] = self._inode.all_tree_titles("he")

        for attr in ["categories", "order", "maps"]:
            d[attr] = getattr(self._inode.index, attr, "")
        for attr in ["book", "type"]:
            d[attr] = getattr(self._original_oref, attr)
        for attr in ["sections", "toSections"]:
            d[attr] = getattr(self._original_oref, attr)[:]
        if self._context_oref.is_commentary():
            for attr in ["commentaryBook", "commentaryCategories", "commentator", "heCommentator"]:
                d[attr] = getattr(self._inode.index, attr, "")

        for language, attr in self.text_attr_map.items():
            chunk = self._chunks.get(language)
            if chunk.is_merged:
                d[self.sourceMap[language]] = chunk.sources
            else:
                ver = chunk.version()
                if ver:
                    for key, val in self.attr_map.items():
                        if not val.get("condition") or getattr(ver, val.get("condition"), False):
                            d[val[language]] = getattr(ver, key, val.get("default", ""))
                        else:
                            d[val[language]] = val.get("default")

        # replace ints with daf strings (3->"2a") if text is Talmud or commentary on Talmud
        if self._context_oref.is_talmud():
            daf = d["sections"][0]
            d["sections"][0] = AddressTalmud.toStr("en", daf)
            d["title"] = d["book"] + " " + d["sections"][0]
            if "heTitle" in d:
                d["heBook"] = d["heTitle"]
                d["heTitle"] = d["heTitle"] + " " + AddressTalmud.toStr("he", daf)
            if d["type"] == "Commentary" and len(d["sections"]) > 1:
                d["title"] = "%s Line %d" % (d["title"], d["sections"][1])
            if "toSections" in d:
                d["toSections"] = [d["sections"][0]] + d["toSections"][1:]

        elif self._context_oref.is_commentary():
            dep = len(d["sections"]) if len(d["sections"]) < 2 else 2
            d["title"] = d["book"] + " " + ":".join(["%s" % s for s in d["sections"][:dep]])

        return d


def process_index_title_change_in_versions(indx, **kwargs):
    VersionSet({"title": kwargs["old"]}).update({"title": kwargs["new"]})

    if indx.is_commentary():  # and "commentaryBook" not in d:  # looks useless
        old_titles = library.get_commentary_version_titles(kwargs["old"])
    else:
        old_titles = library.get_commentary_version_titles_on_book(kwargs["old"])
    old_new = [(title, title.replace(kwargs["old"], kwargs["new"], 1)) for title in old_titles]
    for pair in old_new:
        VersionSet({"title": pair[0]}).update({"title": pair[1]})


def process_index_delete_in_versions(indx, **kwargs):
    VersionSet({"title": indx.title}).delete()
    if indx.is_commentary():  # and not getattr(self, "commentator", None):   # Seems useless
        library.get_commentary_versions(indx.title).delete()

'''
def process_index_title_change_in_counts(indx, **kwargs):
    count.CountSet({"title": kwargs["old"]}).update({"title": kwargs["new"]})
    if indx.is_commentary():  # and "commentaryBook" not in d:  # looks useless
        commentator_re = "^(%s) on " % kwargs["old"]
    else:
        commentators = IndexSet({"categories.0": "Commentary"}).distinct("title")
        commentator_re = ur"^({}) on {}".format("|".join(commentators), kwargs["old"])
    old_titles = count.CountSet({"title": {"$regex": commentator_re}}).distinct("title")
    old_new = [(title, title.replace(kwargs["old"], kwargs["new"], 1)) for title in old_titles]
    for pair in old_new:
        count.CountSet({"title": pair[0]}).update({"title": pair[1]})
'''

"""
                    -------------------
                           Refs
                    -------------------

"""


class RefCachingType(type):
    """
    Metaclass for Ref class.
    Caches all Ref isntances according to the string they were instanciated with and their normal form.
    Returns cached instance on instanciation if either instanciation string or normal form are matched.
    """

    def __init__(cls, name, parents, dct):
        super(RefCachingType, cls).__init__(name, parents, dct)
        cls.__cache = {}

    def cache_size(cls):
        return len(cls.__cache)

    def cache_dump(cls):
        return [(a, repr(b)) for (a, b) in cls.__cache.iteritems()]

    def _raw_cache(cls):
        return cls.__cache

    def clear_cache(cls):
        cls.__cache = {}

    def __call__(cls, *args, **kwargs):
        if len(args) == 1:
            tref = args[0]
        else:
            tref = kwargs.get("tref")

        obj_arg = kwargs.get("_obj")

        if tref:
            if tref in cls.__cache:
                return cls.__cache[tref]
            else:
                result = super(RefCachingType, cls).__call__(*args, **kwargs)
                if result.normal() in cls.__cache:
                    #del result  #  Do we need this to keep memory clean?
                    cls.__cache[tref] = cls.__cache[result.normal()]
                    return cls.__cache[result.normal()]
                cls.__cache[result.normal()] = result
                cls.__cache[tref] = result
                return result
        elif obj_arg:
            result = super(RefCachingType, cls).__call__(*args, **kwargs)
            if result.normal() in cls.__cache:
                #del result  #  Do we need this to keep memory clean?
                return cls.__cache[result.normal()]
            cls.__cache[result.normal()] = result
            return result
        else:  # Default.  Shouldn't be used.
            return super(RefCachingType, cls).__call__(*args, **kwargs)


class Ref(object):
    """
        Current attr, old attr - def
        tref, ref - the original string reference
        book, book - a string name of the text
        index.sectionNames, sectionNames - an array of strings naming the kinds of sections in this text (Chapter, Verse)
        index.textDepth, textDepth - an integer denote the number of sections named in sectionNames
        sections, sections - an array of ints giving the requested sections numbers
        toSections, toSections - an array of ints giving the requested sections at the end of a range
        * next, prev - an dictionary with the ref and labels for the next and previous sections
        index.categories, categories - an array of categories for this text
        type, type - the highest level category for this text
    """

    __metaclass__ = RefCachingType

    def __init__(self, tref=None, _obj=None):
        """
        Object is initialized with either tref - a textual reference, or _obj - a complete dict composing the Ref data
        The _obj argument is used internally.
        title is for when Ref is being used in the process of extracting Refs from text
        """
        self.index = None
        self.book = None
        self.type = None
        self.sections = []
        self.toSections = []
        self.index_node = None

        if tref:
            self.__init_ref_pointer_vars()
            self.orig_tref = self.tref = tref
            self._lang = "he" if is_hebrew(tref) else "en"
            self.__clean_tref()
            self.__init_tref()
            self._validate()
        elif _obj:
            for key, value in _obj.items():
                setattr(self, key, value)
            self.__init_ref_pointer_vars()
            self.tref = self.normal()
            self._validate()
        else:
            self.__init_ref_pointer_vars()

    def __init_ref_pointer_vars(self):
        self._normal = None
        self._he_normal = None
        self._url = None
        self._next = None
        self._prev = None
        self._padded = None
        self._context = {}
        self._spanned_refs = []
        self._ranged_refs = []
        self._range_depth = None
        self._range_index = None

    def _validate(self):
        if not self.is_talmud():
            checks = [self.sections, self.toSections]
            for check in checks:
                if getattr(self.index_node, "lengths", None) and len(check):
                    if check[0] > self.index_node.lengths[0]:
                        raise InputError(u"{} only has {} {}s.".format(self.book, self.index_node.lengths[0], self.index_node.sectionNames[0]))

    def __clean_tref(self):
        self.tref = self.tref.strip().replace(u"–", "-").replace("_", " ")  # don't replace : in Hebrew, where it can indicate amud
        if self._lang == "he":
            return

        try:
            self.tref = self.tref.decode('utf-8').replace(":", ".")
        except UnicodeEncodeError, e:
            return {"error": "UnicodeEncodeError: %s" % e}
        except AttributeError, e:
            return {"error": "AttributeError: %s" % e}

        try:
            # capitalize first letter (don't title case all to avoid e.g., "Song Of Songs")
            self.tref = self.tref[0].upper() + self.tref[1:]
        except IndexError:
            pass

    def __init_tref(self):
        parts = [s.strip() for s in self.tref.split("-")]
        if len(parts) > 2:
            raise InputError(u"Couldn't understand ref '{}' (too many -'s).".format(self.tref))

        base = parts[0]
        title = None

        match = library.all_titles_regex(self._lang).match(base)
        if match:
            title = match.group('title')
            self.index_node = library.get_schema_node(title, self._lang)

            if not self.index_node:  # try to find a map
                new_tref = library.get_map_dict().get(title)
                if new_tref:
                    self.tref = new_tref
                    self.__init_tref()
                    return
                else:
                    raise InputError("Failed to find a record for {}".format(base))

            if getattr(self.index_node, "checkFirst", None) and self.index_node.checkFirst.get(self._lang):
                try:
                    check_node = library.get_schema_node(self.index_node.checkFirst[self._lang], self._lang)
                    re_string = '^' + regex.escape(title) + check_node.delimiter_re + check_node.regex(self._lang, strict=True)
                    reg = regex.compile(re_string, regex.VERBOSE)
                    self.sections = self.__get_sections(reg, base)
                except InputError: # Regex doesn't work
                    pass
                except AttributeError: # Can't find node for check_node
                    pass
                else:
                    self.index_node = check_node

            self.index = self.index_node.index
            self.book = self.index_node.full_title("en")

        elif self._lang == "en":  # Check for a Commentator
            match = library.all_titles_regex(self._lang, commentary=True).match(base)
            if match:
                title = match.group('title')
                self.index = get_index(title)
                self.book = title
                commentee_node = library.get_schema_node(match.group("commentee"))
                self.index_node = JaggedArrayCommentatorNode(self.index, commentee_node)
                if not self.index.is_commentary():
                    raise InputError(u"Unrecognized non-commentary Index record: {}".format(base))
                if not getattr(self.index, "commentaryBook", None):
                    raise InputError(u"Please specify a text that {} comments on.".format(self.index.title))
            else:
                raise InputError(u"Unrecognized Index record: {}".format(base))

        if title is None:
            raise InputError(u"Could not resolve reference: {}".format(self.tref))

        if title == base:  # Bare book.
            self.type = self.index_node.index.categories[0]
            if self.index_node.is_default():  # Without any further specification, match the parent of the fall-through node
                self.index_node = self.index_node.parent
                self.book = self.index_node.full_title("en")
            return

        re_string = '^' + regex.escape(title) + self.index_node.delimiter_re + self.index_node.regex(self._lang)
        reg = regex.compile(re_string, regex.VERBOSE)

        self.sections = self.__get_sections(reg, base)
        self.type = self.index_node.index.categories[0]

        self.toSections = self.sections[:]

        if self._lang == "en" and len(parts) == 2:  # we still don't support he ranges
            if self.index_node.addressTypes[0] == "Talmud":
                self.__parse_talmud_range(parts[1])
            else:
                range_part = parts[1].split(".")  #more generic seperator?
                delta = len(self.sections) - len(range_part)
                for i in range(delta, len(self.sections)):
                    try:
                        self.toSections[i] = int(range_part[i - delta])
                    except ValueError:
                        raise InputError(u"Couldn't understand text sections: '{}'.".format(self.tref))

    def __get_sections(self, reg, tref):
        sections = []
        ref_match = reg.match(tref)
        if not ref_match:
            raise InputError(u"Can not parse ref: {}".format(tref))

        gs = ref_match.groupdict()
        for i in range(0, self.index_node.depth):
            gname = u"a{}".format(i)
            if gs.get(gname) is not None:
                sections.append(self.index_node._addressTypes[i].toIndex(self._lang, gs.get(gname)))
        return sections

    def __parse_talmud_range(self, range_part):
        #todo: make sure to-daf isn't out of range
        self.toSections = range_part.split(".")  # this was converting space to '.', for some reason.

        # 'Shabbat 23a-b'
        if self.toSections[0] == 'b':
            self.toSections[0] = self.sections[0] + 1

        # 'Shabbat 24b-25a'
        elif regex.match("\d+[ab]", self.toSections[0]):
            self.toSections[0] = daf_to_section(self.toSections[0])

        # 'Shabbat 24b.12-24'
        else:
            delta = len(self.sections) - len(self.toSections)
            for i in range(delta -1, -1, -1):
                self.toSections.insert(0, self.sections[i])

        self.toSections = [int(x) for x in self.toSections]

    def __eq__(self, other):
        return self.normal() == other.normal()

    def __ne__(self, other):
        return not self.__eq__(other)

    @staticmethod
    def is_ref(tref):
        try:
            Ref(tref)
            return True
        except InputError:
            return False

    def is_talmud(self):
        return self.type == "Talmud" or (self.type == "Commentary" and getattr(self.index, "commentaryCategories", None) and self.index.commentaryCategories[0] == "Talmud")

    def is_commentary(self):
        return self.type == "Commentary"

    def is_range(self):
        return self.sections != self.toSections

    def range_size(self):
        return self.toSections[-1] - self.sections[-1] + 1

    def range_index(self):
        if not self._range_index:
            self._set_range_data()
        return self._range_index

    def range_depth(self):
        if not self._range_depth:
            self._set_range_data()
        return self._range_depth

    def _set_range_data(self):
        if not self.is_range():
            self._range_depth = 0
            self._range_index = self.index_node.depth

        else:
            for i in range(0, self.index_node.depth):
                if self.sections[i] != self.toSections[i]:
                    self._range_depth = self.index_node.depth - i
                    self._range_index = i
                    break
                    
    def is_spanning(self):
        """
        Returns True if the Ref spans across text sections.
        Shabbat 13a-b - True, Shabbat 13a:3-14 - False
        Job 4:3-5:3 - True, Job 4:5-18 - False
        """
        return self.span_size() > 1

    def span_size(self):
        if self.index_node.depth == 1:
            # text of depth 1 can't be spanning
            return 0

        if len(self.sections) == 0:
            # can't be spanning if no sections set
            return 0

        if len(self.sections) <= self.index_node.depth - 2:
            point = len(self.sections) - 1
        else:
            point = self.index_node.depth - 2

        for i in range(0, point + 1):
            size = self.toSections[i] - self.sections[i] + 1
            if size > 1:
                return size

        return 1

    def is_section_level(self):
        return len(self.sections) == self.index_node.depth - 1

    def is_segment_level(self):
        return len(self.sections) == self.index_node.depth

    """ Methods to generate new Refs based on this Ref """
    def _core_dict(self):
        return {
            "index": self.index,
            "book": self.book,
            "type": self.type,
            "index_node": self.index_node,
            "sections": self.sections[:],
            "toSections": self.toSections[:]
        }

    def section_ref(self):
        if self.is_section_level():
            return self
        return self.padded_ref().context_ref()

    def top_section_ref(self):
        return self.padded_ref().context_ref(self.index_node.depth - 1)

    def next_section_ref(self):
        if not self._next:
            self._next = self._iter_text_section()
        return self._next

    def prev_section_ref(self):
        if not self._prev:
            self._prev = self._iter_text_section(False)
        return self._prev

    def recalibrate_next_prev_refs(self, add_self=True):
        next_ref = self.next_section_ref()
        prev_ref = self.prev_section_ref()
        if next_ref:
            next_ref._prev = self if add_self else prev_ref
        if prev_ref:
            prev_ref._next = self if add_self else next_ref


    #Don't store results on Ref cache - state objects change, and don't yet propogate to this Cache
    def get_state_node(self):
        from . import version_state
        return version_state.VersionState(self.book).state_node(self.index_node)

    def get_state_ja(self, lang="all"):
        return self.get_state_node().ja(lang)

    def is_text_fully_available(self, lang):
        """
	    Returns True if at least one complete version of ref is available in lang.
    	"""
        sja = self.get_state_ja(lang)
        subarray = sja.subarray_with_ref(self)
        return subarray.is_full()

    def is_text_translated(self):
        return self.is_text_fully_available("en")

    def _iter_text_section(self, forward=True, depth_up=1):
        """
        Used to iterate forwards or backwards to the next available ref in a text
        :param pRef: the ref object
        :param dir: direction to iterate
        :depth_up: if we want to traverse the text at a higher level than most granular. defaults to one level above
        :return: a ref
        """

        if self.index_node.depth <= depth_up:  # if there is only one level of text, don't even waste time iterating.
            return None

        #arrays are 0 based. text sections are 1 based. so shift the numbers back.
        starting_points = [s - 1 for s in self.sections[:self.index_node.depth - depth_up]]

        #start from the next one
        if len(starting_points) > 0:
            starting_points[-1] += 1 if forward else -1

        #let the counts obj calculate the correct place to go.
        c = self.get_state_node().ja("all", "availableTexts")
        new_section = c.next_index(starting_points) if forward else c.prev_index(starting_points)

        # we are also scaling back the sections to the level ABOVE the lowest section type (eg, for bible we want chapter, not verse)
        if new_section:
            d = self._core_dict()
            d["toSections"] = d["sections"] = [(s + 1) for s in new_section[:-depth_up]]
            return Ref(_obj=d)
        else:
            return None

    def subref(self, subsection):
        assert self.index_node.depth > len(self.sections), u"Tried to get subref of bottom level ref: {}".format(self.normal())
        assert not self.is_range(), u"Tried to get subref of ranged ref".format(self.normal())

        d = self._core_dict()
        d["sections"] += [subsection]
        d["toSections"] += [subsection]
        return Ref(_obj=d)

    def context_ref(self, level=1):
        """
        :return: Ref object that is more general than this Ref.
        * level: how many levels to 'zoom out' from the most specific possible ref
            e.g., with context=1, "Genesis 4:5" -> "Genesis 4"
        This does not change a refernce that is less specific than or equally specific to the level given
        """
        if level == 0:
            return self

        if not self._context.get(level) or not self._context[level]:
            if len(self.sections) <= self.index_node.depth - level:
                return self

            if level > self.index_node.depth:
                raise InputError(u"Call to Ref.context_ref of {} exceeds Ref depth of {}.".format(level, self.index_node.depth))
            d = self._core_dict()
            d["sections"] = d["sections"][:self.index_node.depth - level]
            d["toSections"] = d["toSections"][:self.index_node.depth - level]
            self._context[level] = Ref(_obj=d)
        return self._context[level]

    def padded_ref(self):
        """
        :return: Ref object with 1s inserted to make the ref specific to the section level
        e.g.: "Genesis" --> "Genesis 1"
        This does not change a reference that is specific to the section or segment level.
        """
        if not self._padded:
            if not getattr(self, "index_node", None):
                raise Exception(u"No index_node found {}".format(vars(self)))
            if len(self.sections) >= self.index_node.depth - 1:
                return self

            d = self._core_dict()
            if self.is_talmud():
                if len(self.sections) == 0: #No daf specified
                    section = 3 if "Bavli" in self.index.categories else 1
                    d["sections"].append(section)
                    d["toSections"].append(section)
            for i in range(self.index_node.depth - len(d["sections"]) - 1):
                d["sections"].append(1)
                d["toSections"].append(1)  # todo: is this valid in all cases?
            self._padded = Ref(_obj=d)
        return self._padded

    def split_spanning_ref(self):
        """
        Returns a list of refs that do not span sections which corresponds
        to the spanning ref in pRef.
        Shabbat 13b-14b -> ["Shabbat 13b", "Shabbat 14a", "Shabbat 14b"]

        """
        if not self._spanned_refs:

            if self.index_node.depth == 1 or not self.is_spanning():
                self._spanned_refs = [self]

            else:
                start, end = self.sections[self.range_index()], self.toSections[self.range_index()]
                ref_depth = len(self.sections)

                refs = []
                for n in range(start, end + 1):
                    d = self._core_dict()
                    if n == start:
                        d["toSections"] = self.sections[0:self.range_index() + 1]
                        for i in range(self.range_index() + 1, ref_depth):
                            d["toSections"] += [self.get_state_ja().sub_array_length([s - 1 for s in d["toSections"][0:i]])]
                    elif n == end:
                        d["sections"] = self.toSections[0:self.range_index() + 1]
                        for _ in range(self.range_index() + 1, ref_depth):
                            d["sections"] += [1]
                    else:
                        d["sections"] = self.sections[0:self.range_index()] + [n]
                        d["toSections"] = self.sections[0:self.range_index()] + [n]

                        for i in range(self.range_index() + 1, ref_depth):
                            d["sections"] += [1]
                            d["toSections"] += [self.get_state_ja().sub_array_length([s - 1 for s in d["toSections"][0:i]])]
                    if d["toSections"][-1]:  # to filter out, e.g. non-existant Rashi's, where the last index is 0
                        refs.append(Ref(_obj=d))

                if self.range_depth() == 2:
                    self._spanned_refs = refs
                if self.range_depth() > 2: #recurse
                    expanded_refs = []
                    for ref in refs:
                        expanded_refs.extend(ref.split_spanning_ref())
                    self._spanned_refs = expanded_refs

        return self._spanned_refs

    def range_list(self):
        """
        Returns a list of refs corresponding to each point in the range of refs
        Does not work for spanning refs
        """
        if not self._ranged_refs:
            if not self.is_range():
                return [self]
            if self.is_spanning():
                raise InputError(u"Can not get range of spanning ref: {}".format(self))


            results = []

            for s in range(self.sections[-1], self.toSections[-1] + 1):
                d = self._core_dict()
                d["sections"][-1] = s
                d["toSections"][-1] = s
                results.append(Ref(_obj=d))

            self._ranged_refs = results
        return self._ranged_refs

    def regex(self):
        """
        Returns a string for a Regular Expression which will find any refs that match
        'ref' exactly, or more specificly than 'ref'
        E.g., "Genesis 1" yields an RE that match "Genesis 1" and "Genesis 1:3"
        """
        #todo: explore edge cases - book name alone, full ref to segment level
        patterns = []
        normals = [r.normal() for r in self.range_list()] if self.is_range() else [self.normal()]

        for r in normals:
            sections = re.sub("^%s" % re.escape(self.book), '', r)
            patterns.append("%s$" % sections)   # exact match
            patterns.append("%s:" % sections)   # more granualar, exact match followed by :
            patterns.append("%s \d" % sections) # extra granularity following space

        return "^%s(%s)" % (re.escape(self.book), "|".join(patterns))

    """ Methods for working with Versions and VersionSets """
    def storage_address(self):
        return ".".join(["chapter"] + self.index_node.address()[1:])

    def part_projection(self):
        """
        Returns the slice and storage address to return top-level sections for Versions of this ref
        Used as:
            Version().load({...},oref.part_projection())
        :return:
        """
        # todo: special case string 0
        if self.index_node.depth <= 1 or not self.sections:
            return {"_id": 0}
        else:
            skip = self.sections[0] - 1
            limit = 1 if not self.is_spanning() else self.toSections[0] - self.sections[0] + 1
            slce = {"$slice": [skip, limit]}
            return {"_id": 0, self.storage_address(): slce}

    def condition_query(self, lang=None):
        """
        Return condition to select only versions with content in the place that we're selecting.
        Used as:
            VersionSet({"title": oref.book}.update(oref.condition_query()),
                            proj={"_id": 0, storage_addr: slce})
        :return:
        """
        d = {
            "title": self.book,
        }
        if lang:
            d.update({"language": lang})

        condition_addr = self.storage_address()
        if not self.sections:
            d.update({
                condition_addr: {"$exists": True, "$elemMatch": {"$nin": ["", [], 0]}}  # any non-empty element will do
            })
        elif not self.is_spanning():
            for s in range(0, len(self.sections) if not self.is_range() else len(self.sections) - 1):
                condition_addr += ".{}".format(self.sections[s] - 1)
            if len(self.sections) == self.index_node.depth and not self.is_range():
                d.update({
                    condition_addr: {"$exists": True, "$nin": ["", [], 0]}
                })
            else:
                d.update({
                    condition_addr: {"$exists": True, "$elemMatch": {"$nin": ["", [], 0]}}
                })
        else:
            #todo: If this method gets cached, then copies need to be made before the del below.
            parts = []
            refs = self.split_spanning_ref()
            for r in refs:
                q = r.condition_query()
                del q["title"]
                parts.append(q)
                d.update({
                    "$or": parts
                })

        return d

    def versionset(self, lang=None):
        return VersionSet(self.condition_query(lang))

    def version_list(self):
        """
        Returns a list of available text versions matching this ref
        """
        vlist = []
        for v in self.versionset():
            vlist.append({
                "versionTitle": v.versionTitle,
                 "language": v.language
            })
        return vlist

    """ String Representations """
    def __str__(self):
        return self.normal()

    def __repr__(self):  # Wanted to use orig_tref, but repr can not include Unicode
        return self.__class__.__name__ + "('" + str(self.normal()) + "')"

    def old_dict_format(self):
        """
        Outputs the ref in the old format, for code that relies heavily on that format
        """
        #todo: deprecate this.
        d = {
            "ref": self.tref,
            "book": self.book,
            "sections": self.sections,
            "toSections": self.toSections,
            "type": self.type
        }
        d.update(self.index.contents())
        del d["title"]
        return d

    def he_normal(self):
        if not self._he_normal:

            self._he_normal = self.index_node.full_title("he")
            if not self._he_normal:  # Missing Hebrew titles
                self._he_normal = self.normal()
                return self._he_normal

            if self.type == "Commentary" and not getattr(self.index, "commentaryCategories", None):
                return self._he_normal

            elif self.is_talmud():
                self._he_normal += u" " + section_to_daf(self.sections[0], lang="he") if len(self.sections) > 0 else ""
                self._he_normal += u"," + u",".join([str(s) for s in self.sections[1:]]) if len(self.sections) > 1 else ""

            else:
                sects = u":".join([encode_hebrew_numeral(s) for s in self.sections])
                if len(sects):
                    self._he_normal += u" " + sects

            for i in range(len(self.sections)):
                if not self.sections[i] == self.toSections[i]:
                    if i == 0 and self.is_talmud():
                        self._he_normal += u"-{}".format((u",".join([str(s) for s in [section_to_daf(self.toSections[0], lang="he")] + self.toSections[i + 1:]])))
                    else:
                        self._he_normal += u"-{}".format(u":".join([encode_hebrew_numeral(s) for s in self.toSections[i:]]))
                    break

        return self._he_normal

    def normal(self):
        if not self._normal:
            self._normal = self.book

            if self.type == "Commentary" and not getattr(self.index, "commentaryCategories", None):
                return self._normal

            elif self.is_talmud():
                self._normal += " " + section_to_daf(self.sections[0]) if len(self.sections) > 0 else ""
                self._normal += ":" + ":".join([str(s) for s in self.sections[1:]]) if len(self.sections) > 1 else ""

            else:
                sects = ":".join([str(s) for s in self.sections])
                if len(sects):
                    self._normal += " " + sects

            for i in range(len(self.sections)):
                if not self.sections[i] == self.toSections[i]:
                    if i == 0 and self.is_talmud():
                        self._normal += "-{}".format((":".join([str(s) for s in [section_to_daf(self.toSections[0])] + self.toSections[i + 1:]])))
                    else:
                        self._normal += "-{}".format(":".join([str(s) for s in self.toSections[i:]]))
                    break

        return self._normal

    def text(self, lang="en", vtitle=None):
        return TextChunk(self, lang, vtitle)

    def url(self):
        if not self._url:
            self._url = self.normal().replace(" ", "_").replace(":", ".")

            # Change "Mishna_Brachot_2:3" to "Mishna_Brachot.2.3", but don't run on "Mishna_Brachot"
            if len(self.sections) > 0:
                last = self._url.rfind("_")
                if last == -1:
                    return self._url
                lref = list(self._url)
                lref[last] = "."
                self._url = "".join(lref)
        return self._url


    def noteset(self, public=True, uid=None):
        from . import NoteSet
        if public and uid:
            query = {"ref": {"$regex": self.regex()}, "$or": [{"public": True}, {"owner": uid}]}
        elif public:
            query = {"ref": {"$regex": self.regex()}, "public": True}
        elif uid:
            query = {"ref": {"$regex": self.regex()}, "owner": uid}
        else:
            raise InputError("Can not get anonymous private notes")

        return NoteSet(query)

    def linkset(self):
        from . import LinkSet
        return LinkSet(self)


class Library(object):
    """
    A highest level class, for methods that work across the entire collection of texts.
    This is instanciated once, and essentially works as a singleton.
    Perhaps in the future, there will be multiple libraries...
    """

    local_cache = {}

    #WARNING: Do NOT put the compiled re2 object into redis.  It gets corrupted.
    def all_titles_regex(self, lang="en", commentary=False):
        """
        A regular expression that will match any known title in the library in the provided language
        Uses re2 if available.  See https://github.com/blockspeiser/Sefaria-Project/wiki/Regular-Expression-Engines
        :param lang: "en" or "he"
        :param commentary bool: Default False.  If True, matches commentary records only.  If False matches simple records only.
        :return: regex object
        :raise InputError: if lang == "he" and commentary == True
        """
        key = "all_titles_regex_" + lang
        key += "_commentary" if commentary else ""
        reg = self.local_cache.get(key)
        if not reg:
            simple_books = map(re.escape, self.full_title_list(lang, with_commentary=False))
            simple_book_part = u'|'.join(sorted(simple_books, key=len, reverse=True))  # Match longer titles first

            reg = u'(?P<title>'
            if not commentary:
                reg += simple_book_part
            else:
                if lang == "he":
                    raise InputError("No support for Hebrew Commentatory Ref Objects")
                first_part = u'|'.join(map(re.escape, self.get_commentator_titles(with_variants=True)))
                reg += u"(?P<commentor>" + first_part + u") on (?P<commentee>" + simple_book_part + u")"
            reg += u')'
            reg += ur'($|[:., ]+)'
            try:
                reg = re.compile(reg, max_mem= 256 * 1024 * 1024)
            except TypeError:
                reg = re.compile(reg)
            self.local_cache[key] = reg
        return reg

    def full_title_list(self, lang="en", with_commentary=True):
        """ Returns a list of strings of all possible titles, including maps
        If with_commentary is True, includes the commentator names, with variants, but not the cross-product with books.
        """
        key = "full_title_list_" + lang
        key += "_commentary" if with_commentary else ""
        titles = scache.get_cache_elem(key)
        if not titles:
            titles = self.get_title_node_dict(lang).keys()
            titles += self.get_map_dict().keys()
            if with_commentary:
                titles += self.get_commentator_titles(lang, with_variants=True)
            scache.set_cache_elem(key, titles)
        return titles

    def ref_list(self):
        from version_state import VersionStateSet
        return [r.normal() for r in VersionStateSet().all_refs()]

    #todo: how do we handle language here?
    def get_map_dict(self):
        """ Returns a dictionary of maps - {from: to} """
        maps = {}
        for i in IndexSet():
            if i.is_commentary():
                continue
            for m in i.get_maps():  # both simple maps & those derived from term schemes
                maps[m["from"]] = m["to"]
        return maps

    #todo: commentary nodes - hairy because right now there's the JA assumption on commentary nodes
    def get_content_nodes(self):
        """
        :return: list of all content nodes in the library
        """
        nodes = []
        forest = self.get_index_forest()
        for tree in forest:
            nodes += tree.get_content_nodes()
        return nodes

    def get_index_forest(self, titleBased = False, commentary=False):
        """
        Returns a list of root Index nodes.
        :param titleBased: If true, texts with presentation 'alone' are passed as root level nodes
        """
        root_nodes = []
        for i in IndexSet():
            if i.is_commentary():
                continue
                #todo: add commentary nodes
            root_nodes.append(i.nodes)

        if titleBased:
            #todo: handle 'alone' nodes
            pass

        return root_nodes

    def get_title_node_dict(self, lang="en"):
        """
        Returns a dictionary of string titles and the nodes that they point to.
        Does not include any map names.
        Does not include commentator names.
        """
        key = "title_node_dict_" + lang
        title_dict = self.local_cache.get(key)
        if not title_dict:
            title_dict = scache.get_cache_elem(key)
            self.local_cache[key] = title_dict
        if not title_dict:
            title_dict = {}
            trees = self.get_index_forest(titleBased=True)
            for tree in trees:
                title_dict.update(tree.title_dict(lang))
            scache.set_cache_elem(key, title_dict)
            self.local_cache[key] = title_dict
        return title_dict

    #todo: handle maps
    def get_schema_node(self, title, lang=None):
        """
        Returns a particular schema node that matches the provided title and language
        :param title string:
        :param lang: "en" or "he"
        :return:
        :rtype: SchemaNode
        """
        if not lang:
            lang = "he" if is_hebrew(title) else "en"
        return self.get_title_node_dict(lang).get(title)

    #todo: This wants some thought...
    def get_commentary_schema_node(self, title, lang="en"): #only supports "en"
        match = self.all_titles_regex(lang, commentary=True).match(title)
        if match:
            title = match.group('title')
            index = get_index(title)
            commentee_node = library.get_schema_node(match.group("commentee"))
            return JaggedArrayCommentatorNode(index, commentee_node)
        return None

    def get_text_titles_json(self):
        """
        Returns JSON of full texts list, keeps cached
        """
        if not scache.get_cache_elem('texts_titles_json'):
            scache.set_cache_elem('texts_titles_json', json.dumps(self.full_title_list()))

        return scache.get_cache_elem('texts_titles_json')

    def get_text_categories(self):
        """
        :return: List of all known text categories.
        """
        return IndexSet().distinct("categories")

    def get_commentator_titles(self, lang="en", with_variants=False):
        """
        Returns list of commentary titles.  By default returns canonical English commentator titles.
        :return: List of canonical English commentator titles
        """
        args = {
            ("en", False): "title",
            ("en", True): "titleVariants",
            ("he", False): "heTitle",
            ("he", True): "heTitleVariants"
        }
        return IndexSet({"categories.0": "Commentary"}).distinct(args[(lang, with_variants)])

    def get_commentary_version_titles(self, commentators=None):
        """
        :return: a list of text titles that exist in the DB which are commentaries.
        """
        return self.get_commentary_versions(commentators).distinct("title")

    def get_commentary_versions(self, commentators=None):
        """ Returns a VersionSet of commentary texts
        """
        if isinstance(commentators, basestring):
            commentators = [commentators]
        if not commentators:
            commentators = self.get_commentator_titles()
        commentary_re = ur"^({}) on ".format("|".join(commentators))
        return VersionSet({"title": {"$regex": commentary_re}})

    def get_commentary_versions_on_book(self, book=None):
        """ Return VersionSet of versions that comment on 'book' """
        assert book
        commentators = self.get_commentator_titles()
        commentary_re = ur"^({}) on {}".format("|".join(commentators), book)
        return VersionSet({"title": {"$regex": commentary_re}})

    def get_commentary_version_titles_on_book(self, book):
        return self.get_commentary_versions_on_book(book).distinct("title")

    def get_titles_in_string(self, s, lang=None):
        """
        Returns the titles found in the string.
        :param s: The string to search
        :param lang: "en" or "he"
        :return list:
        """
        if not lang:
            lang = "he" if is_hebrew(s) else "en"
        if lang=="en":
            #todo: combine into one regex
            return [m.group('title') for m in self.all_titles_regex(lang, commentary=True).finditer(s)] + [m.group('title') for m in self.all_titles_regex(lang, commentary=False).finditer(s)]
        elif lang=="he":
            return [m.group('title') for m in self.all_titles_regex(lang, commentary=False).finditer(s)]

    def get_refs_in_string(self, st):
        """
        Returns an array of Ref objects derived from string
        :param st:
        :return:
        """
        refs = []
        if is_hebrew(st):
            lang = "he"
            unique_titles = {title: 1 for title in self.get_titles_in_string(st, lang)}
            for title in unique_titles.iterkeys():
                res = self._build_all_refs_from_string(title, st)
                refs += res
        else:
            lang = "en"
            for match in self.all_titles_regex(lang, commentary=False).finditer(st):
                title = match.group('title')
                res = self._build_ref_from_string(title, st[match.start():])  # Slice string from title start
                refs += res
        return refs

    def _build_ref_from_string(self, title=None, st=None, lang="en"):
        """
        Build a Ref object given a title and a string.  The title is assumed to be at position 0 in the string.
        This is used primarily for English matching.  Hebrew matching is done with _build_all_refs_from_string()
        :param title: The title used in the text to refer to this Index node
        :param st: The source text for this reference
        :return: Ref
        """
        node = self.get_schema_node(title, lang)

        re_string = '^' + regex.escape(title) + node.delimiter_re + node.regex(lang)
        reg = regex.compile(re_string, regex.VERBOSE)
        ref_match = reg.match(st)
        if ref_match:
            sections = []
            gs = ref_match.groupdict()
            for i in range(0, node.depth):
                gname = u"a{}".format(i)
                if gs.get(gname) is not None:
                    sections.append(node._addressTypes[i].toIndex(lang, gs.get(gname)))

            _obj = {
                "tref": ref_match.group(),
                "book": node.full_title("en"),
                "index_node": node,
                "index": node.index,
                "type": node.index.categories[0],
                "sections": sections,
                "toSections": sections
            }
            try:
                return [Ref(_obj=_obj)]
            except InputError:
                return []
        else:
            return []

    def _build_all_refs_from_string(self, title=None, st=None, lang="he"):
        """
        Build all Ref objects for title found in string.  By default, only match what is found between braces (as in Hebrew).
        This is used primarily for Hebrew matching.  English matching uses _build_ref_from_string()
        :param title: The title used in the text to refer to this Index node
        :param st: The source text for this reference
        :return: list of Refs
        """
        node = self.get_schema_node(title, lang)

        refs = []
        re_string = ur"""(?<=							# look behind for opening brace
                [({]										# literal '(', brace,
                [^})]*										# anything but a closing ) or brace
            )
            """ + regex.escape(title) + node.delimiter_re + node.regex(lang) + ur"""
            (?=												# look ahead for closing brace
                [^({]*										# match of anything but an opening '(' or brace
                [)}]										# zero-width: literal ')' or brace
            )"""
        #node.regex(lang)
        reg = regex.compile(re_string, regex.VERBOSE)
        for ref_match in reg.finditer(st):
            sections = []
            gs = ref_match.groupdict()
            for i in range(0, node.depth):
                gname = u"a{}".format(i)
                if gs.get(gname) is not None:
                    sections.append(node._addressTypes[i].toIndex(lang, gs.get(gname)))

            _obj = {
                "tref": ref_match.group(),
                "book": node.full_title("en"),
                "index_node": node,
                "index": node.index,
                "type": node.index.categories[0],
                "sections": sections,
                "toSections": sections
            }
            try:
                refs.append(Ref(_obj=_obj))
            except InputError:
                continue
        return refs

library = Library()<|MERGE_RESOLUTION|>--- conflicted
+++ resolved
@@ -121,7 +121,7 @@
 
 class TitledNode(object):
     def __init__(self, serial=None):
-        self.title_group = TitleGroup()
+        self._init_titles()
         self.sharedTitle = None
 
         if not serial:
@@ -142,6 +142,9 @@
         #if self.titles:
             #process titles into more digestable format
             #is it worth caching this on the term nodes?
+
+    def _init_titles(self):
+        self.title_group = TitleGroup()
 
     def _process_terms(self):
         if self.sharedTitle:
@@ -331,10 +334,6 @@
         self.parent = None
         self.default = False
         self.key = None
-<<<<<<< HEAD
-=======
-        self.sharedTitle = None
->>>>>>> 9ef6f260
         self.index = index
         self.checkFirst = None
         self.titles = None
@@ -342,30 +341,7 @@
         self._primary_title = {}
         self._full_title = {}
 
-<<<<<<< HEAD
         super(SchemaNode, self).__init__(serial)
-=======
-        self._init_titles()
-
-        if not serial:
-            return
-
-        titles = serial.get("titles", None)
-        if titles:
-            self.title_group.load(serial=titles)
-
-        self.__dict__.update(serial)
-        try:
-            del self.__dict__["titles"]
-        except KeyError:
-            pass
-
-        self._process_terms()
-
-        #if self.titles:
-            #process titles into more digestable format
-            #is it worth caching this on the term nodes?
->>>>>>> 9ef6f260
 
     def validate(self):
         if not getattr(self, "key", None):
@@ -433,48 +409,6 @@
         """
         pass
 
-<<<<<<< HEAD
-=======
-    '''         Title Group pass through methods    '''
-    def _init_titles(self):
-        self.title_group = TitleGroup()
-
-    def get_titles(self):
-        return getattr(self.title_group, "titles", None)
-
-    def primary_title(self, lang="en"):
-        """
-        Return the primary title for this node in the language specified
-        :param lang: "en" or "he"
-        :return: The primary title string or None
-        """
-        return self.title_group.primary_title(lang)
-
-    def all_node_titles(self, lang="en"):
-        """
-        :param lang: "en" or "he"
-        :return: list of strings - the titles of this node
-        """
-        return self.title_group.all_node_titles(lang)
-
-    def remove_title(self, text, lang):
-        return self.title_group.remove_title(text, lang)
-
-    def add_title(self, text, lang, primary=False, replace_primary=False, presentation="combined"):
-        """
-        :param text: Text of the title
-        :param language:  Language code of the title (e.g. "en" or "he")
-        :param primary: Is this a primary title?
-        :param replace_primary: must be true to replace an existing primary title
-        :param presentation: The "presentation" field of a title indicates how it combines with earlier titles. Possible values:
-            "combined" - in referencing this node, earlier titles nodes are prepended to this one (default)
-            "alone" - this node is reference by this title alone
-            "both" - this node is addressable both in a combined and a alone form.
-        :return: the object
-        """
-        return self.title_group.add_title(text, lang, primary, replace_primary, presentation)
-
->>>>>>> 9ef6f260
 
     '''         Title Composition Methods       '''
     def all_tree_titles(self, lang="en"):
