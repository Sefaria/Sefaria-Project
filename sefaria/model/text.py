--- conflicted
+++ resolved
@@ -2050,11 +2050,7 @@
         self.is_merged = False
         self.sources = []
 
-<<<<<<< HEAD
-        if self.lang not in self._oref.index_node.supported_languages:
-=======
         if self._oref.index_node.parent and not self._oref.index_node.parent.supports_language(self.lang):
->>>>>>> 417c1187
             self.text = []
             self._versions = []
             return
