# -*- coding: utf-8 -*-
"""
text.py
"""

import logging
logger = logging.getLogger(__name__)

import sys
import regex
import copy
import bleach
import json
import itertools

try:
    import re2 as re
    re.set_fallback_notification(re.FALLBACK_WARNING)
except ImportError:
    logging.warning("Failed to load 're2'.  Falling back to 're' for regular expression parsing. See https://github.com/blockspeiser/Sefaria-Project/wiki/Regular-Expression-Engines")
    import re

from . import abstract as abst
from schema import deserialize_tree, SchemaNode, JaggedArrayNode, TitledTreeNode, AddressTalmud, TermSet, TitleGroup

import sefaria.system.cache as scache
from sefaria.system.exceptions import InputError, BookNameError, PartialRefInputError, IndexSchemaError, NoVersionFoundError
from sefaria.utils.talmud import daf_to_section
from sefaria.utils.hebrew import is_hebrew, hebrew_term
from sefaria.utils.util import list_depth
from sefaria.datatype.jagged_array import JaggedTextArray, JaggedArray
from sefaria.settings import DISABLE_INDEX_SAVE, USE_VARNISH

"""
                ----------------------------------
                 Index, IndexSet, CommentaryIndex
                ----------------------------------
"""


class AbstractIndex(object):
    def contents(self, v2=False, raw=False, **kwargs):
        pass

    def versionSet(self):
        return VersionSet({"title": self.title})

    def versionState(self):
        from . import version_state
        return version_state.VersionState(self.title)

    def is_new_style(self):
        return bool(getattr(self, "nodes", None))

    def get_title(self, lang="en"):
        if lang == "en":
            return self._title

        if self.is_new_style():
            return self.nodes.primary_title(lang)
        else:
            return getattr(self, "heTitle", None)

    def set_title(self, title, lang="en"):
        if lang == "en":
            self._title = title #we need to store the title attr in a physical storage, not that .title is a virtual property
        if self.is_new_style():
            if lang == "en":
                self.nodes.key = title

            old_primary = self.nodes.primary_title(lang)
            self.nodes.add_title(title, lang, True, True)
            if old_primary != title: #then remove the old title, we don't want it.
                self.nodes.remove_title(old_primary, lang)

    title = property(get_title, set_title)

    def all_section_refs(self):
        refs = []
        vs = self.versionState()
        content_nodes = self.nodes.get_leaf_nodes()
        for c in content_nodes:
            try:
                state_ja = vs.state_node(c).ja("all")
                for indxs in state_ja.non_empty_sections():
                    sections = [a + 1 for a in indxs]
                    refs += [Ref(
                        _obj={
                            "index": vs.index,
                            "book": vs.index.nodes.full_title("en"),
                            "type": vs.index.categories[0],
                            "index_node": c,
                            "sections": sections,
                            "toSections": sections
                        }
                    )]
            except Exception as e:
                logger.warning(u"Failed to generate references for {}, section {}. {}".format(c.full_title("en"), ".".join([str(s) for s in sections]) if sections else "-", e.message))
        return refs

    def all_segment_refs(self):
        seg_refs = []
        for sec_ref in self.all_section_refs():
            seg_refs += sec_ref.all_subrefs()
        return seg_refs

    def author_objects(self):
        from . import person
        return [person.Person().load({"key": k}) for k in getattr(self, "authors", []) if person.Person().load({"key": k})]

    def composition_time_period(self):
        return None

    def composition_place(self):
        return None

    def publication_place(self):
        return None

    def publication_time_period(self):
        return None



class Index(abst.AbstractMongoRecord, AbstractIndex):
    """
    Index objects define the names and structure of texts stored in the system.

    There is an Index object for every simple text and for every commentator (e.g. "Rashi").

    Commentaries (like "Rashi on Exodus") are instantiated with :class:`CommentaryIndex` objects.
    """
    collection = 'index'
    history_noun = 'index'
    criteria_field = 'title'
    criteria_override_field = 'oldTitle'  # used when primary attribute changes. field that holds old value.
    second_save = True
    track_pkeys = True
    pkeys = ["title"]

    required_attrs = [
        "title",
        "categories"
    ]
    optional_attrs = [
        "titleVariants",      # required for old style
        "schema",             # required for new style
        "sectionNames",       # required for old style simple texts, sometimes erroneously present for commnetary
        "heTitle",            # optional for old style
        "heTitleVariants",    # optional for old style
        "maps",               # optional for old style
        "alt_structs",        # optional for new style
        "default_struct",     # optional for new style
        "order",              # optional for old style and new
        "length",             # optional for old style
        "lengths",            # optional for old style
        "transliteratedTitle",# optional for old style
        "authors",
        "enDesc",
        "heDesc",
        "pubDate",
        "compDate",
        "compPlace",
        "pubPlace",
        "errorMargin",
        "era",
    ]

    def __unicode__(self):
        return u"Index: {}".format(self.title)

    def __str__(self):
        return unicode(self).encode('utf-8')

    def __repr__(self):  # Wanted to use orig_tref, but repr can not include Unicode
        return u"{}().load({{'title': '{}'}})".format(self.__class__.__name__, self.title)

    def save(self):
        if DISABLE_INDEX_SAVE:
            raise InputError("Index saving has been disabled on this system.")
        return super(Index, self).save()

    def _set_derived_attributes(self):
        if getattr(self, "schema", None):
            self.nodes = deserialize_tree(self.schema, index=self)
            self.nodes.validate()
        else:
            self.nodes = None

        self.struct_objs = {}
        if getattr(self, "alt_structs", None) and self.nodes:
            for name, struct in self.alt_structs.items():
                self.struct_objs[name] = deserialize_tree(struct, index=self, struct_class=TitledTreeNode)
                self.struct_objs[name].title_group = self.nodes.title_group
                self.struct_objs[name].validate()

    def is_complex(self):
        return getattr(self, "nodes", None) and self.nodes.has_children()

    def contents(self, v2=False, raw=False, **kwargs):
        if not getattr(self, "nodes", None) or raw:  # Commentator
            return super(Index, self).contents()
        elif v2:
            return self.nodes.as_index_contents()
        return self.legacy_form()

    def legacy_form(self):
        """
        :return: Returns an Index object as a flat dictionary, in version one form.
        :raise: Exception if the Index cannot be expressed in the old form
        """
        if not self.nodes.is_flat():
            raise InputError("Index record {} can not be converted to legacy API form".format(self.title))

        d = {
            "title": self.title,
            "categories": self.categories[:],
            "titleVariants": self.nodes.all_node_titles("en"),
            "sectionNames": self.nodes.sectionNames[:],
            "heSectionNames": map(hebrew_term, self.nodes.sectionNames),
            "textDepth": len(self.nodes.sectionNames),
            "addressTypes": self.nodes.addressTypes[:]  # This isn't legacy, but it was needed for checkRef
        }

        if getattr(self, "maps", None):
            d["maps"] = self.maps  #keep an eye on this.  Format likely to change.
        if getattr(self, "order", None):
            d["order"] = self.order[:]
        if getattr(self.nodes, "lengths", None):
            d["lengths"] = self.nodes.lengths[:]
            d["length"] = self.nodes.lengths[0]
        if self.nodes.primary_title("he"):
            d["heTitle"] = self.nodes.primary_title("he")
        if self.nodes.all_node_titles("he"):
            d["heTitleVariants"] = self.nodes.all_node_titles("he")
        else:
            d["heTitleVariants"] = []

        return d

    def _saveable_attrs(self):
        d = {k: getattr(self, k) for k in self._saveable_attr_keys() if hasattr(self, k)}
        if getattr(self, "nodes", None):
            d["schema"] = self.nodes.serialize()
        if getattr(self, "struct_objs", None):
            d["alt_structs"] = {}
            for name, obj in self.struct_objs.items():
                c = obj.serialize()
                del c["titles"]
                d["alt_structs"][name] = c
        return d

    def is_commentary(self):
        return self.categories[0] == "Commentary"

    def get_commentary_indexes(self):
        if not self.is_commentary():
            return [self]
        return list({v.get_index() for v in library.get_commentary_versions(self.title)})

    def all_titles(self, lang):
        if self.nodes:
            return self.nodes.all_tree_titles(lang)
        else:
            return None  # Handle commentary case differently?

    '''         Alternate Title Structures          '''
    def set_alt_structure(self, name, struct_obj):
        """
        :param name: String
        :param struct_obj:  :py.class:`TitledTreeNode`
        :return:
        """
        self.struct_objs[name] = struct_obj

    def get_alt_structure(self, name):
        """
        :returns: :py.class:`TitledTreeNode`
        """
        return self.struct_objs.get(name)

    def get_alt_structures(self):
        return self.struct_objs

    def has_alt_structures(self):
        return bool(self.struct_objs)

    #These next 3 functions parallel functions on Library, but are simpler.  Refactor?
    def alt_titles_dict(self, lang):
        title_dict = {}
        for key, tree in self.get_alt_structures().items():
            title_dict.update(tree.title_dict(lang))
        return title_dict

    def alt_titles_regex(self, lang):
        full_title_list = self.alt_titles_dict(lang).keys()
        alt_titles = map(re.escape, full_title_list)
        reg = u'(?P<title>' + u'|'.join(sorted(alt_titles, key=len, reverse=True)) + ur')($|[:., ]+)'
        try:
            reg = re.compile(reg, max_mem= 256 * 1024 * 1024)
        except TypeError:
            reg = re.compile(reg)

        return reg

    def get_alt_struct_node(self, title, lang=None):
        if not lang:
            lang = "he" if is_hebrew(title) else "en"
        return self.alt_titles_dict(lang).get(title)

    def composition_place(self):
        from . import place
        if getattr(self, "compPlace", None) is None:
            return None
        return place.Place().load({"key": self.compPlace})

    def publication_place(self):
        from . import place
        if getattr(self, "pubPlace", None) is None:
            return None
        return place.Place().load({"key": self.pubPlace})

    # This is similar to logic on GardenStop
    def composition_time_period(self):
        return self._get_time_period("compDate", "errorMargin")

    def publication_time_period(self):
        return self._get_time_period("pubDate")

    def _get_time_period(self, date_field, margin_field=None):
        from . import time
        if not getattr(self, date_field, None):
            return None

        errorMargin = int(getattr(self, margin_field, 0)) if margin_field else 0
        startIsApprox = endIsApprox = errorMargin > 0

        try:
            year = int(getattr(self, date_field))
            start = year - errorMargin
            end = year + errorMargin
        except ValueError as e:
            years = getattr(self, date_field).split("-")
            if years[0] == "" and len(years) == 3:  #Fix for first value being negative
                years[0] = -int(years[1])
                years[1] = int(years[2])
            start = int(years[0]) - errorMargin
            end = int(years[1]) + errorMargin
        return time.TimePeriod({
            "start": start,
            "startIsApprox": startIsApprox,
            "end": end,
            "endIsApprox": endIsApprox
        })

    #todo: handle lang
    def get_maps(self):
        """
        Returns both those maps explicitly defined on this node and those derived from a term scheme
        """
        return getattr(self, "maps", [])
        #todo: term schemes

    # Index changes behavior of load_from_dict, so this circumvents that changed behavior to call load_from_dict on the abstract superclass
    def update_from_dict(self, d):
        return super(Index, self).load_from_dict(d, is_init=False)

    def load_from_dict(self, d, is_init=False):
        if d:
            if not d.get("categories"):
                raise InputError(u"Please provide category for Index record: {}.".format(d.get("title")))

            # Data is being loaded from dict in old format, rewrite to new format
            # Assumption is that d has a complete title collection
            if "schema" not in d and d["categories"][0] != "Commentary":
                node = getattr(self, "nodes", None)
                if node:
                    node._init_titles()
                else:
                    node = JaggedArrayNode()

                node.key = d.get("title")

                sn = d.pop("sectionNames", None)
                if sn:
                    node.sectionNames = sn
                    node.depth = len(node.sectionNames)
                else:
                    raise InputError(u"Please specify section names for Index record.")

                if d["categories"][0] == "Talmud":
                    node.addressTypes = ["Talmud", "Integer"]
                    if d["categories"][1] == "Bavli" and d.get("heTitle"):
                        node.checkFirst = {
                            "he": u"משנה" + " " + d.get("heTitle"),
                            "en": "Mishnah " + d.get("title")
                        }
                elif d["categories"][0] == "Mishnah":
                    node.addressTypes = ["Perek", "Mishnah"]
                else:
                    if getattr(node, "addressTypes", None) is None:
                        node.addressTypes = ["Integer" for _ in range(node.depth)]

                l = d.pop("length", None)
                if l:
                    node.lengths = [l]

                ls = d.pop("lengths", None)
                if ls:
                    node.lengths = ls  #overwrite if index.length is already there

                #Build titles
                node.add_title(d["title"], "en", True)

                tv = d.pop("titleVariants", None)
                if tv:
                    for t in tv:
                        lang = "he" if is_hebrew(t) else "en"
                        node.add_title(t, lang)

                ht = d.pop("heTitle", None)
                if ht:
                    node.add_title(ht, "he", True)

                htv = d.pop("heTitleVariants", None)
                if htv:
                    for t in htv:
                        node.add_title(t, "he")

                d["schema"] = node.serialize()

            # todo: should this functionality be on load()?
            if "oldTitle" in d and "title" in d and d["oldTitle"] != d["title"]:
                self.load({"title": d["oldTitle"]})
                # self.titleVariants.remove(d["oldTitle"])  # let this be determined by user
        return super(Index, self).load_from_dict(d, is_init)

    def _normalize(self):
        self.title = self.title.strip()
        self.title = self.title[0].upper() + self.title[1:]

        if isinstance(getattr(self, "authors", None), basestring):
            self.authors = [self.authors]

        if not self.is_commentary():
            if not self.is_new():
                for t in [self.title, self.nodes.primary_title("en"), self.nodes.key]:  # This sets a precedence order
                    if t != self.pkeys_orig_values["title"]:  # One title changed, update all of them.
                        self.title = t
                        self.nodes.key = t
                        self.nodes.add_title(t, "en", True, True)
                        break

        if getattr(self, "nodes", None) is None:
            if not getattr(self, "titleVariants", None):
                self.titleVariants = []

            self.titleVariants = [v[0].upper() + v[1:] for v in self.titleVariants]
            # Ensure primary title is listed among title variants
            if self.title not in self.titleVariants:
                self.titleVariants.append(self.title)
            self.titleVariants = list(set([v for v in self.titleVariants if v]))

        # Not sure how these string values are sneaking in here...
        if getattr(self, "heTitleVariants", None) is not None and isinstance(self.heTitleVariants, basestring):
            self.heTitleVariants = [self.heTitleVariants]

        if getattr(self, "heTitle", None) is not None:
            if getattr(self, "heTitleVariants", None) is None:
                self.heTitleVariants = [self.heTitle]
            elif self.heTitle not in self.heTitleVariants:
                self.heTitleVariants.append(self.heTitle)
            self.heTitleVariants = list(set([v for v in getattr(self, "heTitleVariants", []) if v]))

    def _validate(self):
        assert super(Index, self)._validate()

        # Keys that should be non empty lists
        non_empty = ["categories"]

        ''' No longer required for new format
        if not self.is_commentary():
            non_empty.append("sectionNames")
        '''
        for key in non_empty:
            if not isinstance(getattr(self, key, None), list) or len(getattr(self, key, [])) == 0:
                raise InputError(u"{} field must be a non empty list of strings.".format(key))

        #allow only ASCII in text titles
        try:
            self.title.decode('ascii')
        except (UnicodeDecodeError, UnicodeEncodeError):
            raise InputError("Text title may contain only simple English characters.")

        # Disallow special characters in text titles
        if any((c in '.-\\/') for c in self.title):
            raise InputError("Text title may not contain periods, hyphens or slashes.")

        # Disallow special character in categories
        for cat in self.categories:
            if any((c in '.-') for c in cat):
                raise InputError("Categories may not contain periods or hyphens.")

        # Disallow special character in sectionNames
        if getattr(self, "sectionNames", None):
            for sec in self.sectionNames:
                if any((c in '.-\\/') for c in sec):
                    raise InputError("Text Structure names may not contain periods, hyphens or slashes.")

        #New style records
        if self.nodes:
            # Make sure that all primary titles match
            if self.title != self.nodes.primary_title("en") or self.title != self.nodes.key:
                raise InputError(u"Primary titles mismatched in Index Record: {}, {}, {}"
                                 .format(self.title, self.nodes.primary_title("en"), self.nodes.key))

            # Make sure all titles are unique
            for lang in ["en", "he"]:
                all_titles = self.all_titles(lang)
                """
                # Note: Because these titles come from the keys of TitledTreeNode.titleDict(), there's no possibility for name collision.
                # todo: actually test for name collision
                if len(all_titles) != len(set(all_titles)):
                    for title in all_titles:
                        if all_titles.count(title) > 1:
                            raise InputError(u'The title {} occurs twice in this Index record'.format(title))
                """
                for title in all_titles:
                    existing = library.get_schema_node(title, lang)
                    existing_index = existing.index if existing else Index().load({"title": title})
                    if existing_index and not self.same_record(existing_index) and existing_index.title != self.pkeys_orig_values.get("title"):
                        raise InputError(u'A text called "{}" already exists.'.format(title))

            self.nodes.validate()
            for key, tree in self.get_alt_structures().items():
                tree.validate()

        else:  # old style commentator record
            assert self.is_commentary(), "Saw old style index record that's not a commentary.  Panic!"
            assert getattr(self, "titleVariants", None)
            if not getattr(self, "heTitle", None):
                raise InputError(u'Missing Hebrew title on {}.'.format(self.title))
            if not getattr(self, "heTitleVariants", None):
                raise InputError(u'Missing Hebrew title variants on {}.'.format(self.title))

        # Make sure all title variants are unique
        if getattr(self, "titleVariants", None):
            for variant in self.titleVariants:
                existing = Index().load({"$or": [{"titleVariants": variant}, {"title": variant}]})
                if existing and not self.same_record(existing) and existing.title != self.pkeys_orig_values.get("title"):
                    #if not getattr(self, "oldTitle", None) or existing.title != self.oldTitle:
                    raise InputError(u'A text called "{}" already exists.'.format(variant))

        if getattr(self, "authors", None) and not isinstance(self.authors, list):
            raise InputError(u'{} authors must be a list.'.format(self.title))

        return True

    def _prepare_second_save(self):
        if getattr(self, "maps", None) is None:
            return
        for i in range(len(self.maps)):
            nref = Ref(self.maps[i]["to"]).normal()
            if not nref:
                raise InputError(u"Couldn't understand text reference: '{}'.".format(self.maps[i]["to"]))
            lang = "en" #todo: get rid of this assumption
            existing = library.get_schema_node(self.maps[i]["from"], lang)
            if existing and not self.same_record(existing.index) and existing.index.title != self.pkeys_orig_values.get("title"):
                raise InputError(u"'{}' cannot be a shorthand name: a text with this title already exisits.".format(nref))
            self.maps[i]["to"] = nref

    def toc_contents(self):
        firstSection = Ref(self.title).first_available_section_ref()
        toc_contents_dict = {
            "title": self.get_title(),
            "heTitle": self.get_title("he"),
            "categories": self.categories[:],
            "firstSection": firstSection.normal() if firstSection else None
        }
        if hasattr(self,"order"):
            toc_contents_dict["order"] = self.order[:]
        if self.categories[0] == u"Commentary2":
            toc_contents_dict["commentator"]   = self.categories[2]
            toc_contents_dict["heCommentator"] = hebrew_term(self.categories[2])
            on_split = self.get_title().split(" on ")
            if len(on_split) == 2:
                try:
                    i = library.get_index(on_split[1])
                    if getattr(i, "order", None):
                        toc_contents_dict["order"] = i.order
                except BookNameError:
                    pass

        return toc_contents_dict

class IndexSet(abst.AbstractMongoSet):
    """
    A set of :class:`Index` objects.
    """
    recordClass = Index

    # Index changes behavior of load_from_dict, so this circumvents that changed behavior to call load_from_dict on the abstract superclass
    def update(self, attrs):
        for rec in self:
            rec.update_from_dict(attrs).save()


class CommentaryIndex(AbstractIndex):
    """
    A virtual Index for commentary records.

    :param commentator_name: A title variant of a commentator :class:`Index` record
    :param book_name:  A title variant of a book :class:`Index` record
    """
    def __init__(self, commentator_name, book_name):
        """
        :param commentator_name: A title variant of a commentator :class:Index record
        :param book_name:  A title variant of a book :class:Index record
        :return:
        """
        self.c_index = Index().load({
            "titleVariants": commentator_name,
            "categories.0": "Commentary"
        })
        if not self.c_index:
            raise BookNameError(u"No commentator named '{}'.".format(commentator_name))

        self.b_index = Index().load({
            "title": book_name
        })
        if not self.b_index:
            try:
                self.b_index = library.get_index(book_name)
            except NameError as e:
                raise InputError(u"Failed in library instanciation.  No book named '{}'.".format(book_name))

        if not self.b_index:
            raise BookNameError(u"No book named '{}'.".format(book_name))

        if self.b_index.is_commentary():
            raise BookNameError(u"We don't yet support nested commentaries '{} on {}'.".format(commentator_name, book_name))

        # This whole dance is a bit of a mess.
        # Todo: see if we can clean it up a bit
        # could expose the b_index and c_index records to consumers of this object, and forget the renaming
        self.__dict__.update(self.c_index.contents())
        self.commentaryBook = self.b_index.get_title()
        self.commentaryCategories = self.b_index.categories
        self.categories = ["Commentary"] + [self.b_index.categories[0], commentator_name]
        self.commentator = commentator_name
        if getattr(self.b_index, "order", None):
            self.order = self.b_index.order
        if getattr(self, "heTitle", None):
            self.heCommentator = self.heBook = self.heTitle # why both?

        # todo: this assumes flat structure
        # self.nodes = JaggedArrayCommentatorNode(self.b_index.nodes, index=self)
        def extend_leaf_nodes(node):
            node.index = self

            try:
                del node.checkFirst
            except AttributeError:
                pass

            if node.has_children():
                return node
            #return JaggedArrayCommentatorNode(node, index=self)
            node.addressTypes += ["Integer"]
            node.sectionNames += ["Comment"]
            node.depth += 1
            return node

        '''
        commentor_index = kwargs.get("index", None)
        assert commentor_index.is_commentary(), "Non-commentator index {} passed to JaggedArrayCommentatorNode".format(commentor_index.title)
        self.basenode = basenode
        parameters = {
            "addressTypes": basenode.addressTypes + ["Integer"],
            "sectionNames": basenode.sectionNames + ["Comment"],
            "depth": basenode.depth + 1
        }
        if getattr(basenode, "lengths", None):
            parameters["lengths"] = basenode.lengths
        super(JaggedArrayCommentatorNode, self).__init__({}, parameters, **kwargs)

        self.key = basenode.key
        self.title_group = basenode.title_group.copy()
        '''

        self.nodes = self.b_index.nodes.copy(extend_leaf_nodes)

        self.nodes.title_group = TitleGroup()  # Reset all titles

        en_cross_product = [c + " on " + b for c in self.c_index.titleVariants for b in self.b_index.nodes.all_node_titles("en")]
        self.title = self.c_index.title + " on " + self.b_index.get_title()  # Calls AbstractIndex.setTitle - will set nodes.key and nodes.primary_title
        for title in en_cross_product:
            self.nodes.add_title(title, "en")

        cnames = getattr(self.c_index, "heTitleVariants", None)
        cprimary = getattr(self.c_index, "heTitle", None)
        if cnames and cprimary:
            he_cross_product = [c + u" על " + b for c in cnames for b in self.b_index.nodes.all_node_titles("he")]
            self.set_title(cprimary + u" על " + self.b_index.get_title("he"), "he")
            for title in he_cross_product:
                self.nodes.add_title(title, "he")
        else:
            logger.warning("No Hebrew title for {}".format(self.title))

        # todo: handle 'alone' titles in b_index - add "commentator on" to them

        self.schema = self.nodes.serialize()
        self.nodes = deserialize_tree(self.schema, index=self)  # reinit nodes so that derived attributes are instanciated

        self.titleVariants = self.nodes.all_node_titles("en")
        self.heTitle = self.nodes.primary_title("he")
        self.heTitleVariants = self.nodes.all_node_titles("he")
        if getattr(self.nodes, "lengths", None):   #seems superfluous w/ nodes above
            self.length = self.nodes.lengths[0]


    def __unicode__(self):
        return u"{}: {} on {}".format(self.__class__.__name__, self.c_index.title, self.b_index.title)

    def __str__(self):
        return unicode(self).encode('utf-8')

    def __repr__(self):  # Wanted to use orig_tref, but repr can not include Unicode
        return u"{}({}, {})".format(self.__class__.__name__, self.c_index.title, self.b_index.title)


    def is_commentary(self):
        return True

    def is_complex(self):
        return self.b_index.is_complex()

    #  todo: integrate alt structure on commentary?
    def has_alt_structures(self):
        return False

    def get_alt_structures(self):
        return {}

    def copy(self):
        #todo: this doesn't seem to be used.
        #todo: make this quicker, by utilizing copy methods of the composed objects
        return copy.deepcopy(self)

    def toc_contents(self):
        firstSection = Ref(self.title).first_available_section_ref()

        toc_contents_dict = {
            "title": self.title,
            "heTitle": getattr(self, "heTitle", None),
            "commentator": self.commentator,
            "heCommentator": self.heCommentator,
            "categories": self.categories,
            "firstSection": firstSection.normal() if firstSection else None
        }
        if hasattr(self,"order"):
            toc_contents_dict["order"] = self.order
        return toc_contents_dict

    #todo: this needs help
    def contents(self, v2=False, raw=False, **kwargs):
        if v2:
            return self.nodes.as_index_contents()

        attrs = copy.copy(vars(self))
        del attrs["c_index"]
        del attrs["b_index"]
        del attrs["nodes"]

        attrs['schema'] = self.nodes.serialize(expand_shared=True, expand_titles=True, translate_sections=True)

        if not self.nodes.children:
            attrs["sectionNames"]   = self.nodes.sectionNames
            attrs["heSectionNames"] = map(hebrew_term, self.nodes.sectionNames)
            attrs["textDepth"]      = len(self.nodes.sectionNames)

        return attrs

"""
                    -------------------
                     Versions & Chunks
                    -------------------
"""

class AbstractSchemaContent(object):
    content_attr = "content"

    def get_content(self):
        return getattr(self, self.content_attr, None)

    def content_node(self, snode):
        """
        :param snode:
        :type snode SchemaContentNode:
        :return:
        """
        return self.sub_content(snode.version_address())

    def sub_content_with_ref(self, ref=None, value=None):
        assert isinstance(ref, Ref)
        assert not ref.is_range()
        return self.sub_content(ref.index_node.version_address(), [i - 1 for i in ref.sections], value)

    #TODO: test me
    def sub_content(self, key_list=None, indx_list=None, value=None):
        """
        Get's or sets values deep within the content of this version.
        This returns the result by reference, NOT by value.
        http://stackoverflow.com/questions/27339165/slice-nested-list-at-variable-depth
        :param key_list: The node keys to traverse to get to the content node
        :param indx_list: The indexes of the subsection to get/set
        :param value: The value to set.  If present, the method acts as a setter.  If None, it acts as a getter.
        """
        # todo check that the shape of value matches the shape of the piece being set

        if not key_list:
            key_list = []
        if not indx_list:
            indx_list = []
        ja = reduce(lambda d, k: d[k], key_list, self.get_content())
        if indx_list:
            sa = reduce(lambda a, i: a[i], indx_list[:-1], ja)
            #
            # todo: If the existing array has smaller dimension than the value being set, then it needs to be padded.
            if value is not None:
                # only works at lowest level
                # if indx_list[-1] >= len(sa):
                #     sa += [""] * (indx_list[-1] - len(sa) + 1)
                sa[indx_list[-1]] = value
            return sa[indx_list[-1]]
        else:
            if value is not None:
                ja[:] = value
            return ja


class AbstractTextRecord(object):
    """
    """
    text_attr = "chapter"
    ALLOWED_TAGS    = ("i", "b", "br", "u", "strong", "em", "big", "small", "img")
    ALLOWED_ATTRS   = {'i': ['data-commentator', 'data-order'], 'img': lambda name, value: name == 'src' and value.startswith("data:image/")}

    def word_count(self):
        """ Returns the number of words in this text """
        return self.ja().word_count()

    def char_count(self):
        """ Returns the number of characters in this text """
        return self.ja().char_count()

    def verse_count(self):
        """ Returns the number of verses in this text """
        return self.ja().verse_count()

    def ja(self): #don't cache locally unless change is handled.  Pontential to cache on JA class level
        return JaggedTextArray(getattr(self, self.text_attr, None))

    def as_string(self):
        content = getattr(self, self.text_attr, None)
        if isinstance(content, basestring):
            return content
        elif isinstance(content, list):
            return self.ja().flatten_to_string()
        else:
            return ""

    @classmethod
    def sanitize_text(cls, t):
        if isinstance(t, list):
            for i, v in enumerate(t):
                t[i] = TextChunk.sanitize_text(v)
        elif isinstance(t, basestring):
            t = bleach.clean(t, tags=cls.ALLOWED_TAGS, attributes=cls.ALLOWED_ATTRS)
        else:
            return False
        return t

    # Currently assumes that text is JA
    def _sanitize(self):
        setattr(self, self.text_attr,
                self.sanitize_text(getattr(self, self.text_attr, None))
        )


class Version(abst.AbstractMongoRecord, AbstractTextRecord, AbstractSchemaContent):
    """
    A version of a text.

    Relates to a complete single record from the texts collection.
    """
    history_noun = 'text'
    collection = 'texts'
    content_attr = "chapter"
    track_pkeys = True
    pkeys = ["title", "versionTitle"]

    required_attrs = [
        "language",
        "title",    # FK to Index.title
        "versionSource",
        "versionTitle",
        "chapter"  # required.  change to "content"?
    ]
    optional_attrs = [
        "status",
        "priority",
        "license",
        "licenseVetted",
        "versionNotes",
        "digitizedBySefaria",
        "method",
        "heversionSource",  # bad data?
        "versionUrl"  # bad data?
    ]

    def __unicode__(self):
        return u"Version: {} <{}>".format(self.title, self.versionTitle)

    def __str__(self):
        return unicode(self).encode('utf-8')

    def __repr__(self):  # Wanted to use orig_tref, but repr can not include Unicode
        return u"{}().load({{'title': '{}', 'versionTitle': '{}'}})".format(self.__class__.__name__, self.title, self.versionTitle)

    def _validate(self):
        assert super(Version, self)._validate()
        """
        Old style database text record have a field called 'chapter'
        Version records in the wild have a field called 'text', and not always a field called 'chapter'
        """
        return True

    def _normalize(self):
        pass

    def get_index(self):
        return library.get_index(self.title)

    def first_section_ref(self):
        """
        Returns a :class:`Ref` to the first non-empty location in this version.
        """
        i = self.get_index()
        leafnodes = i.nodes.get_leaf_nodes()
        for leaf in leafnodes:
            ja = JaggedTextArray(self.content_node(leaf))
            indx_array = ja.next_index()
            if indx_array:
                return Ref(_obj={
                    "index": i,
                    "book": leaf.full_title("en"),
                    "type": i.categories[0],
                    "index_node": leaf,
                    "sections": [i + 1 for i in indx_array],
                    "toSections": [i + 1 for i in indx_array]
                }).section_ref()
        return None

    def ja(self):
        # the quickest way to check if this is a complex text
        if isinstance(getattr(self, self.text_attr, None), dict):
            nodes = self.get_index().nodes.get_leaf_nodes()
            return JaggedTextArray([self.content_node(node) for node in nodes])
        else:
            return super(Version, self).ja()


class VersionSet(abst.AbstractMongoSet):
    """
    A collection of :class:`Version` objects
    """
    recordClass = Version

    def __init__(self, query={}, page=0, limit=0, sort=[["priority", -1], ["_id", 1]], proj=None):
        super(VersionSet, self).__init__(query, page, limit, sort, proj)

    def word_count(self):
        return sum([v.word_count() for v in self])

    def char_count(self):
        return sum([v.char_count() for v in self])

    def verse_count(self):
        return sum([v.verse_count() for v in self])

    def merge(self, node=None):
        """
        Returns merged result, but does not change underlying data
        """
        for v in self:
            if not getattr(v, "versionTitle", None):
                logger.error("No version title for Version: {}".format(vars(v)))
        if node is None:
            return merge_texts([getattr(v, "chapter", []) for v in self], [getattr(v, "versionTitle", None) for v in self])
        return merge_texts([v.content_node(node) for v in self], [getattr(v, "versionTitle", None) for v in self])


# used in VersionSet.merge(), merge_text_versions(), and export.export_merged()
# todo: move this to JaggedTextArray class?
# Doesn't work for complex texts
def merge_texts(text, sources):
    """
    This is a recursive function that merges the text in multiple
    translations to fill any gaps and deliver as much text as
    possible.
    e.g. [["a", ""], ["", "b", "c"]] becomes ["a", "b", "c"]
    """
    if not (len(text) and len(sources)):
        return ["", []]

    depth = list_depth(text)
    if depth > 2:
        results = []
        result_sources = []
        for x in range(max(map(len, text))):
            translations = map(None, *text)[x]
            remove_nones = lambda x: x or []
            result, source = merge_texts(map(remove_nones, translations), sources)
            results.append(result)
            # NOTE - the below flattens the sources list, so downstream code can always expect
            # a one dimensional list, but in so doing the mapping of source names to segments
            # is lost for merged texts of depth > 2 (this mapping is not currenly used in general)
            result_sources += source
        return [results, result_sources]

    if depth == 1:
        text = map(lambda x: [x], text)

    merged = map(None, *text)
    text = []
    text_sources = []
    for verses in merged:
        # Look for the first non empty version (which will be the oldest, or one with highest priority)
        index, value = 0, 0
        for i, version in enumerate(verses):
            if version:
                index = i
                value = version
                break
        text.append(value)
        text_sources.append(sources[index])

    if depth == 1:
        # strings were earlier wrapped in lists, now unwrap
        text = text[0]
    return [text, text_sources]


class TextChunk(AbstractTextRecord):
    """
    A chunk of text corresponding to the provided :class:`Ref`, language, and optionall version name.
    If it is possible to get a more complete text by merging multiple versions, a merged result will be returned.

    :param oref: :class:`Ref`
    :param lang: "he" or "en"
    :param vtitle: optional. Title of the version desired.
    """
    text_attr = "text"

    def __init__(self, oref, lang="en", vtitle=None):
        """
        :param oref:
        :type oref: Ref
        :param lang: "he" or "en"
        :param vtitle:
        :return:
        """
        if isinstance(oref.index_node, JaggedArrayNode):
            self._oref = oref
        else:
            child_ref = oref.default_child_ref()
            if child_ref == oref:
                raise InputError("Can not get TextChunk at this level, please provide a more precise reference")
            self._oref = child_ref
        self._ref_depth = len(self._oref.sections)
        self._versions = []
        self._saveable = False  # Can this TextChunk be saved?

        self.lang = lang
        self.is_merged = False
        self.sources = []
        self.text = self._original_text = self.empty_text()
        self.vtitle = vtitle

        self.full_version = None
        self.versionSource = None  # handling of source is hacky

        if lang and vtitle:
            self._saveable = True
            v = Version().load({"title": self._oref.index.title, "language": lang, "versionTitle": vtitle}, self._oref.part_projection())
            if v:
                self._versions += [v]
                self.text = self._original_text = self.trim_text(v.content_node(self._oref.index_node))
        elif lang:
            vset = VersionSet(self._oref.condition_query(lang), proj=self._oref.part_projection())

            if vset.count() == 0:
                if VersionSet({"title": self._oref.index.title}).count() == 0:
                    raise NoVersionFoundError("No text record found for '{}'".format(self._oref.index.title))
                return
            if vset.count() == 1:
                v = vset[0]
                self._versions += [v]
                self.text = self.trim_text(v.content_node(self._oref.index_node))
                #todo: Should this instance, and the non-merge below, be made saveable?
            else:  # multiple versions available, merge
                merged_text, sources = vset.merge(self._oref.index_node)  #todo: For commentaries, this merges the whole chapter.  It may show up as merged, even if our part is not merged.
                self.text = self.trim_text(merged_text)
                if len(set(sources)) == 1:
                    for v in vset:
                        if v.versionTitle == sources[0]:
                            self._versions += [v]
                            break
                else:
                    self.sources = sources
                    self.is_merged = True
                    self._versions = vset.array()
        else:
            raise Exception("TextChunk requires a language.")

    def __unicode__(self):
        args = u"{}, {}".format(self._oref, self.lang)
        if self.vtitle:
            args += u", {}".format(self.vtitle)
        return args

    def __str__(self):
        return unicode(self).encode('utf-8')

    def __repr__(self):  # Wanted to use orig_tref, but repr can not include Unicode
        args = u"{}, {}".format(self._oref, self.lang)
        if self.vtitle:
            args += u", {}".format(self.vtitle)
        return u"{}({})".format(self.__class__.__name__, args)

    def is_empty(self):
        return self.ja().is_empty()

    def ja(self):
        return JaggedTextArray(self.text)

    def save(self):
        assert self._saveable, u"Tried to save a read-only text: {}".format(self._oref.normal())
        assert not self._oref.is_range(), u"Only non-range references can be saved: {}".format(self._oref.normal())
        #may support simple ranges in the future.
        #self._oref.is_range() and self._oref.range_index() == len(self._oref.sections) - 1
        if self.text == self._original_text:
            logger.warning(u"Aborted save of {}. No change in text.".format(self._oref.normal()))
            return False

        self._validate()
        self._sanitize()
        self._trim_ending_whitespace()

        if not self.version():
            self.full_version = Version(
                {
                    "chapter": self._oref.index.nodes.create_skeleton(),
                    "versionTitle": self.vtitle,
                    "versionSource": self.versionSource,
                    "language": self.lang,
                    "title": self._oref.index.title
                }
            )
        else:
            self.full_version = Version().load({"title": self._oref.index.title, "language": self.lang, "versionTitle": self.vtitle})
            assert self.full_version, u"Failed to load Version record for {}, {}".format(self._oref.normal(), self.vtitle)
            if self.versionSource:
                self.full_version.versionSource = self.versionSource  # hack

        content = self.full_version.sub_content(self._oref.index_node.version_address())
        self._pad(content)
        self.full_version.sub_content(self._oref.index_node.version_address(), [i - 1 for i in self._oref.sections], self.text)

        self.full_version.save()
        self._oref.recalibrate_next_prev_refs(len(self.text))

        return self

    def _pad(self, content):
        """
        Pads the passed content to the dimension of self._oref.
        Acts on the input variable 'content' in place
        Does not yet handle ranges
        :param content:
        :return:
        """

        for pos, val in enumerate(self._oref.sections):
            # at pos == 0, parent_content == content
            # at pos == 1, parent_content == chapter
            # at pos == 2, parent_content == verse
            # etc
            parent_content = reduce(lambda a, i: a[i - 1], self._oref.sections[:pos], content)

            # Pad out existing content to size of ref
            if len(parent_content) < val:
                for _ in range(len(parent_content), val):
                    parent_content.append("" if pos == self._oref.index_node.depth - 1 else [])

            # check for strings where arrays expected, except for last pass
            if pos < self._ref_depth - 2 and isinstance(parent_content[val - 1], basestring):
                parent_content[val - 1] = [parent_content[val - 1]]

    def _trim_ending_whitespace(self):
        """
        Trims blank segments from end of every section
        :return:
        """
        self.text = JaggedTextArray(self.text).trim_ending_whitespace().array()

    def _validate(self):
        """
        validate that depth/breadth of the TextChunk.text matches depth/breadth of the Ref
        :return:
        """
        posted_depth = 0 if isinstance(self.text, basestring) else list_depth(self.text)
        ref_depth = self._oref.range_index() if self._oref.is_range() else self._ref_depth
        implied_depth = ref_depth + posted_depth
        if implied_depth != self._oref.index_node.depth:
            raise InputError(
                u"Text Structure Mismatch. The stored depth of {} is {}, but the text posted to {} implies a depth of {}."
                .format(self._oref.index_node.full_title(), self._oref.index_node.depth, self._oref.normal(), implied_depth)
            )

        #validate that length of the array matches length of the ref
        #todo: double check for depth >= 3
        if self._oref.is_spanning():
            span_size = self._oref.span_size()
            if posted_depth == 0: #possible?
                raise InputError(
                        u"Text Structure Mismatch. {} implies a length of {} sections, but the text posted is a string."
                        .format(self._oref.normal(), span_size)
                )
            elif posted_depth == 1: #possible?
                raise InputError(
                        u"Text Structure Mismatch. {} implies a length of {} sections, but the text posted is a simple list."
                        .format(self._oref.normal(), span_size)
                )
            else:
                posted_length = len(self.text)
                if posted_length != span_size:
                    raise InputError(
                        u"Text Structure Mismatch. {} implies a length of {} sections, but the text posted has {} elements."
                        .format(self._oref.normal(), span_size, posted_length)
                    )
                #todo: validate last section size if provided

        elif self._oref.is_range():
            range_length = self._oref.range_size()
            if posted_depth == 0:
                raise InputError(
                        u"Text Structure Mismatch. {} implies a length of {}, but the text posted is a string."
                        .format(self._oref.normal(), range_length)
                )
            elif posted_depth == 1:
                posted_length = len(self.text)
                if posted_length != range_length:
                    raise InputError(
                        u"Text Structure Mismatch. {} implies a length of {}, but the text posted has {} elements."
                        .format(self._oref.normal(), range_length, posted_length)
                    )
            else:  # this should never happen.  The depth check should catch it.
                raise InputError(
                    u"Text Structure Mismatch. {} implies an simple array of length {}, but the text posted has depth {}."
                    .format(self._oref.normal(), range_length, posted_depth)
                )

    #maybe use JaggedArray.subarray()?
    def trim_text(self, txt):
        """
        Trims a text loaded from Version record with self._oref.part_projection() to the specifications of self._oref
        This works on simple Refs and range refs of unlimited depth and complexity.
        (in place?)
        :param txt:
        :return: List|String depending on depth of Ref
        """
        range_index = self._oref.range_index()
        sections = self._oref.sections
        toSections = self._oref.toSections

        if not sections:
            pass
        else:
            for i in range(0, self._ref_depth):
                if i == 0 == range_index:  # First level slice handled at DB level
                    pass
                elif range_index > i:  # Either not range, or range begins later.  Return simple value.
                    if i == 0 and len(txt):   # We already sliced the first level w/ Ref.part_projection()
                        txt = txt[0]
                    elif len(txt) >= sections[i]:
                        txt = txt[sections[i] - 1]
                    else:
                        return self.empty_text()
                elif range_index == i:  # Range begins here
                    start = sections[i] - 1
                    end = toSections[i]
                    txt = txt[start:end]
                else:  # range_index < i, range continues here
                    begin = end = txt
                    for _ in range(range_index, i - 1):
                        begin = begin[0]
                        end = end[-1]
                    begin[0] = begin[0][sections[i] - 1:]
                    end[-1] = end[-1][:toSections[i]]

        return txt

    def empty_text(self):
        """
        :return: Either empty array or empty string, depending on depth of Ref
        """
        if not self._oref.is_range() and self._ref_depth == self._oref.index_node.depth:
            return ""
        else:
            return []

    def version(self):
        """
        Returns the Version record for this chunk
        :return Version:
        :raises Exception: if the TextChunk is merged
        """
        if not self._versions:
            return None
        if len(self._versions) == 1:
            return self._versions[0]
        else:
            raise Exception("Called TextChunk.version() on merged TextChunk.")


# Mirrors the construction of the old get_text() method.
# The TextFamily.contents() method will return a dictionary in the same format that was provided by get_text().
class TextFamily(object):
    """
    A text with its translations and optionally the commentary on it.

    Can be instanciated with just the first argument.

    :param oref: :class:`Ref`.  This is the only required argument.
    :param int context: Default: 1. How many context levels up to go when getting commentary.  See :func:`Ref.context_ref`
    :param bool commentary: Default: True. Include commentary?
    :param version: optional. Name of version to use when getting text.
    :param lang: None, "en" or "he".  Default: None.  If None, included both languages.
    :param bool pad: Default: True.  Pads the provided ref before processing.  See :func:`Ref.padded_ref`
    :param bool alts: Default: False.  Adds notes of where alternate structure elements begin
    """
    #Attribute maps used for generating dict format
    text_attr_map = {
        "en": "text",
        "he": "he"
    }

    attr_map = {
        "versionTitle": {
            "en": "versionTitle",
            "he": "heVersionTitle"
        },
        "versionSource": {
            "en": "versionSource",
            "he": "heVersionSource"
        },
        "status": {
            "en": "versionStatus",
            "he": "heVersionStatus"
        },
        "license": {
            "en": "license",
            "he": "heLicense",
            "condition": "licenseVetted",
            "default": "unknown"
        },
        "versionNotes": {
            "en": "versionNotes",
            "he": "heVersionNotes"
        },
        "digitizedBySefaria": {
            "en": "digitizedBySefaria",
            "he": "heDigitizedBySefaria",
            "default": False,
        }
    }
    sourceMap = {
        "en": "sources",
        "he": "heSources"
    }

    def __init__(self, oref, context=1, commentary=True, version=None, lang=None, pad=True, alts=False):
        """
        :param oref:
        :param context:
        :param commentary:
        :param version:
        :param lang:
        :param pad:
        :param alts: Adds notes of where alt elements begin
        :return:
        """
        if pad:
            oref = oref.padded_ref()
        elif oref.has_default_child():
            oref = oref.default_child_ref()

        self.ref            = oref.normal()
        self.heRef          = oref.he_normal()
        self.isComplex      = oref.index.is_complex()
        self.text           = None
        self.he             = None
        self._lang          = lang
        self._original_oref = oref
        self._context_oref  = None
        self._chunks        = {}
        self._inode         = oref.index_node
        self._alts          = []

        if not isinstance(oref.index_node, JaggedArrayNode):
            raise InputError("Can not get TextFamily at this level, please provide a more precise reference")

        for i in range(0, context):
            oref = oref.context_ref()
        self._context_oref = oref

        # processes "en" and "he" TextChunks, and puts the text in self.text and self.he, respectively.
        for language, attr in self.text_attr_map.items():
            if language == lang:
                c = TextChunk(oref, language, version)
            else:
                c = TextChunk(oref, language)
            self._chunks[language] = c
            setattr(self, self.text_attr_map[language], c.text)

        if oref.is_spanning():
            self.spanning = True

        if commentary:
            from sefaria.client.wrapper import get_links
            if not oref.is_spanning():
                links = get_links(oref.normal())  #todo - have this function accept an object
            else:
                links = [get_links(r.normal()) for r in oref.split_spanning_ref()]
            self.commentary = links if "error" not in links else []

        # get list of available versions of this text
        self.versions = oref.version_list()

        # Adds decoration for the start of each alt structure reference
        if alts:
            # Set up empty Array that mirrors text structure
            alts_ja = JaggedArray()

            for key, struct in oref.index.get_alt_structures().iteritems():
                # Assuming these are in order, continue if it is before ours, break if we see one after
                for n in struct.get_leaf_nodes():
                    wholeRef = Ref(n.wholeRef)
                    if wholeRef.ending_ref().precedes(oref):
                        continue
                    if wholeRef.starting_ref().follows(oref):
                        break

                    #It's in our territory
                    wholeRefStart = wholeRef.starting_ref()
                    if oref.contains(wholeRefStart) and not oref == wholeRefStart:
                        indxs = [k - 1 for k in wholeRefStart.in_terms_of(oref)]
                        val = {"en":[], "he":[]}

                        try:
                            val = alts_ja.get_element(indxs)
                        except IndexError:
                            pass

                        val["en"] += [n.primary_title("en")]
                        val["he"] += [n.primary_title("he")]
                        val["whole"] = True

                        alts_ja.set_element(indxs, val)

                    if getattr(n, "refs", None):
                        for i, r in enumerate(n.refs):
                            # hack to skip Rishon, skip empty refs
                            if i==0 or not r:
                                continue;
                            subRef = Ref(r)
                            subRefStart = subRef.starting_ref()
                            if oref.contains(subRefStart) and not oref == subRefStart:
                                indxs = [k - 1 for k in subRefStart.in_terms_of(oref)]
                                val = {"en":[], "he":[]}

                                try:
                                    a = alts_ja.get_element(indxs)
                                    if a:
                                        val = a
                                except IndexError:
                                    pass

                                val["en"] += [n.sectionString([i + 1], "en", title=False)]
                                val["he"] += [n.sectionString([i + 1], "he", title=False)]

                                alts_ja.set_element(indxs, val)

                            elif subRefStart.follows(oref):
                                break

            self._alts = alts_ja.array()

    def contents(self):
        """
        :return dict: Returns the contents of the text family.
        """
        d = {k: getattr(self, k) for k in vars(self).keys() if k[0] != "_"}

        d["textDepth"]       = getattr(self._inode, "depth", None)
        d["sectionNames"]    = getattr(self._inode, "sectionNames", None)
        d["addressTypes"]    = getattr(self._inode, "addressTypes", None)
        if getattr(self._inode, "lengths", None):
            d["lengths"]     = getattr(self._inode, "lengths")
            if len(d["lengths"]):
                d["length"]  = d["lengths"][0]
        elif getattr(self._inode, "length", None):
            d["length"]      = getattr(self._inode, "length")
        d["textDepth"]       = self._inode.depth
        d["heTitle"]         = self._inode.full_title("he")
        d["titleVariants"]   = self._inode.all_tree_titles("en")
        d["heTitleVariants"] = self._inode.all_tree_titles("he")

        for attr in ["categories", "order", "maps"]:
            d[attr] = getattr(self._inode.index, attr, "")
        for attr in ["book", "type"]:
            d[attr] = getattr(self._original_oref, attr)
        for attr in ["sections", "toSections"]:
            d[attr] = getattr(self._original_oref, attr)[:]
        if self._context_oref.is_commentary():
            for attr in ["commentaryBook", "commentaryCategories", "commentator", "heCommentator"]:
                d[attr] = getattr(self._inode.index, attr, "")
        d["isComplex"]    = self.isComplex
        d["indexTitle"]   = self._inode.index.title
        d["heIndexTitle"] = self._inode.index.get_title("he")
        d["sectionRef"]   = self._original_oref.section_ref().normal()
        d["isSpanning"]   = self._original_oref.is_spanning()
        if d["isSpanning"]:
            d["spanningRefs"] = [r.normal() for r in self._original_oref.split_spanning_ref()]

        for language, attr in self.text_attr_map.items():
            chunk = self._chunks.get(language)
            if chunk.is_merged:
                d[self.sourceMap[language]] = chunk.sources
            else:
                ver = chunk.version()
                if ver:
                    for key, val in self.attr_map.items():
                        if not val.get("condition") or getattr(ver, val.get("condition"), False):
                            d[val[language]] = getattr(ver, key, val.get("default", ""))
                        else:
                            d[val[language]] = val.get("default")

        # replace ints with daf strings (3->"2a") for Talmud addresses
        # this could be simpler if was done for every value - but would be slower.
        if "Talmud" in self._inode.addressTypes:
            for i in range(len(d["sections"])):
                if self._inode.addressTypes[i] == "Talmud":
                    d["sections"][i] = AddressTalmud.toStr("en", d["sections"][i])
                    if "toSections" in d:
                        d["toSections"][i] = AddressTalmud.toStr("en", d["toSections"][i])

            d["title"] = self._context_oref.normal()
            if "heTitle" in d:
                d["heBook"] = d["heTitle"]
                d["heTitle"] = self._context_oref.he_normal()

            if d["type"] == "Commentary" and self._context_oref.is_talmud() and len(d["sections"]) > 1:
                d["title"] = "%s Line %d" % (d["title"], d["sections"][1])

        elif self._context_oref.is_commentary():
            dep = len(d["sections"]) if len(d["sections"]) < 2 else 2
            d["title"] = d["book"] + " " + ":".join(["%s" % s for s in d["sections"][:dep]])

        d["alts"] = self._alts

        return d


"""
                    -------------------
                           Refs
                    -------------------

"""


class RefCacheType(type):
    """
    Metaclass for Ref class.
    Caches all Ref isntances according to the string they were instanciated with and their normal form.
    Returns cached instance on instanciation if either instanciation string or normal form are matched.
    """

    def __init__(cls, name, parents, dct):
        super(RefCacheType, cls).__init__(name, parents, dct)
        cls.__tref_oref_map = {}
        cls.__index_tref_map = {}

    def cache_size(cls):
        return len(cls.__tref_oref_map)

    def cache_dump(cls):
        return [(a, repr(b)) for (a, b) in cls.__tref_oref_map.iteritems()]

    def _raw_cache(cls):
        return cls.__tref_oref_map

    def clear_cache(cls):
        cls.__tref_oref_map = {}
        cls.__index_tref_map = {}

    def remove_index_from_cache(cls, index_title):
        """
        Removes all refs to Index with title `index_title` from the Ref cache
        :param cls:
        :param index_title:
        :return:
        """
        try:
            for tref in cls.__index_tref_map[index_title]:
                try:
                    del cls.__tref_oref_map[tref]
                except KeyError:
                    continue
        except KeyError:
            pass

    def __call__(cls, *args, **kwargs):
        if len(args) == 1:
            tref = args[0]
        else:
            tref = kwargs.get("tref")

        obj_arg = kwargs.get("_obj")

        if tref:
            if tref in cls.__tref_oref_map:
                ref = cls.__tref_oref_map[tref]
                ref.tref = tref
                return ref
            else:
                result = super(RefCacheType, cls).__call__(*args, **kwargs)
                uid = result.uid()
                title = result.index.title
                if uid in cls.__tref_oref_map:
                    #del result  #  Do we need this to keep memory clean?
                    cls.__tref_oref_map[tref] = cls.__tref_oref_map[uid]
                    try:
                        cls.__index_tref_map[title] += [tref]
                    except KeyError:
                        cls.__index_tref_map[title] = [tref]
                    return cls.__tref_oref_map[uid]
                cls.__tref_oref_map[uid] = result
                cls.__tref_oref_map[tref] = result
                try:
                    cls.__index_tref_map[title] += [tref]
                except KeyError:
                    cls.__index_tref_map[title] = [tref]
                cls.__index_tref_map[title] += [uid]

                return result
        elif obj_arg:
            result = super(RefCacheType, cls).__call__(*args, **kwargs)
            uid = result.uid()
            title = result.index.title
            if uid in cls.__tref_oref_map:
                #del result  #  Do we need this to keep memory clean?
                return cls.__tref_oref_map[uid]
            cls.__tref_oref_map[uid] = result
            try:
                cls.__index_tref_map[title] += [uid]
            except KeyError:
                cls.__index_tref_map[title] = [uid]
            return result
        else:  # Default.  Shouldn't be used.
            return super(RefCacheType, cls).__call__(*args, **kwargs)


class Ref(object):
    """
        A Ref is a reference to a location. A location could be to a *book*, to a specific *segment* (e.g. verse or mishnah), to a *section* (e.g chapter), or to a *range*.

        Instanciated with a string representation of the reference, e.g.:

        ::

            >>> Ref("Genesis 1:3")
            >>> Ref("Rashi on Genesis 1:3")
            >>> Ref("Genesis 1:3-2:4")
            >>> Ref("Shabbat 4b")
            >>> Ref("Rashi on Shabbat 4b-5a")
    """
    __metaclass__ = RefCacheType

    def __init__(self, tref=None, _obj=None):
        """
        Object is generally initialized with a textual reference - ``tref``

        Internally, the _obj argument can be used to instantiate a ref with a complete dict composing the Ref data
        """
        self.index = None
        self.book = None
        self.type = None
        self.sections = []
        self.toSections = []
        self.index_node = None

        if tref:
            self.__init_ref_pointer_vars()
            self.orig_tref = self.tref = tref
            self._lang = "he" if is_hebrew(tref) else "en"
            self.__clean_tref()
            self.__init_tref()
            self._validate()
        elif _obj:
            for key, value in _obj.items():
                setattr(self, key, value)
            self.__init_ref_pointer_vars()
            self.tref = self.normal()
            self._validate()
        else:
            self.__init_ref_pointer_vars()

    def __init_ref_pointer_vars(self):
        self._normal = None
        self._he_normal = None
        self._url = None
        self._next = None
        self._prev = None
        self._padded = None
        self._context = {}
        self._first_spanned_ref = None
        self._spanned_refs = []
        self._ranged_refs = []
        self._range_depth = None
        self._range_index = None

    def _validate(self):
        offset = 0
        if self.is_bavli():
            offset = 2
        checks = [self.sections, self.toSections]
        for check in checks:
            if 0 in check:
                raise InputError(u"{} {} must be greater than 0".format(self.book, self.index_node.sectionNames[check.index(0)]))
            if getattr(self.index_node, "lengths", None) and len(check):
                if check[0] > self.index_node.lengths[0] + offset:
                    display_size = self.index_node.address_class(0).toStr("en", self.index_node.lengths[0] + offset)
                    raise InputError(u"{} ends at {} {}.".format(self.book, self.index_node.sectionNames[0], display_size))
        for i in range(len(self.sections)):
            if self.toSections > self.sections:
                break
            if self.toSections < self.sections:
                raise InputError(u"{} is an invalid range.  Ranges must end later than they begin.".format(self.normal()))

    def __clean_tref(self):
        self.tref = self.tref.strip().replace(u"–", "-").replace("_", " ")  # don't replace : in Hebrew, where it can indicate amud
        if self._lang == "he":
            return

        try:
            self.tref = self.tref.decode('utf-8').replace(":", ".")
        except UnicodeEncodeError, e:
            return {"error": "UnicodeEncodeError: %s" % e}
        except AttributeError, e:
            return {"error": "AttributeError: %s" % e}

        try:
            # capitalize first letter (don't title case all to avoid e.g., "Song Of Songs")
            self.tref = self.tref[0].upper() + self.tref[1:]
        except IndexError:
            pass

    def __reinit_tref(self, new_tref):
        self.tref = new_tref
        self.__clean_tref()
        self._lang = "en"
        self.__init_tref()

    def __init_tref(self):
        """
        Parse self.tref
        Populate self.index, self.index_node, self.type, self.book, self.sections, self.toSections, ...
        :return:
        """
        # Split ranges based on '-' symbol, store in `parts` variable
        parts = [s.strip() for s in self.tref.split("-")]
        if len(parts) > 2:
            raise InputError(u"Couldn't understand ref '{}' (too many -'s).".format(self.tref))

        base = parts[0]
        title = None

        # Remove letter from end of base reference until TitleNode or Term name matched, set `title` variable with matched title
        tndict = library.get_title_node_dict(self._lang, with_commentary=True)
        termdict = library.get_term_dict(self._lang)
        for l in range(len(base), 0, -1):
            self.index_node = tndict.get(base[0:l])
            new_tref = termdict.get(base[0:l])

            if self.index_node:
                title = base[0:l]
                if base[l - 1] == ".":   # Take care of Refs like "Exo.14.15", where the period shouldn't get swallowed in the name.
                    title = base[0:l - 1]
                break
            if new_tref:
                # If a term is matched, reinit with the real tref
                self.__reinit_tref(new_tref)
                return

        # At this `title` is something like "Exodus" or "Rashi on Exodus" or "Pesach Haggadah, Magid, Four Sons"
        if title:
            assert isinstance(self.index_node, SchemaNode)
            self.index = self.index_node.index
            self.book = self.index_node.full_title("en")

            # checkFirst is used on Bavli records to check for a Mishnah pattern match first
            if getattr(self.index_node, "checkFirst", None) and self.index_node.checkFirst.get(self._lang):
                try:
                    check_node = library.get_schema_node(self.index_node.checkFirst[self._lang], self._lang)
                    assert isinstance(check_node, JaggedArrayNode)  # Initially used with Mishnah records.  Assumes JaggedArray.
                    reg = check_node.full_regex(title, self._lang, strict=True)
                    self.sections = self.__get_sections(reg, base, use_node=check_node)
                except InputError:  # Regex doesn't work
                    pass
                except AttributeError:  # Can't find node for check_node
                    pass
                else:
                    old_index_node = self.index_node

                    self.index_node = check_node
                    self.index = self.index_node.index
                    self.book = self.index_node.full_title("en")
                    self.toSections = self.sections[:]

                    try:
                        self._validate()
                    except InputError:  # created Ref doesn't validate, back it out
                        self.index_node = old_index_node
                        self.sections = []

            # Don't accept references like "Rashi" (Can delete in commentary refactor)
            elif self.index.is_commentary() and self._lang == "en":
                if not getattr(self.index, "commentaryBook", None):
                    raise InputError(u"Please specify a text that {} comments on.".format(self.index.title))

        else:  # This may be a new version, try to build a schema node.
            match = library.all_titles_regex(self._lang, commentary=True).match(base)
            if match:
                title = match.group('title')
                on_node = library.get_schema_node(match.group('commentee'))  # May be SchemaNode or JaggedArrayNode
                self.index = library.get_index(match.group('commentor') + " on " + on_node.index.title)
                self.index_node = self.index.nodes.title_dict(self._lang).get(title)
                self.book = self.index_node.full_title("en")
                if not self.index_node:
                    raise BookNameError(u"Can not find index record for {}".format(title))
            else:
                raise InputError(u"Unrecognized Index record: {}".format(base))

        if title is None:
            raise InputError(u"Could not find title in reference: {}".format(self.tref))

        self.type = self.index_node.index.categories[0]

        if title == base:  # Bare book, like "Genesis" or "Rashi on Genesis".
            if self.index_node.is_default():  # Without any further specification, match the parent of the fall-through node
                self.index_node = self.index_node.parent
                self.book = self.index_node.full_title("en")
            return

        try:
            reg = self.index_node.full_regex(title, self._lang)  # Try to treat this as a JaggedArray
        except AttributeError:
            # We matched a schema node followed by an illegal number. (Are there other cases here?)
            matched = self.index_node.full_title(self._lang)
            msg = u"Partial reference match for '{}' - failed to find continuation for '{}'.\nValid continuations are:\n".format(self.tref, matched)
            continuations = []
            for child in self.index_node.children:
                continuations += child.all_node_titles(self._lang)
            msg += u",\n".join(continuations)
            raise PartialRefInputError(msg, matched, continuations)

        # Numbered Structure node - try numbered structure parsing
        if self.index_node.children and getattr(self.index_node, "_addressTypes", None):
            try:
                struct_indexes = self.__get_sections(reg, base)
                self.index_node = reduce(lambda a, i: a.children[i], [s - 1 for s in struct_indexes], self.index_node)
                title = self.book = self.index_node.full_title("en")
                base = regex.sub(reg, title, base)
                reg = self.index_node.full_regex(title, self._lang)
            except InputError:
                pass
            #todo: ranges that cross structures

        # Numbered Structure node parsed - return. (Verify this comment.  Should this be indented?)
        if title == base:
            return

        # Content node -  Match primary structure address (may be stage two of numbered structure parsing)
        if not self.index_node.children and getattr(self.index_node, "_addressTypes", None):
            try:
                self.sections = self.__get_sections(reg, base)
            except InputError:
                pass

        # Look for alternate structure
        # todo: handle commentator on alt structure
        if not self.sections and not self.index.is_commentary():
            alt_struct_regex = self.index.alt_titles_regex(self._lang)
            if alt_struct_regex:
                match = alt_struct_regex.match(base)
                if match:
                    title = match.group('title')
                    alt_struct_node = self.index.get_alt_struct_node(title, self._lang)

                    # Exact match alt structure node
                    if title == base:
                        new_tref = alt_struct_node.get_ref_from_sections([])
                        if new_tref:
                            self.__reinit_tref(new_tref)
                            return

                    try:  # Some structure nodes don't have .regex() methods.
                        reg = alt_struct_node.full_regex(title, self._lang)
                    except AttributeError:
                        pass
                    else:
                        # Alternate numbered structure
                        if alt_struct_node.children and getattr(alt_struct_node, "_addressTypes", None):
                            try:
                                struct_indexes = self.__get_sections(reg, base)
                                alt_struct_node = reduce(lambda a, i: a.children[i], [s - 1 for s in struct_indexes], alt_struct_node)
                                title = alt_struct_node.full_title("en")
                                base = regex.sub(reg, title, base)
                                reg = alt_struct_node.full_regex(title, self._lang)
                            except InputError:
                                pass

                        # Alt struct map node -  (may be stage two of numbered structure parsing)
                        if title == base:  #not a repetition of similar test above - title may have changed in numbered structure parsing
                            alt_struct_indexes = []
                        else:
                            alt_struct_indexes = self.__get_sections(reg, base)
                        new_tref = alt_struct_node.get_ref_from_sections(alt_struct_indexes)
                        if new_tref:
                            self.__reinit_tref(new_tref)
                            return

        if not self.sections:
            raise InputError(u"Failed to parse sections for ref {}".format(self.orig_tref))

        self.toSections = self.sections[:]

        # Parse range end portion, if it exists
        if len(parts) == 2:
            self.__init_ref_pointer_vars()  # clear out any mistaken partial representations
            if self._lang == "he" or any([a != "Integer" for a in self.index_node.addressTypes[1:]]):     # in process. developing logic that should work for all languages / texts
                # todo: handle sections names in "to" part.  Handle talmud יד א - ב kind of cases.
                range_parts = re.split("[., ]+", parts[1])
                delta = len(self.sections) - len(range_parts)
                for i in range(delta, len(self.sections)):
                    try:
                        self.toSections[i] = self.index_node._addressTypes[i].toNumber(self._lang, range_parts[i - delta])
                    except (ValueError, IndexError):
                        raise InputError(u"Couldn't understand text sections: '{}'.".format(self.tref))
            elif self._lang == "en":
                if self.index_node.addressTypes[0] == "Talmud":
                    self.__parse_talmud_range(parts[1])
                else:
                    range_parts = re.split("[.:, ]+", parts[1])
                    delta = len(self.sections) - len(range_parts)
                    for i in range(delta, len(self.sections)):
                        try:
                            self.toSections[i] = int(range_parts[i - delta])
                        except (ValueError, IndexError):
                            raise InputError(u"Couldn't understand text sections: '{}'.".format(self.tref))

    def __get_sections(self, reg, tref, use_node=None):
        use_node = use_node or self.index_node
        sections = []
        ref_match = reg.match(tref)
        if not ref_match:
            raise InputError(u"Can not parse sections from ref: {}".format(tref))

        gs = ref_match.groupdict()
        for i in range(0, use_node.depth):
            gname = u"a{}".format(i)
            if gs.get(gname) is not None:
                sections.append(use_node._addressTypes[i].toNumber(self._lang, gs.get(gname)))
        return sections

    def __parse_talmud_range(self, range_part):
        #todo: make sure to-daf isn't out of range
        self.toSections = range_part.split(".")  # this was converting space to '.', for some reason.

        # 'Shabbat 23a-b'
        if self.toSections[0] == 'b':
            self.toSections[0] = self.sections[0] + 1

        # 'Shabbat 24b-25a'
        elif regex.match("\d+[ab]", self.toSections[0]):
            self.toSections[0] = daf_to_section(self.toSections[0])

        # 'Shabbat 24b.12-24'
        else:
            delta = len(self.sections) - len(self.toSections)
            for i in range(delta -1, -1, -1):
                self.toSections.insert(0, self.sections[i])

        self.toSections = [int(x) for x in self.toSections]

    def __eq__(self, other):
        return self.uid() == other.uid()

    def __ne__(self, other):
        return not self.__eq__(other)

    @staticmethod
    def is_ref(tref):
        """
        Static method for testing if a string is valid for instanciating a Ref object.

        :param string tref: the string to test
        :return bool:
        """
        try:
            Ref(tref)
            return True
        except InputError:
            return False

    def is_talmud(self):
        """
        Is this a Talmud reference?

        :return bool:
        """
        return getattr(self.index_node, "addressTypes", None) and len(self.index_node.addressTypes) and self.index_node.addressTypes[0] == "Talmud"

    def is_tanach(self):
        return u"Tanach" in self.index.b_index.categories if self.is_commentary() else u"Tanach" in self.index.categories

    def is_bavli(self):
        """
        Is this a Talmud Bavli reference?

        :return bool:
        """
        if self.is_commentary():
            return u"Bavli" in self.index.b_index.categories
        else:
            return u"Bavli" in self.index.categories

    def is_commentary(self):
        """
        Is this a commentary reference?

        :return bool:
        """
        return self.type == "Commentary"

    def is_range(self):
        """
        Is this reference a range?

        A Ref is range if it's starting point and ending point are different, i.e. it has a dash in its text form.
        References can cover large areas of text without being a range - in the case where they are references to chapters.

        ::

            >>> Ref("Genesis 3").is_range()
            False
            >>> Ref("Genesis 3-5").is_range()
            True

        :return bool:
        """
        return self.sections != self.toSections

    def range_size(self):
        """
        How large is the range?

        :return int:
        """
        #todo: rewrite with range_index to handle ranges across higher level sections
        return self.toSections[-1] - self.sections[-1] + 1

    def range_index(self):
        """
        At what section index does the range begin?

        ::

            >>> Ref("Leviticus 15:3 - 17:12").range_index()
            0
            >>> Ref("Leviticus 15-17").range_index()
            0
            >>> Ref("Leviticus 15:17-21").range_index()
            1
            >>> Ref("Leviticus 15:17").range_index()
            2

        :return int:
        """
        if not self._range_index:
            self._set_range_data()
        return self._range_index

    def range_depth(self):
        """
        How deep is the range?

        ::

            >>> Ref("Leviticus 15:3 - 17:12").range_depth()
            2
            >>> Ref("Leviticus 15-17").range_depth()
            2
            >>> Ref("Leviticus 15:17-21").range_depth()
            1
            >>> Ref("Leviticus 15:17").range_depth()
            0

        :return int:
        """
        if not self._range_depth:
            self._set_range_data()
        return self._range_depth

    def _set_range_data(self):
        if not self.is_range():
            self._range_depth = 0
            self._range_index = self.index_node.depth

        else:
            for i in range(0, self.index_node.depth):
                if self.sections[i] != self.toSections[i]:
                    self._range_depth = self.index_node.depth - i
                    self._range_index = i
                    break

    def is_spanning(self):
        """
        :return bool: True if the Ref spans across text sections.

        ::

            >>> Ref("Shabbat 13a-b").is_spanning()
            True
            >>> Ref("Shabbat 13a:3-14").is_spanning()
            False
            >>> Ref("Job 4:3-5:3").is_spanning()
            True
            >>> Ref("Job 4:5-18").is_spanning()
            False

        """
        return self.span_size() > 1

    def span_size(self):
        """
        How many sections does the span cover?

        ::

            >>> Ref("Leviticus 15:3 - 17:12").span_size()
            3
            >>> Ref("Leviticus 15-17").span_size()
            3
            >>> Ref("Leviticus 15:17-21").span_size()
            1
            >>> Ref("Leviticus 15:17").span_size()
            1

        :return int:
        """
        if not getattr(self.index_node, "depth", None) or self.index_node.depth == 1:
            # text with no depth or depth 1 can't be spanning
            return 0

        if len(self.sections) == 0:
            # can't be spanning if no sections set
            return 0

        if len(self.sections) <= self.index_node.depth - 2:
            point = len(self.sections) - 1
        else:
            point = self.index_node.depth - 2

        for i in range(0, point + 1):
            size = self.toSections[i] - self.sections[i] + 1
            if size > 1:
                return size

        return 1

    def is_book_level(self):
        """
        Is this a Ref to the whole book level?

        ::

            >>> Ref("Leviticus").is_book_level()
            True
            >>> Ref("Leviticus 15").is_book_level()
            False
            >>> Ref("Rashi on Leviticus").is_book_level()
            True
            >>> Ref("Rashi on Leviticus 15").is_book_level()
            False

        :return bool:
        """
        return len(self.sections) == 0 and not self.index_node.parent

    def is_section_level(self):
        """
        Is this Ref section (e.g. Chapter) level?

        ::

            >>> Ref("Leviticus 15:3").is_section_level()
            False
            >>> Ref("Leviticus 15").is_section_level()
            True
            >>> Ref("Rashi on Leviticus 15:3").is_section_level()
            True
            >>> Ref("Rashi on Leviticus 15:3:1").is_section_level()
            False
            >>> Ref("Leviticus 15-17").is_section_level()
            True


        :return bool:
        """
        #TODO: errors on complex refs
        return len(self.sections) == self.index_node.depth - 1

    def is_segment_level(self):
        """
        Is this Ref segment (e.g. Verse) level?
        ::
            >>> Ref("Leviticus 15:3").is_segment_level()
            True
            >>> Ref("Leviticus 15").is_segment_level()
            False
            >>> Ref("Rashi on Leviticus 15:3").is_segment_level()
            False
            >>> Ref("Rashi on Leviticus 15:3:1").is_segment_level()
            True

        :return bool:
        """
        #TODO: errors on complex refs
        return len(self.sections) == self.index_node.depth

    """ Methods to generate new Refs based on this Ref """
    def _core_dict(self):
        return {
            "index": self.index,
            "book": self.book,
            "type": self.type,
            "index_node": self.index_node,
            "sections": self.sections[:],
            "toSections": self.toSections[:]
        }

    def has_default_child(self):
        return self.index_node.has_default_child()

    def default_child_ref(self):
        """
        Return ref to the default node underneath this node
        :return:
        """
        if not self.has_default_child():
            return self
        d = self._core_dict()
        d["index_node"] = self.index_node.get_default_child()
        return Ref(_obj=d)

    def surrounding_ref(self, size=1):
        """
        Return a reference with 'size' additional segments added to each side.

        Currently does not extend to sections beyond the original ref's span.

        :param int size:
        :return: :class:`Ref`
        """

        if self.starting_ref().sections[-1] > size:
            start = self.starting_ref().sections[-1] - size
        else:
            start = 1

        ending_sections = self.ending_ref().sections
        ending_section_length = self.get_state_ja().sub_array_length([s - 1 for s in ending_sections[:-1]])

        if ending_sections[-1] + size < ending_section_length:
            end = ending_sections[-1] + size
        else:
            end = ending_section_length

        d = self._core_dict()
        d["sections"] = d["sections"][:-1] + [start]
        d["toSections"] = d["toSections"][:-1] + [end]
        return Ref(_obj=d)

    def starting_ref(self):
        """
        For ranged Refs, return the starting Ref

        :return: :class:`Ref`
        """
        if not self.is_range():
            return self
        d = self._core_dict()
        d["toSections"] = self.sections[:]
        return Ref(_obj=d)

    def ending_ref(self):
        """
        For ranged Refs, return the ending Ref

        :return: :class:`Ref`
        """
        if not self.is_range():
            return self
        d = self._core_dict()
        d["sections"] = self.toSections[:]
        return Ref(_obj=d)

    def section_ref(self):
        """
        Return the section level Ref

        For texts of depth 2, this has the same behavior as :meth:`top_section_ref`

        ::

            >>> Ref("Rashi on Genesis 2:3:1").section_ref()
            Ref("Rashi on Genesis 2:3")
            >>> Ref("Genesis 2:3").section_ref()
            Ref("Genesis 2")

        :return: :class:`Ref`
        """
        if not self.is_segment_level():
            return self
        return self.padded_ref().context_ref()

    def top_section_ref(self):
        """
        Return the highest level section Ref.

        For texts of depth 2, this has the same behavior as :meth:`section_ref`

        ::

            >>> Ref("Rashi on Genesis 2:3:1").top_section_ref()
            Ref("Rashi on Genesis 2")
            >>> Ref("Genesis 2:3").top_section_ref()
            Ref("Genesis 2")

        :return: :class:`Ref`
        """
        return self.padded_ref().context_ref(self.index_node.depth - 1)

    def next_section_ref(self):
        """
        Returns a Ref to the next section (e.g. Chapter).

        If this is the last section, returns ``None``

        :return: :class:`Ref`
        """
        if not self._next:
            self._next = self._iter_text_section()
            if self._next is None and not self.index_node.children:
                current_leaf = self.index_node
                #we now need to iterate over the next leaves, finding the first available section
                while True:
                    next_leaf = current_leaf.next_leaf() #next schema/JANode
                    if next_leaf:
                        next_node_ref = next_leaf.ref() #get a ref so we can do the next lines
                        potential_next = next_node_ref._iter_text_section(depth_up=0 if next_leaf.depth == 1 else 1)
                        if potential_next:
                            self._next = potential_next
                            break
                        current_leaf = next_leaf
                    else:
                        self._next = None
                        break
        return self._next

    def prev_section_ref(self):
        """
        Returns a Ref to the previous section (e.g. Chapter).

        If this is the first section, returns ``None``

        :return: :class:`Ref`
        """
        if not self._prev:
            self._prev = self._iter_text_section(False)
            if self._prev is None and not self.index_node.children:
                current_leaf = self.index_node
                # we now need to iterate over the prev leaves, finding the first available section
                while True:
                    prev_leaf = current_leaf.prev_leaf()  # prev schema/JANode
                    if prev_leaf:
                        prev_node_ref = prev_leaf.ref()  # get a ref so we can do the next lines
                        potential_prev = prev_node_ref._iter_text_section(forward=False, depth_up=0 if prev_leaf.depth == 1 else 1)
                        if potential_prev:
                            self._prev = potential_prev
                            break
                        current_leaf = prev_leaf
                    else:
                        self._prev = None
                        break
        return self._prev

    def recalibrate_next_prev_refs(self, add_self=True):
        """
        Internal. Called when a section is inserted or deleted.

        :param add_self:
        :return: None
        """
        next_ref = self.next_section_ref()
        prev_ref = self.prev_section_ref()
        if next_ref:
            next_ref._prev = self if add_self else prev_ref
        if prev_ref:
            prev_ref._next = self if add_self else next_ref

    def prev_segment_ref(self):
        """
        Returns a :class:`Ref` to the next previous populated segment.

        If this ref is not segment level, will return ``self```

        :return: :class:`Ref`
        """
        r = self.starting_ref()
        if not r.is_segment_level():
            return r
        if r.sections[-1] > 1:
            d = r._core_dict()
            d["sections"] = d["toSections"] = r.sections[:-1] + [r.sections[-1] - 1]
            return Ref(_obj=d)
        else:
            r = r.prev_section_ref()
            if not r:
                return None
            d = r._core_dict()
            newSections = r.sections + [self.get_state_ja().sub_array_length([i - 1 for i in r.sections])]
            d["sections"] = d["toSections"] = newSections
            return Ref(_obj=d)

    def next_segment_ref(self):
        """
        Returns a :class:`Ref` to the next populated segment.

        If this ref is not segment level, will return ``self```

        :return: :class:`Ref`
        """
        r = self.ending_ref()
        if not r.is_segment_level():
            return r
        sectionRef = r.section_ref()
        sectionLength = self.get_state_ja().sub_array_length([i - 1 for i in sectionRef.sections])
        if r.sections[-1] < sectionLength:
            d = r._core_dict()
            d["sections"] = d["toSections"] = r.sections[:-1] + [r.sections[-1] + 1]
            return Ref(_obj=d)
        else:
            try:
                return r.next_section_ref().subref(1)
            except AttributeError:
                # No next section
                return None

    def last_segment_ref(self):
        """
        Returns :class:`Ref` to the last segment in the current book (or complex book part).

        Not to be confused with :meth:`ending_ref`

        :return:
        """
        o = self._core_dict()
        o["sections"] = o["toSections"] = [i + 1 for i in self.get_state_ja().last_index(self.index_node.depth)]
        return Ref(_obj=o)

    def first_available_section_ref(self):
        """
        Returns a :class:`Ref` to the first section inside of or following this :class:`Ref` that has some content.

        Returns ``None`` if self is empty and no following :class:`Ref` has content.

        :return: :class:`Ref`
        """
        if isinstance(self.index_node, JaggedArrayNode):
            r = self.padded_ref()
        elif isinstance(self.index_node, SchemaNode):
            nodes = self.index_node.get_leaf_nodes()
            if not len(nodes):
                return None
            r = nodes[0].ref().padded_ref()
        else:
            return None

        return r.next_section_ref() if r.is_empty() else r

    #Don't store results on Ref cache - state objects change, and don't yet propogate to this Cache
    def get_state_node(self, meta=None, hint=None):
        """
        :return: :class:`sefaria.model.version_state.StateNode`
        """
        from . import version_state
        return version_state.StateNode(snode=self.index_node, meta=meta, hint=hint)

    def get_state_ja(self, lang="all"):
        """
        :param lang: "all", "he", or "en"
        :return: :class:`sefaria.datatype.jagged_array`
        """
        #TODO: also does not work with complex texts...
        return self.get_state_node(hint=[(lang, "availableTexts")]).ja(lang)

    def is_text_fully_available(self, lang):
        """
        :param lang: "he" or "en"
        :return: True if at least one complete version of ref is available in lang.
        """
        if self.is_section_level() or self.is_segment_level():
            # Using mongo queries to slice and merge versions 
            # is much faster than actually using the Version State doc
            text = self.text(lang=lang).text
            return bool(len(text) and all(text))
        else:
            sja = self.get_state_ja(lang)
            subarray = sja.subarray_with_ref(self)
            return subarray.is_full()

    def is_text_translated(self):
        """
        :return: True if at least one complete version of this :class:`Ref` is available in English.
        """
        return self.is_text_fully_available("en")

    def is_empty(self):
        """
        Checks if :class:`Ref` has any corresponding data in :class:`Version` records.

        :return: Bool True is there is not text at this ref in any language
        """
        return not len(self.versionset())

    def _iter_text_section(self, forward=True, depth_up=1):
        """
        Iterate forwards or backwards to the next available :class:`Ref` in a text

        :param forward: Boolean indicating direction to iterate
        :depth_up: if we want to traverse the text at a higher level than most granular. Defaults to one level above
        :return: :class:`Ref`
        """
        if self.index_node.depth <= depth_up:  # if there is only one level of text, don't even waste time iterating.
            return None

        #arrays are 0 based. text sections are 1 based. so shift the numbers back.
        if not forward:
            # Going backward, start from begginning of Ref
            starting_points = [s - 1 for s in self.sections[:self.index_node.depth - depth_up]]
        else:
            # Going forward start form end of Ref
            starting_points = [s - 1 for s in self.toSections[:self.index_node.depth - depth_up]]


        #start from the next one
        if len(starting_points) > 0:
            starting_points[-1] += 1 if forward else -1

        #let the counts obj calculate the correct place to go.
        c = self.get_state_node(hint=[("all","availableTexts")]).ja("all", "availableTexts")
        new_section = c.next_index(starting_points) if forward else c.prev_index(starting_points)

        # we are also scaling back the sections to the level ABOVE the lowest section type (eg, for bible we want chapter, not verse)
        if new_section:
            d = self._core_dict()
            d["toSections"] = d["sections"] = [(s + 1) for s in new_section[:-depth_up]]
            return Ref(_obj=d)
        else:
            return None

    def to(self, toref):
        """
        Return a reference that begins at this :class:`Ref`, and ends at toref

        :param toref: :class:`Ref` that denotes the end of the new ranged :class:`Ref`
        :return: :class:`Ref`
        """
        assert self.book == toref.book
        d = self._core_dict()
        d["toSections"] = toref.toSections[:]
        return Ref(_obj=d)

    def subref(self, subsections):
        """
        Returns a more specific reference than the current Ref

        :param subsection: int or list - the subsection(s) of the current Ref
        :return: :class:`Ref`
        """
        if isinstance(subsections, int):
            subsections = [subsections]
        assert self.index_node.depth >= len(self.sections) + len(subsections), u"Tried to get subref of bottom level ref: {}".format(self.normal())
        assert not self.is_range(), u"Tried to get subref of ranged ref".format(self.normal())

        d = self._core_dict()
        d["sections"] += subsections
        d["toSections"] += subsections
        return Ref(_obj=d)

    def subrefs(self, length):
        """
        Return a list of :class:`Ref` objects one level deeper than this :class:`Ref`, from 1 to `length`.

        :param length: Number of subrefs to return

        ::

            >>> Ref("Genesis").subrefs(4)
            [Ref('Genesis 1'),
             Ref('Genesis 2'),
             Ref('Genesis 3'),
             Ref('Genesis 4')]

        :return: List of :class:`Ref`
        """
        l = []
        for i in range(length):
            l.append(self.subref(i + 1))
        return l

    def all_subrefs(self):
        """
        Return a list of all the valid :class:`Ref` objects one level deeper than this :class:`Ref`.

        ::

            >>> Ref("Genesis").all_subrefs()
            [Ref('Genesis 1'),
             Ref('Genesis 2'),
             Ref('Genesis 3'),
             Ref('Genesis 4'),
             ...]

        :return: List of :class:`Ref`
        """
        assert not self.is_range(), "Ref.all_subrefs() is not intended for use on Ranges"

        size = self.get_state_ja().sub_array_length([i - 1 for i in self.sections])
        return self.subrefs(size)

    def context_ref(self, level=1):
        """
        :return: :class:`Ref` that is more general than this :class:`Ref`.
        :param level: how many levels to 'zoom out' from the most specific possible :class:`Ref`

        ::

            >>> Ref("Genesis 4:5").context_ref(level = 1)
            Ref("Genesis 4")
            >>> Ref("Genesis 4:5").context_ref(level = 2)
            Ref("Genesis")

        If this :class:`Ref` is less specific than or equally specific to the level given, it is returned as-is.
        """
        if level == 0:
            return self

        if not self._context.get(level) or not self._context[level]:
            if len(self.sections) <= self.index_node.depth - level:
                return self

            if level > self.index_node.depth:
                raise InputError(u"Call to Ref.context_ref of {} exceeds Ref depth of {}.".format(level, self.index_node.depth))
            d = self._core_dict()
            d["sections"] = d["sections"][:self.index_node.depth - level]
            d["toSections"] = d["toSections"][:self.index_node.depth - level]
            self._context[level] = Ref(_obj=d)
        return self._context[level]

    def padded_ref(self):
        """
        :return: :class:`Ref` with 1s inserted to make the :class:`Ref` specific to the section level

        ::

            >>> Ref("Genesis").padded_ref()
            Ref("Genesis 1")

        If this :class:`Ref` is already specific to the section or segment level, it is returned unchanged.

        ::

            >>> Ref("Genesis 1").padded_ref()
            Ref("Genesis 1")

        """
        if not self._padded:
            if not getattr(self, "index_node", None):
                raise Exception(u"No index_node found {}".format(vars(self)))
            try:
                if len(self.sections) >= self.index_node.depth - 1:
                    return self
            except AttributeError: # This is a schema node, try to get a default child
                try:
                    return self.default_child_ref().padded_ref()
                except Exception:
                    raise InputError("Can not pad a schema node ref")

            d = self._core_dict()
            if self.is_talmud():
                if len(self.sections) == 0: #No daf specified
                    section = 3 if "Bavli" in self.index.categories else 1
                    d["sections"].append(section)
                    d["toSections"].append(section)
            for i in range(self.index_node.depth - len(d["sections"]) - 1):
                d["sections"].append(1)
                d["toSections"].append(1)  # todo: is this valid in all cases?
            self._padded = Ref(_obj=d)
        return self._padded

    def first_spanned_ref(self):
        """
        Returns the first section portion of a spanning :class:`Ref`.
        Designed to cut the wasted cost of running :meth:`split_spanning_ref`

        >>> Ref("Shabbat 6b-9a").first_spanned_ref()
        Ref('Shabbat 6b')
        >>> Ref("Shabbat 6b.12-9a.7").first_spanned_ref()
        Ref('Shabbat 6b:12-47')

        :return: :py:class:`Ref`
        """
        if not self._first_spanned_ref:

            if self._spanned_refs:
                self._first_spanned_ref = self._spanned_refs[0]

            elif self.index_node.depth == 1 or not self.is_spanning():
                self._first_spanned_ref = self

            else:
                ref_depth = len(self.sections)

                d = self._core_dict()
                d["toSections"] = self.sections[0:self.range_index() + 1]
                for i in range(self.range_index() + 1, ref_depth):
                    d["toSections"] += [self.get_state_ja().sub_array_length([s - 1 for s in d["toSections"][0:i]])]

                r = Ref(_obj=d)
                if self.range_depth() > 2:
                    self._first_spanned_ref = r.first_spanned_ref()
                else:
                    self._first_spanned_ref = r

        return self._first_spanned_ref

    def split_spanning_ref(self):
        """
        Return list of non-spanning :class:`Ref` objects which completely cover the area of this Ref

            >>> Ref("Shabbat 13b-14b").split_spanning_ref()
            [Ref("Shabbat 13b"), Ref("Shabbat 14a"), Ref("Shabbat 14b")]
            >>> Ref("Shabbat 13b:3 - 14b:3").split_spanning_ref()
            [Ref('Shabbat 13b:3-50'), Ref('Shabbat 14a'), Ref('Shabbat 14b:1-3')]

        """
        if not self._spanned_refs:

            if self.index_node.depth == 1 or not self.is_spanning():
                self._spanned_refs = [self]

            else:
                start, end = self.sections[self.range_index()], self.toSections[self.range_index()]
                ref_depth = len(self.sections)

                refs = []
                for n in range(start, end + 1):
                    d = self._core_dict()
                    if n == start:
                        d["toSections"] = self.sections[0:self.range_index() + 1]
                        for i in range(self.range_index() + 1, ref_depth):
                            d["toSections"] += [self.get_state_ja().sub_array_length([s - 1 for s in d["toSections"][0:i]])]
                    elif n == end:
                        d["sections"] = self.toSections[0:self.range_index() + 1]
                        for _ in range(self.range_index() + 1, ref_depth):
                            d["sections"] += [1]
                    else:
                        d["sections"] = self.sections[0:self.range_index()] + [n]
                        d["toSections"] = self.sections[0:self.range_index()] + [n]

                        '''  If we find that we need to expand inner refs, add this arg.
                        # It will require handling on cached ref and passing on the recursive call below.
                        if expand_middle:
                            for i in range(self.range_index() + 1, ref_depth):
                                d["sections"] += [1]
                                d["toSections"] += [self.get_state_ja().sub_array_length([s - 1 for s in d["toSections"][0:i]])]
                        '''

                    if d["toSections"][-1]:  # to filter out, e.g. non-existant Rashi's, where the last index is 0
                        try:
                            refs.append(Ref(_obj=d))
                        except InputError:
                            pass

                if self.range_depth() == 2:
                    self._spanned_refs = refs
                if self.range_depth() > 2: #recurse
                    expanded_refs = []
                    for ref in refs:
                        expanded_refs.extend(ref.split_spanning_ref())
                    self._spanned_refs = expanded_refs

        return self._spanned_refs

    def range_list(self):
        """
        :return: list of :class:`Ref` objects corresponding to each point in the range of this :class:`Ref`
        """
        if not self._ranged_refs:
            results = []
            if not self.is_range():
                return [self]
            if self.is_spanning():
                for oref in self.split_spanning_ref():
                    results += oref.range_list() if oref.is_range() else [oref] if oref.is_segment_level() else oref.all_subrefs()
            else:
                for s in range(self.sections[-1], self.toSections[-1] + 1):
                    d = self._core_dict()
                    d["sections"][-1] = s
                    d["toSections"][-1] = s
                    results.append(Ref(_obj=d))

            self._ranged_refs = results
        return self._ranged_refs

    def regex(self, as_list=False, anchored=True):
        """
        :return string: for a Regular Expression which will find any refs that match this Ref exactly, or more specifically.

        E.g., "Genesis 1" yields an RE that match "Genesis 1" and "Genesis 1:3"
        """
        #todo: move over to the regex methods of the index nodes
        patterns = []

        if self.is_range():
            if self.is_spanning():
                s_refs = self.split_spanning_ref()
                normals = []
                for s_ref in s_refs:
                    normals += [r.normal() for r in s_ref.range_list()]
            else:
                normals = [r.normal() for r in self.range_list()]

            for r in normals:
                sections = re.sub("^%s" % re.escape(self.book), '', r)
                patterns.append("%s$" % sections)   # exact match
                patterns.append("%s:" % sections)   # more granualar, exact match followed by :
                patterns.append("%s \d" % sections) # extra granularity following space
        else:
            sections = re.sub("^%s" % re.escape(self.book), '', self.normal())
            patterns.append("%s$" % sections)   # exact match
            if self.index_node.has_titled_continuation():
                patterns.append(u"{}({}).".format(sections, u"|".join(self.index_node.title_separators)))
            if self.index_node.has_numeric_continuation():
                patterns.append("%s:" % sections)   # more granualar, exact match followed by :
                patterns.append("%s \d" % sections) # extra granularity following space

        escaped_book = re.escape(self.book)
        if anchored:
            if as_list:
                return ["^{}{}".format(escaped_book, p) for p in patterns]
            else:
                return "^%s(%s)" % (escaped_book, "|".join(patterns))
        else:
            if as_list:
                return ["{}{}".format(escaped_book, p) for p in patterns]
            else:
                return "%s(%s)" % (escaped_book, "|".join(patterns))

    def base_text_and_commentary_regex(self):
        ref_regex_str = self.regex(anchored=False)
        commentators = library.get_commentary_version_titles_on_book(self.book, with_commentary2=True)
        if commentators:
            return ur"(^{})|(^({}) on {})".format(ref_regex_str, "|".join(commentators), ref_regex_str)
        else:
            return ur"^{}".format(ref_regex_str)

    """ Comparisons """
    def overlaps(self, other):
        """
        Does this Ref overlap ``other`` Ref?

        :param other:
        :return bool:
        """
        assert isinstance(other, Ref)
        if not self.index_node == other.index_node:
            return False

        return not (self.precedes(other) or self.follows(other))

    def contains(self, other):
        """
        Does this Ref completely contain ``other`` Ref?

        :param other:
        :return bool:
        """
        assert isinstance(other, Ref)
        if not self.index_node == other.index_node:
            return False

        return (
            (not self.starting_ref().follows(other.starting_ref()))
            and
            (not self.ending_ref().precedes(other.ending_ref()))
        )

    def precedes(self, other):
        """
        Does this Ref completely precede ``other`` Ref?

        :param other:
        :return bool:
        """
        assert isinstance(other, Ref)
        if not self.index_node == other.index_node:
            return False

        my_end = self.ending_ref()
        other_start = other.starting_ref()

        smallest_section_len = min([len(my_end.sections), len(other_start.sections)])

        # Bare book references never precede or follow
        if smallest_section_len == 0:
            return False

        # Compare all but last section
        for i in range(smallest_section_len - 1):
            if my_end.sections[i] < other_start.sections[i]:
                return True
            if my_end.sections[i] > other_start.sections[i]:
                return False

        # Compare last significant section
        if my_end.sections[smallest_section_len - 1] < other_start.sections[smallest_section_len - 1]:
            return True

        return False

    def follows(self, other):
        """
        Does this Ref completely follow ``other`` Ref?

        :param other:
        :return bool:
        """
        assert isinstance(other, Ref)
        if not self.index_node == other.index_node:
            return False

        my_start = self.starting_ref()
        other_end = other.ending_ref()

        smallest_section_len = min([len(my_start.sections), len(other_end.sections)])

        # Bare book references never precede or follow
        if smallest_section_len == 0:
            return False

        # Compare all but last section
        for i in range(smallest_section_len - 1):
            if my_start.sections[i] > other_end.sections[i]:
                return True
            if my_start.sections[i] < other_end.sections[i]:
                return False

        # Compare last significant section
        if my_start.sections[smallest_section_len - 1] > other_end.sections[smallest_section_len - 1]:
            return True

        return False

    def in_terms_of(self, other):
        """
        Returns the current reference sections in terms of another, containing reference.

        Returns an array of ordinal references, not array indexes.  (Meaning first is 1)

        Must be called on a point Reference, not a range

        ""

            >>> Ref("Genesis 6:3").in_terms_of("Genesis 6")
            [3]
            >>> Ref("Genesis 6:3").in_terms_of("Genesis")
            [6,3]
            >>> Ref("Genesis 6:3").in_terms_of("Genesis 6-7")
            [1,3]
            >>> Ref("Genesis 6:8").in_terms_of("Genesis 6:3-7:3")
            [1, 6]

        :param other: :class:`Ref`
        :return: array of indexes

        """

        #What's best behavior for these cases?
        assert isinstance(other, Ref)
        if not self.index_node == other.index_node:
            return None

        if self.is_range():
            raise Exception("Ref.in_terms_of() called on ranged Ref: {}".format(self))

        if not other.contains(self):
            return None

        ret = []

        if not other.is_range():
            ret = self.sections[len(other.sections):]
        else:
            for i in range(other.range_index(), self.index_node.depth):
                ret.append(self.sections[i] + 1 - other.sections[i])
                if other.sections[i] != self.sections[i] or len(other.sections) <= i + 1:
                    ret += self.sections[i + 1:]
                    break
        return ret

    def order_id(self):
        """
        Returns a unique id for this reference that establishes an ordering of references across the whole catalog.
        This id will change as the ordering of the catalog changes, and may begin to overlap with other numbers because of those changes.
        However, at any point in time these ids will be unique across the catalog.
        Used to sort results from ElasticSearch queries

        :return string:
        """
        #Todo: handle complex texts.  Right now, all complex results are grouped under the root of the text

        cats = self.index.categories[:]
        if len(cats) >= 1 and cats[0] == "Commentary":
            cats = cats[1:2] + ["Commentary"] + cats[2:]

        key = "/".join(cats + [self.index.title])
        try:
            base = library.category_id_dict()[key]
            res = reduce(lambda x, y: x + format(y, '04'), self.sections, base)
            if self.is_range():
                res = reduce(lambda x, y: x + format(y, '04'), self.toSections, res + "-")
            return res
        except Exception as e:
            logger.warning("Failed to execute order_id for {} : {}".format(self, e))
            return "Z"

    """ Methods for working with Versions and VersionSets """
    def storage_address(self):
        """
        Return the storage location within a Version for this Ref.

        :return string:
        """
        return ".".join(["chapter"] + self.index_node.address()[1:])

    def part_projection(self):
        """
        Returns the slice and storage address to return top-level sections for Versions of this ref

        Used as:

        ::

            Version().load({...},oref.part_projection())

        **Regarding projecting complex texts:**
        By specifying a projection that includes a non-existing element of our dictionary at the level of our selection,
        we cause all other elements of the dictionary to be unselected.
        A bit non-intuitive, but a huge savings of document size and time on the data transfer.
        http://stackoverflow.com/a/15798087/213042
        """
        # todo: reimplement w/ aggregation pipeline (see above)
        # todo: special case string 0?

        projection = {k: 1 for k in Version.required_attrs + Version.optional_attrs}
        del projection[Version.content_attr]  # Version.content_attr == "chapter"
        projection["_id"] = 0

        if not self.sections:
            # For simple texts, self.store_address() == "chapter".
            # For complex texts, it can be a deeper branch of the dictionary: "chapter.Bereshit.Torah" or similar
            projection[self.storage_address()] = 1
        else:
            skip = self.sections[0] - 1
            limit = 1 if self.range_index() > 0 else self.toSections[0] - self.sections[0] + 1
            slce = {"$slice": [skip, limit]}
            projection[self.storage_address()] = slce
            if len(self.index_node.address()) > 1:
                # create dummy key at level of our selection - see above.
                dummy_limiter = ".".join(["chapter"] + self.index_node.address()[1:-1] + ["hacky_dummy_key"])
                projection[dummy_limiter] = 1

        return projection

    def condition_query(self, lang=None):
        """
        Return condition to select only versions with content at the location of this Ref.
        Usage:

        ::

            VersionSet(oref.condition_query(lang))

        Can be combined with :meth:`part_projection` to only return the content indicated by this ref:

        ::

            VersionSet(oref.condition_query(lang), proj=oref.part_projection())

        :return: dict containing a query in the format expected by VersionSet
        """
        d = {
            "title": self.index.title,
        }
        if lang:
            d.update({"language": lang})

        condition_addr = self.storage_address()
        if not isinstance(self.index_node, JaggedArrayNode):
            # This will also return versions with no content in this Ref location - since on the version, there is a dictionary present.
            # We could enter the dictionary and check each array, but it's not clear that it's neccesary.
            d.update({
                condition_addr: {"$exists": True}
            })
        elif not self.sections:
            d.update({
                condition_addr: {"$exists": True, "$elemMatch": {"$nin": ["", [], 0]}}  # any non-empty element will do
            })
        elif not self.is_spanning():
            for s in range(0, len(self.sections) if not self.is_range() else len(self.sections) - 1):
                condition_addr += ".{}".format(self.sections[s] - 1)
            if len(self.sections) == self.index_node.depth and not self.is_range():
                d.update({
                    condition_addr: {"$exists": True, "$nin": ["", [], 0]}
                })
            else:
                d.update({
                    condition_addr: {"$exists": True, "$elemMatch": {"$nin": ["", [], 0]}}
                })
        else:
            #todo: If this method gets cached, then copies need to be made before the del below.
            parts = []
            refs = self.split_spanning_ref()
            for r in refs:
                q = r.condition_query()
                del q["title"]
                parts.append(q)
                d.update({
                    "$or": parts
                })

        return d

    def versionset(self, lang=None):
        """
        :class:`VersionsSet` of :class:`Version` objects that have content for this Ref in lang, projected

        :param lang: "he", "en", or None
        :return: :class:`VersionSet`
        """
        return VersionSet(self.condition_query(lang), proj=self.part_projection())

    def version_list(self):
        """
        A list of available text versions titles and languages matching this ref

        :return list: each list element is an object with keys 'versionTitle' and 'language'
        """
<<<<<<< HEAD
        return [{
            "versionSource": v.versionSource,
            "versionTitle": v.versionTitle,
            "language": v.language
        } for v in VersionSet(self.condition_query(), proj={"versionTitle": 1, "versionSource": 1, "language": 1})]
=======
        fields = ["versionTitle", "versionSource", "language", "license", "versionNotes", "digitizedBySefaria"]
        return [
            {f: getattr(v, f, "") for f in fields}
            for v in VersionSet(self.condition_query(), proj={f: 1 for f in fields})
        ]
>>>>>>> 6f55123b

    """ String Representations """
    def __str__(self):
        return self.uid()

    def __repr__(self):  # Wanted to use orig_tref, but repr can not include Unicode
        return self.__class__.__name__ + "('" + str(self.uid()) + "')"

    def old_dict_format(self):
        """
        Outputs the ref in the old format, for code that relies heavily on that format
        """
        #todo: deprecate this.
        d = {
            "ref": self.tref,
            "book": self.book,
            "sections": self.sections,
            "toSections": self.toSections,
            "type": self.type
        }
        d.update(self.index.contents())
        del d["title"]
        return d

    def he_book(self):
        return self.index.get_title(lang="he")

    def _get_normal(self, lang):
        #//todo: commentary refactor
        normal = self.index_node.full_title(lang)
        if not normal:
            if lang != "en":
                return self.normal()
            else:
                raise InputError("Failed to get English normal form for ref")

        if len(self.sections) == 0:
            return normal

        if self.type == "Commentary" and not getattr(self.index, "commentaryCategories", None):
            return normal

        normal += u" "

        normal += u":".join(
            [self.index_node.address_class(i).toStr(lang, n) for i, n in enumerate(self.sections)]
        )

        for i in range(len(self.sections)):
            if not self.sections[i] == self.toSections[i]:
                normal += u"-{}".format(
                    u":".join(
                        [self.index_node.address_class(i + j).toStr(lang, n) for j, n in enumerate(self.toSections[i:])]
                    )
                )
                break

        return normal

    def he_normal(self):
        """
        :return string: Normal Hebrew string form
        """
        '''
            18 June 2015: Removed the special casing for Hebrew Talmud sub daf numerals
            Previously, talmud lines had been normalised as arabic numerals
        '''
        if not self._he_normal:
            self._he_normal = self._get_normal("he")
        return self._he_normal

    def uid(self):
        """
        To handle the fact that default nodes have the same name as their parents
        :return:
        """
        return self.normal() + ("<d>" if self.index_node.is_default() else "")

    def normal(self):
        """
        :return string: Normal English string form
        """
        if not self._normal:
            self._normal = self._get_normal("en")
        return self._normal

    def text(self, lang="en", vtitle=None):
        """
        :param lang: "he" or "en"
        :param vtitle: optional. text title of the Version to get the text from
        :return: :class:`TextChunk` corresponding to this Ref
        """
        return TextChunk(self, lang, vtitle)

    def url(self):
        """
        :return string: normal url form
        """
        if not self._url:
            self._url = self.normal().replace(" ", "_").replace(":", ".")

            # Change "Mishna_Brachot_2:3" to "Mishna_Brachot.2.3", but don't run on "Mishna_Brachot"
            if len(self.sections) > 0:
                last = self._url.rfind("_")
                if last == -1:
                    return self._url
                lref = list(self._url)
                lref[last] = "."
                self._url = "".join(lref)
        return self._url

    def noteset(self, public=True, uid=None):
        """
        :return: :class:`NoteSet` for this Ref
        """
        from . import NoteSet
        if public and uid:
            query = {"ref": {"$regex": self.regex()}, "$or": [{"public": True}, {"owner": uid}]}
        elif public:
            query = {"ref": {"$regex": self.regex()}, "public": True}
        elif uid:
            query = {"ref": {"$regex": self.regex()}, "owner": uid}
        else:
            raise InputError("Can not get anonymous private notes")

        return NoteSet(query)

    def linkset(self):
        """
        :return: :class:`LinkSet` for this Ref
        """
        from . import LinkSet
        return LinkSet(self)


class Library(object):
    """
    Operates as a singleton, through the instance called ``library``.

    Stewards the in-memory and in-cache objects that cover the entire collection of texts.

    Exposes methods to add, remove, or register change of an index record.  These are primarily called by the dependencies mechanism on Index Create/Update/Destroy.

    """

    def __init__(self):
        self.langs = ["en", "he"]

        # Maps, keyed by language, from index key to array of titles
        self._index_title_maps = {lang:{} for lang in self.langs}

        # Maps, keyed by language, from titles to schema nodes
        self._title_node_maps = {lang:{} for lang in self.langs}

        # Maps, keyed by language, from index key to array of commentary titles
        self._index_title_commentary_maps = {lang:{} for lang in self.langs}

        # Maps, keyed by language, from titles to simple and commentary schema nodes
        self._title_node_with_commentary_maps = {lang:{} for lang in self.langs}

        # Lists of full titles, keys are string generated from a combination of language code, "commentators", "commentary", and "terms".  See method `full_title_list()`
        self._full_title_lists = {}

        # Lists of full titles, including simple and commentary texts, keyed by language
        self._full_title_list_jsons = {}

        # Title regex strings & objects, keys are strings generated from a combination of arguments to `all_titles_regex` and `all_titles_regex_string`
        self._title_regex_strings = {}
        self._title_regexes = {}

        # Maps, keyed by language, from term names to text refs
        self._term_ref_maps = {lang: {} for lang in self.langs}

        # Map from index title to index object
        self._index_map = {}

        # Table of Contents
        self._toc = None
        self._toc_json = None
        self._category_id_dict = None
        self._toc_size = 16

        if not hasattr(sys, '_doc_build'):  # Can't build cache without DB
            self._build_core_maps()

    def _build_core_maps(self):
        # Build index and title node dicts in an efficient way

        # self._index_title_commentary_maps if index_object.is_commentary() else self._index_title_maps
        # simple texts
        self._index_map = {i.title: i for i in IndexSet() if i.nodes}
        forest = [i.nodes for i in self._index_map.values()]
        self._title_node_maps = {lang: {} for lang in self.langs}

        for tree in forest:
            try:
                for lang in self.langs:
                    tree_titles = tree.title_dict(lang)
                    self._index_title_maps[lang][tree.key] = tree_titles.keys()
                    self._title_node_maps[lang].update(tree_titles)
            except IndexSchemaError as e:
                logger.error(u"Error in generating title node dictionary: {}".format(e))

        # commentary
        commentary_indexes = {t: CommentaryIndex(*t.split(" on ")) for t in self.get_commentary_version_titles()}
        commentary_forest = [i.nodes for i in commentary_indexes.values()]
        self._index_map.update(commentary_indexes)
        self._title_node_with_commentary_maps = {lang: self._title_node_maps[lang].copy() for lang in self.langs}

        for tree in commentary_forest:
            try:
                for lang in self.langs:
                    tree_titles = tree.title_dict(lang)
                    self._index_title_commentary_maps[lang][tree.key] = tree_titles.keys()
                    self._title_node_with_commentary_maps[lang].update(tree_titles)
            except IndexSchemaError as e:
                logger.error(u"Error in generating title node dictionary: {}".format(e))

    def _reset_index_derivative_objects(self):
        self._full_title_lists = {}
        self._full_title_list_jsons = {}
        self._title_regex_strings = {}
        self._title_regexes = {}
        # TOC is handled separately since it can be edited in place

    def _reset_commentator_derivative_objects(self):
        """
        "commentators" in _full_title_lists
        "both" or "commentary" in _title_regex_strings
        "both" or "commentary" in _title_regexes
        :return:
        """
        for key in self._full_title_lists.keys():
            if "commentators" in key:
                del self._full_title_lists[key]

        for key in self._title_regex_strings.keys():
            if "commentary" in key or "both" in key:
                del self._title_regex_strings[key]

        for key in self._title_regexes.keys():
            if "commentary" in key or "both" in key:
                del self._title_regexes[key]

    def _reset_toc_derivate_objects(self):
        scache.delete_cache_elem('toc_cache')
        scache.delete_cache_elem('toc_json_cache')
        scache.set_cache_elem('toc_cache', self.get_toc(), 600000)
        scache.set_cache_elem('toc_json_cache', self.get_toc_json(), 600000)
        scache.delete_template_cache("texts_list")
        scache.delete_template_cache("texts_dashboard")
        self._full_title_list_jsons = {}

    def rebuild(self, include_toc = False):
        self._build_core_maps()
        self._reset_index_derivative_objects()
        Ref.clear_cache()
        if include_toc:
            self.rebuild_toc()

    def rebuild_toc(self):
        self._toc = None
        self._toc_json = None
        self._category_id_dict = None
        self._reset_toc_derivate_objects()

    def get_toc(self):
        """
        Returns table of contents object from cache,
        DB or by generating it, as needed.
        """
        if not self._toc:
            self._toc = scache.get_cache_elem('toc_cache')
            if not self._toc:
                from sefaria.summaries import update_table_of_contents
                self._toc = update_table_of_contents()
                scache.set_cache_elem('toc_cache', self._toc)
        return self._toc

    def get_toc_json(self):
        """
        Returns JSON representation of TOC.
        """
        if not self._toc_json:
            self._toc_json = scache.get_cache_elem('toc_json_cache')
            if not self._toc_json:
                self._toc_json = json.dumps(self.get_toc())
                scache.set_cache_elem('toc_json_cache', self._toc_json)
        return self._toc_json

    def recount_index_in_toc(self, indx):
        from sefaria.summaries import update_title_in_toc
        self._toc = update_title_in_toc(self.get_toc(), indx, recount=True)
        self._toc_json = None
        self._category_id_dict = None
        self._reset_toc_derivate_objects()

    def delete_index_from_toc(self, bookname):
        from sefaria.summaries import recur_delete_element_from_toc
        self._toc = recur_delete_element_from_toc(bookname, self.get_toc())
        self._toc_json = None
        self._category_id_dict = None
        self._reset_toc_derivate_objects()

    def update_index_in_toc(self, indx, old_ref=None):
        """
        :param indx:
        :param old_ref:
        :return:
        """
        from sefaria.summaries import update_title_in_toc
        self._toc = update_title_in_toc(self.get_toc(), indx, old_ref=old_ref, recount=False)
        self._toc_json = None
        self._category_id_dict = None
        self._reset_toc_derivate_objects()

    def get_index(self, bookname):
        """
        Factory - returns either an :class:`Index` object or a :class:`CommentaryIndex` object

        :param string bookname: Name of the book or commentary on book.
        :return:
        """
        # look for result in indices cache
        if not bookname:
            raise BookNameError("No book provided.")

        indx = self._index_map.get(bookname)
        if not indx:
            bookname = (bookname[0].upper() + bookname[1:]).replace("_", " ")  #todo: factor out method

            #todo: cache
            lang = "he" if is_hebrew(bookname) else "en"
            node = self._title_node_maps[lang].get(bookname)
            if node:
                indx = node.index
            else:
                # "commenter" on "book"
                # todo: handle hebrew x on y format (do we need this?)
                pattern = r'(?P<commentor>.*) on (?P<book>.*)'
                m = regex.match(pattern, bookname)
                if m:
                    indx = CommentaryIndex(m.group('commentor'), m.group('book'))
                else:
                    #simple commentary record
                    indx = Index().load({
                            "titleVariants": bookname,
                            "categories.0": "Commentary"
                        })

            if not indx:
                raise BookNameError(u"No book named '{}'.".format(bookname))

            self._index_map[bookname] = indx

        return indx

    def add_commentary_index(self, title):
        m = re.match(r'^(.*) on (.*)', title)
        self.add_index_record_to_cache(CommentaryIndex(m.group(1), m.group(2)))

    def remove_commentary_index(self, title):
        self.remove_index_record_from_cache(old_title=title)

    def add_index_record_to_cache(self, index_object = None, rebuild = True):
        """
        Update library title dictionaries and caches with information from provided index.
        Index can be passed with primary title in `index_title` or as an object in `index_object`
        :param index_object: Index record
        :param rebuild: Perform a rebuild of derivative objects afterwards?  False only in cases of batch update.
        :return:
        """
        assert index_object, "Library.add_index_record_to_cache called without index"

        # don't add simple commentator records
        if not index_object.nodes:
            self._reset_commentator_derivative_objects()
            # logger.error("Tried to add commentator {} to cache.  Politely refusing.".format(index_object.title))
            return

        self._index_map[index_object.title] = index_object

        #//TODO: mark for commentary refactor
        title_maps = self._index_title_commentary_maps if index_object.is_commentary() else self._index_title_maps

        try:
            for lang in self.langs:
                title_dict = index_object.nodes.title_dict(lang)
                title_maps[lang][index_object.title] = title_dict.keys()
                self._title_node_with_commentary_maps[lang].update(title_dict)
                if not index_object.is_commentary():
                    self._title_node_maps[lang].update(title_dict)
        except IndexSchemaError as e:
            logger.error(u"Error in generating title node dictionary: {}".format(e))

        if rebuild:
            self._reset_index_derivative_objects()

    def remove_index_record_from_cache(self, index_object=None, old_title=None, rebuild = True):
        """
        Update provided index from library title dictionaries and caches
        :param index_object:
        :param old_title: In the case of a title change - the old title of the Index record
        :param rebuild: Perform a rebuild of derivative objects afterwards?
        :return:
        """
        if index_object and not index_object.nodes:
            for key in index_object.titleVariants + index_object.heTitleVariants + [old_title]:
                try:
                    del self._index_map[key]
                except KeyError:
                    pass
            self._reset_commentator_derivative_objects()
            return

        index_title = old_title or index_object.title
        Ref.remove_index_from_cache(index_title)

        #//TODO: mark for commentary refactor
        #//Keeping commentary branch and simple branch completely separate - should make refactor easier
        for lang in self.langs:
            commentary_titles = self._index_title_commentary_maps[lang].get(index_title)
            simple_titles = self._index_title_maps[lang].get(index_title)
            if simple_titles:
                for key in simple_titles:
                    try:
                        del self._title_node_with_commentary_maps[lang][key]
                        del self._title_node_maps[lang][key]
                    except KeyError:
                        logger.warning("Tried to delete non-existent title '{}' of index record '{}' from title-node map".format(key, index_title))
                    try:
                        del self._index_map[key]
                    except KeyError:
                        pass
                del self._index_title_maps[lang][index_title]
            elif commentary_titles:
                for key in commentary_titles:
                    try:
                        del self._title_node_with_commentary_maps[lang][key]
                    except KeyError:
                        logger.warning("Tried to delete non-existent title '{}' of index record '{}' from title-node map".format(key, index_title))
                    try:
                        del self._index_map[key]
                    except KeyError:
                        pass
                del self._index_title_commentary_maps[lang][index_title]
            else:
                logger.warning("Failed to remove '{}' from {} index-title and title-node cache: nothing to remove".format(index_title, lang))
                return

        if rebuild:
            self._reset_index_derivative_objects()


    def refresh_index_record_in_cache(self, index_object, old_title = None):
        """
        Update library title dictionaries and caches for provided index
        :param title: primary title of index
        :return:
        """

        self.remove_index_record_from_cache(index_object, old_title=old_title, rebuild=False)
        new_index = None
        if isinstance(index_object, Index):
            new_index = Index().load({"title":index_object.title})
        elif isinstance(index_object, CommentaryIndex):
            pattern = r'(?P<commentor>.*) on (?P<book>.*)'
            m = regex.match(pattern, index_object.title)
            if m:
                new_index = CommentaryIndex(m.group('commentor'), m.group('book'))
        assert new_index, u"No Index record found for {}: {}".format(index_object.__class__.__name__, index_object.title)
        self.add_index_record_to_cache(new_index, rebuild=True)

    #todo: the for_js path here does not appear to be in use.
    def all_titles_regex_string(self, lang="en", commentary=False, with_commentary=False, with_terms=False): #, for_js=False):
        """
        :param lang: "en" or "he"
        :param commentary: If true matches ONLY commentary records
        :param with_commentary: If true, overrides `commentary` argument and matches BOTH "x on y" style records and simple records
        Note that matching behavior differs between commentary=True and with_commentary=True.
        commentary=True matches 'title', 'commentor' and 'commentee' named groups.
        with_commentary=True matches only 'title', wether for plain records or commentary records.
        :param with_terms:
        :param for_js:
        :return:
        """
        if lang == "he" and (commentary or with_commentary):
            raise InputError("No support for Hebrew Commentatory Ref Objects")
        key = lang
        key += "_both" if with_commentary else "_commentary" if commentary else ""
        key += "_terms" if with_terms else ""
        re_string = self._title_regex_strings.get(key)
        if not re_string:
            re_string = u""
            simple_books = map(re.escape, self.full_title_list(lang, with_commentators=False, with_commentary=with_commentary, with_terms=with_terms))
            simple_book_part = ur'|'.join(sorted(simple_books, key=len, reverse=True))  # Match longer titles first

            # re_string += ur'(?:^|[ ([{>,-]+)' if for_js else u''  # Why don't we check for word boundaries internally as well?
            # re_string += ur'(?:\u05d5?(?:\u05d1|\u05de|\u05dc|\u05e9|\u05d8|\u05d8\u05e9)?)' if for_js and lang == "he" else u'' # likewise leading characters in Hebrew?
            # re_string += ur'(' if for_js else
            re_string = ur'(?P<title>'
            if not commentary:
                re_string += simple_book_part
            else:
                first_part = ur'|'.join(map(re.escape, self.get_commentator_titles(with_variants=True)))
                # if for_js:
                #    re_string += ur"(" + first_part + ur") on (" + simple_book_part + ur")"
                # else:
                re_string += ur"(?P<commentor>" + first_part + ur") on (?P<commentee>" + simple_book_part + ur")"
            re_string += ur')'
            re_string += ur'($|[:., <]+)'
            self._title_regex_strings[key] = re_string

        return re_string

    #WARNING: Do NOT put the compiled re2 object into redis.  It gets corrupted.
    def all_titles_regex(self, lang="en", commentary=False, with_commentary=False, with_terms=False):
        """
        :return: A regular expression object that will match any known title in the library in the provided language
        :param lang: "en" or "he"
        :param bool commentary: Default False.
            If True, matches "X on Y" style commentary records only.
            If False matches simple records only.
        :param with_commentary: If true, overrides `commentary` argument and matches BOTH "x on y" style records and simple records
        Note that matching behavior differs between commentary=True and with_commentary=True.
        commentary=True matches 'title', 'commentor' and 'commentee' named groups.
        with_commentary=True matches only 'title', whether for plain records or commentary records.
        :param bool with_terms: Default False.  If True, include shared titles ('terms')
        :raise: InputError: if lang == "he" and commentary == True

        Uses re2 if available.  See https://github.com/Sefaria/Sefaria-Project/wiki/Regular-Expression-Engines
        """
        key = "all_titles_regex_" + lang
        key += "_both" if with_commentary else "_commentary" if commentary else ""
        key += "_terms" if with_terms else ""
        reg = self._title_regexes.get(key)
        if not reg:
            re_string = self.all_titles_regex_string(lang, commentary, with_commentary, with_terms)
            try:
                reg = re.compile(re_string, max_mem=256 * 1024 * 1024)
            except TypeError:
                reg = re.compile(re_string)
            self._title_regexes[key] = reg
        return reg

    def full_title_list(self, lang="en", with_commentators=True, with_commentary=False, with_terms=False):
        """
        :return: list of strings of all possible titles
        :param lang: "he" or "en"
        :param with_commentators: if True, includes the commentator names, with variants (not the cross-product with books)
        :param with_commentary: if True, includes all existing "X on Y" type commentary records
        :param with_terms: if True, includes shared titles ('terms')
        """

        key = lang
        key += "_commentators" if with_commentators else ""
        key += "_commentary" if with_commentary else ""
        key += "_terms" if with_terms else ""
        titles = self._full_title_lists.get(key)
        if not titles:
            titles = self.get_title_node_dict(lang, with_commentary=with_commentary).keys()
            if with_terms:
                titles += self.get_term_dict(lang).keys()
            if with_commentators:
                titles += self.get_commentator_titles(lang, with_variants=True)
            self._full_title_lists[key] = titles
        return titles

    def ref_list(self):
        """
        :return: list of all section-level Refs in the library
        """
        section_refs = []
        for indx in self.all_index_records(True):
            try:
                section_refs += indx.all_section_refs()
            except Exception as e:
                logger.warning(u"Failed to get section refs for {}: {}".format(getattr(indx,"title","unknown index"), e))
        return section_refs

    def get_term_dict(self, lang="en"):
        """
        :return: dict of shared titles that have an explicit ref
        :param lang: "he" or "en"
        """
        # key = "term_dict_" + lang
        # term_dict = self.local_cache.get(key)
        term_dict = self._term_ref_maps.get(lang)
        # if not term_dict:
        #    term_dict = scache.get_cache_elem(key)
        #    self.local_cache[key] = term_dict
        if not term_dict:
            term_dict = {}
            terms = TermSet({"$and":[{"ref": {"$exists":True}},{"ref":{"$nin":["",[]]}}]})
            for term in terms:
                for title in term.get_titles(lang):
                    term_dict[title] = term.ref
            # scache.set_cache_elem(key, term_dict)
            # self.local_cache[key] = term_dict
            self._term_ref_maps[lang] = term_dict
        return term_dict

    #todo: no usages?
    def get_content_nodes(self, with_commentary=False):
        """
        :return: list of all content nodes in the library
        :param bool with_commentary: If True, returns "X on Y" type titles as well
        """
        nodes = []
        forest = self.get_index_forest(with_commentary=with_commentary)
        for tree in forest:
            nodes += tree.get_leaf_nodes()
        return nodes

    #todo: used in get_content_nodes, but besides that, only bio scripts
    def get_index_forest(self, with_commentary=False):
        """
        :return: list of root Index nodes.
        :param bool with_commentary: If True, returns "X on Y" type titles as well
        """
        #todo: speed: does it matter that this skips the index cache?
        root_nodes = [i.nodes for i in IndexSet() if not i.is_commentary()]

        if with_commentary:
            ctitles = self.get_commentary_version_titles()
            for title in ctitles:
                try:
                    i = self.get_index(title)
                    root_nodes.append(i.nodes)

                # TEMPORARY - filter out complex texts
                except BookNameError:
                    pass
                # End TEMPORARY

        return root_nodes

    def all_index_records(self, with_commentary=False):
        r = [i for i in IndexSet() if i.nodes]
        if with_commentary:
            ctitles = self.get_commentary_version_titles()
            for title in ctitles:
                i = self.get_index(title)
                r.append(i)
        return r

    def get_title_node_dict(self, lang="en", with_commentary=False):
        """
        :param lang: "he" or "en"
        :param bool with_commentary: if true, includes "X on Y" types nodes
        :return:  dictionary of string titles and the nodes that they point to.

        Does not include bare commentator names, like *Rashi*.
        """
        return self._title_node_with_commentary_maps[lang] if with_commentary else self._title_node_maps[lang]


    #todo: handle terms
    def get_schema_node(self, title, lang=None, with_commentary=False):
        """
        :param string title:
        :param lang: "en" or "he"
        :return: a particular SchemaNode that matches the provided title and language
        :rtype: :class:`sefaria.model.schema.SchemaNode`
        """
        if not lang:
            lang = "he" if is_hebrew(title) else "en"
        title = title.replace("_", " ")
        return self.get_title_node_dict(lang, with_commentary=with_commentary).get(title)

    def get_text_titles_json(self, lang="en"):
        """
        :return: JSON of full texts list, (cached)
        """
        title_json = self._full_title_list_jsons.get(lang)
        if not title_json:
            from sefaria.summaries import flatten_toc
            title_list = self.full_title_list(lang=lang, with_commentary=True)
            if lang == "en":
                toc_titles = flatten_toc(self.get_toc())
                secondary_list = list(set(title_list) - set(toc_titles))
                title_list = toc_titles + secondary_list
            title_json = json.dumps(title_list)
            self._full_title_list_jsons[lang] = title_json
        return title_json

    def get_text_categories(self):
        """
        :return: List of all known text categories.
        """
        return IndexSet().distinct("categories")

    def get_indexes_in_category(self, category, include_commentary=False, full_records=False):
        """
        :param string category: Name of category
        :param bool include_commentary: If true includes records of Commentary and Targum
        :param bool full_records: If True will return the actual :class: 'IndexSet' otherwise just the titles
        :return: :class:`IndexSet` of :class:`Index` records in the specified category
        """

        if not include_commentary:
            q = {"$and": [{"categories": category}, {"categories": {"$ne": "Commentary"}}, {"categories": {"$ne": "Commentary2"}}, {"categories": {"$ne": "Targum"}}]}
        else:
            q = {"categories": category}

        return IndexSet(q) if full_records else IndexSet(q).distinct("title")

    def get_commentator_titles(self, lang="en", with_variants=False, with_commentary2=False):
        #//TODO: mark for commentary refactor
        """
        :param lang: "he" or "en"
        :param with_variants: If True, includes titles variants along with the primary titles.
        :return: List of titles
        """
        args = {
            ("en", False): "title",
            ("en", True): "titleVariants",
            ("he", False): "heTitle",
            ("he", True): "heTitleVariants"
        }
        commentators  = IndexSet({"categories.0": "Commentary"}).distinct(args[(lang, with_variants)])
        if with_commentary2:
            commentary2   = IndexSet({"categories.0": "Commentary2"}).distinct(args[(lang, with_variants)])
            commentators  = commentators + [s.split(" on ")[0].split(u" על ")[0] for s in commentary2]

        return commentators

    def get_commentary_versions(self, commentators=None, with_commentary2=False):
        """
        :param string|list commentators: A single commentator name, or a list of commentator names.
        :return: :class:`VersionSet` of :class:`Version` records for the specified commentators

        If no commentators are provided, all commentary Versions will be returned.
        """
        if isinstance(commentators, basestring):
            commentators = [commentators]
        if not commentators:
            commentators = self.get_commentator_titles(with_commentary2=with_commentary2)
        commentary_re = ur"^({}) on ".format("|".join(commentators))
        query = {"title": {"$regex": commentary_re}}
        if with_commentary2:
            # Handle Commentary2 texts that don't have "X on Y" titles (e.g., "Rambam's Introduction to the Mishnah")
            if not commentators:
                titles = IndexSet({"categories.0": "Commentary2"}).distinct("title")
            else:
                titles = IndexSet({"categories.0": "Commentary2", "categories.2": {"$in": commentators}}).distinct("title")
            query = {"$or":[query, {"title": {"$in": titles}}]}
        return VersionSet(query)

    def get_commentary_version_titles(self, commentators=None, with_commentary2=False):
        """
        :param string|list commentators: A single commentator name, or a list of commentator names.
        :return: list of titles of :class:`Version` records for the specified commentators

        If no commentators are provided, all commentary Versions will be returned.
        """
        return self.get_commentary_versions(commentators, with_commentary2=with_commentary2).distinct("title")

    def get_commentary_versions_on_book(self, book=None, with_commentary2=False):
        """
        :param string book: The primary name of a book
        :return: :class:`VersionSet` of :class:`Version` records that comment on the provided book
        """
        assert book
        commentators = self.get_commentator_titles(with_commentary2=with_commentary2)
        commentary_re = ur"^({}) on {}$".format("|".join(commentators), book)
        return VersionSet({"title": {"$regex": commentary_re}})

    def get_commentary_version_titles_on_book(self, book, with_commentary2=False):
        """
        :param string book: The primary name of a book
        :return: list of titles of :class:`Version` records that comment on the provided book
        """
        return self.get_commentary_versions_on_book(book, with_commentary2=with_commentary2).distinct("title")

    def get_titles_in_string(self, s, lang=None):
        """
        Returns the titles found in the string.

        :param s: The string to search
        :param lang: "en" or "he"
        :return list: titles found in the string
        """
        if not lang:
            lang = "he" if is_hebrew(s) else "en"
        if lang=="en":
            #todo: combine into one regex
            return [m.group('title') for m in self.all_titles_regex(lang, with_commentary=True).finditer(s)]
        elif lang=="he":
            return [m.group('title') for m in self.all_titles_regex(lang, commentary=False).finditer(s)]

    def get_refs_in_string(self, st, lang=None):
        """
        Returns an list of Ref objects derived from string

        :param string st: the input string
        :param lang: "he" or "en"
        :return: list of :class:`Ref` objects
        """
        # todo: only match titles of content nodes

        refs = []
        if lang is None:
            lang = "he" if is_hebrew(st) else "en"
        if lang == "he":
            unique_titles = {title: 1 for title in self.get_titles_in_string(st, lang)}
            for title in unique_titles.iterkeys():
                try:
                    res = self._build_all_refs_from_string(title, st)
                except AssertionError as e:
                    logger.info(u"Skipping Schema Node: {}".format(title))
                else:
                    refs += res
        else:  # lang == "en"
            for match in self.all_titles_regex(lang, with_commentary=True).finditer(st):
                title = match.group('title')
                if not title:
                    continue
                try:
                    res = self._build_ref_from_string(title, st[match.start():])  # Slice string from title start
                except AssertionError as e:
                    logger.info(u"Skipping Schema Node: {}".format(title))
                except InputError as e:
                    logger.info(u"Input Error searching for refs in string: {}".format(e))
                else:
                    refs += res
        return refs

    # do we want to move this to the schema node? We'd still have to pass the title...
    def get_regex_string(self, title, lang, for_js=False):
        node = self.get_schema_node(title, lang, with_commentary=True)
        assert isinstance(node, JaggedArrayNode)  # Assumes that node is a JaggedArrayNode

        if lang == "en" or for_js:  # Javascript doesn't support look behinds.
            return node.full_regex(title, lang, for_js=for_js, match_range=for_js, compiled=False, anchored=(not for_js))

        elif lang == "he":
            return ur"""(?<=							# look behind for opening brace
                    [({]										# literal '(', brace,
                    [^})]*										# anything but a closing ) or brace
                )
                """ + regex.escape(title) + node.after_title_delimiter_re + node.address_regex(lang, for_js=for_js, match_range=for_js) + ur"""
                (?=\W|$)                                        # look ahead for non-word char
                (?=												# look ahead for closing brace
                    [^({]*										# match of anything but an opening '(' or brace
                    [)}]										# zero-width: literal ')' or brace
                )"""

    #todo: handle ranges in inline refs
    def _build_ref_from_string(self, title=None, st=None, lang="en"):
        """
        Build a Ref object given a title and a string.  The title is assumed to be at position 0 in the string.
        This is used primarily for English matching.  Hebrew matching is done with _build_all_refs_from_string()
        :param title: The title used in the text to refer to this Index node
        :param st: The source text for this reference
        :return: Ref
        """
        node = self.get_schema_node(title, lang, with_commentary=True)
        assert isinstance(node, JaggedArrayNode)  # Assumes that node is a JaggedArrayNode

        try:
            re_string = self.get_regex_string(title, lang)
        except AttributeError as e:
            logger.warning(u"Library._build_ref_from_string() failed to create regex for: {}.  {}".format(title, e))
            return []

        reg = regex.compile(re_string, regex.VERBOSE)
        ref_match = reg.match(st)
        if ref_match:
            sections = []
            gs = ref_match.groupdict()
            for i in range(0, node.depth):
                gname = u"a{}".format(i)
                if gs.get(gname) is not None:
                    sections.append(node._addressTypes[i].toNumber(lang, gs.get(gname)))

            _obj = {
                "tref": ref_match.group(),
                "book": node.full_title("en"),
                "index_node": node,
                "index": node.index,
                "type": node.index.categories[0],
                "sections": sections,
                "toSections": sections
            }
            try:
                return [Ref(_obj=_obj)]
            except InputError:
                return []
        else:
            return []

    #todo: handle ranges in inline refs
    def _build_all_refs_from_string(self, title=None, st=None, lang="he"):
        """
        Build all Ref objects for title found in string.  By default, only match what is found between braces (as in Hebrew).
        This is used primarily for Hebrew matching.  English matching uses _build_ref_from_string()
        :param title: The title used in the text to refer to this Index node
        :param st: The source text for this reference
        :return: list of Refs
        """
        node = self.get_schema_node(title, lang)
        assert isinstance(node, JaggedArrayNode)  # Assumes that node is a JaggedArrayNode

        refs = []
        try:
            re_string = self.get_regex_string(title, lang)
        except AttributeError as e:
            logger.warning(u"Library._build_all_refs_from_string() failed to create regex for: {}.  {}".format(title, e))
            return refs

        reg = regex.compile(re_string, regex.VERBOSE)
        for ref_match in reg.finditer(st):
            sections = []
            gs = ref_match.groupdict()
            for i in range(0, node.depth):
                gname = u"a{}".format(i)
                if gs.get(gname) is not None:
                    sections.append(node._addressTypes[i].toNumber(lang, gs.get(gname)))

            _obj = {
                "tref": ref_match.group(),
                "book": node.full_title("en"),
                "index_node": node,
                "index": node.index,
                "type": node.index.categories[0],
                "sections": sections,
                "toSections": sections
            }
            try:
                refs.append(Ref(_obj=_obj))
            except InputError:
                continue
        return refs

    def category_id_dict(self, toc=None, cat_head="", code_head=""):
        if toc is None:
            if not self._category_id_dict:
                self._category_id_dict = self.category_id_dict(self.get_toc())
            return self._category_id_dict

        d = {}

        for i, c in enumerate(toc):
            name = c["category"] if "category" in c else c["title"]
            if cat_head:
                key = "/".join([cat_head, name])
                val = code_head + format(i, '02')
            else:
                key = name
                val = "A" + format(i, '02')

            d[key] = val
            if "contents" in c:
                d.update(self.category_id_dict(c["contents"], key, val))

        return d

library = Library()


# Deprecated
def get_index(bookname):
    logger.warning("Use of deprecated function: get_index(). Use library.get_index()")
    return library.get_index(bookname)


def process_index_title_change_in_versions(indx, **kwargs):
    VersionSet({"title": kwargs["old"]}).update({"title": kwargs["new"]})

    if indx.is_commentary():  # and "commentaryBook" not in d:  # looks useless
        old_titles = library.get_commentary_version_titles(kwargs["old"])
    else:
        old_titles = library.get_commentary_version_titles_on_book(kwargs["old"])
    old_new = [(title, title.replace(kwargs["old"], kwargs["new"], 1)) for title in old_titles]
    for pair in old_new:
        VersionSet({"title": pair[0]}).update({"title": pair[1]})


def process_index_delete_in_versions(indx, **kwargs):
    VersionSet({"title": indx.title}).delete()
    if indx.is_commentary():  # and not getattr(self, "commentator", None):   # Seems useless
        library.get_commentary_versions(indx.title).delete()


def process_index_title_change_in_core_cache(indx, **kwargs):
    old_title = kwargs["old"]
    if USE_VARNISH:
        from sefaria.system.sf_varnish import invalidate_title
        invalidate_title(old_title)
    scache.delete_cache_elem(scache.generate_text_toc_cache_key(old_title))
    library.refresh_index_record_in_cache(indx, old_title=old_title)


def process_commentary_version_title_change_in_cache(ver, **kwargs):
    old_title = kwargs["old"]
    if USE_VARNISH:
        from sefaria.system.sf_varnish import invalidate_title
        invalidate_title(old_title)
    scache.delete_cache_elem(scache.generate_text_toc_cache_key(old_title))
    library.refresh_index_record_in_cache(library.get_index(ver.title), old_title=old_title)


def process_index_change_in_core_cache(indx, **kwargs):
    if kwargs.get("is_new"):
        library.add_index_record_to_cache(indx)
    else:
        scache.delete_cache_elem(scache.generate_text_toc_cache_key(indx.title))
        library.refresh_index_record_in_cache(indx)
        if USE_VARNISH:
            from sefaria.system.sf_varnish import invalidate_index
            invalidate_index(indx.title)


def process_index_change_in_toc(indx, **kwargs):
    if indx.is_commentary():
        library.rebuild_toc()
    else:
        library.update_index_in_toc(indx, old_ref=kwargs.get('orig_vals').get('title') if kwargs.get('orig_vals') else None)


def process_index_delete_in_toc(indx, **kwargs):
    if indx.is_commentary():
        library.rebuild_toc()
    else:
        library.delete_index_from_toc(indx.title)


def process_index_delete_in_core_cache(indx, **kwargs):
    scache.delete_cache_elem(scache.generate_text_toc_cache_key(indx.title))
    library.remove_index_record_from_cache(indx)
    if USE_VARNISH:
        from sefaria.system.sf_varnish import invalidate_index, invalidate_counts
        invalidate_index(indx.title)
        invalidate_counts(indx.title)

def process_version_save_in_cache(ver, **kwargs):
    scache.delete_cache_elem(scache.generate_text_toc_cache_key(ver.title))
    if not Index().load({"title": ver.title}) and " on " in ver.title:
        library.remove_commentary_index(ver.title)
        library.add_commentary_index(ver.title)

def process_version_delete_in_cache(ver, **kwargs):
    scache.delete_cache_elem(scache.generate_text_toc_cache_key(ver.title))
    if not Index().load({"title": ver.title}) and " on " in ver.title:
        library.remove_commentary_index(ver.title)

<|MERGE_RESOLUTION|>--- conflicted
+++ resolved
@@ -3204,19 +3204,11 @@
 
         :return list: each list element is an object with keys 'versionTitle' and 'language'
         """
-<<<<<<< HEAD
-        return [{
-            "versionSource": v.versionSource,
-            "versionTitle": v.versionTitle,
-            "language": v.language
-        } for v in VersionSet(self.condition_query(), proj={"versionTitle": 1, "versionSource": 1, "language": 1})]
-=======
         fields = ["versionTitle", "versionSource", "language", "license", "versionNotes", "digitizedBySefaria"]
         return [
             {f: getattr(v, f, "") for f in fields}
             for v in VersionSet(self.condition_query(), proj={f: 1 for f in fields})
         ]
->>>>>>> 6f55123b
 
     """ String Representations """
     def __str__(self):
