# -*- coding: utf-8 -*-
"""
text.py
"""

import logging
logger = logging.getLogger(__name__)

import regex
import copy
import bleach
import json

try:
    import re2 as re
    re.set_fallback_notification(re.FALLBACK_WARNING)
except ImportError:
    logging.warning("Failed to load 're2'.  Falling back to 're' for regular expression parsing. See https://github.com/blockspeiser/Sefaria-Project/wiki/Regular-Expression-Engines")
    import re

from . import abstract as abst
from schema import deserialize_tree, SchemaNode, JaggedArrayNode, TitledTreeNode, AddressTalmud, TermSet, TitleGroup

import sefaria.system.cache as scache
from sefaria.system.exceptions import InputError, BookNameError, PartialRefInputError
from sefaria.utils.talmud import section_to_daf, daf_to_section
from sefaria.utils.hebrew import is_hebrew, encode_hebrew_numeral, hebrew_term
from sefaria.utils.util import list_depth
from sefaria.datatype.jagged_array import JaggedTextArray, JaggedArray
from sefaria.settings import DISABLE_INDEX_SAVE

"""
                ----------------------------------
                 Index, IndexSet, CommentaryIndex
                ----------------------------------
"""


class AbstractIndex(object):
    def contents(self, v2=False, raw=False, **kwargs):
        pass

    def is_new_style(self):
        return bool(getattr(self, "nodes", None))

    def get_title(self, lang="en"):
        if lang == "en":
            return self._title

        if self.is_new_style():
            return self.nodes.primary_title(lang)
        else:
            return getattr(self, "heTitle", None)

    def set_title(self, title, lang="en"):
        if lang == "en":
            self._title = title #we need to store the title attr in a physical storage, not that .title is a virtual property
        if self.is_new_style():
            if lang == "en":
                self.nodes.key = title

            old_primary = self.nodes.primary_title(lang)
            self.nodes.add_title(title, lang, True, True)
            if old_primary != title: #then remove the old title, we don't want it.
                self.nodes.remove_title(old_primary, lang)

    title = property(get_title, set_title)


class Index(abst.AbstractMongoRecord, AbstractIndex):
    """
    Index objects define the names and structure of texts stored in the system.

    There is an Index object for every simple text and for every commentator (e.g. "Rashi").

    Commentaries (like "Rashi on Exodus") are instanciated with :class:`CommentaryIndex` objects.
    """
    collection = 'index'
    history_noun = 'index'
    criteria_field = 'title'
    criteria_override_field = 'oldTitle'  # used when primary attribute changes. field that holds old value.
    second_save = True
    track_pkeys = True
    pkeys = ["title"]

    required_attrs = [
        "title",
        "categories"
    ]
    optional_attrs = [
        "titleVariants",      # required for old style
        "schema",             # required for new style
        "sectionNames",       # required for old style simple texts, sometimes erroneously present for commnetary
        "heTitle",            # optional for old style
        "heTitleVariants",    # optional for old style
        "maps",               # optional for old style
        "alt_structs",         # optional for new style
        "order",              # optional for old style and new
        "length",             # optional for old style
        "lengths",            # optional for old style
        "transliteratedTitle" # optional for old style
    ]

    def save(self):
        if DISABLE_INDEX_SAVE:
            raise InputError("Index saving has been disabled on this system.")
        return super(Index, self).save()

    def _set_derived_attributes(self):
        if getattr(self, "schema", None):
            self.nodes = deserialize_tree(self.schema, index=self)
            self.nodes.validate()
        else:
            self.nodes = None

        self.struct_objs = {}
        if getattr(self, "alt_structs", None) and self.nodes:
            for name, struct in self.alt_structs.items():
                self.struct_objs[name] = deserialize_tree(struct, index=self, struct_class=TitledTreeNode)
                self.struct_objs[name].title_group = self.nodes.title_group
                self.struct_objs[name].validate()

    def is_complex(self):
        return getattr(self, "nodes", None) and self.nodes.has_children()

    def contents(self, v2=False, raw=False, **kwargs):
        if not getattr(self, "nodes", None) or raw:  # Commentator
            return super(Index, self).contents()
        elif v2:
            return self.nodes.as_index_contents()
        return self.legacy_form()

    def legacy_form(self):
        """
        :return: Returns an Index object as a flat dictionary, in version one form.
        :raise: Expction if the Index can not be expressed in the old form
        """
        if not self.nodes.is_flat():
            raise InputError("Index record {} can not be converted to legacy API form".format(self.title))

        d = {
            "title": self.title,
            "categories": self.categories,
            "titleVariants": self.nodes.all_node_titles("en"),
            "sectionNames": self.nodes.sectionNames,
            "heSectionNames": map(hebrew_term, self.nodes.sectionNames),
            "textDepth": len(self.nodes.sectionNames)
        }

        if getattr(self, "maps", None):
            d["maps"] = self.maps  #keep an eye on this.  Format likely to change.
        if getattr(self, "order", None):
            d["order"] = self.order
        if getattr(self.nodes, "lengths", None):
            d["lengths"] = self.nodes.lengths
            d["length"] = self.nodes.lengths[0]
        if self.nodes.primary_title("he"):
            d["heTitle"] = self.nodes.primary_title("he")
        if self.nodes.all_node_titles("he"):
            d["heTitleVariants"] = self.nodes.all_node_titles("he")
        else:
            d["heTitleVariants"] = []

        return d

    def _saveable_attrs(self):
        d = {k: getattr(self, k) for k in self._saveable_attr_keys() if hasattr(self, k)}
        if getattr(self, "nodes", None):
            d["schema"] = self.nodes.serialize()
        if getattr(self, "struct_objs", None):
            d["alt_structs"] = {}
            for name, obj in self.struct_objs.items():
                c = obj.serialize()
                del c["titles"]
                d["alt_structs"][name] = c
        return d

    def is_commentary(self):
        return self.categories[0] == "Commentary"

    def all_titles(self, lang):
        if self.nodes:
            return self.nodes.all_tree_titles(lang)
        else:
            return None  # Handle commentary case differently?

    '''         Alternate Title Structures          '''
    def set_alt_structure(self, name, struct_obj):
        self.struct_objs[name] = struct_obj

    def get_alt_structure(self, name):
        return self.struct_objs.get(name)

    def get_alt_structures(self):
        return self.struct_objs

    def has_alt_structures(self):
        return bool(self.struct_objs)

    #These next 3 functions parallel functions on Library, but are simpler.  Refactor?
    def alt_titles_dict(self, lang):
        title_dict = {}
        for key, tree in self.get_alt_structures().items():
            title_dict.update(tree.title_dict(lang))
        return title_dict

    def alt_titles_regex(self, lang):
        full_title_list = self.alt_titles_dict(lang).keys()
        alt_titles = map(re.escape, full_title_list)
        reg = u'(?P<title>' + u'|'.join(sorted(alt_titles, key=len, reverse=True)) + ur')($|[:., ]+)'
        try:
            reg = re.compile(reg, max_mem= 256 * 1024 * 1024)
        except TypeError:
            reg = re.compile(reg)

        return reg

    def get_alt_struct_node(self, title, lang=None):
        if not lang:
            lang = "he" if is_hebrew(title) else "en"
        return self.alt_titles_dict(lang).get(title)

    #todo: handle lang
    def get_maps(self):
        """
        Returns both those maps explicitly defined on this node and those derived from a term scheme
        """
        return getattr(self, "maps", [])
        #todo: term schemes

    def load_from_dict(self, d, is_init=False):
        if not d.get("categories"):
            raise InputError(u"Please provide category for Index record.")

        # Data is being loaded from dict in old format, rewrite to new format
        # Assumption is that d has a complete title collection
        if "schema" not in d and d["categories"][0] != "Commentary":
            node = getattr(self, "nodes", None)
            if node:
                node._init_titles()
            else:
                node = JaggedArrayNode()

            node.key = d.get("title")

            sn = d.pop("sectionNames", None)
            if sn:
                node.sectionNames = sn
                node.depth = len(node.sectionNames)
            else:
                raise InputError(u"Please specify section names for Index record.")

            if d["categories"][0] == "Talmud":
                node.addressTypes = ["Talmud", "Integer"]
                if d["categories"][1] == "Bavli" and d.get("heTitle"):
                    node.checkFirst = {
                        "he": u"משנה" + " " + d.get("heTitle"),
                        "en": "Mishnah " + d.get("title")
                    }
            elif d["categories"][0] == "Mishnah":
                node.addressTypes = ["Perek", "Mishnah"]
            else:
                node.addressTypes = ["Integer" for x in range(node.depth)]

            l = d.pop("length", None)
            if l:
                node.lengths = [l]

            ls = d.pop("lengths", None)
            if ls:
                node.lengths = ls  #overwrite if index.length is already there

            #Build titles
            node.add_title(d["title"], "en", True)

            tv = d.pop("titleVariants", None)
            if tv:
                for t in tv:
                    lang = "he" if is_hebrew(t) else "en"
                    node.add_title(t, lang)

            ht = d.pop("heTitle", None)
            if ht:
                node.add_title(ht, "he", True)

            htv = d.pop("heTitleVariants", None)
            if htv:
                for t in htv:
                    node.add_title(t, "he")

            d["schema"] = node.serialize()

        # todo: should this functionality be on load()?
        if "oldTitle" in d and "title" in d and d["oldTitle"] != d["title"]:
            self.load({"title": d["oldTitle"]})
            # self.titleVariants.remove(d["oldTitle"])  # let this be determined by user
        return super(Index, self).load_from_dict(d, is_init)


    def _normalize(self):
        self.title = self.title.strip()
        self.title = self.title[0].upper() + self.title[1:]

        if not self.is_commentary():
            if not self.is_new():
                for t in [self.title, self.nodes.primary_title("en"), self.nodes.key]:  # This sets a precedence order
                    if t != self.pkeys_orig_values["title"]:  # One title changed, update all of them.
                        self.title = t
                        self.nodes.key = t
                        self.nodes.add_title(t, "en", True, True)
                        break

        if getattr(self, "nodes", None) is None:
            if not getattr(self, "titleVariants", None):
                self.titleVariants = []

            self.titleVariants = [v[0].upper() + v[1:] for v in self.titleVariants]
            # Ensure primary title is listed among title variants
            if self.title not in self.titleVariants:
                self.titleVariants.append(self.title)
            self.titleVariants = list(set([v for v in self.titleVariants if v]))

        # Not sure how these string values are sneaking in here...
        if getattr(self, "heTitleVariants", None) is not None and isinstance(self.heTitleVariants, basestring):
            self.heTitleVariants = [self.heTitleVariants]

        if getattr(self, "heTitle", None) is not None:
            if getattr(self, "heTitleVariants", None) is None:
                self.heTitleVariants = [self.heTitle]
            elif self.heTitle not in self.heTitleVariants:
                self.heTitleVariants.append(self.heTitle)
            self.heTitleVariants = list(set([v for v in getattr(self, "heTitleVariants", []) if v]))

    def _validate(self):
        assert super(Index, self)._validate()

        # Keys that should be non empty lists
        non_empty = ["categories"]

        ''' No longer required for new format
        if not self.is_commentary():
            non_empty.append("sectionNames")
        '''
        for key in non_empty:
            if not isinstance(getattr(self, key, None), list) or len(getattr(self, key, [])) == 0:
                raise InputError(u"{} field must be a non empty list of strings.".format(key))

        #allow only ASCII in text titles
        try:
            self.title.decode('ascii')
        except (UnicodeDecodeError, UnicodeEncodeError):
            raise InputError("Text title may contain only simple English characters.")

        # Disallow special characters in text titles
        if any((c in '.-\\/') for c in self.title):
            raise InputError("Text title may not contain periods, hyphens or slashes.")

        # Disallow special character in categories
        for cat in self.categories:
            if any((c in '.-') for c in cat):
                raise InputError("Categories may not contain periods or hyphens.")

        # Disallow special character in sectionNames
        if getattr(self, "sectionNames", None):
            for sec in self.sectionNames:
                if any((c in '.-\\/') for c in sec):
                    raise InputError("Text Structure names may not contain periods, hyphens or slashes.")

        #New style records
        if self.nodes:
            # Make sure that all primary titles match
            if self.title != self.nodes.primary_title("en") or self.title != self.nodes.key:
                raise InputError(u"Primary titles mismatched in Index Record: {}, {}, {}"
                                 .format(self.title, self.nodes.primary_title("en"), self.nodes.key))

            # Make sure all titles are unique
            for lang in ["en", "he"]:
                for title in self.all_titles(lang):
                    if self.all_titles(lang).count(title) > 1:
                        raise InputError(u'The title {} occurs twice in this Index record'.format(title))
                    existing = library.get_schema_node(title, lang)
                    if existing and not self.same_record(existing.index) and existing.index.title != self.pkeys_orig_values.get("title"):
                        raise InputError(u'A text called "{}" already exists.'.format(title))

            self.nodes.validate()
            for key, tree in self.get_alt_structures().items():
                tree.validate()

        # Make sure all title variants are unique
        if getattr(self, "titleVariants", None):
            for variant in self.titleVariants:
                existing = Index().load({"titleVariants": variant})
                if existing and not self.same_record(existing) and existing.title != self.pkeys_orig_values.get("title"):
                    #if not getattr(self, "oldTitle", None) or existing.title != self.oldTitle:
                    raise InputError(u'A text called "{}" already exists.'.format(variant))

        return True

    def _prepare_second_save(self):
        if getattr(self, "maps", None) is None:
            return
        for i in range(len(self.maps)):
            nref = Ref(self.maps[i]["to"]).normal()
            if not nref:
                raise InputError(u"Couldn't understand text reference: '{}'.".format(self.maps[i]["to"]))
            lang = "en" #todo: get rid of this assumption
            existing = library.get_schema_node(self.maps[i]["from"], lang)
            if existing and not self.same_record(existing.index) and existing.index.title != self.pkeys_orig_values.get("title"):
                raise InputError(u"'{}' cannot be a shorthand name: a text with this title already exisits.".format(nref))
            self.maps[i]["to"] = nref

    def toc_contents(self):
        toc_contents_dict = {
            "title": self.get_title(),
            "heTitle": self.get_title("he"),
            "categories": self.categories
        }
        if hasattr(self,"order"):
            toc_contents_dict["order"] = self.order
        return toc_contents_dict


class IndexSet(abst.AbstractMongoSet):
    """
    A set of :class:`Index` objects.
    """
    recordClass = Index


class CommentaryIndex(AbstractIndex):
    """
    A virtual Index for commentary records.

    :param commentor_name: A title variant of a commentator :class:`Index` record
    :param book_name:  A title variant of a book :class:`Index` record
    """
    def __init__(self, commentor_name, book_name):
        """
        :param commentor_name: A title variant of a commentator :class:Index record
        :param book_name:  A title variant of a book :class:Index record
        :return:
        """
        self.c_index = Index().load({
            "titleVariants": commentor_name,
            "categories.0": "Commentary"
        })
        if not self.c_index:
            raise BookNameError(u"No commentor named '{}'.".format(commentor_name))

        self.b_index = get_index(book_name)

        if not self.b_index:
            raise BookNameError(u"No book named '{}'.".format(book_name))

        if self.b_index.is_commentary():
            raise BookNameError(u"We don't yet support nested commentaries '{} on {}'.".format(commentor_name, book_name))


        # This whole dance is a bit of a mess.
        # Todo: see if we can clean it up a bit
        # could expose the b_index and c_index records to consumers of this object, and forget the renaming
        self.__dict__.update(self.c_index.contents())
        self.commentaryBook = self.b_index.get_title()
        self.commentaryCategories = self.b_index.categories
        self.categories = ["Commentary"] + self.b_index.categories + [self.b_index.get_title()]
        self.commentator = commentor_name
        if getattr(self, "heTitle", None):
            self.heCommentator = self.heBook = self.heTitle # why both?

        # todo: this assumes flat structure
        # self.nodes = JaggedArrayCommentatorNode(self.b_index.nodes, index=self)
        def extend_leaf_nodes(node):
            node.index = self
            if node.has_children():
                return node
            #return JaggedArrayCommentatorNode(node, index=self)
            node.addressTypes += ["Integer"]
            node.sectionNames += ["Comment"]
            node.depth += 1
            return node

        '''
        commentor_index = kwargs.get("index", None)
        assert commentor_index.is_commentary(), "Non-commentator index {} passed to JaggedArrayCommentatorNode".format(commentor_index.title)
        self.basenode = basenode
        parameters = {
            "addressTypes": basenode.addressTypes + ["Integer"],
            "sectionNames": basenode.sectionNames + ["Comment"],
            "depth": basenode.depth + 1
        }
        if getattr(basenode, "lengths", None):
            parameters["lengths"] = basenode.lengths
        super(JaggedArrayCommentatorNode, self).__init__({}, parameters, **kwargs)

        self.key = basenode.key
        self.title_group = basenode.title_group.copy()
        '''

        self.nodes = self.b_index.nodes.copy(extend_leaf_nodes)

        self.nodes.title_group = TitleGroup()  # Reset all titles

        en_cross_product = [c + " on " + b for c in self.c_index.titleVariants for b in self.b_index.nodes.all_node_titles("en")]
        self.title = self.c_index.title + " on " + self.b_index.get_title()  # Calls AbstractIndex.setTitle - will set nodes.key and nodes.primary_title
        for title in en_cross_product:
            self.nodes.add_title(title, "en")

        cnames = getattr(self.c_index, "heTitleVariants", None)
        cprimary = getattr(self.c_index, "heTitle", None)
        if cnames and cprimary:
            he_cross_product = [c + u" על " + b for c in cnames for b in self.b_index.nodes.all_node_titles("he")]
            self.set_title(cprimary + u" על " + self.b_index.get_title("he"), "he")
            for title in he_cross_product:
                self.nodes.add_title(title, "he")
        else:
            logger.warning("No Hebrew title for {}".format(self.title))

        # todo: handle 'alone' titles in b_index - add "commentator on" to them

        self.schema = self.nodes.serialize()
        self.nodes = deserialize_tree(self.schema, index=self)  # reinit nodes so that derived attributes are instanciated

        self.titleVariants = self.nodes.all_node_titles("en")
        self.heTitle = self.nodes.primary_title("he")
        self.heTitleVariants = self.nodes.all_node_titles("he")
        if getattr(self.nodes, "lengths", None):   #seems superfluous w/ nodes above
            self.length = self.nodes.lengths[0]

    def is_commentary(self):
        return True

    def is_complex(self):
        return self.b_index.is_complex()

    #  todo: integrate alt structure on commentary?
    def has_alt_structures(self):
        return False

    def get_alt_structures(self):
        return {}

    def copy(self):
        #todo: this doesn't seem to be used.
        #todo: make this quicker, by utilizing copy methods of the composed objects
        return copy.deepcopy(self)

    def toc_contents(self):
        return {
            "title": self.title,
            "heTitle": getattr(self, "heTitle", None),
            "categories": self.categories
        }

    #todo: this needs help
    def contents(self, v2=False, raw=False, **kwargs):
        if v2:
            return self.nodes.as_index_contents()

        attrs = copy.copy(vars(self))
        del attrs["c_index"]
        del attrs["b_index"]
        del attrs["nodes"]

        attrs['schema'] = self.nodes.serialize(expand_shared=True, expand_titles=True, translate_sections=True)

        if self.nodes.is_leaf():
            attrs["sectionNames"]   = self.nodes.sectionNames
            attrs["heSectionNames"] = map(hebrew_term, self.nodes.sectionNames)
            attrs["textDepth"]      = len(self.nodes.sectionNames)

        return attrs


def get_index(bookname):
    """
    Factory - returns either an :class:`Index` object or a :class:`CommentaryIndex` object

    :param string bookname: Name of the book or commentary on book.
    :return:
    """
    # look for result in indices cache
    if not bookname:
        raise BookNameError("No book provided.")

    cached_result = scache.get_index(bookname)
    if cached_result:
        return cached_result

    bookname = (bookname[0].upper() + bookname[1:]).replace("_", " ")  #todo: factor out method

    #todo: cache
    node = library.get_schema_node(bookname)
    if node:
        i = node.index
        scache.set_index(bookname, i)
        return i

    # "commenter" on "book"
    # todo: handle hebrew x on y format (do we need this?)
    pattern = r'(?P<commentor>.*) on (?P<book>.*)'
    m = regex.match(pattern, bookname)
    if m:
        i = CommentaryIndex(m.group('commentor'), m.group('book'))
        scache.set_index(bookname, i)
        return i

    #simple commentary record
    c_index = Index().load({
            "titleVariants": bookname,
            "categories.0": "Commentary"
        })
    if c_index:
        return c_index

    raise BookNameError(u"No book named '{}'.".format(bookname))



"""
                    -------------------
                     Versions & Chunks
                    -------------------
"""

class AbstractSchemaContent(object):
    content_attr = "content"

    def get_content(self):
        return getattr(self, self.content_attr, None)

    def content_node(self, snode):
        """
        :param snode:
        :type snode SchemaContentNode:
        :return:
        """
        return self.sub_content(snode.version_address())

    #TODO: test me
    def sub_content(self, key_list=[], indx_list=[], value=None):
        """
        Get's or sets values deep within the content of this version.
        This returns the result by reference, NOT by value.
        http://stackoverflow.com/questions/27339165/slice-nested-list-at-variable-depth
        :param key_list: The node keys to traverse to get to the content node
        :param indx_list: The indexes of the subsection to get/set
        :param value: The value to set.  If present, the method acts as a setter.  If None, it acts as a getter.
        """
        ja = reduce(lambda d, k: d[k], key_list, self.get_content())
        if indx_list:
            sa = reduce(lambda a, i: a[i], indx_list[:-1], ja)
            if value is not None:
                sa[indx_list[-1]] = value
            return sa[indx_list[-1]]
        else:
            if value is not None:
                ja[:] = value
            return ja


class AbstractTextRecord(object):
    """
    """
    text_attr = "chapter"
    ALLOWED_TAGS = ("i", "b", "br", "u", "strong", "em", "big", "small")

    def word_count(self):
        """ Returns the number of words in this text """
        return self.ja().word_count()

    def char_count(self):
        """ Returns the number of characters in this text """
        return self.ja().char_count()

    def verse_count(self):
        """ Returns the number of verses in this text """
        return self.ja().verse_count()

    def ja(self): #don't cache locally unless change is handled.  Pontential to cache on JA class level
        return JaggedTextArray(getattr(self, self.text_attr, None))

    @classmethod
    def sanitize_text(cls, t):
        if isinstance(t, list):
            for i, v in enumerate(t):
                t[i] = TextChunk.sanitize_text(v)
        elif isinstance(t, basestring):
            t = bleach.clean(t, tags=cls.ALLOWED_TAGS)
        else:
            return False
        return t

    # Currently assumes that text is JA
    def _sanitize(self):
        setattr(self, self.text_attr,
                self.sanitize_text(getattr(self, self.text_attr, None))
        )


class Version(abst.AbstractMongoRecord, AbstractTextRecord, AbstractSchemaContent):
    """
    A version of a text.

    Relates to a complete single record from the texts collection.
    """
    history_noun = 'text'
    collection = 'texts'
    content_attr = "chapter"
    track_pkeys = True
    pkeys = ["versionTitle"]

    required_attrs = [
        "language",
        "title",    # FK to Index.title
        "versionSource",
        "versionTitle",
        "chapter"  # required.  change to "content"?
    ]
    optional_attrs = [
        "status",
        "priority",
        "license",
        "licenseVetted",
        "versionNotes",
        "digitizedBySefaria",
        "method",
        "heversionSource",  # bad data?
        "versionUrl"  # bad data?
    ]

    def _validate(self):
        assert super(Version, self)._validate()
        """
        Old style database text record have a field called 'chapter'
        Version records in the wild have a field called 'text', and not always a field called 'chapter'
        """
        return True

    def _normalize(self):
        pass

    def get_index(self):
        return get_index(self.title)

    def ja(self):
        # the quickest way to check if this is a complex text
        if isinstance(getattr(self, self.text_attr, None), dict):
            nodes = self.get_index().nodes.get_leaf_nodes()
            return JaggedTextArray([self.content_node(node) for node in nodes])
        else:
            return super(Version, self).ja()


class VersionSet(abst.AbstractMongoSet):
    """
    A collection of :class:`Version` objects
    """
    recordClass = Version

    def __init__(self, query={}, page=0, limit=0, sort=[["priority", -1], ["_id", 1]], proj=None):
        super(VersionSet, self).__init__(query, page, limit, sort, proj)

    def word_count(self):
        return sum([v.word_count() for v in self])

    def char_count(self):
        return sum([v.char_count() for v in self])

    def verse_count(self):
        return sum([v.verse_count() for v in self])

    def merge(self, attr="chapter"):
        """
        Returns merged result, but does not change underlying data
        """
        for v in self:
            if not getattr(v, "versionTitle", None):
                logger.error("No version title for Version: {}".format(vars(v)))
        return merge_texts([getattr(v, attr, []) for v in self], [getattr(v, "versionTitle", None) for v in self])


# used in VersionSet.merge(), merge_text_versions(), and export.export_merged()
# todo: move this to JaggedTextArray class?
# Doesn't work for complex texts
def merge_texts(text, sources):
    """
    This is a recursive function that merges the text in multiple
    translations to fill any gaps and deliver as much text as
    possible.
    e.g. [["a", ""], ["", "b", "c"]] becomes ["a", "b", "c"]
    """
    if not (len(text) and len(sources)):
        return ["", []]

    depth = list_depth(text)
    if depth > 2:
        results = []
        result_sources = []
        for x in range(max(map(len, text))):
            translations = map(None, *text)[x]
            remove_nones = lambda x: x or []
            result, source = merge_texts(map(remove_nones, translations), sources)
            results.append(result)
            # NOTE - the below flattens the sources list, so downstream code can always expect
            # a one dimensional list, but in so doing the mapping of source names to segments
            # is lost for merged texts of depth > 2 (this mapping is not currenly used in general)
            result_sources += source
        return [results, result_sources]

    if depth == 1:
        text = map(lambda x: [x], text)

    merged = map(None, *text)
    text = []
    text_sources = []
    for verses in merged:
        # Look for the first non empty version (which will be the oldest, or one with highest priority)
        index, value = 0, 0
        for i, version in enumerate(verses):
            if version:
                index = i
                value = version
                break
        text.append(value)
        text_sources.append(sources[index])

    if depth == 1:
        # strings were earlier wrapped in lists, now unwrap
        text = text[0]
    return [text, text_sources]


class TextChunk(AbstractTextRecord):
    """
    A chunk of text coresponding to the provided :class:`Ref`, language, and optionall version name.
    If it is possible to get a more complete text by merging multiple versions, a merged result will be returned.

    :param oref: :class:`Ref`
    :param lang: "he" or "en"
    :param vtitle: optional. Title of the version desired.
    """
    text_attr = "text"

    def __init__(self, oref, lang="en", vtitle=None):
        """
        :param oref:
        :type oref: Ref
        :param lang: "he" or "en"
        :param vtitle:
        :return:
        """
        self._oref = oref
        self._ref_depth = len(oref.sections)
        self._versions = []
        self._saveable = False  # Can this TextChunk be saved?

        self.lang = lang
        self.is_merged = False
        self.sources = []
        self.text = self._original_text = self.empty_text()
        self.vtitle = vtitle

        self.full_version = None
        self.versionSource = None  # handling of source is hacky

        if lang and vtitle:
            self._saveable = True
            v = Version().load({"title": oref.index.title, "language": lang, "versionTitle": vtitle}, oref.part_projection())
            if v:
                self._versions += [v]
                self.text = self._original_text = self.trim_text(v.content_node(oref.index_node))
        elif lang:
            vset = VersionSet(oref.condition_query(lang), proj=oref.part_projection())

            if vset.count() == 0:
                return
            if vset.count() == 1:
                v = vset[0]
                self._versions += [v]
                self.text = self.trim_text(v.content_node(oref.index_node))
                #todo: Should this instance, and the non-merge below, be made saveable?
            else:  # multiple versions available, merge
                #todo: does the below work for complex texts?
                merged_text, sources = vset.merge(oref.storage_address())  #todo: For commentaries, this merges the whole chapter.  It may show up as merged, even if our part is not merged.
                self.text = self.trim_text(merged_text)
                if len(set(sources)) == 1:
                    for v in vset:
                        if v.versionTitle == sources[0]:
                            self._versions += [v]
                            break
                else:
                    self.sources = sources
                    self.is_merged = True
                    self._versions = vset.array()
        else:
            raise Exception("TextChunk requires a language.")

    def is_empty(self):
        return bool(self.text)

    def save(self):
        assert self._saveable, u"Tried to save a read-only text: {}".format(self._oref.normal())
        assert not self._oref.is_range(), u"Only non-range references can be saved: {}".format(self._oref.normal())
        #may support simple ranges in the future.
        #self._oref.is_range() and self._oref.range_index() == len(self._oref.sections) - 1
        if self.text == self._original_text:
            logger.warning(u"Aborted save of {}. No change in text.".format(self._oref.normal()))
            return False

        self._validate()
        self._sanitize()
        self._trim_ending_whitespace()

        if not self.version():
            self.full_version = Version(
                {
                    "chapter": self._oref.index.nodes.create_skeleton(),
                    "versionTitle": self.vtitle,
                    "versionSource": self.versionSource,
                    "language": self.lang,
                    "title": self._oref.index.title
                }
            )
        else:
            self.full_version = Version().load({"title": self._oref.index.title, "language": self.lang, "versionTitle": self.vtitle})
            assert self.full_version, u"Failed to load Version record for {}, {}".format(self._oref.normal(), self.vtitle)
            if self.versionSource:
                self.full_version.versionSource = self.versionSource  # hack

        content = self.full_version.sub_content(self._oref.index_node.version_address())
        self._pad(content)
        self.full_version.sub_content(self._oref.index_node.version_address(), [i - 1 for i in self._oref.sections], self.text)

        self.full_version.save()
        self._oref.recalibrate_next_prev_refs(len(self.text))
        return self

    def _pad(self, content):
        """
        Pads the passed content to the dimension of self._oref.
        Acts on the input variable 'content' in place
        Does not yet handle ranges
        :param content:
        :return:
        """

        for pos, val in enumerate(self._oref.sections):
            # at pos == 0, parent_content == content
            # at pos == 1, parent_content == chapter
            # at pos == 2, parent_content == verse
            # etc
            parent_content = reduce(lambda a, i: a[i - 1], self._oref.sections[:pos], content)

            # Pad out existing content to size of ref
            if len(parent_content) < val:
                for _ in range(len(parent_content), val):
                    parent_content.append("" if pos == self._oref.index_node.depth - 1 else [])

            # check for strings where arrays expected, except for last pass
            if pos < self._ref_depth - 2 and isinstance(parent_content[val - 1], basestring):
                parent_content[val - 1] = [parent_content[val - 1]]

    def _trim_ending_whitespace(self):
        """
        Trims blank segments from end of every section
        :return:
        """
        self.text = JaggedTextArray(self.text).trim_ending_whitespace().array()

    def _validate(self):
        """
        validate that depth/breadth of the TextChunk.text matches depth/breadth of the Ref
        :return:
        """
        posted_depth = 0 if isinstance(self.text, basestring) else list_depth(self.text)
        ref_depth = self._oref.range_index() if self._oref.is_range() else self._ref_depth
        implied_depth = ref_depth + posted_depth
        if implied_depth != self._oref.index_node.depth:
            raise InputError(
                u"Text Structure Mismatch. The stored depth of {} is {}, but the text posted to {} implies a depth of {}."
                .format(self._oref.index_node.full_title(), self._oref.index_node.depth, self._oref.normal(), implied_depth)
            )

        #validate that length of the array matches length of the ref
        #todo: double check for depth >= 3
        if self._oref.is_spanning():
            span_size = self._oref.span_size()
            if posted_depth == 0: #possible?
                raise InputError(
                        u"Text Structure Mismatch. {} implies a length of {} sections, but the text posted is a string."
                        .format(self._oref.normal(), span_size)
                )
            elif posted_depth == 1: #possible?
                raise InputError(
                        u"Text Structure Mismatch. {} implies a length of {} sections, but the text posted is a simple list."
                        .format(self._oref.normal(), span_size)
                )
            else:
                posted_length = len(self.text)
                if posted_length != span_size:
                    raise InputError(
                        u"Text Structure Mismatch. {} implies a length of {} sections, but the text posted has {} elements."
                        .format(self._oref.normal(), span_size, posted_length)
                    )
                #todo: validate last section size if provided

        elif self._oref.is_range():
            range_length = self._oref.range_size()
            if posted_depth == 0:
                raise InputError(
                        u"Text Structure Mismatch. {} implies a length of {}, but the text posted is a string."
                        .format(self._oref.normal(), range_length)
                )
            elif posted_depth == 1:
                posted_length = len(self.text)
                if posted_length != range_length:
                    raise InputError(
                        u"Text Structure Mismatch. {} implies a length of {}, but the text posted has {} elements."
                        .format(self._oref.normal(), range_length, posted_length)
                    )
            else:  # this should never happen.  The depth check should catch it.
                raise InputError(
                    u"Text Structure Mismatch. {} implies an simple array of length {}, but the text posted has depth {}."
                    .format(self._oref.normal(), range_length, posted_depth)
                )

    #maybe use JaggedArray.subarray()?
    def trim_text(self, txt):
        """
        Trims a text loaded from Version record with self._oref.part_projection() to the specifications of self._oref
        This works on simple Refs and range refs of unlimited depth and complexity.
        (in place?)
        :param txt:
        :return: List|String depending on depth of Ref
        """
        range_index = self._oref.range_index()
        sections = self._oref.sections
        toSections = self._oref.toSections

        if not sections:
            pass
        else:
            for i in range(0, self._ref_depth):
                if i == 0 == range_index:  # First level slice handled at DB level
                    pass
                elif range_index > i:  # Either not range, or range begins later.  Return simple value.
                    if i == 0 and len(txt):   # We already sliced the first level w/ Ref.part_projection()
                        txt = txt[0]
                    elif len(txt) >= sections[i]:
                        txt = txt[sections[i] - 1]
                    else:
                        return self.empty_text()
                elif range_index == i:  # Range begins here
                    start = sections[i] - 1
                    end = toSections[i]
                    txt = txt[start:end]
                else:  # range_index < i, range continues here
                    begin = end = txt
                    for _ in range(range_index, i - 1):
                        begin = begin[0]
                        end = end[-1]
                    begin[0] = begin[0][sections[i] - 1:]
                    end[-1] = end[-1][:toSections[i]]

        return txt

    def empty_text(self):
        """
        :return: Either empty array or empty string, depending on depth of Ref
        """
        if not self._oref.is_range() and self._ref_depth == self._oref.index_node.depth:
            return ""
        else:
            return []

    def version(self):
        """
        Returns the Version record for this chunk
        :return Version:
        :raises Exception: if the TextChunk is merged
        """
        if not self._versions:
            return None
        if len(self._versions) == 1:
            return self._versions[0]
        else:
            raise Exception("Called TextChunk.version() on merged TextChunk.")


# Mirrors the construction of the old get_text() method.
# The TextFamily.contents() method will return a dictionary in the same format that was provided by get_text().
class TextFamily(object):
    """
    A text with its translations and optionally the commentary on it.

    Can be instanciated with just the first argument.

    :param oref: :class:`Ref`.  This is the only required argument.
    :param int context: Default: 1. How many context levels up to go when getting commentary.  See :func:`Ref.context_ref`
    :param bool commentary: Default: True. Include commentary?
    :param version: optional. Name of version to use when getting text.
    :param lang: None, "en" or "he".  Default: None.  If None, included both languages.
    :param bool pad: Default: True.  Pads the provided ref before processing.  See :func:`Ref.padded_ref`
    :param bool alts: Default: False.  Adds notes of where alternate structure elements begin
    """
    #Attribute maps used for generating dict format
    text_attr_map = {
        "en": "text",
        "he": "he"
    }

    attr_map = {
        "versionTitle": {
            "en": "versionTitle",
            "he": "heVersionTitle"
        },
        "versionSource": {
            "en": "versionSource",
            "he": "heVersionSource"
        },
        "status": {
            "en": "versionStatus",
            "he": "heVersionStatus"
        },
        "license": {
            "en": "license",
            "he": "heLicense",
            "condition": "licenseVetted",
            "default": "unknown"
        },
        "versionNotes": {
            "en": "versionNotes",
            "he": "heVersionNotes"
        },
        "digitizedBySefaria": {
            "en": "digitizedBySefaria",
            "he": "heDigitizedBySefaria",
            "default": False,
        }
    }
    sourceMap = {
        "en": "sources",
        "he": "heSources"
    }

    def __init__(self, oref, context=1, commentary=True, version=None, lang=None, pad=True, alts=False):
        """
        :param oref:
        :param context:
        :param commentary:
        :param version:
        :param lang:
        :param pad:
        :param alts: Adds notes of where alt elements begin
        :return:
        """

        oref                = oref.padded_ref() if pad else oref
        self.ref            = oref.normal()
        self.heRef          = oref.he_normal()
        self.isComplex      = oref.index.is_complex()
        self.text           = None
        self.he             = None
        self._lang          = lang
        self._original_oref = oref
        self._context_oref  = None
        self._chunks        = {}
        self._inode         = oref.index_node
        self._alts          = []

        assert isinstance(self._inode, JaggedArrayNode), "TextFamily only works with JaggedArray nodes"  # todo: handle structure nodes?

        for i in range(0, context):
            oref = oref.context_ref()
        self._context_oref = oref

        # processes "en" and "he" TextChunks, and puts the text in self.text and self.he, respectively.
        for language, attr in self.text_attr_map.items():
            if language == lang:
                c = TextChunk(oref, language, version)
            else:
                c = TextChunk(oref, language)
            self._chunks[language] = c
            setattr(self, self.text_attr_map[language], c.text)

        if oref.is_spanning():
            self.spanning = True

        if commentary:
            from sefaria.client.wrapper import get_links
            if not oref.is_spanning():
                links = get_links(oref.normal())  #todo - have this function accept an object
            else:
                links = [get_links(r.normal()) for r in oref.split_spanning_ref()]
            self.commentary = links if "error" not in links else []

            # get list of available versions of this text
            # but only if you care enough to get commentary also (hack)
            self.versions = oref.version_list()

        # Adds decoration for the start of each alt structure reference
        if alts:
            # Set up empty Array that mirrors text structure
            alts_ja = JaggedArray()

            for key, struct in oref.index.get_alt_structures().iteritems():
                # Assuming these are in order, continue if it is before ours, break if we see one after
                for n in struct.get_leaf_nodes():
                    wholeRef = Ref(n.wholeRef)
                    if wholeRef.ending_ref().precedes(oref):
                        continue
                    if wholeRef.starting_ref().follows(oref):
                        break

                    #It's in our territory
                    wholeRefStart = wholeRef.starting_ref()
                    if oref.contains(wholeRefStart) and not oref == wholeRefStart:
                        indxs = [k - 1 for k in wholeRefStart.in_terms_of(oref)]
                        val = {"en":[], "he":[]}

                        try:
                            val = alts_ja.get_element(indxs)
                        except IndexError:
                            pass

                        val["en"] += [n.primary_title("en")]
                        val["he"] += [n.primary_title("he")]
                        val["whole"] = True

                        alts_ja.set_element(indxs, val)

                    for i, r in enumerate(n.refs):
                        # hack to skip Rishon
                        if i==0:
                            continue;
                        subRef = Ref(r)
                        subRefStart = subRef.starting_ref()
                        if oref.contains(subRefStart) and not oref == subRefStart:
                            indxs = [k - 1 for k in subRefStart.in_terms_of(oref)]
                            val = {"en":[], "he":[]}

                            try:
                                a = alts_ja.get_element(indxs)
                                if a:
                                    val = a
                            except IndexError:
                                pass

                            val["en"] += [n.sectionString([i + 1], "en", title=False)]
                            val["he"] += [n.sectionString([i + 1], "he", title=False)]

                            alts_ja.set_element(indxs, val)

                        elif subRefStart.follows(oref):
                            break

            self._alts = alts_ja.array()

    # What does this note mean?  Is this yet to be done?
    # Remaining: spanning
    def contents(self):
        """
        :return dict: Returns the contents of the text family.
        """
        d = {k: getattr(self, k) for k in vars(self).keys() if k[0] != "_"}

        d["textDepth"]       = getattr(self._inode, "depth", None)
        d["sectionNames"]    = getattr(self._inode, "sectionNames", None)
        if getattr(self._inode, "lengths", None):
            d["lengths"]     = getattr(self._inode, "lengths")
            if len(d["lengths"]):
                d["length"]  = d["lengths"][0]
        elif getattr(self._inode, "length", None):
            d["length"]      = getattr(self._inode, "length")
        d["textDepth"]       = self._inode.depth
        d["heTitle"]         = self._inode.full_title("he")
        d["titleVariants"]   = self._inode.all_tree_titles("en")
        d["heTitleVariants"] = self._inode.all_tree_titles("he")

        for attr in ["categories", "order", "maps"]:
            d[attr] = getattr(self._inode.index, attr, "")
        for attr in ["book", "type"]:
            d[attr] = getattr(self._original_oref, attr)
        for attr in ["sections", "toSections"]:
            d[attr] = getattr(self._original_oref, attr)[:]
        if self._context_oref.is_commentary():
            for attr in ["commentaryBook", "commentaryCategories", "commentator", "heCommentator"]:
                d[attr] = getattr(self._inode.index, attr, "")
        d["isComplex"]  = self.isComplex
        d["indexTitle"] = self._inode.index.title
        d["sectionRef"] = self._original_oref.section_ref().normal()

        for language, attr in self.text_attr_map.items():
            chunk = self._chunks.get(language)
            if chunk.is_merged:
                d[self.sourceMap[language]] = chunk.sources
            else:
                ver = chunk.version()
                if ver:
                    for key, val in self.attr_map.items():
                        if not val.get("condition") or getattr(ver, val.get("condition"), False):
                            d[val[language]] = getattr(ver, key, val.get("default", ""))
                        else:
                            d[val[language]] = val.get("default")

        # replace ints with daf strings (3->"2a") if text is Talmud or commentary on Talmud
        if self._context_oref.is_talmud() and len(d["sections"]) > 0:
            daf = d["sections"][0]
            d["sections"][0] = AddressTalmud.toStr("en", daf)
            d["title"] = d["book"] + " " + d["sections"][0]
            if "heTitle" in d:
                d["heBook"] = d["heTitle"]
                d["heTitle"] = d["heTitle"] + " " + AddressTalmud.toStr("he", daf)
            if d["type"] == "Commentary" and len(d["sections"]) > 1:
                d["title"] = "%s Line %d" % (d["title"], d["sections"][1])
            if "toSections" in d:
                d["toSections"] = [d["sections"][0]] + d["toSections"][1:]

        elif self._context_oref.is_commentary():
            dep = len(d["sections"]) if len(d["sections"]) < 2 else 2
            d["title"] = d["book"] + " " + ":".join(["%s" % s for s in d["sections"][:dep]])

        d["alts"] = self._alts

        return d


def process_index_title_change_in_versions(indx, **kwargs):
    VersionSet({"title": kwargs["old"]}).update({"title": kwargs["new"]})

    if indx.is_commentary():  # and "commentaryBook" not in d:  # looks useless
        old_titles = library.get_commentary_version_titles(kwargs["old"])
    else:
        old_titles = library.get_commentary_version_titles_on_book(kwargs["old"])
    old_new = [(title, title.replace(kwargs["old"], kwargs["new"], 1)) for title in old_titles]
    for pair in old_new:
        VersionSet({"title": pair[0]}).update({"title": pair[1]})


def process_index_delete_in_versions(indx, **kwargs):
    VersionSet({"title": indx.title}).delete()
    if indx.is_commentary():  # and not getattr(self, "commentator", None):   # Seems useless
        library.get_commentary_versions(indx.title).delete()


"""
                    -------------------
                           Refs
                    -------------------

"""


class RefCachingType(type):
    """
    Metaclass for Ref class.
    Caches all Ref isntances according to the string they were instanciated with and their normal form.
    Returns cached instance on instanciation if either instanciation string or normal form are matched.
    """

    def __init__(cls, name, parents, dct):
        super(RefCachingType, cls).__init__(name, parents, dct)
        cls.__cache = {}

    def cache_size(cls):
        return len(cls.__cache)

    def cache_dump(cls):
        return [(a, repr(b)) for (a, b) in cls.__cache.iteritems()]

    def _raw_cache(cls):
        return cls.__cache

    def clear_cache(cls):
        cls.__cache = {}

    def __call__(cls, *args, **kwargs):
        if len(args) == 1:
            tref = args[0]
        else:
            tref = kwargs.get("tref")

        obj_arg = kwargs.get("_obj")

        if tref:
            if tref in cls.__cache:
                return cls.__cache[tref]
            else:
                result = super(RefCachingType, cls).__call__(*args, **kwargs)
                if result.uid() in cls.__cache:
                    #del result  #  Do we need this to keep memory clean?
                    cls.__cache[tref] = cls.__cache[result.uid()]
                    return cls.__cache[result.uid()]
                cls.__cache[result.uid()] = result
                cls.__cache[tref] = result
                return result
        elif obj_arg:
            result = super(RefCachingType, cls).__call__(*args, **kwargs)
            if result.uid() in cls.__cache:
                #del result  #  Do we need this to keep memory clean?
                return cls.__cache[result.uid()]
            cls.__cache[result.uid()] = result
            return result
        else:  # Default.  Shouldn't be used.
            return super(RefCachingType, cls).__call__(*args, **kwargs)


class Ref(object):
    """
        A Ref is a reference to a location. A location could be to a *book*, to a specific *segment* (e.g. verse or mishnah), to a *section* (e.g chapter), or to a *range*.

        Instanciated with a string representation of the reference, e.g.:

        ::

            >>> Ref("Genesis 1:3")
            >>> Ref("Rashi on Genesis 1:3")
            >>> Ref("Genesis 1:3-2:4")
            >>> Ref("Shabbat 4b")
            >>> Ref("Rashi on Shabbat 4b-5a")
    """
    __metaclass__ = RefCachingType

    def __init__(self, tref=None, _obj=None):
        """
        Object is generally initialized with a textual reference - ``tref``

        Internally, the _obj argument can be used to instantiate a ref with a complete dict composing the Ref data
        """
        self.index = None
        self.book = None
        self.type = None
        self.sections = []
        self.toSections = []
        self.index_node = None

        if tref:
            self.__init_ref_pointer_vars()
            self.orig_tref = self.tref = tref
            self._lang = "he" if is_hebrew(tref) else "en"
            self.__clean_tref()
            self.__init_tref()
            self._validate()
        elif _obj:
            for key, value in _obj.items():
                setattr(self, key, value)
            self.__init_ref_pointer_vars()
            self.tref = self.normal()
            self._validate()
        else:
            self.__init_ref_pointer_vars()

    def __init_ref_pointer_vars(self):
        self._normal = None
        self._he_normal = None
        self._url = None
        self._next = None
        self._prev = None
        self._padded = None
        self._context = {}
        self._spanned_refs = []
        self._ranged_refs = []
        self._range_depth = None
        self._range_index = None

    def _validate(self):
        offset = 0
        if self.is_bavli():
            offset = 2
        checks = [self.sections, self.toSections]
        for check in checks:
            if getattr(self.index_node, "lengths", None) and len(check):
                if check[0] > self.index_node.lengths[0] + offset:
                    display_size = self.index_node.address_class(0).toStr("en", self.index_node.lengths[0] + offset)
                    raise InputError(u"{} ends at {} {}.".format(self.book, self.index_node.sectionNames[0], display_size))

    def __clean_tref(self):
        self.tref = self.tref.strip().replace(u"–", "-").replace("_", " ")  # don't replace : in Hebrew, where it can indicate amud
        if self._lang == "he":
            return

        try:
            self.tref = self.tref.decode('utf-8').replace(":", ".")
        except UnicodeEncodeError, e:
            return {"error": "UnicodeEncodeError: %s" % e}
        except AttributeError, e:
            return {"error": "AttributeError: %s" % e}

        try:
            # capitalize first letter (don't title case all to avoid e.g., "Song Of Songs")
            self.tref = self.tref[0].upper() + self.tref[1:]
        except IndexError:
            pass

    def __reinit_tref(self, new_tref):
        self.tref = new_tref
        self._lang = "en"
        self.__init_tref()

    def __init_tref(self):
        parts = [s.strip() for s in self.tref.split("-")]
        if len(parts) > 2:
            raise InputError(u"Couldn't understand ref '{}' (too many -'s).".format(self.tref))

        base = parts[0]
        title = None

        match = library.all_titles_regex(self._lang, with_terms=True).match(base)
        if match:
            title = match.group('title')
            self.index_node = library.get_schema_node(title, self._lang)  # May be SchemaNode or JaggedArrayNode

            if not self.index_node:
                # No Index node - Is this a term?
                new_tref = library.get_term_dict(self._lang).get(title)
                if new_tref:
                    self.__reinit_tref(new_tref)
                    return
                else:
                    raise InputError(u"Failed to find a record for {}".format(base))

            # checkFirst is used on Bavli records to check for a Mishnah pattern match first
            if getattr(self.index_node, "checkFirst", None) and self.index_node.checkFirst.get(self._lang):
                try:
                    check_node = library.get_schema_node(self.index_node.checkFirst[self._lang], self._lang)
                    assert isinstance(check_node, JaggedArrayNode)  # Initially used with Mishnah records.  Assumes JaggedArray.
                    reg = check_node.full_regex(title, self._lang, strict=True)
<<<<<<< HEAD
                    self.sections = self.__get_sections(reg, base)
=======

                    self.sections = self.__get_sections(reg, base, use_node=check_node)
>>>>>>> e99ef175
                except InputError:  # Regex doesn't work
                    pass
                except AttributeError:  # Can't find node for check_node
                    pass
                else:
                    old_index_node = self.index_node

                    self.index_node = check_node
                    self.index = self.index_node.index
                    self.book = self.index_node.full_title("en")

                    try:
                        self._validate()
                    except InputError:  # created Ref doesn't validate, back it out
                        self.index_node = old_index_node
                        self.sections = []

            assert isinstance(self.index_node, SchemaNode)

            self.index = self.index_node.index
            self.book = self.index_node.full_title("en")

        elif self._lang == "en":  # Check for a Commentator
            match = library.all_titles_regex(self._lang, commentary=True).match(base)
            if match:
                title = match.group('title')
                self.index_node = library.get_schema_node(title, with_commentary=True)  # May be SchemaNode or JaggedArrayNode
                if not self.index_node:  # This may be a new version, try to build a schema node.
                    on_node = library.get_schema_node(match.group('commentee'))  # May be SchemaNode or JaggedArrayNode
                    i = get_index(match.group('commentor') + " on " + on_node.index.title)
                    self.index_node = i.nodes.title_dict(self._lang).get(title)
                    if not self.index_node:
                        raise BookNameError(u"Can not find index record for {}".format(title))
                assert isinstance(self.index_node, SchemaNode)
                self.index = self.index_node.index
                self.book = self.index_node.full_title("en")
                if not self.index.is_commentary():
                    raise InputError(u"Unrecognized non-commentary Index record: {}".format(base))
                if not getattr(self.index, "commentaryBook", None):
                    raise InputError(u"Please specify a text that {} comments on.".format(self.index.title))
            else:
                raise InputError(u"Unrecognized Index record: {}".format(base))

        if title is None:
            raise InputError(u"Could not resolve reference: {}".format(self.tref))

        self.type = self.index_node.index.categories[0]

        if title == base:  # Bare book.
            if self.index_node.is_default():  # Without any further specification, match the parent of the fall-through node
                self.index_node = self.index_node.parent
                self.book = self.index_node.full_title("en")
            return

        try:
            reg = self.index_node.full_regex(title, self._lang)  # Try to treat this as a JaggedArray
        except AttributeError:
            matched = self.index_node.full_title(self._lang)
            msg = u"Partial reference match for '{}' - failed to find continuation for '{}'.\nValid continuations are:\n".format(self.tref, matched)
            continuations = []
            for child in self.index_node.children:
                continuations += child.all_node_titles(self._lang)
            msg += u",\n".join(continuations)
            raise PartialRefInputError(msg, matched, continuations)

        # Numbered Structure node - try numbered structure parsing
        if self.index_node.has_children() and getattr(self.index_node, "_addressTypes", None):
            try:
                struct_indexes = self.__get_sections(reg, base)
                self.index_node = reduce(lambda a, i: a.children[i], [s - 1 for s in struct_indexes], self.index_node)
                title = self.book = self.index_node.full_title("en")
                base = regex.sub(reg, title, base)
                reg = self.index_node.full_regex(title, self._lang)
            except InputError:
                pass
            #todo: ranges that cross structures

        if title == base:
            return

        # Content node -  Match primary structure address (may be stage two of numbered structure parsing)
        if not self.index_node.has_children() and getattr(self.index_node, "_addressTypes", None):
            try:
                self.sections = self.__get_sections(reg, base)
            except InputError:
                pass

        # Look for alternate structure
        # todo: handle commentator on alt structure
        if not self.sections and not self.index.is_commentary():
            alt_struct_regex = self.index.alt_titles_regex(self._lang)
            if alt_struct_regex:
                match = alt_struct_regex.match(base)
                if match:
                    title = match.group('title')
                    alt_struct_node = self.index.get_alt_struct_node(title, self._lang)

                    # Exact match alt structure node
                    if title == base:
                        new_tref = alt_struct_node.get_ref_from_sections([])
                        if new_tref:
                            self.__reinit_tref(new_tref)
                            return

                    try:  # Some structure nodes don't have .regex() methods.
                        reg = alt_struct_node.full_regex(title, self._lang)
                    except AttributeError:
                        pass
                    else:
                        # Alternate numbered structure
                        if alt_struct_node.has_children() and getattr(alt_struct_node, "_addressTypes", None):
                            try:
                                struct_indexes = self.__get_sections(reg, base)
                                alt_struct_node = reduce(lambda a, i: a.children[i], [s - 1 for s in struct_indexes], alt_struct_node)
                                title = alt_struct_node.full_title("en")
                                base = regex.sub(reg, title, base)
                                reg = alt_struct_node.full_regex(title, self._lang)
                            except InputError:
                                pass

                        # Alt struct map node -  (may be stage two of numbered structure parsing)
                        if title == base:  #not a repetition of similar test above - title may have changed in numbered structure parsing
                            alt_struct_indexes = []
                        else:
                            alt_struct_indexes = self.__get_sections(reg, base)
                        new_tref = alt_struct_node.get_ref_from_sections(alt_struct_indexes)
                        if new_tref:
                            self.__reinit_tref(new_tref)
                            return

        if not self.sections:
            raise InputError(u"Failed to parse ref {}".format(self.orig_tref))

        self.toSections = self.sections[:]

        if self._lang == "en" and len(parts) == 2:  # we still don't support he ranges
            if self.index_node.addressTypes[0] == "Talmud":
                self.__parse_talmud_range(parts[1])
            else:
                range_part = re.split("[.:, ]+", parts[1])
                delta = len(self.sections) - len(range_part)
                for i in range(delta, len(self.sections)):
                    try:
                        self.toSections[i] = int(range_part[i - delta])
                    except (ValueError, IndexError):
                        raise InputError(u"Couldn't understand text sections: '{}'.".format(self.tref))

    def __get_sections(self, reg, tref, use_node=None):
        use_node = use_node or self.index_node
        sections = []
        ref_match = reg.match(tref)
        if not ref_match:
            raise InputError(u"Can not parse ref: {}".format(tref))

        gs = ref_match.groupdict()
        for i in range(0, use_node.depth):
            gname = u"a{}".format(i)
            if gs.get(gname) is not None:
                sections.append(use_node._addressTypes[i].toNumber(self._lang, gs.get(gname)))
        return sections

    def __parse_talmud_range(self, range_part):
        #todo: make sure to-daf isn't out of range
        self.toSections = range_part.split(".")  # this was converting space to '.', for some reason.

        # 'Shabbat 23a-b'
        if self.toSections[0] == 'b':
            self.toSections[0] = self.sections[0] + 1

        # 'Shabbat 24b-25a'
        elif regex.match("\d+[ab]", self.toSections[0]):
            self.toSections[0] = daf_to_section(self.toSections[0])

        # 'Shabbat 24b.12-24'
        else:
            delta = len(self.sections) - len(self.toSections)
            for i in range(delta -1, -1, -1):
                self.toSections.insert(0, self.sections[i])

        self.toSections = [int(x) for x in self.toSections]

    def __eq__(self, other):
        return self.normal() == other.normal()

    def __ne__(self, other):
        return not self.__eq__(other)

    @staticmethod
    def is_ref(tref):
        """
        Static method for testing if a string is valid for instanciating a Ref object.

        :param string tref: the string to test
        :return bool:
        """
        try:
            Ref(tref)
            return True
        except InputError:
            return False

    def is_talmud(self):
        """
        Is this a Talmud reference?

        :return bool:
        """
        return getattr(self.index_node, "addressTypes", None) and len(self.index_node.addressTypes) and self.index_node.addressTypes[0] == "Talmud"

    def is_bavli(self):
        """
        Is this a Talmud Bavli reference?

        :return bool:
        """
        return u"Bavli" in self.index.categories

    def is_commentary(self):
        """
        Is this a commentary reference?

        :return bool:
        """
        return self.type == "Commentary"

    def is_range(self):
        """
        Is this reference a range?

        A Ref is range if it's starting point and ending point are different, i.e. it has a - in it's text form.
        References can cover large areas of text without being a range - in the case where they are references to chapters.

        ::

            >>> Ref("Genesis 3").is_range()
            False
            >>> Ref("Genesis 3-5").is_range()
            True

        :return bool:
        """
        return self.sections != self.toSections

    def range_size(self):
        """
        How large is the range?

        :return int:
        """
        #todo: rewrite with range_index to handle ranges across higher level sections
        return self.toSections[-1] - self.sections[-1] + 1

    def range_index(self):
        """
        At what section index does the range begin?

        ::

            >>> Ref("Leviticus 15:3 - 17:12").range_index()
            0
            >>> Ref("Leviticus 15-17").range_index()
            0
            >>> Ref("Leviticus 15:17-21").range_index()
            1
            >>> Ref("Leviticus 15:17").range_index()
            2

        :return int:
        """
        if not self._range_index:
            self._set_range_data()
        return self._range_index

    def range_depth(self):
        """
        How deep is the range?

        ::

            >>> Ref("Leviticus 15:3 - 17:12").range_depth()
            2
            >>> Ref("Leviticus 15-17").range_depth()
            2
            >>> Ref("Leviticus 15:17-21").range_depth()
            1
            >>> Ref("Leviticus 15:17").range_depth()
            0

        :return int:
        """
        if not self._range_depth:
            self._set_range_data()
        return self._range_depth

    def _set_range_data(self):
        if not self.is_range():
            self._range_depth = 0
            self._range_index = self.index_node.depth

        else:
            for i in range(0, self.index_node.depth):
                if self.sections[i] != self.toSections[i]:
                    self._range_depth = self.index_node.depth - i
                    self._range_index = i
                    break

    def is_spanning(self):
        """
        :return bool: True if the Ref spans across text sections.

        ::

            >>> Ref("Shabbat 13a-b")
            True
            >>> Ref("Shabbat 13a:3-14")
            False
            >>> Ref("Job 4:3-5:3")
            True
            >>> Ref("Job 4:5-18")
            False

        """
        return self.span_size() > 1

    def span_size(self):
        """
        How many sections does the span cover?

        ::

            >>> Ref("Leviticus 15:3 - 17:12").span_size()
            3
            >>> Ref("Leviticus 15-17").span_size()
            3
            >>> Ref("Leviticus 15:17-21").span_size()
            1
            >>> Ref("Leviticus 15:17").span_size()
            1

        :return int:
        """
        if not getattr(self.index_node, "depth", None) or self.index_node.depth == 1:
            # text with no depth or depth 1 can't be spanning
            return 0

        if len(self.sections) == 0:
            # can't be spanning if no sections set
            return 0

        if len(self.sections) <= self.index_node.depth - 2:
            point = len(self.sections) - 1
        else:
            point = self.index_node.depth - 2

        for i in range(0, point + 1):
            size = self.toSections[i] - self.sections[i] + 1
            if size > 1:
                return size

        return 1

    def is_section_level(self):
        """
        Is this Ref section (e.g. Chapter) level?

        :return bool:
        """
        return len(self.sections) == self.index_node.depth - 1

    def is_segment_level(self):
        """
        Is this Ref segment (e.g. Verse) level?

        :return bool:
        """
        return len(self.sections) == self.index_node.depth

    """ Methods to generate new Refs based on this Ref """
    def _core_dict(self):
        return {
            "index": self.index,
            "book": self.book,
            "type": self.type,
            "index_node": self.index_node,
            "sections": self.sections[:],
            "toSections": self.toSections[:]
        }

    def has_default_child(self):
        return self.index_node.has_default_child()

    def default_child_ref(self):
        """
        Return ref to the default node underneath this node
        :return:
        """
        if not self.has_default_child():
            return self
        d = self._core_dict()
        d["index_node"] = self.index_node.get_default_child()
        return Ref(_obj=d)

    def surrounding_ref(self, size=1):
        """
        Return a reference with 'size' additional segments added to each side.

        Currently does not extend to sections beyond the original ref's span.

        :param int size:
        :return: :class:`Ref`
        """

        if self.starting_ref().sections[-1] > size:
            start = self.starting_ref().sections[-1] - size
        else:
            start = 1

        ending_sections = self.ending_ref().sections
        ending_section_length = self.get_state_ja().sub_array_length([s - 1 for s in ending_sections[:-1]])

        if ending_sections[-1] + size < ending_section_length:
            end = ending_sections[-1] + size
        else:
            end = ending_section_length

        d = self._core_dict()
        d["sections"] = d["sections"][:-1] + [start]
        d["toSections"] = d["toSections"][:-1] + [end]
        return Ref(_obj=d)


    def starting_ref(self):
        """
        For ranged Refs, return the starting Ref

        :return: :class:`Ref`
        """
        if not self.is_range():
            return self
        d = self._core_dict()
        d["toSections"] = self.sections[:]
        return Ref(_obj=d)

    def ending_ref(self):
        """
        For ranged Refs, return the ending Ref

        :return: :class:`Ref`
        """
        if not self.is_range():
            return self
        d = self._core_dict()
        d["sections"] = self.toSections[:]
        return Ref(_obj=d)

    def section_ref(self):
        """
        Return the section level Ref

        For texts of depth 2, this has the same behavior as :func:`top_section_ref`

        ::

            >>> Ref("Rashi on Genesis 2:3:1").section_ref()
            Ref("Rashi on Genesis 2:3")
            >>> Ref("Genesis 2:3").section_ref()
            Ref("Genesis 2")

        :return: :class:`Ref`
        """
        if self.is_section_level():
            return self
        return self.padded_ref().context_ref()

    def top_section_ref(self):
        """
        Return the highest level section Ref.

        For texts of depth 2, this has the same behavior as :func:`section_ref`

        ::

            >>> Ref("Rashi on Genesis 2:3:1").top_section_ref()
            Ref("Rashi on Genesis 2")
            >>> Ref("Genesis 2:3").top_section_ref()
            Ref("Genesis 2")

        :return: :class:`Ref`
        """
        return self.padded_ref().context_ref(self.index_node.depth - 1)

    def next_section_ref(self):
        """
        Returns a Ref to the next section (e.g. Chapter).

        If this is the last section, returns ``None``

        :return: :class:`Ref`
        """
        if not self._next:
            self._next = self._iter_text_section()
            if self._next is None and self.index_node.is_leaf():
                current_leaf = self.index_node
                #we now need to iterate over the next leaves, finding the first available section
                while True:
                    next_leaf = current_leaf.next_leaf() #next schema/JANode
                    if next_leaf:
                        next_node_ref = next_leaf.ref() #get a ref so we can do the next lines
                        potential_next = next_node_ref._iter_text_section(depth_up=0 if next_leaf.depth == 1 else 1)
                        if potential_next:
                            self._next = potential_next
                            break
                        current_leaf = next_leaf
                    else:
                        self._next = None
                        break
        return self._next

    def prev_section_ref(self):
        """
        Returns a Ref to the previous section (e.g. Chapter).

        If this is the first section, returns ``None``

        :return: :class:`Ref`
        """
        if not self._prev:
            self._prev = self._iter_text_section(False)
            if self._prev is None and self.index_node.is_leaf():
                current_leaf = self.index_node
                #we now need to iterate over the prev leaves, finding the first available section
                while True:
                    prev_leaf = current_leaf.prev_leaf() #prev schema/JANode
                    if prev_leaf:
                        prev_node_ref = prev_leaf.ref() #get a ref so we can do the next lines
                        potential_prev = prev_node_ref._iter_text_section(forward=False, depth_up=0 if prev_leaf.depth == 1 else 1)
                        if potential_prev:
                            self._prev = potential_prev
                            break
                        current_leaf = prev_leaf
                    else:
                        self._prev = None
                        break
        return self._prev

    def recalibrate_next_prev_refs(self, add_self=True):
        """
        Internal. Called when a section is inserted or deleted.

        :param add_self:
        :return: None
        """
        next_ref = self.next_section_ref()
        prev_ref = self.prev_section_ref()
        if next_ref:
            next_ref._prev = self if add_self else prev_ref
        if prev_ref:
            prev_ref._next = self if add_self else next_ref

    #Don't store results on Ref cache - state objects change, and don't yet propogate to this Cache
    def get_state_node(self):
        """
        :return: :class:`sefaria.model.version_state.StateNode`
        """
        from . import version_state
        return version_state.VersionState(self.book).state_node(self.index_node)

    def get_state_ja(self, lang="all"):
        """
        :param lang: "all", "he", or "en"
        :return: :class:`sefaria.datatype.jagged_array`
        """
        return self.get_state_node().ja(lang)

    def is_text_fully_available(self, lang):
        """
        :param lang: "he" or "en"
        :return: True if at least one complete version of ref is available in lang.
        """
        if self.is_section_level() or self.is_segment_level():
            # Using mongo queries to slice and merge versions 
            # is much faster than actually using the Version State doc
            text = self.text(lang=lang).text
            return bool(len(text) and all(text))
        else:
            sja = self.get_state_ja(lang)
            subarray = sja.subarray_with_ref(self)
            return subarray.is_full()

    def is_text_translated(self):
        """
        :return: True if at least one complete version of ref is available in English.
        """
        return self.is_text_fully_available("en")

    def _iter_text_section(self, forward=True, depth_up=1):
        """
        Used to iterate forwards or backwards to the next available ref in a text

        :param pRef: the ref object
        :param forward: Boolean indicating direction to iterate
        :depth_up: if we want to traverse the text at a higher level than most granular. defaults to one level above
        :return: a ref
        """
        if self.index_node.depth <= depth_up:  # if there is only one level of text, don't even waste time iterating.
            return None

        #arrays are 0 based. text sections are 1 based. so shift the numbers back.
        starting_points = [s - 1 for s in self.sections[:self.index_node.depth - depth_up]]

        #start from the next one
        if len(starting_points) > 0:
            starting_points[-1] += 1 if forward else -1

        #let the counts obj calculate the correct place to go.
        c = self.get_state_node().ja("all", "availableTexts")
        new_section = c.next_index(starting_points) if forward else c.prev_index(starting_points)

        # we are also scaling back the sections to the level ABOVE the lowest section type (eg, for bible we want chapter, not verse)
        if new_section:
            d = self._core_dict()
            d["toSections"] = d["sections"] = [(s + 1) for s in new_section[:-depth_up]]
            return Ref(_obj=d)
        else:
            return None

    def to(self, toref):
        """
        Return a reference that begins at this Ref, and ends at toref

        :param toref: Ref that denotes the end of the new ref
        :return: :class:`Ref`
        """
        assert self.book == toref.book
        d = self._core_dict()
        d["toSections"] = toref.toSections[:]
        return Ref(_obj=d)

    def subref(self, subsection):
        """
        Returns a more specific reference than the current Ref

        :param int subsection: the subsection of the current Ref
        :return: :class:`Ref`
        """
        assert self.index_node.depth > len(self.sections), u"Tried to get subref of bottom level ref: {}".format(self.normal())
        assert not self.is_range(), u"Tried to get subref of ranged ref".format(self.normal())

        d = self._core_dict()
        d["sections"] += [subsection]
        d["toSections"] += [subsection]
        return Ref(_obj=d)

    def context_ref(self, level=1):
        """
        :return: :class:`Ref` that is more general than this Ref.
        :param level: how many levels to 'zoom out' from the most specific possible ref

        ::

            >>> Ref("Genesis 4:5").context_ref(level = 1)
            Ref("Genesis 4")
            >>> Ref("Genesis 4:5").context_ref(level = 2)
            Ref("Genesis")

        If the given Ref is less specific than or equally specific to the level given, it is returned as-is.
        """
        if level == 0:
            return self

        if not self._context.get(level) or not self._context[level]:
            if len(self.sections) <= self.index_node.depth - level:
                return self

            if level > self.index_node.depth:
                raise InputError(u"Call to Ref.context_ref of {} exceeds Ref depth of {}.".format(level, self.index_node.depth))
            d = self._core_dict()
            d["sections"] = d["sections"][:self.index_node.depth - level]
            d["toSections"] = d["toSections"][:self.index_node.depth - level]
            self._context[level] = Ref(_obj=d)
        return self._context[level]

    def padded_ref(self):
        """
        :return: :class:`Ref` with 1s inserted to make the ref specific to the section level

        ::

            >>> Ref("Genesis").padded_ref()
            Ref("Genesis 1")

        If this given Ref is already specific to the section or segment level, it is returned unchanged.

        ::

            >>> Ref("Genesis 1").padded_ref()
            Ref("Genesis 1")

        """
        if not self._padded:
            if not getattr(self, "index_node", None):
                raise Exception(u"No index_node found {}".format(vars(self)))
            if len(self.sections) >= self.index_node.depth - 1:
                return self

            d = self._core_dict()
            if self.is_talmud():
                if len(self.sections) == 0: #No daf specified
                    section = 3 if "Bavli" in self.index.categories else 1
                    d["sections"].append(section)
                    d["toSections"].append(section)
            for i in range(self.index_node.depth - len(d["sections"]) - 1):
                d["sections"].append(1)
                d["toSections"].append(1)  # todo: is this valid in all cases?
            self._padded = Ref(_obj=d)
        return self._padded

    def split_spanning_ref(self):
        """
        :return: List of non-spanning :class:`Ref` objects which completely cover the area of this Ref

        ""

            >>> Ref("Shabbat 13b-14b")
            [Ref("Shabbat 13b"), Ref("Shabbat 14a"), Ref("Shabbat 14b")]

        """
        if not self._spanned_refs:

            if self.index_node.depth == 1 or not self.is_spanning():
                self._spanned_refs = [self]

            else:
                start, end = self.sections[self.range_index()], self.toSections[self.range_index()]
                ref_depth = len(self.sections)

                refs = []
                for n in range(start, end + 1):
                    d = self._core_dict()
                    if n == start:
                        d["toSections"] = self.sections[0:self.range_index() + 1]
                        for i in range(self.range_index() + 1, ref_depth):
                            d["toSections"] += [self.get_state_ja().sub_array_length([s - 1 for s in d["toSections"][0:i]])]
                    elif n == end:
                        d["sections"] = self.toSections[0:self.range_index() + 1]
                        for _ in range(self.range_index() + 1, ref_depth):
                            d["sections"] += [1]
                    else:
                        d["sections"] = self.sections[0:self.range_index()] + [n]
                        d["toSections"] = self.sections[0:self.range_index()] + [n]

                        for i in range(self.range_index() + 1, ref_depth):
                            d["sections"] += [1]
                            d["toSections"] += [self.get_state_ja().sub_array_length([s - 1 for s in d["toSections"][0:i]])]
                    if d["toSections"][-1]:  # to filter out, e.g. non-existant Rashi's, where the last index is 0
                        refs.append(Ref(_obj=d))

                if self.range_depth() == 2:
                    self._spanned_refs = refs
                if self.range_depth() > 2: #recurse
                    expanded_refs = []
                    for ref in refs:
                        expanded_refs.extend(ref.split_spanning_ref())
                    self._spanned_refs = expanded_refs

        return self._spanned_refs

    def range_list(self):
        """
        :return: list of :class:`Ref` objects corresponding to each point in the range of this Ref

        Does not work for spanning refs
        """
        if not self._ranged_refs:
            if not self.is_range():
                return [self]
            if self.is_spanning():
                raise InputError(u"Can not get range of spanning ref: {}".format(self))


            results = []

            for s in range(self.sections[-1], self.toSections[-1] + 1):
                d = self._core_dict()
                d["sections"][-1] = s
                d["toSections"][-1] = s
                results.append(Ref(_obj=d))

            self._ranged_refs = results
        return self._ranged_refs

    def regex(self):
        """
        :return string: for a Regular Expression which will find any refs that match this Ref exactly, or more specifically.

        E.g., "Genesis 1" yields an RE that match "Genesis 1" and "Genesis 1:3"
        """
        #todo: explore edge cases - book name alone, full ref to segment level
        #todo: move over to the regex methods of the index nodes
        patterns = []

        if self.is_range():
            if self.is_spanning():
                s_refs = self.split_spanning_ref()
                normals = []
                for s_ref in s_refs:
                    normals += [r.normal() for r in s_ref.range_list()]
            else:
                normals = [r.normal() for r in self.range_list()]

            for r in normals:
                sections = re.sub("^%s" % re.escape(self.book), '', r)
                patterns.append("%s$" % sections)   # exact match
                patterns.append("%s:" % sections)   # more granualar, exact match followed by :
                patterns.append("%s \d" % sections) # extra granularity following space
        else:
            sections = re.sub("^%s" % re.escape(self.book), '', self.normal())
            patterns.append("%s$" % sections)   # exact match
            if self.index_node.has_titled_continuation():
                patterns.append(u"{}({}).".format(sections, u"|".join(self.index_node.title_separators)))
            elif self.index_node.has_numeric_continuation():
                patterns.append("%s:" % sections)   # more granualar, exact match followed by :
                patterns.append("%s \d" % sections) # extra granularity following space

        return "^%s(%s)" % (re.escape(self.book), "|".join(patterns))

    """ Comparisons """
    def overlaps(self, other):
        """
        Does this Ref overlap ``other`` Ref?

        :param other:
        :return bool:
        """
        assert isinstance(other, Ref)
        if not self.index_node == other.index_node:
            return False

        return not (self.precedes(other) or self.follows(other))

    def contains(self, other):
        """
        Does this Ref completely contain ``other`` Ref?

        :param other:
        :return bool:
        """
        assert isinstance(other, Ref)
        if not self.index_node == other.index_node:
            return False

        return (
            (not self.starting_ref().follows(other.starting_ref()))
            and
            (not self.ending_ref().precedes(other.ending_ref()))
        )

    def precedes(self, other):
        """
        Does this Ref completely precede ``other`` Ref?

        :param other:
        :return bool:
        """
        assert isinstance(other, Ref)
        if not self.index_node == other.index_node:
            return False

        my_end = self.ending_ref()
        other_start = other.starting_ref()

        smallest_section_len = min([len(my_end.sections), len(other_start.sections)])

        # Bare book references never precede or follow
        if smallest_section_len == 0:
            return False

        # Compare all but last section
        for i in range(smallest_section_len - 1):
            if my_end.sections[i] < other_start.sections[i]:
                return True
            if my_end.sections[i] > other_start.sections[i]:
                return False

        # Compare last significant section
        if my_end.sections[smallest_section_len - 1] < other_start.sections[smallest_section_len - 1]:
            return True

        return False

    def follows(self, other):
        """
        Does this Ref completely follow ``other`` Ref?

        :param other:
        :return bool:
        """
        assert isinstance(other, Ref)
        if not self.index_node == other.index_node:
            return False

        my_start = self.starting_ref()
        other_end = other.ending_ref()

        smallest_section_len = min([len(my_start.sections), len(other_end.sections)])

        # Bare book references never precede or follow
        if smallest_section_len == 0:
            return False

        # Compare all but last section
        for i in range(smallest_section_len - 1):
            if my_start.sections[i] > other_end.sections[i]:
                return True
            if my_start.sections[i] < other_end.sections[i]:
                return False

        # Compare last significant section
        if my_start.sections[smallest_section_len - 1] > other_end.sections[smallest_section_len - 1]:
            return True

        return False

    def in_terms_of(self, other):
        """
        Returns the current reference sections in terms of another, containing reference.

        Returns an array of ordinal references, not array indexes.  (Meaning first is 1)

        Must be called on a point Reference, not a range

        ""

            >>> Ref("Genesis 6:3").in_terms_of("Genesis 6")
            [3]
            >>> Ref("Genesis 6:3").in_terms_of("Genesis")
            [6,3]
            >>> Ref("Genesis 6:3").in_terms_of("Genesis 6-7")
            [1,3]
            >>> Ref("Genesis 6:8").in_terms_of("Genesis 6:3-7:3")
            [1, 6]

        :param other: :class:`Ref`
        :return: array of indexes

        """

        #What's best behavior for these cases?
        assert isinstance(other, Ref)
        if not self.index_node == other.index_node:
            return None

        if self.is_range():
            raise Exception("Ref.in_terms_of() called on ranged Ref: {}".format(self))

        if not other.contains(self):
            return None

        ret = []

        if not other.is_range():
            ret = self.sections[len(other.sections):]
        else:
            for i in range(other.range_index(), self.index_node.depth):
                ret.append(self.sections[i] + 1 - other.sections[i])
                if other.sections[i] != self.sections[i] or len(other.sections) <= i + 1:
                    ret += self.sections[i + 1:]
                    break
        return ret

    def order_id(self):
        """
        Returns a unique id for this reference that establishes an ordering of references across the whole catalog.
        This id will change as the ordering of the catalog changes, and may begin to overlap with other numbers because of those changes.
        However, at any point in time these ids will be unique across the catalog.
        Used to sort results from ElasticSearch queries

        :return string:
        """
        #Todo: handle complex texts.  Right now, all complex results are grouped under the root of the text
        from sefaria.summaries import category_id_dict

        cats = self.index.categories[:]
        if len(cats) >= 1 and cats[0] == "Commentary":
            cats = cats[1:2] + ["Commentary"] + cats[2:]

        key = "/".join(cats + [self.index.title])
        try:
            base = category_id_dict()[key]
            res = reduce(lambda x, y: x + format(y, '04'), self.sections, base)
            if self.is_range():
                res = reduce(lambda x, y: x + format(y, '04'), self.toSections, res + "-")
            return res
        except Exception as e:
            logger.warning("Failed to execute order_id for {} : {}".format(self, e))
            return "Z"

    """ Methods for working with Versions and VersionSets """
    def storage_address(self):
        """
        Return the storage location within a Version for this Ref.

        :return string:
        """
        return ".".join(["chapter"] + self.index_node.address()[1:])

    def part_projection(self):
        """
        Returns the slice and storage address to return top-level sections for Versions of this ref

        Used as:

        ::

            Version().load({...},oref.part_projection())

        **Regarding projecting complex texts:**
        *I do not think that there is a way, with a simple projection, to both limit to a dictionary to a particular leaf and get a slice of that same leaf.
        It is possible with the aggregation pipeline.
        With complex texts, we trade off a bit of speed for consistency, and slice just the array that we are concerned with.*
        """
        # todo: reimplement w/ aggregation pipeline (see above)
        # todo: special case string 0?
        if not self.sections:
            return {"_id": 0}
        else:
            skip = self.sections[0] - 1
            limit = 1 if self.range_index() > 0 else self.toSections[0] - self.sections[0] + 1
            slce = {"$slice": [skip, limit]}
            return {"_id": 0, self.storage_address(): slce}

    def condition_query(self, lang=None):
        """
        Return condition to select only versions with content at the location of this Ref.
        Usage:

        ::

            VersionSet(oref.condition_query(lang))

        Can be combined with Ref.part_projection() to only return the content indicated by this ref:

        ::

            VersionSet(oref.condition_query(lang), proj=oref.part_projection())

        :return: dict containing a query in the format expected by VersionSet
        """
        d = {
            "title": self.index.title,
        }
        if lang:
            d.update({"language": lang})

        condition_addr = self.storage_address()
        if not self.sections:
            d.update({
                condition_addr: {"$exists": True, "$elemMatch": {"$nin": ["", [], 0]}}  # any non-empty element will do
            })
        elif not self.is_spanning():
            for s in range(0, len(self.sections) if not self.is_range() else len(self.sections) - 1):
                condition_addr += ".{}".format(self.sections[s] - 1)
            if len(self.sections) == self.index_node.depth and not self.is_range():
                d.update({
                    condition_addr: {"$exists": True, "$nin": ["", [], 0]}
                })
            else:
                d.update({
                    condition_addr: {"$exists": True, "$elemMatch": {"$nin": ["", [], 0]}}
                })
        else:
            #todo: If this method gets cached, then copies need to be made before the del below.
            parts = []
            refs = self.split_spanning_ref()
            for r in refs:
                q = r.condition_query()
                del q["title"]
                parts.append(q)
                d.update({
                    "$or": parts
                })

        return d

    def versionset(self, lang=None):
        """
        :class:`VersionsSet` of :class:`Version` objects that have content for this Ref in lang

        :param lang: "he" or "en"
        :return: :class:`VersionSet`
        """
        return VersionSet(self.condition_query(lang))

    def version_list(self):
        """
        A list of available text versions titles and languages matching this ref

        :return list: each list element is an object with keys 'versionTitle' and 'language'
        """
        vlist = []
        for v in self.versionset():
            vlist.append({
                "versionTitle": v.versionTitle,
                 "language": v.language
            })
        return vlist

    """ String Representations """
    def __str__(self):
        return self.normal()

    def __repr__(self):  # Wanted to use orig_tref, but repr can not include Unicode
        return self.__class__.__name__ + "('" + str(self.normal()) + "')"

    def old_dict_format(self):
        """
        Outputs the ref in the old format, for code that relies heavily on that format
        """
        #todo: deprecate this.
        d = {
            "ref": self.tref,
            "book": self.book,
            "sections": self.sections,
            "toSections": self.toSections,
            "type": self.type
        }
        d.update(self.index.contents())
        del d["title"]
        return d

    def he_book(self):
        return self.index.get_title(lang="he")

    def he_normal(self):
        """
        :return string: Normal Hebrew string form
        """
        if not self._he_normal:

            self._he_normal = self.index_node.full_title("he")
            if not self._he_normal:  # Missing Hebrew titles
                self._he_normal = self.normal()
                return self._he_normal

            if self.type == "Commentary" and not getattr(self.index, "commentaryCategories", None):
                return self._he_normal

            elif self.is_talmud():
                self._he_normal += u" " + section_to_daf(self.sections[0], lang="he") if len(self.sections) > 0 else ""
                self._he_normal += u" " + u" ".join([unicode(s) for s in self.sections[1:]]) if len(self.sections) > 1 else ""

            else:
                sects = u":".join([encode_hebrew_numeral(s) for s in self.sections])
                if len(sects):
                    self._he_normal += u" " + sects

            for i in range(len(self.sections)):
                if not self.sections[i] == self.toSections[i]:
                    if self.is_talmud():
                        if i == 0:
                            self._he_normal += u"-{}".format((u" ".join([unicode(s) for s in [section_to_daf(self.toSections[0], lang="he")] + self.toSections[i + 1:]])))
                        else:
                            self._he_normal += u"-{}".format((u" ".join([unicode(s) for s in self.toSections[i:]])))
                    else:
                        self._he_normal += u"-{}".format(u":".join([encode_hebrew_numeral(s) for s in self.toSections[i:]]))
                    break

        return self._he_normal

    def uid(self):
        """
        To handle the fact that default nodes have the same name as their parents
        :return:
        """
        return self.normal() + ("<d>" if self.index_node.is_default() else "")

    def normal(self):
        """
        :return string: Normal English string form
        """
        if not self._normal:
            self._normal = self.index_node.full_title()
            if self.type == "Commentary" and not getattr(self.index, "commentaryCategories", None):
                return self._normal

            elif self.is_talmud():
                self._normal += " " + section_to_daf(self.sections[0]) if len(self.sections) > 0 else ""
                self._normal += ":" + ":".join([str(s) for s in self.sections[1:]]) if len(self.sections) > 1 else ""

            else:
                sects = ":".join([str(s) for s in self.sections])
                if len(sects):
                    self._normal += " " + sects

            for i in range(len(self.sections)):
                if not self.sections[i] == self.toSections[i]:
                    if i == 0 and self.is_talmud():
                        self._normal += "-{}".format((":".join([str(s) for s in [section_to_daf(self.toSections[0])] + self.toSections[i + 1:]])))
                    else:
                        self._normal += "-{}".format(":".join([str(s) for s in self.toSections[i:]]))
                    break

        return self._normal

    def text(self, lang="en", vtitle=None):
        """
        :param lang: "he" or "en"
        :param vtitle: optional. text title of the Version to get the text from
        :return: :class:`TextChunk` corresponding to this Ref
        """
        return TextChunk(self, lang, vtitle)

    def url(self):
        """
        :return string: normal url form
        """
        if not self._url:
            self._url = self.normal().replace(" ", "_").replace(":", ".")

            # Change "Mishna_Brachot_2:3" to "Mishna_Brachot.2.3", but don't run on "Mishna_Brachot"
            if len(self.sections) > 0:
                last = self._url.rfind("_")
                if last == -1:
                    return self._url
                lref = list(self._url)
                lref[last] = "."
                self._url = "".join(lref)
        return self._url


    def noteset(self, public=True, uid=None):
        """
        :return: :class:`NoteSet` for this Ref
        """
        from . import NoteSet
        if public and uid:
            query = {"ref": {"$regex": self.regex()}, "$or": [{"public": True}, {"owner": uid}]}
        elif public:
            query = {"ref": {"$regex": self.regex()}, "public": True}
        elif uid:
            query = {"ref": {"$regex": self.regex()}, "owner": uid}
        else:
            raise InputError("Can not get anonymous private notes")

        return NoteSet(query)

    def linkset(self):
        """
        :return: :class:`LinkSet` for this Ref
        """
        from . import LinkSet
        return LinkSet(self)


class Library(object):
    """
    Operates as a singleton, through the instance called ``library``.

    Has methods that work across the entire collection of texts.

    Perhaps in the future, there will be multiple libraries...
    """

    local_cache = {}

    def all_titles_regex_string(self, lang="en", commentary=False, with_terms=False, for_js=False):
        key = "all_titles_regex_string" + lang
        key += "_commentary" if commentary else ""
        key += "_terms" if with_terms else ""
        key += "_js" if for_js else ""
        re_string = self.local_cache.get(key)
        if not re_string:
            re_string = u""
            simple_books = map(re.escape, self.full_title_list(lang, with_commentators=False, with_terms=with_terms))
            simple_book_part = ur'|'.join(sorted(simple_books, key=len, reverse=True))  # Match longer titles first

            re_string += ur'(?:^|[ ([{>,-]+)' if for_js else u''  # Why don't we check for word boundaries internally as well?
            re_string += ur'(?:\u05d5?(?:\u05d1|\u05de|\u05dc|\u05e9|\u05d8|\u05d8\u05e9)?)' if for_js and lang == "he" else u'' # likewise leading characters in Hebrew?
            re_string += ur'(' if for_js else ur'(?P<title>'
            if not commentary:
                re_string += simple_book_part
            else:
                if lang == "he":
                    raise InputError("No support for Hebrew Commentatory Ref Objects")
                first_part = ur'|'.join(map(re.escape, self.get_commentator_titles(with_variants=True)))
                if for_js:
                    re_string += ur"(" + first_part + ur") on (" + simple_book_part + ur")"
                else:
                    re_string += ur"(?P<commentor>" + first_part + ur") on (?P<commentee>" + simple_book_part + ur")"
            re_string += ur')'
            re_string += ur'($|[:., <]+)'
            self.local_cache[key] = re_string

        return re_string

    #WARNING: Do NOT put the compiled re2 object into redis.  It gets corrupted.
    def all_titles_regex(self, lang="en", commentary=False, with_terms=False):
        """
        :return: A regular expression object that will match any known title in the library in the provided language
        :param lang: "en" or "he"
        :param bool commentary: Default False.  If True, matches commentary records only.  If False matches simple records only.
        :param bool with_terms: Default False.  If True, include shared titles ('terms')
        :raise: InputError: if lang == "he" and commentary == True

        Uses re2 if available.  See https://github.com/blockspeiser/Sefaria-Project/wiki/Regular-Expression-Engines


        """
        key = "all_titles_regex_" + lang
        key += "_commentary" if commentary else ""
        key += "_terms" if with_terms else ""
        reg = self.local_cache.get(key)
        if not reg:
            re_string = self.all_titles_regex_string(lang, commentary, with_terms)
            try:
                reg = re.compile(re_string, max_mem= 256 * 1024 * 1024)
            except TypeError:
                reg = re.compile(re_string)
            self.local_cache[key] = reg
        return reg

    def full_title_list(self, lang="en", with_commentators=True, with_commentary=False, with_terms=False):
        """
        :return: list of strings of all possible titles
        :param lang: "he" or "en"
        :param with_commentators: if True, includes the commentator names, with variants, but not the cross-product with books.
        :param with_commentary: if True, includes all existing "X on Y" type commentary records
        :param with_terms: if True, includes shared titles ('terms')
        """

        key = "full_title_list_" + lang
        key += "_commentators" if with_commentators else ""
        key += "_commentary" if with_commentary else ""
        key += "_terms" if with_terms else ""
        titles = scache.get_cache_elem(key)
        if not titles:
            titles = self.get_title_node_dict(lang, with_commentary=with_commentary).keys()
            if with_terms:
                titles += self.get_term_dict(lang).keys()
            if with_commentators:
                titles += self.get_commentator_titles(lang, with_variants=True)
            scache.set_cache_elem(key, titles)
        return titles

    def ref_list(self):
        """
        :return: list of all section-level Refs in the library
        """
        from version_state import VersionStateSet
        return [r.normal() for r in VersionStateSet().all_refs()]

    def get_term_dict(self, lang="en"):
        """
        :return: dict of shared titles that have an explicit ref
        :param lang: "he" or "en"
        """
        key = "term_dict_" + lang
        term_dict = self.local_cache.get(key)
        if not term_dict:
            term_dict = scache.get_cache_elem(key)
            self.local_cache[key] = term_dict
        if not term_dict:
            term_dict = {}
            terms = TermSet({"$and":[{"ref": {"$exists":True}},{"ref":{"$nin":["",[]]}}]})
            for term in terms:
                for title in term.get_titles(lang):
                    term_dict[title] = term.ref
            scache.set_cache_elem(key, term_dict)
            self.local_cache[key] = term_dict
        return term_dict

    #todo: retire me
    def get_map_dict(self):
        """
        :return: dictionary of maps - {from: to}

        DEPRECATED
        """
        maps = {}
        for i in IndexSet():
            if i.is_commentary():
                continue
            for m in i.get_maps():  # both simple maps & those derived from term schemes
                maps[m["from"]] = m["to"]
        return maps

    def get_content_nodes(self, with_commentary=False):
        """
        :return: list of all content nodes in the library
        :param bool with_commentary: If True, returns "X on Y" type titles as well
        """
        nodes = []
        forest = self.get_index_forest(with_commentary=with_commentary)
        for tree in forest:
            nodes += tree.get_leaf_nodes()
        return nodes

    def get_index_forest(self, with_commentary=False):
        """
        :return: list of root Index nodes.
        :param bool with_commentary: If True, returns "X on Y" type titles as well
        """
        root_nodes = []
        for i in IndexSet():
            if i.is_commentary():
                continue
            root_nodes.append(i.nodes)
        if with_commentary:
            ctitles = self.get_commentary_version_titles()
            for title in ctitles:
                try:
                    i = get_index(title)
                    root_nodes.append(i.nodes)

                # TEMPORARY - filter out complex texts
                except BookNameError:
                    pass
                # End TEMPORARY

        return root_nodes

    def get_title_node_dict(self, lang="en", with_commentary=False):
        """
        :param lang: "he" or "en"
        :param bool with_commentary: if true, includes "X on Y" types nodes
        :return:  dictionary of string titles and the nodes that they point to.

        Does not include bare commentator names, like *Rashi*.
        """
        key = "title_node_dict_" + lang
        key += "_commentary" if with_commentary else ""
        title_dict = self.local_cache.get(key)
        if not title_dict:
            title_dict = scache.get_cache_elem(key)
            self.local_cache[key] = title_dict
        if not title_dict:
            title_dict = {}
            trees = self.get_index_forest(with_commentary=with_commentary)
            for tree in trees:
                title_dict.update(tree.title_dict(lang))
            scache.set_cache_elem(key, title_dict)
            self.local_cache[key] = title_dict
        return title_dict

    #todo: handle maps
    def get_schema_node(self, title, lang=None, with_commentary=False):
        """
        :param string title:
        :param lang: "en" or "he"
        :return: a particular SchemaNode that matches the provided title and language
        :rtype: :class:`sefaria.model.schema.SchemaNode`
        """
        if not lang:
            lang = "he" if is_hebrew(title) else "en"
        title = title.replace("_", " ")
        return self.get_title_node_dict(lang, with_commentary=with_commentary).get(title)

    '''
    #todo: This wants some thought...
    def get_commentary_schema_node(self, title, lang="en"): #only supports "en"
        match = self.all_titles_regex(lang, commentary=True).match(title)
        if match:
            title = match.group('title')
            index = get_index(title)
            commentee_node = library.get_schema_node(match.group("commentee"))
            return JaggedArrayCommentatorNode(commentee_node, index=index)
        return None
    '''

    def get_text_titles_json(self, lang="en"):
        """
        :return: JSON of full texts list, (cached)
        """
        key = 'texts_titles_json' + ("_he" if lang == "he" else "")
        if not scache.get_cache_elem(key):
            scache.set_cache_elem(key, json.dumps(self.full_title_list(lang=lang, with_commentary=True)))

        return scache.get_cache_elem(key)

    def get_text_categories(self):
        """
        :return: List of all known text categories.
        """
        return IndexSet().distinct("categories")

    def get_indexes_in_category(self, category, include_commentary=False):
        """
        :param string category: Name of category
        :param bool include_commentary:
        :return: :class:`IndexSet` of :class:`Index` records in the specified category
        """
        q = {"categories": category}
        if not include_commentary:
            q["categories.0"] = {"$ne": "Commentary"}
        return IndexSet(q).distinct("title")

    def get_commentator_titles(self, lang="en", with_variants=False):
        """
        :param lang: "he" or "en"
        :param with_variants: If True, includes titles variants along with the primary titles.
        :return: List of titles
        """
        args = {
            ("en", False): "title",
            ("en", True): "titleVariants",
            ("he", False): "heTitle",
            ("he", True): "heTitleVariants"
        }
        return IndexSet({"categories.0": "Commentary"}).distinct(args[(lang, with_variants)])

    def get_commentary_versions(self, commentators=None):
        """
        :param string|list commentators: A single commentator name, or a list of commentator names.
        :return: :class:`VersionSet` of :class:`Version` records for the specified commentators

        If no commentators are provided, all commentary Versions will be returned.
        """
        if isinstance(commentators, basestring):
            commentators = [commentators]
        if not commentators:
            commentators = self.get_commentator_titles()
        commentary_re = ur"^({}) on ".format("|".join(commentators))
        return VersionSet({"title": {"$regex": commentary_re}})

    def get_commentary_version_titles(self, commentators=None):
        """
        :param string|list commentators: A single commentator name, or a list of commentator names.
        :return: list of titles of :class:`Version` records for the specified commentators

        If no commentators are provided, all commentary Versions will be returned.
        """
        return self.get_commentary_versions(commentators).distinct("title")

    def get_commentary_versions_on_book(self, book=None):
        """
        :param string book: The primary name of a book
        :return: :class:`VersionSet` of :class:`Version` records that comment on the provided book
        """
        assert book
        commentators = self.get_commentator_titles()
        commentary_re = ur"^({}) on {}".format("|".join(commentators), book)
        return VersionSet({"title": {"$regex": commentary_re}})

    def get_commentary_version_titles_on_book(self, book):
        """
        :param string book: The primary name of a book
        :return: list of titles of :class:`Version` records that comment on the provided book
        """
        return self.get_commentary_versions_on_book(book).distinct("title")

    def get_titles_in_string(self, s, lang=None):
        """
        Returns the titles found in the string.
        :param s: The string to search
        :param lang: "en" or "he"
        :return list: titles found in the string
        """
        if not lang:
            lang = "he" if is_hebrew(s) else "en"
        if lang=="en":
            #todo: combine into one regex
            return [m.group('title') for m in self.all_titles_regex(lang, commentary=True).finditer(s)] + [m.group('title') for m in self.all_titles_regex(lang, commentary=False).finditer(s)]
        elif lang=="he":
            return [m.group('title') for m in self.all_titles_regex(lang, commentary=False).finditer(s)]

    def get_refs_in_string(self, st, lang=None):
        """
        Returns an list of Ref objects derived from string
        :param string st: the input string
        :param lang: "he" or "en"
        :return: list of :class:`Ref` objects
        """
        # todo: only match titles of content nodes

        refs = []
        if lang is None:
            lang = "he" if is_hebrew(st) else "en"
        if lang == "he":
            unique_titles = {title: 1 for title in self.get_titles_in_string(st, lang)}
            for title in unique_titles.iterkeys():
                res = self._build_all_refs_from_string(title, st)
                refs += res
        else:  # lang == "en"
            for match in self.all_titles_regex(lang, commentary=False).finditer(st):
                title = match.group('title')
                res = self._build_ref_from_string(title, st[match.start():])  # Slice string from title start
                refs += res
        return refs

    # do we want to move this to the schema node? We'd still have to pass the title...
    def get_regex_string(self, title, lang, for_js=False):
        node = self.get_schema_node(title, lang)
        assert isinstance(node, JaggedArrayNode)  # Assumes that node is a JaggedArrayNode

        if lang == "en" or for_js:  # Javascript doesn't support look behinds.
            return node.full_regex(title, lang, for_js=for_js, match_range=for_js, compiled=False, anchored=(not for_js))

        elif lang == "he":
            return ur"""(?<=							# look behind for opening brace
                    [({]										# literal '(', brace,
                    [^})]*										# anything but a closing ) or brace
                )
                """ + regex.escape(title) + node.after_title_delimiter_re + node.address_regex(lang, for_js=for_js) + ur"""
                (?=												# look ahead for closing brace
                    [^({]*										# match of anything but an opening '(' or brace
                    [)}]										# zero-width: literal ')' or brace
                )"""

    #todo: handle ranges in inline refs
    def _build_ref_from_string(self, title=None, st=None, lang="en"):
        """
        Build a Ref object given a title and a string.  The title is assumed to be at position 0 in the string.
        This is used primarily for English matching.  Hebrew matching is done with _build_all_refs_from_string()
        :param title: The title used in the text to refer to this Index node
        :param st: The source text for this reference
        :return: Ref
        """
        node = self.get_schema_node(title, lang)
        assert isinstance(node, JaggedArrayNode)  # Assumes that node is a JaggedArrayNode

        try:
            re_string = self.get_regex_string(title, lang)
        except AttributeError as e:
            logger.warning(u"Library._build_ref_from_string() failed to create regex for: {}.  {}".format(title, e))
            return []

        reg = regex.compile(re_string, regex.VERBOSE)
        ref_match = reg.match(st)
        if ref_match:
            sections = []
            gs = ref_match.groupdict()
            for i in range(0, node.depth):
                gname = u"a{}".format(i)
                if gs.get(gname) is not None:
                    sections.append(node._addressTypes[i].toNumber(lang, gs.get(gname)))

            _obj = {
                "tref": ref_match.group(),
                "book": node.full_title("en"),
                "index_node": node,
                "index": node.index,
                "type": node.index.categories[0],
                "sections": sections,
                "toSections": sections
            }
            try:
                return [Ref(_obj=_obj)]
            except InputError:
                return []
        else:
            return []

    #todo: handle ranges in inline refs
    def _build_all_refs_from_string(self, title=None, st=None, lang="he"):
        """
        Build all Ref objects for title found in string.  By default, only match what is found between braces (as in Hebrew).
        This is used primarily for Hebrew matching.  English matching uses _build_ref_from_string()
        :param title: The title used in the text to refer to this Index node
        :param st: The source text for this reference
        :return: list of Refs
        """
        node = self.get_schema_node(title, lang)
        assert isinstance(node, JaggedArrayNode)  # Assumes that node is a JaggedArrayNode

        refs = []
        try:
            re_string = self.get_regex_string(title, lang)
        except AttributeError as e:
            logger.warning(u"Library._build_all_refs_from_string() failed to create regex for: {}.  {}".format(title, e))
            return refs

        reg = regex.compile(re_string, regex.VERBOSE)
        for ref_match in reg.finditer(st):
            sections = []
            gs = ref_match.groupdict()
            for i in range(0, node.depth):
                gname = u"a{}".format(i)
                if gs.get(gname) is not None:
                    sections.append(node._addressTypes[i].toNumber(lang, gs.get(gname)))

            _obj = {
                "tref": ref_match.group(),
                "book": node.full_title("en"),
                "index_node": node,
                "index": node.index,
                "type": node.index.categories[0],
                "sections": sections,
                "toSections": sections
            }
            try:
                refs.append(Ref(_obj=_obj))
            except InputError:
                continue
        return refs

library = Library()<|MERGE_RESOLUTION|>--- conflicted
+++ resolved
@@ -1525,12 +1525,7 @@
                     check_node = library.get_schema_node(self.index_node.checkFirst[self._lang], self._lang)
                     assert isinstance(check_node, JaggedArrayNode)  # Initially used with Mishnah records.  Assumes JaggedArray.
                     reg = check_node.full_regex(title, self._lang, strict=True)
-<<<<<<< HEAD
-                    self.sections = self.__get_sections(reg, base)
-=======
-
                     self.sections = self.__get_sections(reg, base, use_node=check_node)
->>>>>>> e99ef175
                 except InputError:  # Regex doesn't work
                     pass
                 except AttributeError:  # Can't find node for check_node
