--- conflicted
+++ resolved
@@ -29,11 +29,7 @@
 from sefaria.system.database import db
 
 import sefaria.system.cache as scache
-<<<<<<< HEAD
-from sefaria.system.cache import InMemoryCache
-=======
 from sefaria.system.cache import in_memory_cache
->>>>>>> 3d0693cd
 from sefaria.system.exceptions import InputError, BookNameError, PartialRefInputError, IndexSchemaError, \
     NoVersionFoundError, DictionaryEntryNotFoundError
 from sefaria.utils.hebrew import is_hebrew, hebrew_term
@@ -4638,10 +4634,6 @@
         self._title_regex_strings = {}
         self._title_regexes = {}
         Ref.clear_cache()
-<<<<<<< HEAD
-        in_memory_cache = InMemoryCache()
-=======
->>>>>>> 3d0693cd
         in_memory_cache.reset_all()
         if include_toc:
             self.rebuild_toc()
