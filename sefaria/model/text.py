--- conflicted
+++ resolved
@@ -3151,8 +3151,8 @@
 
     def ref_regex_query(self):
         """
-        Convenience method to wrap the lines of logic used to generate a broken out list of ref queries from one regex. 
-        The regex in the list will naturally all be anchored. 
+        Convenience method to wrap the lines of logic used to generate a broken out list of ref queries from one regex.
+        The regex in the list will naturally all be anchored.
         :return: dict of the form {"$or" [{"refs": {"$regex": r1}},{"refs": {"$regex": r2}}...]}
         """
         reg_list = self.regex(as_list=True)
@@ -4393,25 +4393,6 @@
                 u"Library._internal_ref_from_string() failed to create regex for: {}.  {}".format(title, e))
             return refs
 
-        reg = regex.compile(re_string, regex.VERBOSE)
-        if stIsAnchored:
-            m = reg.match(st)
-            matches = [m] if m else []
-        else:
-            matches = reg.finditer(st)
-        for ref_match in matches:
-            try:
-<<<<<<< HEAD
-                res = (self._get_ref_from_match(ref_match, node, lang), ref_match.span()) if return_locations else self._get_ref_from_match(ref_match, node, lang)
-                refs.append(res)
-            except InputError:
-=======
-                re_string = self.get_regex_string(title, lang, anchored=stIsAnchored)
-            except AttributeError as e:
-                logger.warning(
-                    u"Library._internal_ref_from_string() failed to create regex for: {}.  {}".format(title, e))
-                return refs
-
             reg = regex.compile(re_string, regex.VERBOSE)
             if stIsAnchored:
                 m = reg.match(st)
@@ -4423,7 +4404,6 @@
                     res = (self._get_ref_from_match(ref_match, node, lang), ref_match.span()) if return_locations else self._get_ref_from_match(ref_match, node, lang)
                     refs.append(res)
                 except InputError:
->>>>>>> d105f5b9
                     continue
         return refs
 
