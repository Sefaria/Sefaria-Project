# -*- coding: utf-8 -*-
"""
text.py
"""

import time
import structlog
from functools import reduce, partial
from typing import Optional, Union
logger = structlog.get_logger(__name__)

import sys
import regex
import copy
import bleach
import json
import itertools
from collections import defaultdict
from bs4 import BeautifulSoup, Tag
try:
    import re2 as re
    re.set_fallback_notification(re.FALLBACK_WARNING)
except ImportError:
    logger.warning("Failed to load 're2'.  Falling back to 're' for regular expression parsing. See https://github.com/sefaria/Sefaria-Project/wiki/Regular-Expression-Engines")
    import re

from . import abstract as abst
from .schema import deserialize_tree, SchemaNode, VirtualNode, DictionaryNode, JaggedArrayNode, TitledTreeNode, DictionaryEntryNode, SheetNode, AddressTalmud, Term, TermSet, TitleGroup, AddressType
from sefaria.system.database import db

import sefaria.system.cache as scache
from sefaria.system.cache import in_memory_cache
from sefaria.system.exceptions import InputError, BookNameError, PartialRefInputError, IndexSchemaError, \
    NoVersionFoundError, DictionaryEntryNotFoundError, MissingKeyError
from sefaria.utils.hebrew import has_hebrew, is_all_hebrew, hebrew_term
from sefaria.utils.util import list_depth, truncate_string
from sefaria.datatype.jagged_array import JaggedTextArray, JaggedArray
from sefaria.settings import DISABLE_INDEX_SAVE, USE_VARNISH, MULTISERVER_ENABLED, RAW_REF_MODEL_BY_LANG_FILEPATH, RAW_REF_PART_MODEL_BY_LANG_FILEPATH, DISABLE_AUTOCOMPLETER
from sefaria.system.multiserver.coordinator import server_coordinator
from sefaria.constants import model as constants

"""
                ----------------------------------
                         Index, IndexSet
                ----------------------------------
"""


class AbstractIndex(object):
    def contents(self, raw=False, **kwargs):
        pass

    def versionSet(self):
        return VersionSet({"title": self.title})

    def versionState(self):
        from . import version_state
        return version_state.VersionState(self.title)

    def is_new_style(self):
        return bool(getattr(self, "nodes", None))

    def get_title(self, lang="en"):
        if lang == "en":
            return self._title

        return self.nodes.primary_title(lang)

    def set_title(self, title, lang="en"):
        if getattr(self, 'nodes', None) is None:
            if lang == "en":
                self._title = title
            return

        if lang == "en":
            self._title = title  # we need to store the title attr in a physical storage, note that .title is a virtual property
            self.nodes.key = title

        old_primary = self.nodes.primary_title(lang)
        self.nodes.add_title(title, lang, True, True)
        if old_primary != title:  # then remove the old title, we don't want it.
            self.nodes.remove_title(old_primary, lang)

    title = property(get_title, set_title)

    def all_section_refs(self):
        refs = []
        vs = self.versionState()
        content_nodes = self.nodes.get_leaf_nodes()
        for c in content_nodes:
            try:
                state_ja = vs.state_node(c).ja("all")
                for indxs in state_ja.non_empty_sections():
                    sections = [a + 1 for a in indxs]
                    refs += [Ref(
                        _obj={
                            "index": vs.index,
                            "book": vs.index.nodes.full_title("en"),
                            "primary_category": vs.index.get_primary_category(),
                            "index_node": c,
                            "sections": sections,
                            "toSections": sections
                        }
                    )]
            except Exception as e:
                logger.warning("Failed to generate references for {}, section {}. {}".format(c.full_title("en"), ".".join([str(s) for s in sections]) if sections else "-", str(e)))
        return refs

    def all_segment_refs(self):
        seg_refs = []
        for sec_ref in self.all_section_refs():
            seg_refs += sec_ref.all_subrefs()
        return seg_refs

    def all_top_section_refs(self):
        """Returns a list of refs one step below root"""
        section_refs = self.all_section_refs()
        tally = {}
        refs = []
        for oref in section_refs:
            top_ref = oref.top_section_ref()
            if not top_ref.normal() in tally:
                tally[top_ref.normal()] = 1
                refs.append(top_ref)
        return refs

    def author_objects(self):
        from . import topic
        return [topic.Topic.init(slug) for slug in getattr(self, "authors", []) if topic.Topic.init(slug)]

    def composition_time_period(self):
        return None

    def composition_place(self):
        return None

    def publication_place(self):
        return None

    def publication_time_period(self):
        return None

    def contents_with_content_counts(self):
        """
        Returns the `contents` dictionary with each node annotated with section lengths info
        from version_state.
        """
        contents = self.contents()
        vstate   = self.versionState()

        def simplify_version_state(vstate_node):
            return aggregate_available_texts(vstate_node["_all"]["availableTexts"])

        def aggregate_available_texts(available):
            """Returns a jagged arrary of ints that counts the number of segments in each section,
            (by throwing out the number of versions of each segment)"""
            if len(available) == 0 or type(available[0]) is int:
                return len(available)
            else:
                return [aggregate_available_texts(x) for x in available]

        def annotate_schema(schema, vstate):
            if "nodes" in schema:
                for node in schema["nodes"]:
                    if "key" in node:
                        annotate_schema(node, vstate[node["key"]])
            else:
                schema["content_counts"] = simplify_version_state(vstate)

        annotate_schema(contents["schema"], vstate.content)
        return contents


class Index(abst.AbstractMongoRecord, AbstractIndex):
    """
    Index objects define the names and structure of texts stored in the system.
    There is an Index object for every text.

    """
    collection = 'index'
    history_noun = 'index'
    criteria_field = 'title'
    criteria_override_field = 'oldTitle'  # used when primary attribute changes. field that holds old value.
    track_pkeys = True
    pkeys = ["title"]

    required_attrs = [
        "title",
        "categories"
    ]
    optional_attrs = [
        "schema",             # required for new style
        "alt_structs",        # optional for new style
        "default_struct",     # optional for new style
        "exclude_structs",    # optional, specifies which structs the client should ignore when displaying navigation ToCs
        "order",              # optional for old style and new
        "authors",
        "enDesc",
        "heDesc",
        "enShortDesc",
        "heShortDesc",
        "pubDate",
        "compDate",
        "compPlace",
        "pubPlace",
        "errorMargin",
        "era",
        "dependence",           # (str) Values: "Commentary" or "Targum" - to denote commentaries and other potential not standalone texts
        "base_text_titles",     # (list) the base book(s) this one is dependant on
        "base_text_mapping",    # (str) string that matches a key in sefaria.helper.link.AutoLinkerFactory._class_map
        "collective_title",     # (str) string value for a group of index records - the former commentator name. Requires a matching term.
        "is_cited",             # (bool) only indexes with this attribute set to True will be picked up as a citation in a text by default
        "lexiconName",          # (str) For dictionaries - the name used in the Lexicon collection
        "dedication",           # (dict) Dedication texts, keyed by language
        "hidden",               # (bool) Default false.  If not present, Index is visible in all TOCs.  True value hides the text in the main TOC, but keeps it in the search toc.
        "corpora",              # (list[str]) List of corpora that this index is included in. Currently these are just strings without validation. First element is used to group texts for determining version preference within a corpus.
    ]

    def __str__(self):
        return "Index: {}".format(self.title)

    def __repr__(self):  # Wanted to use orig_tref, but repr can not include Unicode
        return "{}().load({{'title': '{}'}})".format(self.__class__.__name__, self.title)

    def save(self, override_dependencies=False):
        if DISABLE_INDEX_SAVE:
            raise InputError("Index saving has been disabled on this system.")
        return super(Index, self).save(override_dependencies=override_dependencies)

    def _set_derived_attributes(self):
        if getattr(self, "schema", None):
            self.nodes = deserialize_tree(self.schema, index=self)
            # Our pattern has been to validate on save, not on load
            # self.nodes.validate()
        else:
            self.nodes = None
        self._set_struct_objs()

    def _set_struct_objs(self):
        self.struct_objs = {}
        if getattr(self, "alt_structs", None) and self.nodes:
            for name, struct in list(self.alt_structs.items()):
                self.struct_objs[name] = deserialize_tree(struct, index=self, struct_class=TitledTreeNode)
                self.struct_objs[name].title_group = self.nodes.title_group

    def is_complex(self):
        return getattr(self, "nodes", None) and self.nodes.has_children()

    def contents(self, raw=False, with_content_counts=False, with_related_topics=False, **kwargs):
        if raw:
            contents = super(Index, self).contents()
        else:
            # adds a set of legacy fields like 'titleVariants', expands alt structures with preview, etc.
            contents = self.nodes.as_index_contents()
            if with_content_counts:
                contents["schema"] = self.annotate_schema_with_content_counts(contents["schema"])
                contents["firstSectionRef"] = Ref(self.title).first_available_section_ref().normal()

            contents = self.expand_metadata_on_contents(contents)
        return contents


    def annotate_schema_with_content_counts(self, schema):
        """
        Returns the `schema` dictionary with each node annotated with section lengths info
        from version_state.
        """
        vstate   = self.versionState()

        def simplify_version_state(vstate_node):
            return aggregate_available_texts(vstate_node["_all"]["availableTexts"])

        def aggregate_available_texts(available):
            """Returns a jagged arrary of ints that counts the number of segments in each section,
            (by throwing out the number of versions of each segment)"""
            if len(available) == 0 or type(available[0]) is int:
                return len(available)
            else:
                return [aggregate_available_texts(x) for x in available]

        def annotate_schema(schema, vstate):
            if "nodes" in schema:
                for node in schema["nodes"]:
                    if "key" in node:
                        annotate_schema(node, vstate[node["key"]])
            else:
                schema["content_counts"] = simplify_version_state(vstate)

        annotate_schema(schema, vstate.content)

        return schema

    def expand_metadata_on_contents(self, contents):
        """
        Decorates contents with expanded meta data such as Hebrew author names, human readable date strings etc.
        :param contents: the initial dictionary of contents
        :return: a dictionary of contents with additional fields
        """
        authors = self.author_objects()
        if len(authors):
            contents["authors"] = [{"en": author.get_primary_title("en"), "he": author.get_primary_title("he"), "slug": author.slug} for author in authors]

        if getattr(self, "collective_title", None):
            contents["collective_title"] = {"en": self.collective_title, "he": hebrew_term(self.collective_title)}

        if getattr(self, "base_text_titles", None):
            contents["base_text_titles"] = [{"en": btitle, "he": hebrew_term(btitle)} for btitle in self.base_text_titles]

        contents["heCategories"] = list(map(hebrew_term, self.categories))


        composition_time_period = self.composition_time_period()
        if composition_time_period:
            contents["compDateString"] = {
                "en": composition_time_period.period_string("en"),
                "he": composition_time_period.period_string("he"),
            }

        composition_place = self.composition_place()
        if composition_place:
            contents["compPlaceString"] = {
                "en": composition_place.primary_name("en"),
                "he": composition_place.primary_name("he"),
            }

        return contents

    def _saveable_attrs(self):
        d = {k: getattr(self, k) for k in self._saveable_attr_keys() if hasattr(self, k)}
        if getattr(self, "nodes", None):
            d["schema"] = self.nodes.serialize()
        if getattr(self, "struct_objs", None):
            d["alt_structs"] = {}
            for name, obj in list(self.struct_objs.items()):
                c = obj.serialize()
                del c["titles"]
                d["alt_structs"][name] = c
        return d

    def versions_are_sparse(self):
        """
            This function is just a convenience function!
            It's left as legacy code to estimate completion on a sparse text.
            Do not write code that depends on it.
        """
        return getattr(self, 'base_text_mapping', None) == 'many_to_one'

    def is_dependant_text(self):
        return getattr(self, 'dependence', None) is not None

    def all_titles(self, lang):
        if self.nodes:
            return self.nodes.all_tree_titles(lang)
        else:
            return None

    '''         Alternate Title Structures          '''
    def set_alt_structure(self, name, struct_obj):
        """
        :param name: String
        :param struct_obj:  :py.class:`TitledTreeNode`
        :return:
        """
        self.struct_objs[name] = struct_obj
        self.struct_objs[name].title_group = self.nodes.title_group

    def get_alt_structure(self, name):
        """
        :returns: :py.class:`TitledTreeNode`
        """
        return self.struct_objs.get(name)

    def get_alt_structures(self):
        return self.struct_objs

    def has_alt_structures(self):
        return bool(self.struct_objs)

    #These next 3 functions parallel functions on Library, but are simpler.  Refactor?
    def alt_titles_dict(self, lang):
        title_dict = {}
        for key, tree in list(self.get_alt_structures().items()):
            title_dict.update(tree.title_dict(lang))
        return title_dict

    def alt_titles_regex(self, lang):
        full_title_list = list(self.alt_titles_dict(lang).keys())
        alt_titles = list(map(re.escape, full_title_list))
        reg = '(?P<title>' + '|'.join(sorted(alt_titles, key=len, reverse=True)) + r')($|[:., ]+)'
        try:
            reg = re.compile(reg, max_mem=384 * 1024 * 1024)
        except TypeError:
            reg = re.compile(reg)

        return reg

    def get_alt_struct_node(self, title, lang=None):
        if not lang:
            lang = "he" if has_hebrew(title) else "en"
        return self.alt_titles_dict(lang).get(title)

    def get_alt_struct_roots(self):
        """
        Return list of the highest alt struct nodes that have real content. Currently, the highest level alt struct node
        has no useful information.
        @return:
        """
        return reduce(lambda a, b: a + b.children, self.get_alt_structures().values(), [])

    def get_alt_struct_leaves(self):

        def alt_struct_nodes_helper(node, nodes):
            if node.is_leaf():
                nodes.append(node)
            else:
                for child in node.children:
                    alt_struct_nodes_helper(child, nodes)

        nodes = []
        for node in self.get_alt_struct_roots():
            alt_struct_nodes_helper(node, nodes)
        return nodes


    def composition_place(self):
        from . import place
        if getattr(self, "compPlace", None) is None:
            return None
        return place.Place().load({"key": self.compPlace})

    def publication_place(self):
        from . import place
        if getattr(self, "pubPlace", None) is None:
            return None
        return place.Place().load({"key": self.pubPlace})

    # This is similar to logic on GardenStop
    def composition_time_period(self):
        return self._get_time_period("compDate", "errorMargin")

    def publication_time_period(self):
        return self._get_time_period("pubDate")

    def best_time_period(self):
        """
        :return: TimePeriod: First tries to return `compDate`. Deals with ranges and negative values for compDate
        If no compDate, looks at author info
        """
        start, end, startIsApprox, endIsApprox = None, None, None, None

        if getattr(self, "compDate", None):
            errorMargin = int(getattr(self, "errorMargin", 0))
            self.startIsApprox = self.endIsApprox = errorMargin > 0

            try:
                year = int(getattr(self, "compDate"))
                start = year - errorMargin
                end = year + errorMargin
            except ValueError as e:
                years = getattr(self, "compDate").split("-")
                if years[0] == "" and len(years) == 3:  #Fix for first value being negative
                    years[0] = -int(years[1])
                    years[1] = int(years[2])
                try:
                    start = int(years[0]) - errorMargin
                    end = int(years[1]) + errorMargin
                except UnicodeEncodeError as e:
                    pass

        else:
            author = self.author_objects()[0] if len(self.author_objects()) > 0 else None
            tp = author and author.most_accurate_time_period()
            if tp is not None:
                tpvars = vars(tp)
                start = tp.start if "start" in tpvars else None
                end = tp.end if "end" in tpvars else None
                startIsApprox = tp.startIsApprox if "startIsApprox" in tpvars else None
                endIsApprox = tp.endIsApprox if "endIsApprox" in tpvars else None

        if not start is None:
            from sefaria.model.timeperiod import TimePeriod
            if not startIsApprox is None:
                return TimePeriod({
                    "start": start,
                    "end": end,
                    "startIsApprox": startIsApprox,
                    "endIsApprox": endIsApprox
                })
            else:
                return TimePeriod({
                    "start": start,
                    "end": end
                })

    def _get_time_period(self, date_field, margin_field=None):
        from . import timeperiod
        if not getattr(self, date_field, None):
            return None

        try:
            error_margin = int(getattr(self, margin_field, 0)) if margin_field else 0
        except ValueError:
            error_margin = 0
        startIsApprox = endIsApprox = error_margin > 0

        try:
            year = int(getattr(self, date_field))
            start = year - error_margin
            end = year + error_margin
        except ValueError as e:
            try:
                years = getattr(self, date_field).split("-")
                if years[0] == "" and len(years) == 3:  #Fix for first value being negative
                    years[0] = -int(years[1])
                    years[1] = int(years[2])
                start = int(years[0]) - error_margin
                end = int(years[1]) + error_margin
            except ValueError as e:
                return None
        return timeperiod.TimePeriod({
            "start": start,
            "startIsApprox": startIsApprox,
            "end": end,
            "endIsApprox": endIsApprox
        })

    # Index changes behavior of load_from_dict, so this circumvents that changed behavior to call load_from_dict on the abstract superclass
    def update_from_dict(self, d):
        return super(Index, self).load_from_dict(d, is_init=False)

    def load_from_dict(self, d, is_init=False):
        if d:
            if not d.get("categories"):
                raise InputError("Please provide category for Index record: {}.".format(d.get("title")))

            # Data is being loaded from dict in old format, rewrite to new format
            # Assumption is that d has a complete title collection
            if "schema" not in d:
                node = getattr(self, "nodes", None)
                if node:
                    node._init_title_defaults()
                else:
                    node = JaggedArrayNode()

                node.key = d.get("title")

                if node.is_flat():
                    sn = d.pop("sectionNames", None)
                    if sn:
                        node.sectionNames = sn
                        node.depth = len(node.sectionNames)
                    else:
                        raise InputError("Please specify section names for Index record.")

                    if d["categories"][0] == "Talmud":
                        node.addressTypes = ["Talmud", "Integer"]
                        if d["categories"][1] == "Bavli" and d.get("heTitle") and not self.is_dependant_text():
                            node.checkFirst = {
                                "he": "משנה" + " " + d.get("heTitle"),
                                "en": "Mishnah " + d.get("title")
                            }
                    elif d["categories"][0] == "Mishnah":
                        node.addressTypes = ["Perek", "Mishnah"]
                    else:
                        if getattr(node, "addressTypes", None) is None:
                            node.addressTypes = ["Integer" for _ in range(node.depth)]

                    l = d.pop("length", None)
                    if l:
                        node.lengths = [l]

                    ls = d.pop("lengths", None)
                    if ls:
                        node.lengths = ls  #overwrite if index.length is already there

                #Build titles
                node.add_title(d["title"], "en", True)

                tv = d.pop("titleVariants", None)
                if tv:
                    for t in tv:
                        lang = "he" if has_hebrew(t) else "en"
                        node.add_title(t, lang)

                ht = d.pop("heTitle", None)
                if ht:
                    node.add_title(ht, "he", True)

                htv = d.pop("heTitleVariants", None)
                if htv:
                    for t in htv:
                        node.add_title(t, "he")

                d["schema"] = node.serialize()

            # todo: should this functionality be on load()?
            if "oldTitle" in d and "title" in d and d["oldTitle"] != d["title"]:
                self.load({"title": d["oldTitle"]})
                # self.titleVariants.remove(d["oldTitle"])  # let this be determined by user
        return super(Index, self).load_from_dict(d, is_init)


    @staticmethod
    def get_title_quotations_variants(title):
        """
        If there is a quotation, fancy quotation, or gershayim in title, return two titles also with quotations.
        For example, if title is 'S"A', return a list of 'S”A' and
        'S״A'
        :param title: str
        :return: list
        """
        titles = []
        quotes = ['"', '״', '”']
        found_quotes = [quote for quote in quotes if quote in title]
        for found_quote_char in found_quotes:
            titles += [title.replace(found_quote_char, quote_char) for quote_char in quotes if quote_char != found_quote_char]
        return titles

    def normalize_titles_with_quotations(self):
        # for all Index and node hebrew titles, this function does the following:
        # 1. any title that has regular quotes, gershayim, or fancy quotes will now have two corresponding
        # titles where the characters are exactly the same except for the type of quote
        # 2. all primary titles will not have gershayim or fancy quotes, but only have regular quotes or none at all.
        # 3. all titles have either gershayim or fancy quotes or regular quotes or none at all,
        # so that no title can have two different types of quotes.
        primary_title = self.get_title('he').replace('״', '"').replace('”', '"')
        self.nodes.add_title(primary_title, 'he', True, True)
        index_titles = [primary_title]
        for title in self.schema["titles"]:
            if title["lang"] == "he" and title.get("primary", False) == False:
                index_titles.append(title["text"])

        for title in index_titles:
            title = title.replace('״', '"').replace('”', '"')
            new_titles = [title] + self.get_title_quotations_variants(title)
            for new_title in new_titles:
                if new_title not in index_titles:
                    self.nodes.add_title(new_title, 'he')

        for node in self.nodes.children:
            if getattr(node, "default", False) == False and getattr(node, "sharedTitle", "") == "":
                primary_title = node.get_primary_title('he')
                primary_title = primary_title.replace('״', '"').replace('”', '"')
                node.add_title(primary_title, 'he', True, True)
                node_titles = node.get_titles('he')
                for node_title in node_titles:
                    node_title = node_title.replace('״', '"').replace('”', '"')
                    new_titles = [node_title] + self.get_title_quotations_variants(node_title)
                    for new_title in new_titles:
                        if new_title not in node_titles:
                            node.add_title(new_title, 'he')

    def _normalize(self):
        self.title = self.title.strip()
        self.title = self.title[0].upper() + self.title[1:]

        if getattr(self, "is_cited", False):
            self.normalize_titles_with_quotations()

        if isinstance(getattr(self, "authors", None), str):
            self.authors = [self.authors]

        if not self.is_new():
            for t in [self.title, self.nodes.primary_title("en"), self.nodes.key]:  # This sets a precedence order
                if t != self.pkeys_orig_values["title"]:  # One title changed, update all of them.
                    self.title = t
                    self.nodes.key = t
                    self.nodes.add_title(t, "en", True, True)
                    break
            self._update_alt_structs_on_title_change()

        """
        Make sure these fields do not appear:
        "titleVariants",      # required for old style
        "sectionNames",       # required for old style simple texts, sometimes erroneously present for commnetary
        "heTitle",            # optional for old style
        "heTitleVariants",    # optional for old style
        "maps",               # deprecated
        "length",             # optional for old style
        "lengths",            # optional for old style
        "transliteratedTitle",# optional for old style
        """
        deprecated_attrs = ["titleVariants","sectionNames","heTitle","heTitleVariants","maps","length","lengths", "transliteratedTitle"]
        for attr in deprecated_attrs:
            if getattr(self, attr, None):
                delattr(self, attr)
        try:
            error_margin_value = getattr(self, "errorMargin", 0)
            int(error_margin_value)
        except ValueError:
            logger.warning("Index record '{}' has invalid 'errorMargin': {} field, removing".format(self.title, error_margin_value))
            delattr(self, "errorMargin")

    def _update_alt_structs_on_title_change(self):
        old_title = self.pkeys_orig_values["title"]
        new_title = self.nodes.primary_title("en")
        def change_alt_node_refs(node):
            if 'wholeRef' in node:
                node['wholeRef'] = node['wholeRef'].replace(old_title, new_title)
            if 'refs' in node:
                node['refs'] = [r.replace(old_title, new_title) for r in node['refs']]
            if 'nodes' in node:
                for n in node['nodes']:
                    change_alt_node_refs(n)
        alts = getattr(self, 'alt_structs', None)
        if alts and old_title != new_title:
            for alt in alts.values():
                change_alt_node_refs(alt)
            self._set_struct_objs()

    def _validate(self):
        assert super(Index, self)._validate()

        # Keys that should be non empty lists
        non_empty = ["categories"]

        for key in non_empty:
            if not isinstance(getattr(self, key, None), list) or len(getattr(self, key, [])) == 0:
                raise InputError("{} field must be a non empty list of strings.".format(key))

        #allow only ASCII in text titles
        if not self.title.isascii():
            raise InputError("Text title may contain only simple English characters.")

        # Disallow special characters in text titles
        if any((c in ':.-\\/') for c in self.title):
            raise InputError("Text title may not contain periods, hyphens or slashes.")

        # Disallow special character in categories
        for cat in self.categories:
            if any((c in '.-') for c in cat):
                raise InputError("Categories may not contain periods or hyphens.")

        for btitle in getattr(self, "base_text_titles", []):
            try:
                library.get_index(btitle)
            except BookNameError:
                raise InputError("Base Text Titles must point to existing texts in the system.")

        from sefaria.model import Category
        if not Category().load({"path": self.categories}):
            raise InputError("You must create category {} before adding texts to it.".format("/".join(self.categories)))

        '''
        for cat in self.categories:
            if not hebrew_term(cat):
                raise InputError("You must add a hebrew translation Term for any new Category title: {}.".format(cat))
        '''

        if getattr(self, "collective_title", None) and not hebrew_term(getattr(self, "collective_title", None)):
            raise InputError("You must add a hebrew translation Term for any new Collective Title: {}.".format(self.collective_title))

        try:
            int(getattr(self, "errorMargin", 0))
        except (ValueError):
            raise InputError("composition date error margin must be an integer")

        #complex style records- all records should now conform to this
        if self.nodes:
            # Make sure that all primary titles match
            if self.title != self.nodes.primary_title("en") or self.title != self.nodes.key:
                raise InputError("Primary titles mismatched in Index Record: {}, {}, {}"
                                 .format(self.title, self.nodes.primary_title("en"), self.nodes.key))

            # Make sure all titles are unique
            for lang in ["en", "he"]:
                all_titles = self.all_titles(lang)
                """
                # Note: Because these titles come from the keys of TitledTreeNode.titleDict(), there's no possibility for name collision.
                # todo: actually test for name collision
                if len(all_titles) != len(set(all_titles)):
                    for title in all_titles:
                        if all_titles.count(title) > 1:
                            raise InputError(u'The title {} occurs twice in this Index record'.format(title))
                """
                for title in all_titles:
                    existing = library.get_schema_node(title, lang)
                    existing_index = existing.index if existing else Index().load({"title": title})
                    if existing_index and not self.same_record(existing_index) and existing_index.title != self.pkeys_orig_values.get("title"):
                        raise InputError('A text called "{}" already exists.'.format(title))

            self.nodes.validate()
            for key, tree in list(self.get_alt_structures().items()):
                tree.validate()

        else:  # old style commentator record are no longer supported
            raise InputError('All new Index records must have a valid schema.')

        if getattr(self, "authors", None):
            from .topic import Topic, AuthorTopic
            if not isinstance(self.authors, list):
                raise InputError(f'{self.title} authors must be a list.')
            for author_slug in self.authors:
                topic = Topic.init(author_slug)
                assert isinstance(topic, AuthorTopic), f"Author with slug {author_slug} does not match any valid AuthorTopic instance. Make sure the slug exists in the topics collection and has the subclass 'author'."

        return True

    def get_toc_index_order(self):
        order = getattr(self, 'order', None)
        if order:
            return order[0]
        return None

    def get_base_text_order(self):
        if getattr(self, 'base_text_titles', None):
            base_orders = [a for a in filter(None, [library.get_index(x).get_toc_index_order() for x in self.base_text_titles])]
            if len(base_orders) > 0:
                return min(base_orders) or 10000
        return 10000

    def slim_toc_contents(self):
        toc_contents_dict = {
            "title": self.get_title(),
            "heTitle": self.get_title("he"),
        }
        order = self.get_toc_index_order()
        if order:
            toc_contents_dict["order"] = order

        base_text_order = self.get_base_text_order()
        if base_text_order:
            toc_contents_dict["base_text_order"] = base_text_order

        return toc_contents_dict

    def toc_contents(self, include_first_section=False, include_flags=False, include_base_texts=False):
        """Returns to a dictionary used to represent this text in the library wide Table of Contents"""
        toc_contents_dict = {
            "title": self.get_title(),
            "heTitle": self.get_title("he"),
            "categories": self.categories[:],
            "enShortDesc": getattr(self, "enShortDesc", ""),
            "heShortDesc": getattr(self, "heShortDesc", ""),
            "primary_category" : self.get_primary_category(),
        }

        if getattr(self, "dependence", False):
            toc_contents_dict["dependence"] = self.dependence

        if len(getattr(self, "corpora", [])) > 0:
            # first elem in corpora is the main corpus
            toc_contents_dict["corpus"] = self.corpora[0]

        if include_first_section:
            firstSection = Ref(self.title).first_available_section_ref()
            toc_contents_dict["firstSection"] = firstSection.normal() if firstSection else None

        if include_flags:
            vstate = self.versionState()
            toc_contents_dict["enComplete"] = bool(vstate.get_flag("enComplete"))
            toc_contents_dict["heComplete"] = bool(vstate.get_flag("heComplete"))

        order = self.get_toc_index_order()
        if order:
            toc_contents_dict["order"] = order

        if hasattr(self, "collective_title"):
            toc_contents_dict["commentator"] = self.collective_title # todo: deprecate Only used in s1 js code
            toc_contents_dict["heCommentator"] = hebrew_term(self.collective_title) # todo: deprecate Only used in s1 js code
            toc_contents_dict["collectiveTitle"] = self.collective_title
            toc_contents_dict["heCollectiveTitle"] = hebrew_term(self.collective_title)

        if include_base_texts and hasattr(self, 'base_text_titles'):
            toc_contents_dict["base_text_titles"] = self.base_text_titles
            toc_contents_dict["base_text_order"] = self.get_base_text_order()
            if include_first_section:
                toc_contents_dict["refs_to_base_texts"] = self.get_base_texts_and_first_refs()
            if "collectiveTitle" not in toc_contents_dict:
                toc_contents_dict["collectiveTitle"] = self.title
                toc_contents_dict["heCollectiveTitle"] = self.get_title("he")
        elif hasattr(self, 'base_text_titles'):
            toc_contents_dict["base_text_order"] = self.get_base_text_order()

        if include_base_texts and hasattr(self, 'base_text_mapping'):
            toc_contents_dict["base_text_mapping"] = self.base_text_mapping

        if hasattr(self, 'hidden'):
            toc_contents_dict["hidden"] = self.hidden

        return toc_contents_dict

    #todo: the next 3 functions seem to come at an unacceptable performance cost. Need to review performance or when they are called.
    def get_base_texts_and_first_refs(self):
        return {btitle: self.get_first_ref_in_base_text(btitle) for btitle in self.base_text_titles}

    def get_first_ref_in_base_text(self, base_text_title):
        from sefaria.model.link import Link
        orig_ref = Ref(self.title)
        base_text_ref = Ref(base_text_title)
        first_link = Link().load(
            {'$and': [orig_ref.ref_regex_query(), base_text_ref.ref_regex_query()], 'is_first_comment': True}
        )
        if first_link:
            if orig_ref.contains(Ref(first_link.refs[0])):
                return Ref(first_link.refs[0]).section_ref().normal()
            else:
                return Ref(first_link.refs[1]).section_ref().normal()
        else:
            firstSection = orig_ref.first_available_section_ref()
            return firstSection.section_ref().normal() if firstSection else None

    def find_string(self, regex_str, cleaner=lambda x: x, strict=True, lang='he', vtitle=None):
        """
        See TextChunk.find_string
        :param regex_str:
        :param cleaner:
        :param strict:
        :param lang:
        :param vtitle:
        :return:
        """
        return self.nodes.find_string(regex_str, cleaner=cleaner, strict=strict, lang=lang, vtitle=vtitle)

    def text_index_map(self, tokenizer=lambda x: re.split(r'\s+', x), strict=True, lang='he', vtitle=None):
        """
        See TextChunk.text_index_map
        :param tokenizer:
        :param strict:
        :param lang:
        :return:
        """
        return self.nodes.text_index_map(tokenizer=tokenizer, strict=strict, lang=lang, vtitle=vtitle)

    def get_primary_category(self):
        if self.is_dependant_text():
            return self.dependence.capitalize()
        else:
            return self.categories[0]

    def get_primary_corpus(self):
        """
        Primary corpus used for setting version preference by
        """
        corpora = getattr(self, "corpora", [])
        if len(corpora) > 0:
            return corpora[0]

    def referenceable_children(self):
        """
        parallel to TreeNodes's `children`. Allows full traversal of an index's nodes

        @return:
        """
        default_struct_children = self.nodes.children
        if len(default_struct_children) == 0:
            # simple text. Use root as only child.
            default_struct_children = [self.nodes]
        return default_struct_children + self.get_alt_struct_roots()

    def get_referenceable_alone_nodes(self):
        """
        Return list of nodes on Index where each node has at least one match template with scope "alone"
        @return: List of TitledTreeNodes
        """
        alone_nodes = []
        for child in self.referenceable_children():
            if child.has_scope_alone_match_template():
                alone_nodes += [child]
            alone_nodes += child.get_referenceable_alone_nodes()
        return alone_nodes


class IndexSet(abst.AbstractMongoSet):
    """
    A set of :class:`Index` objects.
    """
    recordClass = Index

    # Index changes behavior of load_from_dict, so this circumvents that changed behavior to call load_from_dict on the abstract superclass
    def update(self, attrs):
        for rec in self:
            rec.update_from_dict(attrs).save()


"""
                    -------------------
                     Versions & Chunks
                    -------------------
"""

class AbstractSchemaContent(object):
    content_attr = "content"

    def get_content(self):
        return getattr(self, self.content_attr, None)

    def content_node(self, snode):
        """
        :param snode:
        :type snode SchemaContentNode:
        :return:
        """
        return self.sub_content(snode.version_address())

    def sub_content_with_ref(self, ref=None, value=None):
        assert isinstance(ref, Ref)
        assert not ref.is_range()
        return self.sub_content(ref.index_node.version_address(), [i - 1 for i in ref.sections], value)

    def sub_content(self, key_list=None, indx_list=None, value=None):
        """
        Get's or sets values deep within the content of this version.
        This returns the result by reference, NOT by value.
        http://stackoverflow.com/questions/27339165/slice-nested-list-at-variable-depth
        :param key_list: The node keys to traverse to get to the content node
        :param indx_list: The indexes of the subsection to get/set
        :param value: The value to set.  If present, the method acts as a setter.  If None, it acts as a getter.
        """
        # todo check that the shape of value matches the shape of the piece being set

        if not key_list:
            key_list = []
        if not indx_list:
            indx_list = []
        node = reduce(lambda d, k: d[k], key_list, self.get_content())
        if indx_list:  # accessing/setting index with jagged array node
            if value is not None:
                # NOTE: JaggedArrays modify their store in place, so this change will affect `self`
                JaggedArray(node).set_element(indx_list, value, '')
            return reduce(lambda a, i: a[i], indx_list, node)
        else: # accessing/setting index in schema nodes
            if value is not None:
                if isinstance(value, list):  # we assume if value is a list, you want to modify the entire contents of the jagged array node
                    node[:] = value
                else:  # this change is to a schema node that's not a leaf. need to explicitly set contents on the parent so this change affects `self` 
                    if len(key_list) == 0:
                        setattr(self, self.content_attr, value)
                    elif len(key_list) == 1:
                        self.get_content()[key_list[0]] = value
                    else:
                        node_parent = reduce(lambda d, k: d[k], key_list[:-1], self.get_content())
                        node_parent[key_list[-1]] = value
            return node


class AbstractTextRecord(object):
    """
    """
    text_attr = "chapter"
<<<<<<< HEAD
    ALLOWED_TAGS    = constants.ALLOWED_TAGS_IN_ABSTRACT_TEXT_RECORD
    ALLOWED_ATTRS   = constants.ALLOWED_ATTRS_IN_ABSTRACT_TEXT_RECORD
=======
    ALLOWED_TAGS = ("i", "b", "br", "u", "strong", "h1", "h2", "h3", "pre", "em", "big", "small", "img", "sup", "sub", "span", "a",
    "table", "td", "th", "tr", "tbody", "thead", "ul", "li")
    ALLOWED_ATTRS   = {
        'sup': ['class'],
        'span':['class', 'dir'],
        # There are three uses of i tags.
        # footnotes: uses content internal to <i> tag.
        # commentary placement: uses 'data-commentator', 'data-order', 'data-label'
        # structure placement (e.g. page transitions): uses 'data-overlay', 'data-value'
        'i': ['data-overlay', 'data-value', 'data-commentator', 'data-order', 'class', 'data-label', 'dir'],
        'img': lambda name, value: name == 'src' and value.startswith("data:image/"),
        'a': ['dir', 'class', 'href', 'data-ref', "data-ven", "data-vhe"],
    }
>>>>>>> c81f68be

    def word_count(self):
        """ Returns the number of words in this text """
        return self.ja(remove_html=True).word_count()

    def char_count(self):
        """ Returns the number of characters in this text """
        return self.ja(remove_html=True).char_count()

    def verse_count(self):
        """ Returns the number of verses in this text """
        return self.ja().verse_count()

    def ja(self, remove_html=False): #don't cache locally unless change is handled.  Pontential to cache on JA class level
        base_text = getattr(self, self.text_attr, None)
        if base_text and remove_html:
            base_text = AbstractTextRecord.remove_html(base_text)
        return JaggedTextArray(base_text)

    def get_top_level_jas(self) -> tuple:
        """
        Returns tuple with two items 
            1) ja_list: list of highest level JaggedArrays
            2) parent_key_list: list of tuples (parent, ja_key) where parent is the SchemaNode parent of the corresponding ja in ja_list and ja_key is the key of that ja in parent
        parent_key_list is helpful if you need to update each jagged array
        """
        return self._get_top_level_jas_helper(getattr(self, self.text_attr, None))

    def get_node_by_key_list(self, key_list: list) -> tuple:
        """
        Given return node at self.text_attr[addr1][addr2]...[addr_n] where addr_i in address_list
        There doesn't seem to be a nice way to do this in Python
        Returns tuple of three items
            1) node at key_list
            2) parent node
            3) key of node in parent node
        Returns (None, None, None) if address_list has a non-existing key
        """
        curr_node = getattr(self, self.text_attr, None)
        parent, node_key = None, None
        for key in key_list:
            parent = curr_node
            node_key = key
            curr_node = curr_node.get(key)
            if curr_node is None:
                return None, None, None
        return curr_node, parent, node_key
    
    def _get_top_level_jas_helper(self, item: Union[dict, list], parent=None, item_key=None) -> tuple:
        """
        Helper function for get_top_level_jas to help with recursion
        """
        jas = []
        parent_key_list = []
        if isinstance(item, dict):
            for key, child in item.items():
                temp_jas, temp_parent_key_list = self._get_top_level_jas_helper(child, item, key)
                jas += temp_jas
                parent_key_list += temp_parent_key_list
        elif isinstance(item, list):
            jas += [item]
            parent_key_list = [(parent, item_key)]
        return jas, parent_key_list

    def _trim_ending_whitespace(self):
        """
        Trims blank segments from end of every section
        :return:
        """
        jas, parent_key_list = self.get_top_level_jas()
        for ja, (parent_node, ja_key) in zip(jas, parent_key_list):
            new_ja = JaggedTextArray(ja).trim_ending_whitespace().array()
            if parent_node is None:
                setattr(self, self.text_attr, new_ja)
            else:
                parent_node[ja_key] = new_ja

    def as_string(self):
        content = getattr(self, self.text_attr, None)
        if isinstance(content, str):
            return content
        elif isinstance(content, list):
            return self.ja().flatten_to_string()
        else:
            return ""

    def as_sized_string(self, min_char=240, max_char=360):
        """
        Return a starting substring of this text.
        If the entire text is less than min_char, return the entire text.
        If a segment boundary occurs between min_char and max_char, split there.
        Otherwise, attempt to break on a period, semicolon, or comma between min_char and max_char.
        Otherwise, break on a space between min_char and max_char.
        :param min_char:
        :param max_char:
        :return:
        """
        balance = lambda doc: str(BeautifulSoup(doc, "html.parser"))

        as_array = self.ja().flatten_to_array()

        previous_state = None
        accumulator = ''

        for segment in as_array:
            segment = self.strip_itags(segment)
            joiner = " " if previous_state is not None else ""
            previous_state = accumulator
            accumulator += joiner + segment

            cur_len = len(accumulator)
            prev_len = len(previous_state)
            # If a segment boundary occurs between min_char and max_char, return.
            # Get the longest instance where that's true.
            if cur_len > max_char >= prev_len >= min_char:
                if previous_state[-1] == ".":
                    return previous_state[:-1] + "…"
                else:
                    return previous_state + "…"

            # We're too big, and the previous chunk was too small.  Break on a signal character.
            if cur_len > max_char and min_char > prev_len:

                # get target lengths
                at_least = min_char - prev_len
                at_most = max_char - prev_len
                return balance(previous_state + joiner + truncate_string(segment, at_least, at_most))

        # We've reached the end, it's not longer than max_char, and it's what we've got.
        return accumulator


    @classmethod
    def sanitize_text(cls, t):
        if isinstance(t, list):
            for i, v in enumerate(t):
                t[i] = AbstractTextRecord.sanitize_text(v)
        elif isinstance(t, str):
            t = bleach.clean(t, tags=cls.ALLOWED_TAGS, attributes=cls.ALLOWED_ATTRS)
        else:
            return False
        return t

    @staticmethod
    def remove_html(t):
        if isinstance(t, list):
            for i, v in enumerate(t):
                if isinstance(v, str):
                    t[i] = re.sub('<[^>]+>', " ", v)
                else:
                    t[i] = AbstractTextRecord.remove_html(v)
        elif isinstance(t, str):
            t = re.sub('<[^>]+>', " ", t)
        else:
            return False
        return t

    @staticmethod
    def remove_html_and_make_presentable(t):
        if isinstance(t, list):
            for i, v in enumerate(t):
                if isinstance(v, str):
                    t[i] = re.sub(r'<[^>]+>', " ", v)
                    t[i] = re.sub(r'[ ]{2,}', " ", t[i])
                    t[i] = re.sub(r'(\S) ([.?!,])', r"\1\2", t[i])  # Remove spaces preceding punctuation
                    t[i] = t[i].strip()
                else:
                    t[i] = AbstractTextRecord.remove_html_and_make_presentable(v)
        elif isinstance(t, str):
            t = re.sub(r'<[^>]+>', " ", t)
            t = re.sub(r'[ ]{2,}', " ", t)
            t = re.sub(r'(\S) ([.?!,])', r"\1\2", t)  # Remove spaces preceding punctuation
            t = t.strip()
        else:
            return False
        return t

    @staticmethod
    def find_all_itags(s, only_footnotes=False):
        soup = BeautifulSoup("<root>{}</root>".format(s), 'lxml')
        itag_list = soup.find_all(AbstractTextRecord._find_itags)
        if only_footnotes:
            itag_list = list(filter(lambda itag: AbstractTextRecord._itag_is_footnote(itag), itag_list))
        return soup, itag_list

    @staticmethod
    def _itag_is_footnote(tag):
        return tag.name == "sup" and isinstance(tag.next_sibling, Tag) and tag.next_sibling.name == "i" and 'footnote' in tag.next_sibling.get('class', '')

    @staticmethod
    def _find_itags(tag):
        if isinstance(tag, Tag):
            is_inline_commentator = tag.name == "i" and len(tag.get('data-commentator', '')) > 0
            is_page_marker = tag.name == "i" and len(tag.get('data-overlay','')) > 0
            is_tanakh_end_sup = tag.name == "sup" and 'endFootnote' in tag.get('class', [])  # footnotes like this occur in JPS english
            return AbstractTextRecord._itag_is_footnote(tag) or is_inline_commentator or is_page_marker or is_tanakh_end_sup
        return False

    @staticmethod
    def strip_imgs(s, sections=None):
        soup = BeautifulSoup("<root>{}</root>".format(s), 'lxml')
        imgs = soup.find_all('img')
        for img in imgs:
            img.decompose()
        return soup.root.encode_contents().decode()  # remove divs added

    @staticmethod
    def strip_itags(s, sections=None):
        soup, itag_list = AbstractTextRecord.find_all_itags(s)
        for itag in itag_list:
            try:
                if AbstractTextRecord._itag_is_footnote(itag):
                    itag.next_sibling.decompose()  # it's a footnote
            except AttributeError:
                pass  # it's an inline commentator
            itag.decompose()
        return soup.root.encode_contents().decode()  # remove divs added

    def _get_text_after_modifications(self, text_modification_funcs, start_sections=None):
        """
        :param text_modification_funcs: list(func). functions to apply in order on each segment in text chunk
        :return ja: Return jagged array after applying text_modification_funcs iteratively on each segment
        """
        if len(text_modification_funcs) == 0:
            return getattr(self, self.text_attr)

        def modifier(string, sections):
            for func in text_modification_funcs:
                string = func(string, sections)
            return string
        start_sections = None if start_sections is None else [s-1 for s in start_sections]  # zero-indexed for ja
        return self.ja().modify_by_function(modifier, start_sections)

    # Currently assumes that text is JA
    def _sanitize(self):
        setattr(self, self.text_attr,
                self.sanitize_text(getattr(self, self.text_attr, None))
        )

    def has_manually_wrapped_refs(self):
        return True


class Version(AbstractTextRecord, abst.AbstractMongoRecord, AbstractSchemaContent):
    """
    A version of a text.
    NOTE: AbstractTextRecord is inherited before AbstractMongoRecord in order to overwrite ALLOWED_TAGS
    Relates to a complete single record from the texts collection.

    A new version is created with a dict of correlating information inside. Two example fields are below:
    new_version = Version({"versionTitle": "ABCD",
                            "versionSource": "EFGHI"
                            ......})

    An existing version is queried for with a slightly different syntax:
    existing_version = Version().load({Mongo-query-for-that-specific-version})

    For basic operations such as loading, saving, and updating existing versions, see abst.AbstractMongoRecord
    in abstract.py - the parent class for the Version class.
    """
    history_noun = 'text'
    collection = 'texts'
    content_attr = "chapter"
    track_pkeys = True
    pkeys = ["title", "versionTitle"]

    required_attrs = [
        "language",
        "title",    # FK to Index.title
        "versionSource",
        "versionTitle",
        "chapter"  # required.  change to "content"?
    ]

    """
    Regarding the strange naming of the parameters versionTitleInHebrew and versionNotesInHebrew: These names were
    chosen to avoid naming conflicts and ambiguity on the TextAPI. See TextFamily for more details.
    """
    optional_attrs = [
        "status",
        "priority",
        "license",
        "versionNotes",
        "formatAsPoetry",
        "digitizedBySefaria",
        "method",
        "heversionSource",  # bad data?
        "versionUrl",  # bad data?
        "versionTitleInHebrew",  # stores the Hebrew translation of the versionTitle
        "versionNotesInHebrew",  # stores VersionNotes in Hebrew
        "shortVersionTitle",
        "shortVersionTitleInHebrew",
        "extendedNotes",
        "extendedNotesHebrew",
        "purchaseInformationImage",
        "purchaseInformationURL",
        "hasManuallyWrappedRefs",  # true for texts where refs were manually wrapped in a-tags. no need to run linker at run-time.
        "actualLanguage",
        "isBaseText",
    ]

    def __str__(self):
        return "Version: {} <{}>".format(self.title, self.versionTitle)

    def __repr__(self):  # Wanted to use orig_tref, but repr can not include Unicode
        return "{}().load({{'title': '{}', 'versionTitle': '{}'}})".format(self.__class__.__name__, self.title, self.versionTitle)

    def _validate(self):
        assert super(Version, self)._validate()
        """
        Old style database text record have a field called 'chapter'
        Version records in the wild have a field called 'text', and not always a field called 'chapter'
        """
        languageCodeRe = re.search(r"\[([a-z]{2})\]$", getattr(self, "versionTitle", None))
        if languageCodeRe and languageCodeRe.group(1) != getattr(self,"actualLanguage",None):
            raise InputError("Version actualLanguage does not match bracketed language")
        if getattr(self,"language", None) not in ["en", "he"]:
            raise InputError("Version language must be either 'en' or 'he'")
        index = self.get_index()
        if index is None:
            raise InputError("Versions cannot be created for non existing Index records")
        assert self._check_node_offsets(self.chapter, index.nodes), 'there are more sections than index_offsets_by_depth'

        return True

    def _check_arrays_lengths(self, array1, array2):
        if len(array1) < len(array2):
            return False
        if isinstance(array1[0], list):
            for subarray1, subarray2 in zip(array1, array2):
                if not self._check_arrays_lengths(subarray1, subarray2):
                    return False
        return True

    def _check_node_offsets(self, content, node):
        if isinstance(content, list) and hasattr(node, 'index_offsets_by_depth'):
            for depth, nums in node.index_offsets_by_depth.items():
                if int(depth) > 1 and not self._check_arrays_lengths(nums, content):
                    return False
                elif depth == '1':
                    if not isinstance(nums, int):
                        return False
            return True
        elif isinstance(content, dict):
            for k, v in content.items():
                if not self._check_node_offsets(v, node.get_child_by_key(k)):
                    return False
        return True

    def _normalize(self):
        # add actualLanguage -- TODO: migration to get rid of bracket notation completely
        actualLanguage = getattr(self, "actualLanguage", None) 
        versionTitle = getattr(self, "versionTitle", None) 
        if not actualLanguage and versionTitle:
            languageCode = re.search(r"\[([a-z]{2})\]$", versionTitle)
            if languageCode and languageCode.group(1):
                self.actualLanguage = languageCode.group(1)
            else:
                self.actualLanguage = self.language

        if getattr(self, "priority", None):
            try:
                self.priority = float(self.priority)
            except ValueError as e:
                self.priority = None
        self._trim_ending_whitespace()

    def _sanitize(self):
        # sanitization happens on TextChunk saving
        pass

    def get_index(self):
        return library.get_index(self.title)

    def first_section_ref(self):
        """
        Returns a :class:`Ref` to the first non-empty location in this version.
        """
        index = self.get_index()
        leafnodes = index.nodes.get_leaf_nodes()
        for leaf in leafnodes:
            try:
                ja = JaggedTextArray(self.content_node(leaf))

            except AttributeError:
                assert leaf.is_virtual
                return leaf.first_child().ref()

            indx_array = ja.next_index()
            if indx_array:
                oref = Ref(_obj={
                    "index": index,
                    "book": leaf.full_title("en"),
                    "primary_category": index.get_primary_category(),
                    "index_node": leaf,
                    "sections": [i + 1 for i in indx_array],
                    "toSections": [i + 1 for i in indx_array]
                })
                if index.is_complex() or index.nodes.depth != 1:
                    # For depth 1 texts, consider the first segment as the first section
                    oref = oref.section_ref()
                return oref
        return None

    def ja(self, remove_html=False):
        # the quickest way to check if this is a complex text
        if isinstance(getattr(self, self.text_attr, None), dict):
            nodes = self.get_index().nodes.get_leaf_nodes()
            if remove_html:
                return JaggedTextArray([AbstractTextRecord.remove_html(self.content_node(node)) for node in nodes if not node.is_virtual])
            else:
                return JaggedTextArray([self.content_node(node) for node in nodes])
        else:
            return super(Version, self).ja(remove_html=remove_html)

    def is_copyrighted(self):
        return "Copyright" in getattr(self, "license", "")

    def walk_thru_contents(self, action, heTref=None, schema=None, terms_dict=None):
        """
        Walk through the contents of a version and run `action` for each segment. Only required parameter to call is `action`
        :param func action: (segment_str, tref, he_tref, version) => None

        action() is a callback function that can have any behavior you would like. It should return None.
        A common use case is to define action() to append segments to a nonlocal array, to get an entire text of a
        Version in a list. The 'magic' of walk_thru_contents is that this function will iterate through the segments
        of the given Version, and apply the action() callback to each segment.

        Here's an example:

        .. highlight:: python
        .. code-block:: python

            all_text = []

            def action(segment_str, tref, he_tref, version):
                global all_text
                all_text.append(segment_str)

            talmud_berakhot = Version().load(
                {"title": 'Berakhot', "versionTitle": 'William Davidson Edition - English'})
            if talmud_berakhot:
                talmud_berakhot.walk_thru_contents(action)

        ...

        The result will be all_text populated with all segments from Masekhet Berakhot.

        """
        args = self.__initialize_walk_thru_contents_params(schema, heTref)
        return self.__walk_thru_contents_recursive(action, *args, terms_dict=terms_dict)

    def __initialize_walk_thru_contents_params(self, schema, heTref):
        item = self.chapter
        tref = self.title
        index = None
        if schema is None:
            index = self.get_index()
            schema = index.schema
        if heTref is None:
            heTref = index.get_title('he') if index else ""  # NOTE: heTref initialization is dependent on schema initialization
        addressTypes = None
        index_offsets_by_depth = None
        section_indexes = []

        return item, tref, schema, heTref, addressTypes, index_offsets_by_depth, section_indexes

    def __walk_thru_contents_recursive(self, action, *recursive_args, terms_dict=None):
        item = recursive_args[0]

        if isinstance(item, dict):
            self.__walk_thru_node_tree(action, *recursive_args, terms_dict=terms_dict)
        elif isinstance(item, list):
            self.__walk_thru_jagged_array(action, *recursive_args)
        elif isinstance(item, str):
            self.__apply_action_to_segment(action, *recursive_args)

    def __walk_thru_node_tree(self, action, item, tref, schema, heTref, *walk_thru_contents_args, terms_dict=None):
        def get_primary_title(lang, titles):
            return [t for t in titles if t.get("primary") and t.get("lang", "") == lang][0]["text"]

        for node in schema["nodes"]:
            try:
                is_virtual_node = VirtualNode in globals()[node.get("nodeType", "")].__bases__
            except KeyError:
                is_virtual_node = False
            if node.get("default", False) or is_virtual_node:
                node_title_en = node_title_he = ""
            elif node.get("sharedTitle", False):
                titles = terms_dict[node["sharedTitle"]]["titles"] if terms_dict is not None else Term().load({"name": node["sharedTitle"]}).titles
                node_title_en = ", " + get_primary_title("en", titles)
                node_title_he = ", " + get_primary_title("he", titles)
            else:
                node_title_en = ", " + get_primary_title("en", node["titles"])
                node_title_he = ", " + get_primary_title("he", node["titles"])

            if is_virtual_node:
                curr_ref = Ref(tref)
                vnode = next(x for x in curr_ref.index_node.children if hasattr(x, 'nodeType') and x.nodeType == node.get("nodeType", "") and x.firstWord == node["firstWord"])
                for vchild in vnode.all_children():
                    vstring = " ".join(vchild.get_text())
                    vref = vchild.ref()
                    self.__walk_thru_contents_recursive(action, vstring, vref.normal(), node, vref.he_normal(), *walk_thru_contents_args)
            else:
                self.__walk_thru_contents_recursive(action, item[node["key"]], tref + node_title_en, node, heTref + node_title_he, *walk_thru_contents_args)

    def __walk_thru_jagged_array(self, action, item, tref, schema, heTref, addressTypes, index_offsets_by_depth, section_indexes):
        if schema is not None:
            if addressTypes is None:
                addressTypes = schema.get("addressTypes", None)
            if index_offsets_by_depth is None:
                index_offsets_by_depth = schema.get("index_offsets_by_depth", None)

        for section_index, ja in enumerate(item):
            try:
                offset = JaggedArrayNode.get_index_offset(section_indexes, index_offsets_by_depth)
                next_section_indexes = section_indexes + [section_index+offset]
                self.__walk_thru_contents_recursive(action, ja, tref, {}, heTref, addressTypes, index_offsets_by_depth, next_section_indexes)
            except IndexError as e:
                print(str(e))
                print("index error for addressTypes {} ref {} - vtitle {}".format(addressTypes, tref, self.versionTitle))

    def __apply_action_to_segment(self, action, segment_str, tref, schema, heTref, addressTypes, index_offsets_by_depth, section_indexes):
        segment_tref = self.__add_sections_to_tref(tref, "en", addressTypes, section_indexes)
        segment_heTref = self.__add_sections_to_tref(heTref, "he", addressTypes, section_indexes)
        action(segment_str, segment_tref, segment_heTref, self)

    @staticmethod
    def __add_sections_to_tref(tref, lang, addressTypes, section_indexes):
        for depth, section_index in enumerate(section_indexes):
            section_str = AddressType.to_str_by_address_type(addressTypes[depth], lang, section_index+1)
            tref += f"{' ' if depth == 0 else ':'}{section_str}"
        return tref


class VersionSet(abst.AbstractMongoSet):
    """
    A collection of :class:`Version` objects

    You can call a VersionSet by running something like the following:
    my_version_set = VersionSet(mongo-query-here)

    Even if it yields only a single result, the results will always be a list of the matching versions
    that came up for the given query. 
    """
    recordClass = Version

    def __init__(self, query={}, page=0, limit=0, sort=[["priority", -1], ["_id", 1]], proj=None):
        super(VersionSet, self).__init__(query, page, limit, sort, proj)

    def word_count(self):
        return sum([v.word_count() for v in self])

    def char_count(self):
        return sum([v.char_count() for v in self])

    def verse_count(self):
        return sum([v.verse_count() for v in self])

    def merge(self, node=None, prioritized_vtitle=None):
        """
        Returns merged result, but does not change underlying data
        :param prioritized_vtitle: optional vtitle which should have top priority, even if it generally has lower priority
        """
        for v in self:
            if not getattr(v, "versionTitle", None):
                logger.error("No version title for Version: {}".format(vars(v)))
        if node is None:
            return merge_texts([getattr(v, "chapter", []) for v in self], [getattr(v, "versionTitle", None) for v in self])
        versions = self.array()
        if prioritized_vtitle:
            vindex = next((i for (i, v) in enumerate(versions) if v.versionTitle == prioritized_vtitle), None)
            if vindex is not None:
                # move versions[vindex] to front of list
                versions.insert(0, versions.pop(vindex))
        return merge_texts([v.content_node(node) for v in versions], [getattr(v, "versionTitle", None) for v in versions])


# used in VersionSet.merge(), merge_text_versions(), and export.export_merged()
# todo: move this to JaggedTextArray class?
# Doesn't work for complex texts
def merge_texts(text, sources):
    """
    This is a recursive function that merges the text in multiple
    translations to fill any gaps and deliver as much text as
    possible.
    e.g. [["a", ""], ["", "b", "c"]] becomes ["a", "b", "c"]
    """
    if not (len(text) and len(sources)):
        return ["", []]

    depth = list_depth(text)
    if depth > 2:
        results = []
        result_sources = []
        for x in range(max(list(map(len, text)))):    # Let longest text determine how many times to iterate
            translations = [_ for _ in itertools.zip_longest(*text)][x]  # transpose, and take section x
            remove_nones = lambda x: x or []
            result, source = merge_texts(list(map(remove_nones, translations)), sources)
            results.append(result)
            # NOTE - the below flattens the sources list, so downstream code can always expect
            # a one dimensional list, but in so doing the mapping of source names to segments
            # is lost for merged texts of depth > 2 (this mapping is not currenly used in general)
            result_sources += source
        return [results, result_sources]

    if depth == 1:
        text = [[x] for x in text]

    merged = itertools.zip_longest(*text)  # transpose
    text = []
    text_sources = []
    for verses in merged:
        # Look for the first non empty version (which will be the oldest, or one with highest priority)
        index, value = 0, ""
        for i, version in enumerate(verses):
            if version:
                index = i
                value = version
                break
        text.append(value)
        text_sources.append(sources[index])

    if depth == 1:
        # strings were earlier wrapped in lists, now unwrap
        text = text[0]
    return [text, text_sources]


class TextFamilyDelegator(type):
    """
    Metaclass to delegate virtual text records
    """

    def __call__(cls, *args, **kwargs):
        if len(args) >= 1:
            oref = args[0]
        else:
            oref = kwargs.get("oref")

        if oref and oref.index_node.is_virtual:
            return VirtualTextChunk(*args, **kwargs)
        else:
            return super(TextFamilyDelegator, cls).__call__(*args, **kwargs)


class TextChunk(AbstractTextRecord, metaclass=TextFamilyDelegator):
    """
    A chunk of text corresponding to the provided :class:`Ref`, language, and optional version name.
    If it is possible to get a more complete text by merging multiple versions, a merged result will be returned.

    :param oref: :class:`Ref`
    :param lang: "he" or "en". "he" means all rtl languages and "en" means all ltr languages
    :param vtitle: optional. Title of the version desired.
    :param actual_lang: optional. if vtitle isn't specified, prefer to find a version with ISO language `actual_lang`. As opposed to `lang` which can only be "he" or "en", `actual_lang` can be any valid 2 letter ISO language code.
    """

    text_attr = "text"

    def __init__(self, oref, lang="en", vtitle=None, exclude_copyrighted=False, actual_lang=None, fallback_on_default_version=False):
        """
        :param oref:
        :type oref: Ref
        :param lang: "he" or "en"
        :param vtitle:
        :return:
        """
        if isinstance(oref.index_node, JaggedArrayNode):
            self._oref = oref
        else:
            child_ref = oref.default_child_ref()
            if child_ref == oref:
                raise InputError("Can not get TextChunk at this level, please provide a more precise reference")
            self._oref = child_ref
        self._ref_depth = len(self._oref.sections)
        self._versions = []
        self._version_ids = None
        self._saveable = False  # Can this TextChunk be saved?

        self.lang = lang
        self.is_merged = False
        self.sources = []
        self.text = self._original_text = self.empty_text()
        self.vtitle = vtitle

        self.full_version = None
        self.versionSource = None  # handling of source is hacky

        if lang and vtitle and not fallback_on_default_version:
            self._saveable = True
            v = Version().load({"title": self._oref.index.title, "language": lang, "versionTitle": vtitle}, self._oref.part_projection())
            if exclude_copyrighted and v.is_copyrighted():
                raise InputError("Can not provision copyrighted text. {} ({}/{})".format(oref.normal(), vtitle, lang))
            if v:
                self._versions += [v]
                try:
                    self.text = self._original_text = self.trim_text(v.content_node(self._oref.index_node))
                except TypeError:
                    raise MissingKeyError(f'The version {vtitle} exists but has no key for the node {self._oref.index_node}')
        elif lang:
            if actual_lang is not None:
                self._choose_version_by_lang(oref, lang, exclude_copyrighted, actual_lang, prioritized_vtitle=vtitle)
            else:
                self._choose_version_by_lang(oref, lang, exclude_copyrighted, prioritized_vtitle=vtitle)
        else:
            raise Exception("TextChunk requires a language.")

    def _choose_version_by_lang(self, oref, lang: str, exclude_copyrighted: bool, actual_lang: str = None, prioritized_vtitle: str = None) -> None:
        if prioritized_vtitle:
            actual_lang = None
        vset = VersionSet(self._oref.condition_query(lang, actual_lang), proj=self._oref.part_projection())
        if len(vset) == 0:
            if VersionSet({"title": self._oref.index.title}).count() == 0:
                raise NoVersionFoundError("No text record found for '{}'".format(self._oref.index.title))
            return
        if len(vset) == 1:
            v = vset[0]
            if exclude_copyrighted and v.is_copyrighted():
                raise InputError("Can not provision copyrighted text. {} ({}/{})".format(oref.normal(), v.versionTitle, v.language))
            self._versions += [v]
            self.text = self.trim_text(v.content_node(self._oref.index_node))
            #todo: Should this instance, and the non-merge below, be made saveable?
        else:  # multiple versions available, merge
            if exclude_copyrighted:
                vset.remove(Version.is_copyrighted)
            merged_text, sources = vset.merge(self._oref.index_node, prioritized_vtitle=prioritized_vtitle)  #todo: For commentaries, this merges the whole chapter.  It may show up as merged, even if our part is not merged.
            self.text = self.trim_text(merged_text)
            if len(set(sources)) == 1:
                for v in vset:
                    if v.versionTitle == sources[0]:
                        self._versions += [v]
                        break
            else:
                self.sources = sources
                self.is_merged = True
                self._versions = vset.array()

    def __str__(self):
        args = "{}, {}".format(self._oref, self.lang)
        if self.vtitle:
            args += ", {}".format(self.vtitle)
        return args

    def __repr__(self):  # Wanted to use orig_tref, but repr can not include Unicode
        args = "{}, {}".format(self._oref, self.lang)
        if self.vtitle:
            args += ", {}".format(self.vtitle)
        return "{}({})".format(self.__class__.__name__, args)

    def version_ids(self):
        if self._version_ids is None:
            if self._versions:
                vtitle_query = [{'versionTitle': v.versionTitle} for v in self._versions]
                query = {"title": self._oref.index.title, "$or": vtitle_query}
                self._version_ids = VersionSet(query).distinct("_id")
            else:
                self._version_ids = []
        return self._version_ids

    def is_empty(self):
        return self.ja().is_empty()

    def ja(self, remove_html=False):
        if remove_html:
            return JaggedTextArray(AbstractTextRecord.remove_html(self.text))
        else:
            return JaggedTextArray(self.text)

    def save(self, force_save=False):
        """
        For editing in place (i.e. self.text[3] = "Some text"), it is necessary to set force_save to True. This is
        because by editing in place, both the self.text and the self._original_text fields will get changed,
        causing the save to abort.
        :param force_save: If set to True, will force a save even if no change was detected in the text.
        :return:
        """
        assert self._saveable, "Tried to save a read-only text: {}".format(self._oref.normal())
        assert not self._oref.is_range(), "Only non-range references can be saved: {}".format(self._oref.normal())
        #may support simple ranges in the future.
        #self._oref.is_range() and self._oref.range_index() == len(self._oref.sections) - 1
        if not force_save:
            if self.text == self._original_text:
                logger.warning("Aborted save of {}. No change in text.".format(self._oref.normal()))
                return False

        self._validate()
        self._sanitize()
        self._trim_ending_whitespace()

        if not self.version():
            self.full_version = Version(
                {
                    "chapter": self._oref.index.nodes.create_skeleton(),
                    "versionTitle": self.vtitle,
                    "versionSource": self.versionSource,
                    "language": self.lang,
                    "title": self._oref.index.title
                }
            )
        else:
            self.full_version = Version().load({"title": self._oref.index.title, "language": self.lang, "versionTitle": self.vtitle})
            assert self.full_version, "Failed to load Version record for {}, {}".format(self._oref.normal(), self.vtitle)
            if self.versionSource:
                self.full_version.versionSource = self.versionSource  # hack

        content = self.full_version.sub_content(self._oref.index_node.version_address())
        self._pad(content)
        self.full_version.sub_content(self._oref.index_node.version_address(), [i - 1 for i in self._oref.sections], self.text)

        self._check_available_text_pre_save()

        self.full_version.save()
        self._oref.recalibrate_next_prev_refs(len(self.text))
        self._update_link_language_availability()

        return self

    def _pad(self, content):
        """
        Pads the passed content to the dimension of self._oref.
        Acts on the input variable 'content' in place
        Does not yet handle ranges
        :param content:
        :return:
        """

        for pos, val in enumerate(self._oref.sections):
            # at pos == 0, parent_content == content
            # at pos == 1, parent_content == chapter
            # at pos == 2, parent_content == verse
            # etc
            parent_content = reduce(lambda a, i: a[i - 1], self._oref.sections[:pos], content)

            # Pad out existing content to size of ref
            if len(parent_content) < val:
                for _ in range(len(parent_content), val):
                    parent_content.append("" if pos == self._oref.index_node.depth - 1 else [])

            # check for strings where arrays expected, except for last pass
            if pos < self._ref_depth - 2 and isinstance(parent_content[val - 1], str):
                parent_content[val - 1] = [parent_content[val - 1]]

    def _check_available_text_pre_save(self):
        """
        Stores the availability of this text in before a save is made,
        so that we can know if segments have been added or deleted overall.
        """
        self._available_text_pre_save = {}
        langs_checked = [self.lang] # swtich to ["en", "he"] when global availability checks are needed
        for lang in langs_checked:
            try:
                self._available_text_pre_save[lang] = self._oref.text(lang=lang).text
            except NoVersionFoundError:
                self._available_text_pre_save[lang] = []

    def _check_available_segments_changed_post_save(self, lang=None):
        """
        Returns a list of tuples containing a Ref and a boolean availability
        for each Ref that was either made available or unavailble for `lang`.
        If `lang` is None, returns changed availability across all langauges.
        """
        if lang:
            old_refs_available = self._text_to_ref_available(self._available_text_pre_save[self.lang])
        else:
            # Looking for availability of in all langauges, merge results of Hebrew and English
            old_en_refs_available = self._text_to_ref_available(self._available_text_pre_save["en"])
            old_he_refs_available = self._text_to_ref_available(self._available_text_pre_save["he"])
            zipped = list(itertools.zip_longest(old_en_refs_available, old_he_refs_available))
            old_refs_available = []
            for item in zipped:
                en, he = item[0], item[1]
                ref = en[0] if en else he[0]
                old_refs_available.append((ref, (en and en[1] or he and he[1])))

        new_refs_available = self._text_to_ref_available(self.text)

        changed = []
        zipped = list(itertools.zip_longest(old_refs_available, new_refs_available))
        for item in zipped:
            old_text, new_text = item[0], item[1]
            had_previously = old_text and old_text[1]
            have_now = new_text and new_text[1]

            if not had_previously and have_now:
                changed.append(new_text)
            elif had_previously and not have_now:
                # Current save is deleting a line of text, but it could still be
                # available in a different version for this language. Check again.
                if lang:
                    text_still_available = bool(old_text[0].text(lang=lang).text)
                else:
                    text_still_available = bool(old_text[0].text("en").text) or bool(old_text[0].text("he").text)
                if not text_still_available:
                    changed.append([old_text[0], False])

        return changed

    def _text_to_ref_available(self, text):
        """Converts a JaggedArray of text to flat list of (Ref, bool) if text is availble"""
        flat = JaggedArray(text).flatten_to_array_with_indices()
        refs_available = []
        for item in flat:
            d = self._oref._core_dict()
            d["sections"] = d["sections"] + item[0]
            d["toSections"] = d["sections"]
            ref = Ref(_obj=d)
            available = bool(item[1])
            refs_available += [[ref, available]]
        return refs_available

    def _update_link_language_availability(self):
        """
        Check if current save has changed the overall availabilty of text for refs
        in this language, pass refs to update revelant links if so.
        """
        changed = self._check_available_segments_changed_post_save(lang=self.lang)

        if len(changed):
            from . import link
            for change in changed:
                link.update_link_language_availabiliy(change[0], self.lang, change[1])

    def _validate(self):
        """
        validate that depth/breadth of the TextChunk.text matches depth/breadth of the Ref
        :return:
        """
        posted_depth = 0 if isinstance(self.text, str) else list_depth(self.text)
        ref_depth = self._oref.range_index() if self._oref.is_range() else self._ref_depth
        implied_depth = ref_depth + posted_depth
        if implied_depth != self._oref.index_node.depth:
            raise InputError(
                "Text Structure Mismatch. The stored depth of {} is {}, but the text posted to {} implies a depth of {}."
                .format(self._oref.index_node.full_title(), self._oref.index_node.depth, self._oref.normal(), implied_depth)
            )

        #validate that length of the array matches length of the ref
        #todo: double check for depth >= 3
        if self._oref.is_spanning():
            span_size = self._oref.span_size()
            if posted_depth == 0: #possible?
                raise InputError(
                        "Text Structure Mismatch. {} implies a length of {} sections, but the text posted is a string."
                        .format(self._oref.normal(), span_size)
                )
            elif posted_depth == 1: #possible?
                raise InputError(
                        "Text Structure Mismatch. {} implies a length of {} sections, but the text posted is a simple list."
                        .format(self._oref.normal(), span_size)
                )
            else:
                posted_length = len(self.text)
                if posted_length != span_size:
                    raise InputError(
                        "Text Structure Mismatch. {} implies a length of {} sections, but the text posted has {} elements."
                        .format(self._oref.normal(), span_size, posted_length)
                    )
                #todo: validate last section size if provided

        elif self._oref.is_range():
            range_length = self._oref.range_size()
            if posted_depth == 0:
                raise InputError(
                        "Text Structure Mismatch. {} implies a length of {}, but the text posted is a string."
                        .format(self._oref.normal(), range_length)
                )
            elif posted_depth == 1:
                posted_length = len(self.text)
                if posted_length != range_length:
                    raise InputError(
                        "Text Structure Mismatch. {} implies a length of {}, but the text posted has {} elements."
                        .format(self._oref.normal(), range_length, posted_length)
                    )
            else:  # this should never happen.  The depth check should catch it.
                raise InputError(
                    "Text Structure Mismatch. {} implies an simple array of length {}, but the text posted has depth {}."
                    .format(self._oref.normal(), range_length, posted_depth)
                )

    #maybe use JaggedArray.subarray()?
    def trim_text(self, txt):
        """
        Trims a text loaded from Version record with self._oref.part_projection() to the specifications of self._oref
        This works on simple Refs and range refs of unlimited depth and complexity.
        (in place?)
        :param txt:
        :return: List|String depending on depth of Ref
        """
        range_index = self._oref.range_index()
        sections = self._oref.sections
        toSections = self._oref.toSections

        if not sections:
            pass
        else:
            for i in range(0, self._ref_depth):
                if i == 0 == range_index:  # First level slice handled at DB level
                    pass
                elif range_index > i:  # Either not range, or range begins later.  Return simple value.
                    if i == 0 and len(txt):   # We already sliced the first level w/ Ref.part_projection()
                        txt = txt[0]
                    elif len(txt) >= sections[i]:
                        txt = txt[sections[i] - 1]
                    else:
                        return self.empty_text()
                elif range_index == i:  # Range begins here
                    start = sections[i] - 1
                    end = toSections[i]
                    txt = txt[start:end]
                else:  # range_index < i, range continues here
                    begin = end = txt
                    for _ in range(range_index, i - 1):
                        begin = begin[0]
                        end = end[-1]
                    begin[0] = begin[0][sections[i] - 1:]
                    end[-1] = end[-1][:toSections[i]]

        return txt

    def empty_text(self):
        """
        :return: Either empty array or empty string, depending on depth of Ref
        """
        if not self._oref.is_range() and self._ref_depth == self._oref.index_node.depth:
            return ""
        else:
            return []

    def version(self):
        """
        Returns the Version record for this chunk
        :return Version:
        :raises Exception: if the TextChunk is merged
        """
        if not self._versions:
            return None
        if len(self._versions) == 1:
            return self._versions[0]
        else:
            raise Exception("Called TextChunk.version() on merged TextChunk.")

    def has_manually_wrapped_refs(self):
        try:
            return getattr(self.version(), 'hasManuallyWrappedRefs', False)
        except:
            # merged version
            return False

    def nonempty_segment_refs(self):
        """

        :return: list of segment refs with content in this TextChunk
        """
        r = self._oref
        ref_list = []


        if r.is_range():
            input_refs = r.range_list()
        else:
            input_refs = [r]
        for temp_ref in input_refs:
            temp_tc = temp_ref.text(lang=self.lang, vtitle=self.vtitle)
            ja = temp_tc.ja()
            jarray = ja.mask().array()

            #TODO do I need to check if this ref exists for this version?
            if temp_ref.is_segment_level():
                if jarray: #it's an int if ref is segment_level
                    ref_list.append(temp_ref)
            elif temp_ref.is_section_level():
                ref_list += [temp_ref.subref(i + 1) for i, v in enumerate(jarray) if v]
            else: # higher than section level
                ref_list += [temp_ref.subref([j + 1 for j in ne] + [i + 1])
                             for ne in ja.non_empty_sections()
                             for i, v in enumerate(ja.subarray(ne).mask().array()) if v]

        return ref_list

    def find_string(self, regex_str, cleaner=lambda x: x, strict=True):
        """
        Regex search in TextChunk
        :param regex_str: regex string to search for
        :param cleaner: f(str)->str. function to clean a semgent before searching
        :param strict: if True, throws error if len(ind_list) != len(ref_list). o/w truncates longer array to length of shorter
        :return: list[(Ref, Match, str)] - list of tuples. each tuple has a segment ref, match object for the match, and text for the segment
        """
        ref_list = self.nonempty_segment_refs()
        text_list = [x for x in self.ja().flatten_to_array() if len(x) > 0]
        if len(text_list) != len(ref_list):
            if strict:
                raise ValueError("The number of refs doesn't match the number of starting words. len(refs)={} len(inds)={}".format(len(ref_list),len(ind_list)))
            else:
                print("Warning: The number of refs doesn't match the number of starting words. len(refs)={} len(inds)={} {}".format(len(ref_list),len(ind_list),str(self._oref)))

        matches = []
        for r, t in zip(ref_list, text_list):
            cleaned = cleaner(t)
            for m in re.finditer(regex_str,cleaned):
                matches += [(r, m, cleaned)]

        return matches

    def text_index_map(self, tokenizer=lambda x: re.split(r'\s+', x), strict=True, ret_ja=False):
        """
        Primarily used for depth-2 texts in order to get index/ref pairs relative to the full text string
         indexes are the word index in word_list

        tokenizer: f(str)->list(str) - function to split up text
        strict: if True, throws error if len(ind_list) != len(ref_list). o/w truncates longer array to length of shorter
        :param ret_ja: True if you want to return the flattened ja
        :return: (list,list) - index_list (0 based index of start word of each segment ref as compared with the text chunk ref), ref_list
        """
        #TODO there is a known error that this will fail if the text version you're using has fewer segments than the VersionState.
        ind_list = []
        ref_list = self.nonempty_segment_refs()

        total_len = 0
        text_list = self.ja().flatten_to_array()
        for i,segment in enumerate(text_list):
            if len(segment) > 0:
                ind_list.append(total_len)
                total_len += len(tokenizer(segment))

        if len(ind_list) != len(ref_list):
            if strict:
                raise ValueError("The number of refs doesn't match the number of starting words. len(refs)={} len(inds)={}".format(len(ref_list),len(ind_list)))
            else:
                print("Warning: The number of refs doesn't match the number of starting words. len(refs)={} len(inds)={} {}".format(len(ref_list),len(ind_list),str(self._oref)))
                if len(ind_list) > len(ref_list):
                    ind_list = ind_list[:len(ref_list)]
                else:
                    ref_list = ref_list[:len(ind_list)]

        if ret_ja:
            return ind_list, ref_list, total_len, text_list
        else:
            return ind_list, ref_list, total_len


class VirtualTextChunk(AbstractTextRecord):
    """
    Delegated from TextChunk
    Should only arrive here if oref.index_node is virtual.
    """

    text_attr = "text"

    def __init__(self, oref, lang="en", vtitle=None, exclude_copyrighted=False, actual_lang=None, fallback_on_default_version=False):

        self._oref = oref
        self._ref_depth = len(self._oref.sections)
        self._saveable = False

        self.lang = lang
        self.is_merged = False
        self.sources = []

        if self._oref.index_node.parent and not self._oref.index_node.parent.supports_language(self.lang):
            self.text = []
            self._versions = []
            return

        try:
            self.text = self._oref.index_node.get_text()  # <- This is where the magic happens
        except:
            self.text = []
            self._versions = []
            return

        v = Version().load({
            "title": self._oref.index_node.get_index_title(),
            "versionTitle": self._oref.index_node.get_version_title(self.lang),
            "language": self.lang
        }, {"chapter": 0})    # Currently vtitle is thrown out.  There's only one version of each lexicon.
        self._versions = [v] if v else []

    def version(self):
        return self._versions[0] if self._versions else None

    def version_ids(self):
        return [self._versions[0]._id] if self._versions else []


# This was built as a bridge between the object model and existing front end code, so has some hallmarks of that legacy.
class TextFamily(object):
    """
    A text with its translations and optionally the commentary on it.

    Can be instantiated with just the first argument.

    :param oref: :class:`Ref`.  This is the only required argument.
    :param int context: Default: 1. How many context levels up to go when getting commentary.  See :func:`Ref.context_ref`
    :param bool commentary: Default: True. Include commentary?
    :param version: optional. Name of version to use when getting text.
    :param lang: None, "en" or "he".  Default: None.  If None, include both languages.
    :param version2: optional. Additional name of version to use.
    :param bool pad: Default: True.  Pads the provided ref before processing.  See :func:`Ref.padded_ref`
    :param bool alts: Default: False.  Adds notes of where alternate structure elements begin
    """

    ## Attribute maps used for generating dict format ##
    """
    A bit of a naming conflict has arisen here. The TextFamily bundles two versions - one with English text and one
    with Hebrew text. versionTitle refers to the English title of the English version, while heVersionTitle refers to
    the English title of the Hebrew version.

    Later on we decided to translate all of our versionTitles into Hebrew. To avoid direct conflict with the text api,
    these got the names versionTitleInHebrew and versionNotesInHebrew.
    """
    text_attr_map = {
        "en": "text",
        "he": "he"
    }

    attr_map = {
        "versionTitle": {
            "en": "versionTitle",
            "he": "heVersionTitle"
        },
        "versionTitleInHebrew": {
            "en": "versionTitleInHebrew",
            "he": "heVersionTitleInHebrew",
        },
        "shortVersionTitle": {
            "en": "shortVersionTitle",
            "he": "heShortVersionTitle",
        },
        "shortVersionTitleInHebrew": {
            "en": "shortVersionTitleInHebrew",
            "he": "heShortVersionTitleInHebrew",
        },
        "versionSource": {
            "en": "versionSource",
            "he": "heVersionSource"
        },
        "status": {
            "en": "versionStatus",
            "he": "heVersionStatus"
        },
        "versionNotes": {
            "en": "versionNotes",
            "he": "heVersionNotes"
        },
        "extendedNotes": {
            "en": "extendedNotes",
            "he": "heExtendedNotes"
        },
        "extendedNotesHebrew": {
            "en": "extendedNotesHebrew",
            "he": "heExtendedNotesHebrew"
        },
        "versionNotesInHebrew": {
            "en": "versionNotesInHebrew",
            "he": "heVersionNotesInHebrew",
        },
        "digitizedBySefaria": {
            "en": "digitizedBySefaria",
            "he": "heDigitizedBySefaria",
            "default": False,
        },
        "license": {
            "en": "license",
            "he": "heLicense",
            "default": "unknown"
        },
        "formatAsPoetry": { # Setup for Fox translation. Perhaps we want in other places as well?
            "he": "formatHeAsPoetry",
            "en": "formatEnAsPoetry",
            "default": False,
        }
    }
    sourceMap = {
        "en": "sources",
        "he": "heSources"
    }

    def __init__(self, oref, context=1, commentary=True, version=None, lang=None,
                 version2=None, lang2=None, pad=True, alts=False, wrapLinks=False, stripItags=False,
                 wrapNamedEntities=False, translationLanguagePreference=None, fallbackOnDefaultVersion=False):
        """
        :param oref:
        :param context:
        :param commentary:
        :param version:
        :param lang:
        :param version2:
        :param lang2:
        :param pad:
        :param alts: Adds notes of where alt elements begin
        :param wrapLinks: whether to return the text requested with all internal citations marked up as html links <a>
        :param stripItags: whether to strip inline commentator tags and inline footnotes from text
        :param wrapNamedEntities: whether to return the text requested with all known named entities marked up as html links <a>.
        :return:
        """
        if pad:
            oref = oref.padded_ref()
        elif oref.has_default_child():
            oref = oref.default_child_ref()

        self.ref            = oref.normal()
        self.heRef          = oref.he_normal()
        self.isComplex      = oref.index.is_complex()
        self.text           = None
        self.he             = None
        self._nonExistantVersions = {}
        self._lang          = lang
        self._original_oref = oref
        self._context_oref  = None
        self._chunks        = {}
        self._inode         = oref.index_node
        self._alts          = []

        if not isinstance(oref.index_node, JaggedArrayNode) and not oref.index_node.is_virtual:
            raise InputError("Can not get TextFamily at this level, please provide a more precise reference")

        for i in range(0, context):
            oref = oref.context_ref()
        self._context_oref = oref

        # processes "en" and "he" TextChunks, and puts the text in self.text and self.he, respectively.
        for language, attr in list(self.text_attr_map.items()):
            tc_kwargs = dict(oref=oref, lang=language, fallback_on_default_version=fallbackOnDefaultVersion)
            if language == 'en': tc_kwargs['actual_lang'] = translationLanguagePreference
            if language in {lang, lang2}:
                curr_version = version if language == lang else version2
                c = TextChunk(vtitle=curr_version, **tc_kwargs)
                if len(c._versions) == 0:  # indicates `version` doesn't exist
                    if tc_kwargs.get('actual_lang', False) and not curr_version:
                        # actual_lang is only used if curr_version is not passed
                        tc_kwargs.pop('actual_lang', None)
                        c = TextChunk(vtitle=curr_version, **tc_kwargs)
                    elif curr_version:
                        self._nonExistantVersions[language] = curr_version
            else:
                c = TextChunk(**tc_kwargs)
            self._chunks[language] = c
            text_modification_funcs = []
            if wrapNamedEntities and len(c._versions) > 0:
                from . import RefTopicLinkSet
                named_entities = RefTopicLinkSet({"expandedRefs": {"$in": [r.normal() for r in oref.all_segment_refs()]}, "charLevelData.versionTitle": c._versions[0].versionTitle, "charLevelData.language": language})
                if len(named_entities) > 0:
                    # assumption is that refTopicLinks are all to unranged refs
                    ne_by_secs = defaultdict(list)
                    for ne in named_entities:
                        try:
                            temp_ref = Ref(ne.ref)
                        except InputError:
                            continue
                        temp_secs = tuple(s-1 for s in temp_ref.sections)
                        ne_by_secs[temp_secs] += [ne]
                    text_modification_funcs += [lambda s, secs: library.get_wrapped_named_entities_string(ne_by_secs[tuple(secs)], s)]
            if stripItags:
                text_modification_funcs += [lambda s, secs: c.strip_itags(s), lambda s, secs: ' '.join(s.split()).strip()]
            if wrapLinks and c.version_ids() and not c.has_manually_wrapped_refs():
                #only wrap links if we know there ARE links- get the version, since that's the only reliable way to get it's ObjectId
                #then count how many links came from that version. If any- do the wrapping.
                from . import Link
                query = oref.ref_regex_query()
                query.update({"inline_citation": True})  # , "source_text_oid": {"$in": c.version_ids()}
                if Link().load(query) is not None:
                    link_wrapping_reg, title_nodes = library.get_regex_and_titles_for_ref_wrapping(c.ja().flatten_to_string(), lang=language, citing_only=True)
                    text_modification_funcs += [lambda s, secs: library.get_wrapped_refs_string(s, lang=language, citing_only=True, reg=link_wrapping_reg, title_nodes=title_nodes)]
            padded_sections, _ = oref.get_padded_sections()
            setattr(self, self.text_attr_map[language], c._get_text_after_modifications(text_modification_funcs, start_sections=padded_sections))

        if oref.is_spanning():
            self.spanning = True
        #// todo: should this parameter be renamed? it gets all links, not strictly commentary...
        if commentary:
            from sefaria.client.wrapper import get_links
            if not oref.is_spanning():
                links = get_links(oref.normal())  #todo - have this function accept an object
            else:
                links = [get_links(r.normal()) for r in oref.split_spanning_ref()]
            self.commentary = links if "error" not in links else []

        # get list of available versions of this text
        self.versions = oref.version_list()

        # Adds decoration for the start of each alt structure reference
        if alts:
            # Set up empty Array that mirrors text structure
            alts_ja = JaggedArray()

            for key, struct in oref.index.get_alt_structures().items():
                # Assuming these are in order, continue if it is before ours, break if we see one after
                for n in struct.get_leaf_nodes():
                    wholeRef = Ref(n.wholeRef).default_child_ref().as_ranged_segment_ref()
                    if wholeRef.ending_ref().precedes(oref):
                        continue
                    if wholeRef.starting_ref().follows(oref):
                        break

                    #It's in our territory
                    wholeRefStart = wholeRef.starting_ref()
                    if oref.contains(wholeRefStart) and not wholeRefStart.contains(oref):
                        indxs = [k - 1 for k in wholeRefStart.in_terms_of(oref)]
                        val = {"en":[], "he":[]}

                        try:
                            val = alts_ja.get_element(indxs) or val
                        except IndexError:
                            pass

                        val["en"] += [n.primary_title("en")]
                        val["he"] += [n.primary_title("he")]
                        val["whole"] = True

                        alts_ja.set_element(indxs, val)

                    if getattr(n, "refs", None):
                        for i, r in enumerate(n.refs):
                            # hack to skip Rishon, skip empty refs
                            if i == 0 or not r:
                                continue
                            subRef = Ref(r)
                            subRefStart = subRef.starting_ref()
                            if oref.contains(subRefStart) and not subRefStart.contains(oref):
                                indxs = [k - 1 for k in subRefStart.in_terms_of(oref)]
                                val = {"en":[], "he":[]}

                                try:
                                    val = alts_ja.get_element(indxs) or val
                                except IndexError:
                                    pass

                                val["en"] += [n.sectionString([i + 1], "en", title=False)]
                                val["he"] += [n.sectionString([i + 1], "he", title=False)]

                                alts_ja.set_element(indxs, val)

                            elif subRefStart.follows(oref):
                                break

            self._alts = alts_ja.array()
        if self._inode.is_virtual:
            self._index_offsets_by_depth = None
        else:
            self._index_offsets_by_depth = self._inode.trim_index_offsets_by_sections(oref.sections, oref.toSections)

    def contents(self):
        """
        :return dict: Returns the contents of the text family.
        """
        d = {k: getattr(self, k) for k in list(vars(self).keys()) if k[0] != "_"}

        d["textDepth"]       = getattr(self._inode, "depth", None)
        d["sectionNames"]    = getattr(self._inode, "sectionNames", None)
        d["addressTypes"]    = getattr(self._inode, "addressTypes", None)
        if getattr(self._inode, "lengths", None):
            d["lengths"]     = getattr(self._inode, "lengths")
            if len(d["lengths"]):
                d["length"]  = d["lengths"][0]
        elif getattr(self._inode, "length", None):
            d["length"]      = getattr(self._inode, "length")
        d["textDepth"]       = self._inode.depth
        d["heTitle"]         = self._inode.full_title("he")
        d["titleVariants"]   = self._inode.all_tree_titles("en")
        d["heTitleVariants"] = self._inode.all_tree_titles("he")
        d["type"]            = getattr(self._original_oref, "primary_category")
        d["primary_category"] = getattr(self._original_oref, "primary_category")
        d["book"]            = getattr(self._original_oref, "book")

        for attr in ["categories", "order"]:
            d[attr] = getattr(self._inode.index, attr, "")
        for attr in ["sections", "toSections"]:
            d[attr] = getattr(self._original_oref, attr)[:]

        if getattr(self._inode.index, 'collective_title', None):
            d["commentator"] = getattr(self._inode.index, 'collective_title', "") # todo: deprecate Only used in s1 js code
            d["heCommentator"] = hebrew_term(getattr(self._inode.index, 'collective_title', "")) # todo: deprecate Only used in s1 js code
            d["collectiveTitle"] = getattr(self._inode.index, 'collective_title', "")
            d["heCollectiveTitle"] = hebrew_term(getattr(self._inode.index, 'collective_title', ""))

        if len(self._nonExistantVersions) > 0:
            d['nonExistantVersions'] = self._nonExistantVersions

        if self._inode.index.is_dependant_text():
            #d["commentaryBook"] = getattr(self._inode.index, 'base_text_titles', "")
            #d["commentaryCategories"] = getattr(self._inode.index, 'related_categories', [])
            d["baseTexTitles"] = getattr(self._inode.index, 'base_text_titles', [])

        d["isComplex"]    = self.isComplex
        d["isDependant"] = self._inode.index.is_dependant_text()
        d["indexTitle"]   = self._inode.index.title
        d["heIndexTitle"] = self._inode.index.get_title("he")
        d["sectionRef"]   = self._original_oref.section_ref().normal()
        try:
            d["firstAvailableSectionRef"] = self._original_oref.first_available_section_ref().normal()
        except AttributeError:
            pass
        d["heSectionRef"] = self._original_oref.section_ref().he_normal()
        d["isSpanning"]   = self._original_oref.is_spanning()
        if d["isSpanning"]:
            d["spanningRefs"] = [r.normal() for r in self._original_oref.split_spanning_ref()]

        for language, attr in list(self.text_attr_map.items()):
            chunk = self._chunks.get(language)
            if chunk.is_merged:
                d[self.sourceMap[language]] = chunk.sources
            else:
                ver = chunk.version()
                if ver:
                    for key, val in list(self.attr_map.items()):
                        d[val[language]] = getattr(ver, key, val.get("default", ""))

        # replace ints with daf strings (3->"2a") for Talmud addresses
        # this could be simpler if was done for every value - but would be slower.
        if "Talmud" in self._inode.addressTypes:
            for i in range(len(d["sections"])):
                if self._inode.addressTypes[i] == "Talmud":
                    d["sections"][i] = AddressTalmud.toStr("en", d["sections"][i])
                    if "toSections" in d:
                        d["toSections"][i] = AddressTalmud.toStr("en", d["toSections"][i])

            d["title"] = self._context_oref.normal()
            if "heTitle" in d:
                d["heBook"] = d["heTitle"]
                d["heTitle"] = self._context_oref.he_normal()
            """if d["type"] == "Commentary" and self._context_oref.is_talmud() and len(d["sections"]) > 1:
                d["title"] = "%s Line %d" % (d["title"], d["sections"][1])"""

        """elif self._context_oref.is_commentary():
            dep = len(d["sections"]) if len(d["sections"]) < 2 else 2
            d["title"] = d["book"] + " " + ":".join(["%s" % s for s in d["sections"][:dep]])"""

        d["alts"] = self._alts
        d['index_offsets_by_depth'] = self._index_offsets_by_depth

        return d

"""
                    -------------------
                           Refs
                    -------------------

"""


class RefCacheType(type):
    """
    Metaclass for Ref class.
    Caches all Ref instances according to the string they were instantiated with and their normal form.
    Returns cached instance on instantiation if either instantiation string or normal form are matched.
    """

    def __init__(cls, name, parents, dct):
        super(RefCacheType, cls).__init__(name, parents, dct)
        cls.__tref_oref_map = {}
        cls.__index_tref_map = {}

    def cache_size(cls):
        return len(cls.__tref_oref_map)

    def cache_size_bytes(cls):
        from sefaria.utils.util import get_size
        return get_size(cls.__tref_oref_map)

    def cache_dump(cls):
        return [(a, repr(b)) for (a, b) in cls.__tref_oref_map.items()]

    def _raw_cache(cls):
        return cls.__tref_oref_map

    def clear_cache(cls):
        cls.__tref_oref_map = {}
        cls.__index_tref_map = {}

    def remove_index_from_cache(cls, index_title):
        """
        Removes all refs to Index with title `index_title` from the Ref cache
        :param cls:
        :param index_title:
        :return:
        """
        try:
            for tref in cls.__index_tref_map[index_title]:
                try:
                    del cls.__tref_oref_map[tref]
                except KeyError:
                    continue
        except KeyError:
            pass

    def __call__(cls, *args, **kwargs):
        if len(args) == 1:
            tref = args[0]
        else:
            tref = kwargs.get("tref")

        obj_arg = kwargs.get("_obj")

        if tref:
            if tref in cls.__tref_oref_map:
                return cls.__tref_oref_map[tref]
            else:
                result = super(RefCacheType, cls).__call__(*args, **kwargs)
                uid = result.uid()
                title = result.index.title
                if uid in cls.__tref_oref_map:
                    #del result  #  Do we need this to keep memory clean?
                    cls.__tref_oref_map[tref] = cls.__tref_oref_map[uid]
                    try:
                        cls.__index_tref_map[title] += [tref]
                    except KeyError:
                        cls.__index_tref_map[title] = [tref]
                    return cls.__tref_oref_map[uid]
                cls.__tref_oref_map[uid] = result
                cls.__tref_oref_map[tref] = result
                try:
                    cls.__index_tref_map[title] += [tref]
                except KeyError:
                    cls.__index_tref_map[title] = [tref]
                cls.__index_tref_map[title] += [uid]

                return result
        elif obj_arg:
            result = super(RefCacheType, cls).__call__(*args, **kwargs)
            uid = result.uid()
            title = result.index.title
            if uid in cls.__tref_oref_map:
                #del result  #  Do we need this to keep memory clean?
                return cls.__tref_oref_map[uid]
            cls.__tref_oref_map[uid] = result
            try:
                cls.__index_tref_map[title] += [uid]
            except KeyError:
                cls.__index_tref_map[title] = [uid]
            return result
        else:  # Default.  Shouldn't be used.
            return super(RefCacheType, cls).__call__(*args, **kwargs)


class Ref(object, metaclass=RefCacheType):
    """
        A Ref is a reference to a location. A location could be to a *book*, to a specific *segment* (e.g. verse or mishnah), to a *section* (e.g chapter), or to a *range*.

        Instantiated with a string representation of the reference, e.g.:

        ::

            >>> Ref("Genesis 1:3")
            >>> Ref("Rashi on Genesis 1:3")
            >>> Ref("Genesis 1:3-2:4")
            >>> Ref("Shabbat 4b")
            >>> Ref("Rashi on Shabbat 4b-5a")
    """

    __slots__ = (
        'index', 'book', 'primary_category', 'sections', 'toSections', 'index_node',
        '_lang', 'tref', 'orig_tref', '_normal', '_he_normal', '_url', '_next', '_prev',
        '_padded', '_context', '_first_spanned_ref', '_spanned_refs', '_ranged_refs',
        '_range_depth', '_range_index', 'legacy_tref',
    )

    def __init__(self, tref=None, _obj=None):
        """
        Object is generally initialized with a textual reference - ``tref``

        Internally, the _obj argument can be used to instantiate a ref with a complete dict composing the Ref data
        """
        self.index = None
        self.book = None
        self.primary_category = None  # used to be named 'type' but that was very confusing
        self.sections = []
        self.toSections = []
        self.index_node = None
        self.__init_ref_pointer_vars()

        if tref:
            self.orig_tref = tref
            self._lang = "he" if is_all_hebrew(tref) else "en"
            self.tref = self.__clean_tref(tref, self._lang)
            self.__init_tref()
            self._validate()
        elif _obj:
            for key, value in list(_obj.items()):
                setattr(self, key, value)
            self.tref = self.normal()
            self._validate()

    def __init_ref_pointer_vars(self):
        self._normal = None
        self._he_normal = None
        self._url = None
        self._next = None
        self._prev = None
        self._padded = None
        self._context = None
        self._first_spanned_ref = None
        self._spanned_refs = None
        self._ranged_refs = None
        self._range_depth = None
        self._range_index = None

    def _validate(self):
        self.__validate_sections_in_range()
        self.__validate_toSections()

    def __validate_sections_in_range(self):
        checks = [self.sections, self.toSections]
        for check in checks:
            for c, che in enumerate(check):
                if che < 1:
                    raise InputError(f'{self.book} {"".join([str(x) for x in check[:c]])} starts at {1+self._get_offset([x-1 for x in check[:c]])}')
            if getattr(self.index_node, "lengths", None) and len(check):
                if check[0] > self.index_node.lengths[0]:
                    display_size = self.index_node.address_class(0).toStr("en", self.index_node.lengths[0])
                    raise InputError("{} ends at {} {}.".format(self.book, self.index_node.sectionNames[0], display_size))

    def __validate_toSections(self):
        if len(self.sections) != len(self.toSections):
            raise InputError("{} is an invalid range. depth of beginning of range must equal depth of end of range")

        for i in range(len(self.sections)):
            if self.toSections[i] > self.sections[i]:
                break
            if self.toSections[i] < self.sections[i]:
                raise InputError("{} is an invalid range.  Ranges must end later than they begin.".format(self.normal()))

    @staticmethod
    def __clean_tref(tref, lang):
        tref = tref.strip().replace("–", "-").replace("\u2011", "-").replace("_", " ")

        # don't replace : in Hebrew, where it can indicate amud
        if lang == "he":
            return tref

        tref = tref.replace(":", ".")

        try:
            # capitalize first letter (don't title case all to avoid e.g., "Song Of Songs")
            tref = tref[0].upper() + tref[1:]
        except IndexError:
            pass

        return tref

    def __reinit_tref(self, new_tref):
        logger.debug("__reinit_tref from {} to {}".format(self.tref, new_tref))
        self.tref = self.__clean_tref(new_tref, self._lang)
        self._lang = "en"
        self.__init_tref()

    def __init_tref(self):
        """
        Parse self.tref
        Populate self.index, self.index_node, self.type, self.book, self.sections, self.toSections, ...
        :return:
        """
        # Split ranges based on all '-' symbol, store in `parts` variable
        parts = [s.strip() for s in re.split("[-\u2010-\u2015]", self.tref)]
        if len(parts) > 2:
            raise InputError("Couldn't understand ref '{}' (too many -'s).".format(self.tref))
        if any([not p for p in parts]):
            raise InputError("Couldn't understand ref '{}' (beginning or ending -)".format(self.tref))

        base = parts[0]
        title = None

        tndict = library.get_title_node_dict(self._lang)
        termdict = library.get_term_dict(self._lang)

        self.index_node = tndict.get(base)  # Match index node before term
        if not self.index_node:
            new_tref = termdict.get(base)   # Check if there's a term match, reinit w/ term
            if new_tref:
                self.__reinit_tref(new_tref)
                return

        # Remove letter from end of base reference until TitleNode matched, set `title` variable with matched title
        for l in range(len(base), 0, -1):
            self.index_node = tndict.get(base[0:l])

            if self.index_node:
                title = base[0:l]
                if base[l - 1] == "." and l < len(base):   # Take care of Refs like "Exo.14.15", where the period shouldn't get swallowed in the name.
                    title = base[0:l - 1]
                break

        # At this point, `title` is something like "Exodus" or "Rashi on Exodus" or "Pesach Haggadah, Magid, Four Sons"
        if title:
            assert isinstance(self.index_node, TitledTreeNode)
            self.index = self.index_node.index
            self.book = self.index_node.full_title("en")

            # checkFirst is used on Bavli records to check for a Mishnah pattern match first
            if getattr(self.index_node, "checkFirst", None) and self.index_node.checkFirst.get(self._lang):
                try:
                    check_node = library.get_schema_node(self.index_node.checkFirst[self._lang], self._lang)
                    assert isinstance(check_node, JaggedArrayNode)  # Initially used with Mishnah records.  Assumes JaggedArray.
                    reg = check_node.full_regex(title, self._lang, strict=True)
                    self.sections = self.__get_sections(reg, base, use_node=check_node)
                except InputError:  # Regex doesn't work
                    pass
                except AttributeError:  # Can't find node for check_node
                    pass
                else:
                    old_index_node = self.index_node

                    self.index_node = check_node
                    self.index = self.index_node.index
                    self.book = self.index_node.full_title("en")
                    self.toSections = self.sections[:]

                    try:
                        self._validate()
                    except InputError:  # created Ref doesn't validate, back it out
                        self.index_node = old_index_node
                        self.sections = []

            # Don't accept references like "Rashi" (deleted in commentary refactor)

        else:  # This may be a new version, try to build a schema node.
            raise InputError("Could not find title in reference: {}".format(self.tref))

        self.primary_category = self.index.get_primary_category()
        if title == base:  # Bare book, like "Genesis" or "Rashi on Genesis".
            if self.index_node.is_default():  # Without any further specification, match the parent of the fall-through node
                self.index_node = self.index_node.parent
                self.book = self.index_node.full_title("en")
            return

        reg = None
        try:
            reg = self.index_node.full_regex(title, self._lang, terminated=True)  # Try to treat this as a JaggedArray
        except AttributeError:
            if self.index_node.is_virtual:
                # The line below will raise InputError (or DictionaryEntryNotFoundError) if no match
                self.index_node = self.index_node.create_dynamic_node(title, base)
                self.book = self.index_node.full_title("en")
                self.sections = self.index_node.get_sections()
                self.toSections = self.sections[:]
                return

            elif self.index.has_alt_structures():
                # Give an opportunity for alt structure parsing, below
                pass

            else:
                # We matched a schema node followed by an illegal number. (Are there other cases here?)
                matched = self.index_node.full_title(self._lang)
                msg = "Partial reference match for '{}' - failed to find continuation for '{}'.\nValid continuations are:\n".format(self.tref, matched)
                continuations = []
                for child in self.index_node.children:
                    continuations += child.all_node_titles(self._lang)
                msg += ",\n".join(continuations)
                raise PartialRefInputError(msg, matched, continuations)

        # Numbered Structure node - try numbered structure parsing
        if reg and self.index_node.children and getattr(self.index_node, "_addressTypes", None):
            try:
                loose_reg = self.index_node.full_regex(title, self._lang)
                struct_indexes = self.__get_sections(loose_reg, base)
                self.index_node = reduce(lambda a, i: a.children[i], [s - 1 for s in struct_indexes], self.index_node)
                title = self.book = self.index_node.full_title("en")
                base = regex.sub(loose_reg, title, base)
                reg = self.index_node.full_regex(title, self._lang, terminated=True)
            except InputError:
                pass
            #todo: ranges that cross structures

        # Numbered Structure node parsed - return. (Verify this comment.  Should this be indented?)
        if title == base:
            return

        # Content node -  Match primary structure address (may be stage two of numbered structure parsing)
        if reg and not self.index_node.children and getattr(self.index_node, "_addressTypes", None):
            try:
                self.sections = self.__get_sections(reg, base)
            except InputError:
                pass

        # Look for alternate structure
        # todo: handle commentator on alt structure
        if not self.sections:
            alt_struct_regex = self.index.alt_titles_regex(self._lang)
            if alt_struct_regex:
                match = alt_struct_regex.match(base)
                if match:
                    title = match.group('title')
                    alt_struct_node = self.index.get_alt_struct_node(title, self._lang)

                    # Exact match alt structure node
                    if title == base:
                        new_tref = alt_struct_node.get_ref_from_sections([])
                        if new_tref:
                            self.__reinit_tref(new_tref)
                            return

                    try:  # Some structure nodes don't have .regex() methods.
                        reg = alt_struct_node.full_regex(title, self._lang)  # Not strict, since the array map portion will go beyond
                    except AttributeError:
                        pass
                    else:
                        # Alternate numbered structure
                        if alt_struct_node.children and getattr(alt_struct_node, "_addressTypes", None):
                            try:
                                struct_indexes = self.__get_sections(reg, base)
                                alt_struct_node = reduce(lambda a, i: a.children[i], [s - 1 for s in struct_indexes], alt_struct_node)
                                title = alt_struct_node.full_title("en")
                                base = regex.sub(reg, title, base)
                                reg = alt_struct_node.full_regex(title, self._lang, terminated=True)
                            except InputError:
                                pass

                        # Alt struct map node -  (may be stage two of numbered structure parsing)
                        if title == base:  # not a repetition of similar test above - title may have changed in numbered structure parsing
                            alt_struct_indexes = []
                        else:
                            alt_struct_indexes = self.__get_sections(reg, base, use_node=alt_struct_node)
                        try:
                            new_tref = alt_struct_node.get_ref_from_sections(alt_struct_indexes)
                        except IndexError:
                            raise InputError("Sections {} not found in {}".format(alt_struct_indexes, alt_struct_node.full_title()))
                        if new_tref:
                            self.__reinit_tref(new_tref)
                            return

        if not self.sections:
            msg = f"Failed to parse sections for ref {self.orig_tref}"
            raise PartialRefInputError(msg, title, None)

        self.toSections = self.sections[:]

        # retrieve the address class of the last section in the ref
        address_class = AddressType.to_class_by_address_type(self.index_node.addressTypes[len(self.sections)-1])

        if hasattr(address_class, "parse_range_end"):
            base_wout_title = base.replace(title + " ", "")
            address_class.parse_range_end(self, parts, base_wout_title)
        elif len(parts) == 2: # Parse range end portion, if it exists
            try:
                second_part = Ref(parts[1])
                assert second_part.book == self.book, "the two sides of the range have different books"
                self.toSections = Ref(parts[1]).sections
            except InputError:
                self._parse_range_end(re.split("[.:, ]+", parts[1]))
            except AssertionError:
                raise InputError("the two sides of the range have different books: '{}'.".format(self.tref))


    def _parse_range_end(self, range_parts):
        self.__init_ref_pointer_vars()  # clear out any mistaken partial representations
        delta = len(self.sections) - len(range_parts)
        for i in range(delta, len(self.sections)):
            offset = self._get_offset([x-1 for x in self.toSections[:i]])
            try:
                self.toSections[i] = self.index_node._addressTypes[i].toNumber(self._lang,
                                                                                range_parts[i - delta], sections=self.sections[i]) - offset
            except (ValueError, IndexError):
                raise InputError("Couldn't understand text sections: '{}'.".format(self.tref))

    def _get_offset(self, section_indexes, use_node=None):
        use_node = use_node if use_node else self.index_node
        index_offsets_by_depth = getattr(use_node, 'index_offsets_by_depth', None)
        return JaggedArrayNode.get_index_offset(section_indexes, index_offsets_by_depth)

    def __get_sections(self, reg, tref, use_node=None):
        use_node = use_node or self.index_node
        sections = []
        ref_match = reg.match(tref)
        if not ref_match:
            raise InputError("Can not parse sections from ref: {}".format(tref))

        gs = ref_match.groupdict()
        indexes = []
        for i in range(0, use_node.depth):
            gname = "a{}".format(i)
            if gs.get(gname) is not None:
                try:
                    offset = self._get_offset(indexes, use_node)
                except IndexError:
                    raise InputError(f"Can not parse sections from ref: {tref}")
                sections.append(use_node._addressTypes[i].toNumber(self._lang, gs.get(gname)) - offset)
            indexes.append(sections[-1]-1)
        return sections


    def __eq__(self, other):
        return isinstance(other, Ref) and self.uid() == other.uid()

    def __hash__(self):
        return hash(self.uid())

    def __ne__(self, other):
        return not self.__eq__(other)

    @staticmethod
    def is_ref(tref):
        """
        Static method for testing if a string is valid for instantiating a Ref object.

        :param string tref: the string to test
        :return bool:
        """
        try:
            Ref(tref)
            return True
        except InputError:
            return False

    def is_talmud(self):
        """
        Is this a Talmud reference?

        :return bool:
        """
        return getattr(self.index_node, "addressTypes", None) and len(self.index_node.addressTypes) and self.index_node.addressTypes[0] == "Talmud"

    def is_bavli(self):
        """
        Is this a Talmud Bavli or related text reference?
        :return bool:
        """
        return "Bavli" in self.index.categories

    def is_commentary(self):
        """
        Is this a commentary reference?

        :return bool:
        """
        # TODO: -deprecate
        return getattr(self.index, 'dependence', "").capitalize() == "Commentary"

    def is_dependant(self):
        return self.index.is_dependant_text()

    def is_range(self):
        """
        Is this reference a range?

        A Ref is range if it's starting point and ending point are different, i.e. it has a dash in its text form.
        References can cover large areas of text without being a range - in the case where they are references to chapters.

        ::

            >>> Ref("Genesis 3").is_range()
            False
            >>> Ref("Genesis 3-5").is_range()
            True

        :return bool:
        """
        return self.sections != self.toSections

    def range_size(self):
        """
        How large is the range?

        :return int:
        """
        #todo: rewrite with range_index to handle ranges across higher level sections
        return self.toSections[-1] - self.sections[-1] + 1

    def range_index(self):
        """
        At what section index does the range begin?

        ::

            >>> Ref("Leviticus 15:3 - 17:12").range_index()
            0
            >>> Ref("Leviticus 15-17").range_index()
            0
            >>> Ref("Leviticus 15:17-21").range_index()
            1
            >>> Ref("Leviticus 15:17").range_index()
            2

        :return int:
        """
        if not self._range_index:
            self._set_range_data()
        return self._range_index

    def range_depth(self):
        """
        How deep is the range?

        ::

            >>> Ref("Leviticus 15:3 - 17:12").range_depth()
            2
            >>> Ref("Leviticus 15-17").range_depth()
            2
            >>> Ref("Leviticus 15:17-21").range_depth()
            1
            >>> Ref("Leviticus 15:17").range_depth()
            0

        :return int:
        """
        if not self._range_depth:
            self._set_range_data()
        return self._range_depth

    def _set_range_data(self):
        if not self.is_range():
            self._range_depth = 0
            self._range_index = self.index_node.depth

        else:
            for i in range(0, self.index_node.depth):
                if self.sections[i] != self.toSections[i]:
                    self._range_depth = self.index_node.depth - i
                    self._range_index = i
                    break

    def all_segment_refs(self):
        """
        A function that returns all lowest level refs under this ref. 
        TODO: This function was never adapted to serve for complex refs and only works for Refs that are themselves "section level". More specifically it only works for 
        `supported_classes` and fails otherwise 
        
        Note: There is a similar function present on class sefaria.model.text.AbstractIndex
        :return: list of all segment level refs under this Ref.  
        """
        supported_classes = (JaggedArrayNode, DictionaryEntryNode, SheetNode)
        assert self.index_node is not None
        if not isinstance(self.index_node, supported_classes):
            # search for default node child
            for child in self.index_node.children:
                if child.is_default():
                    return child.ref().all_segment_refs()
            assert isinstance(self.index_node, supported_classes)

        if self.is_range():
            input_refs = self.range_list()
        else:
            input_refs = [self]

        ref_list = []
        for temp_ref in input_refs:
            if temp_ref.is_segment_level():
                ref_list.append(temp_ref)
            elif temp_ref.is_section_level():
                ref_list += temp_ref.all_subrefs()
            else: # you're higher than section level
                if self.index_node.is_virtual:
                    sub_refs = temp_ref.all_subrefs()
                    ref_list_list = [sub_ref.all_segment_refs() for sub_ref in sub_refs]
                    ref_list += [refs for refs in ref_list_list]
                else:
                    state_ja = self.get_state_ja("all")
                    sub_ja = state_ja.subarray_with_ref(temp_ref)
                    ref_list_sections = [temp_ref.subref([i + 1 for i in k ]) for k in sub_ja.non_empty_sections() ]
                    ref_list += [ref_seg for ref_sec in ref_list_sections for ref_seg in ref_sec.all_subrefs(state_ja=state_ja)]

        return ref_list

    def is_spanning(self):
        """
        :return bool: True if the Ref spans across text sections.

        ::

            >>> Ref("Shabbat 13a-b").is_spanning()
            True
            >>> Ref("Shabbat 13a:3-14").is_spanning()
            False
            >>> Ref("Job 4:3-5:3").is_spanning()
            True
            >>> Ref("Job 4:5-18").is_spanning()
            False

        """
        return self.span_size() > 1

    def span_size(self):
        """
        How many sections does the span cover?

        ::

            >>> Ref("Leviticus 15:3 - 17:12").span_size()
            3
            >>> Ref("Leviticus 15-17").span_size()
            3
            >>> Ref("Leviticus 15:17-21").span_size()
            1
            >>> Ref("Leviticus 15:17").span_size()
            1

        :return int:
        """
        if not getattr(self.index_node, "depth", None) or self.index_node.depth == 1:
            # text with no depth or depth 1 can't be spanning
            return 0

        if len(self.sections) == 0:
            # can't be spanning if no sections set
            return 0

        if len(self.sections) <= self.index_node.depth - 2:
            point = len(self.sections) - 1
        else:
            point = self.index_node.depth - 2

        for i in range(0, point + 1):
            size = self.toSections[i] - self.sections[i] + 1
            if size > 1:
                return size

        return 1

    def is_book_level(self):
        """
        Is this a Ref to the whole book level?

        ::

            >>> Ref("Leviticus").is_book_level()
            True
            >>> Ref("Leviticus 15").is_book_level()
            False
            >>> Ref("Rashi on Leviticus").is_book_level()
            True
            >>> Ref("Rashi on Leviticus 15").is_book_level()
            False

        :return bool:
        """
        return len(self.sections) == 0 and not self.index_node.parent

    def is_section_level(self):
        """
        Is this Ref section (e.g. Chapter) level?

        ::

            >>> Ref("Leviticus 15:3").is_section_level()
            False
            >>> Ref("Leviticus 15").is_section_level()
            True
            >>> Ref("Rashi on Leviticus 15:3").is_section_level()
            True
            >>> Ref("Rashi on Leviticus 15:3:1").is_section_level()
            False
            >>> Ref("Leviticus 15-17").is_section_level()
            True


        :return bool:
        """
        if getattr(self.index_node, "depth", None) is None:
            return False
        return len(self.sections) == self.index_node.depth - 1

    def is_segment_level(self):
        """
        Is this Ref segment (e.g. Verse) level?

        ::

            >>> Ref("Leviticus 15:3").is_segment_level()
            True
            >>> Ref("Leviticus 15").is_segment_level()
            False
            >>> Ref("Rashi on Leviticus 15:3").is_segment_level()
            False
            >>> Ref("Rashi on Leviticus 15:3:1").is_segment_level()
            True

        :return bool:
        """
        if getattr(self.index_node, "depth", None) is None:
            return False
        return len(self.sections) == self.index_node.depth

    def is_sheet(self):
        """
        Is this Ref a Sheet Ref?
        ::
            >>> Ref("Leviticus 15:3").is_sheet()
            False
            >>> Ref("Sheet 15").is_sheet()
            True
        :return bool:
        """
        return self.index.title == 'Sheet'

    """ Methods to generate new Refs based on this Ref """
    def _core_dict(self):
        return {
            "index": self.index,
            "book": self.book,
            "primary_category": self.primary_category,
            "index_node": self.index_node,
            "sections": self.sections[:],
            "toSections": self.toSections[:]
        }

    def has_default_child(self):
        return self.index_node.has_default_child()

    def default_child_ref(self):
        """
        Return ref to the default node underneath this node
        If there is no default node, return self
        :return:
        """
        if not self.has_default_child():
            return self
        d = self._core_dict()
        d["index_node"] = self.index_node.get_default_child()
        return Ref(_obj=d)

    def surrounding_ref(self, size=1):
        """
        Return a reference with 'size' additional segments added to each side.

        Currently does not extend to sections beyond the original ref's span.

        :param int size:
        :return: :class:`Ref`
        """

        if self.starting_ref().sections[-1] > size:
            start = self.starting_ref().sections[-1] - size
        else:
            start = 1

        ending_sections = self.ending_ref().sections
        ending_section_length = self.get_state_ja().sub_array_length([s - 1 for s in ending_sections[:-1]])

        if ending_sections[-1] + size < ending_section_length:
            end = ending_sections[-1] + size
        else:
            end = ending_section_length

        d = self._core_dict()
        d["sections"] = d["sections"][:-1] + [start]
        d["toSections"] = d["toSections"][:-1] + [end]
        return Ref(_obj=d)

    def as_ranged_segment_ref(self):
        """
        Expresses a section level (or higher) Ref as a ranged ref at segment level.

        :param depth: Desired depth of the range. If not specified will drop to segment level
        :return: Ref
        """
        # Only for section level or higher.
        # If segment level, return self
        # Only works for text that span a single jaggedArray

        if self.is_segment_level():
            return self

        d = self._core_dict()

        # create a temporary helper ref for finding the end of the range
        if self.is_range():
            current_ending_ref = self.ending_ref()
        else:
            current_ending_ref = self

        max_depth = self.index_node.depth - len(self.sections)  # calculate the number of "paddings" required to get down to segment level

        if len(d['sections']) == 0:
            segment_refs = self.all_segment_refs()
            if segment_refs == []:
                return self
            d["sections"] = segment_refs[0].sections
        else:
            d['sections'] += [1] * max_depth

        state_ja = current_ending_ref.get_state_ja()

        for _ in range(max_depth):
            size = state_ja.sub_array_length([i - 1 for i in current_ending_ref.sections])
            if size and size > 0:
                d['toSections'].append(size)
            else:
                d['toSections'].append(1)

            # get the next level ending ref
            temp_d = current_ending_ref._core_dict()
            temp_d['sections'] = temp_d['toSections'][:] = d['toSections'][:]
            current_ending_ref = Ref(_obj=temp_d)

        return Ref(_obj=d)

    def starting_ref(self):
        """
        For ranged Refs, return the starting Ref

        :return: :class:`Ref`
        """
        if not self.is_range():
            return self
        d = self._core_dict()
        d["toSections"] = self.sections[:]
        return Ref(_obj=d)

    def ending_ref(self):
        """
        For ranged Refs, return the ending Ref

        :return: :class:`Ref`
        """
        if not self.is_range():
            return self
        d = self._core_dict()
        d["sections"] = self.toSections[:]
        return Ref(_obj=d)

    def section_ref(self):
        """
        Return the section level Ref

        For texts of depth 2, this has the same behavior as :meth:`top_section_ref`

        ::

            >>> Ref("Rashi on Genesis 2:3:1").section_ref()
            Ref("Rashi on Genesis 2:3")
            >>> Ref("Genesis 2:3").section_ref()
            Ref("Genesis 2")

        :return: :class:`Ref`
        """
        if not self.is_segment_level():
            return self
        return self.padded_ref().context_ref()

    def top_section_ref(self):
        """
        Return the highest level section Ref.

        For texts of depth 2, this has the same behavior as :meth:`section_ref`

        ::

            >>> Ref("Rashi on Genesis 2:3:1").top_section_ref()
            Ref("Rashi on Genesis 2")
            >>> Ref("Genesis 2:3").top_section_ref()
            Ref("Genesis 2")

        :return: :class:`Ref`
        """
        return self.padded_ref().context_ref(self.index_node.depth - 1)

    def next_section_ref(self, vstate=None):
        """
        Returns a Ref to the next section (e.g. Chapter).

        If this is the last section, returns ``None``

        :return: :class:`Ref`
        """
        if not self._next:
            if self.index_node.is_virtual:
                nl = self.index_node.next_leaf()
                self._next = nl.ref() if nl else None
                return self._next
            self._next = self._iter_text_section(vstate=vstate)
            if self._next is None and not self.index_node.children:
                current_leaf = self.index_node
                #we now need to iterate over the next leaves, finding the first available section
                while True:
                    next_leaf = current_leaf.next_leaf() #next schema/JANode
                    if next_leaf and next_leaf.is_virtual:
                        if next_leaf.first_child():
                            return next_leaf.first_child().ref()
                        else:
                            return None
                    if next_leaf:
                        next_node_ref = next_leaf.ref() #get a ref so we can do the next lines
                        potential_next = next_node_ref._iter_text_section(depth_up=0 if next_leaf.depth == 1 else 1, vstate=vstate)
                        if potential_next:
                            self._next = potential_next
                            break
                        current_leaf = next_leaf
                    else:
                        self._next = None
                        break
        return self._next

    def prev_section_ref(self, vstate=None):
        """
        Returns a Ref to the previous section (e.g. Chapter).

        If this is the first section, returns ``None``

        :return: :class:`Ref`
        """
        if not self._prev:
            if self.index_node.is_virtual:
                pl = self.index_node.prev_leaf()
                self._prev = pl.ref() if pl else None
                return self._prev
            self._prev = self._iter_text_section(False, vstate=vstate)
            if self._prev is None and not self.index_node.children:
                current_leaf = self.index_node
                # we now need to iterate over the prev leaves, finding the first available section
                while True:
                    prev_leaf = current_leaf.prev_leaf()  # prev schema/JANode
                    if prev_leaf and prev_leaf.is_virtual:
                        if prev_leaf.last_child():
                            return prev_leaf.last_child().ref()
                        else:
                            return None
                    if prev_leaf:
                        prev_node_ref = prev_leaf.ref()  # get a ref so we can do the next lines
                        potential_prev = prev_node_ref._iter_text_section(forward=False, depth_up=0 if prev_leaf.depth == 1 else 1, vstate=vstate)
                        if potential_prev:
                            self._prev = potential_prev
                            break
                        current_leaf = prev_leaf
                    else:
                        self._prev = None
                        break
        return self._prev

    def recalibrate_next_prev_refs(self, add_self=True):
        """
        Internal. Called when a section is inserted or deleted.

        :param add_self:
        :return: None
        """
        next_ref = self.next_section_ref()
        prev_ref = self.prev_section_ref()
        if next_ref:
            next_ref._prev = self if add_self else prev_ref
        if prev_ref:
            prev_ref._next = self if add_self else next_ref

    def prev_segment_ref(self):
        """
        Returns a :class:`Ref` to the next previous populated segment.

        If this ref is not segment level, will return ``self```

        :return: :class:`Ref`
        """
        r = self.starting_ref()
        if not r.is_segment_level():
            return r
        if r.sections[-1] > 1:
            d = r._core_dict()
            d["sections"] = d["toSections"] = r.sections[:-1] + [r.sections[-1] - 1]
            return Ref(_obj=d)
        else:
            r = r.prev_section_ref()
            if not r:
                return None
            d = r._core_dict()
            newSections = r.sections + [self.get_state_ja().sub_array_length([i - 1 for i in r.sections])]
            d["sections"] = d["toSections"] = newSections
            return Ref(_obj=d)

    def next_segment_ref(self):
        """
        Returns a :class:`Ref` to the next populated segment.

        If this ref is not segment level, will return ``self```

        :return: :class:`Ref`
        """
        r = self.ending_ref()
        if not r.is_segment_level():
            return r
        sectionRef = r.section_ref()
        sectionLength = self.get_state_ja().sub_array_length([i - 1 for i in sectionRef.sections])
        if r.sections[-1] < sectionLength:
            d = r._core_dict()
            d["sections"] = d["toSections"] = r.sections[:-1] + [r.sections[-1] + 1]
            return Ref(_obj=d)
        else:
            try:
                return r.next_section_ref().subref(1)
            except AttributeError:
                # No next section
                return None

    def last_segment_ref(self):
        """
        Returns :class:`Ref` to the last segment in the current book (or complex book part).

        Not to be confused with :meth:`ending_ref`

        :return:
        """
        o = self._core_dict()
        o["sections"] = o["toSections"] = [i + 1 for i in self.get_state_ja().last_index(self.index_node.depth)]
        return Ref(_obj=o)

    def first_available_section_ref(self):
        """
        Returns a :class:`Ref` to the first section inside of or following this :class:`Ref` that has some content.
        Return first available segment ref is `self` is depth 1

        Returns ``None`` if self is empty and no following :class:`Ref` has content.

        :return: :class:`Ref`
        """
        # todo: This is now stored on the VersionState. Look for performance gains.
        if isinstance(self.index_node, JaggedArrayNode):
            r = self.padded_ref()
        elif isinstance(self.index_node, TitledTreeNode):
            if self.is_segment_level():  # dont need to use first_leaf if we're already at segment level
                r = self
            else:
                first_leaf = self.index_node.first_leaf()
                if not first_leaf:
                    return None
                try:
                    r = first_leaf.ref().padded_ref()
                except Exception as e: #VirtualNodes dont have a .ref() function so fall back to VersionState
                    if self.is_book_level():
                        return self.index.versionSet().array()[0].first_section_ref()
        else:
            return None

        if r.is_book_level():
            # r is depth 1. return first segment
            r = r.subref([1])
            return r.next_segment_ref() if r.is_empty() else r
        else:
            return r.next_section_ref() if r.is_empty() else r

    #Don't store results on Ref cache - state objects change, and don't yet propogate to this Cache
    def get_state_node(self, meta=None, hint=None):
        """
        :return: :class:`sefaria.model.version_state.StateNode`
        """
        from . import version_state
        return version_state.StateNode(snode=self.index_node, meta=meta, hint=hint)

    def get_state_ja(self, lang="all"):
        """
        :param lang: "all", "he", or "en"
        :return: :class:`sefaria.datatype.jagged_array`
        """
        #TODO: also does not work with complex texts...
        return self.get_state_node(hint=[(lang, "availableTexts")]).ja(lang)

    def is_text_fully_available(self, lang):
        """
        :param lang: "he" or "en"
        :return: True if at least one complete version of ref is available in lang.
        """
        if self.is_section_level() or self.is_segment_level():
            # Using mongo queries to slice and merge versions
            # is much faster than actually using the Version State doc
            try:
                text = self.text(lang=lang).text
                return bool(len(text) and all(text))
            except NoVersionFoundError:
                return False
        else:
            sja = self.get_state_ja(lang)
            subarray = sja.subarray_with_ref(self)
            return subarray.is_full()

    def is_text_translated(self):
        """
        :return: True if at least one complete version of this :class:`Ref` is available in English.
        """
        return self.is_text_fully_available("en")

    def is_empty(self, lang=None):
        """
        Checks if :class:`Ref` has any corresponding data in :class:`Version` records.

        :return: Bool True is there is not text at this ref in any language
        """

        # The commented code is easier to understand, but the code we're using puts a lot less on the wire.
        # return not len(self.versionset())
        # depricated
        # return db.texts.find(self.condition_query(), {"_id": 1}).count() == 0

        return db.texts.count_documents(self.condition_query(lang)) == 0

    def word_count(self, lang="he"):
        try:
            return TextChunk(self, lang).word_count()
        except InputError:
            lns = self.index_node.get_leaf_nodes()
            return sum([TextChunk(n.ref(), lang).word_count() for n in lns])

    def _iter_text_section(self, forward=True, depth_up=1, vstate=None):
        """
        Iterate forwards or backwards to the next available :class:`Ref` in a text

        :param forward: Boolean indicating direction to iterate
        :depth_up: if we want to traverse the text at a higher level than most granular. Defaults to one level above
        :param vstate: VersionState for this index. Pass this down to avoid calling expensive database lookups
        :return: :class:`Ref`
        """
        if self.index_node.depth <= depth_up:  # if there is only one level of text, don't even waste time iterating.
            return None

        # arrays are 0 based. text sections are 1 based. so shift the numbers back.
        if not forward:
            # Going backward, start from begginning of Ref
            starting_points = [s - 1 for s in self.sections[:self.index_node.depth - depth_up]]
        else:
            # Going forward start form end of Ref
            starting_points = [s - 1 for s in self.toSections[:self.index_node.depth - depth_up]]


        # start from the next one
        if len(starting_points) > 0:
            starting_points[-1] += 1 if forward else -1

        # let the counts obj calculate the correct place to go.
        if vstate:
            c = vstate.state_node(self.index_node).ja("all", "availableTexts")
        else:
            c = self.get_state_node(hint=[("all","availableTexts")]).ja("all", "availableTexts")
        new_section = c.next_index(starting_points) if forward else c.prev_index(starting_points)

        # we are also scaling back the sections to the level ABOVE the lowest section type (eg, for bible we want chapter, not verse)
        if new_section:
            d = self._core_dict()
            d["toSections"] = d["sections"] = [(s + 1) for s in new_section[:-depth_up]]
            return Ref(_obj=d)
        else:
            return None

    def pad_to_last_segment_ref(self):
        """
        From current position in jagged array, pad :class:`Ref` so that it reaches the last segment ref
        ``self`` remains unchanged.
        E.g. for input:
            - segment ref -> unchanged
            - section ref -> last segment ref in section
            - book ref -> last segment ref in book (equivalent to :meth:`last_segment_ref`)
        :return:
        """

        ja = self.get_state_ja()

        r = self
        while not r.is_segment_level():
            sublen = ja.sub_array_length([s-1 for s in r.toSections],until_last_nonempty=True)
            r = r.subref([sublen])

        return r

    def to(self, toref):
        """
        Return a reference that begins at this :class:`Ref`, and ends at toref

        :param toref: :class:`Ref` that denotes the end of the new ranged :class:`Ref`
        :return: :class:`Ref`
        """
        assert self.book == toref.book
        d = self._core_dict()
        d["toSections"] = toref.toSections[:]


        #pad sections and toSections so they're the same length. easier to just make them both segment level
        if len(d['sections']) != len(d['toSections']):
            if not self.is_segment_level():
                d['sections'] = self.first_available_section_ref().sections + [1]
            d['toSections'] = toref.pad_to_last_segment_ref().toSections


        return Ref(_obj=d)

    def subref(self, subsections):
        """
        Returns a more specific reference than the current Ref

        :param subsections: int or list - the subsections of the current Ref.
        If a section in subsections is negative, will calculate the last section for that depth. NOTE: this requires access to state_ja so this is a bit slower.
        :return: :class:`Ref`
        """
        if isinstance(subsections, int):
            subsections = [subsections]
        new_depth = len(self.sections) + len(subsections)
        assert self.index_node.depth >= new_depth, "Tried to get subref of bottom level ref: {}".format(self.normal())
        assert not self.is_range(), "Tried to get subref of ranged ref".format(self.normal())

        d = self._core_dict()

        if any([sec < 0 for sec in subsections]):
            # only load state_ja when a negative index exists
            ja = self.get_state_ja()
            ja_inds = [sec - 1 for sec in self.sections + subsections]
            for i, sec in enumerate(subsections):
                if sec >= 0: continue
                subsections[i] = ja.sub_array_length(ja_inds[:len(self.sections) + i]) + sec + 1
        d["sections"] += subsections
        d["toSections"] += subsections
        return Ref(_obj=d)

    def subrefs(self, length: int):
        """
        Return a list of :class:`Ref` objects one level deeper than this :class:`Ref`, from 1 to `length`.

        :param length: Number of subrefs to return

        ::

            >>> Ref("Genesis").subrefs(4)
            [Ref('Genesis 1'),
             Ref('Genesis 2'),
             Ref('Genesis 3'),
             Ref('Genesis 4')]

        :return: List of :class:`Ref`
        """
        l = []
        for i in range(length):
            l.append(self.subref(i + 1))
        return l

    def all_subrefs(self, lang='all', state_ja=None):
        """
        Return a list of all the valid :class:`Ref` objects one level deeper than this :class:`Ref`.

        ::

            >>> Ref("Genesis").all_subrefs()
            [Ref('Genesis 1'),
             Ref('Genesis 2'),
             Ref('Genesis 3'),
             Ref('Genesis 4'),
             ...]

        :return: List of :class:`Ref`
        """
        # TODO this function should take Version as optional parameter to limit the refs it returns to ones existing in that Version
        assert not self.is_range(), "Ref.all_subrefs() is not intended for use on Ranges"

        if self.index_node.is_virtual:
            size = len(self.text().text)
            return self.subrefs(size)
        state_ja = state_ja or self.get_state_ja(lang)
        size = state_ja.sub_array_length([i - 1 for i in self.sections])
        if size is None:
            size = 0
        return self.subrefs(size)

    def all_context_refs(self, include_self = True, include_book = False):
        """
        :return: a list of more general refs that contain this one - out too, and including, the book level
        """

        refs = [self] if include_self else []
        try:
            current_level = self.index_node.depth - len(self.sections)
            refs += [self.context_ref(n) for n in  range(current_level + 1, self.index_node.depth + 1)]
        except AttributeError:  # If self is a Schema Node
            pass

        n = self.index_node.parent

        while n is not None:
            try:
                refs += [n.ref()]
            except AttributeError:  # Jump over VirtualNodes
                pass
            n = n.parent
        if not include_book:
            refs = refs[:-1]
        return refs

    def context_ref(self, level=1):
        """
        :return: :class:`Ref` that is more general than this :class:`Ref`.
        :param level: how many levels to 'zoom out' from the most specific possible :class:`Ref`

        ::

            >>> Ref("Genesis 4:5").context_ref(level = 1)
            Ref("Genesis 4")
            >>> Ref("Genesis 4:5").context_ref(level = 2)
            Ref("Genesis")

        If this :class:`Ref` is less specific than or equally specific to the level given, it is returned as-is.
        """
        if level == 0:
            return self

        if not self.sections and self.index_node.has_children():
            if self.index_node.has_default_child():
                return self.default_child_ref()
            return self

        if self._context is None:
            self._context = {}

        if not self._context.get(level) or not self._context[level]:
            if len(self.sections) <= self.index_node.depth - level:
                return self

            if level > self.index_node.depth:
                raise InputError("Call to Ref.context_ref of {} exceeds Ref depth of {}.".format(level, self.index_node.depth))
            d = self._core_dict()
            d["sections"] = d["sections"][:self.index_node.depth - level]
            d["toSections"] = d["toSections"][:self.index_node.depth - level]
            self._context[level] = Ref(_obj=d)
        return self._context[level]

    def padded_ref(self):
        """
        :return: :class:`Ref` with 1s inserted to make the :class:`Ref` specific to the section level

        ::

            >>> Ref("Genesis").padded_ref()
            Ref("Genesis 1")

        If this :class:`Ref` is already specific to the section or segment level, it is returned unchanged.

        ::

            >>> Ref("Genesis 1").padded_ref()
            Ref("Genesis 1")

        """
        if not self._padded:
            if not getattr(self, "index_node", None):
                raise Exception("No index_node found {}".format(vars(self)))
            try:
                if len(self.sections) >= self.index_node.depth - 1:
                    return self
            except AttributeError:  # This is a schema node, try to get a default child
                if self.has_default_child():
                    return self.default_child_ref().padded_ref()
                else:
                    raise InputError("Can not pad a schema node ref")

            d = self._core_dict()
            if self.is_talmud():
                if len(self.sections) == 0: #No daf specified
                    section = 3 if "Bavli" in self.index.categories and "Rif" not in self.index.categories else 1
                    d["sections"].append(section)
                    d["toSections"].append(section)
            for i in range(self.index_node.depth - len(d["sections"]) - 1):
                d["sections"].append(1)
                d["toSections"].append(1)  # todo: is this valid in all cases?
            self._padded = Ref(_obj=d)
        return self._padded

    def first_spanned_ref(self):
        """
        Returns the first section portion of a spanning :class:`Ref`.
        Designed to cut the wasted cost of running :meth:`split_spanning_ref`

        >>> Ref("Shabbat 6b-9a").first_spanned_ref()
        Ref('Shabbat 6b')
        >>> Ref("Shabbat 6b.12-9a.7").first_spanned_ref()
        Ref('Shabbat 6b:12-47')

        :return: :py:class:`Ref`
        """
        if not self._first_spanned_ref:

            if self._spanned_refs:
                self._first_spanned_ref = self._spanned_refs[0]

            elif self.index_node.depth == 1 or not self.is_spanning():
                self._first_spanned_ref = self

            else:
                ref_depth = len(self.sections)

                d = self._core_dict()
                d["toSections"] = self.sections[0:self.range_index() + 1]
                for i in range(self.range_index() + 1, ref_depth):
                    d["toSections"] += [self.get_state_ja().sub_array_length([s - 1 for s in d["toSections"][0:i]])]

                r = Ref(_obj=d)
                if self.range_depth() > 2:
                    self._first_spanned_ref = r.first_spanned_ref()
                else:
                    self._first_spanned_ref = r

        return self._first_spanned_ref

    def starting_refs_of_span(self, deep_range=False):
        """
            >>> Ref("Zohar 1:3b:12-3:12b:1").starting_refs_of_span()
            [Ref("Zohar 1:3b:12"),Ref("Zohar 2"),Ref("Zohar 3")]
            >>> Ref("Zohar 1:3b:12-1:4b:12").starting_refs_of_span(True)
            [Ref("Zohar 1:3b:12"),Ref("Zohar 1:4a"),Ref("Zohar 1:4b")]
            >>> Ref("Zohar 1:3b:12-1:4b:12").starting_refs_of_span(False)
            [Ref("Zohar 1:3b:12")]
            >>> Ref("Genesis 12:1-14:3").starting_refs_of_span()
            [Ref("Genesis 12:1"), Ref("Genesis 13"), Ref("Genesis 14")]

        :param deep_range: Default: False.  If True, returns list of refs at whatever level the range is.  If False, only returns refs for the 0th index, whether ranged or not.
        :return:
        """
        if not self.is_spanning():
            return self
        level = 0 if not deep_range else self.range_index()

        results = []

        start = self.sections[level]
        end = self.toSections[level] + 1
        for i, n in enumerate(range(start, end)):
            d = self._core_dict()
            if i != 0:
                d["sections"] = self.sections[0:level] + [self.sections[level] + i]
            d["toSections"] = d["sections"][:]
            results += [Ref(_obj=d)]

        return results

    def split_spanning_ref(self):
        """
        Return list of non-spanning :class:`Ref` objects which completely cover the area of this Ref

            >>> Ref("Shabbat 13b-14b").split_spanning_ref()
            [Ref("Shabbat 13b"), Ref("Shabbat 14a"), Ref("Shabbat 14b")]
            >>> Ref("Shabbat 13b:3 - 14b:3").split_spanning_ref()
            [Ref('Shabbat 13b:3-50'), Ref('Shabbat 14a'), Ref('Shabbat 14b:1-3')]

        """
        if self.index_node.depth == 1 or not self.is_spanning():
            self._spanned_refs = [self]

        else:
            start, end = self.sections[self.range_index()], self.toSections[self.range_index()]
            ref_depth = len(self.sections)
            to_ref_depth = len(self.toSections)

            refs = []
            for n in range(start, end + 1):
                d = self._core_dict()
                if n == start:
                    d["toSections"] = self.sections[0:self.range_index() + 1]

                    for i in range(self.range_index() + 1, ref_depth):
                        d["toSections"] += [self.get_state_ja().sub_array_length([s - 1 for s in d["toSections"][0:i]],until_last_nonempty=True)]
                elif n == end:
                    d["sections"] = self.toSections[0:self.range_index() + 1]
                    for _ in range(self.range_index() + 1, to_ref_depth):
                        d["sections"] += [1]
                else:
                    d["sections"] = self.sections[0:self.range_index()] + [n]
                    d["toSections"] = self.sections[0:self.range_index()] + [n]

                    '''  If we find that we need to expand inner refs, add this arg.
                    # It will require handling on cached ref and passing on the recursive call below.
                    if expand_middle:
                        for i in range(self.range_index() + 1, ref_depth):
                            d["sections"] += [1]
                            d["toSections"] += [self.get_state_ja().sub_array_length([s - 1 for s in d["toSections"][0:i]])]
                    '''

                if d["toSections"][-1]:  # to filter out, e.g. non-existant Rashi's, where the last index is 0
                    try:
                        refs.append(Ref(_obj=d))
                    except InputError:
                        pass

            if self.range_depth() == 2:
                self._spanned_refs = refs
            if self.range_depth() > 2: #recurse
                expanded_refs = []
                for ref in refs:
                    expanded_refs.extend(ref.split_spanning_ref())
                self._spanned_refs = expanded_refs

        return self._spanned_refs

    def range_list(self):
        """
        :return: list of :class:`Ref` objects corresponding to each point in the range of this :class:`Ref`
        """
        if self._ranged_refs is None:
            if not self.is_range():
                return [self]
            results = []
            if self.is_spanning():
                for oref in self.split_spanning_ref():
                    results += oref.range_list() if oref.is_range() else [oref] if oref.is_segment_level() else oref.all_subrefs()
            else:
                for s in range(self.sections[-1], self.toSections[-1] + 1):
                    d = self._core_dict()
                    d["sections"][-1] = s
                    d["toSections"][-1] = s
                    results.append(Ref(_obj=d))

            self._ranged_refs = results
        return self._ranged_refs

    def regex(self, as_list=False, anchored=True):
        """
        :return string: for a Regular Expression which will find any refs that match this Ref exactly, or more specifically.

        E.g., "Genesis 1" yields an RE that match "Genesis 1" and "Genesis 1:3"
        """
        # todo: move over to the regex methods of the index nodes
        patterns = []

        if self.is_range():
            if self.is_spanning():
                s_refs = self.split_spanning_ref()
                normals = []
                for s_ref in s_refs:
                    normals += [r.normal() for r in s_ref.range_list()]
            else:
                normals = [r.normal() for r in self.range_list()]

            for r in normals:
                sections = re.sub(r"^%s" % re.escape(self.book), '', r)
                patterns.append(r"%s$" % sections)   # exact match
                patterns.append(r"%s:" % sections)   # more granualar, exact match followed by :
                patterns.append(r"%s \d" % sections) # extra granularity following space
        else:
            sections = re.sub(r"^%s" % re.escape(self.book), '', self.normal())
            patterns.append(r"%s$" % sections)   # exact match
            if self.index_node.has_titled_continuation():
                patterns.append(r"{}({}).".format(sections, "|".join(self.index_node.title_separators)))
            if self.index_node.has_numeric_continuation():
                patterns.append(r"%s:" % sections)   # more granualar, exact match followed by :
                patterns.append(r"%s \d" % sections) # extra granularity following space

        escaped_book = re.escape(self.book)
        if anchored:
            if as_list:
                return [r"^{}{}".format(escaped_book, p) for p in patterns]
            else:
                return r"^%s(%s)" % (escaped_book, "|".join(patterns))
        else:
            if as_list:
                return [r"{}{}".format(escaped_book, p) for p in patterns]
            else:
                return r"%s(%s)" % (escaped_book, "|".join(patterns))

    def ref_regex_query(self):
        """
        Convenience method to wrap the lines of logic used to generate a broken out list of ref queries from one regex.
        The regex in the list will naturally all be anchored.
        :return: dict of the form {"$or" [{"refs": {"$regex": r1}},{"refs": {"$regex": r2}}...]}
        """
        reg_list = self.regex(as_list=True)
        ref_clauses = [{"refs": {"$regex": r}} for r in reg_list]
        return {"$or": ref_clauses}

    def get_padded_sections(self, section_end=None):
        """
        pad sections and toSections to index_node.depth.
        In the case of toSections, pad with section_end, a placeholder for the end of the section
        """
        sections, toSections = self.sections[:], self.toSections[:]
        for _ in range(self.index_node.depth - len(sections)):
            sections += [1]
        for _ in range(self.index_node.depth - len(toSections)):
            toSections += [section_end]
        return sections, toSections

    """ Comparisons """
    def contains(self, other):
        """
        Does this Ref completely contain ``other`` Ref?
        In the case where other is less specific than self, a database lookup is required

        :param other:
        :return bool:
        """
        assert isinstance(other, Ref)
        if not self.index_node == other.index_node:
            return self.index_node.is_ancestor_of(other.index_node)

        # If other is less specific than self, we need to get its true extent
        if len(self.sections) > len(other.sections):
            other = other.as_ranged_segment_ref()

        smallest_section_len = min([len(self.sections), len(other.sections)])

        # at each level of shared specificity
        for i in range(smallest_section_len):
            # If other's end is after my end, I don't contain it
            if other.toSections[i] > self.toSections[i]:
                return False

            # if other's end is before my end, I don't need to keep checking
            if other.toSections[i] < self.toSections[i]:
                break

        # at each level of shared specificity
        for i in range(smallest_section_len):
            # If other's start is before my start, I don't contain it
            if other.sections[i] < self.sections[i]:
                return False

            # If other's start is after my start, I don't need to keep checking
            if other.sections[i] > self.sections[i]:
                break

        return True

    def overlaps(self, other):
        """
        Does this Ref overlap ``other`` Ref?

        :param other: Ref
        :return bool:
        """
        assert isinstance(other, Ref)
        if not self.index_node == other.index_node:
            return self.index_node.is_ancestor_of(other.index_node)

        smallest_section_len = min([len(self.sections), len(other.sections)])

        # at each level of shared specificity
        for i in range(smallest_section_len):
            # If I start after your end, we don't overlap
            if self.sections[i] > other.toSections[i]:
                return False
            # If I start before your end, we don't need to keep checking
            if self.sections[i] < other.toSections[i]:
                break

        # at each level of shared specificity
        for i in range(smallest_section_len):
            # If I end before your start, we don't overlap
            if self.toSections[i] < other.sections[i]:
                return False

            # If I end after your start, we don't need to keep checking
            if self.toSections[i] > other.sections[i]:
                break

        return True

    def precedes(self, other) -> bool:
        """
        Does this Ref completely precede ``other`` Ref?

        :param other:
        :return bool:
        """
        assert isinstance(other, Ref)
        if not self.index_node == other.index_node:
            return False

        my_end = self.ending_ref()
        other_start = other.starting_ref()

        smallest_section_len = min([len(my_end.sections), len(other_start.sections)])

        # Bare book references never precede or follow
        if smallest_section_len == 0:
            return False

        # Compare all but last section
        for i in range(smallest_section_len - 1):
            if my_end.sections[i] < other_start.sections[i]:
                return True
            if my_end.sections[i] > other_start.sections[i]:
                return False

        # Compare last significant section
        if my_end.sections[smallest_section_len - 1] < other_start.sections[smallest_section_len - 1]:
            return True

        return False

    def follows(self, other) -> bool:
        """
        Does this Ref completely follow ``other`` Ref?

        :param other:
        :return bool:
        """
        assert isinstance(other, Ref)
        if not self.index_node == other.index_node:
            return False

        my_start = self.starting_ref()
        other_end = other.ending_ref()

        smallest_section_len = min([len(my_start.sections), len(other_end.sections)])

        # Bare book references never precede or follow
        if smallest_section_len == 0:
            return False

        # Compare all but last section
        for i in range(smallest_section_len - 1):
            if my_start.sections[i] > other_end.sections[i]:
                return True
            if my_start.sections[i] < other_end.sections[i]:
                return False

        # Compare last significant section
        if my_start.sections[smallest_section_len - 1] > other_end.sections[smallest_section_len - 1]:
            return True

        return False

    def in_terms_of(self, other):
        """
        Returns the current reference sections in terms of another, containing reference.

        Returns an array of ordinal references, not array indexes.  (Meaning first is 1)

        Must be called on a point Reference, not a range

        ""

            >>> Ref("Genesis 6:3").in_terms_of("Genesis 6")
            [3]
            >>> Ref("Genesis 6:3").in_terms_of("Genesis")
            [6,3]
            >>> Ref("Genesis 6:3").in_terms_of("Genesis 6-7")
            [1,3]
            >>> Ref("Genesis 6:8").in_terms_of("Genesis 6:3-7:3")
            [1, 6]

        :param other: :class:`Ref`
        :return: array of indexes

        """

        #What's best behavior for these cases?
        assert isinstance(other, Ref)
        if not self.index_node == other.index_node:
            return None

        if self.is_range():
            raise Exception("Ref.in_terms_of() called on ranged Ref: {}".format(self))

        if not other.contains(self):
            return None

        ret = []

        if not other.is_range():
            ret = self.sections[len(other.sections):]
        else:
            for i in range(other.range_index(), self.index_node.depth):
                ret.append(self.sections[i] + 1 - other.sections[i])
                if other.sections[i] != self.sections[i] or len(other.sections) <= i + 1:
                    ret += self.sections[i + 1:]
                    break
        return ret

    def order_id(self):
        """
        Returns a unique id for this reference that establishes an ordering of references across the whole catalog.
        This id will change as the ordering of the categories changes, and may begin to overlap with other numbers because of those changes.
        However, at any point in time these ids will be unique across the catalog.
        Used to sort results from ElasticSearch queries

        :return string:
        """

        cats = self.index.categories[:]

        key = "/".join(cats + [self.index.title])
        try:
            base = library.category_id_dict()[key]
            if self.index.is_complex() and self.index_node.parent:
                child_order = self.index.nodes.get_child_order(self.index_node)
                base += str(format(child_order, '03')) if isinstance(child_order, int) else child_order

            res = reduce(lambda x, y: x + str(format(y, '04')), self.sections, base)
            if self.is_range():
                res = reduce(lambda x, y: x + str(format(y, '04')), self.toSections, res + "-")
            return res
        except Exception as e:
            logger.warning("Failed to execute order_id for {} : {}".format(self, e))
            return "Z"

    """ Methods for working with Versions and VersionSets """
    def storage_address(self, format="string"):
        """
        Return the storage location within a Version for this Ref.

        :return string or list: if format == 'string' return string where each address is separated by period else return list of addresses
        """
        address_list = ["chapter"] + self.index_node.address()[1:]
        if format == "list": return address_list
        return ".".join(address_list)

    def part_projection(self):
        """
        Returns the slice and storage address to return top-level sections for Versions of this ref

        Used as:

        ::

            Version().load({...},oref.part_projection())

        **Regarding projecting complex texts:**
        By specifying a projection that includes a non-existing element of our dictionary at the level of our selection,
        we cause all other elements of the dictionary to be unselected.
        A bit non-intuitive, but a huge savings of document size and time on the data transfer.
        http://stackoverflow.com/a/15798087/213042
        """
        # todo: reimplement w/ aggregation pipeline (see above)
        # todo: special case string 0?

        projection = {k: 1 for k in Version.required_attrs + Version.optional_attrs}
        del projection[Version.content_attr]  # Version.content_attr == "chapter"
        projection["_id"] = 0

        if not self.sections:
            # For simple texts, self.store_address() == "chapter".
            # For complex texts, it can be a deeper branch of the dictionary: "chapter.Bereshit.Torah" or similar
            projection[self.storage_address()] = 1
        else:
            offset = self.sections[0] - 1
            limit = 1 if self.range_index() > 0 else self.toSections[0] - self.sections[0] + 1
            slce = {"$slice": [offset, limit]}
            projection[self.storage_address()] = slce
            if len(self.index_node.address()) > 1:
                # create dummy key at level of our selection - see above.
                dummy_limiter = ".".join(["chapter"] + self.index_node.address()[1:-1] + ["hacky_dummy_key"])
                projection[dummy_limiter] = 1

        return projection

    def condition_query(self, lang=None, actual_lang=None):
        """
        Return condition to select only versions with content at the location of this Ref.
        `actual_lang` is a 2 letter ISO lang code that represents the actual language of the version
        this is as opposed to `lang` which can currently only be "he" or "en"
        Usage:

        ::

            VersionSet(oref.condition_query(lang))

        Can be combined with :meth:`part_projection` to only return the content indicated by this ref:

        ::

            VersionSet(oref.condition_query(lang), proj=oref.part_projection())

        :return: dict containing a query in the format expected by VersionSet
        """
        d = {
            "title": self.index.title,
        }
        if actual_lang:
            import re as pyre  # pymongo can only encode re.compile objects, not regex or re2.
            pattern = r"^(?!.*\[[a-z]{2}\]$).*" if actual_lang in {'en', 'he'} else fr"\[{actual_lang}\]$"
            d.update({"versionTitle": pyre.compile(pattern)})
        if lang:
            d.update({"language": lang})

        if self.index_node.is_virtual:
            try:
                d.update({"versionTitle": self.index_node.parent.lexicon.version_title})
            except:
                pass
            return d

        condition_addr = self.storage_address()
        if not isinstance(self.index_node, JaggedArrayNode):
            # This will also return versions with no content in this Ref location - since on the version, there is a dictionary present.
            # We could enter the dictionary and check each array, but it's not clear that it's necessary.
            d.update({
                condition_addr: {"$exists": True}
            })
        elif not self.sections:
            d.update({
                condition_addr: {"$exists": True, "$elemMatch": {"$nin": ["", [], 0]}}  # any non-empty element will do
            })
        elif not self.is_spanning():
            for s in range(0, len(self.sections) if not self.is_range() else len(self.sections) - 1):
                condition_addr += ".{}".format(self.sections[s] - 1)
            if len(self.sections) == self.index_node.depth and not self.is_range():
                d.update({
                    condition_addr: {"$exists": True, "$nin": ["", [], 0]}
                })
            else:
                d.update({
                    condition_addr: {"$exists": True, "$elemMatch": {"$nin": ["", [], 0]}}
                })
        else:
            # todo: If this method gets cached, then copies need to be made before the del below.
            parts = []
            refs = self.split_spanning_ref()
            for r in refs:
                q = r.condition_query()
                del q["title"]
                parts.append(q)
                d.update({
                    "$or": parts
                })

        return d

    def versionset(self, lang=None):
        """
        :class:`VersionsSet` of :class:`Version` objects that have content for this Ref in lang, projected

        :param lang: "he", "en", or None
        :return: :class:`VersionSet`
        """
        return VersionSet(self.condition_query(lang), proj=self.part_projection())

    def version_list(self):
        """
        A list of available text versions titles and languages matching this ref.
        If this ref is book level, decorate with the first available section of content per version.

        :return list: each list element is an object with keys 'versionTitle' and 'language'
        """
        fields = ["title", "versionTitle", "versionSource", "language", "status", "license", "versionNotes",
                  "digitizedBySefaria", "priority", "versionTitleInHebrew", "versionNotesInHebrew", "extendedNotes",
                  "extendedNotesHebrew", "purchaseInformationImage", "purchaseInformationURL", "shortVersionTitle",
                  "shortVersionTitleInHebrew", "isBaseText"]
        versions = VersionSet(self.condition_query())
        version_list = []
        if self.is_book_level():
            for v in versions:
                version = {f: getattr(v, f, "") for f in fields}
                oref = v.first_section_ref() or v.get_index().nodes.first_leaf().first_section_ref()
                version["firstSectionRef"] = oref.normal()
                version_list.append(version)
            return version_list
        else:
            return [
                {f: getattr(v, f, "") for f in fields}
                for v in VersionSet(self.condition_query(), proj={f: 1 for f in fields})
            ]

    """ String Representations """
    def __str__(self):
        return self.uid()

    def __repr__(self):  # Wanted to use orig_tref, but repr can not include Unicode
        return self.__class__.__name__ + "('" + str(self.uid()) + "')"

    def he_book(self):
        return self.index_node.full_title("he")

    def _get_normal(self, lang):
        normal = self.index_node.full_title(lang)
        if not normal:
            if lang != "en":
                return self.normal()
            else:
                raise InputError("Failed to get English normal form for ref")

        if len(self.sections) == 0:
            return normal

        normal += " "

        normal += ":".join(
            [self.normal_section(i, lang) for i in range(len(self.sections))]
        )

        for i in range(len(self.sections)):
            if not self.sections[i] == self.toSections[i]:
                normal += "-{}".format(
                    ":".join(
                        [self.normal_section(i + j, lang, 'toSections') for j in range(len(self.toSections[i:]))]
                    )
                )
                break

        return normal

    def normal_sections(self, lang="en"):
        return [self.normal_section(i, lang) for i in range(len(self.sections))]

    def normal_toSections(self, lang="en"):
        return [self.normal_section(i, lang, 'toSections') for i in range(len(self.toSections))]

    def normal_section(self, section_index, lang='en', attr='sections', **kwargs):
        sections = getattr(self, attr)
        assert len(sections) > section_index
        offset = self._get_offset([x-1 for x in sections[:section_index]])
        return self.index_node.address_class(section_index).toStr(lang, sections[section_index]+offset, **kwargs)

    def normal_last_section(self, lang="en", **kwargs):
        """
        Return the display form of the last section
        Does not support ranges
        :param lang:
        :param kwargs:
            dotted=<bool> - Use dotted form for Hebrew talmud?,
            punctuation=<bool> - Use geresh for Hebrew numbers?
        :return:
        """
        assert not self.is_range()
        length = len(self.sections)
        if length == 0:
            return ""
        return self.normal_section(length - 1, lang, **kwargs)

    def he_normal(self):
        """
        :return string: Normal Hebrew string form
        """
        '''
            18 June 2015: Removed the special casing for Hebrew Talmud sub daf numerals
            Previously, Talmud lines had been normalised as Arabic numerals
        '''
        return self.normal('he')

    def uid(self):
        """
        To handle the fact that default nodes have the same name as their parents
        :return:
        """
        return self.normal() + ("<d>" if self.index_node.is_default() else "")

    def normal(self, lang='en') -> str:
        """
        :return string: Normal English or Hebrew string form
        """
        normal_attr = "_normal" if lang == 'en' else "_he_normal"
        if not getattr(self, normal_attr, None):
            #check if the second last section has function normal_range and the ref is a range. if true, parse
            #using address_class's normal_range function.  this is necessary to return Shabbat 7a-8b as Shabbat 7-8
            if len(self.sections) > 0 and hasattr(AddressType.to_class_by_address_type(self.index_node.addressTypes[len(self.sections) - 1]), "normal_range") and self.is_range():
                address_class = AddressType.to_class_by_address_type(self.index_node.addressTypes[len(self.sections) - 1])
                normal_form = address_class.normal_range(self, lang)
            else:
                normal_form = self._get_normal(lang)
            setattr(self, normal_attr, normal_form)
        return getattr(self, normal_attr)

    def text(self, lang="en", vtitle=None, exclude_copyrighted=False):
        """
        :param lang: "he" or "en"
        :param vtitle: optional. text title of the Version to get the text from
        :return: :class:`TextChunk` corresponding to this Ref
        """
        return TextChunk(self, lang, vtitle, exclude_copyrighted=exclude_copyrighted)

    def url(self):
        """
        :return string: normal url form
        """
        if not self._url:
            self._url = self.normal().replace(" ", "_").replace(":", ".")

            # Change "Mishna_Brachot_2:3" to "Mishna_Brachot.2.3", but don't run on "Mishna_Brachot"
            if len(self.sections) > 0:
                last = self._url.rfind("_")
                if last == -1:
                    return self._url
                lref = list(self._url)
                lref[last] = "."
                self._url = "".join(lref)
        return self._url

    def noteset(self, public=True, uid=None):
        """
        :return: :class:`NoteSet` for this Ref
        """
        from . import NoteSet
        if public and uid:
            query = {"ref": {"$regex": self.regex()}, "$or": [{"public": True}, {"owner": uid}]}
        elif public:
            query = {"ref": {"$regex": self.regex()}, "public": True}
        elif uid:
            query = {"ref": {"$regex": self.regex()}, "owner": uid}
        else:
            raise InputError("Can not get anonymous private notes")

        return NoteSet(query, sort=[("_id", -1)])

    def linkset(self):
        """
        :return: :class:`LinkSet` for this Ref
        """
        from . import LinkSet
        return LinkSet(self)

    def topiclinkset(self, with_char_level_links=False):
        from . import RefTopicLinkSet
        regex_list = self.regex(as_list=True)
        query = {"$or": [{"expandedRefs": {"$regex": r}} for r in regex_list]}
        if not with_char_level_links:
            query["charLevelData"] = {"$exists": False}
        return RefTopicLinkSet(query)

    def autolinker(self, **kwargs):
        """
        Returns the class best suited to perform auto linking,
        according to the "base_text_mapping" attr on the Index record.
        :return:
        """
        from sefaria.helper.link import AutoLinkerFactory
        if self.is_dependant() and getattr(self.index, 'base_text_mapping', None):
            return AutoLinkerFactory.instance_factory(self.index.base_text_mapping, self, **kwargs)
        else:
            return None

    def distance(self, ref, max_dist=None):
        """

        :param ref: ref which you want to compare distance with
        :param max_dist: maximum distance beyond which the function will return -1. it's suggested you set this param b/c alternative is very slow
        :return: int: num refs between self and ref. -1 if self and ref aren't in the same index
        """
        if self.index_node != ref.index_node:
            return -1

        # convert to base 0
        sec1 = self.sections[:]
        sec2 = ref.sections[:]
        for i in range(len(sec1)):
            sec1[i] -= 1
        for i in range(len(sec2)):
            sec2[i] -= 1

        distance = self.get_state_ja().distance(sec1,sec2)
        if max_dist and distance > max_dist:
            return -1
        else:
            return distance

    def get_all_anchor_refs(self, expanded_self, document_tref_list, document_tref_expanded):
        """
        Return all refs in document_ref_list that overlap with self. These are your anchor_refs. Useful for related API.
        :param list(str): expanded_self. precalculated list of segment trefs for self
        :param list(str): document_tref_list. list of trefs to from document in which you want to find archor refs
        :param list(Ref): document_tref_expanded. unique list of trefs that results from running Ref.expand_refs(document_tref_list)
        Returns tuple(list(Ref), list(list(Ref))). returns two lists. First are the anchor_refs for self. The second is a 2D list, where the inner list represents the expanded anchor refs for the corresponding position in anchor_ref_list
        """

        # narrow down search space to avoid excissive Ref instantiation
        unique_anchor_ref_expanded_set = set(expanded_self) & set(document_tref_expanded)
        document_tref_list = [tref for tref in document_tref_list if tref.startswith(self.index.title)]

        unique_anchor_ref_expanded_list = []
        for tref in unique_anchor_ref_expanded_set:
            try:
                oref = Ref(tref)
                unique_anchor_ref_expanded_list += [oref]
            except InputError:
                continue
        document_oref_list = []
        for tref in document_tref_list:
            try:
                oref = Ref(tref)
                document_oref_list += [oref]
            except InputError:
                continue
        anchor_ref_list = list(filter(lambda document_ref: self.overlaps(document_ref), document_oref_list))
        anchor_ref_expanded_list = [list(filter(lambda document_segment_ref: anchor_ref.overlaps(document_segment_ref), unique_anchor_ref_expanded_list)) for anchor_ref in anchor_ref_list]
        return anchor_ref_list, anchor_ref_expanded_list

    @staticmethod
    def expand_refs(refs):
        """
        Expands `refs` into list of unique segment refs. Usually used to preprocess database objects that reference refs
        :param refs: list of trefs to expand
        :return: list(trefs). unique segment refs derived from `refs`
        """

        expanded_set = set()
        for tref in refs:
            try:
                oref = Ref(tref)
            except (InputError, IndexError):
                continue
            try:
                expanded_set |= {r.normal() for r in oref.all_segment_refs()}
            except AssertionError:
                continue
        return list(expanded_set)

    @staticmethod
    def instantiate_ref_with_legacy_parse_fallback(tref: str) -> 'Ref':
        """
        Tries the following in order and returns the first that works
        - Instantiate `tref` as is
        - Use appropriate `LegacyRefParser` to parse `tref`
        - If ref has partial match, return partially matched ref
        Can raise an `InputError`
        @param tref: textual ref to parse
        @return: best `Ref` according to rules above
        """
        from sefaria.helper.legacy_ref import legacy_ref_parser_handler, LegacyRefParserError

        try:
            oref = Ref(tref)
            try:
                # this field can be set if a legacy parsed ref is pulled from cache
                delattr(oref, 'legacy_tref')
            except AttributeError:
                pass
            return oref
        except PartialRefInputError as e:
            matched_ref = Ref(e.matched_part)
            try:
                tref = Ref.__clean_tref(tref, matched_ref._lang)
                legacy_ref_parser = legacy_ref_parser_handler[matched_ref.index.title]
                return legacy_ref_parser.parse(tref)
            except LegacyRefParserError:
                return matched_ref


class Library(object):
    """
    Operates as a singleton, through the instance called ``library``.

    Stewards the in-memory and in-cache objects that cover the entire collection of texts.

    Exposes methods to add, remove, or register change of an index record.
    These are primarily called by the dependencies mechanism on Index Create/Update/Destroy.


    Dependencies

    Initialization of the library happens in stages
    1. On load of this file, library instance is created.
        - Terms maps created
    2. On load of full model with `from sefaria.model import *`
        - Indexes are built
    3. On load of reader/views
        - toc tree is built (categories loaded)
        - autocompleters are created


    """

    def __init__(self):
        # Timestamp when library last stored shared cache items (toc, terms, etc)
        self.last_cached = None

        self.langs = ["en", "he"]

        # Maps, keyed by language, from index key to array of titles
        self._index_title_maps = {lang:{} for lang in self.langs}

        # Maps, keyed by language, from titles to schema nodes
        self._title_node_maps = {lang:{} for lang in self.langs}

        # Lists of full titles, keys are string generated from a combination of language code and "terms".  See method `full_title_list()`
        # Contains a list of only those titles from which citations are recognized in the auto-linker. Keyed by "citing-<lang>"
        self._full_title_lists = {}

        # Lists of full titles, including simple and commentary texts, keyed by language
        self._full_title_list_jsons = {}

        # Title regex strings & objects, keys are strings generated from a combination of arguments to `all_titles_regex` and `all_titles_regex_string`
        self._title_regex_strings = {}
        self._title_regexes = {}

        # Maps, keyed by language, from term names to text refs
        self._term_ref_maps = {lang: {} for lang in self.langs}

        # Map from index title to index object
        self._index_map = {}

        # Table of Contents
        self._toc = None
        self._toc_json = None
        self._toc_tree = None
        self._topic_toc = None
        self._topic_toc_json = None
        self._topic_toc_category_mapping = None
        self._topic_link_types = None
        self._topic_data_sources = None
        self._category_id_dict = None
        self._toc_size = 16

        # Spell Checking and Autocompleting
        self._full_auto_completer = {}
        self._ref_auto_completer = {}
        self._lexicon_auto_completer = {}
        self._cross_lexicon_auto_completer = None
        self._topic_auto_completer = {}

        # Term Mapping
        self._simple_term_mapping = {}
        self._full_term_mapping = {}
        self._simple_term_mapping_json = None
        self._ref_resolver = None

        # Topics
        self._topic_mapping = {}

        # Virtual books
        self._virtual_books = []

        # Initialization Checks
        # These values are set to True once their initialization is complete
        self._toc_tree_is_ready = False
        self._full_auto_completer_is_ready = False
        self._ref_auto_completer_is_ready = False
        self._lexicon_auto_completer_is_ready = False
        self._cross_lexicon_auto_completer_is_ready = False
        self._topic_auto_completer_is_ready = False

        if not hasattr(sys, '_doc_build'):  # Can't build cache without DB
            self.get_simple_term_mapping() # this will implicitly call self.build_term_mappings() but also make sure its cached.

    def _build_index_maps(self):
        """
        Build index and title node dicts in an efficient way
        """

        # self._index_title_commentary_maps if index_object.is_commentary() else self._index_title_maps
        # simple texts
        self._index_map = {i.title: i for i in IndexSet() if i.nodes}
        forest = [i.nodes for i in list(self._index_map.values())]
        self._title_node_maps = {lang: {} for lang in self.langs}
        self._index_title_maps = {lang:{} for lang in self.langs}

        for tree in forest:
            try:
                for lang in self.langs:
                    tree_titles = tree.title_dict(lang)
                    self._index_title_maps[lang][tree.key] = list(tree_titles.keys())
                    self._title_node_maps[lang].update(tree_titles)
            except IndexSchemaError as e:
                logger.error("Error in generating title node dictionary: {}".format(e))

    def _reset_index_derivative_objects(self, include_auto_complete=False):
        """
        Resets the objects which are derivatives of the index
        """
        self._full_title_lists = {}
        self._full_title_list_jsons = {}
        self._title_regex_strings = {}
        self._title_regexes = {}
        # TOC is handled separately since it can be edited in place

    def rebuild(self, include_toc = False, include_auto_complete=False):
        self.get_simple_term_mapping_json(rebuild=True)
        self._build_topic_mapping()
        self._build_index_maps()
        self._full_title_lists = {}
        self._full_title_list_jsons = {}
        self.reset_text_titles_cache()
        self._title_regex_strings = {}
        self._title_regexes = {}
        Ref.clear_cache()
        in_memory_cache.reset_all()
        if include_toc:
            self.rebuild_toc()

    def rebuild_toc(self, skip_toc_tree=False):
        """
        Rebuilds the TocTree representation at startup time upon load of the Library class singleton.
        The ToC is a tree of nodes that represents the ToC as seen on the Sefaria homepage.
        This function also builds other critical data structures, such as the topics ToC.
        While building these ToC data structures, this function also builds the equivalent JSON structures
        as an API optimization.

        @param: skip_toc_tree boolean
        """
        if not skip_toc_tree:
            self._toc_tree = self.get_toc_tree(rebuild=True)
        self._toc = self.get_toc(rebuild=True)
        self._toc_json = self.get_toc_json(rebuild=True)
        self._topic_toc = self.get_topic_toc(rebuild=True)
        self._topic_toc_json = self.get_topic_toc_json(rebuild=True)
        self._topic_toc_category_mapping = self.get_topic_toc_category_mapping(rebuild=True)
        self._category_id_dict = None
        scache.delete_template_cache("texts_list")
        scache.delete_template_cache("texts_dashboard")
        self._full_title_list_jsons = {}

    def init_shared_cache(self, rebuild=False):
        self.get_toc(rebuild=rebuild)
        self.get_toc_json(rebuild=rebuild)
        self.get_topic_mapping(rebuild=rebuild)
        self.get_topic_toc(rebuild=rebuild)
        self.get_topic_toc_json(rebuild=rebuild)
        self.get_topic_toc_category_mapping(rebuild=rebuild)
        self.get_text_titles_json(rebuild=rebuild)
        self.get_simple_term_mapping(rebuild=rebuild)
        self.get_simple_term_mapping_json(rebuild=rebuild)
        self.get_virtual_books(rebuild=rebuild)
        if rebuild:
            scache.delete_shared_cache_elem("regenerating")

    def get_last_cached_time(self):
        if not self.last_cached:
            self.last_cached = scache.get_shared_cache_elem("last_cached")
        if not self.last_cached:
            self.set_last_cached_time()
        return self.last_cached

    def set_last_cached_time(self):
        self.last_cached = time.time() # just use the unix timestamp, we dont need any fancy timezone faffing, just objective point in time.
        scache.set_shared_cache_elem("last_cached", self.last_cached)

    def get_toc(self, rebuild=False):
        """
        Returns the ToC Tree from the cache, DB or by generating it, as needed.
        """
        if rebuild or not self._toc:
            if not rebuild:
                self._toc = scache.get_shared_cache_elem('toc')
            if rebuild or not self._toc:
                self._toc = self.get_toc_tree().get_serialized_toc()  # update_table_of_contents()
                scache.set_shared_cache_elem('toc', self._toc)
                self.set_last_cached_time()
        return self._toc

    def get_toc_json(self, rebuild=False):
        """
        Returns as JSON representation of the ToC. This is generated on Library start up as an
        optimization for the API, to allow retrieval of the data with a single call.
        """
        if rebuild or not self._toc_json:
            if not rebuild:
                self._toc_json = scache.get_shared_cache_elem('toc_json')
            if rebuild or not self._toc_json:
                self._toc_json = json.dumps(self.get_toc(), ensure_ascii=False)
                scache.set_shared_cache_elem('toc_json', self._toc_json)
                self.set_last_cached_time()
        return self._toc_json

    def get_toc_tree(self, rebuild=False, mobile=False):
        """
        :param mobile: (Aug 30, 2021) Added as a patch after navigation redesign launch. Currently only adds
        'firstSection' to toc for mobile export. This field is no longer required on prod but is still required
        on mobile until the navigation redesign happens there.
        """
        if rebuild or not self._toc_tree:
            from sefaria.model.category import TocTree
            self._toc_tree = TocTree(self, mobile=mobile)
        self._toc_tree_is_ready = True
        return self._toc_tree

    def get_topic_toc(self, rebuild=False):
        """
        Returns dictionary representation of Topics ToC.
         """
        if rebuild or not self._topic_toc:
            if not rebuild:
                self._topic_toc = scache.get_shared_cache_elem('topic_toc')
            if rebuild or not self._topic_toc:
                self._topic_toc = self.get_topic_toc_json_recursive()
                scache.set_shared_cache_elem('topic_toc', self._topic_toc)
                self.set_last_cached_time()
        return self._topic_toc

    def get_topic_toc_json(self, rebuild=False):
        """
        Returns JSON representation of Topics ToC.
        @param: rebuild boolean
        """
        if rebuild or not self._topic_toc_json:
            if not rebuild:
                self._topic_toc_json = scache.get_shared_cache_elem('topic_toc_json')
            if rebuild or not self._topic_toc_json:
                self._topic_toc_json = json.dumps(self.get_topic_toc(), ensure_ascii=False)
                scache.set_shared_cache_elem('topic_toc_json', self._topic_toc_json)
                self.set_last_cached_time()
        return self._topic_toc_json

    def get_topic_toc_json_recursive(self, topic=None, explored=None, with_descriptions=False):
        """
        Returns JSON representation of Topics ToC
        @param: topic Topic
        @param: explored Set
        @param: with_descriptions boolean
        """
        from .topic import Topic, TopicSet, IntraTopicLinkSet
        explored = explored or set()
        unexplored_top_level = False    # example would be the first case of 'Holidays' encountered as it is top level,
                                        # this variable will allow us to force all top level categories to have children
        if topic is None:
            ts = TopicSet({"isTopLevelDisplay": True})
            children = [t.slug for t in ts]
            topic_json = {}
        else:
            children = [] if topic.slug in explored else [l.fromTopic for l in IntraTopicLinkSet({"linkType": "displays-under", "toTopic": topic.slug})]
            topic_json = {
                "slug": topic.slug,
                "shouldDisplay": True if len(children) > 0 else topic.should_display(),
                "en": topic.get_primary_title("en"),
                "he": topic.get_primary_title("he"),
                "displayOrder": getattr(topic, "displayOrder", 10000)
            }

            with_descriptions = True # TODO revisit for data size / performance
            if with_descriptions:
                if getattr(topic, "categoryDescription", False):
                    topic_json['categoryDescription'] = topic.categoryDescription
                description = getattr(topic, "description", None)
                if description is not None and getattr(topic, "description_published", False):
                    topic_json['description'] = description

            unexplored_top_level = getattr(topic, "isTopLevelDisplay", False) and getattr(topic, "slug",
                                                                                          None) not in explored
            explored.add(topic.slug)
        if len(children) > 0 or topic is None or unexplored_top_level:
            # make sure root gets children no matter what and make sure that unexplored top-level topics get children no matter what
            topic_json['children'] = []
        for child in children:
            child_topic = Topic().load({'slug': child})
            if child_topic is None:
                logger.warning("While building topic TOC, encountered non-existant topic slug: {}".format(child))
                continue
            topic_json['children'] += [self.get_topic_toc_json_recursive(child_topic, explored, with_descriptions)]
        if len(children) > 0:
            topic_json['children'].sort(key=lambda x: x['displayOrder'])
        if topic is None:
            return topic_json['children']
        return topic_json

    def build_topic_toc_category_mapping(self) -> dict:
        """
        Maps every slug in topic toc to its parent slug. This is usually the top level category, but in
        the case of laws it is the second-level category
        """
        topic_toc_category_mapping = {}
        topic_toc = self.get_topic_toc()
        discovered_slugs = set()
        topic_stack = [t for t in topic_toc]
        while len(topic_stack) > 0:
            curr_topic = topic_stack.pop()
            if curr_topic['slug'] in discovered_slugs: continue
            discovered_slugs.add(curr_topic['slug'])
            for child_topic in curr_topic.get('children', []):
                topic_stack += [child_topic]
                topic_toc_category_mapping[child_topic['slug']] = curr_topic['slug']
        return topic_toc_category_mapping

    def get_topic_toc_category_mapping(self, rebuild=False) -> dict:
        """
        Returns the category mapping as a dictionary for the topics ToC. Loads on Library startup.
        @param: rebuild boolean
        """
        if rebuild or not self._topic_toc_category_mapping:
            if not rebuild:
                self._topic_toc_category_mapping = scache.get_shared_cache_elem('topic_toc_category_mapping')
            if rebuild or not self._topic_toc_category_mapping:
                self._topic_toc_category_mapping = self.build_topic_toc_category_mapping()
                scache.set_shared_cache_elem('topic_toc_category_mapping', self._topic_toc_category_mapping)
                self.set_last_cached_time()
        return self._topic_toc_category_mapping

    def get_search_filter_toc(self):
        """
        Returns TOC, modified  according to `Category.searchRoot` flags to correspond to the filters
        """
        from sefaria.model.category import TocTree, CategorySet, TocCategory
        toctree = TocTree(self)     # Don't use the cached one.  We're going to rejigger it.
        root = toctree.get_root()
        toc_roots = [x.lastPath for x in sorted(library.get_top_categories(full_records=True), key=lambda x: x.order)]
        reroots = CategorySet({"searchRoot": {"$exists": True}})

        # Get all the unique new roots, create nodes for them, and attach them to the tree
        new_root_titles = list({c.searchRoot for c in reroots})

        def root_title_sorter(t):
            # .split() to remove " Commentary"
            sort_key = t.split()[0]
            try:
                return toc_roots.index(sort_key)
            except ValueError:
                return 10000

        new_root_titles.sort(key=root_title_sorter)
        new_roots = {}
        for t in new_root_titles:
            tc = TocCategory()
            tc.add_title(t, "en", primary=True)
            tc.add_title(Term.normalize(t, "he"), "he", primary=True)
            tc.append_to(root)
            new_roots[t] = tc

        # Re-parent all of the nodes with "searchRoot"
        for cat in reroots:
            tocnode = toctree.lookup(cat.path)
            tocnode.detach()
            tocnode.append_to(new_roots[cat.searchRoot])

        # todo: return 'thin' param when search toc is retired.
        return [c.serialize(thin=True) for c in root.children]

    def get_topic_link_type(self, link_type):
        """
        Returns a TopicLinkType with a slug of link_type (parameter) if not already present
        @param: link_type String
        """
        from .topic import TopicLinkTypeSet
        if not self._topic_link_types:
            # pre-populate topic link types
            self._topic_link_types = {
                link_type.slug: link_type for link_type in TopicLinkTypeSet()
            }
        return self._topic_link_types.get(link_type, None)

    def get_topic_data_source(self, data_source):
        """
        Returns a TopicDataSource with the data_source (parameter) slug if not already present
        @param: data_source String
        """
        from .topic import TopicDataSourceSet
        if not self._topic_data_sources:
            # pre-populate topic data sources
            self._topic_data_sources = {
                data_source.slug: data_source for data_source in TopicDataSourceSet()
            }
        return self._topic_data_sources.get(data_source, None)

    def get_collections_in_library(self):
        """
        Calls itself on the _toc_tree attribute to get all the collections in the Library upon
        loading.
        """
        return self._toc_tree.get_collections_in_library()

    def build_full_auto_completer(self):
        """
        Builds full auto completer across people, topics, categories, parasha, users, and collections
        for each of the languages in the library.
        Sets internal boolean to True upon successful completion to indicate auto completer is ready.
        """
        from .autospell import AutoCompleter
        self._full_auto_completer = {
            lang: AutoCompleter(lang, library, include_people=True, include_topics=True, include_categories=True, include_parasha=False, include_users=True, include_collections=True) for lang in self.langs
        }

        for lang in self.langs:
            self._full_auto_completer[lang].set_other_lang_ac(self._full_auto_completer["he" if lang == "en" else "en"])
        self._full_auto_completer_is_ready = True

    def build_ref_auto_completer(self):
        """
        Builds the autocomplete for Refs across the languages in the library
        Sets internal boolean to True upon successful completion to indicate Ref auto completer is ready.
        """
        from .autospell import AutoCompleter
        self._ref_auto_completer = {
            lang: AutoCompleter(lang, library, include_people=False, include_categories=False, include_parasha=False) for lang in self.langs
        }

        for lang in self.langs:
            self._ref_auto_completer[lang].set_other_lang_ac(self._ref_auto_completer["he" if lang == "en" else "en"])
        self._ref_auto_completer_is_ready = True

    def build_lexicon_auto_completers(self):
        """
        Sets lexicon autocompleter for each lexicon in LexiconSet using a LexiconTrie
        Sets internal boolean to True upon successful completion to indicate auto completer is ready.

        """
        from .autospell import LexiconTrie
        from .lexicon import LexiconSet
        self._lexicon_auto_completer = {
            lexicon.name: LexiconTrie(lexicon.name) for lexicon in LexiconSet({'should_autocomplete': True})
        }
        self._lexicon_auto_completer_is_ready = True

    def build_cross_lexicon_auto_completer(self):
        """
        Builds the cross lexicon auto completer excluding titles
        Sets internal boolean to True upon successful completion to indicate auto completer is ready.
        """
        from .autospell import AutoCompleter
        self._cross_lexicon_auto_completer = AutoCompleter("he", library, include_titles=False, include_lexicons=True)
        self._cross_lexicon_auto_completer_is_ready = True

    def build_topic_auto_completer(self):
        """
        Builds the topic auto complete including topics with no sources
        """
        from .autospell import AutoCompleter
        self._topic_auto_completer = AutoCompleter("en", library, include_topics=True, include_titles=False, min_topics=0)
        self._topic_auto_completer_is_ready = True

    def topic_auto_completer(self):
        """
        Returns the topic auto completer. If the auto completer was not initially loaded,
        it rebuilds before returning, emitting warnings to the logger.
        """
        if self._topic_auto_completer is None:
            logger.warning("Failed to load topic auto completer. rebuilding")
            self.build_topic_auto_completer()
            logger.warning("Built topic auto completer")
        return self._topic_auto_completer

    def cross_lexicon_auto_completer(self):
        """
        Returns the cross lexicon auto completer. If the auto completer was not initially loaded,
        it rebuilds before returning, emitting warnings to the logger.
        """
        if self._cross_lexicon_auto_completer is None:
            logger.warning("Failed to load cross lexicon auto completer, rebuilding.")
            self.build_cross_lexicon_auto_completer()  # I worry that these could pile up.
            logger.warning("Built cross lexicon auto completer.")
        return self._cross_lexicon_auto_completer

    def lexicon_auto_completer(self, lexicon):
        """
        Returns the value of the lexicon auto completer map given a lexicon key. If the key
        is not present, it assumes the need to rebuild the lexicon_auto_completer and calls the build
        function with appropriate logger warnings before returning the desired result

        @param: lexicon String
        """
        try:
            return self._lexicon_auto_completer[lexicon]
        except KeyError:
            logger.warning("Failed to load {} auto completer, rebuilding.".format(lexicon))
            self.build_lexicon_auto_completers()  # I worry that these could pile up.
            logger.warning("Built {} auto completer.".format(lexicon))
            return self._lexicon_auto_completer[lexicon]

    def full_auto_completer(self, lang):
        try:
            return self._full_auto_completer[lang]
        except KeyError:
            logger.warning("Failed to load full {} auto completer, rebuilding.".format(lang))
            self.build_full_auto_completer()  # I worry that these could pile up.
            logger.warning("Built full {} auto completer.".format(lang))
            return self._full_auto_completer[lang]

    def ref_auto_completer(self, lang):
        try:
            return self._ref_auto_completer[lang]
        except KeyError:
            logger.warning("Failed to load {} ref auto completer, rebuilding.".format(lang))
            self.build_ref_auto_completer()  # I worry that these could pile up.
            logger.warning("Built {} ref auto completer.".format(lang))
            return self._ref_auto_completer[lang]

    def recount_index_in_toc(self, indx):
        # This is used in the case of a remotely triggered multiserver update
        if isinstance(indx, str):
            indx = Index().load({"title": indx})

        self.get_toc_tree().update_title(indx, recount=True)

        self.rebuild_toc(skip_toc_tree=True)

    def delete_category_from_toc(self, category):
        # This is used in the case of a remotely triggered multiserver update
        toc_node = self.get_toc_tree().lookup(category.path)
        if toc_node:
            self.get_toc_tree().remove_category(toc_node)

    def delete_index_from_toc(self, indx, categories = None):
        """
        :param indx: The Index object.  When called remotely, in multiserver mode, the string title of the index
        :param categories: Only explicitly passed when called remotely, in multiserver mode
        :return:
        """
        cats = categories or indx.categories
        title = indx.title if isinstance(indx, Index) else indx

        toc_node = self.get_toc_tree().lookup(cats, title)
        if toc_node:
            self.get_toc_tree().remove_index(toc_node)

        self.rebuild_toc(skip_toc_tree=True)

    def update_index_in_toc(self, indx, old_ref=None):
        """
        :param indx: The Index object.  When called remotely, in multiserver mode, the string title of the index
        :param old_ref:
        :return:
        """

        # This is used in the case of a remotely triggered multiserver update
        if isinstance(indx, str):
            indx = Index().load({"title": indx})

        self.get_toc_tree().update_title(indx, old_ref=old_ref, recount=False)

        self.rebuild_toc(skip_toc_tree=True)

    def get_index(self, bookname):
        """
        Factory - returns a :class:`Index` object that has the given bookname

        :param string bookname: Name of the book.
        :return:
        """
        # look for result in indices cache
        if not bookname:
            raise BookNameError("No book provided.")

        indx = self._index_map.get(bookname)
        if not indx:
            bookname = (bookname[0].upper() + bookname[1:]).replace("_", " ")  # todo: factor out method

            # todo: cache
            lang = "he" if has_hebrew(bookname) else "en"
            node = self._title_node_maps[lang].get(bookname)
            if node:
                indx = node.index

            if not indx:
                raise BookNameError("No book named '{}'.".format(bookname))

            self._index_map[bookname] = indx

        return indx

    def add_index_record_to_cache(self, index_object = None, rebuild = True):
        """
        Update library title dictionaries and caches with information from provided index.
        Index can be passed with primary title in `index_title` or as an object in `index_object`
        :param index_object: Index record
        :param rebuild: Perform a rebuild of derivative objects afterwards?  False only in cases of batch update.
        :return:
        """
        assert index_object, "Library.add_index_record_to_cache called without index"

        # This is used in the case of a remotely triggered multiserver update
        if isinstance(index_object, str):
            index_object = Index().load({"title": index_object})

        self._index_map[index_object.title] = index_object
        try:
            for lang in self.langs:
                title_dict = index_object.nodes.title_dict(lang)
                self._index_title_maps[lang][index_object.title] = list(title_dict.keys())
                self._title_node_maps[lang].update(title_dict)
        except IndexSchemaError as e:
            logger.error("Error in generating title node dictionary: {}".format(e))

        if rebuild:
            self._reset_index_derivative_objects()

    def remove_index_record_from_cache(self, index_object=None, old_title=None, rebuild = True):
        """
        Update provided index from library title dictionaries and caches
        :param index_object: In the local case - the index object to remove.  In the remote case, the name of the index object to remove.
        :param old_title: In the case of a title change - the old title of the Index record
        :param rebuild: Perform a rebuild of derivative objects afterwards?
        :return:
        """

        index_object_title = old_title if old_title else (index_object.title if isinstance(index_object, Index) else index_object)
        Ref.remove_index_from_cache(index_object_title)

        for lang in self.langs:
            simple_titles = self._index_title_maps[lang].get(index_object_title)
            if simple_titles:
                for key in simple_titles:
                    try:
                        del self._title_node_maps[lang][key]
                    except KeyError:
                        logger.warning("Tried to delete non-existent title '{}' of index record '{}' from title-node map".format(key, index_object_title))
                    try:
                        del self._index_map[key]
                    except KeyError:
                        pass
                del self._index_title_maps[lang][index_object_title]
            else:
                logger.warning("Failed to remove '{}' from {} index-title and title-node cache: nothing to remove".format(index_object_title, lang))
                return

        if rebuild:
            self._reset_index_derivative_objects()

    def refresh_index_record_in_cache(self, index_object, old_title = None):
        """
        Update library title dictionaries and caches for provided index
        :param index_object: In the local case - the index object to remove.  In the remote case, the name of the index object to remove.
        :param old_title: In the case of a title change - the old title of the Index record
        :return:
        """
        index_object_title = index_object.title if isinstance(index_object, Index) else index_object
        self.remove_index_record_from_cache(index_object, old_title=old_title, rebuild=False)
        new_index = Index().load({"title": index_object_title})
        assert new_index, "No Index record found for {}: {}".format(index_object.__class__.__name__, index_object_title)
        self.add_index_record_to_cache(new_index, rebuild=True)

    # todo: the for_js path here does not appear to be in use.
    # todo: Rename, as method not gauraunteed to return all titles
    def all_titles_regex_string(self, lang="en", with_terms=False, citing_only=False): #, for_js=False):
        """
        :param lang: "en" or "he"
        :param with_terms: Include terms in regex.  (Will have no effect if citing_only is True)
        :param citing_only: Match only those texts which have is_cited set to True
        :param for_js:
        :return:
        """
        key = lang
        if citing_only:
            key += "_citations"
        elif with_terms:
            key += "_terms"
        re_string = self._title_regex_strings.get(key)
        if not re_string:
            re_string = ""
            if citing_only:
                simple_books = list(map(re.escape, self.citing_title_list(lang)))
            else:
                simple_books = list(map(re.escape, self.full_title_list(lang, with_terms=with_terms)))
            simple_book_part = r'|'.join(sorted(simple_books, key=len, reverse=True))  # Match longer titles first

            # re_string += ur'(?:^|[ ([{>,-]+)' if for_js else u''  # Why don't we check for word boundaries internally as well?
            # re_string += ur'(?:\u05d5?(?:\u05d1|\u05de|\u05dc|\u05e9|\u05d8|\u05d8\u05e9)?)' if for_js and lang == "he" else u'' # likewise leading characters in Hebrew?
            # re_string += ur'(' if for_js else
            re_string = r'(?P<title>'
            re_string += simple_book_part
            re_string += r')'
            re_string += r'($|[:., <]+)'
            self._title_regex_strings[key] = re_string

        return re_string

    #WARNING: Do NOT put the compiled re2 object into redis.  It gets corrupted.
    def all_titles_regex(self, lang="en", with_terms=False, citing_only=False):
        """
        :return: A regular expression object that will match any known title in the library in the provided language
        :param lang: "en" or "he"
        :param bool with_terms: Default False.  If True, include shared titles ('terms'). (Will have no effect if citing_only is True)
        :param citing_only: Match only those texts which have is_cited set to True
        :raise: InputError: if lang == "he" and commentary == True

        Uses re2 if available.  See https://github.com/Sefaria/Sefaria-Project/wiki/Regular-Expression-Engines
        """
        if citing_only:
            key = "citing_titles_regex_" + lang
        else:
            key = "all_titles_regex_" + lang
            key += "_terms" if with_terms else ""
        reg = self._title_regexes.get(key)
        if not reg:
            re_string = self.all_titles_regex_string(lang, with_terms, citing_only)
            try:
                reg = re.compile(re_string, max_mem=512 * 1024 * 1024)
            except TypeError:
                reg = re.compile(re_string)
            self._title_regexes[key] = reg
        return reg

    def ref_list(self):
        """
        :return: list of all section-level Refs in the library
        """
        section_refs = []
        for indx in self.all_index_records():
            try:
                section_refs += indx.all_section_refs()
            except Exception as e:
                logger.warning("Failed to get section refs for {}: {}".format(getattr(indx, "title", "unknown index"), e))
        return section_refs

    def get_term_dict(self, lang="en"):
        """
        :return: dict of shared titles that have an explicit ref
        :param lang: "he" or "en"
        """
        # key = "term_dict_" + lang
        # term_dict = self.local_cache.get(key)
        term_dict = self._term_ref_maps.get(lang)
        if not term_dict:
            self.build_term_mappings()
            term_dict = self._term_ref_maps.get(lang)

        return term_dict

    def build_term_mappings(self):
        self._simple_term_mapping = {}
        self._full_term_mapping = {}
        for term in TermSet():
            self._full_term_mapping[term.name] = term
            self._simple_term_mapping[term.name] = {"en": term.get_primary_title("en"),
                                                    "he": term.get_primary_title("he")}
            if hasattr(term, "ref"):
                for lang in self.langs:
                    for title in term.get_titles(lang):
                        self._term_ref_maps[lang][title] = term.ref

    def get_simple_term_mapping(self, rebuild=False):
        if rebuild or not self._simple_term_mapping:
            if not rebuild:
                self._simple_term_mapping = scache.get_shared_cache_elem('term_mapping')
            if rebuild or not self._simple_term_mapping:
                self.build_term_mappings()
                scache.set_shared_cache_elem('term_mapping', self._simple_term_mapping)
                self.set_last_cached_time()
        return self._simple_term_mapping

    def get_simple_term_mapping_json(self, rebuild=False):
        """
        Returns JSON representation of terms.
        """
        if rebuild or not self._simple_term_mapping_json:
            if not rebuild:
                self._simple_term_mapping_json = scache.get_shared_cache_elem('term_mapping_json')
            if rebuild or not self._simple_term_mapping_json:
                self._simple_term_mapping_json = json.dumps(self.get_simple_term_mapping(rebuild=rebuild), ensure_ascii=False)
                scache.set_shared_cache_elem('term_mapping_json', self._simple_term_mapping_json)
                self.set_last_cached_time()
        return self._simple_term_mapping_json

    def get_term(self, term_name):
        if not self._full_term_mapping:
            self.build_term_mappings()
        return self._full_term_mapping.get(term_name) if term_name in self._full_term_mapping else Term().load({"name": term_name})



    def get_topic(self, slug):
        return self._topic_mapping[slug]

    def get_topic_mapping(self, rebuild=False):
        tm = self._topic_mapping
        if not tm or rebuild:
            tm = self._build_topic_mapping()
        return tm

    def _build_topic_mapping(self):
        from .topic import Topic, TopicSet
        self._topic_mapping = {t.slug: {"en": t.get_primary_title("en"), "he": t.get_primary_title("he")} for t in TopicSet()}
        return self._topic_mapping

    def get_ref_resolver(self, rebuild=False):
        resolver = self._ref_resolver
        if not resolver or rebuild:
            resolver = self.build_ref_resolver()
        return resolver

    def build_ref_resolver(self):
        from .linker.match_template import MatchTemplateTrie
        from .linker.ref_resolver import RefResolver, TermMatcher
        from sefaria.model.schema import NonUniqueTermSet
        from sefaria.helper.linker import load_spacy_model


        logger.info("Loading Spacy Model")

        root_nodes = list(filter(lambda n: getattr(n, 'match_templates', None) is not None, self.get_index_forest()))
        alone_nodes = reduce(lambda a, b: a + b.index.get_referenceable_alone_nodes(), root_nodes, [])
        non_unique_terms = NonUniqueTermSet()
        self._ref_resolver = RefResolver(
            {k: load_spacy_model(v) for k, v in RAW_REF_MODEL_BY_LANG_FILEPATH.items() if v is not None},
            {k: load_spacy_model(v) for k, v in RAW_REF_PART_MODEL_BY_LANG_FILEPATH.items() if v is not None},
            {
                "en": MatchTemplateTrie('en', nodes=(root_nodes + alone_nodes), scope='alone'),
                "he": MatchTemplateTrie('he', nodes=(root_nodes + alone_nodes), scope='alone')
            },
            {
                "en": TermMatcher('en', non_unique_terms),
                "he": TermMatcher('he', non_unique_terms),
            }
        )
        return self._ref_resolver

    def get_index_forest(self):
        """
        :return: list of root Index nodes.
        """
        root_nodes = [i.nodes for i in self.all_index_records()]
        return root_nodes

    def all_index_records(self):
        return [self._index_map[k] for k in list(self._index_title_maps["en"].keys())]

    def get_title_node_dict(self, lang="en"):
        """
        :param lang: "he" or "en"
        :return:  dictionary of string titles and the nodes that they point to.

        Does not include bare commentator names, like *Rashi*.
        """
        return self._title_node_maps[lang]

    # todo: handle terms
    def get_schema_node(self, title, lang=None):
        """
        :param string title:
        :param lang: "en" or "he"
        :return: a particular SchemaNode that matches the provided title and language
        :rtype: :class:`sefaria.model.schema.SchemaNode`
        """
        if not lang:
            lang = "he" if has_hebrew(title) else "en"
        title = title.replace("_", " ")
        return self.get_title_node_dict(lang).get(title)

    def citing_title_list(self, lang="en"):
        """
        :param lang: "he" or "en"
        :return: list of all titles that can be recognized as an inline citation
        """
        key = "citing-{}".format(lang)
        titles = self._full_title_lists.get(key)
        if not titles:
            titles = []
            for i in IndexSet({"is_cited": True}):
                titles.extend(self._index_title_maps[lang][i.title])
            self._full_title_lists[key] = titles
        return titles

    def full_title_list(self, lang="en", with_terms=False):
        """
        :return: list of strings of all possible titles
        :param lang: "he" or "en"
        :param with_terms: if True, includes shared titles ('terms')
        """
        key = lang
        key += "_terms" if with_terms else ""
        titles = self._full_title_lists.get(key)
        if not titles:
            titles = list(self.get_title_node_dict(lang).keys())
            if with_terms:
                titles += list(self.get_term_dict(lang).keys())
            self._full_title_lists[key] = titles
        return titles

    def build_text_titles_json(self, lang="en"):
        """
        :return: JSON of full texts list, (cached)
        """
        title_list = self.full_title_list(lang=lang)
        if lang == "en":
            toc_titles = self.get_toc_tree().flatten()
            secondary_list = list(set(title_list) - set(toc_titles))
            title_list = toc_titles + secondary_list
        return title_list

    def get_text_titles_json(self, lang="en", rebuild=False):
        if rebuild or not self._full_title_list_jsons.get(lang):
            if not rebuild:
                self._full_title_list_jsons[lang] = scache.get_shared_cache_elem('books_'+lang+'_json')
            if rebuild or not self._full_title_list_jsons.get(lang):
                title_list = self.build_text_titles_json(lang=lang)
                title_list_json = json.dumps(title_list, ensure_ascii=False)
                self._full_title_list_jsons[lang] = title_list_json
                scache.set_shared_cache_elem('books_' + lang, title_list)
                scache.set_shared_cache_elem('books_'+lang+'_json', title_list_json)
                self.set_last_cached_time()
        return self._full_title_list_jsons[lang]

    def reset_text_titles_cache(self):
        for lang in self.langs:
            scache.delete_shared_cache_elem('books_' + lang)
            scache.delete_shared_cache_elem('books_' + lang + '_json')

    def get_text_categories(self):
        """
        :return: List of all known text categories.
        """
        return IndexSet().distinct("categories")

    def get_indexes_in_category(self, category, include_dependant=False, full_records=False):
        """
        :param string category: Name of category
        :param bool include_dependant: If true includes records of Commentary and Targum
        :param bool full_records: If True will return the actual :class: 'IndexSet' otherwise just the titles
        :return: :class:`IndexSet` of :class:`Index` records in the specified category
        """

        if not include_dependant:
            q = {"categories": category, 'dependence': {'$in': [False, None]}}
        else:
            q = {"categories": category}

        return IndexSet(q) if full_records else IndexSet(q).distinct("title")

    def get_indexes_in_category_path(self, path: list, include_dependant=False, full_records=False) -> Union[IndexSet, list]:
        """
        :param list path: list of category names, starting from root.
        :param bool include_dependant: If true includes records of Commentary and Targum
        :param bool full_records: If True will return the actual :class: 'IndexSet' otherwise just the titles
        :return: :class:`IndexSet` of :class:`Index` records in the specified category path
        """
        q = {} if include_dependant else {'dependence': {'$in': [False, None]}}
        for icat, cat in enumerate(path):
            q[f'categories.{icat}'] = cat

        return IndexSet(q) if full_records else IndexSet(q).distinct("title")

    def get_indexes_in_corpus(self, corpus: str, include_dependant=False, full_records=False) -> Union[IndexSet, list]:
        q = {'corpora': corpus}
        if not include_dependant:
            q['dependence'] = {'$in': [False, None]}
        return IndexSet(q) if full_records else IndexSet(q).distinct("title")

    def get_indices_by_collective_title(self, collective_title, full_records=False):
        q = {'collective_title': collective_title}
        return IndexSet(q) if full_records else IndexSet(q).distinct("title")

    # TODO: add category filtering here or in another method?
    def get_dependant_indices(self, book_title=None, dependence_type=None, structure_match=False, full_records=False):
        """
        Replacement for all get commentary title methods
        :param book_title: Title of the base text. If book_title is None, returns all matching dependent texts
        :param dependence_type: none, "Commentary" or "Targum" - generally used to get Commentary and leave out Targum.  If none, returns all indexes.
        :param structure_match: If True, returns records that follow the base text structure
        :param full_records: If True, returns an IndexSet, if False returns list of titles.
        :return: IndexSet or List of titles.
        """
        if dependence_type:
            q = {'dependence': dependence_type}
        else:
            q = {'dependence': {'$exists': True}}
        if book_title:
            q['base_text_titles'] = book_title
        if structure_match:  # get only indices who's "base_text_mapping" is one that indicates it has the similar underlying schema as the base
            from sefaria.helper.link import AbstractStructureAutoLinker
            from sefaria.utils.util import get_all_subclass_attribute
            q['base_text_mapping'] = {'$in': get_all_subclass_attribute(AbstractStructureAutoLinker, "class_key")}
        return IndexSet(q) if full_records else IndexSet(q).distinct("title")

    def get_virtual_books(self, rebuild=False):
        if rebuild or not self._virtual_books:
            if not rebuild:
                self._virtual_books = scache.get_shared_cache_elem('virtualBooks')
            if rebuild or not self._virtual_books:
                self.build_virtual_books()
                scache.set_shared_cache_elem('virtualBooks', self._virtual_books)
                self.set_last_cached_time()
        return self._virtual_books

    def build_virtual_books(self):
        self._virtual_books = [index.title for index in IndexSet({'lexiconName': {'$exists': True}})]
        return self._virtual_books

    def get_titles_in_string(self, s, lang=None, citing_only=False):
        """
        Returns the titles found in the string.

        :param s: The string to search
        :param lang: "en" or "he"
        :return list: titles found in the string
        """
        if not lang:
            lang = "he" if has_hebrew(s) else "en"
        return [m.group('title') for m in self.all_titles_regex(lang, citing_only=citing_only).finditer(s)]

    def get_refs_in_string(self, st, lang=None, citing_only=False):
        """
        Returns a list of Ref objects derived from string

        :param string st: the input string
        :param lang: "he" or "en"
        :param citing_only: boolean whether to use only records explicitly marked as being referenced in text.
        :return: list of :class:`Ref` objects
            Order is not guaranteed
        """
        # todo: only match titles of content nodes

        refs = []
        if lang is None:
            lang = "he" if has_hebrew(st) else "en"
        if lang == "he":
            from sefaria.utils.hebrew import strip_nikkud
            st = strip_nikkud(st)
            unique_titles = set(self.get_titles_in_string(st, lang, citing_only))
            for title in unique_titles:
                try:
                    res = self._build_all_refs_from_string(title, st)
                    refs += res
                except AssertionError as e:
                    logger.info("Skipping Schema Node: {}".format(title))
                except TypeError as e:
                    logger.info("Error finding ref for {} in: {}".format(title, st))

        else:  # lang == "en"
            for match in self.all_titles_regex(lang, citing_only=citing_only).finditer(st):
                title = match.group('title')
                if not title:
                    continue
                try:
                    res = self._build_ref_from_string(title, st[match.start():])  # Slice string from title start
                    refs += res
                except AssertionError as e:
                    logger.info("Skipping Schema Node: {}".format(title))
                except InputError as e:
                    logger.info("Input Error searching for refs in string: {}".format(e))
                except TypeError as e:
                    logger.info("Error finding ref for {} in: {}".format(title, st))

        return refs

    def get_regex_and_titles_for_ref_wrapping(self, st, lang, citing_only=False):
        """
        Returns a compiled regex and dictionary of title:node correspondences to match the references in this string

        :param string st: the input string
        :param lang: "he" or "en"
        :param citing_only: boolean whether to use only records explicitly marked as being referenced in text
        :return: Compiled regex, dict of title:node correspondences

        """
        unique_titles = set(self.get_titles_in_string(st, lang, citing_only))
        title_nodes = {title: self.get_schema_node(title,lang) for title in unique_titles}
        all_reg = self.get_multi_title_regex_string(unique_titles, lang)
        reg = regex.compile(all_reg, regex.VERBOSE) if all_reg else None
        return reg, title_nodes

    def get_wrapped_refs_string(self, st, lang=None, citing_only=False, reg=None, title_nodes=None):
        """
        Returns a string with the list of Ref objects derived from string wrapped in <a> tags

        :param string st: the input string
        :param lang: "he" or "en"
        :param citing_only: boolean whether to use only records explicitly marked as being referenced in text
        :return: string:
        """
        return self.apply_action_for_all_refs_in_string(st, self._wrap_ref_match, lang, citing_only, reg, title_nodes)

    def apply_action_for_all_refs_in_string(self, st, action, lang=None, citing_only=None, reg=None, title_nodes=None):
        """

        @param st:
        @param action: function of the form `(ref, regex_match) -> Optional[str]`. return value will be used to replace regex_match in `st` if returned.
        @param lang:
        @param citing_only:
        @param reg:
        @param title_nodes:
        @return:
        """
        # todo: only match titles of content nodes
        if lang is None:
            lang = "he" if has_hebrew(st) else "en"

        if reg is None or title_nodes is None:
            reg, title_nodes = self.get_regex_and_titles_for_ref_wrapping(st, lang, citing_only)

        if reg is not None:
            sub_action = partial(self._apply_action_for_ref_match, title_nodes, lang, action)
            if lang == "en":
                return reg.sub(sub_action, st)
            else:
                outer_regex_str = r"[({\[].+?[)}\]]"
                outer_regex = regex.compile(outer_regex_str, regex.VERBOSE)
                return outer_regex.sub(lambda match: reg.sub(sub_action, match.group(0)), st)
        return st

    def get_multi_title_regex_string(self, titles, lang, for_js=False, anchored=False):
        """
        Capture title has to be true.
        :param titles:
        :param lang:
        :param for_js:
        :param anchored:
        :return:
        """
        nodes_by_address_type = defaultdict(list)
        regex_components = []

        for title in titles:
            try:
                node = self.get_schema_node(title, lang)
                nodes_by_address_type[tuple(node.addressTypes)] += [(title, node)]
            except AttributeError as e:
                # This chatter fills up the logs:
                # logger.warning(u"Library._wrap_all_refs_in_string() failed to create regex for: {}.  {}".format(title, e))
                continue

        if lang == "en" or for_js:  # Javascript doesn't support look behinds.
            for address_tuple, title_node_tuples in list(nodes_by_address_type.items()):
                node = title_node_tuples[0][1]
                titles = "|".join([regex.escape(tup[0]) for tup in title_node_tuples])
                regex_components += [node.full_regex(titles, lang, for_js=for_js, match_range=True, compiled=False, anchored=anchored, capture_title=True, escape_titles=False)]
            return "|".join(regex_components)

        if lang == "he":
            full_regex = ""
            for address_tuple, title_node_tuples in list(nodes_by_address_type.items()):
                node = title_node_tuples[0][1]
                titles = "|".join([regex.escape(tup[0]) for tup in title_node_tuples])

                regex_components += [r"(?:{}".format(r"(?P<title>{})".format(titles))  \
                           + node.after_title_delimiter_re \
                           + node.address_regex(lang, for_js=for_js, match_range=True) + ")"]

            all_interal = "|".join(regex_components)
            if all_interal:
                full_regex = r"""(?:
                    """ + all_interal + r"""
                    )
                    (?=\W|$)                                        # look ahead for non-word char
                    """
            return full_regex

    # do we want to move this to the schema node? We'd still have to pass the title...
    def get_regex_string(self, title, lang, for_js=False, anchored=False, capture_title=False, parentheses=False):
        node = self.get_schema_node(title, lang)
        assert isinstance(node, JaggedArrayNode)  # Assumes that node is a JaggedArrayNode

        if lang == "en" or for_js:
            return node.full_regex(title, lang, for_js=for_js, match_range=True, compiled=False, anchored=anchored, capture_title=capture_title, parentheses=parentheses)
        elif lang == "he":
            return r"""(?<=							# look behind for opening brace
                    [({]										# literal '(', brace,
                    [^})]*										# anything but a closing ) or brace
                )
                """ + r"{}".format(r"(?P<title>{})".format(regex.escape(title)) if capture_title else regex.escape(title)) \
                   + node.after_title_delimiter_re \
                   + node.address_regex(lang, for_js=for_js, match_range=True) \
                   + r"""
                (?=\W|$)                                        # look ahead for non-word char
                (?=												# look ahead for closing brace
                    [^({]*										# match of anything but an opening '(' or brace
                    [)}]										# zero-width: literal ')' or brace
                )"""

    def _get_ref_from_match(self, ref_match, node, lang):
        sections = []
        toSections = []
        gs = ref_match.groupdict()
        for i in range(0, node.depth):
            gname = "a{}".format(i)
            if gs.get(gname) is not None:
                sections.append(node._addressTypes[i].toNumber(lang, gs.get(gname)))

        curr_address_index = len(sections) - 1  # start from the lowest depth matched in `sections` and go backwards
        for i in range(node.depth-1, -1, -1):
            toGname = "ar{}".format(i)
            if gs.get(toGname):
                toSections.append(node._addressTypes[curr_address_index].toNumber(lang, gs.get(toGname), sections=sections[curr_address_index]))
                curr_address_index -= 1

        if len(toSections) == 0:
            toSections = sections
        elif len(toSections) > len(sections):
            raise InputError("Match {} invalid. Length of toSections is greater than length of sections: {} > {}".format(ref_match.group(0), len(toSections), len(sections)))
        else:
            # pad toSections until it reaches the length of sections.
            while len(toSections) < len(sections):
                toSections.append(sections[len(sections) - len(toSections) - 1])
            toSections.reverse()
        # return seems to ignore all previous logic...
        # leaving this function in case errors that were thrown in above logic act as validation?
        return Ref(ref_match.group())

    def _build_ref_from_string(self, title=None, st=None, lang="en"):
        """
        Build a Ref object given a title and a string.  The title is assumed to be at position 0 in the string.
        This is used primarily for English matching.  Hebrew matching is done with _build_all_refs_from_string()
        :param title: The title used in the text to refer to this Index node
        :param st: The source text for this reference
        :return: Ref
        """
        return self._internal_ref_from_string(title, st, lang, stIsAnchored=True)

    def _build_all_refs_from_string(self, title=None, st=None, lang="he"):
        """
        Build all Ref objects for title found in string.  By default, only match what is found between braces (as in Hebrew).
        This is used primarily for Hebrew matching.  English matching uses _build_ref_from_string()
        :param title: The title used in the text to refer to this Index node
        :param st: The source text for this reference
        :return: list of Refs
        """
        return self._internal_ref_from_string(title, st, lang)

    def _internal_ref_from_string(self, title=None, st=None, lang=None, stIsAnchored=False, return_locations = False):
        node = self.get_schema_node(title, lang)
        if not isinstance(node, JaggedArrayNode):
            # TODO fix when not JaggedArrayNode
            # Assumes that node is a JaggedArrayNode
            return None

        refs = []
        try:
            re_string = self.get_regex_string(title, lang, anchored=stIsAnchored)
        except AttributeError as e:
            logger.warning(
                "Library._internal_ref_from_string() failed to create regex for: {}.  {}".format(title, e))
            return refs

        reg = regex.compile(re_string, regex.VERBOSE)
        if stIsAnchored:
            m = reg.match(st)
            matches = [m] if m else []
        else:
            matches = reg.finditer(st)
        for ref_match in matches:
            try:
                res = (self._get_ref_from_match(ref_match, node, lang), ref_match.span()) if return_locations else self._get_ref_from_match(ref_match, node, lang)
                refs.append(res)
            except (InputError, ValueError) as e:
                continue
        return refs

    @staticmethod
    def _wrap_ref_match(ref, match):
        return '<a class ="refLink" href="/{}" data-ref="{}">{}</a>'.format(ref.url(), ref.normal(), match.group(0))

    def _apply_action_for_ref_match(self, title_node_dict, lang, action, match):
        try:
            gs = match.groupdict()
            assert gs.get("title") is not None
            node = title_node_dict[gs.get("title")]
            ref = self._get_ref_from_match(match, node, lang)
            replacement = action(ref, match)
            if replacement is None:
                return match.group(0)
            return replacement
        except InputError as e:
            logger.warning("Wrap Ref Warning: Ref:({}) {}".format(match.group(0), str(e)))
            return match.group(0)

    @staticmethod
    def get_wrapped_named_entities_string(links, s):
        """
        Parallel to library.get_wrapped_refs_string
        Returns `s` with every link in `links` wrapped in an a-tag
        """
        if len(links) == 0:
            return s
        links.sort(key=lambda x: x.charLevelData['startChar'])

        # replace all mentions with `dummy_char` so they can later be easily replaced using re.sub()
        # this ensures char locations are preserved
        dummy_char = "█"
        char_list = list(s)
        start_char_to_slug = {}
        for link in links:
            start = link.charLevelData['startChar']
            end = link.charLevelData['endChar']
            mention = s[start:end]
            if mention != link.charLevelData['text']:
                # dont link if current text at startChar:endChar doesn't match text on link
                continue
            start_char_to_slug[start] = (mention, link.toTopic, getattr(link, 'unambiguousToTopic', None))
            char_list[start:end] = list(dummy_char*(end-start))
        dummy_text = "".join(char_list)

        def repl(match):
            try:
                mention, slug, unambiguous_slug = start_char_to_slug[match.start()]
            except KeyError:
                return match.group()
            link_slug = unambiguous_slug or slug
            return f"""<a href="/topics/{link_slug}" class="namedEntityLink" data-slug="{slug}">{mention}</a>"""
        return re.sub(fr"{dummy_char}+", repl, dummy_text)

    def category_id_dict(self, toc=None, cat_head="", code_head=""):
        if toc is None:
            if not self._category_id_dict:
                self._category_id_dict = self.category_id_dict(self.get_toc())
            return self._category_id_dict

        d = {}

        for i, c in enumerate(toc):
            name = c["category"] if "category" in c else c["title"]
            if cat_head:
                key = "/".join([cat_head, name])
                val = code_head + format(i, '03')
            else:
                key = name
                val = "A" + format(i, '03')

            d[key] = val
            if "contents" in c:
                d.update(self.category_id_dict(c["contents"], key, val))

        return d

    def simplify_toc(self, lang=None, toc_node=None, path=None):
        is_root = toc_node is None and path is None
        toc_node = toc_node if toc_node else self.get_toc()
        path = path if path else []
        simple_nodes = []
        for x in toc_node:
            node_name = x.get("category", None) or x.get("title", None)
            node_path = path + [node_name]
            simple_node = {
                "name": node_name,
                "path": node_path
            }
            if "category" in x:
                if "contents" not in x:
                    continue
                simple_node["type"] = "category"
                simple_node["children"] = self.simplify_toc(lang, x["contents"], node_path)
            elif "title" in x:
                query = {"title": x["title"]}
                if lang:
                    query["language"] = lang
                simple_node["type"] = "index"
                simple_node["children"] = [{
                    "name": "{} ({})".format(v.versionTitle, v.language),
                    "path": node_path + ["{} ({})".format(v.versionTitle, v.language)],
                    "size": v.word_count(),
                    "type": "version"
                } for v in VersionSet(query)]
            simple_nodes.append(simple_node)

        if is_root:
            return {
                "name": "Whole Library" + " ({})".format(lang if lang else ""),
                "path": [],
                "children": simple_nodes
            }
        else:
            return simple_nodes

    def word_count(self, ref_or_cat, lang="he", dependents_regex=None):
        """
        :param ref_or_cat:
        :param lang:
        :param dependents_regex: string - filter dependents by those that have this string (treat this as a category)
        :return:
        """
        if isinstance(ref_or_cat, Ref):
            return ref_or_cat.word_count(lang)
        try:
            return Ref(ref_or_cat).word_count(lang)
        except InputError:
            if dependents_regex:
                raw_ins = library.get_indexes_in_category(ref_or_cat, True)
                ins = filter(lambda s: re.search(dependents_regex,s), raw_ins)
            else:
                ins = library.get_indexes_in_category(ref_or_cat)
            return sum([Ref(r).word_count(lang) for r in ins])

    def is_initialized(self):
        """
        Returns True if the following fields are initialized
            * self._toc_tree
            * self._full_auto_completer
            * self._ref_auto_completer
            * self._lexicon_auto_completer
            * self._cross_lexicon_auto_completer
        """

        # Given how the object is initialized and will always be non-null,
        # I will likely have to add fields to the object to be changed once

        # Avoid allocation here since it will be called very frequently
        are_autocompleters_ready = self._full_auto_completer_is_ready and self._ref_auto_completer_is_ready and self._lexicon_auto_completer_is_ready and self._cross_lexicon_auto_completer_is_ready and self._topic_auto_completer_is_ready
        is_initialized = self._toc_tree_is_ready and (DISABLE_AUTOCOMPLETER or are_autocompleters_ready)
        if not is_initialized:
            logger.warning({"message": "Application not fully initialized", "Current State": {
                "toc_tree_is_ready": self._toc_tree_is_ready,
                "full_auto_completer_is_ready": self._full_auto_completer_is_ready,
                "ref_auto_completer_is_ready": self._ref_auto_completer_is_ready,
                "lexicon_auto_completer_is_ready": self._lexicon_auto_completer_is_ready,
                "cross_lexicon_auto_completer_is_ready": self._cross_lexicon_auto_completer_is_ready,
            }})
        return is_initialized

    @staticmethod
    def get_top_categories(full_records=False):
        from sefaria.model.category import CategorySet
        return CategorySet({'depth': 1}) if full_records else CategorySet({'depth': 1}).distinct('path')


library = Library()


def prepare_index_regex_for_dependency_process(index_object, as_list=False):
    """
    :return string: Regular Expression which will find any titles that match this index title exactly, or more specifically.

    Simplified version of Ref.regex()
    """
    patterns = []
    patterns.append(r"$")   # exact match
    if index_object.nodes.has_titled_continuation():
        patterns.append(r"({}).".format(r"|".join(index_object.nodes.title_separators)))
    if index_object.nodes.has_numeric_continuation():
        patterns.append(r":")   # more granualar, exact match followed by :
        patterns.append(r" \d") # extra granularity following space

    escaped_book = re.escape(index_object.title)
    if as_list:
        return [r"^{}{}".format(escaped_book, p) for p in patterns]
    else:
        return r"^%s(%s)" % (escaped_book, "|".join(patterns))


def process_index_title_change_in_versions(indx, **kwargs):
    VersionSet({"title": kwargs["old"]}).update({"title": kwargs["new"]})


def process_index_title_change_in_dependant_records(indx, **kwargs):
    dependent_indices = library.get_dependant_indices(kwargs["old"], full_records=True)
    for didx in dependent_indices:
        pos = didx.base_text_titles.index(kwargs["old"])
        didx.base_text_titles.pop(pos)
        didx.base_text_titles.insert(pos, kwargs["new"])
        didx.save()

def process_index_title_change_in_sheets(indx, **kwargs):
    print("Cascading refs in sheets {} to {}".format(kwargs['old'], kwargs['new']))

    regex_list = [pattern.replace(re.escape(kwargs["new"]), re.escape(kwargs["old"]))
                for pattern in Ref(kwargs["new"]).regex(as_list=True)]
    ref_clauses = [{"includedRefs": {"$regex": r}} for r in regex_list]
    query = {"$or": ref_clauses }
    sheets = db.sheets.find(query)
    for sheet in sheets:
        sheet["includedRefs"] = [r.replace(kwargs["old"], kwargs["new"], 1) if re.search('|'.join(regex_list), r) else r for r in sheet.get("includedRefs", [])]
        sheet["expandedRefs"] = Ref.expand_refs(sheet["includedRefs"])
        for source in sheet.get("sources", []):
            if "ref" in source:
                source["ref"] = source["ref"].replace(kwargs["old"], kwargs["new"], 1) if re.search('|'.join(regex_list), source["ref"]) else source["ref"]
        db.sheets.save(sheet)


def process_index_delete_in_versions(indx, **kwargs):
    VersionSet({"title": indx.title}).delete()


def process_index_title_change_in_core_cache(indx, **kwargs):
    old_title = kwargs["old"]

    library.refresh_index_record_in_cache(indx, old_title=old_title)
    library.reset_text_titles_cache()

    if MULTISERVER_ENABLED:
        server_coordinator.publish_event("library", "refresh_index_record_in_cache", [indx.title, old_title])
    elif USE_VARNISH:
        from sefaria.system.varnish.wrapper import invalidate_title
        invalidate_title(old_title)


def process_index_change_in_core_cache(indx, **kwargs):
    if kwargs.get("is_new"):
        library.add_index_record_to_cache(indx)
        library.reset_text_titles_cache()

        if MULTISERVER_ENABLED:
            server_coordinator.publish_event("library", "add_index_record_to_cache", [indx.title])

    else:
        library.refresh_index_record_in_cache(indx)
        library.reset_text_titles_cache()

        if MULTISERVER_ENABLED:
            server_coordinator.publish_event("library", "refresh_index_record_in_cache", [indx.title])
        elif USE_VARNISH:
            from sefaria.system.varnish.wrapper import invalidate_title
            invalidate_title(indx.title)


def process_index_change_in_toc(indx, **kwargs):
    old_ref = kwargs.get('orig_vals').get('title') if kwargs.get('orig_vals') else None
    library.update_index_in_toc(indx, old_ref=old_ref)

    if MULTISERVER_ENABLED:
        server_coordinator.publish_event("library", "update_index_in_toc", [indx.title, old_ref])


def process_index_delete_in_toc(indx, **kwargs):
    library.delete_index_from_toc(indx)

    if MULTISERVER_ENABLED:
        server_coordinator.publish_event("library", "delete_index_from_toc", [indx.title, indx.categories])


def process_index_delete_in_core_cache(indx, **kwargs):
    library.remove_index_record_from_cache(indx)
    library.reset_text_titles_cache()

    if MULTISERVER_ENABLED:
        server_coordinator.publish_event("library", "remove_index_record_from_cache", [indx.title])
    elif USE_VARNISH:
        from sefaria.system.varnish.wrapper import invalidate_title
        invalidate_title(indx.title)


def reset_simple_term_mapping(o, **kwargs):
    library.get_simple_term_mapping(rebuild=True)

    if MULTISERVER_ENABLED:
        server_coordinator.publish_event("library", "build_term_mappings")


def rebuild_library_after_category_change(*args, **kwargs):
    library.rebuild(include_toc=True)

    if MULTISERVER_ENABLED:
        server_coordinator.publish_event("library", "rebuild", [True])<|MERGE_RESOLUTION|>--- conflicted
+++ resolved
@@ -1038,24 +1038,9 @@
     """
     """
     text_attr = "chapter"
-<<<<<<< HEAD
     ALLOWED_TAGS    = constants.ALLOWED_TAGS_IN_ABSTRACT_TEXT_RECORD
     ALLOWED_ATTRS   = constants.ALLOWED_ATTRS_IN_ABSTRACT_TEXT_RECORD
-=======
-    ALLOWED_TAGS = ("i", "b", "br", "u", "strong", "h1", "h2", "h3", "pre", "em", "big", "small", "img", "sup", "sub", "span", "a",
-    "table", "td", "th", "tr", "tbody", "thead", "ul", "li")
-    ALLOWED_ATTRS   = {
-        'sup': ['class'],
-        'span':['class', 'dir'],
-        # There are three uses of i tags.
-        # footnotes: uses content internal to <i> tag.
-        # commentary placement: uses 'data-commentator', 'data-order', 'data-label'
-        # structure placement (e.g. page transitions): uses 'data-overlay', 'data-value'
-        'i': ['data-overlay', 'data-value', 'data-commentator', 'data-order', 'class', 'data-label', 'dir'],
-        'img': lambda name, value: name == 'src' and value.startswith("data:image/"),
-        'a': ['dir', 'class', 'href', 'data-ref', "data-ven", "data-vhe"],
-    }
->>>>>>> c81f68be
+
 
     def word_count(self):
         """ Returns the number of words in this text """
