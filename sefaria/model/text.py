--- conflicted
+++ resolved
@@ -205,18 +205,10 @@
         "pubPlace",
         "errorMargin",
         "era",
-<<<<<<< HEAD
-        "dependence", #commentary: to denote commentaries and other potential not standalone texts
-        "base_text_titles", #the base book(s) this one is dpenedant on
-        "auto_linking_scheme",
-        "work_title",
-=======
-        #commentary-refactor attributes
         "dependence", #commentary: to denote commentaries and other potential not standalone texts
         "base_text_titles", #the base book(s) this one is dpenedant on
         "auto_linking_scheme",
         "collective_title",
->>>>>>> c5cdd0e1
         "related_categories"
     ]
 
