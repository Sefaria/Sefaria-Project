# -*- coding: utf-8 -*-
"""
text.py
"""

import logging
logger = logging.getLogger(__name__)

import regex
import copy
import bleach
import json

try:
    import re2 as re
    re.set_fallback_notification(re.FALLBACK_WARNING)
except ImportError:
    logging.warning("Failed to load 're2'.  Falling back to 're' for regular expression parsing. See https://github.com/blockspeiser/Sefaria-Project/wiki/Regular-Expression-Engines")
    import re

from . import abstract as abst
from schema import deserialize_tree, JaggedArrayNode, TitledTreeNode, AddressTalmud, TermSet, TitleGroup

import sefaria.system.cache as scache
from sefaria.system.exceptions import InputError, BookNameError, PartialRefInputError
from sefaria.utils.talmud import section_to_daf, daf_to_section
from sefaria.utils.hebrew import is_hebrew, encode_hebrew_numeral, hebrew_term
from sefaria.utils.util import list_depth
from sefaria.datatype.jagged_array import JaggedTextArray, JaggedArray
from sefaria.settings import DISABLE_INDEX_SAVE

"""
                ----------------------------------
                 Index, IndexSet, CommentaryIndex
                ----------------------------------
"""


class AbstractIndex(object):
    def contents(self, v2=False, raw=False):
        pass

    def is_new_style(self):
        return bool(getattr(self, "nodes", None))

    def get_title(self, lang="en"):
        if lang == "en":
            return self._title

        if self.is_new_style():
            return self.nodes.primary_title(lang)
        else:
            return getattr(self, "heTitle", None)

    def set_title(self, title, lang="en"):
        if lang == "en":
            self._title = title #we need to store the title attr in a physical storage, not that .title is a virtual property
        if self.is_new_style():
            if lang == "en":
                self.nodes.key = title

            old_primary = self.nodes.primary_title(lang)
            self.nodes.add_title(title, lang, True, True)
            if old_primary != title: #then remove the old title, we don't want it.
                self.nodes.remove_title(old_primary, lang)

    title = property(get_title, set_title)


class Index(abst.AbstractMongoRecord, AbstractIndex):
    """
    Index objects define the names and structure of texts stored in the system.

    There is an Index object for every simple text and for every commentator (e.g. "Rashi").

    Commentaries (like "Rashi on Exodus") are instanciated with :class:`CommentaryIndex` objects.
    """
    collection = 'index'
    history_noun = 'index'
    criteria_field = 'title'
    criteria_override_field = 'oldTitle'  # used when primary attribute changes. field that holds old value.
    second_save = True
    track_pkeys = True
    pkeys = ["title"]

    required_attrs = [
        "title",
        "categories"
    ]
    optional_attrs = [
        "titleVariants",      # required for old style
        "schema",             # required for new style
        "sectionNames",       # required for old style simple texts, sometimes erroneously present for commnetary
        "heTitle",            # optional for old style
        "heTitleVariants",    # optional for old style
        "maps",               # optional for old style
        "alt_structs",         # optional for new style
        "order",              # optional for old style and new
        "length",             # optional for old style
        "lengths",            # optional for old style
        "transliteratedTitle" # optional for old style
    ]

    def save(self):
        if DISABLE_INDEX_SAVE:
            raise InputError("Index saving has been disabled on this system.")
        return super(Index, self).save()

    def _set_derived_attributes(self):
        if getattr(self, "schema", None):
            self.nodes = deserialize_tree(self.schema, index=self)
            self.nodes.validate()
        else:
            self.nodes = None

        self.struct_objs = {}
        if getattr(self, "alt_structs", None) and self.nodes:
            for name, struct in self.alt_structs.items():
                self.struct_objs[name] = deserialize_tree(struct, index=self, struct_class=TitledTreeNode)
                self.struct_objs[name].title_group = self.nodes.title_group
                self.struct_objs[name].validate()

    def is_complex(self):
        return getattr(self, "nodes", None) and self.nodes.has_children()

    def contents(self, v2=False, raw=False):
        if not getattr(self, "nodes", None) or raw:  # Commentator
            return super(Index, self).contents()
        elif v2:
            return self.nodes.as_index_contents()
        return self.legacy_form()

    def legacy_form(self):
        """
        :return: Returns an Index object as a flat dictionary, in version one form.
        :raise: Expction if the Index can not be expressed in the old form
        """
        if not self.nodes.is_flat():
            raise InputError("Index record {} can not be converted to legacy API form".format(self.title))

        d = {
            "title": self.title,
            "categories": self.categories,
            "titleVariants": self.nodes.all_node_titles("en"),
            "sectionNames": self.nodes.sectionNames,
            "heSectionNames": map(hebrew_term, self.nodes.sectionNames),
            "textDepth": len(self.nodes.sectionNames)
        }

        if getattr(self, "maps", None):
            d["maps"] = self.maps  #keep an eye on this.  Format likely to change.
        if getattr(self, "order", None):
            d["order"] = self.order
        if getattr(self.nodes, "lengths", None):
            d["lengths"] = self.nodes.lengths
            d["length"] = self.nodes.lengths[0]
        if self.nodes.primary_title("he"):
            d["heTitle"] = self.nodes.primary_title("he")
        if self.nodes.all_node_titles("he"):
            d["heTitleVariants"] = self.nodes.all_node_titles("he")
        else:
            d["heTitleVariants"] = []

        return d

    def _saveable_attrs(self):
        d = {k: getattr(self, k) for k in self._saveable_attr_keys() if hasattr(self, k)}
        if getattr(self, "nodes", None):
            d["schema"] = self.nodes.serialize()
        if getattr(self, "struct_objs", None):
            d["alt_structs"] = {}
            for name, obj in self.struct_objs.items():
                c = obj.serialize()
                del c["titles"]
                d["alt_structs"][name] = c
        return d

    def is_commentary(self):
        return self.categories[0] == "Commentary"

    def all_titles(self, lang):
        if self.nodes:
            return self.nodes.all_tree_titles(lang)
        else:
            return None  # Handle commentary case differently?

    '''         Alternate Title Structures          '''
    def set_alt_structure(self, name, struct_obj):
        self.struct_objs[name] = struct_obj

    def get_alt_structure(self, name):
        return self.struct_objs.get(name)

    def get_alt_structures(self):
        return self.struct_objs

    def has_alt_structures(self):
        return bool(self.struct_objs)

    #These next 3 functions parallel functions on Library, but are simpler.  Refactor?
    def alt_titles_dict(self, lang):
        title_dict = {}
        for key, tree in self.get_alt_structures().items():
            title_dict.update(tree.title_dict(lang))
        return title_dict

    def alt_titles_regex(self, lang):
        full_title_list = self.alt_titles_dict(lang).keys()
        alt_titles = map(re.escape, full_title_list)
        reg = u'(?P<title>' + u'|'.join(sorted(alt_titles, key=len, reverse=True)) + ur')($|[:., ]+)'
        try:
            reg = re.compile(reg, max_mem= 256 * 1024 * 1024)
        except TypeError:
            reg = re.compile(reg)

        return reg

    def get_alt_struct_node(self, title, lang=None):
        if not lang:
            lang = "he" if is_hebrew(title) else "en"
        return self.alt_titles_dict(lang).get(title)

    #todo: handle lang
    def get_maps(self):
        """
        Returns both those maps explicitly defined on this node and those derived from a term scheme
        """
        return getattr(self, "maps", [])
        #todo: term schemes

    def load_from_dict(self, d, is_init=False):
        if not d.get("categories"):
            raise InputError(u"Please provide category for Index record.")

        # Data is being loaded from dict in old format, rewrite to new format
        # Assumption is that d has a complete title collection
        if "schema" not in d and d["categories"][0] != "Commentary":
            node = getattr(self, "nodes", None)
            if node:
                node._init_titles()
            else:
                node = JaggedArrayNode()

            node.key = d.get("title")

            sn = d.pop("sectionNames", None)
            if sn:
                node.sectionNames = sn
                node.depth = len(node.sectionNames)
            else:
                raise InputError(u"Please specify section names for Index record.")

            if d["categories"][0] == "Talmud":
                node.addressTypes = ["Talmud", "Integer"]
                if d["categories"][1] == "Bavli" and d.get("heTitle"):
                    node.checkFirst = {"he": u"משנה" + " " + d.get("heTitle")}
            elif d["categories"][0] == "Mishnah":
                node.addressTypes = ["Perek", "Mishnah"]
            else:
                node.addressTypes = ["Integer" for x in range(node.depth)]

            l = d.pop("length", None)
            if l:
                node.lengths = [l]

            ls = d.pop("lengths", None)
            if ls:
                node.lengths = ls  #overwrite if index.length is already there

            #Build titles
            node.add_title(d["title"], "en", True)

            tv = d.pop("titleVariants", None)
            if tv:
                for t in tv:
                    lang = "he" if is_hebrew(t) else "en"
                    node.add_title(t, lang)

            ht = d.pop("heTitle", None)
            if ht:
                node.add_title(ht, "he", True)

            htv = d.pop("heTitleVariants", None)
            if htv:
                for t in htv:
                    node.add_title(t, "he")

            d["schema"] = node.serialize()

        # todo: should this functionality be on load()?
        if "oldTitle" in d and "title" in d and d["oldTitle"] != d["title"]:
            self.load({"title": d["oldTitle"]})
            # self.titleVariants.remove(d["oldTitle"])  # let this be determined by user
        return super(Index, self).load_from_dict(d, is_init)


    def _normalize(self):
        self.title = self.title.strip()
        self.title = self.title[0].upper() + self.title[1:]

        if not self.is_commentary():
            if not self.is_new():
                for t in [self.title, self.nodes.primary_title("en"), self.nodes.key]:  # This sets a precedence order
                    if t != self.pkeys_orig_values["title"]:  # One title changed, update all of them.
                        self.title = t
                        self.nodes.key = t
                        self.nodes.add_title(t, "en", True, True)
                        break

        if getattr(self, "nodes", None) is None:
            if not getattr(self, "titleVariants", None):
                self.titleVariants = []

            self.titleVariants = [v[0].upper() + v[1:] for v in self.titleVariants]
            # Ensure primary title is listed among title variants
            if self.title not in self.titleVariants:
                self.titleVariants.append(self.title)
            self.titleVariants = list(set([v for v in self.titleVariants if v]))

        # Not sure how these string values are sneaking in here...
        if getattr(self, "heTitleVariants", None) is not None and isinstance(self.heTitleVariants, basestring):
            self.heTitleVariants = [self.heTitleVariants]

        if getattr(self, "heTitle", None) is not None:
            if getattr(self, "heTitleVariants", None) is None:
                self.heTitleVariants = [self.heTitle]
            elif self.heTitle not in self.heTitleVariants:
                self.heTitleVariants.append(self.heTitle)
            self.heTitleVariants = list(set([v for v in getattr(self, "heTitleVariants", []) if v]))

    def _validate(self):
        assert super(Index, self)._validate()

        # Keys that should be non empty lists
        non_empty = ["categories"]

        ''' No longer required for new format
        if not self.is_commentary():
            non_empty.append("sectionNames")
        '''
        for key in non_empty:
            if not isinstance(getattr(self, key, None), list) or len(getattr(self, key, [])) == 0:
                raise InputError(u"{} field must be a non empty list of strings.".format(key))

        #allow only ASCII in text titles
        try:
            self.title.decode('ascii')
        except (UnicodeDecodeError, UnicodeEncodeError):
            raise InputError("Text title may contain only simple English characters.")

        # Disallow special characters in text titles
        if any((c in '.-\\/') for c in self.title):
            raise InputError("Text title may not contain periods, hyphens or slashes.")

        # Disallow special character in categories
        for cat in self.categories:
            if any((c in '.-') for c in cat):
                raise InputError("Categories may not contain periods or hyphens.")

        # Disallow special character in sectionNames
        if getattr(self, "sectionNames", None):
            for sec in self.sectionNames:
                if any((c in '.-\\/') for c in sec):
                    raise InputError("Text Structure names may not contain periods, hyphens or slashes.")

        #New style records
        if self.nodes:
            # Make sure that all primary titles match
            if self.title != self.nodes.primary_title("en") or self.title != self.nodes.key:
                raise InputError(u"Primary titles mismatched in Index Record: {}, {}, {}"
                                 .format(self.title, self.nodes.primary_title("en"), self.nodes.key))

            # Make sure all titles are unique
            for lang in ["en", "he"]:
                for title in self.all_titles(lang):
                    if self.all_titles(lang).count(title) > 1:
                        raise InputError(u'The title {} occurs twice in this Index record'.format(title))
                    existing = library.get_schema_node(title, lang)
                    if existing and not self.same_record(existing.index) and existing.index.title != self.pkeys_orig_values.get("title"):
                        raise InputError(u'A text called "{}" already exists.'.format(title))

            self.nodes.validate()
            for key, tree in self.get_alt_structures().items():
                tree.validate()

        # Make sure all title variants are unique
        if getattr(self, "titleVariants", None):
            for variant in self.titleVariants:
                existing = Index().load({"titleVariants": variant})
                if existing and not self.same_record(existing) and existing.title != self.pkeys_orig_values.get("title"):
                    #if not getattr(self, "oldTitle", None) or existing.title != self.oldTitle:
                    raise InputError(u'A text called "{}" already exists.'.format(variant))

        return True

    def _prepare_second_save(self):
        if getattr(self, "maps", None) is None:
            return
        for i in range(len(self.maps)):
            nref = Ref(self.maps[i]["to"]).normal()
            if not nref:
                raise InputError(u"Couldn't understand text reference: '{}'.".format(self.maps[i]["to"]))
            lang = "en" #todo: get rid of this assumption
            existing = library.get_schema_node(self.maps[i]["from"], lang)
            if existing and not self.same_record(existing.index) and existing.index.title != self.pkeys_orig_values.get("title"):
                raise InputError(u"'{}' cannot be a shorthand name: a text with this title already exisits.".format(nref))
            self.maps[i]["to"] = nref

    def toc_contents(self):
        toc_contents_dict = {
            "title": self.get_title(),
            "heTitle": self.get_title("he"),
            "categories": self.categories
        }
        if hasattr(self,"order"):
            toc_contents_dict["order"] = self.order
        return toc_contents_dict


class IndexSet(abst.AbstractMongoSet):
    """
    A set of :class:`Index` objects.
    """
    recordClass = Index


class CommentaryIndex(AbstractIndex):
    """
    A virtual Index for commentary records.

    :param commentor_name: A title variant of a commentator :class:`Index` record
    :param book_name:  A title variant of a book :class:`Index` record
    """
    def __init__(self, commentor_name, book_name):
        """
        :param commentor_name: A title variant of a commentator :class:Index record
        :param book_name:  A title variant of a book :class:Index record
        :return:
        """
        self.c_index = Index().load({
            "titleVariants": commentor_name,
            "categories.0": "Commentary"
        })
        if not self.c_index:
            raise BookNameError(u"No commentor named '{}'.".format(commentor_name))

        self.b_index = get_index(book_name)

        if not self.b_index:
            raise BookNameError(u"No book named '{}'.".format(book_name))

        if self.b_index.is_commentary():
            raise BookNameError(u"We don't yet support nested commentaries '{} on {}'.".format(commentor_name, book_name))


        # This whole dance is a bit of a mess.
        # Todo: see if we can clean it up a bit
        # could expose the b_index and c_index records to consumers of this object, and forget the renaming
        self.__dict__.update(self.c_index.contents())
        self.commentaryBook = self.b_index.get_title()
        self.commentaryCategories = self.b_index.categories
        self.categories = ["Commentary"] + self.b_index.categories + [self.b_index.get_title()]
        self.commentator = commentor_name
        if getattr(self, "heTitle", None):
            self.heCommentator = self.heBook = self.heTitle # why both?

        # todo: this assumes flat structure
        # self.nodes = JaggedArrayCommentatorNode(self.b_index.nodes, index=self)
        def extend_leaf_nodes(node):
            node.index = self
            if node.has_children():
                return node
            #return JaggedArrayCommentatorNode(node, index=self)
            node.addressTypes += ["Integer"]
            node.sectionNames += ["Comment"]
            node.depth += 1
            return node

        '''
        commentor_index = kwargs.get("index", None)
        assert commentor_index.is_commentary(), "Non-commentator index {} passed to JaggedArrayCommentatorNode".format(commentor_index.title)
        self.basenode = basenode
        parameters = {
            "addressTypes": basenode.addressTypes + ["Integer"],
            "sectionNames": basenode.sectionNames + ["Comment"],
            "depth": basenode.depth + 1
        }
        if getattr(basenode, "lengths", None):
            parameters["lengths"] = basenode.lengths
        super(JaggedArrayCommentatorNode, self).__init__({}, parameters, **kwargs)

        self.key = basenode.key
        self.title_group = basenode.title_group.copy()
        '''

        self.nodes = self.b_index.nodes.copy(extend_leaf_nodes)

        self.nodes.title_group = TitleGroup()  # Reset all titles

        en_cross_product = [c + " on " + b for c in self.c_index.titleVariants for b in self.b_index.nodes.all_node_titles("en")]
        self.title = self.c_index.title + " on " + self.b_index.get_title()  # Calls AbstractIndex.setTitle - will set nodes.key and nodes.primary_title
        for title in en_cross_product:
            self.nodes.add_title(title, "en")

        cnames = getattr(self.c_index, "heTitleVariants", None)
        cprimary = getattr(self.c_index, "heTitle", None)
        if cnames and cprimary:
            he_cross_product = [c + u" על " + b for c in cnames for b in self.b_index.nodes.all_node_titles("he")]
            self.set_title(cprimary + u" על " + self.b_index.get_title("he"), "he")
            for title in he_cross_product:
                self.nodes.add_title(title, "he")
        else:
            logger.warning("No Hebrew title for {}".format(self.title))

        # todo: handle 'alone' titles in b_index - add "commentator on" to them

        self.schema = self.nodes.serialize()
        self.nodes = deserialize_tree(self.schema, index=self)  # reinit nodes so that derived attributes are instanciated

        self.titleVariants = self.nodes.all_node_titles("en")
        self.heTitle = self.nodes.primary_title("he")
        self.heTitleVariants = self.nodes.all_node_titles("he")
        if getattr(self.nodes, "lengths", None):   #seems superfluous w/ nodes above
            self.length = self.nodes.lengths[0]

    def is_commentary(self):
        return True

    def is_complex(self):
        return self.b_index.is_complex()

    #  todo: integrate alt structure on commentary?
    def has_alt_structures(self):
        return False

    def get_alt_structures(self):
        return {}

    def copy(self):
        #todo: this doesn't seem to be used.
        #todo: make this quicker, by utilizing copy methods of the composed objects
        return copy.deepcopy(self)

    def toc_contents(self):
        return {
            "title": self.title,
            "heTitle": getattr(self, "heTitle", None),
            "categories": self.categories
        }

    #todo: this needs help
    def contents(self, v2=False, raw=False):
        if v2:
            return self.nodes.as_index_contents()

        attrs = copy.copy(vars(self))
        del attrs["c_index"]
        del attrs["b_index"]
        del attrs["nodes"]

        attrs['schema'] = self.nodes.serialize(expand_shared=True, expand_titles=True, translate_sections=True)

        if self.nodes.is_leaf():
            attrs["sectionNames"]   = self.nodes.sectionNames
            attrs["heSectionNames"] = map(hebrew_term, self.nodes.sectionNames)
            attrs["textDepth"]      = len(self.nodes.sectionNames)

        return attrs


def get_index(bookname):
    """
    Factory - returns either an :class:`Index` object or a :class:`CommentaryIndex` object

    :param string bookname: Name of the book or commentary on book.
    :return:
    """
    # look for result in indices cache
    if not bookname:
        raise BookNameError("No book provided.")

    cached_result = scache.get_index(bookname)
    if cached_result:
        return cached_result

    bookname = (bookname[0].upper() + bookname[1:]).replace("_", " ")  #todo: factor out method

    #todo: cache
    node = library.get_schema_node(bookname)
    if node:
        i = node.index
        scache.set_index(bookname, i)
        return i

    # "commenter" on "book"
    # todo: handle hebrew x on y format (do we need this?)
    pattern = r'(?P<commentor>.*) on (?P<book>.*)'
    m = regex.match(pattern, bookname)
    if m:
        i = CommentaryIndex(m.group('commentor'), m.group('book'))
        scache.set_index(bookname, i)
        return i

    #simple commentary record
    c_index = Index().load({
            "titleVariants": bookname,
            "categories.0": "Commentary"
        })
    if c_index:
        return c_index

    raise BookNameError(u"No book named '{}'.".format(bookname))



"""
                    -------------------
                     Versions & Chunks
                    -------------------
"""

class AbstractSchemaContent(object):
    content_attr = "content"

    def get_content(self):
        return getattr(self, self.content_attr, None)

    def content_node(self, snode):
        """
        :param snode:
        :type snode SchemaContentNode:
        :return:
        """
        return self.sub_content(snode.version_address())

    #TODO: test me
    def sub_content(self, key_list=[], indx_list=[], value=None):
        """
        Get's or sets values deep within the content of this version.
        This returns the result by reference, NOT by value.
        http://stackoverflow.com/questions/27339165/slice-nested-list-at-variable-depth
        :param key_list: The node keys to traverse to get to the content node
        :param indx_list: The indexes of the subsection to get/set
        :param value: The value to set.  If present, the method acts as a setter.  If None, it acts as a getter.
        """
        ja = reduce(lambda d, k: d[k], key_list, self.get_content())
        if indx_list:
            sa = reduce(lambda a, i: a[i], indx_list[:-1], ja)
            if value is not None:
                sa[indx_list[-1]] = value
            return sa[indx_list[-1]]
        else:
            if value is not None:
                ja[:] = value
            return ja


class AbstractTextRecord(object):
    """
    """
    text_attr = "chapter"
    ALLOWED_TAGS = ("i", "b", "br", "u", "strong", "em", "big", "small")

    def word_count(self):
        """ Returns the number of words in this text """
        return self.ja().word_count()

    def char_count(self):
        """ Returns the number of characters in this text """
        return self.ja().char_count()

    def verse_count(self):
        """ Returns the number of verses in this text """
        return self.ja().verse_count()

    def ja(self): #don't cache locally unless change is handled.  Pontential to cache on JA class level
        return JaggedTextArray(getattr(self, self.text_attr, None))

    @classmethod
    def sanitize_text(cls, t):
        if isinstance(t, list):
            for i, v in enumerate(t):
                t[i] = TextChunk.sanitize_text(v)
        elif isinstance(t, basestring):
            t = bleach.clean(t, tags=cls.ALLOWED_TAGS)
        else:
            return False
        return t

    # Currently assumes that text is JA
    def _sanitize(self):
        setattr(self, self.text_attr,
                self.sanitize_text(getattr(self, self.text_attr, None))
        )


class Version(abst.AbstractMongoRecord, AbstractTextRecord, AbstractSchemaContent):
    """
    A version of a text.

    Relates to a complete single record from the texts collection.
    """
    history_noun = 'text'
    collection = 'texts'
    content_attr = "chapter"
    track_pkeys = True
    pkeys = ["versionTitle"]

    required_attrs = [
        "language",
        "title",    # FK to Index.title
        "versionSource",
        "versionTitle",
        "chapter"  # required.  change to "content"?
    ]
    optional_attrs = [
        "status",
        "priority",
        "license",
        "licenseVetted",
        "versionNotes",
        "digitizedBySefaria",
        "method",
        "heversionSource",  # bad data?
        "versionUrl"  # bad data?
    ]

    def _validate(self):
        assert super(Version, self)._validate()
        """
        Old style database text record have a field called 'chapter'
        Version records in the wild have a field called 'text', and not always a field called 'chapter'
        """
        return True

    def _normalize(self):
        pass

    def get_index(self):
        return get_index(self.title)

    def ja(self):
        # the quickest way to check if this is a complex text
        if isinstance(getattr(self, self.text_attr, None), dict):
            nodes = self.get_index().nodes.get_leaf_nodes()
            return JaggedTextArray([self.content_node(node) for node in nodes])
        else:
            return super(Version, self).ja()


class VersionSet(abst.AbstractMongoSet):
    """
    A collection of :class:`Version` objects
    """
    recordClass = Version

    def __init__(self, query={}, page=0, limit=0, sort=[["priority", -1], ["_id", 1]], proj=None):
        super(VersionSet, self).__init__(query, page, limit, sort, proj)

    def word_count(self):
        return sum([v.word_count() for v in self])

    def char_count(self):
        return sum([v.char_count() for v in self])

    def verse_count(self):
        return sum([v.verse_count() for v in self])

    def merge(self, attr="chapter"):
        """
        Returns merged result, but does not change underlying data
        """
        for v in self:
            if not getattr(v, "versionTitle", None):
                logger.error("No version title for Version: {}".format(vars(v)))
        return merge_texts([getattr(v, attr, []) for v in self], [getattr(v, "versionTitle", None) for v in self])


# used in VersionSet.merge(), merge_text_versions(), and export.export_merged()
# todo: move this to JaggedTextArray class?
# Doesn't work for complex texts
def merge_texts(text, sources):
    """
    This is a recursive function that merges the text in multiple
    translations to fill any gaps and deliver as much text as
    possible.
    e.g. [["a", ""], ["", "b", "c"]] becomes ["a", "b", "c"]
    """
    if not (len(text) and len(sources)):
        return ["", []]

    depth = list_depth(text)
    if depth > 2:
        results = []
        result_sources = []
        for x in range(max(map(len, text))):
            translations = map(None, *text)[x]
            remove_nones = lambda x: x or []
            result, source = merge_texts(map(remove_nones, translations), sources)
            results.append(result)
            # NOTE - the below flattens the sources list, so downstream code can always expect
            # a one dimensional list, but in so doing the mapping of source names to segments
            # is lost for merged texts of depth > 2 (this mapping is not currenly used in general)
            result_sources += source
        return [results, result_sources]

    if depth == 1:
        text = map(lambda x: [x], text)

    merged = map(None, *text)
    text = []
    text_sources = []
    for verses in merged:
        # Look for the first non empty version (which will be the oldest, or one with highest priority)
        index, value = 0, 0
        for i, version in enumerate(verses):
            if version:
                index = i
                value = version
                break
        text.append(value)
        text_sources.append(sources[index])

    if depth == 1:
        # strings were earlier wrapped in lists, now unwrap
        text = text[0]
    return [text, text_sources]


class TextChunk(AbstractTextRecord):
    """
    A chunk of text coresponding to the provided :class:`Ref`, language, and optionall version name.
    If it is possible to get a more complete text by merging multiple versions, a merged result will be returned.

    :param oref: :class:`Ref`
    :param lang: "he" or "en"
    :param vtitle: optional. Title of the version desired.
    """
    text_attr = "text"

    def __init__(self, oref, lang="en", vtitle=None):
        """
        :param oref:
        :type oref: Ref
        :param lang: "he" or "en"
        :param vtitle:
        :return:
        """
        self._oref = oref
        self._ref_depth = len(oref.sections)
        self._versions = []
        self._saveable = False  # Can this TextChunk be saved?

        self.lang = lang
        self.is_merged = False
        self.sources = []
        self.text = self._original_text = self.empty_text()
        self.vtitle = vtitle

        self.full_version = None
        self.versionSource = None  # handling of source is hacky

        if lang and vtitle:
            self._saveable = True
            v = Version().load({"title": oref.index.title, "language": lang, "versionTitle": vtitle}, oref.part_projection())
            if v:
                self._versions += [v]
                self.text = self._original_text = self.trim_text(v.content_node(oref.index_node))
        elif lang:
            vset = VersionSet(oref.condition_query(lang), proj=oref.part_projection())

            if vset.count() == 0:
                return
            if vset.count() == 1:
                v = vset[0]
                self._versions += [v]
                self.text = self.trim_text(v.content_node(oref.index_node))
                #todo: Should this instance, and the non-merge below, be made saveable?
            else:  # multiple versions available, merge
                #todo: does the below work for complex texts?
                merged_text, sources = vset.merge(oref.storage_address())  #todo: For commentaries, this merges the whole chapter.  It may show up as merged, even if our part is not merged.
                self.text = self.trim_text(merged_text)
                if len(set(sources)) == 1:
                    for v in vset:
                        if v.versionTitle == sources[0]:
                            self._versions += [v]
                            break
                else:
                    self.sources = sources
                    self.is_merged = True
                    self._versions = vset.array()
        else:
            raise Exception("TextChunk requires a language.")

    def is_empty(self):
        return bool(self.text)

    def save(self):
        assert self._saveable, u"Tried to save a read-only text: {}".format(self._oref.normal())
        assert not self._oref.is_range(), u"Only non-range references can be saved: {}".format(self._oref.normal())
        #may support simple ranges in the future.
        #self._oref.is_range() and self._oref.range_index() == len(self._oref.sections) - 1
        if self.text == self._original_text:
            logger.warning(u"Aborted save of {}. No change in text.".format(self._oref.normal()))
            return False

        self._validate()
        self._sanitize()
        self._trim_ending_whitespace()

        if not self.version():
            self.full_version = Version(
                {
                    "chapter": self._oref.index.nodes.create_skeleton(),
                    "versionTitle": self.vtitle,
                    "versionSource": self.versionSource,
                    "language": self.lang,
                    "title": self._oref.index.title
                }
            )
        else:
            self.full_version = Version().load({"title": self._oref.index.title, "language": self.lang, "versionTitle": self.vtitle})
            assert self.full_version, u"Failed to load Version record for {}, {}".format(self._oref.normal(), self.vtitle)
            if self.versionSource:
                self.full_version.versionSource = self.versionSource  # hack

        content = self.full_version.sub_content(self._oref.index_node.version_address())
        self._pad(content)
        self.full_version.sub_content(self._oref.index_node.version_address(), [i - 1 for i in self._oref.sections], self.text)

        self.full_version.save()
        self._oref.recalibrate_next_prev_refs(len(self.text))
        return self

    def _pad(self, content):
        """
        Pads the passed content to the dimension of self._oref.
        Acts on the input variable 'content' in place
        Does not yet handle ranges
        :param content:
        :return:
        """

        for pos, val in enumerate(self._oref.sections):
            # at pos == 0, parent_content == content
            # at pos == 1, parent_content == chapter
            # at pos == 2, parent_content == verse
            # etc
            parent_content = reduce(lambda a, i: a[i - 1], self._oref.sections[:pos], content)

            # Pad out existing content to size of ref
            if len(parent_content) < val:
                for _ in range(len(parent_content), val):
                    parent_content.append("" if pos == self._oref.index_node.depth - 1 else [])

            # check for strings where arrays expected, except for last pass
            if pos < self._ref_depth - 2 and isinstance(parent_content[val - 1], basestring):
                parent_content[val - 1] = [parent_content[val - 1]]

    def _trim_ending_whitespace(self):
        """
        Trims blank segments from end of every section
        :return:
        """
        self.text = JaggedTextArray(self.text).trim_ending_whitespace().array()

    def _validate(self):
        """
        validate that depth/breadth of the TextChunk.text matches depth/breadth of the Ref
        :return:
        """
        posted_depth = 0 if isinstance(self.text, basestring) else list_depth(self.text)
        ref_depth = self._oref.range_index() if self._oref.is_range() else self._ref_depth
        implied_depth = ref_depth + posted_depth
        if implied_depth != self._oref.index_node.depth:
            raise InputError(
                u"Text Structure Mismatch. The stored depth of {} is {}, but the text posted to {} implies a depth of {}."
                .format(self._oref.index_node.full_title(), self._oref.index_node.depth, self._oref.normal(), implied_depth)
            )

        #validate that length of the array matches length of the ref
        #todo: double check for depth >= 3
        if self._oref.is_spanning():
            span_size = self._oref.span_size()
            if posted_depth == 0: #possible?
                raise InputError(
                        u"Text Structure Mismatch. {} implies a length of {} sections, but the text posted is a string."
                        .format(self._oref.normal(), span_size)
                )
            elif posted_depth == 1: #possible?
                raise InputError(
                        u"Text Structure Mismatch. {} implies a length of {} sections, but the text posted is a simple list."
                        .format(self._oref.normal(), span_size)
                )
            else:
                posted_length = len(self.text)
                if posted_length != span_size:
                    raise InputError(
                        u"Text Structure Mismatch. {} implies a length of {} sections, but the text posted has {} elements."
                        .format(self._oref.normal(), span_size, posted_length)
                    )
                #todo: validate last section size if provided

        elif self._oref.is_range():
            range_length = self._oref.range_size()
            if posted_depth == 0:
                raise InputError(
                        u"Text Structure Mismatch. {} implies a length of {}, but the text posted is a string."
                        .format(self._oref.normal(), range_length)
                )
            elif posted_depth == 1:
                posted_length = len(self.text)
                if posted_length != range_length:
                    raise InputError(
                        u"Text Structure Mismatch. {} implies a length of {}, but the text posted has {} elements."
                        .format(self._oref.normal(), range_length, posted_length)
                    )
            else:  # this should never happen.  The depth check should catch it.
                raise InputError(
                    u"Text Structure Mismatch. {} implies an simple array of length {}, but the text posted has depth {}."
                    .format(self._oref.normal(), range_length, posted_depth)
                )

    #maybe use JaggedArray.subarray()?
    def trim_text(self, txt):
        """
        Trims a text loaded from Version record with self._oref.part_projection() to the specifications of self._oref
        This works on simple Refs and range refs of unlimited depth and complexity.
        (in place?)
        :param txt:
        :return: List|String depending on depth of Ref
        """
        range_index = self._oref.range_index()
        sections = self._oref.sections
        toSections = self._oref.toSections

        if not sections:
            pass
        else:
            for i in range(0, self._ref_depth):
                if i == 0 == range_index:  # First level slice handled at DB level
                    pass
                elif range_index > i:  # Either not range, or range begins later.  Return simple value.
                    if i == 0 and len(txt):   # We already sliced the first level w/ Ref.part_projection()
                        txt = txt[0]
                    elif len(txt) >= sections[i]:
                        txt = txt[sections[i] - 1]
                    else:
                        return self.empty_text()
                elif range_index == i:  # Range begins here
                    start = sections[i] - 1
                    end = toSections[i]
                    txt = txt[start:end]
                else:  # range_index < i, range continues here
                    begin = end = txt
                    for _ in range(range_index, i - 1):
                        begin = begin[0]
                        end = end[-1]
                    begin[0] = begin[0][sections[i] - 1:]
                    end[-1] = end[-1][:toSections[i]]

        return txt

    def empty_text(self):
        """
        :return: Either empty array or empty string, depending on depth of Ref
        """
        if not self._oref.is_range() and self._ref_depth == self._oref.index_node.depth:
            return ""
        else:
            return []

    def version(self):
        """
        Returns the Version record for this chunk
        :return Version:
        :raises Exception: if the TextChunk is merged
        """
        if not self._versions:
            return None
        if len(self._versions) == 1:
            return self._versions[0]
        else:
            raise Exception("Called TextChunk.version() on merged TextChunk.")


# Mirrors the construction of the old get_text() method.
# The TextFamily.contents() method will return a dictionary in the same format that was provided by get_text().
class TextFamily(object):
    """
    A text with its translations and optionally the commentary on it.

    Can be instanciated with just the first argument.

    :param oref: :class:`Ref`.  This is the only required argument.
    :param int context: Default: 1. How many context levels up to go when getting commentary.  See :func:`Ref.context_ref`
    :param bool commentary: Default: True. Include commentary?
    :param version: optional. Name of version to use when getting text.
    :param lang: None, "en" or "he".  Default: None.  If None, included both languages.
    :param bool pad: Default: True.  Pads the provided ref before processing.  See :func:`Ref.padded_ref`
    :param bool alts: Default: False.  Adds notes of where alternate structure elements begin
    """
    #Attribute maps used for generating dict format
    text_attr_map = {
        "en": "text",
        "he": "he"
    }

    attr_map = {
        "versionTitle": {
            "en": "versionTitle",
            "he": "heVersionTitle"
        },
        "versionSource": {
            "en": "versionSource",
            "he": "heVersionSource"
        },
        "status": {
            "en": "versionStatus",
            "he": "heVersionStatus"
        },
        "license": {
            "en": "license",
            "he": "heLicense",
            "condition": "licenseVetted",
            "default": "unknown"
        },
        "versionNotes": {
            "en": "versionNotes",
            "he": "heVersionNotes"
        },
        "digitizedBySefaria": {
            "en": "digitizedBySefaria",
            "he": "heDigitizedBySefaria",
            "default": False,
        }
    }
    sourceMap = {
        "en": "sources",
        "he": "heSources"
    }

    def __init__(self, oref, context=1, commentary=True, version=None, lang=None, pad=True, alts=False):
        """
        :param oref:
        :param context:
        :param commentary:
        :param version:
        :param lang:
        :param pad:
        :param alts: Adds notes of where alt elements begin
        :return:
        """
        oref                = oref.padded_ref() if pad else oref
        self.ref            = oref.normal()
        self.heRef          = oref.he_normal()
        self.isComplex      = oref.index.is_complex()
        self.text           = None
        self.he             = None
        self._lang          = lang
        self._original_oref = oref
        self._context_oref  = None
        self._chunks        = {}
        self._inode         = oref.index_node
        self._alts          = []

        assert isinstance(self._inode, JaggedArrayNode), "TextFamily only works with JaggedArray nodes"  # todo: handle structure nodes?

        for i in range(0, context):
            oref = oref.context_ref()
        self._context_oref = oref

        # processes "en" and "he" TextChunks, and puts the text in self.text and self.he, respectively.
        for language, attr in self.text_attr_map.items():
            if language == lang:
                c = TextChunk(oref, language, version)
            else:
                c = TextChunk(oref, language)
            self._chunks[language] = c
            setattr(self, self.text_attr_map[language], c.text)

        if oref.is_spanning():
            self.spanning = True

        if commentary:
            from sefaria.client.wrapper import get_links
            if not oref.is_spanning():
                links = get_links(oref.normal())  #todo - have this function accept an object
            else:
                links = [get_links(r.normal()) for r in oref.split_spanning_ref()]
            self.commentary = links if "error" not in links else []

            # get list of available versions of this text
            # but only if you care enough to get commentary also (hack)
            self.versions = oref.version_list()

        # Adds decoration for the start of each alt structure reference
        if alts:
            # Set up empty Array that mirrors text structure
            alts_ja = JaggedArray()

            for key, struct in oref.index.get_alt_structures().iteritems():
                # Assuming these are in order, continue if it is before ours, break if we see one after
                for n in struct.get_leaf_nodes():
                    wholeRef = Ref(n.wholeRef)
                    if wholeRef.ending_ref().precedes(oref):
                        continue
                    if wholeRef.starting_ref().follows(oref):
                        break

                    #It's in our territory
                    wholeRefStart = wholeRef.starting_ref()
                    if oref.contains(wholeRefStart) and not oref == wholeRefStart:
                        indxs = [k - 1 for k in wholeRefStart.in_terms_of(oref)]
                        val = {"en":[], "he":[]}

                        try:
                            val = alts_ja.get_element(indxs)
                        except IndexError:
                            pass

                        val["en"] += [n.primary_title("en")]
                        val["he"] += [n.primary_title("he")]
                        val["whole"] = True

                        alts_ja.set_element(indxs, val)

                    for i, r in enumerate(n.refs):
                        # hack to skip Rishon
                        if i==0:
                            continue;
                        subRef = Ref(r)
                        subRefStart = subRef.starting_ref()
                        if oref.contains(subRefStart) and not oref == subRefStart:
                            indxs = [k - 1 for k in subRefStart.in_terms_of(oref)]
                            val = {"en":[], "he":[]}

                            try:
                                a = alts_ja.get_element(indxs)
                                if a:
                                    val = a
                            except IndexError:
                                pass

                            val["en"] += [n.sectionString([i + 1], "en", title=False)]
                            val["he"] += [n.sectionString([i + 1], "he", title=False)]

                            alts_ja.set_element(indxs, val)

                        elif subRefStart.follows(oref):
                            break

            self._alts = alts_ja.array()

    # What does this note mean?  Is this yet to be done?
    # Remaining: spanning
    def contents(self):
        """
        :return dict: Returns the contents of the text family.
        """
        d = {k: getattr(self, k) for k in vars(self).keys() if k[0] != "_"}

        d["textDepth"] = getattr(self._inode, "depth", None)
        d["sectionNames"] = getattr(self._inode, "sectionNames", None)
        if getattr(self._inode, "lengths", None):
            d["lengths"] = getattr(self._inode, "lengths")
            if len(d["lengths"]):
                d["length"] = d["lengths"][0]
        elif getattr(self._inode, "length", None):
            d["length"] = getattr(self._inode, "length")
        d["textDepth"] = self._inode.depth
        d["heTitle"] = self._inode.full_title("he")
        d["titleVariants"] = self._inode.all_tree_titles("en")
        d["heTitleVariants"] = self._inode.all_tree_titles("he")

        for attr in ["categories", "order", "maps"]:
            d[attr] = getattr(self._inode.index, attr, "")
        for attr in ["book", "type"]:
            d[attr] = getattr(self._original_oref, attr)
        for attr in ["sections", "toSections"]:
            d[attr] = getattr(self._original_oref, attr)[:]
        if self._context_oref.is_commentary():
            for attr in ["commentaryBook", "commentaryCategories", "commentator", "heCommentator"]:
                d[attr] = getattr(self._inode.index, attr, "")
        d["isComplex"] = self.isComplex
        d["indexTitle"] = self._inode.index.title

        for language, attr in self.text_attr_map.items():
            chunk = self._chunks.get(language)
            if chunk.is_merged:
                d[self.sourceMap[language]] = chunk.sources
            else:
                ver = chunk.version()
                if ver:
                    for key, val in self.attr_map.items():
                        if not val.get("condition") or getattr(ver, val.get("condition"), False):
                            d[val[language]] = getattr(ver, key, val.get("default", ""))
                        else:
                            d[val[language]] = val.get("default")

        # replace ints with daf strings (3->"2a") if text is Talmud or commentary on Talmud
        if self._context_oref.is_talmud() and len(d["sections"]) > 0:
            daf = d["sections"][0]
            d["sections"][0] = AddressTalmud.toStr("en", daf)
            d["title"] = d["book"] + " " + d["sections"][0]
            if "heTitle" in d:
                d["heBook"] = d["heTitle"]
                d["heTitle"] = d["heTitle"] + " " + AddressTalmud.toStr("he", daf)
            if d["type"] == "Commentary" and len(d["sections"]) > 1:
                d["title"] = "%s Line %d" % (d["title"], d["sections"][1])
            if "toSections" in d:
                d["toSections"] = [d["sections"][0]] + d["toSections"][1:]

        elif self._context_oref.is_commentary():
            dep = len(d["sections"]) if len(d["sections"]) < 2 else 2
            d["title"] = d["book"] + " " + ":".join(["%s" % s for s in d["sections"][:dep]])

        d["alts"] = self._alts

        return d


def process_index_title_change_in_versions(indx, **kwargs):
    VersionSet({"title": kwargs["old"]}).update({"title": kwargs["new"]})

    if indx.is_commentary():  # and "commentaryBook" not in d:  # looks useless
        old_titles = library.get_commentary_version_titles(kwargs["old"])
    else:
        old_titles = library.get_commentary_version_titles_on_book(kwargs["old"])
    old_new = [(title, title.replace(kwargs["old"], kwargs["new"], 1)) for title in old_titles]
    for pair in old_new:
        VersionSet({"title": pair[0]}).update({"title": pair[1]})


def process_index_delete_in_versions(indx, **kwargs):
    VersionSet({"title": indx.title}).delete()
    if indx.is_commentary():  # and not getattr(self, "commentator", None):   # Seems useless
        library.get_commentary_versions(indx.title).delete()


"""
                    -------------------
                           Refs
                    -------------------

"""


class RefCachingType(type):
    """
    Metaclass for Ref class.
    Caches all Ref isntances according to the string they were instanciated with and their normal form.
    Returns cached instance on instanciation if either instanciation string or normal form are matched.
    """

    def __init__(cls, name, parents, dct):
        super(RefCachingType, cls).__init__(name, parents, dct)
        cls.__cache = {}

    def cache_size(cls):
        return len(cls.__cache)

    def cache_dump(cls):
        return [(a, repr(b)) for (a, b) in cls.__cache.iteritems()]

    def _raw_cache(cls):
        return cls.__cache

    def clear_cache(cls):
        cls.__cache = {}

    def __call__(cls, *args, **kwargs):
        if len(args) == 1:
            tref = args[0]
        else:
            tref = kwargs.get("tref")

        obj_arg = kwargs.get("_obj")

        if tref:
            if tref in cls.__cache:
                return cls.__cache[tref]
            else:
                result = super(RefCachingType, cls).__call__(*args, **kwargs)
                if result.normal() in cls.__cache:
                    #del result  #  Do we need this to keep memory clean?
                    cls.__cache[tref] = cls.__cache[result.normal()]
                    return cls.__cache[result.normal()]
                cls.__cache[result.normal()] = result
                cls.__cache[tref] = result
                return result
        elif obj_arg:
            result = super(RefCachingType, cls).__call__(*args, **kwargs)
            if result.normal() in cls.__cache:
                #del result  #  Do we need this to keep memory clean?
                return cls.__cache[result.normal()]
            cls.__cache[result.normal()] = result
            return result
        else:  # Default.  Shouldn't be used.
            return super(RefCachingType, cls).__call__(*args, **kwargs)


class Ref(object):
    """
        A Ref is a reference to a location. A location could be to a *book*, to a specific *segment* (e.g. verse or mishnah), to a *section* (e.g chapter), or to a *range*.

        Instanciated with a string representation of the reference, e.g.:

        ::

            >>> Ref("Genesis 1:3")
            >>> Ref("Rashi on Genesis 1:3")
            >>> Ref("Genesis 1:3-2:4")
            >>> Ref("Shabbat 4b")
            >>> Ref("Rashi on Shabbat 4b-5a")
    """
    __metaclass__ = RefCachingType

    def __init__(self, tref=None, _obj=None):
        """
        Object is generally initialized with a textual reference - ``tref``

        Internally, the _obj argument can be used to instancate a ref with a complete dict composing the Ref data
        """
        self.index = None
        self.book = None
        self.type = None
        self.sections = []
        self.toSections = []
        self.index_node = None

        if tref:
            self.__init_ref_pointer_vars()
            self.orig_tref = self.tref = tref
            self._lang = "he" if is_hebrew(tref) else "en"
            self.__clean_tref()
            self.__init_tref()
            self._validate()
        elif _obj:
            for key, value in _obj.items():
                setattr(self, key, value)
            self.__init_ref_pointer_vars()
            self.tref = self.normal()
            self._validate()
        else:
            self.__init_ref_pointer_vars()

    def __init_ref_pointer_vars(self):
        self._normal = None
        self._he_normal = None
        self._url = None
        self._next = None
        self._prev = None
        self._padded = None
        self._context = {}
        self._spanned_refs = []
        self._ranged_refs = []
        self._range_depth = None
        self._range_index = None

    def _validate(self):
        offset = 0
        if self.is_bavli():
            offset = 2
        checks = [self.sections, self.toSections]
        for check in checks:
            if getattr(self.index_node, "lengths", None) and len(check):
                if check[0] > self.index_node.lengths[0] + offset:
                    display_size = self.index_node.address_class(0).toStr("en", self.index_node.lengths[0] + offset)
                    raise InputError(u"{} ends at {} {}.".format(self.book, self.index_node.sectionNames[0], display_size))

    def __clean_tref(self):
        self.tref = self.tref.strip().replace(u"–", "-").replace("_", " ")  # don't replace : in Hebrew, where it can indicate amud
        if self._lang == "he":
            return

        try:
            self.tref = self.tref.decode('utf-8').replace(":", ".")
        except UnicodeEncodeError, e:
            return {"error": "UnicodeEncodeError: %s" % e}
        except AttributeError, e:
            return {"error": "AttributeError: %s" % e}

        try:
            # capitalize first letter (don't title case all to avoid e.g., "Song Of Songs")
            self.tref = self.tref[0].upper() + self.tref[1:]
        except IndexError:
            pass

    def __reinit_tref(self, new_tref):
        self.tref = new_tref
        self._lang = "en"
        self.__init_tref()

    def __init_tref(self):
        parts = [s.strip() for s in self.tref.split("-")]
        if len(parts) > 2:
            raise InputError(u"Couldn't understand ref '{}' (too many -'s).".format(self.tref))

        base = parts[0]
        title = None

        match = library.all_titles_regex(self._lang, with_terms=True).match(base)
        if match:
            title = match.group('title')
            self.index_node = library.get_schema_node(title, self._lang)

            if not self.index_node:
                # No Index node - Is this a term?
                new_tref = library.get_term_dict(self._lang).get(title)
                if new_tref:
                    self.__reinit_tref(new_tref)
                    return
                else:
                    raise InputError(u"Failed to find a record for {}".format(base))

            # checkFirst is used on Bavli records to check for a Mishnah pattern match first
            if getattr(self.index_node, "checkFirst", None) and self.index_node.checkFirst.get(self._lang):
                try:
                    check_node = library.get_schema_node(self.index_node.checkFirst[self._lang], self._lang)
                    re_string = '^' + regex.escape(title) + check_node.after_title_delimiter_re + check_node.regex(self._lang, strict=True)
                    reg = regex.compile(re_string, regex.VERBOSE)
                    self.sections = self.__get_sections(reg, base)
                except InputError: # Regex doesn't work
                    pass
                except AttributeError: # Can't find node for check_node
                    pass
                else:
                    self.index_node = check_node

            self.index = self.index_node.index
            self.book = self.index_node.full_title("en")

        elif self._lang == "en":  # Check for a Commentator
            match = library.all_titles_regex(self._lang, commentary=True).match(base)
            if match:
                title = match.group('title')
                self.index_node = library.get_schema_node(title, with_commentary=True)
                if not self.index_node:  # This may be a new version, try to build a schema node.
                    on_node = library.get_schema_node(match.group('commentee'))
                    i = get_index(match.group('commentor') + " on " + on_node.index.title)
                    self.index_node = i.nodes.title_dict(self._lang).get(title)
                    if not self.index_node:
                        raise BookNameError(u"Can not find index record for {}".format(title))
                self.index = self.index_node.index
                self.book = self.index_node.full_title("en")
                if not self.index.is_commentary():
                    raise InputError(u"Unrecognized non-commentary Index record: {}".format(base))
                if not getattr(self.index, "commentaryBook", None):
                    raise InputError(u"Please specify a text that {} comments on.".format(self.index.title))
            else:
                raise InputError(u"Unrecognized Index record: {}".format(base))

        if title is None:
            raise InputError(u"Could not resolve reference: {}".format(self.tref))

        self.type = self.index_node.index.categories[0]

        if title == base:  # Bare book.
            if self.index_node.is_default():  # Without any further specification, match the parent of the fall-through node
                self.index_node = self.index_node.parent
                self.book = self.index_node.full_title("en")
            return

        try:
            #todo: factor out these two lines to a method
            re_string = '^' + regex.escape(title) + self.index_node.after_title_delimiter_re + self.index_node.regex(self._lang)
            reg = regex.compile(re_string, regex.VERBOSE)
        except AttributeError:
            matched = self.index_node.full_title(self._lang)
            msg = u"Partial reference match for '{}' - failed to find continuation for '{}'.\nValid continuations are:\n".format(self.tref, matched)
            continuations = []
            for child in self.index_node.children:
                continuations += child.all_node_titles(self._lang)
            msg += u",\n".join(continuations)
            raise PartialRefInputError(msg, matched, continuations)

        # Numbered Structure node - try numbered structure parsing
        if self.index_node.has_children() and getattr(self.index_node, "_addressTypes", None):
            try:
                struct_indexes = self.__get_sections(reg, base)
                self.index_node = reduce(lambda a, i: a.children[i], [s - 1 for s in struct_indexes], self.index_node)
                title = self.book = self.index_node.full_title("en")
                base = regex.sub(reg, title, base)
                re_string = '^' + regex.escape(title) + self.index_node.after_title_delimiter_re + self.index_node.regex(self._lang)
                reg = regex.compile(re_string, regex.VERBOSE)
            except InputError:
                pass
            #todo: ranges that cross structures

        if title == base:
            return

        # Content node -  Match primary structure address (may be stage two of numbered structure parsing)
        if not self.index_node.has_children() and getattr(self.index_node, "_addressTypes", None):
            try:
                self.sections = self.__get_sections(reg, base)
            except InputError:
                pass

        # Look for alternate structure
        # todo: handle commentator on alt structure
        if not self.sections and not self.index.is_commentary():
            alt_struct_regex = self.index.alt_titles_regex(self._lang)
            if alt_struct_regex:
                match = alt_struct_regex.match(base)
                if match:
                    title = match.group('title')
                    alt_struct_node = self.index.get_alt_struct_node(title, self._lang)

                    #Exact match alt structure node
                    if title == base:
                        new_tref = alt_struct_node.get_ref_from_sections([])
                        if new_tref:
                            self.__reinit_tref(new_tref)
                            return

                    try:  # Some structure nodes don't have .regex() methods.
                        re_string = '^' + regex.escape(title) + alt_struct_node.after_title_delimiter_re + alt_struct_node.regex(self._lang)
                        reg = regex.compile(re_string, regex.VERBOSE)
                    except AttributeError:
                        pass
                    else:
                        # Alternate numbered structure
                        if alt_struct_node.has_children() and getattr(alt_struct_node, "_addressTypes", None):
                            try:
                                struct_indexes = self.__get_sections(reg, base)
                                alt_struct_node = reduce(lambda a, i: a.children[i], [s - 1 for s in struct_indexes], alt_struct_node)
                                title = alt_struct_node.full_title("en")
                                base = regex.sub(reg, title, base)
                                re_string = '^' + regex.escape(title) + alt_struct_node.after_title_delimiter_re + alt_struct_node.regex(self._lang)
                                reg = regex.compile(re_string, regex.VERBOSE)
                            except InputError:
                                pass

                        # Alt struct map node -  (may be stage two of numbered structure parsing)
                        if title == base:  #not a repetition of similar test above - title may have changed in numbered structure parsing
                            alt_struct_indexes = []
                        else:
                            alt_struct_indexes = self.__get_sections(reg, base)
                        new_tref = alt_struct_node.get_ref_from_sections(alt_struct_indexes)
                        if new_tref:
                            self.__reinit_tref(new_tref)
                            return

        if not self.sections:
            raise InputError(u"Failed to parse ref {}".format(self.orig_tref))

        self.toSections = self.sections[:]

        if self._lang == "en" and len(parts) == 2:  # we still don't support he ranges
            if self.index_node.addressTypes[0] == "Talmud":
                self.__parse_talmud_range(parts[1])
            else:
                range_part = re.split("[.:, ]+", parts[1])
                delta = len(self.sections) - len(range_part)
                for i in range(delta, len(self.sections)):
                    try:
                        self.toSections[i] = int(range_part[i - delta])
                    except (ValueError, IndexError):
                        raise InputError(u"Couldn't understand text sections: '{}'.".format(self.tref))

    def __get_sections(self, reg, tref):
        sections = []
        ref_match = reg.match(tref)
        if not ref_match:
            raise InputError(u"Can not parse ref: {}".format(tref))

        gs = ref_match.groupdict()
        for i in range(0, self.index_node.depth):
            gname = u"a{}".format(i)
            if gs.get(gname) is not None:
                sections.append(self.index_node._addressTypes[i].toNumber(self._lang, gs.get(gname)))
        return sections

    def __parse_talmud_range(self, range_part):
        #todo: make sure to-daf isn't out of range
        self.toSections = range_part.split(".")  # this was converting space to '.', for some reason.

        # 'Shabbat 23a-b'
        if self.toSections[0] == 'b':
            self.toSections[0] = self.sections[0] + 1

        # 'Shabbat 24b-25a'
        elif regex.match("\d+[ab]", self.toSections[0]):
            self.toSections[0] = daf_to_section(self.toSections[0])

        # 'Shabbat 24b.12-24'
        else:
            delta = len(self.sections) - len(self.toSections)
            for i in range(delta -1, -1, -1):
                self.toSections.insert(0, self.sections[i])

        self.toSections = [int(x) for x in self.toSections]

    def __eq__(self, other):
        return self.normal() == other.normal()

    def __ne__(self, other):
        return not self.__eq__(other)

    @staticmethod
    def is_ref(tref):
        """
        Static method for testing if a string is valid for instanciating a Ref object.

        :param string tref: the string to test
        :return bool:
        """
        try:
            Ref(tref)
            return True
        except InputError:
            return False

    def is_talmud(self):
        """
        Is this a Talmud reference?

        :return bool:
        """
        return getattr(self.index_node, "addressTypes", None) and len(self.index_node.addressTypes) and self.index_node.addressTypes[0] == "Talmud"

    def is_bavli(self):
        """
        Is this a Talmud Bavli reference?

        :return bool:
        """
        return u"Bavli" in self.index.categories

    def is_commentary(self):
        """
        Is this a commentary reference?

        :return bool:
        """
        return self.type == "Commentary"

    def is_range(self):
        """
        Is this reference a range?

        A Ref is range if it's starting point and ending point are different, i.e. it has a - in it's text form.
        References can cover large areas of text without being a range - in the case where they are references to chapters.

        ::

            >>> Ref("Genesis 3").is_range()
            False
            >>> Ref("Genesis 3-5").is_range()
            True

        :return bool:
        """
        return self.sections != self.toSections

    def range_size(self):
        """
        How large is the range?

        :return int:
        """
        #todo: rewrite with range_index to handle ranges across higher level sections
        return self.toSections[-1] - self.sections[-1] + 1

    def range_index(self):
        """
        At what section index does the range begin?

        ::

            >>> Ref("Leviticus 15:3 - 17:12").range_index()
            0
            >>> Ref("Leviticus 15-17").range_index()
            0
            >>> Ref("Leviticus 15:17-21").range_index()
            1
            >>> Ref("Leviticus 15:17").range_index()
            2

        :return int:
        """
        if not self._range_index:
            self._set_range_data()
        return self._range_index

    def range_depth(self):
        """
        How deep is the range?

        ::

            >>> Ref("Leviticus 15:3 - 17:12").range_depth()
            2
            >>> Ref("Leviticus 15-17").range_depth()
            2
            >>> Ref("Leviticus 15:17-21").range_depth()
            1
            >>> Ref("Leviticus 15:17").range_depth()
            0

        :return int:
        """
        if not self._range_depth:
            self._set_range_data()
        return self._range_depth

    def _set_range_data(self):
        if not self.is_range():
            self._range_depth = 0
            self._range_index = self.index_node.depth

        else:
            for i in range(0, self.index_node.depth):
                if self.sections[i] != self.toSections[i]:
                    self._range_depth = self.index_node.depth - i
                    self._range_index = i
                    break

    def is_spanning(self):
        """
        :return bool: True if the Ref spans across text sections.

        ::

            >>> Ref("Shabbat 13a-b")
            True
            >>> Ref("Shabbat 13a:3-14")
            False
            >>> Ref("Job 4:3-5:3")
            True
            >>> Ref("Job 4:5-18")
            False

        """
        return self.span_size() > 1

    def span_size(self):
        """
        How many sections does the span cover?

        ::

            >>> Ref("Leviticus 15:3 - 17:12").span_size()
            3
            >>> Ref("Leviticus 15-17").span_size()
            3
            >>> Ref("Leviticus 15:17-21").span_size()
            1
            >>> Ref("Leviticus 15:17").span_size()
            1

        :return int:
        """
        if not getattr(self.index_node, "depth", None) or self.index_node.depth == 1:
            # text with no depth or depth 1 can't be spanning
            return 0

        if len(self.sections) == 0:
            # can't be spanning if no sections set
            return 0

        if len(self.sections) <= self.index_node.depth - 2:
            point = len(self.sections) - 1
        else:
            point = self.index_node.depth - 2

        for i in range(0, point + 1):
            size = self.toSections[i] - self.sections[i] + 1
            if size > 1:
                return size

        return 1

    def is_section_level(self):
        """
        Is this Ref section (e.g. Chapter) level?

        :return bool:
        """
        return len(self.sections) == self.index_node.depth - 1

    def is_segment_level(self):
        """
        Is this Ref segment (e.g. Verse) level?

        :return bool:
        """
        return len(self.sections) == self.index_node.depth

    """ Methods to generate new Refs based on this Ref """
    def _core_dict(self):
        return {
            "index": self.index,
            "book": self.book,
            "type": self.type,
            "index_node": self.index_node,
            "sections": self.sections[:],
            "toSections": self.toSections[:]
        }

    def surrounding_ref(self, size=1):
        """
        Return a reference with 'size' additional segments added to each side.

        Currently does not extend to sections beyond the original ref's span.

        :param int size:
        :return: :class:`Ref`
        """

        if self.starting_ref().sections[-1] > size:
            start = self.starting_ref().sections[-1] - size
        else:
            start = 1

        ending_sections = self.ending_ref().sections
        ending_section_length = self.get_state_ja().sub_array_length([s - 1 for s in ending_sections[:-1]])

        if ending_sections[-1] + size < ending_section_length:
            end = ending_sections[-1] + size
        else:
            end = ending_section_length

        d = self._core_dict()
        d["sections"] = d["sections"][:-1] + [start]
        d["toSections"] = d["toSections"][:-1] + [end]
        return Ref(_obj=d)


    def starting_ref(self):
        """
        For ranged Refs, return the starting Ref

        :return: :class:`Ref`
        """
        if not self.is_range():
            return self
        d = self._core_dict()
        d["toSections"] = self.sections[:]
        return Ref(_obj=d)

    def ending_ref(self):
        """
        For ranged Refs, return the ending Ref

        :return: :class:`Ref`
        """
        if not self.is_range():
            return self
        d = self._core_dict()
        d["sections"] = self.toSections[:]
        return Ref(_obj=d)

    def section_ref(self):
        """
        Return the section level Ref

        For texts of depth 2, this has the same behavior as :func:`top_section_ref`

        ::

            >>> Ref("Rashi on Genesis 2:3:1").section_ref()
            Ref("Rashi on Genesis 2:3")
            >>> Ref("Genesis 2:3").section_ref()
            Ref("Genesis 2")

        :return: :class:`Ref`
        """
        if self.is_section_level():
            return self
        return self.padded_ref().context_ref()

    def top_section_ref(self):
        """
        Return the highest level section Ref.

        For texts of depth 2, this has the same behavior as :func:`section_ref`

        ::

            >>> Ref("Rashi on Genesis 2:3:1").top_section_ref()
            Ref("Rashi on Genesis 2")
            >>> Ref("Genesis 2:3").top_section_ref()
            Ref("Genesis 2")

        :return: :class:`Ref`
        """
        return self.padded_ref().context_ref(self.index_node.depth - 1)

    def next_section_ref(self):
        """
        Returns a Ref to the next section (e.g. Chapter).

        If this is the last section, returns ``None``

        :return: :class:`Ref`
        """
        if not self._next:
            self._next = self._iter_text_section()
            if self._next is None and self.index_node.is_leaf():
                current_leaf = self.index_node
                #we now need to iterate over the next leaves, finding the first available section
                while True:
                    next_leaf = current_leaf.next_leaf() #next schema/JANode
                    if next_leaf:
                        next_node_ref = next_leaf.ref() #get a ref so we can do the next lines
                        potential_next = next_node_ref._iter_text_section(depth_up=0 if next_leaf.depth == 1 else 1)
                        if potential_next:
                            self._next = potential_next
                            break
                        current_leaf = next_leaf
                    else:
                        self._next = None
                        break
        return self._next

    def prev_section_ref(self):
        """
        Returns a Ref to the previous section (e.g. Chapter).

        If this is the first section, returns ``None``

        :return: :class:`Ref`
        """
        if not self._prev:
            self._prev = self._iter_text_section(False)
            if self._prev is None and self.index_node.is_leaf():
                current_leaf = self.index_node
                #we now need to iterate over the prev leaves, finding the first available section
                while True:
                    prev_leaf = current_leaf.prev_leaf() #prev schema/JANode
                    if prev_leaf:
                        prev_node_ref = prev_leaf.ref() #get a ref so we can do the next lines
                        potential_prev = prev_node_ref._iter_text_section(forward=False, depth_up=0 if prev_leaf.depth == 1 else 1)
                        if potential_prev:
                            self._prev = potential_prev
                            break
                        current_leaf = prev_leaf
                    else:
                        self._prev = None
                        break
        return self._prev

    def recalibrate_next_prev_refs(self, add_self=True):
        """
        Internal. Called when a section is inserted or deleted.

        :param add_self:
        :return: None
        """
        next_ref = self.next_section_ref()
        prev_ref = self.prev_section_ref()
        if next_ref:
            next_ref._prev = self if add_self else prev_ref
        if prev_ref:
            prev_ref._next = self if add_self else next_ref

    #Don't store results on Ref cache - state objects change, and don't yet propogate to this Cache
    def get_state_node(self):
        """
        :return: :class:`sefaria.model.version_state.StateNode`
        """
        from . import version_state
        return version_state.VersionState(self.book).state_node(self.index_node)

    def get_state_ja(self, lang="all"):
        """
        :param lang: "all", "he", or "en"
        :return: :class:`sefaria.datatype.jagged_array`
        """
        return self.get_state_node().ja(lang)

    def is_text_fully_available(self, lang):
        """
        :param lang: "he" or "en"
        :return: True if at least one complete version of ref is available in lang.
        """
        if self.is_section_level() or self.is_segment_level():
            # Using mongo queries to slice and merge versions 
            # is much faster than actually using the Version State doc
            text = self.text(lang=lang).text
            return bool(len(text) and all(text))
        else:
            sja = self.get_state_ja(lang)
            subarray = sja.subarray_with_ref(self)
            return subarray.is_full()

    def is_text_translated(self):
        """
        :return: True if at least one complete version of ref is available in English.
        """
        return self.is_text_fully_available("en")

    def _iter_text_section(self, forward=True, depth_up=1):
        """
        Used to iterate forwards or backwards to the next available ref in a text

        :param pRef: the ref object
        :param forward: Boolean indicating direction to iterate
        :depth_up: if we want to traverse the text at a higher level than most granular. defaults to one level above
        :return: a ref
        """
        if self.index_node.depth <= depth_up:  # if there is only one level of text, don't even waste time iterating.
            return None

        #arrays are 0 based. text sections are 1 based. so shift the numbers back.
        starting_points = [s - 1 for s in self.sections[:self.index_node.depth - depth_up]]

        #start from the next one
        if len(starting_points) > 0:
            starting_points[-1] += 1 if forward else -1

        #let the counts obj calculate the correct place to go.
        c = self.get_state_node().ja("all", "availableTexts")
        new_section = c.next_index(starting_points) if forward else c.prev_index(starting_points)

        # we are also scaling back the sections to the level ABOVE the lowest section type (eg, for bible we want chapter, not verse)
        if new_section:
            d = self._core_dict()
            d["toSections"] = d["sections"] = [(s + 1) for s in new_section[:-depth_up]]
            return Ref(_obj=d)
        else:
            return None

    def to(self, toref):
        """
        Return a reference that begins at this Ref, and ends at toref

        :param toref: Ref that denotes the end of the new ref
        :return: :class:`Ref`
        """
        assert self.book == toref.book
        d = self._core_dict()
        d["toSections"] = toref.toSections[:]
        return Ref(_obj=d)

    def subref(self, subsection):
        """
        Returns a more specific reference than the current Ref

        :param int subsection: the subsection of the current Ref
        :return: :class:`Ref`
        """
        assert self.index_node.depth > len(self.sections), u"Tried to get subref of bottom level ref: {}".format(self.normal())
        assert not self.is_range(), u"Tried to get subref of ranged ref".format(self.normal())

        d = self._core_dict()
        d["sections"] += [subsection]
        d["toSections"] += [subsection]
        return Ref(_obj=d)

    def context_ref(self, level=1):
        """
        :return: :class:`Ref` that is more general than this Ref.
        :param level: how many levels to 'zoom out' from the most specific possible ref

        ::

            >>> Ref("Genesis 4:5").context_ref(level = 1)
            Ref("Genesis 4")
            >>> Ref("Genesis 4:5").context_ref(level = 2)
            Ref("Genesis")

        If the given Ref is less specific than or equally specific to the level given, it is returned as-is.
        """
        if level == 0:
            return self

        if not self._context.get(level) or not self._context[level]:
            if len(self.sections) <= self.index_node.depth - level:
                return self

            if level > self.index_node.depth:
                raise InputError(u"Call to Ref.context_ref of {} exceeds Ref depth of {}.".format(level, self.index_node.depth))
            d = self._core_dict()
            d["sections"] = d["sections"][:self.index_node.depth - level]
            d["toSections"] = d["toSections"][:self.index_node.depth - level]
            self._context[level] = Ref(_obj=d)
        return self._context[level]

    def padded_ref(self):
        """
        :return: :class:`Ref` with 1s inserted to make the ref specific to the section level

        ::

            >>> Ref("Genesis").padded_ref()
            Ref("Genesis 1")

        If this given Ref is already specific to the section or segment level, it is returned unchanged.

        ::

            >>> Ref("Genesis 1").padded_ref()
            Ref("Genesis 1")

        """
        if not self._padded:
            if not getattr(self, "index_node", None):
                raise Exception(u"No index_node found {}".format(vars(self)))
            if len(self.sections) >= self.index_node.depth - 1:
                return self

            d = self._core_dict()
            if self.is_talmud():
                if len(self.sections) == 0: #No daf specified
                    section = 3 if "Bavli" in self.index.categories else 1
                    d["sections"].append(section)
                    d["toSections"].append(section)
            for i in range(self.index_node.depth - len(d["sections"]) - 1):
                d["sections"].append(1)
                d["toSections"].append(1)  # todo: is this valid in all cases?
            self._padded = Ref(_obj=d)
        return self._padded

    def split_spanning_ref(self):
        """
        :return: List of non-spanning :class:`Ref` objects which completely cover the area of this Ref

        ""

            >>> Ref("Shabbat 13b-14b")
            [Ref("Shabbat 13b"), Ref("Shabbat 14a"), Ref("Shabbat 14b")]

        """
        if not self._spanned_refs:

            if self.index_node.depth == 1 or not self.is_spanning():
                self._spanned_refs = [self]

            else:
                start, end = self.sections[self.range_index()], self.toSections[self.range_index()]
                ref_depth = len(self.sections)

                refs = []
                for n in range(start, end + 1):
                    d = self._core_dict()
                    if n == start:
                        d["toSections"] = self.sections[0:self.range_index() + 1]
                        for i in range(self.range_index() + 1, ref_depth):
                            d["toSections"] += [self.get_state_ja().sub_array_length([s - 1 for s in d["toSections"][0:i]])]
                    elif n == end:
                        d["sections"] = self.toSections[0:self.range_index() + 1]
                        for _ in range(self.range_index() + 1, ref_depth):
                            d["sections"] += [1]
                    else:
                        d["sections"] = self.sections[0:self.range_index()] + [n]
                        d["toSections"] = self.sections[0:self.range_index()] + [n]

                        for i in range(self.range_index() + 1, ref_depth):
                            d["sections"] += [1]
                            d["toSections"] += [self.get_state_ja().sub_array_length([s - 1 for s in d["toSections"][0:i]])]
                    if d["toSections"][-1]:  # to filter out, e.g. non-existant Rashi's, where the last index is 0
                        refs.append(Ref(_obj=d))

                if self.range_depth() == 2:
                    self._spanned_refs = refs
                if self.range_depth() > 2: #recurse
                    expanded_refs = []
                    for ref in refs:
                        expanded_refs.extend(ref.split_spanning_ref())
                    self._spanned_refs = expanded_refs

        return self._spanned_refs

    def range_list(self):
        """
        :return: list of :class:`Ref` objects corresponding to each point in the range of this Ref

        Does not work for spanning refs
        """
        if not self._ranged_refs:
            if not self.is_range():
                return [self]
            if self.is_spanning():
                raise InputError(u"Can not get range of spanning ref: {}".format(self))


            results = []

            for s in range(self.sections[-1], self.toSections[-1] + 1):
                d = self._core_dict()
                d["sections"][-1] = s
                d["toSections"][-1] = s
                results.append(Ref(_obj=d))

            self._ranged_refs = results
        return self._ranged_refs

    def regex(self):
        """
        :return string: for a Regular Expression which will find any refs that match this Ref exactly, or more specifically.

        E.g., "Genesis 1" yields an RE that match "Genesis 1" and "Genesis 1:3"
        """
        #todo: explore edge cases - book name alone, full ref to segment level
        #todo: move over to the regex methods of the index nodes
        patterns = []

        if self.is_range():
            if self.is_spanning():
                s_refs = self.split_spanning_ref()
                normals = []
                for s_ref in s_refs:
                    normals += [r.normal() for r in s_ref.range_list()]
            else:
                normals = [r.normal() for r in self.range_list()]

            for r in normals:
                sections = re.sub("^%s" % re.escape(self.book), '', r)
                patterns.append("%s$" % sections)   # exact match
                patterns.append("%s:" % sections)   # more granualar, exact match followed by :
                patterns.append("%s \d" % sections) # extra granularity following space
        else:
            sections = re.sub("^%s" % re.escape(self.book), '', self.normal())
            patterns.append("%s$" % sections)   # exact match
            if self.index_node.has_titled_continuation():
                patterns.append(u"{}({}).".format(sections, u"|".join(self.index_node.title_separators)))
            elif self.index_node.has_numeric_continuation():
                patterns.append("%s:" % sections)   # more granualar, exact match followed by :
                patterns.append("%s \d" % sections) # extra granularity following space

        return "^%s(%s)" % (re.escape(self.book), "|".join(patterns))

    """ Comparisons """
    def overlaps(self, other):
        """
        Does this Ref overlap ``other`` Ref?

        :param other:
        :return bool:
        """
        assert isinstance(other, Ref)
        if not self.index_node == other.index_node:
            return False

        return not (self.precedes(other) or self.follows(other))

    def contains(self, other):
        """
        Does this Ref completely contain ``other`` Ref?

        :param other:
        :return bool:
        """
        assert isinstance(other, Ref)
        if not self.index_node == other.index_node:
            return False

        return (
            (not self.starting_ref().follows(other.starting_ref()))
            and
            (not self.ending_ref().precedes(other.ending_ref()))
        )

    def precedes(self, other):
        """
        Does this Ref completely precede ``other`` Ref?

        :param other:
        :return bool:
        """
        assert isinstance(other, Ref)
        if not self.index_node == other.index_node:
            return False

        my_end = self.ending_ref()
        other_start = other.starting_ref()

        smallest_section_len = min([len(my_end.sections), len(other_start.sections)])

        # Bare book references never precede or follow
        if smallest_section_len == 0:
            return False

        # Compare all but last section
        for i in range(smallest_section_len - 1):
            if my_end.sections[i] < other_start.sections[i]:
                return True
            if my_end.sections[i] > other_start.sections[i]:
                return False

        # Compare last significant section
        if my_end.sections[smallest_section_len - 1] < other_start.sections[smallest_section_len - 1]:
            return True

        return False

    def follows(self, other):
        """
        Does this Ref completely follow ``other`` Ref?

        :param other:
        :return bool:
        """
        assert isinstance(other, Ref)
        if not self.index_node == other.index_node:
            return False

        my_start = self.starting_ref()
        other_end = other.ending_ref()

        smallest_section_len = min([len(my_start.sections), len(other_end.sections)])

        # Bare book references never precede or follow
        if smallest_section_len == 0:
            return False

        # Compare all but last section
        for i in range(smallest_section_len - 1):
            if my_start.sections[i] > other_end.sections[i]:
                return True
            if my_start.sections[i] < other_end.sections[i]:
                return False

        # Compare last significant section
        if my_start.sections[smallest_section_len - 1] > other_end.sections[smallest_section_len - 1]:
            return True

        return False

    def in_terms_of(self, other):
        """
        Returns the current reference sections in terms of another, containing reference.

        Returns an array of ordinal references, not array indexes.  (Meaning first is 1)

        Must be called on a point Reference, not a range

        ""

            >>> Ref("Genesis 6:3").in_terms_of("Genesis 6")
            [3]
            >>> Ref("Genesis 6:3").in_terms_of("Genesis")
            [6,3]
            >>> Ref("Genesis 6:3").in_terms_of("Genesis 6-7")
            [1,3]
            >>> Ref("Genesis 6:8").in_terms_of("Genesis 6:3-7:3")
            [1, 6]

        :param other: :class:`Ref`
        :return: array of indexes

        """

        #What's best behavior for these cases?
        assert isinstance(other, Ref)
        if not self.index_node == other.index_node:
            return None

        if self.is_range():
            raise Exception("Ref.in_terms_of() called on ranged Ref: {}".format(self))

        if not other.contains(self):
            return None

        ret = []

        if not other.is_range():
            ret = self.sections[len(other.sections):]
        else:
            for i in range(other.range_index(), self.index_node.depth):
                ret.append(self.sections[i] + 1 - other.sections[i])
                if other.sections[i] != self.sections[i] or len(other.sections) <= i + 1:
                    ret += self.sections[i + 1:]
                    break
        return ret

    def order_id(self):
        """
        Returns a unique id for this reference that establishes an ordering of references across the whole catalog.
        This id will change as the ordering of the catalog changes, and may begin to overlap with other numbers because of those changes.
        However, at any point in time these ids will be unique across the catalog.
        Used to sort results from ElasticSearch queries

        :return string:
        """
        #Todo: handle complex texts.  Right now, all complex results are grouped under the root of the text
        from sefaria.summaries import category_id_dict

        cats = self.index.categories[:]
        if len(cats) >= 1 and cats[0] == "Commentary":
            cats = cats[1:2] + ["Commentary"] + cats[2:]

        key = "/".join(cats + [self.index.title])
        try:
            base = category_id_dict()[key]
            res = reduce(lambda x, y: x + format(y, '04'), self.sections, base)
            if self.is_range():
                res = reduce(lambda x, y: x + format(y, '04'), self.toSections, res + "-")
            return res
        except Exception as e:
            logger.warning("Failed to execute order_id for {} : {}".format(self, e))
            return "Z"

    """ Methods for working with Versions and VersionSets """
    def storage_address(self):
        """
        Return the storage location within a Version for this Ref.

        :return string:
        """
        return ".".join(["chapter"] + self.index_node.address()[1:])

    def part_projection(self):
        """
        Returns the slice and storage address to return top-level sections for Versions of this ref

        Used as:

        ::

            Version().load({...},oref.part_projection())

        **Regarding projecting complex texts:**
        *I do not think that there is a way, with a simple projection, to both limit to a dictionary to a particular leaf and get a slice of that same leaf.
        It is possible with the aggregation pipeline.
        With complex texts, we trade off a bit of speed for consistency, and slice just the array that we are concerned with.*
        """
        # todo: reimplement w/ aggregation pipeline (see above)
        # todo: special case string 0?
        if not self.sections:
            return {"_id": 0}
        else:
            skip = self.sections[0] - 1
            limit = 1 if self.range_index() > 0 else self.toSections[0] - self.sections[0] + 1
            slce = {"$slice": [skip, limit]}
            return {"_id": 0, self.storage_address(): slce}

    def condition_query(self, lang=None):
        """
        Return condition to select only versions with content at the location of this Ref.
        Usage:

        ::

            VersionSet(oref.condition_query(lang))

        Can be combined with Ref.part_projection() to only return the content indicated by this ref:

        ::

            VersionSet(oref.condition_query(lang), proj=oref.part_projection())

        :return: dict containing a query in the format expected by VersionSet
        """
        d = {
            "title": self.index.title,
        }
        if lang:
            d.update({"language": lang})

        condition_addr = self.storage_address()
        if not self.sections:
            d.update({
                condition_addr: {"$exists": True, "$elemMatch": {"$nin": ["", [], 0]}}  # any non-empty element will do
            })
        elif not self.is_spanning():
            for s in range(0, len(self.sections) if not self.is_range() else len(self.sections) - 1):
                condition_addr += ".{}".format(self.sections[s] - 1)
            if len(self.sections) == self.index_node.depth and not self.is_range():
                d.update({
                    condition_addr: {"$exists": True, "$nin": ["", [], 0]}
                })
            else:
                d.update({
                    condition_addr: {"$exists": True, "$elemMatch": {"$nin": ["", [], 0]}}
                })
        else:
            #todo: If this method gets cached, then copies need to be made before the del below.
            parts = []
            refs = self.split_spanning_ref()
            for r in refs:
                q = r.condition_query()
                del q["title"]
                parts.append(q)
                d.update({
                    "$or": parts
                })

        return d

    def versionset(self, lang=None):
        """
        :class:`VersionsSet` of :class:`Version` objects that have content for this Ref in lang

        :param lang: "he" or "en"
        :return: :class:`VersionSet`
        """
        return VersionSet(self.condition_query(lang))

    def version_list(self):
        """
        A list of available text versions titles and languages matching this ref

        :return list: each list element is an object with keys 'versionTitle' and 'language'
        """
        vlist = []
        for v in self.versionset():
            vlist.append({
                "versionTitle": v.versionTitle,
                 "language": v.language
            })
        return vlist

    """ String Representations """
    def __str__(self):
        return self.normal()

    def __repr__(self):  # Wanted to use orig_tref, but repr can not include Unicode
        return self.__class__.__name__ + "('" + str(self.normal()) + "')"

    def old_dict_format(self):
        """
        Outputs the ref in the old format, for code that relies heavily on that format
        """
        #todo: deprecate this.
        d = {
            "ref": self.tref,
            "book": self.book,
            "sections": self.sections,
            "toSections": self.toSections,
            "type": self.type
        }
        d.update(self.index.contents())
        del d["title"]
        return d

    def he_normal(self):
        """
        :return string: Normal Hebrew string form
        """
        if not self._he_normal:

            self._he_normal = self.index_node.full_title("he")
            if not self._he_normal:  # Missing Hebrew titles
                self._he_normal = self.normal()
                return self._he_normal

            if self.type == "Commentary" and not getattr(self.index, "commentaryCategories", None):
                return self._he_normal

            elif self.is_talmud():
                self._he_normal += u" " + section_to_daf(self.sections[0], lang="he") if len(self.sections) > 0 else ""
                self._he_normal += u" " + u" ".join([unicode(s) for s in self.sections[1:]]) if len(self.sections) > 1 else ""

            else:
                sects = u":".join([encode_hebrew_numeral(s) for s in self.sections])
                if len(sects):
                    self._he_normal += u" " + sects

            for i in range(len(self.sections)):
                if not self.sections[i] == self.toSections[i]:
                    if self.is_talmud():
                        if i == 0:
                            self._he_normal += u"-{}".format((u" ".join([unicode(s) for s in [section_to_daf(self.toSections[0], lang="he")] + self.toSections[i + 1:]])))
                        else:
                            self._he_normal += u"-{}".format((u" ".join([unicode(s) for s in self.toSections[i:]])))
                    else:
                        self._he_normal += u"-{}".format(u":".join([encode_hebrew_numeral(s) for s in self.toSections[i:]]))
                    break

        return self._he_normal

    def normal(self):
        """
        :return string: Normal English string form
        """
        if not self._normal:
            self._normal = self.index_node.full_title()
            if self.type == "Commentary" and not getattr(self.index, "commentaryCategories", None):
                return self._normal

            elif self.is_talmud():
                self._normal += " " + section_to_daf(self.sections[0]) if len(self.sections) > 0 else ""
                self._normal += ":" + ":".join([str(s) for s in self.sections[1:]]) if len(self.sections) > 1 else ""

            else:
                sects = ":".join([str(s) for s in self.sections])
                if len(sects):
                    self._normal += " " + sects

            for i in range(len(self.sections)):
                if not self.sections[i] == self.toSections[i]:
                    if i == 0 and self.is_talmud():
                        self._normal += "-{}".format((":".join([str(s) for s in [section_to_daf(self.toSections[0])] + self.toSections[i + 1:]])))
                    else:
                        self._normal += "-{}".format(":".join([str(s) for s in self.toSections[i:]]))
                    break

        return self._normal

    def text(self, lang="en", vtitle=None):
        """
        :param lang: "he" or "en"
        :param vtitle: optional. text title of the Version to get the text from
        :return: :class:`TextChunk` corresponding to this Ref
        """
        return TextChunk(self, lang, vtitle)

    def url(self):
        """
        :return string: normal url form
        """
        if not self._url:
            self._url = self.normal().replace(" ", "_").replace(":", ".")

            # Change "Mishna_Brachot_2:3" to "Mishna_Brachot.2.3", but don't run on "Mishna_Brachot"
            if len(self.sections) > 0:
                last = self._url.rfind("_")
                if last == -1:
                    return self._url
                lref = list(self._url)
                lref[last] = "."
                self._url = "".join(lref)
        return self._url


    def noteset(self, public=True, uid=None):
        """
        :return: :class:`NoteSet` for this Ref
        """
        from . import NoteSet
        if public and uid:
            query = {"ref": {"$regex": self.regex()}, "$or": [{"public": True}, {"owner": uid}]}
        elif public:
            query = {"ref": {"$regex": self.regex()}, "public": True}
        elif uid:
            query = {"ref": {"$regex": self.regex()}, "owner": uid}
        else:
            raise InputError("Can not get anonymous private notes")

        return NoteSet(query)

    def linkset(self):
        """
        :return: :class:`LinkSet` for this Ref
        """
        from . import LinkSet
        return LinkSet(self)


class Library(object):
    """
    Operates as a singleton, through the instance called ``library``.

    Has methods that work across the entire collection of texts.

    Perhaps in the future, there will be multiple libraries...
    """

    local_cache = {}

    def all_titles_regex_string(self, lang="en", commentary=False, with_terms=False, for_js=False):
        key = "all_titles_regex_string" + lang
        key += "_commentary" if commentary else ""
        key += "_terms" if with_terms else ""
        key += "_js" if for_js else ""
        re_string = self.local_cache.get(key)
        if not re_string:
            re_string = u""
            simple_books = map(re.escape, self.full_title_list(lang, with_commentators=False, with_terms=with_terms))
            simple_book_part = ur'|'.join(sorted(simple_books, key=len, reverse=True))  # Match longer titles first

            re_string += ur'(?:^|[ ([{>,-]+)' if for_js else u''  # Why don't we check for word boundaries internally as well?
            re_string += ur'(?:\u05d5?(?:\u05d1|\u05de|\u05dc|\u05e9|\u05d8|\u05d8\u05e9)?)' if for_js and lang == "he" else u'' # likewise leading characters in Hebrew?
            re_string += ur'(' if for_js else ur'(?P<title>'
            if not commentary:
                re_string += simple_book_part
            else:
                if lang == "he":
                    raise InputError("No support for Hebrew Commentatory Ref Objects")
                first_part = ur'|'.join(map(re.escape, self.get_commentator_titles(with_variants=True)))
                if for_js:
                    re_string += ur"(" + first_part + ur") on (" + simple_book_part + ur")"
                else:
                    re_string += ur"(?P<commentor>" + first_part + ur") on (?P<commentee>" + simple_book_part + ur")"
            re_string += ur')'
            re_string += ur'($|[:., <]+)'
            self.local_cache[key] = re_string

        return re_string

    #WARNING: Do NOT put the compiled re2 object into redis.  It gets corrupted.
    def all_titles_regex(self, lang="en", commentary=False, with_terms=False):
        """
        :return: A regular expression object that will match any known title in the library in the provided language
        :param lang: "en" or "he"
        :param bool commentary: Default False.  If True, matches commentary records only.  If False matches simple records only.
        :param bool with_terms: Default False.  If True, include shared titles ('terms')
        :raise: InputError: if lang == "he" and commentary == True

        Uses re2 if available.  See https://github.com/blockspeiser/Sefaria-Project/wiki/Regular-Expression-Engines


        """
        key = "all_titles_regex_" + lang
        key += "_commentary" if commentary else ""
        key += "_terms" if with_terms else ""
        reg = self.local_cache.get(key)
        if not reg:
            re_string = self.all_titles_regex_string(lang, commentary, with_terms)
            try:
                reg = re.compile(re_string, max_mem= 256 * 1024 * 1024)
            except TypeError:
                reg = re.compile(re_string)
            self.local_cache[key] = reg
        return reg

    def full_title_list(self, lang="en", with_commentators=True, with_commentary=False, with_terms=False):
        """
        :return: list of strings of all possible titles
        :param lang: "he" or "en"
        :param with_commentators: if True, includes the commentator names, with variants, but not the cross-product with books.
        :param with_commentary: if True, includes all existing "X on Y" type commentary records
        :param with_terms: if True, includes shared titles ('terms')
        """

        key = "full_title_list_" + lang
        key += "_commentators" if with_commentators else ""
        key += "_commentary" if with_commentary else ""
        key += "_terms" if with_terms else ""
        titles = scache.get_cache_elem(key)
        if not titles:
            titles = self.get_title_node_dict(lang, with_commentary=with_commentary).keys()
            if with_terms:
                titles += self.get_term_dict(lang).keys()
            if with_commentators:
                titles += self.get_commentator_titles(lang, with_variants=True)
            scache.set_cache_elem(key, titles)
        return titles

    def ref_list(self):
        """
        :return: list of all section-level Refs in the library
        """
        from version_state import VersionStateSet
        return [r.normal() for r in VersionStateSet().all_refs()]

    def get_term_dict(self, lang="en"):
        """
        :return: dict of shared titles that have an explicit ref
        :param lang: "he" or "en"
        """
        key = "term_dict_" + lang
        term_dict = self.local_cache.get(key)
        if not term_dict:
            term_dict = scache.get_cache_elem(key)
            self.local_cache[key] = term_dict
        if not term_dict:
            term_dict = {}
            terms = TermSet({"$and":[{"ref": {"$exists":True}},{"ref":{"$nin":["",[]]}}]})
            for term in terms:
                for title in term.get_titles(lang):
                    term_dict[title] = term.ref
            scache.set_cache_elem(key, term_dict)
            self.local_cache[key] = term_dict
        return term_dict

    #todo: retire me
    def get_map_dict(self):
        """
        :return: dictionary of maps - {from: to}

        DEPRECATED
        """
        maps = {}
        for i in IndexSet():
            if i.is_commentary():
                continue
            for m in i.get_maps():  # both simple maps & those derived from term schemes
                maps[m["from"]] = m["to"]
        return maps

    def get_content_nodes(self, with_commentary=False):
        """
        :return: list of all content nodes in the library
        :param bool with_commentary: If True, returns "X on Y" type titles as well
        """
        nodes = []
        forest = self.get_index_forest(with_commentary=with_commentary)
        for tree in forest:
            nodes += tree.get_leaf_nodes()
        return nodes

    def get_index_forest(self, with_commentary=False):
        """
        :return: list of root Index nodes.
        :param bool with_commentary: If True, returns "X on Y" type titles as well
        """
        root_nodes = []
        for i in IndexSet():
            if i.is_commentary():
                continue
            root_nodes.append(i.nodes)
        if with_commentary:
            ctitles = self.get_commentary_version_titles()
            for title in ctitles:
                try:
                    i = get_index(title)
                    root_nodes.append(i.nodes)

                # TEMPORARY - filter out complex texts
                except BookNameError:
                    pass
                # End TEMPORARY

        return root_nodes

    def get_title_node_dict(self, lang="en", with_commentary=False):
        """
        :param lang: "he" or "en"
        :param bool with_commentary: if true, includes "X on Y" types nodes
        :return:  dictionary of string titles and the nodes that they point to.

        Does not include bare commentator names, like *Rashi*.
        """
        key = "title_node_dict_" + lang
        key += "_commentary" if with_commentary else ""
        title_dict = self.local_cache.get(key)
        if not title_dict:
            title_dict = scache.get_cache_elem(key)
            self.local_cache[key] = title_dict
        if not title_dict:
            title_dict = {}
            trees = self.get_index_forest(with_commentary=with_commentary)
            for tree in trees:
                title_dict.update(tree.title_dict(lang))
            scache.set_cache_elem(key, title_dict)
            self.local_cache[key] = title_dict
        return title_dict

    #todo: handle maps
    def get_schema_node(self, title, lang=None, with_commentary=False):
        """
        :param string title:
        :param lang: "en" or "he"
        :return: a particular SchemaNode that matches the provided title and language
        :rtype: :class:`sefaria.model.schema.SchemaNode`
        """
        if not lang:
            lang = "he" if is_hebrew(title) else "en"
        title = title.replace("_", " ")
        return self.get_title_node_dict(lang, with_commentary=with_commentary).get(title)

    '''
    #todo: This wants some thought...
    def get_commentary_schema_node(self, title, lang="en"): #only supports "en"
        match = self.all_titles_regex(lang, commentary=True).match(title)
        if match:
            title = match.group('title')
            index = get_index(title)
            commentee_node = library.get_schema_node(match.group("commentee"))
            return JaggedArrayCommentatorNode(commentee_node, index=index)
        return None
    '''

    def get_text_titles_json(self, lang="en"):
        """
        :return: JSON of full texts list, (cached)
        """
<<<<<<< HEAD
        key = 'texts_titles_json' + ("_he" if lang == "he" else "")
        if not scache.get_cache_elem(key):
            scache.set_cache_elem(key, json.dumps(self.full_title_list(lang=lang, with_commentary=True)))
=======

        if not scache.get_cache_elem('texts_titles_json'):
            scache.set_cache_elem('texts_titles_json', json.dumps(self.full_title_list(with_commentary=True)))
>>>>>>> 4c3a2b96

        return scache.get_cache_elem(key)

    def get_text_categories(self):
        """
        :return: List of all known text categories.
        """
        return IndexSet().distinct("categories")

    def get_indexes_in_category(self, category, include_commentary=False):
        """
        :param string category: Name of category
        :param bool include_commentary:
        :return: :class:`IndexSet` of :class:`Index` records in the specified category
        """
        q = {"categories": category}
        if not include_commentary:
            q["categories.0"] = {"$ne": "Commentary"}
        return IndexSet(q).distinct("title")

    def get_commentator_titles(self, lang="en", with_variants=False):
        """
        :param lang: "he" or "en"
        :param with_variants: If True, includes titles variants along with the primary titles.
        :return: List of titles
        """
        args = {
            ("en", False): "title",
            ("en", True): "titleVariants",
            ("he", False): "heTitle",
            ("he", True): "heTitleVariants"
        }
        return IndexSet({"categories.0": "Commentary"}).distinct(args[(lang, with_variants)])

    def get_commentary_versions(self, commentators=None):
        """
        :param string|list commentators: A single commentator name, or a list of commentator names.
        :return: :class:`VersionSet` of :class:`Version` records for the specified commentators

        If no commentators are provided, all commentary Versions will be returned.
        """
        if isinstance(commentators, basestring):
            commentators = [commentators]
        if not commentators:
            commentators = self.get_commentator_titles()
        commentary_re = ur"^({}) on ".format("|".join(commentators))
        return VersionSet({"title": {"$regex": commentary_re}})

    def get_commentary_version_titles(self, commentators=None):
        """
        :param string|list commentators: A single commentator name, or a list of commentator names.
        :return: list of titles of :class:`Version` records for the specified commentators

        If no commentators are provided, all commentary Versions will be returned.
        """
        return self.get_commentary_versions(commentators).distinct("title")

    def get_commentary_versions_on_book(self, book=None):
        """
        :param string book: The primary name of a book
        :return: :class:`VersionSet` of :class:`Version` records that comment on the provided book
        """
        assert book
        commentators = self.get_commentator_titles()
        commentary_re = ur"^({}) on {}".format("|".join(commentators), book)
        return VersionSet({"title": {"$regex": commentary_re}})

    def get_commentary_version_titles_on_book(self, book):
        """
        :param string book: The primary name of a book
        :return: list of titles of :class:`Version` records that comment on the provided book
        """
        return self.get_commentary_versions_on_book(book).distinct("title")

    def get_titles_in_string(self, s, lang=None):
        """
        Returns the titles found in the string.
        :param s: The string to search
        :param lang: "en" or "he"
        :return list: titles found in the string
        """
        if not lang:
            lang = "he" if is_hebrew(s) else "en"
        if lang=="en":
            #todo: combine into one regex
            return [m.group('title') for m in self.all_titles_regex(lang, commentary=True).finditer(s)] + [m.group('title') for m in self.all_titles_regex(lang, commentary=False).finditer(s)]
        elif lang=="he":
            return [m.group('title') for m in self.all_titles_regex(lang, commentary=False).finditer(s)]

    def get_refs_in_string(self, st, lang=None):
        """
        Returns an list of Ref objects derived from string
        :param string st: the input string
        :param lang: "he" or "en"
        :return: list of :class:`Ref` objects
        """
        # todo: only match titles of content nodes

        refs = []
        if lang is None:
            lang = "he" if is_hebrew(st) else "en"
        if lang == "he":
            unique_titles = {title: 1 for title in self.get_titles_in_string(st, lang)}
            for title in unique_titles.iterkeys():
                res = self._build_all_refs_from_string(title, st)
                refs += res
        else:  # lang == "en"
            for match in self.all_titles_regex(lang, commentary=False).finditer(st):
                title = match.group('title')
                res = self._build_ref_from_string(title, st[match.start():])  # Slice string from title start
                refs += res
        return refs

    # do we want to move this to the schema node? We'd still have to pass the title...
    def get_regex_string(self, title, lang, for_js=False):
        node = self.get_schema_node(title, lang)

        if lang == "en" or for_js:  # Javascript doesn't support look behinds.
            s = '^' if not for_js else ''
            s += regex.escape(title) + node.after_title_delimiter_re + node.regex(lang, for_js=for_js)
            return s
        elif lang == "he":
            return ur"""(?<=							# look behind for opening brace
                    [({]										# literal '(', brace,
                    [^})]*										# anything but a closing ) or brace
                )
                """ + regex.escape(title) + node.after_title_delimiter_re + node.regex(lang, for_js=for_js) + ur"""
                (?=												# look ahead for closing brace
                    [^({]*										# match of anything but an opening '(' or brace
                    [)}]										# zero-width: literal ')' or brace
                )"""

    #todo: handle ranges in inline refs
    def _build_ref_from_string(self, title=None, st=None, lang="en"):
        """
        Build a Ref object given a title and a string.  The title is assumed to be at position 0 in the string.
        This is used primarily for English matching.  Hebrew matching is done with _build_all_refs_from_string()
        :param title: The title used in the text to refer to this Index node
        :param st: The source text for this reference
        :return: Ref
        """
        node = self.get_schema_node(title, lang)

        try:
            re_string = self.get_regex_string(title, lang)
        except AttributeError as e:
            logger.warning(u"Library._build_ref_from_string() failed to create regex for: {}.  {}".format(title, e))
            return []

        reg = regex.compile(re_string, regex.VERBOSE)
        ref_match = reg.match(st)
        if ref_match:
            sections = []
            gs = ref_match.groupdict()
            for i in range(0, node.depth):
                gname = u"a{}".format(i)
                if gs.get(gname) is not None:
                    sections.append(node._addressTypes[i].toNumber(lang, gs.get(gname)))

            _obj = {
                "tref": ref_match.group(),
                "book": node.full_title("en"),
                "index_node": node,
                "index": node.index,
                "type": node.index.categories[0],
                "sections": sections,
                "toSections": sections
            }
            try:
                return [Ref(_obj=_obj)]
            except InputError:
                return []
        else:
            return []

    #todo: handle ranges in inline refs
    def _build_all_refs_from_string(self, title=None, st=None, lang="he"):
        """
        Build all Ref objects for title found in string.  By default, only match what is found between braces (as in Hebrew).
        This is used primarily for Hebrew matching.  English matching uses _build_ref_from_string()
        :param title: The title used in the text to refer to this Index node
        :param st: The source text for this reference
        :return: list of Refs
        """
        node = self.get_schema_node(title, lang)

        refs = []
        try:
            re_string = self.get_regex_string(title, lang)
        except AttributeError as e:
            logger.warning(u"Library._build_all_refs_from_string() failed to create regex for: {}.  {}".format(title, e))
            return refs

        reg = regex.compile(re_string, regex.VERBOSE)
        for ref_match in reg.finditer(st):
            sections = []
            gs = ref_match.groupdict()
            for i in range(0, node.depth):
                gname = u"a{}".format(i)
                if gs.get(gname) is not None:
                    sections.append(node._addressTypes[i].toNumber(lang, gs.get(gname)))

            _obj = {
                "tref": ref_match.group(),
                "book": node.full_title("en"),
                "index_node": node,
                "index": node.index,
                "type": node.index.categories[0],
                "sections": sections,
                "toSections": sections
            }
            try:
                refs.append(Ref(_obj=_obj))
            except InputError:
                continue
        return refs

library = Library()<|MERGE_RESOLUTION|>--- conflicted
+++ resolved
@@ -2961,15 +2961,9 @@
         """
         :return: JSON of full texts list, (cached)
         """
-<<<<<<< HEAD
         key = 'texts_titles_json' + ("_he" if lang == "he" else "")
         if not scache.get_cache_elem(key):
             scache.set_cache_elem(key, json.dumps(self.full_title_list(lang=lang, with_commentary=True)))
-=======
-
-        if not scache.get_cache_elem('texts_titles_json'):
-            scache.set_cache_elem('texts_titles_json', json.dumps(self.full_title_list(with_commentary=True)))
->>>>>>> 4c3a2b96
 
         return scache.get_cache_elem(key)
 
