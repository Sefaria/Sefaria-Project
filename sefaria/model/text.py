--- conflicted
+++ resolved
@@ -1013,9 +1013,15 @@
 
     def __init__(self, oref, context=1, commentary=True, version=None, lang=None, pad=True, alts=False):
         """
-
-<<<<<<< HEAD
-    def __init__(self, oref, context=1, commentary=True, version=None, lang=None, pad=True):
+        :param oref:
+        :param context:
+        :param commentary:
+        :param version:
+        :param lang:
+        :param pad:
+        :param alts: Adds notes of where alt elements begin
+        :return:
+        """
         oref                = oref.padded_ref() if pad else oref
         self.ref            = oref.normal()
         self.heRef          = oref.he_normal()
@@ -1026,28 +1032,8 @@
         self._context_oref  = None
         self._chunks        = {}
         self._inode         = oref.index_node
-=======
-        :param oref:
-        :param context:
-        :param commentary:
-        :param version:
-        :param lang:
-        :param pad:
-        :param alts: Adds notes of where alt elements begin
-        :return:
-        """
-        if pad:
-            oref = oref.padded_ref()
-        self.ref = oref.normal()
-        self.text = None
-        self.he = None
-        self._lang = lang
-        self._original_oref = oref
-        self._context_oref = None
-        self._chunks = {}
-        self._inode = oref.index_node
-        self._alts = []
->>>>>>> df5ddf64
+        self._alts          = []
+
         assert isinstance(self._inode, JaggedArrayNode), "TextFamily only works with JaggedArray nodes"  # todo: handle structure nodes?
 
         for i in range(0, context):
