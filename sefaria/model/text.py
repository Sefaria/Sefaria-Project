--- conflicted
+++ resolved
@@ -1030,27 +1030,16 @@
 
     @staticmethod
     def _strip_itags(s):
-<<<<<<< HEAD
-        soup = BeautifulSoup("<div>{}</div>".format(s), 'xml')
-        footnotes = soup.find_all(AbstractTextRecord._find_itags)
-        for fn in footnotes:
-=======
+
         soup = BeautifulSoup(u"<div>{}</div>".format(s), 'xml')
         itag_list = soup.find_all(AbstractTextRecord._find_itags)
         for itag in itag_list:
->>>>>>> 458c7407
             try:
                 itag.next_sibling.decompose()  # it's a footnote
             except AttributeError:
-<<<<<<< HEAD
-                pass
-            fn.decompose()
-        return soup.encode_contents().decode()[5:-6]  # remove divs added
-=======
                 pass  # it's an inline commentator
             itag.decompose()
         return soup.encode_contents().decode('utf-8')[5:-6]  # remove divs added
->>>>>>> 458c7407
 
     def _get_text_after_modifications(self, text_modification_funcs):
         """
@@ -1058,11 +1047,7 @@
         :return ja: Return jagged array after applying text_modification_funcs iteratively on each segment
         """
         if len(text_modification_funcs) == 0:
-<<<<<<< HEAD
-            return getattr(self, self.text_attr, None)
-=======
             return getattr(self, self.text_attr)
->>>>>>> 458c7407
 
         def modifier(s):
             for func in text_modification_funcs:
@@ -2187,10 +2172,6 @@
 
         return d
 
-<<<<<<< HEAD
-
-=======
->>>>>>> 458c7407
 """
                     -------------------
                            Refs
