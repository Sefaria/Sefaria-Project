--- conflicted
+++ resolved
@@ -1757,12 +1757,8 @@
         base = parts[0]
         title = None
 
-<<<<<<< HEAD
+        # Remove letter from end of base reference until TitleNode or Term name matched, set `title` variable with matched title
         tndict = library.get_title_node_dict(self._lang)
-=======
-        # Remove letter from end of base reference until TitleNode or Term name matched, set `title` variable with matched title
-        tndict = library.get_title_node_dict(self._lang, with_commentary=True)
->>>>>>> c4c6008f
         termdict = library.get_term_dict(self._lang)
         for l in range(len(base), 0, -1):
             self.index_node = tndict.get(base[0:l])
@@ -1808,12 +1804,9 @@
                     except InputError:  # created Ref doesn't validate, back it out
                         self.index_node = old_index_node
                         self.sections = []
-<<<<<<< HEAD
+
+            # Don't accept references like "Rashi" (Can delete in commentary refactor)
             #//mark for commentary refactor
-=======
-
-            # Don't accept references like "Rashi" (Can delete in commentary refactor)
->>>>>>> c4c6008f
             elif self.index.is_commentary() and self._lang == "en":
                 if not getattr(self.index, "commentaryBook", None):
                     raise InputError(u"Please specify a text that {} comments on.".format(self.index.title))
