# -*- coding: utf-8 -*-
"""
text.py
"""

import logging
logger = logging.getLogger(__name__)

import sys
import regex
import copy
import bleach
import json
import itertools

try:
    import re2 as re
    re.set_fallback_notification(re.FALLBACK_WARNING)
except ImportError:
    logging.warning("Failed to load 're2'.  Falling back to 're' for regular expression parsing. See https://github.com/blockspeiser/Sefaria-Project/wiki/Regular-Expression-Engines")
    import re

from . import abstract as abst
from schema import deserialize_tree, SchemaNode, JaggedArrayNode, TitledTreeNode, AddressTalmud, TermSet, TitleGroup

import sefaria.system.cache as scache
from sefaria.system.exceptions import InputError, BookNameError, PartialRefInputError, IndexSchemaError, NoVersionFoundError
from sefaria.utils.talmud import daf_to_section
from sefaria.utils.hebrew import is_hebrew, hebrew_term
from sefaria.utils.util import list_depth
from sefaria.datatype.jagged_array import JaggedTextArray, JaggedArray
from sefaria.settings import DISABLE_INDEX_SAVE, USE_VARNISH

"""
                ----------------------------------
                 Index, IndexSet, CommentaryIndex
                ----------------------------------
"""


class AbstractIndex(object):
    def contents(self, v2=False, raw=False, **kwargs):
        pass

    def versionSet(self):
        return VersionSet({"title": self.title})

    def versionState(self):
        from . import version_state
        return version_state.VersionState(self.title)

    def is_new_style(self):
        return bool(getattr(self, "nodes", None))

    def get_title(self, lang="en"):
        if lang == "en":
            return self._title

        if self.is_new_style():
            return self.nodes.primary_title(lang)
        else:
            return getattr(self, "heTitle", None)

    def set_title(self, title, lang="en"):
        if lang == "en":
            self._title = title #we need to store the title attr in a physical storage, not that .title is a virtual property
        if self.is_new_style():
            if lang == "en":
                self.nodes.key = title

            old_primary = self.nodes.primary_title(lang)
            self.nodes.add_title(title, lang, True, True)
            if old_primary != title: #then remove the old title, we don't want it.
                self.nodes.remove_title(old_primary, lang)

    title = property(get_title, set_title)

    def all_section_refs(self):
        refs = []
        vs = self.versionState()
        content_nodes = self.nodes.get_leaf_nodes()
        for c in content_nodes:
            try:
                state_ja = vs.state_node(c).ja("all")
                for indxs in state_ja.non_empty_sections():
                    sections = [a + 1 for a in indxs]
                    refs += [Ref(
                        _obj={
                            "index": vs.index,
                            "book": vs.index.nodes.full_title("en"),
                            "type": vs.index.categories[0],
                            "index_node": c,
                            "sections": sections,
                            "toSections": sections
                        }
                    )]
            except Exception as e:
                logger.warning(u"Failed to generate references for {}, section {}. {}".format(c.full_title("en"), ".".join([str(s) for s in sections]) if sections else "-", e.message))
        return refs

    def all_segment_refs(self):
        seg_refs = []
        for sec_ref in self.all_section_refs():
            seg_refs += sec_ref.all_subrefs()
        return seg_refs

    def all_top_section_refs(self):
        """Returns a list of refs one step below root"""
        section_refs = self.all_section_refs()
        tally = {}
        refs = []
        for oref in section_refs:
            top_ref = oref.top_section_ref()
            if not top_ref.normal() in tally:
                tally[top_ref.normal()] = 1
                refs.append(top_ref)
        return refs

    def author_objects(self):
        from . import person
        return [person.Person().load({"key": k}) for k in getattr(self, "authors", []) if person.Person().load({"key": k})]

    def composition_time_period(self):
        return None

    def composition_place(self):
        return None

    def publication_place(self):
        return None

    def publication_time_period(self):
        return None

    def contents_with_content_counts(self):
        """
        Returns the `contents` dictionary with each node annotated with section lengths info
        from version_state.
        """
        contents = self.contents(v2=True)
        vstate   = self.versionState()

        def simplify_version_state(vstate_node):
            return aggregate_available_texts(vstate_node["_all"]["availableTexts"])

        def aggregate_available_texts(available):
            """Returns a jagged arrary of ints that counts the number of segments in each section,
            (by throwing out the number of versions of each segment)""" 
            if len(available) == 0 or type(available[0]) is int:
                return len(available)
            else:
                return [aggregate_available_texts(x) for x in available]

        def annotate_schema(schema, vstate):
            if "nodes" in schema:
                for node in schema["nodes"]:
                    annotate_schema(node, vstate[node["key"]])
            else:
                schema["content_counts"] = simplify_version_state(vstate)

        annotate_schema(contents["schema"], vstate.content)
        return contents


class Index(abst.AbstractMongoRecord, AbstractIndex):
    """
    Index objects define the names and structure of texts stored in the system.

    There is an Index object for every simple text and for every commentator (e.g. "Rashi").

    Commentaries (like "Rashi on Exodus") are instantiated with :class:`CommentaryIndex` objects.
    """
    collection = 'index'
    history_noun = 'index'
    criteria_field = 'title'
    criteria_override_field = 'oldTitle'  # used when primary attribute changes. field that holds old value.
    track_pkeys = True
    pkeys = ["title"]

    required_attrs = [
        "title",
        "categories"
    ]
    optional_attrs = [
        "titleVariants",      # required for old style
        "schema",             # required for new style
        "sectionNames",       # required for old style simple texts, sometimes erroneously present for commnetary
        "heTitle",            # optional for old style
        "heTitleVariants",    # optional for old style
        "maps",               # deprecated
        "alt_structs",        # optional for new style
        "default_struct",     # optional for new style
        "order",              # optional for old style and new
        "length",             # optional for old style
        "lengths",            # optional for old style
        "transliteratedTitle",# optional for old style
        "authors",
        "enDesc",
        "heDesc",
        "pubDate",
        "compDate",
        "compPlace",
        "pubPlace",
        "errorMargin",
        "era",
    ]

    def __unicode__(self):
        return u"Index: {}".format(self.title)

    def __str__(self):
        return unicode(self).encode('utf-8')

    def __repr__(self):  # Wanted to use orig_tref, but repr can not include Unicode
        return u"{}().load({{'title': '{}'}})".format(self.__class__.__name__, self.title)

    def save(self, override_dependencies=False):
        if DISABLE_INDEX_SAVE:
            raise InputError("Index saving has been disabled on this system.")
        return super(Index, self).save(override_dependencies=override_dependencies)

    def _set_derived_attributes(self):
        if getattr(self, "schema", None):
            self.nodes = deserialize_tree(self.schema, index=self)
            self.nodes.validate()
        else:
            self.nodes = None

        self.struct_objs = {}
        if getattr(self, "alt_structs", None) and self.nodes:
            for name, struct in self.alt_structs.items():
                self.struct_objs[name] = deserialize_tree(struct, index=self, struct_class=TitledTreeNode)
                self.struct_objs[name].title_group = self.nodes.title_group
                self.struct_objs[name].validate()

    def is_complex(self):
        return getattr(self, "nodes", None) and self.nodes.has_children()

    def contents(self, v2=False, raw=False, force_complex=False, **kwargs):
        if not getattr(self, "nodes", None) or raw:  # Commentator
            return super(Index, self).contents()
        elif v2:
            return self.nodes.as_index_contents()
        return self.legacy_form(force_complex=force_complex)

    def legacy_form(self, force_complex=False):
        """
        :param force_complex: Forces a complex Index record into legacy form
        :return: Returns an Index object as a flat dictionary, in version one form.
        :raise: Exception if the Index cannot be expressed in the old form
        """
        if not self.nodes.is_flat() and not force_complex:
            raise InputError("Index record {} can not be converted to legacy API form".format(self.title))

        d = {
            "title": self.title,
            "categories": self.categories[:],
            "titleVariants": self.nodes.all_node_titles("en"),
        }

        if self.nodes.is_flat():
            d["sectionNames"] = self.nodes.sectionNames[:]
            d["heSectionNames"] = map(hebrew_term, self.nodes.sectionNames)
            d["addressTypes"] = self.nodes.addressTypes[:]  # This isn't legacy, but it was needed for checkRef
            d["textDepth"] = len(self.nodes.sectionNames)
        if getattr(self, "order", None):
            d["order"] = self.order[:]
        if getattr(self.nodes, "lengths", None):
            d["lengths"] = self.nodes.lengths[:]
            d["length"] = self.nodes.lengths[0]
        if self.nodes.primary_title("he"):
            d["heTitle"] = self.nodes.primary_title("he")
        if self.nodes.all_node_titles("he"):
            d["heTitleVariants"] = self.nodes.all_node_titles("he")
        else:
            d["heTitleVariants"] = []

        return d

    def _saveable_attrs(self):
        d = {k: getattr(self, k) for k in self._saveable_attr_keys() if hasattr(self, k)}
        if getattr(self, "nodes", None):
            d["schema"] = self.nodes.serialize()
        if getattr(self, "struct_objs", None):
            d["alt_structs"] = {}
            for name, obj in self.struct_objs.items():
                c = obj.serialize()
                del c["titles"]
                d["alt_structs"][name] = c
        return d

    def is_commentary(self):
        return self.categories[0] == "Commentary"

    def get_commentary_indexes(self):
        if not self.is_commentary():
            return [self]
        return list({v.get_index() for v in library.get_commentary_versions(self.title)})

    def all_titles(self, lang):
        if self.nodes:
            return self.nodes.all_tree_titles(lang)
        else:
            return None  # Handle commentary case differently?

    '''         Alternate Title Structures          '''
    def set_alt_structure(self, name, struct_obj):
        """
        :param name: String
        :param struct_obj:  :py.class:`TitledTreeNode`
        :return:
        """
        self.struct_objs[name] = struct_obj

    def get_alt_structure(self, name):
        """
        :returns: :py.class:`TitledTreeNode`
        """
        return self.struct_objs.get(name)

    def get_alt_structures(self):
        return self.struct_objs

    def has_alt_structures(self):
        return bool(self.struct_objs)

    #These next 3 functions parallel functions on Library, but are simpler.  Refactor?
    def alt_titles_dict(self, lang):
        title_dict = {}
        for key, tree in self.get_alt_structures().items():
            title_dict.update(tree.title_dict(lang))
        return title_dict

    def alt_titles_regex(self, lang):
        full_title_list = self.alt_titles_dict(lang).keys()
        alt_titles = map(re.escape, full_title_list)
        reg = u'(?P<title>' + u'|'.join(sorted(alt_titles, key=len, reverse=True)) + ur')($|[:., ]+)'
        try:
            reg = re.compile(reg, max_mem=384 * 1024 * 1024)
        except TypeError:
            reg = re.compile(reg)

        return reg

    def get_alt_struct_node(self, title, lang=None):
        if not lang:
            lang = "he" if is_hebrew(title) else "en"
        return self.alt_titles_dict(lang).get(title)

    def composition_place(self):
        from . import place
        if getattr(self, "compPlace", None) is None:
            return None
        return place.Place().load({"key": self.compPlace})

    def publication_place(self):
        from . import place
        if getattr(self, "pubPlace", None) is None:
            return None
        return place.Place().load({"key": self.pubPlace})

    # This is similar to logic on GardenStop
    def composition_time_period(self):
        return self._get_time_period("compDate", "errorMargin")

    def publication_time_period(self):
        return self._get_time_period("pubDate")

    def _get_time_period(self, date_field, margin_field=None):
        from . import time
        if not getattr(self, date_field, None):
            return None

        errorMargin = int(getattr(self, margin_field, 0)) if margin_field else 0
        startIsApprox = endIsApprox = errorMargin > 0

        try:
            year = int(getattr(self, date_field))
            start = year - errorMargin
            end = year + errorMargin
        except ValueError as e:
            years = getattr(self, date_field).split("-")
            if years[0] == "" and len(years) == 3:  #Fix for first value being negative
                years[0] = -int(years[1])
                years[1] = int(years[2])
            start = int(years[0]) - errorMargin
            end = int(years[1]) + errorMargin
        return time.TimePeriod({
            "start": start,
            "startIsApprox": startIsApprox,
            "end": end,
            "endIsApprox": endIsApprox
        })

    # Index changes behavior of load_from_dict, so this circumvents that changed behavior to call load_from_dict on the abstract superclass
    def update_from_dict(self, d):
        return super(Index, self).load_from_dict(d, is_init=False)

    def load_from_dict(self, d, is_init=False):
        if d:
            if not d.get("categories"):
                raise InputError(u"Please provide category for Index record: {}.".format(d.get("title")))

            # Data is being loaded from dict in old format, rewrite to new format
            # Assumption is that d has a complete title collection
            if "schema" not in d and d["categories"][0] != "Commentary":
                node = getattr(self, "nodes", None)
                if node:
                    node._init_titles()
                else:
                    node = JaggedArrayNode()

                node.key = d.get("title")

                if node.is_flat():
                    sn = d.pop("sectionNames", None)
                    if sn:
                        node.sectionNames = sn
                        node.depth = len(node.sectionNames)
                    else:
                        raise InputError(u"Please specify section names for Index record.")

                    if d["categories"][0] == "Talmud":
                        node.addressTypes = ["Talmud", "Integer"]
                        if d["categories"][1] == "Bavli" and d.get("heTitle"):
                            node.checkFirst = {
                                "he": u"משנה" + " " + d.get("heTitle"),
                                "en": "Mishnah " + d.get("title")
                            }
                    elif d["categories"][0] == "Mishnah":
                        node.addressTypes = ["Perek", "Mishnah"]
                    else:
                        if getattr(node, "addressTypes", None) is None:
                            node.addressTypes = ["Integer" for _ in range(node.depth)]

                    l = d.pop("length", None)
                    if l:
                        node.lengths = [l]

                    ls = d.pop("lengths", None)
                    if ls:
                        node.lengths = ls  #overwrite if index.length is already there

                #Build titles
                node.add_title(d["title"], "en", True)

                tv = d.pop("titleVariants", None)
                if tv:
                    for t in tv:
                        lang = "he" if is_hebrew(t) else "en"
                        node.add_title(t, lang)

                ht = d.pop("heTitle", None)
                if ht:
                    node.add_title(ht, "he", True)

                htv = d.pop("heTitleVariants", None)
                if htv:
                    for t in htv:
                        node.add_title(t, "he")

                d["schema"] = node.serialize()

            # todo: should this functionality be on load()?
            if "oldTitle" in d and "title" in d and d["oldTitle"] != d["title"]:
                self.load({"title": d["oldTitle"]})
                # self.titleVariants.remove(d["oldTitle"])  # let this be determined by user
        return super(Index, self).load_from_dict(d, is_init)

    def _normalize(self):
        self.title = self.title.strip()
        self.title = self.title[0].upper() + self.title[1:]

        if isinstance(getattr(self, "authors", None), basestring):
            self.authors = [self.authors]

        if not self.is_commentary():
            if not self.is_new():
                for t in [self.title, self.nodes.primary_title("en"), self.nodes.key]:  # This sets a precedence order
                    if t != self.pkeys_orig_values["title"]:  # One title changed, update all of them.
                        self.title = t
                        self.nodes.key = t
                        self.nodes.add_title(t, "en", True, True)
                        break

        if getattr(self, "nodes", None) is None:
            if not getattr(self, "titleVariants", None):
                self.titleVariants = []

            self.titleVariants = [v[0].upper() + v[1:] for v in self.titleVariants]
            # Ensure primary title is listed among title variants
            if self.title not in self.titleVariants:
                self.titleVariants.append(self.title)
            self.titleVariants = list(set([v for v in self.titleVariants if v]))

        # Not sure how these string values are sneaking in here...
        if getattr(self, "heTitleVariants", None) is not None and isinstance(self.heTitleVariants, basestring):
            self.heTitleVariants = [self.heTitleVariants]

        if getattr(self, "heTitle", None) is not None:
            if getattr(self, "heTitleVariants", None) is None:
                self.heTitleVariants = [self.heTitle]
            elif self.heTitle not in self.heTitleVariants:
                self.heTitleVariants.append(self.heTitle)
            self.heTitleVariants = list(set([v for v in getattr(self, "heTitleVariants", []) if v]))

    def _validate(self):
        assert super(Index, self)._validate()

        # Keys that should be non empty lists
        non_empty = ["categories"]

        ''' No longer required for new format
        if not self.is_commentary():
            non_empty.append("sectionNames")
        '''
        for key in non_empty:
            if not isinstance(getattr(self, key, None), list) or len(getattr(self, key, [])) == 0:
                raise InputError(u"{} field must be a non empty list of strings.".format(key))

        #allow only ASCII in text titles
        try:
            self.title.decode('ascii')
        except (UnicodeDecodeError, UnicodeEncodeError):
            raise InputError("Text title may contain only simple English characters.")

        # Disallow special characters in text titles
        if any((c in ':.-\\/') for c in self.title):
            raise InputError("Text title may not contain periods, hyphens or slashes.")

        # Disallow special character in categories
        for cat in self.categories:
            if any((c in '.-') for c in cat):
                raise InputError("Categories may not contain periods or hyphens.")

        # Disallow special character in sectionNames
        if getattr(self, "sectionNames", None):
            for sec in self.sectionNames:
                if any((c in '.-\\/') for c in sec):
                    raise InputError("Text Structure names may not contain periods, hyphens or slashes.")

        #New style records
        if self.nodes:
            # Make sure that all primary titles match
            if self.title != self.nodes.primary_title("en") or self.title != self.nodes.key:
                raise InputError(u"Primary titles mismatched in Index Record: {}, {}, {}"
                                 .format(self.title, self.nodes.primary_title("en"), self.nodes.key))

            # Make sure all titles are unique
            for lang in ["en", "he"]:
                all_titles = self.all_titles(lang)
                """
                # Note: Because these titles come from the keys of TitledTreeNode.titleDict(), there's no possibility for name collision.
                # todo: actually test for name collision
                if len(all_titles) != len(set(all_titles)):
                    for title in all_titles:
                        if all_titles.count(title) > 1:
                            raise InputError(u'The title {} occurs twice in this Index record'.format(title))
                """
                for title in all_titles:
                    existing = library.get_schema_node(title, lang)
                    existing_index = existing.index if existing else Index().load({"title": title})
                    if existing_index and not self.same_record(existing_index) and existing_index.title != self.pkeys_orig_values.get("title"):
                        raise InputError(u'A text called "{}" already exists.'.format(title))

            self.nodes.validate()
            for key, tree in self.get_alt_structures().items():
                tree.validate()

        else:  # old style commentator record
            assert self.is_commentary(), "Saw old style index record that's not a commentary.  Panic!"
            assert getattr(self, "titleVariants", None)
            if not getattr(self, "heTitle", None):
                raise InputError(u'Missing Hebrew title on {}.'.format(self.title))
            if not getattr(self, "heTitleVariants", None):
                raise InputError(u'Missing Hebrew title variants on {}.'.format(self.title))

        # Make sure all title variants are unique
        if getattr(self, "titleVariants", None):
            for variant in self.titleVariants:
                existing = Index().load({"$or": [{"titleVariants": variant}, {"title": variant}]})
                if existing and not self.same_record(existing) and existing.title != self.pkeys_orig_values.get("title"):
                    #if not getattr(self, "oldTitle", None) or existing.title != self.oldTitle:
                    raise InputError(u'A text called "{}" already exists.'.format(variant))

        if getattr(self, "authors", None) and not isinstance(self.authors, list):
            raise InputError(u'{} authors must be a list.'.format(self.title))

        return True


    def toc_contents(self):
        """Returns to a dictionary used to represent this text in the library wide Table of Contents"""
        firstSection = Ref(self.title).first_available_section_ref()
        toc_contents_dict = {
            "title": self.get_title(),
            "heTitle": self.get_title("he"),
            "categories": self.categories[:],
            "firstSection": firstSection.normal() if firstSection else None
        }
        if hasattr(self,"order"):
            toc_contents_dict["order"] = self.order[:]
        if self.categories[0] == u"Commentary2":
            toc_contents_dict["commentator"]   = self.categories[2]
            toc_contents_dict["heCommentator"] = hebrew_term(self.categories[2])
            on_split = self.get_title().split(" on ")
            if len(on_split) == 2:
                try:
                    i = library.get_index(on_split[1])
                    if getattr(i, "order", None):
                        toc_contents_dict["order"] = i.order
                except BookNameError:
                    pass

        return toc_contents_dict

    def text_index_map(self, tokenizer=lambda x: re.split(u'\s+',x), strict=True, lang='he', vtitle=None):
        """
        See TextChunk.text_index_map
        :param tokenizer:
        :param strict:
        :param lang:
        :return:
        """
        return self.nodes.text_index_map(tokenizer=tokenizer, strict=strict, lang=lang, vtitle=vtitle)



class IndexSet(abst.AbstractMongoSet):
    """
    A set of :class:`Index` objects.
    """
    recordClass = Index

    # Index changes behavior of load_from_dict, so this circumvents that changed behavior to call load_from_dict on the abstract superclass
    def update(self, attrs):
        for rec in self:
            rec.update_from_dict(attrs).save()


class CommentaryIndex(AbstractIndex):
    """
    A virtual Index for commentary records.

    :param commentator_name: A title variant of a commentator :class:`Index` record
    :param book_name:  A title variant of a book :class:`Index` record
    """
    def __init__(self, commentator_name, book_name):
        """
        :param commentator_name: A title variant of a commentator :class:Index record
        :param book_name:  A title variant of a book :class:Index record
        :return:
        """
        self.c_index = Index().load({
            "titleVariants": commentator_name,
            "categories.0": "Commentary"
        })
        if not self.c_index:
            raise BookNameError(u"No commentator named '{}'.".format(commentator_name))

        self.b_index = Index().load({
            "title": book_name
        })
        if not self.b_index:
            try:
                self.b_index = library.get_index(book_name)
            except NameError as e:
                raise InputError(u"Failed in library instanciation.  No book named '{}'.".format(book_name))

        if not self.b_index:
            raise BookNameError(u"No book named '{}'.".format(book_name))

        if self.b_index.is_commentary():
            raise BookNameError(u"We don't yet support nested commentaries '{} on {}'.".format(commentator_name, book_name))

        # This whole dance is a bit of a mess.
        # Todo: see if we can clean it up a bit
        # could expose the b_index and c_index records to consumers of this object, and forget the renaming
        self.__dict__.update(self.c_index.contents())
        self.commentaryBook = self.b_index.get_title()
        self.commentaryCategories = self.b_index.categories
        self.categories = ["Commentary"] + [self.b_index.categories[0], commentator_name]
        self.commentator = commentator_name
        if getattr(self.b_index, "order", None):
            self.order = self.b_index.order
        if getattr(self, "heTitle", None):
            self.heCommentator = self.heBook = self.heTitle # why both?

        # todo: this assumes flat structure
        # self.nodes = JaggedArrayCommentatorNode(self.b_index.nodes, index=self)
        def extend_leaf_nodes(node):
            node.index = self

            try:
                del node.checkFirst
            except AttributeError:
                pass

            if node.has_children():
                return node
            #return JaggedArrayCommentatorNode(node, index=self)
            node.addressTypes += ["Integer"]
            node.sectionNames += ["Comment"]
            node.depth += 1
            return node

        '''
        commentor_index = kwargs.get("index", None)
        assert commentor_index.is_commentary(), "Non-commentator index {} passed to JaggedArrayCommentatorNode".format(commentor_index.title)
        self.basenode = basenode
        parameters = {
            "addressTypes": basenode.addressTypes + ["Integer"],
            "sectionNames": basenode.sectionNames + ["Comment"],
            "depth": basenode.depth + 1
        }
        if getattr(basenode, "lengths", None):
            parameters["lengths"] = basenode.lengths
        super(JaggedArrayCommentatorNode, self).__init__({}, parameters, **kwargs)

        self.key = basenode.key
        self.title_group = basenode.title_group.copy()
        '''

        self.nodes = self.b_index.nodes.copy(extend_leaf_nodes)

        self.nodes.title_group = TitleGroup()  # Reset all titles

        en_cross_product = [c + " on " + b for c in self.c_index.titleVariants for b in self.b_index.nodes.all_node_titles("en")]
        self.title = self.c_index.title + " on " + self.b_index.get_title()  # Calls AbstractIndex.setTitle - will set nodes.key and nodes.primary_title
        for title in en_cross_product:
            self.nodes.add_title(title, "en")

        cnames = getattr(self.c_index, "heTitleVariants", None)
        cprimary = getattr(self.c_index, "heTitle", None)
        if cnames and cprimary:
            he_cross_product = [c + u" על " + b for c in cnames for b in self.b_index.nodes.all_node_titles("he")]
            self.set_title(cprimary + u" על " + self.b_index.get_title("he"), "he")
            for title in he_cross_product:
                self.nodes.add_title(title, "he")
        else:
            logger.warning("No Hebrew title for {}".format(self.title))

        # todo: handle 'alone' titles in b_index - add "commentator on" to them

        self.schema = self.nodes.serialize()
        self.nodes = deserialize_tree(self.schema, index=self)  # reinit nodes so that derived attributes are instanciated

        self.titleVariants = self.nodes.all_node_titles("en")
        self.heTitle = self.nodes.primary_title("he")
        self.heTitleVariants = self.nodes.all_node_titles("he")
        if getattr(self.nodes, "lengths", None):   #seems superfluous w/ nodes above
            self.length = self.nodes.lengths[0]


    def __unicode__(self):
        return u"{}: {} on {}".format(self.__class__.__name__, self.c_index.title, self.b_index.title)

    def __str__(self):
        return unicode(self).encode('utf-8')

    def __repr__(self):  # Wanted to use orig_tref, but repr can not include Unicode
        return u"{}({}, {})".format(self.__class__.__name__, self.c_index.title, self.b_index.title)


    def is_commentary(self):
        return True

    def is_complex(self):
        return self.b_index.is_complex()

    #  todo: integrate alt structure on commentary?
    def has_alt_structures(self):
        return False

    def get_alt_structures(self):
        return {}

    def copy(self):
        #todo: this doesn't seem to be used.
        #todo: make this quicker, by utilizing copy methods of the composed objects
        return copy.deepcopy(self)

    def toc_contents(self):
        firstSection = Ref(self.title).first_available_section_ref()

        toc_contents_dict = {
            "title": self.title,
            "heTitle": getattr(self, "heTitle", None),
            "commentator": self.commentator,
            "heCommentator": self.heCommentator,
            "categories": self.categories,
            "firstSection": firstSection.normal() if firstSection else None
        }
        if hasattr(self,"order"):
            toc_contents_dict["order"] = self.order
        return toc_contents_dict

    #todo: this needs help
    def contents(self, v2=False, raw=False, **kwargs):
        if v2:
            return self.nodes.as_index_contents()

        attrs = copy.copy(vars(self))
        del attrs["c_index"]
        del attrs["b_index"]
        del attrs["nodes"]

        attrs['schema'] = self.nodes.serialize(expand_shared=True, expand_titles=True, translate_sections=True)

        if not self.nodes.children:
            attrs["sectionNames"]   = self.nodes.sectionNames
            attrs["heSectionNames"] = map(hebrew_term, self.nodes.sectionNames)
            attrs["textDepth"]      = len(self.nodes.sectionNames)

        return attrs

"""
                    -------------------
                     Versions & Chunks
                    -------------------
"""

class AbstractSchemaContent(object):
    content_attr = "content"

    def get_content(self):
        return getattr(self, self.content_attr, None)

    def content_node(self, snode):
        """
        :param snode:
        :type snode SchemaContentNode:
        :return:
        """
        return self.sub_content(snode.version_address())

    def sub_content_with_ref(self, ref=None, value=None):
        assert isinstance(ref, Ref)
        assert not ref.is_range()
        return self.sub_content(ref.index_node.version_address(), [i - 1 for i in ref.sections], value)

    #TODO: test me
    def sub_content(self, key_list=None, indx_list=None, value=None):
        """
        Get's or sets values deep within the content of this version.
        This returns the result by reference, NOT by value.
        http://stackoverflow.com/questions/27339165/slice-nested-list-at-variable-depth
        :param key_list: The node keys to traverse to get to the content node
        :param indx_list: The indexes of the subsection to get/set
        :param value: The value to set.  If present, the method acts as a setter.  If None, it acts as a getter.
        """
        # todo check that the shape of value matches the shape of the piece being set

        if not key_list:
            key_list = []
        if not indx_list:
            indx_list = []
        ja = reduce(lambda d, k: d[k], key_list, self.get_content())
        if indx_list:
            sa = reduce(lambda a, i: a[i], indx_list[:-1], ja)
            #
            # todo: If the existing array has smaller dimension than the value being set, then it needs to be padded.
            if value is not None:
                # only works at lowest level
                # if indx_list[-1] >= len(sa):
                #     sa += [""] * (indx_list[-1] - len(sa) + 1)
                sa[indx_list[-1]] = value
            return sa[indx_list[-1]]
        else:
            if value is not None:
                ja[:] = value
            return ja


class AbstractTextRecord(object):
    """
    """
    text_attr = "chapter"
    ALLOWED_TAGS    = ("i", "b", "br", "u", "strong", "em", "big", "small", "img", "sup", "span")
    ALLOWED_ATTRS   = {'span':['class'], 'i': ['data-commentator', 'data-order'], 'img': lambda name, value: name == 'src' and value.startswith("data:image/")}

    def word_count(self):
        """ Returns the number of words in this text """
        return self.ja(remove_html=True).word_count()

    def char_count(self):
        """ Returns the number of characters in this text """
        return self.ja(remove_html=True).char_count()

    def verse_count(self):
        """ Returns the number of verses in this text """
        return self.ja().verse_count()

    def ja(self, remove_html=False): #don't cache locally unless change is handled.  Pontential to cache on JA class level
        base_text = getattr(self, self.text_attr, None)
        if base_text and remove_html:
            base_text = AbstractTextRecord.remove_html(base_text)
        return JaggedTextArray(base_text)

    def as_string(self):
        content = getattr(self, self.text_attr, None)
        if isinstance(content, basestring):
            return content
        elif isinstance(content, list):
            return self.ja().flatten_to_string()
        else:
            return ""

    @classmethod
    def sanitize_text(cls, t):
        if isinstance(t, list):
            for i, v in enumerate(t):
                t[i] = AbstractTextRecord.sanitize_text(v)
        elif isinstance(t, basestring):
            t = bleach.clean(t, tags=cls.ALLOWED_TAGS, attributes=cls.ALLOWED_ATTRS)
        else:
            return False
        return t

    @staticmethod
    def remove_html(t):
        if isinstance(t, list):
            for i, v in enumerate(t):
                if isinstance(v, basestring):
                    t[i] = re.sub('<[^>]+>', u" ", v)
                else:
                    t[i] = AbstractTextRecord.remove_html(v)
        elif isinstance(t, basestring):
            t = re.sub('<[^>]+>', u" ", t)
        else:
            return False
        return t

    # Currently assumes that text is JA
    def _sanitize(self):
        setattr(self, self.text_attr,
                self.sanitize_text(getattr(self, self.text_attr, None))
        )


class Version(abst.AbstractMongoRecord, AbstractTextRecord, AbstractSchemaContent):
    """
    A version of a text.

    Relates to a complete single record from the texts collection.
    """
    history_noun = 'text'
    collection = 'texts'
    content_attr = "chapter"
    track_pkeys = True
    pkeys = ["title", "versionTitle"]

    required_attrs = [
        "language",
        "title",    # FK to Index.title
        "versionSource",
        "versionTitle",
        "chapter"  # required.  change to "content"?
    ]
    optional_attrs = [
        "status",
        "priority",
        "license",
        "licenseVetted",
        "versionNotes",
        "digitizedBySefaria",
        "method",
        "heversionSource",  # bad data?
        "versionUrl"  # bad data?
    ]

    def __unicode__(self):
        return u"Version: {} <{}>".format(self.title, self.versionTitle)

    def __str__(self):
        return unicode(self).encode('utf-8')

    def __repr__(self):  # Wanted to use orig_tref, but repr can not include Unicode
        return u"{}().load({{'title': '{}', 'versionTitle': '{}'}})".format(self.__class__.__name__, self.title, self.versionTitle)

    def _validate(self):
        assert super(Version, self)._validate()
        """
        Old style database text record have a field called 'chapter'
        Version records in the wild have a field called 'text', and not always a field called 'chapter'
        """
        return True

    def _normalize(self):
        if getattr(self, "priority", None):
            try:
                self.priority = float(self.priority)
            except ValueError as e:
                self.priority = None

    def get_index(self):
        return library.get_index(self.title)

    def first_section_ref(self):
        """
        Returns a :class:`Ref` to the first non-empty location in this version.
        """
        i = self.get_index()
        leafnodes = i.nodes.get_leaf_nodes()
        for leaf in leafnodes:
            ja = JaggedTextArray(self.content_node(leaf))
            indx_array = ja.next_index()
            if indx_array:
                return Ref(_obj={
                    "index": i,
                    "book": leaf.full_title("en"),
                    "type": i.categories[0],
                    "index_node": leaf,
                    "sections": [i + 1 for i in indx_array],
                    "toSections": [i + 1 for i in indx_array]
                }).section_ref()
        return None

    def ja(self,  remove_html=False):
        # the quickest way to check if this is a complex text
        if isinstance(getattr(self, self.text_attr, None), dict):
            nodes = self.get_index().nodes.get_leaf_nodes()
            if remove_html:
                return JaggedTextArray([AbstractTextRecord.remove_html(self.content_node(node)) for node in nodes])
            else:
                return JaggedTextArray([self.content_node(node) for node in nodes])
        else:
            return super(Version, self).ja(remove_html=remove_html)

    def is_copyrighted(self):
        return "Copyright" in getattr(self, "license", "")


class VersionSet(abst.AbstractMongoSet):
    """
    A collection of :class:`Version` objects
    """
    recordClass = Version

    def __init__(self, query={}, page=0, limit=0, sort=[["priority", -1], ["_id", 1]], proj=None):
        super(VersionSet, self).__init__(query, page, limit, sort, proj)

    def word_count(self):
        return sum([v.word_count() for v in self])

    def char_count(self):
        return sum([v.char_count() for v in self])

    def verse_count(self):
        return sum([v.verse_count() for v in self])

    def merge(self, node=None):
        """
        Returns merged result, but does not change underlying data
        """
        for v in self:
            if not getattr(v, "versionTitle", None):
                logger.error("No version title for Version: {}".format(vars(v)))
        if node is None:
            return merge_texts([getattr(v, "chapter", []) for v in self], [getattr(v, "versionTitle", None) for v in self])
        return merge_texts([v.content_node(node) for v in self], [getattr(v, "versionTitle", None) for v in self])


# used in VersionSet.merge(), merge_text_versions(), and export.export_merged()
# todo: move this to JaggedTextArray class?
# Doesn't work for complex texts
def merge_texts(text, sources):
    """
    This is a recursive function that merges the text in multiple
    translations to fill any gaps and deliver as much text as
    possible.
    e.g. [["a", ""], ["", "b", "c"]] becomes ["a", "b", "c"]
    """
    if not (len(text) and len(sources)):
        return ["", []]

    depth = list_depth(text)
    if depth > 2:
        results = []
        result_sources = []
        for x in range(max(map(len, text))):
            translations = map(None, *text)[x]
            remove_nones = lambda x: x or []
            result, source = merge_texts(map(remove_nones, translations), sources)
            results.append(result)
            # NOTE - the below flattens the sources list, so downstream code can always expect
            # a one dimensional list, but in so doing the mapping of source names to segments
            # is lost for merged texts of depth > 2 (this mapping is not currenly used in general)
            result_sources += source
        return [results, result_sources]

    if depth == 1:
        text = map(lambda x: [x], text)

    merged = map(None, *text)
    text = []
    text_sources = []
    for verses in merged:
        # Look for the first non empty version (which will be the oldest, or one with highest priority)
        index, value = 0, 0
        for i, version in enumerate(verses):
            if version:
                index = i
                value = version
                break
        text.append(value)
        text_sources.append(sources[index])

    if depth == 1:
        # strings were earlier wrapped in lists, now unwrap
        text = text[0]
    return [text, text_sources]


class TextChunk(AbstractTextRecord):
    """
    A chunk of text corresponding to the provided :class:`Ref`, language, and optionall version name.
    If it is possible to get a more complete text by merging multiple versions, a merged result will be returned.

    :param oref: :class:`Ref`
    :param lang: "he" or "en"
    :param vtitle: optional. Title of the version desired.
    """
    text_attr = "text"

    def __init__(self, oref, lang="en", vtitle=None, exclude_copyrighted=False):
        """
        :param oref:
        :type oref: Ref
        :param lang: "he" or "en"
        :param vtitle:
        :return:
        """
        if isinstance(oref.index_node, JaggedArrayNode):
            self._oref = oref
        else:
            child_ref = oref.default_child_ref()
            if child_ref == oref:
                raise InputError("Can not get TextChunk at this level, please provide a more precise reference")
            self._oref = child_ref
        self._ref_depth = len(self._oref.sections)
        self._versions = []
        self._saveable = False  # Can this TextChunk be saved?

        self.lang = lang
        self.is_merged = False
        self.sources = []
        self.text = self._original_text = self.empty_text()
        self.vtitle = vtitle

        self.full_version = None
        self.versionSource = None  # handling of source is hacky

        if lang and vtitle:
            self._saveable = True
            v = Version().load({"title": self._oref.index.title, "language": lang, "versionTitle": vtitle}, self._oref.part_projection())
            if exclude_copyrighted and v.is_copyrighted():
                raise InputError("Can not provision copyrighted text. {} ({}/{})".format(oref.normal(), vtitle, lang))
            if v:
                self._versions += [v]
                self.text = self._original_text = self.trim_text(v.content_node(self._oref.index_node))
        elif lang:
            vset = VersionSet(self._oref.condition_query(lang), proj=self._oref.part_projection())

            if vset.count() == 0:
                if VersionSet({"title": self._oref.index.title}).count() == 0:
                    raise NoVersionFoundError("No text record found for '{}'".format(self._oref.index.title))
                return
            if vset.count() == 1:
                v = vset[0]
                if exclude_copyrighted and v.is_copyrighted():
                    raise InputError("Can not provision copyrighted text. {} ({}/{})".format(oref.normal(), v.versionTitle, v.language))
                self._versions += [v]
                self.text = self.trim_text(v.content_node(self._oref.index_node))
                #todo: Should this instance, and the non-merge below, be made saveable?
            else:  # multiple versions available, merge
                if exclude_copyrighted:
                    vset.remove(Version.is_copyrighted)
                merged_text, sources = vset.merge(self._oref.index_node)  #todo: For commentaries, this merges the whole chapter.  It may show up as merged, even if our part is not merged.
                self.text = self.trim_text(merged_text)
                if len(set(sources)) == 1:
                    for v in vset:
                        if v.versionTitle == sources[0]:
                            self._versions += [v]
                            break
                else:
                    self.sources = sources
                    self.is_merged = True
                    self._versions = vset.array()
        else:
            raise Exception("TextChunk requires a language.")

    def __unicode__(self):
        args = u"{}, {}".format(self._oref, self.lang)
        if self.vtitle:
            args += u", {}".format(self.vtitle)
        return args

    def __str__(self):
        return unicode(self).encode('utf-8')

    def __repr__(self):  # Wanted to use orig_tref, but repr can not include Unicode
        args = u"{}, {}".format(self._oref, self.lang)
        if self.vtitle:
            args += u", {}".format(self.vtitle)
        return u"{}({})".format(self.__class__.__name__, args)

    def is_empty(self):
        return self.ja().is_empty()

    def ja(self, remove_html=False):
        if remove_html:
            return JaggedTextArray(AbstractTextRecord.remove_html(self.text))
        else:
            return JaggedTextArray(self.text)

    def save(self, force_save=False):
        """
        For editing in place (i.e. self.text[3] = "Some text"), it is necessary to set force_save to True. This is
        because by editing in place, both the self.text and the self._original_text fields will get changed,
        causing the save to abort.
        :param force_save: If set to True, will force a save even if no change was detected in the text.
        :return:
        """
        assert self._saveable, u"Tried to save a read-only text: {}".format(self._oref.normal())
        assert not self._oref.is_range(), u"Only non-range references can be saved: {}".format(self._oref.normal())
        #may support simple ranges in the future.
        #self._oref.is_range() and self._oref.range_index() == len(self._oref.sections) - 1
        if not force_save:
            if self.text == self._original_text:
                logger.warning(u"Aborted save of {}. No change in text.".format(self._oref.normal()))
                return False

        self._validate()
        self._sanitize()
        self._trim_ending_whitespace()

        if not self.version():
            self.full_version = Version(
                {
                    "chapter": self._oref.index.nodes.create_skeleton(),
                    "versionTitle": self.vtitle,
                    "versionSource": self.versionSource,
                    "language": self.lang,
                    "title": self._oref.index.title
                }
            )
        else:
            self.full_version = Version().load({"title": self._oref.index.title, "language": self.lang, "versionTitle": self.vtitle})
            assert self.full_version, u"Failed to load Version record for {}, {}".format(self._oref.normal(), self.vtitle)
            if self.versionSource:
                self.full_version.versionSource = self.versionSource  # hack

        content = self.full_version.sub_content(self._oref.index_node.version_address())
        self._pad(content)
        self.full_version.sub_content(self._oref.index_node.version_address(), [i - 1 for i in self._oref.sections], self.text)

        self.full_version.save()
        self._oref.recalibrate_next_prev_refs(len(self.text))

        return self

    def _pad(self, content):
        """
        Pads the passed content to the dimension of self._oref.
        Acts on the input variable 'content' in place
        Does not yet handle ranges
        :param content:
        :return:
        """

        for pos, val in enumerate(self._oref.sections):
            # at pos == 0, parent_content == content
            # at pos == 1, parent_content == chapter
            # at pos == 2, parent_content == verse
            # etc
            parent_content = reduce(lambda a, i: a[i - 1], self._oref.sections[:pos], content)

            # Pad out existing content to size of ref
            if len(parent_content) < val:
                for _ in range(len(parent_content), val):
                    parent_content.append("" if pos == self._oref.index_node.depth - 1 else [])

            # check for strings where arrays expected, except for last pass
            if pos < self._ref_depth - 2 and isinstance(parent_content[val - 1], basestring):
                parent_content[val - 1] = [parent_content[val - 1]]

    def _trim_ending_whitespace(self):
        """
        Trims blank segments from end of every section
        :return:
        """
        self.text = JaggedTextArray(self.text).trim_ending_whitespace().array()

    def _validate(self):
        """
        validate that depth/breadth of the TextChunk.text matches depth/breadth of the Ref
        :return:
        """
        posted_depth = 0 if isinstance(self.text, basestring) else list_depth(self.text)
        ref_depth = self._oref.range_index() if self._oref.is_range() else self._ref_depth
        implied_depth = ref_depth + posted_depth
        if implied_depth != self._oref.index_node.depth:
            raise InputError(
                u"Text Structure Mismatch. The stored depth of {} is {}, but the text posted to {} implies a depth of {}."
                .format(self._oref.index_node.full_title(), self._oref.index_node.depth, self._oref.normal(), implied_depth)
            )

        #validate that length of the array matches length of the ref
        #todo: double check for depth >= 3
        if self._oref.is_spanning():
            span_size = self._oref.span_size()
            if posted_depth == 0: #possible?
                raise InputError(
                        u"Text Structure Mismatch. {} implies a length of {} sections, but the text posted is a string."
                        .format(self._oref.normal(), span_size)
                )
            elif posted_depth == 1: #possible?
                raise InputError(
                        u"Text Structure Mismatch. {} implies a length of {} sections, but the text posted is a simple list."
                        .format(self._oref.normal(), span_size)
                )
            else:
                posted_length = len(self.text)
                if posted_length != span_size:
                    raise InputError(
                        u"Text Structure Mismatch. {} implies a length of {} sections, but the text posted has {} elements."
                        .format(self._oref.normal(), span_size, posted_length)
                    )
                #todo: validate last section size if provided

        elif self._oref.is_range():
            range_length = self._oref.range_size()
            if posted_depth == 0:
                raise InputError(
                        u"Text Structure Mismatch. {} implies a length of {}, but the text posted is a string."
                        .format(self._oref.normal(), range_length)
                )
            elif posted_depth == 1:
                posted_length = len(self.text)
                if posted_length != range_length:
                    raise InputError(
                        u"Text Structure Mismatch. {} implies a length of {}, but the text posted has {} elements."
                        .format(self._oref.normal(), range_length, posted_length)
                    )
            else:  # this should never happen.  The depth check should catch it.
                raise InputError(
                    u"Text Structure Mismatch. {} implies an simple array of length {}, but the text posted has depth {}."
                    .format(self._oref.normal(), range_length, posted_depth)
                )

    #maybe use JaggedArray.subarray()?
    def trim_text(self, txt):
        """
        Trims a text loaded from Version record with self._oref.part_projection() to the specifications of self._oref
        This works on simple Refs and range refs of unlimited depth and complexity.
        (in place?)
        :param txt:
        :return: List|String depending on depth of Ref
        """
        range_index = self._oref.range_index()
        sections = self._oref.sections
        toSections = self._oref.toSections

        if not sections:
            pass
        else:
            for i in range(0, self._ref_depth):
                if i == 0 == range_index:  # First level slice handled at DB level
                    pass
                elif range_index > i:  # Either not range, or range begins later.  Return simple value.
                    if i == 0 and len(txt):   # We already sliced the first level w/ Ref.part_projection()
                        txt = txt[0]
                    elif len(txt) >= sections[i]:
                        txt = txt[sections[i] - 1]
                    else:
                        return self.empty_text()
                elif range_index == i:  # Range begins here
                    start = sections[i] - 1
                    end = toSections[i]
                    txt = txt[start:end]
                else:  # range_index < i, range continues here
                    begin = end = txt
                    for _ in range(range_index, i - 1):
                        begin = begin[0]
                        end = end[-1]
                    begin[0] = begin[0][sections[i] - 1:]
                    end[-1] = end[-1][:toSections[i]]

        return txt

    def empty_text(self):
        """
        :return: Either empty array or empty string, depending on depth of Ref
        """
        if not self._oref.is_range() and self._ref_depth == self._oref.index_node.depth:
            return ""
        else:
            return []

    def version(self):
        """
        Returns the Version record for this chunk
        :return Version:
        :raises Exception: if the TextChunk is merged
        """
        if not self._versions:
            return None
        if len(self._versions) == 1:
            return self._versions[0]
        else:
            raise Exception("Called TextChunk.version() on merged TextChunk.")


    def nonempty_subrefs(self):
        """

        :return: list of segment refs with content in this TextChunk
        """
        r = self._oref
        ref_list = []
        if r.is_range():
            input_refs = r.range_list()
        else:
            input_refs = [r]
        for temp_ref in input_refs:
            temp_tc = temp_ref.text(lang=self.lang, vtitle=self.vtitle)
            ja = temp_tc.ja()
            jarray = ja.mask().array()
            if temp_ref.is_segment_level():
                ref_list.append(temp_ref)
            elif temp_ref.is_section_level():
                ref_list += [temp_ref.subref(i + 1) for i, v in enumerate(jarray) if v]
            else: # higher than section level
                ref_list += [temp_ref.subref([j + 1 for j in ne] + [i + 1])
                             for ne in ja.non_empty_sections()
                             for i, v in enumerate(ja.subarray(ne).mask().array()) if v]

        return ref_list

<<<<<<< HEAD
    def text_index_map(self, tokenizer=lambda x: re.split(u'\s+', x), strict=True):
=======

    def text_index_map(self,tokenizer=lambda x: re.split(u'\s+',x), strict=True):
>>>>>>> 393a53c9
        """
        Primarily used for depth-2 texts in order to get index/ref pairs relative to the full text string
         indexes are the word index in word_list

        tokenizer: f(str)->list(str) - function to split up text
        strict: if True, throws error if len(ind_list) != len(ref_list). o/w truncates longer array to length of shorter
        :return: (list,list) - index_list (0 based index of start word of each segment ref as compared with the text chunk ref), ref_list
        """
        #TODO there is a known error that this will fail if the text version you're using has fewer segments than the VersionState.
        ind_list = []
        ref_list = self.nonempty_subrefs()

        total_len = 0
        text_list = self.ja().flatten_to_array()
        for i,segment in enumerate(text_list):
            if len(segment) > 0:
                ind_list.append(total_len)
                total_len += len(tokenizer(segment))

        if len(ind_list) != len(ref_list):
            if strict:
                raise ValueError("The number of refs doesn't match the number of starting words. len(refs)={} len(inds)={}".format(len(ref_list),len(ind_list)))
            else:
                print "Warning: The number of refs doesn't match the number of starting words. len(refs)={} len(inds)={} {}".format(len(ref_list),len(ind_list),str(self._oref))
                if len(ind_list) > len(ref_list):
                    ind_list = ind_list[:len(ref_list)]
                else:
                    ref_list = ref_list[:len(ind_list)]

        return ind_list, ref_list, total_len


# Mirrors the construction of the old get_text() method.
# The TextFamily.contents() method will return a dictionary in the same format that was provided by get_text().
class TextFamily(object):
    """
    A text with its translations and optionally the commentary on it.

    Can be instanciated with just the first argument.

    :param oref: :class:`Ref`.  This is the only required argument.
    :param int context: Default: 1. How many context levels up to go when getting commentary.  See :func:`Ref.context_ref`
    :param bool commentary: Default: True. Include commentary?
    :param version: optional. Name of version to use when getting text.
    :param lang: None, "en" or "he".  Default: None.  If None, included both languages.
    :param bool pad: Default: True.  Pads the provided ref before processing.  See :func:`Ref.padded_ref`
    :param bool alts: Default: False.  Adds notes of where alternate structure elements begin
    """
    #Attribute maps used for generating dict format
    text_attr_map = {
        "en": "text",
        "he": "he"
    }

    attr_map = {
        "versionTitle": {
            "en": "versionTitle",
            "he": "heVersionTitle"
        },
        "versionSource": {
            "en": "versionSource",
            "he": "heVersionSource"
        },
        "status": {
            "en": "versionStatus",
            "he": "heVersionStatus"
        },
        "license": {
            "en": "license",
            "he": "heLicense",
            "condition": "licenseVetted",
            "default": "unknown"
        },
        "versionNotes": {
            "en": "versionNotes",
            "he": "heVersionNotes"
        },
        "digitizedBySefaria": {
            "en": "digitizedBySefaria",
            "he": "heDigitizedBySefaria",
            "default": False,
        }
    }
    sourceMap = {
        "en": "sources",
        "he": "heSources"
    }

    def __init__(self, oref, context=1, commentary=True, version=None, lang=None, pad=True, alts=False):
        """
        :param oref:
        :param context:
        :param commentary:
        :param version:
        :param lang:
        :param pad:
        :param alts: Adds notes of where alt elements begin
        :return:
        """
        if pad:
            oref = oref.padded_ref()
        elif oref.has_default_child():
            oref = oref.default_child_ref()

        self.ref            = oref.normal()
        self.heRef          = oref.he_normal()
        self.isComplex      = oref.index.is_complex()
        self.text           = None
        self.he             = None
        self._lang          = lang
        self._original_oref = oref
        self._context_oref  = None
        self._chunks        = {}
        self._inode         = oref.index_node
        self._alts          = []

        if not isinstance(oref.index_node, JaggedArrayNode):
            raise InputError("Can not get TextFamily at this level, please provide a more precise reference")

        for i in range(0, context):
            oref = oref.context_ref()
        self._context_oref = oref

        # processes "en" and "he" TextChunks, and puts the text in self.text and self.he, respectively.
        for language, attr in self.text_attr_map.items():
            if language == lang:
                c = TextChunk(oref, language, version)
            else:
                c = TextChunk(oref, language)
            self._chunks[language] = c
            setattr(self, self.text_attr_map[language], c.text)

        if oref.is_spanning():
            self.spanning = True

        if commentary:
            from sefaria.client.wrapper import get_links
            if not oref.is_spanning():
                links = get_links(oref.normal())  #todo - have this function accept an object
            else:
                links = [get_links(r.normal()) for r in oref.split_spanning_ref()]
            self.commentary = links if "error" not in links else []

        # get list of available versions of this text
        self.versions = oref.version_list()

        # Adds decoration for the start of each alt structure reference
        if alts:
            # Set up empty Array that mirrors text structure
            alts_ja = JaggedArray()

            for key, struct in oref.index.get_alt_structures().iteritems():
                # Assuming these are in order, continue if it is before ours, break if we see one after
                for n in struct.get_leaf_nodes():
                    wholeRef = Ref(n.wholeRef).as_ranged_segment_ref()
                    if wholeRef.ending_ref().precedes(oref):
                        continue
                    if wholeRef.starting_ref().follows(oref):
                        break

                    #It's in our territory
                    wholeRefStart = wholeRef.starting_ref()
                    if oref.contains(wholeRefStart) and not oref == wholeRefStart:
                        indxs = [k - 1 for k in wholeRefStart.in_terms_of(oref)]
                        val = {"en":[], "he":[]}

                        try:
                            val = alts_ja.get_element(indxs)
                        except IndexError:
                            pass

                        val["en"] += [n.primary_title("en")]
                        val["he"] += [n.primary_title("he")]
                        val["whole"] = True

                        alts_ja.set_element(indxs, val)

                    if getattr(n, "refs", None):
                        for i, r in enumerate(n.refs):
                            # hack to skip Rishon, skip empty refs
                            if i==0 or not r:
                                continue;
                            subRef = Ref(r)
                            subRefStart = subRef.starting_ref()
                            if oref.contains(subRefStart) and not oref == subRefStart:
                                indxs = [k - 1 for k in subRefStart.in_terms_of(oref)]
                                val = {"en":[], "he":[]}

                                try:
                                    a = alts_ja.get_element(indxs)
                                    if a:
                                        val = a
                                except IndexError:
                                    pass

                                val["en"] += [n.sectionString([i + 1], "en", title=False)]
                                val["he"] += [n.sectionString([i + 1], "he", title=False)]

                                alts_ja.set_element(indxs, val)

                            elif subRefStart.follows(oref):
                                break

            self._alts = alts_ja.array()

    def contents(self):
        """
        :return dict: Returns the contents of the text family.
        """
        d = {k: getattr(self, k) for k in vars(self).keys() if k[0] != "_"}

        d["textDepth"]       = getattr(self._inode, "depth", None)
        d["sectionNames"]    = getattr(self._inode, "sectionNames", None)
        d["addressTypes"]    = getattr(self._inode, "addressTypes", None)
        if getattr(self._inode, "lengths", None):
            d["lengths"]     = getattr(self._inode, "lengths")
            if len(d["lengths"]):
                d["length"]  = d["lengths"][0]
        elif getattr(self._inode, "length", None):
            d["length"]      = getattr(self._inode, "length")
        d["textDepth"]       = self._inode.depth
        d["heTitle"]         = self._inode.full_title("he")
        d["titleVariants"]   = self._inode.all_tree_titles("en")
        d["heTitleVariants"] = self._inode.all_tree_titles("he")

        for attr in ["categories", "order"]:
            d[attr] = getattr(self._inode.index, attr, "")
        for attr in ["book", "type"]:
            d[attr] = getattr(self._original_oref, attr)
        for attr in ["sections", "toSections"]:
            d[attr] = getattr(self._original_oref, attr)[:]
        if self._context_oref.is_commentary():
            for attr in ["commentaryBook", "commentaryCategories", "commentator", "heCommentator"]:
                d[attr] = getattr(self._inode.index, attr, "")
        d["isComplex"]    = self.isComplex
        d["indexTitle"]   = self._inode.index.title
        d["heIndexTitle"] = self._inode.index.get_title("he")
        d["sectionRef"]   = self._original_oref.section_ref().normal()
        d["isSpanning"]   = self._original_oref.is_spanning()
        if d["isSpanning"]:
            d["spanningRefs"] = [r.normal() for r in self._original_oref.split_spanning_ref()]

        for language, attr in self.text_attr_map.items():
            chunk = self._chunks.get(language)
            if chunk.is_merged:
                d[self.sourceMap[language]] = chunk.sources
            else:
                ver = chunk.version()
                if ver:
                    for key, val in self.attr_map.items():
                        if not val.get("condition") or getattr(ver, val.get("condition"), False):
                            d[val[language]] = getattr(ver, key, val.get("default", ""))
                        else:
                            d[val[language]] = val.get("default")

        # replace ints with daf strings (3->"2a") for Talmud addresses
        # this could be simpler if was done for every value - but would be slower.
        if "Talmud" in self._inode.addressTypes:
            for i in range(len(d["sections"])):
                if self._inode.addressTypes[i] == "Talmud":
                    d["sections"][i] = AddressTalmud.toStr("en", d["sections"][i])
                    if "toSections" in d:
                        d["toSections"][i] = AddressTalmud.toStr("en", d["toSections"][i])

            d["title"] = self._context_oref.normal()
            if "heTitle" in d:
                d["heBook"] = d["heTitle"]
                d["heTitle"] = self._context_oref.he_normal()

            if d["type"] == "Commentary" and self._context_oref.is_talmud() and len(d["sections"]) > 1:
                d["title"] = "%s Line %d" % (d["title"], d["sections"][1])

        elif self._context_oref.is_commentary():
            dep = len(d["sections"]) if len(d["sections"]) < 2 else 2
            d["title"] = d["book"] + " " + ":".join(["%s" % s for s in d["sections"][:dep]])

        d["alts"] = self._alts

        return d


"""
                    -------------------
                           Refs
                    -------------------

"""


class RefCacheType(type):
    """
    Metaclass for Ref class.
    Caches all Ref isntances according to the string they were instanciated with and their normal form.
    Returns cached instance on instanciation if either instanciation string or normal form are matched.
    """

    def __init__(cls, name, parents, dct):
        super(RefCacheType, cls).__init__(name, parents, dct)
        cls.__tref_oref_map = {}
        cls.__index_tref_map = {}

    def cache_size(cls):
        return len(cls.__tref_oref_map)

    def cache_dump(cls):
        return [(a, repr(b)) for (a, b) in cls.__tref_oref_map.iteritems()]

    def _raw_cache(cls):
        return cls.__tref_oref_map

    def clear_cache(cls):
        cls.__tref_oref_map = {}
        cls.__index_tref_map = {}

    def remove_index_from_cache(cls, index_title):
        """
        Removes all refs to Index with title `index_title` from the Ref cache
        :param cls:
        :param index_title:
        :return:
        """
        try:
            for tref in cls.__index_tref_map[index_title]:
                try:
                    del cls.__tref_oref_map[tref]
                except KeyError:
                    continue
        except KeyError:
            pass

    def __call__(cls, *args, **kwargs):
        if len(args) == 1:
            tref = args[0]
        else:
            tref = kwargs.get("tref")

        obj_arg = kwargs.get("_obj")

        if tref:
            if tref in cls.__tref_oref_map:
                ref = cls.__tref_oref_map[tref]
                ref.tref = tref
                return ref
            else:
                result = super(RefCacheType, cls).__call__(*args, **kwargs)
                uid = result.uid()
                title = result.index.title
                if uid in cls.__tref_oref_map:
                    #del result  #  Do we need this to keep memory clean?
                    cls.__tref_oref_map[tref] = cls.__tref_oref_map[uid]
                    try:
                        cls.__index_tref_map[title] += [tref]
                    except KeyError:
                        cls.__index_tref_map[title] = [tref]
                    return cls.__tref_oref_map[uid]
                cls.__tref_oref_map[uid] = result
                cls.__tref_oref_map[tref] = result
                try:
                    cls.__index_tref_map[title] += [tref]
                except KeyError:
                    cls.__index_tref_map[title] = [tref]
                cls.__index_tref_map[title] += [uid]

                return result
        elif obj_arg:
            result = super(RefCacheType, cls).__call__(*args, **kwargs)
            uid = result.uid()
            title = result.index.title
            if uid in cls.__tref_oref_map:
                #del result  #  Do we need this to keep memory clean?
                return cls.__tref_oref_map[uid]
            cls.__tref_oref_map[uid] = result
            try:
                cls.__index_tref_map[title] += [uid]
            except KeyError:
                cls.__index_tref_map[title] = [uid]
            return result
        else:  # Default.  Shouldn't be used.
            return super(RefCacheType, cls).__call__(*args, **kwargs)


class Ref(object):
    """
        A Ref is a reference to a location. A location could be to a *book*, to a specific *segment* (e.g. verse or mishnah), to a *section* (e.g chapter), or to a *range*.

        Instanciated with a string representation of the reference, e.g.:

        ::

            >>> Ref("Genesis 1:3")
            >>> Ref("Rashi on Genesis 1:3")
            >>> Ref("Genesis 1:3-2:4")
            >>> Ref("Shabbat 4b")
            >>> Ref("Rashi on Shabbat 4b-5a")
    """
    __metaclass__ = RefCacheType

    def __init__(self, tref=None, _obj=None):
        """
        Object is generally initialized with a textual reference - ``tref``

        Internally, the _obj argument can be used to instantiate a ref with a complete dict composing the Ref data
        """
        self.index = None
        self.book = None
        self.type = None
        self.sections = []
        self.toSections = []
        self.index_node = None

        if tref:
            self.__init_ref_pointer_vars()
            self.orig_tref = self.tref = tref
            self._lang = "he" if is_hebrew(tref) else "en"
            self.__clean_tref()
            self.__init_tref()
            self._validate()
        elif _obj:
            for key, value in _obj.items():
                setattr(self, key, value)
            self.__init_ref_pointer_vars()
            self.tref = self.normal()
            self._validate()
        else:
            self.__init_ref_pointer_vars()

    def __init_ref_pointer_vars(self):
        self._normal = None
        self._he_normal = None
        self._url = None
        self._next = None
        self._prev = None
        self._padded = None
        self._context = {}
        self._first_spanned_ref = None
        self._spanned_refs = []
        self._ranged_refs = []
        self._range_depth = None
        self._range_index = None

    def _validate(self):
        offset = 0
        if self.is_bavli():
            offset = 2
        checks = [self.sections, self.toSections]
        for check in checks:
            if 0 in check:
                raise InputError(u"{} {} must be greater than 0".format(self.book, self.index_node.sectionNames[check.index(0)]))
            if getattr(self.index_node, "lengths", None) and len(check):
                if check[0] > self.index_node.lengths[0] + offset:
                    display_size = self.index_node.address_class(0).toStr("en", self.index_node.lengths[0] + offset)
                    raise InputError(u"{} ends at {} {}.".format(self.book, self.index_node.sectionNames[0], display_size))
        for i in range(len(self.sections)):
            if self.toSections > self.sections:
                break
            if self.toSections < self.sections:
                raise InputError(u"{} is an invalid range.  Ranges must end later than they begin.".format(self.normal()))

    def __clean_tref(self):
        self.tref = self.tref.strip().replace(u"–", "-").replace("_", " ")  # don't replace : in Hebrew, where it can indicate amud
        if self._lang == "he":
            return

        try:
            self.tref = self.tref.decode('utf-8').replace(":", ".")
        except UnicodeEncodeError, e:
            return {"error": "UnicodeEncodeError: %s" % e}
        except AttributeError, e:
            return {"error": "AttributeError: %s" % e}

        try:
            # capitalize first letter (don't title case all to avoid e.g., "Song Of Songs")
            self.tref = self.tref[0].upper() + self.tref[1:]
        except IndexError:
            pass

    def __reinit_tref(self, new_tref):
        self.tref = new_tref
        self.__clean_tref()
        self._lang = "en"
        self.__init_tref()

    def __init_tref(self):
        """
        Parse self.tref
        Populate self.index, self.index_node, self.type, self.book, self.sections, self.toSections, ...
        :return:
        """
        # Split ranges based on '-' symbol, store in `parts` variable
        parts = [s.strip() for s in self.tref.split("-")]
        if len(parts) > 2:
            raise InputError(u"Couldn't understand ref '{}' (too many -'s).".format(self.tref))

        base = parts[0]
        title = None

        # Remove letter from end of base reference until TitleNode or Term name matched, set `title` variable with matched title
        tndict = library.get_title_node_dict(self._lang, with_commentary=True)
        termdict = library.get_term_dict(self._lang)
        for l in range(len(base), 0, -1):
            self.index_node = tndict.get(base[0:l])
            new_tref = termdict.get(base[0:l])

            if self.index_node:
                title = base[0:l]
                if base[l - 1] == ".":   # Take care of Refs like "Exo.14.15", where the period shouldn't get swallowed in the name.
                    title = base[0:l - 1]
                break
            if new_tref:
                # If a term is matched, reinit with the real tref
                self.__reinit_tref(new_tref)
                return

        # At this `title` is something like "Exodus" or "Rashi on Exodus" or "Pesach Haggadah, Magid, Four Sons"
        if title:
            assert isinstance(self.index_node, SchemaNode)
            self.index = self.index_node.index
            self.book = self.index_node.full_title("en")

            # checkFirst is used on Bavli records to check for a Mishnah pattern match first
            if getattr(self.index_node, "checkFirst", None) and self.index_node.checkFirst.get(self._lang):
                try:
                    check_node = library.get_schema_node(self.index_node.checkFirst[self._lang], self._lang)
                    assert isinstance(check_node, JaggedArrayNode)  # Initially used with Mishnah records.  Assumes JaggedArray.
                    reg = check_node.full_regex(title, self._lang, strict=True)
                    self.sections = self.__get_sections(reg, base, use_node=check_node)
                except InputError:  # Regex doesn't work
                    pass
                except AttributeError:  # Can't find node for check_node
                    pass
                else:
                    old_index_node = self.index_node

                    self.index_node = check_node
                    self.index = self.index_node.index
                    self.book = self.index_node.full_title("en")
                    self.toSections = self.sections[:]

                    try:
                        self._validate()
                    except InputError:  # created Ref doesn't validate, back it out
                        self.index_node = old_index_node
                        self.sections = []

            # Don't accept references like "Rashi" (Can delete in commentary refactor)
            elif self.index.is_commentary() and self._lang == "en":
                if not getattr(self.index, "commentaryBook", None):
                    raise InputError(u"Please specify a text that {} comments on.".format(self.index.title))

        else:  # This may be a new version, try to build a schema node.
            match = library.all_titles_regex(self._lang, commentary=True).match(base)
            if match:
                title = match.group('title')
                on_node = library.get_schema_node(match.group('commentee'))  # May be SchemaNode or JaggedArrayNode
                self.index = library.get_index(match.group('commentor') + " on " + on_node.index.title)
                self.index_node = self.index.nodes.title_dict(self._lang).get(title)
                self.book = self.index_node.full_title("en")
                if not self.index_node:
                    raise BookNameError(u"Can not find index record for {}".format(title))
            else:
                raise InputError(u"Unrecognized Index record: {}".format(base))

        if title is None:
            raise InputError(u"Could not find title in reference: {}".format(self.tref))

        self.type = self.index_node.index.categories[0]

        if title == base:  # Bare book, like "Genesis" or "Rashi on Genesis".
            if self.index_node.is_default():  # Without any further specification, match the parent of the fall-through node
                self.index_node = self.index_node.parent
                self.book = self.index_node.full_title("en")
            return

        try:
            reg = self.index_node.full_regex(title, self._lang)  # Try to treat this as a JaggedArray
        except AttributeError:
            # We matched a schema node followed by an illegal number. (Are there other cases here?)
            matched = self.index_node.full_title(self._lang)
            msg = u"Partial reference match for '{}' - failed to find continuation for '{}'.\nValid continuations are:\n".format(self.tref, matched)
            continuations = []
            for child in self.index_node.children:
                continuations += child.all_node_titles(self._lang)
            msg += u",\n".join(continuations)
            raise PartialRefInputError(msg, matched, continuations)

        # Numbered Structure node - try numbered structure parsing
        if self.index_node.children and getattr(self.index_node, "_addressTypes", None):
            try:
                struct_indexes = self.__get_sections(reg, base)
                self.index_node = reduce(lambda a, i: a.children[i], [s - 1 for s in struct_indexes], self.index_node)
                title = self.book = self.index_node.full_title("en")
                base = regex.sub(reg, title, base)
                reg = self.index_node.full_regex(title, self._lang)
            except InputError:
                pass
            #todo: ranges that cross structures

        # Numbered Structure node parsed - return. (Verify this comment.  Should this be indented?)
        if title == base:
            return

        # Content node -  Match primary structure address (may be stage two of numbered structure parsing)
        if not self.index_node.children and getattr(self.index_node, "_addressTypes", None):
            try:
                self.sections = self.__get_sections(reg, base)
            except InputError:
                pass

        # Look for alternate structure
        # todo: handle commentator on alt structure
        if not self.sections and not self.index.is_commentary():
            alt_struct_regex = self.index.alt_titles_regex(self._lang)
            if alt_struct_regex:
                match = alt_struct_regex.match(base)
                if match:
                    title = match.group('title')
                    alt_struct_node = self.index.get_alt_struct_node(title, self._lang)

                    # Exact match alt structure node
                    if title == base:
                        new_tref = alt_struct_node.get_ref_from_sections([])
                        if new_tref:
                            self.__reinit_tref(new_tref)
                            return

                    try:  # Some structure nodes don't have .regex() methods.
                        reg = alt_struct_node.full_regex(title, self._lang)
                    except AttributeError:
                        pass
                    else:
                        # Alternate numbered structure
                        if alt_struct_node.children and getattr(alt_struct_node, "_addressTypes", None):
                            try:
                                struct_indexes = self.__get_sections(reg, base)
                                alt_struct_node = reduce(lambda a, i: a.children[i], [s - 1 for s in struct_indexes], alt_struct_node)
                                title = alt_struct_node.full_title("en")
                                base = regex.sub(reg, title, base)
                                reg = alt_struct_node.full_regex(title, self._lang)
                            except InputError:
                                pass

                        # Alt struct map node -  (may be stage two of numbered structure parsing)
                        if title == base:  #not a repetition of similar test above - title may have changed in numbered structure parsing
                            alt_struct_indexes = []
                        else:
                            alt_struct_indexes = self.__get_sections(reg, base)
                        new_tref = alt_struct_node.get_ref_from_sections(alt_struct_indexes)
                        if new_tref:
                            self.__reinit_tref(new_tref)
                            return

        if not self.sections:
            raise InputError(u"Failed to parse sections for ref {}".format(self.orig_tref))

        self.toSections = self.sections[:]

        # Parse range end portion, if it exists
        if len(parts) == 2:
            self.__init_ref_pointer_vars()  # clear out any mistaken partial representations
            if self._lang == "he" or any([a != "Integer" for a in self.index_node.addressTypes[1:]]):     # in process. developing logic that should work for all languages / texts
                # todo: handle sections names in "to" part.  Handle talmud יד א - ב kind of cases.
                range_parts = re.split("[., ]+", parts[1])
                delta = len(self.sections) - len(range_parts)
                for i in range(delta, len(self.sections)):
                    try:
                        self.toSections[i] = self.index_node._addressTypes[i].toNumber(self._lang, range_parts[i - delta])
                    except (ValueError, IndexError):
                        raise InputError(u"Couldn't understand text sections: '{}'.".format(self.tref))
            elif self._lang == "en":
                if self.index_node.addressTypes[0] == "Talmud":
                    self.__parse_talmud_range(parts[1])
                else:
                    range_parts = re.split("[.:, ]+", parts[1])
                    delta = len(self.sections) - len(range_parts)
                    for i in range(delta, len(self.sections)):
                        try:
                            self.toSections[i] = int(range_parts[i - delta])
                        except (ValueError, IndexError):
                            raise InputError(u"Couldn't understand text sections: '{}'.".format(self.tref))

    def __get_sections(self, reg, tref, use_node=None):
        use_node = use_node or self.index_node
        sections = []
        ref_match = reg.match(tref)
        if not ref_match:
            raise InputError(u"Can not parse sections from ref: {}".format(tref))

        gs = ref_match.groupdict()
        for i in range(0, use_node.depth):
            gname = u"a{}".format(i)
            if gs.get(gname) is not None:
                sections.append(use_node._addressTypes[i].toNumber(self._lang, gs.get(gname)))
        return sections

    def __parse_talmud_range(self, range_part):
        #todo: make sure to-daf isn't out of range
        self.toSections = range_part.split(".")  # this was converting space to '.', for some reason.

        # 'Shabbat 23a-b'
        if self.toSections[0] == 'b':
            self.toSections[0] = self.sections[0] + 1

        # 'Shabbat 24b-25a'
        elif regex.match("\d+[ab]", self.toSections[0]):
            self.toSections[0] = daf_to_section(self.toSections[0])

        # 'Shabbat 24b.12-24'
        else:
            delta = len(self.sections) - len(self.toSections)
            for i in range(delta -1, -1, -1):
                self.toSections.insert(0, self.sections[i])

        self.toSections = [int(x) for x in self.toSections]

    def __eq__(self, other):
        return isinstance(other, Ref) and self.uid() == other.uid()

    def __ne__(self, other):
        return not self.__eq__(other)

    @staticmethod
    def is_ref(tref):
        """
        Static method for testing if a string is valid for instanciating a Ref object.

        :param string tref: the string to test
        :return bool:
        """
        try:
            Ref(tref)
            return True
        except InputError:
            return False

    def is_talmud(self):
        """
        Is this a Talmud reference?

        :return bool:
        """
        return getattr(self.index_node, "addressTypes", None) and len(self.index_node.addressTypes) and self.index_node.addressTypes[0] == "Talmud"

    def is_tanach(self):
        return u"Tanakh" in self.index.b_index.categories if self.is_commentary() else u"Tanakh" in self.index.categories

    def is_bavli(self):
        """
        Is this a Talmud Bavli reference?

        :return bool:
        """
        if self.is_commentary():
            return u"Bavli" in self.index.b_index.categories
        else:
            return u"Bavli" in self.index.categories

    def is_commentary(self):
        """
        Is this a commentary reference?

        :return bool:
        """
        return self.type == "Commentary"

    def is_range(self):
        """
        Is this reference a range?

        A Ref is range if it's starting point and ending point are different, i.e. it has a dash in its text form.
        References can cover large areas of text without being a range - in the case where they are references to chapters.

        ::

            >>> Ref("Genesis 3").is_range()
            False
            >>> Ref("Genesis 3-5").is_range()
            True

        :return bool:
        """
        return self.sections != self.toSections

    def range_size(self):
        """
        How large is the range?

        :return int:
        """
        #todo: rewrite with range_index to handle ranges across higher level sections
        return self.toSections[-1] - self.sections[-1] + 1

    def range_index(self):
        """
        At what section index does the range begin?

        ::

            >>> Ref("Leviticus 15:3 - 17:12").range_index()
            0
            >>> Ref("Leviticus 15-17").range_index()
            0
            >>> Ref("Leviticus 15:17-21").range_index()
            1
            >>> Ref("Leviticus 15:17").range_index()
            2

        :return int:
        """
        if not self._range_index:
            self._set_range_data()
        return self._range_index

    def range_depth(self):
        """
        How deep is the range?

        ::

            >>> Ref("Leviticus 15:3 - 17:12").range_depth()
            2
            >>> Ref("Leviticus 15-17").range_depth()
            2
            >>> Ref("Leviticus 15:17-21").range_depth()
            1
            >>> Ref("Leviticus 15:17").range_depth()
            0

        :return int:
        """
        if not self._range_depth:
            self._set_range_data()
        return self._range_depth

    def _set_range_data(self):
        if not self.is_range():
            self._range_depth = 0
            self._range_index = self.index_node.depth

        else:
            for i in range(0, self.index_node.depth):
                if self.sections[i] != self.toSections[i]:
                    self._range_depth = self.index_node.depth - i
                    self._range_index = i
                    break

    def all_segment_refs(self):
        assert isinstance(self.index_node, JaggedArrayNode)

        if self.is_range():
            input_refs = self.range_list()
        else:
            input_refs = [self]

        ref_list = []
        for temp_ref in input_refs:
            if temp_ref.is_segment_level():
                ref_list.append(temp_ref)
            elif temp_ref.is_section_level():
                ref_list += temp_ref.all_subrefs()
            else: #you're higher than section level
                sub_ja = temp_ref.get_state_ja().subarray_with_ref(temp_ref)
                ref_list_sections = [temp_ref.subref([i + 1 for i in k ]) for k in sub_ja.non_empty_sections() ]
                ref_list += [ref_seg for ref_sec in ref_list_sections for ref_seg in ref_sec.all_subrefs()]

        return ref_list

    def is_spanning(self):
        """
        :return bool: True if the Ref spans across text sections.

        ::

            >>> Ref("Shabbat 13a-b").is_spanning()
            True
            >>> Ref("Shabbat 13a:3-14").is_spanning()
            False
            >>> Ref("Job 4:3-5:3").is_spanning()
            True
            >>> Ref("Job 4:5-18").is_spanning()
            False

        """
        return self.span_size() > 1

    def span_size(self):
        """
        How many sections does the span cover?

        ::

            >>> Ref("Leviticus 15:3 - 17:12").span_size()
            3
            >>> Ref("Leviticus 15-17").span_size()
            3
            >>> Ref("Leviticus 15:17-21").span_size()
            1
            >>> Ref("Leviticus 15:17").span_size()
            1

        :return int:
        """
        if not getattr(self.index_node, "depth", None) or self.index_node.depth == 1:
            # text with no depth or depth 1 can't be spanning
            return 0

        if len(self.sections) == 0:
            # can't be spanning if no sections set
            return 0

        if len(self.sections) <= self.index_node.depth - 2:
            point = len(self.sections) - 1
        else:
            point = self.index_node.depth - 2

        for i in range(0, point + 1):
            size = self.toSections[i] - self.sections[i] + 1
            if size > 1:
                return size

        return 1

    def is_book_level(self):
        """
        Is this a Ref to the whole book level?

        ::

            >>> Ref("Leviticus").is_book_level()
            True
            >>> Ref("Leviticus 15").is_book_level()
            False
            >>> Ref("Rashi on Leviticus").is_book_level()
            True
            >>> Ref("Rashi on Leviticus 15").is_book_level()
            False

        :return bool:
        """
        return len(self.sections) == 0 and not self.index_node.parent

    def is_section_level(self):
        """
        Is this Ref section (e.g. Chapter) level?

        ::

            >>> Ref("Leviticus 15:3").is_section_level()
            False
            >>> Ref("Leviticus 15").is_section_level()
            True
            >>> Ref("Rashi on Leviticus 15:3").is_section_level()
            True
            >>> Ref("Rashi on Leviticus 15:3:1").is_section_level()
            False
            >>> Ref("Leviticus 15-17").is_section_level()
            True


        :return bool:
        """
        #TODO: errors on complex refs
        return len(self.sections) == self.index_node.depth - 1

    def is_segment_level(self):
        """
        Is this Ref segment (e.g. Verse) level?
        ::
            >>> Ref("Leviticus 15:3").is_segment_level()
            True
            >>> Ref("Leviticus 15").is_segment_level()
            False
            >>> Ref("Rashi on Leviticus 15:3").is_segment_level()
            False
            >>> Ref("Rashi on Leviticus 15:3:1").is_segment_level()
            True

        :return bool:
        """
        #TODO: errors on complex refs
        return len(self.sections) == self.index_node.depth

    """ Methods to generate new Refs based on this Ref """
    def _core_dict(self):
        return {
            "index": self.index,
            "book": self.book,
            "type": self.type,
            "index_node": self.index_node,
            "sections": self.sections[:],
            "toSections": self.toSections[:]
        }

    def has_default_child(self):
        return self.index_node.has_default_child()

    def default_child_ref(self):
        """
        Return ref to the default node underneath this node
        :return:
        """
        if not self.has_default_child():
            return self
        d = self._core_dict()
        d["index_node"] = self.index_node.get_default_child()
        return Ref(_obj=d)

    def surrounding_ref(self, size=1):
        """
        Return a reference with 'size' additional segments added to each side.

        Currently does not extend to sections beyond the original ref's span.

        :param int size:
        :return: :class:`Ref`
        """

        if self.starting_ref().sections[-1] > size:
            start = self.starting_ref().sections[-1] - size
        else:
            start = 1

        ending_sections = self.ending_ref().sections
        ending_section_length = self.get_state_ja().sub_array_length([s - 1 for s in ending_sections[:-1]])

        if ending_sections[-1] + size < ending_section_length:
            end = ending_sections[-1] + size
        else:
            end = ending_section_length

        d = self._core_dict()
        d["sections"] = d["sections"][:-1] + [start]
        d["toSections"] = d["toSections"][:-1] + [end]
        return Ref(_obj=d)

    def as_ranged_segment_ref(self):
        """
        Expresses a section level (or higher) Ref as a ranged ref at segment level.

        :param depth: Desired depth of the range. If not specified will drop to segment level
        :return: Ref
        """
        # Only for section level or higher.
        # If segment level, return self
        # Only works for text that span a single jaggedArray

        if self.is_segment_level():
            return self

        d = self._core_dict()

        # create a temporary helper ref for finding the end of the range
        if self.is_range():
            current_ending_ref = self.ending_ref()
        else:
            current_ending_ref = self

        # calculate the number of "paddings" required to get down to segment level
        max_depth = self.index_node.depth - len(self.sections)

        sec_padding = to_sec_padding = max_depth

        while sec_padding > 0:
            d['sections'].append(1)
            sec_padding -= 1

        state_ja = current_ending_ref.get_state_ja()

        while to_sec_padding > 0:
            size = state_ja.sub_array_length([i - 1 for i in current_ending_ref.sections])
            if size > 0:
                d['toSections'].append(size)
            else:
                d['toSections'].append(1)

            # get the next level ending ref
            temp_d = current_ending_ref._core_dict()
            temp_d['sections'] = temp_d['toSections'][:] = d['toSections'][:]
            current_ending_ref = Ref(_obj=temp_d)

            to_sec_padding -= 1

        return Ref(_obj=d)

    def starting_ref(self):
        """
        For ranged Refs, return the starting Ref

        :return: :class:`Ref`
        """
        if not self.is_range():
            return self
        d = self._core_dict()
        d["toSections"] = self.sections[:]
        return Ref(_obj=d)

    def ending_ref(self):
        """
        For ranged Refs, return the ending Ref

        :return: :class:`Ref`
        """
        if not self.is_range():
            return self
        d = self._core_dict()
        d["sections"] = self.toSections[:]
        return Ref(_obj=d)

    def section_ref(self):
        """
        Return the section level Ref

        For texts of depth 2, this has the same behavior as :meth:`top_section_ref`

        ::

            >>> Ref("Rashi on Genesis 2:3:1").section_ref()
            Ref("Rashi on Genesis 2:3")
            >>> Ref("Genesis 2:3").section_ref()
            Ref("Genesis 2")

        :return: :class:`Ref`
        """
        if not self.is_segment_level():
            return self
        return self.padded_ref().context_ref()

    def top_section_ref(self):
        """
        Return the highest level section Ref.

        For texts of depth 2, this has the same behavior as :meth:`section_ref`

        ::

            >>> Ref("Rashi on Genesis 2:3:1").top_section_ref()
            Ref("Rashi on Genesis 2")
            >>> Ref("Genesis 2:3").top_section_ref()
            Ref("Genesis 2")

        :return: :class:`Ref`
        """
        return self.padded_ref().context_ref(self.index_node.depth - 1)

    def next_section_ref(self):
        """
        Returns a Ref to the next section (e.g. Chapter).

        If this is the last section, returns ``None``

        :return: :class:`Ref`
        """
        if not self._next:
            self._next = self._iter_text_section()
            if self._next is None and not self.index_node.children:
                current_leaf = self.index_node
                #we now need to iterate over the next leaves, finding the first available section
                while True:
                    next_leaf = current_leaf.next_leaf() #next schema/JANode
                    if next_leaf:
                        next_node_ref = next_leaf.ref() #get a ref so we can do the next lines
                        potential_next = next_node_ref._iter_text_section(depth_up=0 if next_leaf.depth == 1 else 1)
                        if potential_next:
                            self._next = potential_next
                            break
                        current_leaf = next_leaf
                    else:
                        self._next = None
                        break
        return self._next

    def prev_section_ref(self):
        """
        Returns a Ref to the previous section (e.g. Chapter).

        If this is the first section, returns ``None``

        :return: :class:`Ref`
        """
        if not self._prev:
            self._prev = self._iter_text_section(False)
            if self._prev is None and not self.index_node.children:
                current_leaf = self.index_node
                # we now need to iterate over the prev leaves, finding the first available section
                while True:
                    prev_leaf = current_leaf.prev_leaf()  # prev schema/JANode
                    if prev_leaf:
                        prev_node_ref = prev_leaf.ref()  # get a ref so we can do the next lines
                        potential_prev = prev_node_ref._iter_text_section(forward=False, depth_up=0 if prev_leaf.depth == 1 else 1)
                        if potential_prev:
                            self._prev = potential_prev
                            break
                        current_leaf = prev_leaf
                    else:
                        self._prev = None
                        break
        return self._prev

    def recalibrate_next_prev_refs(self, add_self=True):
        """
        Internal. Called when a section is inserted or deleted.

        :param add_self:
        :return: None
        """
        next_ref = self.next_section_ref()
        prev_ref = self.prev_section_ref()
        if next_ref:
            next_ref._prev = self if add_self else prev_ref
        if prev_ref:
            prev_ref._next = self if add_self else next_ref

    def prev_segment_ref(self):
        """
        Returns a :class:`Ref` to the next previous populated segment.

        If this ref is not segment level, will return ``self```

        :return: :class:`Ref`
        """
        r = self.starting_ref()
        if not r.is_segment_level():
            return r
        if r.sections[-1] > 1:
            d = r._core_dict()
            d["sections"] = d["toSections"] = r.sections[:-1] + [r.sections[-1] - 1]
            return Ref(_obj=d)
        else:
            r = r.prev_section_ref()
            if not r:
                return None
            d = r._core_dict()
            newSections = r.sections + [self.get_state_ja().sub_array_length([i - 1 for i in r.sections])]
            d["sections"] = d["toSections"] = newSections
            return Ref(_obj=d)

    def next_segment_ref(self):
        """
        Returns a :class:`Ref` to the next populated segment.

        If this ref is not segment level, will return ``self```

        :return: :class:`Ref`
        """
        r = self.ending_ref()
        if not r.is_segment_level():
            return r
        sectionRef = r.section_ref()
        sectionLength = self.get_state_ja().sub_array_length([i - 1 for i in sectionRef.sections])
        if r.sections[-1] < sectionLength:
            d = r._core_dict()
            d["sections"] = d["toSections"] = r.sections[:-1] + [r.sections[-1] + 1]
            return Ref(_obj=d)
        else:
            try:
                return r.next_section_ref().subref(1)
            except AttributeError:
                # No next section
                return None

    def last_segment_ref(self):
        """
        Returns :class:`Ref` to the last segment in the current book (or complex book part).

        Not to be confused with :meth:`ending_ref`

        :return:
        """
        o = self._core_dict()
        o["sections"] = o["toSections"] = [i + 1 for i in self.get_state_ja().last_index(self.index_node.depth)]
        return Ref(_obj=o)

    def first_available_section_ref(self):
        """
        Returns a :class:`Ref` to the first section inside of or following this :class:`Ref` that has some content.

        Returns ``None`` if self is empty and no following :class:`Ref` has content.

        :return: :class:`Ref`
        """
        if isinstance(self.index_node, JaggedArrayNode):
            r = self.padded_ref()
        elif isinstance(self.index_node, SchemaNode):
            nodes = self.index_node.get_leaf_nodes()
            if not len(nodes):
                return None
            r = nodes[0].ref().padded_ref()
        else:
            return None

        return r.next_section_ref() if r.is_empty() else r

    #Don't store results on Ref cache - state objects change, and don't yet propogate to this Cache
    def get_state_node(self, meta=None, hint=None):
        """
        :return: :class:`sefaria.model.version_state.StateNode`
        """
        from . import version_state
        return version_state.StateNode(snode=self.index_node, meta=meta, hint=hint)

    def get_state_ja(self, lang="all"):
        """
        :param lang: "all", "he", or "en"
        :return: :class:`sefaria.datatype.jagged_array`
        """
        #TODO: also does not work with complex texts...
        return self.get_state_node(hint=[(lang, "availableTexts")]).ja(lang)

    def is_text_fully_available(self, lang):
        """
        :param lang: "he" or "en"
        :return: True if at least one complete version of ref is available in lang.
        """
        if self.is_section_level() or self.is_segment_level():
            # Using mongo queries to slice and merge versions 
            # is much faster than actually using the Version State doc
            text = self.text(lang=lang).text
            return bool(len(text) and all(text))
        else:
            sja = self.get_state_ja(lang)
            subarray = sja.subarray_with_ref(self)
            return subarray.is_full()

    def is_text_translated(self):
        """
        :return: True if at least one complete version of this :class:`Ref` is available in English.
        """
        return self.is_text_fully_available("en")

    def is_empty(self):
        """
        Checks if :class:`Ref` has any corresponding data in :class:`Version` records.

        :return: Bool True is there is not text at this ref in any language
        """
        return not len(self.versionset())

    def _iter_text_section(self, forward=True, depth_up=1):
        """
        Iterate forwards or backwards to the next available :class:`Ref` in a text

        :param forward: Boolean indicating direction to iterate
        :depth_up: if we want to traverse the text at a higher level than most granular. Defaults to one level above
        :return: :class:`Ref`
        """
        if self.index_node.depth <= depth_up:  # if there is only one level of text, don't even waste time iterating.
            return None

        #arrays are 0 based. text sections are 1 based. so shift the numbers back.
        if not forward:
            # Going backward, start from begginning of Ref
            starting_points = [s - 1 for s in self.sections[:self.index_node.depth - depth_up]]
        else:
            # Going forward start form end of Ref
            starting_points = [s - 1 for s in self.toSections[:self.index_node.depth - depth_up]]


        #start from the next one
        if len(starting_points) > 0:
            starting_points[-1] += 1 if forward else -1

        #let the counts obj calculate the correct place to go.
        c = self.get_state_node(hint=[("all","availableTexts")]).ja("all", "availableTexts")
        new_section = c.next_index(starting_points) if forward else c.prev_index(starting_points)

        # we are also scaling back the sections to the level ABOVE the lowest section type (eg, for bible we want chapter, not verse)
        if new_section:
            d = self._core_dict()
            d["toSections"] = d["sections"] = [(s + 1) for s in new_section[:-depth_up]]
            return Ref(_obj=d)
        else:
            return None

    def to(self, toref):
        """
        Return a reference that begins at this :class:`Ref`, and ends at toref

        :param toref: :class:`Ref` that denotes the end of the new ranged :class:`Ref`
        :return: :class:`Ref`
        """
        assert self.book == toref.book
        d = self._core_dict()
        d["toSections"] = toref.toSections[:]
        return Ref(_obj=d)

    def subref(self, subsections):
        """
        Returns a more specific reference than the current Ref

        :param subsection: int or list - the subsection(s) of the current Ref
        :return: :class:`Ref`
        """
        if isinstance(subsections, int):
            subsections = [subsections]
        assert self.index_node.depth >= len(self.sections) + len(subsections), u"Tried to get subref of bottom level ref: {}".format(self.normal())
        assert not self.is_range(), u"Tried to get subref of ranged ref".format(self.normal())

        d = self._core_dict()
        d["sections"] += subsections
        d["toSections"] += subsections
        return Ref(_obj=d)

    def subrefs(self, length):
        """
        Return a list of :class:`Ref` objects one level deeper than this :class:`Ref`, from 1 to `length`.

        :param length: Number of subrefs to return

        ::

            >>> Ref("Genesis").subrefs(4)
            [Ref('Genesis 1'),
             Ref('Genesis 2'),
             Ref('Genesis 3'),
             Ref('Genesis 4')]

        :return: List of :class:`Ref`
        """
        l = []
        for i in range(length):
            l.append(self.subref(i + 1))
        return l

    def all_subrefs(self, lang='all'):
        """
        Return a list of all the valid :class:`Ref` objects one level deeper than this :class:`Ref`.

        ::

            >>> Ref("Genesis").all_subrefs()
            [Ref('Genesis 1'),
             Ref('Genesis 2'),
             Ref('Genesis 3'),
             Ref('Genesis 4'),
             ...]

        :return: List of :class:`Ref`
        """
        # TODO this function should take Version as optional parameter to limit the refs it returns to ones existing in that Version
        assert not self.is_range(), "Ref.all_subrefs() is not intended for use on Ranges"

        size = self.get_state_ja(lang).sub_array_length([i - 1 for i in self.sections])
        return self.subrefs(size)

    def context_ref(self, level=1):
        """
        :return: :class:`Ref` that is more general than this :class:`Ref`.
        :param level: how many levels to 'zoom out' from the most specific possible :class:`Ref`

        ::

            >>> Ref("Genesis 4:5").context_ref(level = 1)
            Ref("Genesis 4")
            >>> Ref("Genesis 4:5").context_ref(level = 2)
            Ref("Genesis")

        If this :class:`Ref` is less specific than or equally specific to the level given, it is returned as-is.
        """
        if level == 0:
            return self

        if not self._context.get(level) or not self._context[level]:
            if len(self.sections) <= self.index_node.depth - level:
                return self

            if level > self.index_node.depth:
                raise InputError(u"Call to Ref.context_ref of {} exceeds Ref depth of {}.".format(level, self.index_node.depth))
            d = self._core_dict()
            d["sections"] = d["sections"][:self.index_node.depth - level]
            d["toSections"] = d["toSections"][:self.index_node.depth - level]
            self._context[level] = Ref(_obj=d)
        return self._context[level]

    def padded_ref(self):
        """
        :return: :class:`Ref` with 1s inserted to make the :class:`Ref` specific to the section level

        ::

            >>> Ref("Genesis").padded_ref()
            Ref("Genesis 1")

        If this :class:`Ref` is already specific to the section or segment level, it is returned unchanged.

        ::

            >>> Ref("Genesis 1").padded_ref()
            Ref("Genesis 1")

        """
        if not self._padded:
            if not getattr(self, "index_node", None):
                raise Exception(u"No index_node found {}".format(vars(self)))
            try:
                if len(self.sections) >= self.index_node.depth - 1:
                    return self
            except AttributeError: # This is a schema node, try to get a default child
                try:
                    return self.default_child_ref().padded_ref()
                except Exception:
                    raise InputError("Can not pad a schema node ref")

            d = self._core_dict()
            if self.is_talmud():
                if len(self.sections) == 0: #No daf specified
                    section = 3 if "Bavli" in self.index.categories else 1
                    d["sections"].append(section)
                    d["toSections"].append(section)
            for i in range(self.index_node.depth - len(d["sections"]) - 1):
                d["sections"].append(1)
                d["toSections"].append(1)  # todo: is this valid in all cases?
            self._padded = Ref(_obj=d)
        return self._padded

    def first_spanned_ref(self):
        """
        Returns the first section portion of a spanning :class:`Ref`.
        Designed to cut the wasted cost of running :meth:`split_spanning_ref`

        >>> Ref("Shabbat 6b-9a").first_spanned_ref()
        Ref('Shabbat 6b')
        >>> Ref("Shabbat 6b.12-9a.7").first_spanned_ref()
        Ref('Shabbat 6b:12-47')

        :return: :py:class:`Ref`
        """
        if not self._first_spanned_ref:

            if self._spanned_refs:
                self._first_spanned_ref = self._spanned_refs[0]

            elif self.index_node.depth == 1 or not self.is_spanning():
                self._first_spanned_ref = self

            else:
                ref_depth = len(self.sections)

                d = self._core_dict()
                d["toSections"] = self.sections[0:self.range_index() + 1]
                for i in range(self.range_index() + 1, ref_depth):
                    d["toSections"] += [self.get_state_ja().sub_array_length([s - 1 for s in d["toSections"][0:i]])]

                r = Ref(_obj=d)
                if self.range_depth() > 2:
                    self._first_spanned_ref = r.first_spanned_ref()
                else:
                    self._first_spanned_ref = r

        return self._first_spanned_ref

    def starting_refs_of_span(self, deep_range=False):
        """
            >>> Ref("Zohar 1:3b:12-3:12b:1").stating_refs_of_span()
            [Ref("Zohar 1:3b:12"),Ref("Zohar 2"),Ref("Zohar 3")]
            >>> Ref("Zohar 1:3b:12-1:4b:12").stating_refs_of_span(True)
            [Ref("Zohar 1:3b:12"),Ref("Zohar 1:4a"),Ref("Zohar 1:4b")]
            >>> Ref("Zohar 1:3b:12-1:4b:12").stating_refs_of_span(False)
            [Ref("Zohar 1:3b:12")]
            >>> Ref("Genesis 12:1-14:3").stating_refs_of_span()
            [Ref("Genesis 12:1"), Ref("Genesis 13"), Ref("Genesis 14")]

        :param deep_range: Default: False.  If True, returns list of refs at whatever level the range is.  If False, only returns refs for the 0th index, whether ranged or not.
        :return:
        """
        if not self.is_spanning():
            return self
        level = 0 if not deep_range else self.range_index()

        results = []

        start = self.sections[level]
        end = self.toSections[level] + 1
        for i, n in enumerate(range(start, end)):
            d = self._core_dict()
            if i != 0:
                d["sections"] = self.sections[0:level] + [self.sections[level] + i]
            d["toSections"] = d["sections"][:]
            results += [Ref(_obj=d)]

        return results

    def split_spanning_ref(self):
        """
        Return list of non-spanning :class:`Ref` objects which completely cover the area of this Ref

            >>> Ref("Shabbat 13b-14b").split_spanning_ref()
            [Ref("Shabbat 13b"), Ref("Shabbat 14a"), Ref("Shabbat 14b")]
            >>> Ref("Shabbat 13b:3 - 14b:3").split_spanning_ref()
            [Ref('Shabbat 13b:3-50'), Ref('Shabbat 14a'), Ref('Shabbat 14b:1-3')]

        """
        if not self._spanned_refs:

            if self.index_node.depth == 1 or not self.is_spanning():
                self._spanned_refs = [self]

            else:
                start, end = self.sections[self.range_index()], self.toSections[self.range_index()]
                ref_depth = len(self.sections)

                refs = []
                for n in range(start, end + 1):
                    d = self._core_dict()
                    if n == start:
                        d["toSections"] = self.sections[0:self.range_index() + 1]
                        for i in range(self.range_index() + 1, ref_depth):
                            d["toSections"] += [self.get_state_ja().sub_array_length([s - 1 for s in d["toSections"][0:i]])]
                    elif n == end:
                        d["sections"] = self.toSections[0:self.range_index() + 1]
                        for _ in range(self.range_index() + 1, ref_depth):
                            d["sections"] += [1]
                    else:
                        d["sections"] = self.sections[0:self.range_index()] + [n]
                        d["toSections"] = self.sections[0:self.range_index()] + [n]

                        '''  If we find that we need to expand inner refs, add this arg.
                        # It will require handling on cached ref and passing on the recursive call below.
                        if expand_middle:
                            for i in range(self.range_index() + 1, ref_depth):
                                d["sections"] += [1]
                                d["toSections"] += [self.get_state_ja().sub_array_length([s - 1 for s in d["toSections"][0:i]])]
                        '''

                    if d["toSections"][-1]:  # to filter out, e.g. non-existant Rashi's, where the last index is 0
                        try:
                            refs.append(Ref(_obj=d))
                        except InputError:
                            pass

                if self.range_depth() == 2:
                    self._spanned_refs = refs
                if self.range_depth() > 2: #recurse
                    expanded_refs = []
                    for ref in refs:
                        expanded_refs.extend(ref.split_spanning_ref())
                    self._spanned_refs = expanded_refs

        return self._spanned_refs

    def range_list(self):
        """
        :return: list of :class:`Ref` objects corresponding to each point in the range of this :class:`Ref`
        """
        if not self._ranged_refs:
            results = []
            if not self.is_range():
                return [self]
            if self.is_spanning():
                for oref in self.split_spanning_ref():
                    results += oref.range_list() if oref.is_range() else [oref] if oref.is_segment_level() else oref.all_subrefs()
            else:
                for s in range(self.sections[-1], self.toSections[-1] + 1):
                    d = self._core_dict()
                    d["sections"][-1] = s
                    d["toSections"][-1] = s
                    results.append(Ref(_obj=d))

            self._ranged_refs = results
        return self._ranged_refs

    def regex(self, as_list=False, anchored=True):
        """
        :return string: for a Regular Expression which will find any refs that match this Ref exactly, or more specifically.

        E.g., "Genesis 1" yields an RE that match "Genesis 1" and "Genesis 1:3"
        """
        #todo: move over to the regex methods of the index nodes
        patterns = []

        if self.is_range():
            if self.is_spanning():
                s_refs = self.split_spanning_ref()
                normals = []
                for s_ref in s_refs:
                    normals += [r.normal() for r in s_ref.range_list()]
            else:
                normals = [r.normal() for r in self.range_list()]

            for r in normals:
                sections = re.sub("^%s" % re.escape(self.book), '', r)
                patterns.append("%s$" % sections)   # exact match
                patterns.append("%s:" % sections)   # more granualar, exact match followed by :
                patterns.append("%s \d" % sections) # extra granularity following space
        else:
            sections = re.sub("^%s" % re.escape(self.book), '', self.normal())
            patterns.append("%s$" % sections)   # exact match
            if self.index_node.has_titled_continuation():
                patterns.append(u"{}({}).".format(sections, u"|".join(self.index_node.title_separators)))
            if self.index_node.has_numeric_continuation():
                patterns.append("%s:" % sections)   # more granualar, exact match followed by :
                patterns.append("%s \d" % sections) # extra granularity following space

        escaped_book = re.escape(self.book)
        if anchored:
            if as_list:
                return ["^{}{}".format(escaped_book, p) for p in patterns]
            else:
                return "^%s(%s)" % (escaped_book, "|".join(patterns))
        else:
            if as_list:
                return ["{}{}".format(escaped_book, p) for p in patterns]
            else:
                return "%s(%s)" % (escaped_book, "|".join(patterns))

    def base_text_and_commentary_regex(self):
        ref_regex_str = self.regex(anchored=False)
        commentators = library.get_commentary_version_titles_on_book(self.book, with_commentary2=True)
        if commentators:
            return ur"(^{})|(^({}) on {})".format(ref_regex_str, "|".join(commentators), ref_regex_str)
        else:
            return ur"^{}".format(ref_regex_str)

    """ Comparisons """
    def overlaps(self, other):
        """
        Does this Ref overlap ``other`` Ref?

        :param other:
        :return bool:
        """
        assert isinstance(other, Ref)
        if not self.index_node == other.index_node:
            return False

        return not (self.precedes(other) or self.follows(other))

    def contains(self, other):
        """
        Does this Ref completely contain ``other`` Ref?

        :param other:
        :return bool:
        """
        assert isinstance(other, Ref)
        if not self.index_node == other.index_node:
            return False

        return (
            (not self.starting_ref().follows(other.starting_ref()))
            and
            (not self.ending_ref().precedes(other.ending_ref()))
        )

    def precedes(self, other):
        """
        Does this Ref completely precede ``other`` Ref?

        :param other:
        :return bool:
        """
        assert isinstance(other, Ref)
        if not self.index_node == other.index_node:
            return False

        my_end = self.ending_ref()
        other_start = other.starting_ref()

        smallest_section_len = min([len(my_end.sections), len(other_start.sections)])

        # Bare book references never precede or follow
        if smallest_section_len == 0:
            return False

        # Compare all but last section
        for i in range(smallest_section_len - 1):
            if my_end.sections[i] < other_start.sections[i]:
                return True
            if my_end.sections[i] > other_start.sections[i]:
                return False

        # Compare last significant section
        if my_end.sections[smallest_section_len - 1] < other_start.sections[smallest_section_len - 1]:
            return True

        return False

    def follows(self, other):
        """
        Does this Ref completely follow ``other`` Ref?

        :param other:
        :return bool:
        """
        assert isinstance(other, Ref)
        if not self.index_node == other.index_node:
            return False

        my_start = self.starting_ref()
        other_end = other.ending_ref()

        smallest_section_len = min([len(my_start.sections), len(other_end.sections)])

        # Bare book references never precede or follow
        if smallest_section_len == 0:
            return False

        # Compare all but last section
        for i in range(smallest_section_len - 1):
            if my_start.sections[i] > other_end.sections[i]:
                return True
            if my_start.sections[i] < other_end.sections[i]:
                return False

        # Compare last significant section
        if my_start.sections[smallest_section_len - 1] > other_end.sections[smallest_section_len - 1]:
            return True

        return False

    def in_terms_of(self, other):
        """
        Returns the current reference sections in terms of another, containing reference.

        Returns an array of ordinal references, not array indexes.  (Meaning first is 1)

        Must be called on a point Reference, not a range

        ""

            >>> Ref("Genesis 6:3").in_terms_of("Genesis 6")
            [3]
            >>> Ref("Genesis 6:3").in_terms_of("Genesis")
            [6,3]
            >>> Ref("Genesis 6:3").in_terms_of("Genesis 6-7")
            [1,3]
            >>> Ref("Genesis 6:8").in_terms_of("Genesis 6:3-7:3")
            [1, 6]

        :param other: :class:`Ref`
        :return: array of indexes

        """

        #What's best behavior for these cases?
        assert isinstance(other, Ref)
        if not self.index_node == other.index_node:
            return None

        if self.is_range():
            raise Exception("Ref.in_terms_of() called on ranged Ref: {}".format(self))

        if not other.contains(self):
            return None

        ret = []

        if not other.is_range():
            ret = self.sections[len(other.sections):]
        else:
            for i in range(other.range_index(), self.index_node.depth):
                ret.append(self.sections[i] + 1 - other.sections[i])
                if other.sections[i] != self.sections[i] or len(other.sections) <= i + 1:
                    ret += self.sections[i + 1:]
                    break
        return ret

    def order_id(self):
        """
        Returns a unique id for this reference that establishes an ordering of references across the whole catalog.
        This id will change as the ordering of the categories changes, and may begin to overlap with other numbers because of those changes.
        However, at any point in time these ids will be unique across the catalog.
        Used to sort results from ElasticSearch queries

        :return string:
        """
        #Todo: handle complex texts.  Right now, all complex results are grouped under the root of the text

        cats = self.index.categories[:]
        if len(cats) >= 1 and cats[0] == "Commentary":
            cats = cats[1:2] + ["Commentary"] + cats[2:]

        key = "/".join(cats + [self.index.title])
        try:
            base = library.category_id_dict()[key]
            res = reduce(lambda x, y: x + format(y, '04'), self.sections, base)
            if self.is_range():
                res = reduce(lambda x, y: x + format(y, '04'), self.toSections, res + "-")
            return res
        except Exception as e:
            logger.warning("Failed to execute order_id for {} : {}".format(self, e))
            return "Z"

    """ Methods for working with Versions and VersionSets """
    def storage_address(self):
        """
        Return the storage location within a Version for this Ref.

        :return string:
        """
        return ".".join(["chapter"] + self.index_node.address()[1:])

    def part_projection(self):
        """
        Returns the slice and storage address to return top-level sections for Versions of this ref

        Used as:

        ::

            Version().load({...},oref.part_projection())

        **Regarding projecting complex texts:**
        By specifying a projection that includes a non-existing element of our dictionary at the level of our selection,
        we cause all other elements of the dictionary to be unselected.
        A bit non-intuitive, but a huge savings of document size and time on the data transfer.
        http://stackoverflow.com/a/15798087/213042
        """
        # todo: reimplement w/ aggregation pipeline (see above)
        # todo: special case string 0?

        projection = {k: 1 for k in Version.required_attrs + Version.optional_attrs}
        del projection[Version.content_attr]  # Version.content_attr == "chapter"
        projection["_id"] = 0

        if not self.sections:
            # For simple texts, self.store_address() == "chapter".
            # For complex texts, it can be a deeper branch of the dictionary: "chapter.Bereshit.Torah" or similar
            projection[self.storage_address()] = 1
        else:
            skip = self.sections[0] - 1
            limit = 1 if self.range_index() > 0 else self.toSections[0] - self.sections[0] + 1
            slce = {"$slice": [skip, limit]}
            projection[self.storage_address()] = slce
            if len(self.index_node.address()) > 1:
                # create dummy key at level of our selection - see above.
                dummy_limiter = ".".join(["chapter"] + self.index_node.address()[1:-1] + ["hacky_dummy_key"])
                projection[dummy_limiter] = 1

        return projection

    def condition_query(self, lang=None):
        """
        Return condition to select only versions with content at the location of this Ref.
        Usage:

        ::

            VersionSet(oref.condition_query(lang))

        Can be combined with :meth:`part_projection` to only return the content indicated by this ref:

        ::

            VersionSet(oref.condition_query(lang), proj=oref.part_projection())

        :return: dict containing a query in the format expected by VersionSet
        """
        d = {
            "title": self.index.title,
        }
        if lang:
            d.update({"language": lang})

        condition_addr = self.storage_address()
        if not isinstance(self.index_node, JaggedArrayNode):
            # This will also return versions with no content in this Ref location - since on the version, there is a dictionary present.
            # We could enter the dictionary and check each array, but it's not clear that it's neccesary.
            d.update({
                condition_addr: {"$exists": True}
            })
        elif not self.sections:
            d.update({
                condition_addr: {"$exists": True, "$elemMatch": {"$nin": ["", [], 0]}}  # any non-empty element will do
            })
        elif not self.is_spanning():
            for s in range(0, len(self.sections) if not self.is_range() else len(self.sections) - 1):
                condition_addr += ".{}".format(self.sections[s] - 1)
            if len(self.sections) == self.index_node.depth and not self.is_range():
                d.update({
                    condition_addr: {"$exists": True, "$nin": ["", [], 0]}
                })
            else:
                d.update({
                    condition_addr: {"$exists": True, "$elemMatch": {"$nin": ["", [], 0]}}
                })
        else:
            #todo: If this method gets cached, then copies need to be made before the del below.
            parts = []
            refs = self.split_spanning_ref()
            for r in refs:
                q = r.condition_query()
                del q["title"]
                parts.append(q)
                d.update({
                    "$or": parts
                })

        return d

    def versionset(self, lang=None):
        """
        :class:`VersionsSet` of :class:`Version` objects that have content for this Ref in lang, projected

        :param lang: "he", "en", or None
        :return: :class:`VersionSet`
        """
        return VersionSet(self.condition_query(lang), proj=self.part_projection())

    def version_list(self):
        """
        A list of available text versions titles and languages matching this ref

        :return list: each list element is an object with keys 'versionTitle' and 'language'
        """
        fields = ["versionTitle", "versionSource", "language", "status", "license", "versionNotes", "digitizedBySefaria", "priority"]
        return [
            {f: getattr(v, f, "") for f in fields}
            for v in VersionSet(self.condition_query(), proj={f: 1 for f in fields})
        ]

    """ String Representations """
    def __str__(self):
        return self.uid()

    def __repr__(self):  # Wanted to use orig_tref, but repr can not include Unicode
        return self.__class__.__name__ + "('" + str(self.uid()) + "')"

    def old_dict_format(self):
        """
        Outputs the ref in the old format, for code that relies heavily on that format
        """
        #todo: deprecate this.
        d = {
            "ref": self.tref,
            "book": self.book,
            "sections": self.sections,
            "toSections": self.toSections,
            "type": self.type
        }
        d.update(self.index.contents())
        del d["title"]
        return d

    def he_book(self):
        return self.index.get_title(lang="he")

    def _get_normal(self, lang):
        #//todo: commentary refactor
        normal = self.index_node.full_title(lang)
        if not normal:
            if lang != "en":
                return self.normal()
            else:
                raise InputError("Failed to get English normal form for ref")

        if len(self.sections) == 0:
            return normal

        if self.type == "Commentary" and not getattr(self.index, "commentaryCategories", None):
            return normal

        normal += u" "

        normal += u":".join(
            [self.index_node.address_class(i).toStr(lang, n) for i, n in enumerate(self.sections)]
        )

        for i in range(len(self.sections)):
            if not self.sections[i] == self.toSections[i]:
                normal += u"-{}".format(
                    u":".join(
                        [self.index_node.address_class(i + j).toStr(lang, n) for j, n in enumerate(self.toSections[i:])]
                    )
                )
                break

        return normal

    def normal_section(self, section_index, lang="en", **kwargs):
        """
        Return the display form of the section value at depth `section_index`
        Does not support ranges
        :param section_index: 0 based
        :param lang:
        :param kwargs:
            dotted=<bool> - Use dotted form for Hebrew talmud?,
            punctuation=<bool> - Use geresh for Hebrew numbers?
        :return:
        """
        assert not self.is_range()
        assert len(self.sections) > section_index
        return self.index_node.address_class(section_index).toStr(lang, self.sections[section_index], **kwargs)

    def normal_last_section(self, lang="en", **kwargs):
        """
        Return the display form of the last section
        Does not support ranges
        :param lang:
        :param kwargs:
            dotted=<bool> - Use dotted form for Hebrew talmud?,
            punctuation=<bool> - Use geresh for Hebrew numbers?
        :return:
        """
        length = len(self.sections)
        if length == 0:
            return ""
        return self.normal_section(length - 1, lang, **kwargs)

    def he_normal(self):
        """
        :return string: Normal Hebrew string form
        """
        '''
            18 June 2015: Removed the special casing for Hebrew Talmud sub daf numerals
            Previously, talmud lines had been normalised as arabic numerals
        '''
        if not self._he_normal:
            self._he_normal = self._get_normal("he")
        return self._he_normal

    def uid(self):
        """
        To handle the fact that default nodes have the same name as their parents
        :return:
        """
        return self.normal() + ("<d>" if self.index_node.is_default() else "")

    def normal(self):
        """
        :return string: Normal English string form
        """
        if not self._normal:
            self._normal = self._get_normal("en")
        return self._normal

    def text(self, lang="en", vtitle=None, exclude_copyrighted=False):
        """
        :param lang: "he" or "en"
        :param vtitle: optional. text title of the Version to get the text from
        :return: :class:`TextChunk` corresponding to this Ref
        """
        return TextChunk(self, lang, vtitle, exclude_copyrighted=exclude_copyrighted)

    def url(self):
        """
        :return string: normal url form
        """
        if not self._url:
            self._url = self.normal().replace(" ", "_").replace(":", ".")

            # Change "Mishna_Brachot_2:3" to "Mishna_Brachot.2.3", but don't run on "Mishna_Brachot"
            if len(self.sections) > 0:
                last = self._url.rfind("_")
                if last == -1:
                    return self._url
                lref = list(self._url)
                lref[last] = "."
                self._url = "".join(lref)
        return self._url

    def noteset(self, public=True, uid=None):
        """
        :return: :class:`NoteSet` for this Ref
        """
        from . import NoteSet
        if public and uid:
            query = {"ref": {"$regex": self.regex()}, "$or": [{"public": True}, {"owner": uid}]}
        elif public:
            query = {"ref": {"$regex": self.regex()}, "public": True}
        elif uid:
            query = {"ref": {"$regex": self.regex()}, "owner": uid}
        else:
            raise InputError("Can not get anonymous private notes")

        return NoteSet(query)

    def linkset(self):
        """
        :return: :class:`LinkSet` for this Ref
        """
        from . import LinkSet
        return LinkSet(self)


    def distance(self, ref, max_dist=None):
        """

        :param ref: ref which you want to compare distance with
        :param max_dist: maximum distance beyond which the function will return -1. it's suggested you set this param b/c alternative is very slow
        :return: int: num refs between self and ref. -1 if self and ref aren't in the same index
        """
        if self.index_node != ref.index_node:
            return -1

        # convert to base 0
        sec1 = self.sections[:]
        sec2 = ref.sections[:]
        for i in xrange(len(sec1)):
            sec1[i] -= 1
        for i in xrange(len(sec2)):
            sec2[i] -= 1

        distance = self.get_state_ja().distance(sec1,sec2)
        if max_dist and distance > max_dist:
            return -1
        else:
            return distance

class Library(object):
    """
    Operates as a singleton, through the instance called ``library``.

    Stewards the in-memory and in-cache objects that cover the entire collection of texts.

    Exposes methods to add, remove, or register change of an index record.  These are primarily called by the dependencies mechanism on Index Create/Update/Destroy.

    """

    def __init__(self):
        self.langs = ["en", "he"]

        # Maps, keyed by language, from index key to array of titles
        self._index_title_maps = {lang:{} for lang in self.langs}

        # Maps, keyed by language, from titles to schema nodes
        self._title_node_maps = {lang:{} for lang in self.langs}

        # Maps, keyed by language, from index key to array of commentary titles
        self._index_title_commentary_maps = {lang:{} for lang in self.langs}

        # Maps, keyed by language, from titles to simple and commentary schema nodes
        self._title_node_with_commentary_maps = {lang:{} for lang in self.langs}

        # Lists of full titles, keys are string generated from a combination of language code, "commentators", "commentary", and "terms".  See method `full_title_list()`
        self._full_title_lists = {}

        # Lists of full titles, including simple and commentary texts, keyed by language
        self._full_title_list_jsons = {}

        # Title regex strings & objects, keys are strings generated from a combination of arguments to `all_titles_regex` and `all_titles_regex_string`
        self._title_regex_strings = {}
        self._title_regexes = {}

        # Maps, keyed by language, from term names to text refs
        self._term_ref_maps = {lang: {} for lang in self.langs}

        # Map from index title to index object
        self._index_map = {}

        # Table of Contents
        self._toc = None
        self._toc_json = None
        self._category_id_dict = None
        self._toc_size = 16

        if not hasattr(sys, '_doc_build'):  # Can't build cache without DB
            self._build_core_maps()

    def _build_core_maps(self):
        # Build index and title node dicts in an efficient way

        # self._index_title_commentary_maps if index_object.is_commentary() else self._index_title_maps
        # simple texts
        self._index_map = {i.title: i for i in IndexSet() if i.nodes}
        forest = [i.nodes for i in self._index_map.values()]
        self._title_node_maps = {lang: {} for lang in self.langs}

        for tree in forest:
            try:
                for lang in self.langs:
                    tree_titles = tree.title_dict(lang)
                    self._index_title_maps[lang][tree.key] = tree_titles.keys()
                    self._title_node_maps[lang].update(tree_titles)
            except IndexSchemaError as e:
                logger.error(u"Error in generating title node dictionary: {}".format(e))

        # commentary
        commentary_indexes = {t: CommentaryIndex(*t.split(" on ")) for t in self.get_commentary_version_titles()}
        commentary_forest = [i.nodes for i in commentary_indexes.values()]
        self._index_map.update(commentary_indexes)
        self._title_node_with_commentary_maps = {lang: self._title_node_maps[lang].copy() for lang in self.langs}

        for tree in commentary_forest:
            try:
                for lang in self.langs:
                    tree_titles = tree.title_dict(lang)
                    self._index_title_commentary_maps[lang][tree.key] = tree_titles.keys()
                    self._title_node_with_commentary_maps[lang].update(tree_titles)
            except IndexSchemaError as e:
                logger.error(u"Error in generating title node dictionary: {}".format(e))

    def _reset_index_derivative_objects(self):
        self._full_title_lists = {}
        self._full_title_list_jsons = {}
        self._title_regex_strings = {}
        self._title_regexes = {}
        # TOC is handled separately since it can be edited in place

    def _reset_commentator_derivative_objects(self):
        """
        "commentators" in _full_title_lists
        "both" or "commentary" in _title_regex_strings
        "both" or "commentary" in _title_regexes
        :return:
        """
        for key in self._full_title_lists.keys():
            if "commentators" in key:
                del self._full_title_lists[key]

        for key in self._title_regex_strings.keys():
            if "commentary" in key or "both" in key:
                del self._title_regex_strings[key]

        for key in self._title_regexes.keys():
            if "commentary" in key or "both" in key:
                del self._title_regexes[key]

    def _reset_toc_derivate_objects(self):
        scache.delete_cache_elem('toc_cache')
        scache.delete_cache_elem('toc_json_cache')
        scache.set_cache_elem('toc_cache', self.get_toc(), 600000)
        scache.set_cache_elem('toc_json_cache', self.get_toc_json(), 600000)
        scache.delete_template_cache("texts_list")
        scache.delete_template_cache("texts_dashboard")
        self._full_title_list_jsons = {}

    def rebuild(self, include_toc = False):
        self._build_core_maps()
        self._reset_index_derivative_objects()
        Ref.clear_cache()
        if include_toc:
            self.rebuild_toc()

    def rebuild_toc(self):
        self._toc = None
        self._toc_json = None
        self._category_id_dict = None
        self._reset_toc_derivate_objects()

    def get_toc(self):
        """
        Returns table of contents object from cache,
        DB or by generating it, as needed.
        """
        if not self._toc:
            self._toc = scache.get_cache_elem('toc_cache')
            if not self._toc:
                from sefaria.summaries import update_table_of_contents
                self._toc = update_table_of_contents()
                scache.set_cache_elem('toc_cache', self._toc)
        return self._toc

    def get_toc_json(self):
        """
        Returns JSON representation of TOC.
        """
        if not self._toc_json:
            self._toc_json = scache.get_cache_elem('toc_json_cache')
            if not self._toc_json:
                self._toc_json = json.dumps(self.get_toc())
                scache.set_cache_elem('toc_json_cache', self._toc_json)
        return self._toc_json

    def recount_index_in_toc(self, indx):
        from sefaria.summaries import update_title_in_toc
        self._toc = update_title_in_toc(self.get_toc(), indx, recount=True)
        self._toc_json = None
        self._category_id_dict = None
        self._reset_toc_derivate_objects()

    def delete_index_from_toc(self, bookname):
        from sefaria.summaries import recur_delete_element_from_toc
        self._toc = recur_delete_element_from_toc(bookname, self.get_toc())
        self._toc_json = None
        self._category_id_dict = None
        self._reset_toc_derivate_objects()

    def update_index_in_toc(self, indx, old_ref=None):
        """
        :param indx:
        :param old_ref:
        :return:
        """
        from sefaria.summaries import update_title_in_toc
        self._toc = update_title_in_toc(self.get_toc(), indx, old_ref=old_ref, recount=False)
        self._toc_json = None
        self._category_id_dict = None
        self._reset_toc_derivate_objects()

    def get_index(self, bookname):
        """
        Factory - returns either an :class:`Index` object or a :class:`CommentaryIndex` object

        :param string bookname: Name of the book or commentary on book.
        :return:
        """
        # look for result in indices cache
        if not bookname:
            raise BookNameError("No book provided.")

        indx = self._index_map.get(bookname)
        if not indx:
            bookname = (bookname[0].upper() + bookname[1:]).replace("_", " ")  #todo: factor out method

            #todo: cache
            lang = "he" if is_hebrew(bookname) else "en"
            node = self._title_node_maps[lang].get(bookname)
            if node:
                indx = node.index
            else:
                # "commenter" on "book"
                # todo: handle hebrew x on y format (do we need this?)
                pattern = r'(?P<commentor>.*) on (?P<book>.*)'
                m = regex.match(pattern, bookname)
                if m:
                    indx = CommentaryIndex(m.group('commentor'), m.group('book'))
                else:
                    #simple commentary record
                    indx = Index().load({
                            "titleVariants": bookname,
                            "categories.0": "Commentary"
                        })

            if not indx:
                raise BookNameError(u"No book named '{}'.".format(bookname))

            self._index_map[bookname] = indx

        return indx

    def add_commentary_index(self, title):
        m = re.match(r'^(.*) on (.*)', title)
        self.add_index_record_to_cache(CommentaryIndex(m.group(1), m.group(2)))

    def remove_commentary_index(self, title):
        self.remove_index_record_from_cache(old_title=title)

    def add_index_record_to_cache(self, index_object = None, rebuild = True):
        """
        Update library title dictionaries and caches with information from provided index.
        Index can be passed with primary title in `index_title` or as an object in `index_object`
        :param index_object: Index record
        :param rebuild: Perform a rebuild of derivative objects afterwards?  False only in cases of batch update.
        :return:
        """
        assert index_object, "Library.add_index_record_to_cache called without index"

        # don't add simple commentator records
        if not index_object.nodes:
            self._reset_commentator_derivative_objects()
            # logger.error("Tried to add commentator {} to cache.  Politely refusing.".format(index_object.title))
            return

        self._index_map[index_object.title] = index_object

        #//TODO: mark for commentary refactor
        title_maps = self._index_title_commentary_maps if index_object.is_commentary() else self._index_title_maps

        try:
            for lang in self.langs:
                title_dict = index_object.nodes.title_dict(lang)
                title_maps[lang][index_object.title] = title_dict.keys()
                self._title_node_with_commentary_maps[lang].update(title_dict)
                if not index_object.is_commentary():
                    self._title_node_maps[lang].update(title_dict)
        except IndexSchemaError as e:
            logger.error(u"Error in generating title node dictionary: {}".format(e))

        if rebuild:
            self._reset_index_derivative_objects()

    def remove_index_record_from_cache(self, index_object=None, old_title=None, rebuild = True):
        """
        Update provided index from library title dictionaries and caches
        :param index_object:
        :param old_title: In the case of a title change - the old title of the Index record
        :param rebuild: Perform a rebuild of derivative objects afterwards?
        :return:
        """
        if index_object and not index_object.nodes:
            for key in index_object.titleVariants + index_object.heTitleVariants + [old_title]:
                try:
                    del self._index_map[key]
                except KeyError:
                    pass
            self._reset_commentator_derivative_objects()
            return

        index_title = old_title or index_object.title
        Ref.remove_index_from_cache(index_title)

        #//TODO: mark for commentary refactor
        #//Keeping commentary branch and simple branch completely separate - should make refactor easier
        for lang in self.langs:
            commentary_titles = self._index_title_commentary_maps[lang].get(index_title)
            simple_titles = self._index_title_maps[lang].get(index_title)
            if simple_titles:
                for key in simple_titles:
                    try:
                        del self._title_node_with_commentary_maps[lang][key]
                        del self._title_node_maps[lang][key]
                    except KeyError:
                        logger.warning("Tried to delete non-existent title '{}' of index record '{}' from title-node map".format(key, index_title))
                    try:
                        del self._index_map[key]
                    except KeyError:
                        pass
                del self._index_title_maps[lang][index_title]
            elif commentary_titles:
                for key in commentary_titles:
                    try:
                        del self._title_node_with_commentary_maps[lang][key]
                    except KeyError:
                        logger.warning("Tried to delete non-existent title '{}' of index record '{}' from title-node map".format(key, index_title))
                    try:
                        del self._index_map[key]
                    except KeyError:
                        pass
                del self._index_title_commentary_maps[lang][index_title]
            else:
                logger.warning("Failed to remove '{}' from {} index-title and title-node cache: nothing to remove".format(index_title, lang))
                return

        if rebuild:
            self._reset_index_derivative_objects()


    def refresh_index_record_in_cache(self, index_object, old_title = None):
        """
        Update library title dictionaries and caches for provided index
        :param title: primary title of index
        :return:
        """

        self.remove_index_record_from_cache(index_object, old_title=old_title, rebuild=False)
        new_index = None
        if isinstance(index_object, Index):
            new_index = Index().load({"title":index_object.title})
        elif isinstance(index_object, CommentaryIndex):
            pattern = r'(?P<commentor>.*) on (?P<book>.*)'
            m = regex.match(pattern, index_object.title)
            if m:
                new_index = CommentaryIndex(m.group('commentor'), m.group('book'))
        assert new_index, u"No Index record found for {}: {}".format(index_object.__class__.__name__, index_object.title)
        self.add_index_record_to_cache(new_index, rebuild=True)

    #todo: the for_js path here does not appear to be in use.
    def all_titles_regex_string(self, lang="en", commentary=False, with_commentary=False, with_terms=False): #, for_js=False):
        """
        :param lang: "en" or "he"
        :param commentary: If true matches ONLY commentary records
        :param with_commentary: If true, overrides `commentary` argument and matches BOTH "x on y" style records and simple records
        Note that matching behavior differs between commentary=True and with_commentary=True.
        commentary=True matches 'title', 'commentor' and 'commentee' named groups.
        with_commentary=True matches only 'title', whether for plain records or commentary records.
        :param with_terms:
        :param for_js:
        :return:
        """
        if lang == "he" and (commentary or with_commentary):
            raise InputError("No support for Hebrew Commentatory Ref Objects")
        key = lang
        key += "_both" if with_commentary else "_commentary" if commentary else ""
        key += "_terms" if with_terms else ""
        re_string = self._title_regex_strings.get(key)
        if not re_string:
            re_string = u""
            simple_books = map(re.escape, self.full_title_list(lang, with_commentators=False, with_commentary=with_commentary, with_terms=with_terms))
            simple_book_part = ur'|'.join(sorted(simple_books, key=len, reverse=True))  # Match longer titles first

            # re_string += ur'(?:^|[ ([{>,-]+)' if for_js else u''  # Why don't we check for word boundaries internally as well?
            # re_string += ur'(?:\u05d5?(?:\u05d1|\u05de|\u05dc|\u05e9|\u05d8|\u05d8\u05e9)?)' if for_js and lang == "he" else u'' # likewise leading characters in Hebrew?
            # re_string += ur'(' if for_js else
            re_string = ur'(?P<title>'
            if not commentary:
                re_string += simple_book_part
            else:
                first_part = ur'|'.join(map(re.escape, self.get_commentator_titles(with_variants=True)))
                # if for_js:
                #    re_string += ur"(" + first_part + ur") on (" + simple_book_part + ur")"
                # else:
                re_string += ur"(?P<commentor>" + first_part + ur") on (?P<commentee>" + simple_book_part + ur")"
            re_string += ur')'
            re_string += ur'($|[:., <]+)'
            self._title_regex_strings[key] = re_string

        return re_string

    #WARNING: Do NOT put the compiled re2 object into redis.  It gets corrupted.
    def all_titles_regex(self, lang="en", commentary=False, with_commentary=False, with_terms=False):
        """
        :return: A regular expression object that will match any known title in the library in the provided language
        :param lang: "en" or "he"
        :param bool commentary: Default False.
            If True, matches "X on Y" style commentary records only.
            If False matches simple records only.
        :param with_commentary: If true, overrides `commentary` argument and matches BOTH "x on y" style records and simple records
        Note that matching behavior differs between commentary=True and with_commentary=True.
        commentary=True matches 'title', 'commentor' and 'commentee' named groups.
        with_commentary=True matches only 'title', whether for plain records or commentary records.
        :param bool with_terms: Default False.  If True, include shared titles ('terms')
        :raise: InputError: if lang == "he" and commentary == True

        Uses re2 if available.  See https://github.com/Sefaria/Sefaria-Project/wiki/Regular-Expression-Engines
        """
        key = "all_titles_regex_" + lang
        key += "_both" if with_commentary else "_commentary" if commentary else ""
        key += "_terms" if with_terms else ""
        reg = self._title_regexes.get(key)
        if not reg:
            re_string = self.all_titles_regex_string(lang, commentary, with_commentary, with_terms)
            try:
                reg = re.compile(re_string, max_mem=512 * 1024 * 1024)
            except TypeError:
                reg = re.compile(re_string)
            self._title_regexes[key] = reg
        return reg

    def full_title_list(self, lang="en", with_commentators=True, with_commentary=False, with_terms=False):
        """
        :return: list of strings of all possible titles
        :param lang: "he" or "en"
        :param with_commentators: if True, includes the commentator names, with variants (not the cross-product with books)
        :param with_commentary: if True, includes all existing "X on Y" type commentary records
        :param with_terms: if True, includes shared titles ('terms')
        """

        key = lang
        key += "_commentators" if with_commentators else ""
        key += "_commentary" if with_commentary else ""
        key += "_terms" if with_terms else ""
        titles = self._full_title_lists.get(key)
        if not titles:
            titles = self.get_title_node_dict(lang, with_commentary=with_commentary).keys()
            if with_terms:
                titles += self.get_term_dict(lang).keys()
            if with_commentators:
                titles += self.get_commentator_titles(lang, with_variants=True)
            self._full_title_lists[key] = titles
        return titles

    def ref_list(self):
        """
        :return: list of all section-level Refs in the library
        """
        section_refs = []
        for indx in self.all_index_records(True):
            try:
                section_refs += indx.all_section_refs()
            except Exception as e:
                logger.warning(u"Failed to get section refs for {}: {}".format(getattr(indx,"title","unknown index"), e))
        return section_refs

    def get_term_dict(self, lang="en"):
        """
        :return: dict of shared titles that have an explicit ref
        :param lang: "he" or "en"
        """
        # key = "term_dict_" + lang
        # term_dict = self.local_cache.get(key)
        term_dict = self._term_ref_maps.get(lang)
        # if not term_dict:
        #    term_dict = scache.get_cache_elem(key)
        #    self.local_cache[key] = term_dict
        if not term_dict:
            term_dict = {}
            terms = TermSet({"$and":[{"ref": {"$exists":True}},{"ref":{"$nin":["",[]]}}]})
            for term in terms:
                for title in term.get_titles(lang):
                    term_dict[title] = term.ref
            # scache.set_cache_elem(key, term_dict)
            # self.local_cache[key] = term_dict
            self._term_ref_maps[lang] = term_dict
        return term_dict

    #todo: no usages?
    def get_content_nodes(self, with_commentary=False):
        """
        :return: list of all content nodes in the library
        :param bool with_commentary: If True, returns "X on Y" type titles as well
        """
        nodes = []
        forest = self.get_index_forest(with_commentary=with_commentary)
        for tree in forest:
            nodes += tree.get_leaf_nodes()
        return nodes

    #todo: used in get_content_nodes, but besides that, only bio scripts
    def get_index_forest(self, with_commentary=False):
        """
        :return: list of root Index nodes.
        :param bool with_commentary: If True, returns "X on Y" type titles as well
        """
        #todo: speed: does it matter that this skips the index cache?
        root_nodes = [i.nodes for i in IndexSet() if not i.is_commentary()]

        if with_commentary:
            ctitles = self.get_commentary_version_titles()
            for title in ctitles:
                try:
                    i = self.get_index(title)
                    root_nodes.append(i.nodes)

                # TEMPORARY - filter out complex texts
                except BookNameError:
                    pass
                # End TEMPORARY

        return root_nodes

    def all_index_records(self, with_commentary=False):
        r = [i for i in IndexSet() if i.nodes]
        if with_commentary:
            ctitles = self.get_commentary_version_titles()
            for title in ctitles:
                i = self.get_index(title)
                r.append(i)
        return r

    def get_title_node_dict(self, lang="en", with_commentary=False):
        """
        :param lang: "he" or "en"
        :param bool with_commentary: if true, includes "X on Y" types nodes
        :return:  dictionary of string titles and the nodes that they point to.

        Does not include bare commentator names, like *Rashi*.
        """
        return self._title_node_with_commentary_maps[lang] if with_commentary else self._title_node_maps[lang]


    #todo: handle terms
    def get_schema_node(self, title, lang=None, with_commentary=False):
        """
        :param string title:
        :param lang: "en" or "he"
        :return: a particular SchemaNode that matches the provided title and language
        :rtype: :class:`sefaria.model.schema.SchemaNode`
        """
        if not lang:
            lang = "he" if is_hebrew(title) else "en"
        title = title.replace("_", " ")
        return self.get_title_node_dict(lang, with_commentary=with_commentary).get(title)

    def get_text_titles_json(self, lang="en"):
        """
        :return: JSON of full texts list, (cached)
        """
        title_json = self._full_title_list_jsons.get(lang)
        if not title_json:
            from sefaria.summaries import flatten_toc
            title_list = self.full_title_list(lang=lang, with_commentary=True)
            if lang == "en":
                toc_titles = flatten_toc(self.get_toc())
                secondary_list = list(set(title_list) - set(toc_titles))
                title_list = toc_titles + secondary_list
            title_json = json.dumps(title_list)
            self._full_title_list_jsons[lang] = title_json
        return title_json

    def get_text_categories(self):
        """
        :return: List of all known text categories.
        """
        return IndexSet().distinct("categories")

    def get_indexes_in_category(self, category, include_commentary=False, full_records=False):
        """
        :param string category: Name of category
        :param bool include_commentary: If true includes records of Commentary and Targum
        :param bool full_records: If True will return the actual :class: 'IndexSet' otherwise just the titles
        :return: :class:`IndexSet` of :class:`Index` records in the specified category
        """

        if not include_commentary:
            q = {"$and": [{"categories": category}, {"categories": {"$ne": "Commentary"}}, {"categories": {"$ne": "Commentary2"}}, {"categories": {"$ne": "Targum"}}]}
        else:
            q = {"categories": category}

        return IndexSet(q) if full_records else IndexSet(q).distinct("title")

    def get_commentator_titles(self, lang="en", with_variants=False, with_commentary2=False):
        #//TODO: mark for commentary refactor
        """
        :param lang: "he" or "en"
        :param with_variants: If True, includes titles variants along with the primary titles.
        :return: List of titles
        """
        args = {
            ("en", False): "title",
            ("en", True): "titleVariants",
            ("he", False): "heTitle",
            ("he", True): "heTitleVariants"
        }
        commentators  = IndexSet({"categories.0": "Commentary"}).distinct(args[(lang, with_variants)])
        if with_commentary2:
            commentary2   = IndexSet({"categories.0": "Commentary2"}).distinct(args[(lang, with_variants)])
            commentators  = commentators + [s.split(" on ")[0].split(u" על ")[0] for s in commentary2]

        return commentators

    def get_commentary_versions(self, commentators=None, with_commentary2=False):
        """
        :param string|list commentators: A single commentator name, or a list of commentator names.
        :return: :class:`VersionSet` of :class:`Version` records for the specified commentators

        If no commentators are provided, all commentary Versions will be returned.
        """
        if isinstance(commentators, basestring):
            commentators = [commentators]
        if not commentators:
            commentators = self.get_commentator_titles(with_commentary2=with_commentary2)
        commentary_re = ur"^({}) on ".format("|".join(commentators))
        query = {"title": {"$regex": commentary_re}}
        if with_commentary2:
            # Handle Commentary2 texts that don't have "X on Y" titles (e.g., "Rambam's Introduction to the Mishnah")
            if not commentators:
                titles = IndexSet({"categories.0": "Commentary2"}).distinct("title")
            else:
                titles = IndexSet({"categories.0": "Commentary2", "categories.2": {"$in": commentators}}).distinct("title")
            query = {"$or":[query, {"title": {"$in": titles}}]}
        return VersionSet(query)

    def get_commentary_version_titles(self, commentators=None, with_commentary2=False):
        """
        :param string|list commentators: A single commentator name, or a list of commentator names.
        :return: list of titles of :class:`Version` records for the specified commentators

        If no commentators are provided, all commentary Versions will be returned.
        """
        return self.get_commentary_versions(commentators, with_commentary2=with_commentary2).distinct("title")

    def get_commentary_versions_on_book(self, book=None, with_commentary2=False):
        """
        :param string book: The primary name of a book
        :return: :class:`VersionSet` of :class:`Version` records that comment on the provided book
        """
        assert book
        commentators = self.get_commentator_titles(with_commentary2=with_commentary2)
        commentary_re = ur"^({}) on {}$".format("|".join(commentators), book)
        return VersionSet({"title": {"$regex": commentary_re}})

    def get_commentary_version_titles_on_book(self, book, with_commentary2=False):
        """
        :param string book: The primary name of a book
        :return: list of titles of :class:`Version` records that comment on the provided book
        """
        return self.get_commentary_versions_on_book(book, with_commentary2=with_commentary2).distinct("title")

    def get_titles_in_string(self, s, lang=None):
        """
        Returns the titles found in the string.

        :param s: The string to search
        :param lang: "en" or "he"
        :return list: titles found in the string
        """
        if not lang:
            lang = "he" if is_hebrew(s) else "en"
        if lang=="en":
            #todo: combine into one regex
            return [m.group('title') for m in self.all_titles_regex(lang, with_commentary=True).finditer(s)]
        elif lang=="he":
            return [m.group('title') for m in self.all_titles_regex(lang, commentary=False).finditer(s)]

    def get_refs_in_string(self, st, lang=None):
        """
        Returns an list of Ref objects derived from string

        :param string st: the input string
        :param lang: "he" or "en"
        :return: list of :class:`Ref` objects
        """
        # todo: only match titles of content nodes

        refs = []
        if lang is None:
            lang = "he" if is_hebrew(st) else "en"
        if lang == "he":
            from sefaria.utils.hebrew import strip_nikkud
            st = strip_nikkud(st)
            unique_titles = {title: 1 for title in self.get_titles_in_string(st, lang)}
            for title in unique_titles.iterkeys():
                try:
                    res = self._build_all_refs_from_string(title, st)
                except AssertionError as e:
                    logger.info(u"Skipping Schema Node: {}".format(title))
                else:
                    refs += res
        else:  # lang == "en"
            for match in self.all_titles_regex(lang, with_commentary=True).finditer(st):
                title = match.group('title')
                if not title:
                    continue
                try:
                    res = self._build_ref_from_string(title, st[match.start():])  # Slice string from title start
                except AssertionError as e:
                    logger.info(u"Skipping Schema Node: {}".format(title))
                except InputError as e:
                    logger.info(u"Input Error searching for refs in string: {}".format(e))
                else:
                    refs += res
        return refs

    # do we want to move this to the schema node? We'd still have to pass the title...
    def get_regex_string(self, title, lang, for_js=False):
        node = self.get_schema_node(title, lang, with_commentary=True)
        assert isinstance(node, JaggedArrayNode)  # Assumes that node is a JaggedArrayNode

        if lang == "en" or for_js:  # Javascript doesn't support look behinds.
            return node.full_regex(title, lang, for_js=for_js, match_range=for_js, compiled=False, anchored=(not for_js))

        elif lang == "he":
            return ur"""(?<=							# look behind for opening brace
                    [({]										# literal '(', brace,
                    [^})]*										# anything but a closing ) or brace
                )
                """ + regex.escape(title) + node.after_title_delimiter_re + node.address_regex(lang, for_js=for_js, match_range=for_js) + ur"""
                (?=\W|$)                                        # look ahead for non-word char
                (?=												# look ahead for closing brace
                    [^({]*										# match of anything but an opening '(' or brace
                    [)}]										# zero-width: literal ')' or brace
                )"""

    #todo: handle ranges in inline refs
    def _build_ref_from_string(self, title=None, st=None, lang="en"):
        """
        Build a Ref object given a title and a string.  The title is assumed to be at position 0 in the string.
        This is used primarily for English matching.  Hebrew matching is done with _build_all_refs_from_string()
        :param title: The title used in the text to refer to this Index node
        :param st: The source text for this reference
        :return: Ref
        """
        node = self.get_schema_node(title, lang, with_commentary=True)
        assert isinstance(node, JaggedArrayNode)  # Assumes that node is a JaggedArrayNode

        try:
            re_string = self.get_regex_string(title, lang)
        except AttributeError as e:
            logger.warning(u"Library._build_ref_from_string() failed to create regex for: {}.  {}".format(title, e))
            return []

        reg = regex.compile(re_string, regex.VERBOSE)
        ref_match = reg.match(st)
        if ref_match:
            sections = []
            gs = ref_match.groupdict()
            for i in range(0, node.depth):
                gname = u"a{}".format(i)
                if gs.get(gname) is not None:
                    sections.append(node._addressTypes[i].toNumber(lang, gs.get(gname)))

            _obj = {
                "tref": ref_match.group(),
                "book": node.full_title("en"),
                "index_node": node,
                "index": node.index,
                "type": node.index.categories[0],
                "sections": sections,
                "toSections": sections
            }
            try:
                return [Ref(_obj=_obj)]
            except InputError:
                return []
        else:
            return []

    #todo: handle ranges in inline refs
    def _build_all_refs_from_string(self, title=None, st=None, lang="he"):
        """
        Build all Ref objects for title found in string.  By default, only match what is found between braces (as in Hebrew).
        This is used primarily for Hebrew matching.  English matching uses _build_ref_from_string()
        :param title: The title used in the text to refer to this Index node
        :param st: The source text for this reference
        :return: list of Refs
        """
        node = self.get_schema_node(title, lang)
        assert isinstance(node, JaggedArrayNode)  # Assumes that node is a JaggedArrayNode

        refs = []
        try:
            re_string = self.get_regex_string(title, lang)
        except AttributeError as e:
            logger.warning(u"Library._build_all_refs_from_string() failed to create regex for: {}.  {}".format(title, e))
            return refs

        reg = regex.compile(re_string, regex.VERBOSE)
        for ref_match in reg.finditer(st):
            sections = []
            gs = ref_match.groupdict()
            for i in range(0, node.depth):
                gname = u"a{}".format(i)
                if gs.get(gname) is not None:
                    sections.append(node._addressTypes[i].toNumber(lang, gs.get(gname)))

            _obj = {
                "tref": ref_match.group(),
                "book": node.full_title("en"),
                "index_node": node,
                "index": node.index,
                "type": node.index.categories[0],
                "sections": sections,
                "toSections": sections
            }
            try:
                refs.append(Ref(_obj=_obj))
            except InputError:
                continue
        return refs

    def category_id_dict(self, toc=None, cat_head="", code_head=""):
        if toc is None:
            if not self._category_id_dict:
                self._category_id_dict = self.category_id_dict(self.get_toc())
            return self._category_id_dict

        d = {}

        for i, c in enumerate(toc):
            name = c["category"] if "category" in c else c["title"]
            if cat_head:
                key = "/".join([cat_head, name])
                val = code_head + format(i, '02')
            else:
                key = name
                val = "A" + format(i, '02')

            d[key] = val
            if "contents" in c:
                d.update(self.category_id_dict(c["contents"], key, val))

        return d

library = Library()


# Deprecated
def get_index(bookname):
    logger.warning("Use of deprecated function: get_index(). Use library.get_index()")
    return library.get_index(bookname)


def process_index_title_change_in_versions(indx, **kwargs):
    VersionSet({"title": kwargs["old"]}).update({"title": kwargs["new"]})

    if indx.is_commentary():  # and "commentaryBook" not in d:  # looks useless
        old_titles = library.get_commentary_version_titles(kwargs["old"])
    else:
        old_titles = library.get_commentary_version_titles_on_book(kwargs["old"])
    old_new = [(title, title.replace(kwargs["old"], kwargs["new"], 1)) for title in old_titles]
    for pair in old_new:
        VersionSet({"title": pair[0]}).update({"title": pair[1]})


def process_index_delete_in_versions(indx, **kwargs):
    VersionSet({"title": indx.title}).delete()
    if indx.is_commentary():  # and not getattr(self, "commentator", None):   # Seems useless
        library.get_commentary_versions(indx.title).delete()


def process_index_title_change_in_core_cache(indx, **kwargs):
    old_title = kwargs["old"]
    if USE_VARNISH:
        from sefaria.system.sf_varnish import invalidate_title
        invalidate_title(old_title)
    scache.delete_cache_elem(scache.generate_text_toc_cache_key(old_title))
    library.refresh_index_record_in_cache(indx, old_title=old_title)


def process_commentary_version_title_change_in_cache(ver, **kwargs):
    old_title = kwargs["old"]
    if USE_VARNISH:
        from sefaria.system.sf_varnish import invalidate_title
        invalidate_title(old_title)
    scache.delete_cache_elem(scache.generate_text_toc_cache_key(old_title))
    library.refresh_index_record_in_cache(library.get_index(ver.title), old_title=old_title)


def process_index_change_in_core_cache(indx, **kwargs):
    if kwargs.get("is_new"):
        library.add_index_record_to_cache(indx)
    else:
        scache.delete_cache_elem(scache.generate_text_toc_cache_key(indx.title))
        library.refresh_index_record_in_cache(indx)
        if USE_VARNISH:
            from sefaria.system.sf_varnish import invalidate_index
            invalidate_index(indx.title)


def process_index_change_in_toc(indx, **kwargs):
    if indx.is_commentary():
        library.rebuild_toc()
    else:
        library.update_index_in_toc(indx, old_ref=kwargs.get('orig_vals').get('title') if kwargs.get('orig_vals') else None)


def process_index_delete_in_toc(indx, **kwargs):
    if indx.is_commentary():
        library.rebuild_toc()
    else:
        library.delete_index_from_toc(indx.title)


def process_index_delete_in_core_cache(indx, **kwargs):
    scache.delete_cache_elem(scache.generate_text_toc_cache_key(indx.title))
    library.remove_index_record_from_cache(indx)
    if USE_VARNISH:
        from sefaria.system.sf_varnish import invalidate_index, invalidate_counts
        invalidate_index(indx.title)
        invalidate_counts(indx.title)

def process_version_save_in_cache(ver, **kwargs):
    scache.delete_cache_elem(scache.generate_text_toc_cache_key(ver.title))
    if not Index().load({"title": ver.title}) and " on " in ver.title:
        library.remove_commentary_index(ver.title)
        library.add_commentary_index(ver.title)

def process_version_delete_in_cache(ver, **kwargs):
    scache.delete_cache_elem(scache.generate_text_toc_cache_key(ver.title))
    if not Index().load({"title": ver.title}) and " on " in ver.title:
        library.remove_commentary_index(ver.title)

<|MERGE_RESOLUTION|>--- conflicted
+++ resolved
@@ -1438,12 +1438,7 @@
 
         return ref_list
 
-<<<<<<< HEAD
     def text_index_map(self, tokenizer=lambda x: re.split(u'\s+', x), strict=True):
-=======
-
-    def text_index_map(self,tokenizer=lambda x: re.split(u'\s+',x), strict=True):
->>>>>>> 393a53c9
         """
         Primarily used for depth-2 texts in order to get index/ref pairs relative to the full text string
          indexes are the word index in word_list
