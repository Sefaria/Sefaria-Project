--- conflicted
+++ resolved
@@ -4853,46 +4853,23 @@
 
 def process_index_delete_in_core_cache(indx, **kwargs):
     library.remove_index_record_from_cache(indx)
-<<<<<<< HEAD
-=======
 
     if MULTISERVER_ENABLED:
         server_coordinator.publish_event("library", "remove_index_record_from_cache", [indx.title])
     elif USE_VARNISH:
         from sefaria.system.varnish.wrapper import invalidate_title
         invalidate_title(indx.title)
->>>>>>> 771d8820
-
-    if MULTISERVER_ENABLED:
-        server_coordinator.publish_event("library", "remove_index_record_from_cache", [indx.title])
-    elif USE_VARNISH:
-        from sefaria.system.varnish.wrapper import invalidate_title
-        invalidate_title(indx.title)
-
-<<<<<<< HEAD
+
 
 def reset_simple_term_mapping(o, **kwargs):
     library.build_term_mappings()
 
     if MULTISERVER_ENABLED:
         server_coordinator.publish_event("library", "build_term_mappings")
-=======
-def reset_simple_term_mapping(o, **kwargs):
-    library.build_term_mappings()
-
-    if MULTISERVER_ENABLED:
-        server_coordinator.publish_event("library", "build_term_mappings")
-
->>>>>>> 771d8820
+
 
 def rebuild_library_after_category_change(*args, **kwargs):
     library.rebuild(include_toc=True)
 
-<<<<<<< HEAD
-def rebuild_library_after_category_change(*args, **kwargs):
-    library.rebuild(include_toc=True)
-
-=======
->>>>>>> 771d8820
     if MULTISERVER_ENABLED:
         server_coordinator.publish_event("library", "rebuild", [True])