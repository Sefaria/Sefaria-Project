--- conflicted
+++ resolved
@@ -61,16 +61,9 @@
 
     def set_title(self, title, lang="en"):
         if lang == "en":
-<<<<<<< HEAD
-            self._title = title #we need to store the title attr in a physical storage, not that .title is a virtual property
+            self._title = title  # we need to store the title attr in a physical storage, not that .title is a virtual property
         if getattr(self, 'nodes', None):
             self.nodes.key = title
-=======
-            self._title = title  # we need to store the title attr in a physical storage, not that .title is a virtual property
-        if self.is_new_style():
-            if lang == "en":
-                self.nodes.key = title
->>>>>>> 1b196b20
 
             old_primary = self.nodes.primary_title(lang)
             self.nodes.add_title(title, lang, True, True)
@@ -3748,14 +3741,11 @@
     def all_titles_regex_string(self, lang="en", with_terms=False): #, for_js=False):
         """
         :param lang: "en" or "he"
-<<<<<<< HEAD
-=======
         :param commentary: If true matches ONLY commentary records
         :param with_commentary: If true, overrides `commentary` argument and matches BOTH "x on y" style records and simple records
         Note that matching behavior differs between commentary=True and with_commentary=True.
         commentary=True matches 'title', 'commentor' and 'commentee' named groups.
         with_commentary=True matches only 'title', whether for plain records or commentary records.
->>>>>>> 1b196b20
         :param with_terms:
         :param for_js:
         :return:
