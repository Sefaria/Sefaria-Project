--- conflicted
+++ resolved
@@ -1762,13 +1762,9 @@
                 #only wrap links if we know there ARE links- get the version, since that's the only reliable way to get it's ObjectId
                 #then count how many links came from that version. If any- do the wrapping.
                 from . import LinkSet
-<<<<<<< HEAD
-                if c.version_ids() and LinkSet({"generated_by": "add_links_from_text", "source_text_oid": {"$in": c.version_ids()}}).count() > 0:
-=======
                 query = oref.ref_regex_query()
                 query.update({"generated_by": "add_links_from_text", "source_text_oid": {"$in": c.version_ids()}})
                 if LinkSet(query).count() > 0:
->>>>>>> ec1fc55c
                     setattr(self, self.text_attr_map[language], c.ja().modify_by_function(lambda s: library.get_wrapped_refs_string(s, lang=language, citing_only=True)))
                 else:
                     setattr(self, self.text_attr_map[language], c.text)
