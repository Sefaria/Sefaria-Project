# -*- coding: utf-8 -*-
"""
text.py
"""

import logging
logger = logging.getLogger(__name__)

import sys
import regex
import copy
import bleach
import json
import itertools
from collections import defaultdict

try:
    import re2 as re
    re.set_fallback_notification(re.FALLBACK_WARNING)
except ImportError:
    logging.warning("Failed to load 're2'.  Falling back to 're' for regular expression parsing. See https://github.com/blockspeiser/Sefaria-Project/wiki/Regular-Expression-Engines")
    import re

from . import abstract as abst
from schema import deserialize_tree, SchemaNode, JaggedArrayNode, TitledTreeNode, AddressTalmud, Term, TermSet, TitleGroup, AddressType
from sefaria.system.database import db

import sefaria.system.cache as scache
from sefaria.system.exceptions import InputError, BookNameError, PartialRefInputError, IndexSchemaError, NoVersionFoundError
from sefaria.utils.talmud import daf_to_section
from sefaria.utils.hebrew import is_hebrew, hebrew_term
from sefaria.utils.util import list_depth
from sefaria.datatype.jagged_array import JaggedTextArray, JaggedArray
from sefaria.settings import DISABLE_INDEX_SAVE, USE_VARNISH, MULTISERVER_ENABLED
from sefaria.system.multiserver.coordinator import server_coordinator

"""
                ----------------------------------
                         Index, IndexSet
                ----------------------------------
"""


class AbstractIndex(object):
    def contents(self, v2=False, raw=False, **kwargs):
        pass

    def versionSet(self):
        return VersionSet({"title": self.title})

    def versionState(self):
        from . import version_state
        return version_state.VersionState(self.title)

    def is_new_style(self):
        return bool(getattr(self, "nodes", None))

    def get_title(self, lang="en"):
        if lang == "en":
            return self._title

        return self.nodes.primary_title(lang)

    def set_title(self, title, lang="en"):
        if lang == "en":
            self._title = title  # we need to store the title attr in a physical storage, note that .title is a virtual property
        if getattr(self, 'nodes', None):
            self.nodes.key = title

            old_primary = self.nodes.primary_title(lang)
            self.nodes.add_title(title, lang, True, True)
            if old_primary != title:  # then remove the old title, we don't want it.
                self.nodes.remove_title(old_primary, lang)

    title = property(get_title, set_title)

    def all_section_refs(self):
        refs = []
        vs = self.versionState()
        content_nodes = self.nodes.get_leaf_nodes()
        for c in content_nodes:
            try:
                state_ja = vs.state_node(c).ja("all")
                for indxs in state_ja.non_empty_sections():
                    sections = [a + 1 for a in indxs]
                    refs += [Ref(
                        _obj={
                            "index": vs.index,
                            "book": vs.index.nodes.full_title("en"),
                            "primary_category": vs.index.get_primary_category(),
                            "index_node": c,
                            "sections": sections,
                            "toSections": sections
                        }
                    )]
            except Exception as e:
                logger.warning(u"Failed to generate references for {}, section {}. {}".format(c.full_title("en"), ".".join([str(s) for s in sections]) if sections else "-", e.message))
        return refs

    def all_segment_refs(self):
        seg_refs = []
        for sec_ref in self.all_section_refs():
            seg_refs += sec_ref.all_subrefs()
        return seg_refs

    def all_top_section_refs(self):
        """Returns a list of refs one step below root"""
        section_refs = self.all_section_refs()
        tally = {}
        refs = []
        for oref in section_refs:
            top_ref = oref.top_section_ref()
            if not top_ref.normal() in tally:
                tally[top_ref.normal()] = 1
                refs.append(top_ref)
        return refs

    def author_objects(self):
        from . import person
        return [person.Person().load({"key": k}) for k in getattr(self, "authors", []) if person.Person().load({"key": k})]

    def composition_time_period(self):
        return None

    def composition_place(self):
        return None

    def publication_place(self):
        return None

    def publication_time_period(self):
        return None

    def contents_with_content_counts(self):
        """
        Returns the `contents` dictionary with each node annotated with section lengths info
        from version_state.
        """
        contents = self.contents(v2=True)
        vstate   = self.versionState()

        def simplify_version_state(vstate_node):
            return aggregate_available_texts(vstate_node["_all"]["availableTexts"])

        def aggregate_available_texts(available):
            """Returns a jagged arrary of ints that counts the number of segments in each section,
            (by throwing out the number of versions of each segment)"""
            if len(available) == 0 or type(available[0]) is int:
                return len(available)
            else:
                return [aggregate_available_texts(x) for x in available]

        def annotate_schema(schema, vstate):
            if "nodes" in schema:
                for node in schema["nodes"]:
                    annotate_schema(node, vstate[node["key"]])
            else:
                schema["content_counts"] = simplify_version_state(vstate)

        annotate_schema(contents["schema"], vstate.content)
        return contents


class Index(abst.AbstractMongoRecord, AbstractIndex):
    """
    Index objects define the names and structure of texts stored in the system.
    There is an Index object for every text.

    """
    collection = 'index'
    history_noun = 'index'
    criteria_field = 'title'
    criteria_override_field = 'oldTitle'  # used when primary attribute changes. field that holds old value.
    track_pkeys = True
    pkeys = ["title"]

    required_attrs = [
        "title",
        "categories"
    ]
    optional_attrs = [
        "titleVariants",      # required for old style
        "schema",             # required for new style
        "sectionNames",       # required for old style simple texts, sometimes erroneously present for commentary
        "heTitle",            # optional for old style
        "heTitleVariants",    # optional for old style
        "maps",               # deprecated
        "alt_structs",        # optional for new style
        "default_struct",     # optional for new style
        "order",              # optional for old style and new
        "length",             # optional for old style
        "lengths",            # optional for old style
        "transliteratedTitle",# optional for old style
        "authors",
        "enDesc",
        "heDesc",
        "pubDate",
        "compDate",
        "compPlace",
        "pubPlace",
        "errorMargin",
        "era",
        "dependence", # (str) Values: "Commentary" or "Targum" - to denote commentaries and other potential not standalone texts
        "base_text_titles", # (list) the base book(s) this one is dependant on
        "base_text_mapping", # (str) string that matches a key in sefaria.helper.link.AutoLinkerFactory._class_map
        "collective_title", # (str) string value for a group of index records - the former commentator name. Requires a matching term.
        "is_cited",  # (bool) only indexes with this attribute set to True will be picked up as a citation in a text by default
    ]

    def __unicode__(self):
        return u"Index: {}".format(self.title)

    def __str__(self):
        return unicode(self).encode('utf-8')

    def __repr__(self):  # Wanted to use orig_tref, but repr can not include Unicode
        return u"{}().load({{'title': '{}'}})".format(self.__class__.__name__, self.title)

    def save(self, override_dependencies=False):
        if DISABLE_INDEX_SAVE:
            raise InputError("Index saving has been disabled on this system.")
        return super(Index, self).save(override_dependencies=override_dependencies)

    def _set_derived_attributes(self):
        if getattr(self, "schema", None):
            self.nodes = deserialize_tree(self.schema, index=self)
            # Our pattern has been to validate on save, not on load
            # self.nodes.validate()
        else:
            self.nodes = None

        self.struct_objs = {}
        if getattr(self, "alt_structs", None) and self.nodes:
            for name, struct in self.alt_structs.items():
                self.struct_objs[name] = deserialize_tree(struct, index=self, struct_class=TitledTreeNode)
                self.struct_objs[name].title_group = self.nodes.title_group
                # Our pattern has been to validate on save, not on load
                # self.struct_objs[name].validate()

    def is_complex(self):
        return getattr(self, "nodes", None) and self.nodes.has_children()

    def contents(self, v2=False, raw=False, force_complex=False, **kwargs):
        if raw:
            contents = super(Index, self).contents()
        elif v2:
            # adds a set of legacy fields like 'titleVariants', expands alt structures with preview, etc.
            contents = self.nodes.as_index_contents()
        else:
            contents = self.legacy_form(force_complex=force_complex)

        if not raw:
            contents = self.expand_metadata_on_contents(contents)

        return contents

    def expand_metadata_on_contents(self, contents):
        """
        Decorates contents with expanded meta data such as Hebrew author names, human readable date strings etc.
        :param contents: the initial dictionary of contents
        :return: a dictionary of contents with additional fields
        """
        authors = self.author_objects()
        if len(authors):
            contents["authors"] = [{"en": author.primary_name("en"), "he": author.primary_name("he")} for author in authors]

        if getattr(self, "collective_title", None):
            contents["collective_title"] = {"en": self.collective_title, "he": hebrew_term(self.collective_title)}

        if getattr(self, "base_text_titles", None):
            contents["base_text_titles"] = [{"en": btitle, "he": hebrew_term(btitle)} for btitle in self.base_text_titles]

        contents["heCategories"] = map(hebrew_term, self.categories)


        composition_time_period = self.composition_time_period()
        if composition_time_period:
            contents["compDateString"] = {
                "en": composition_time_period.period_string("en"),
                "he": composition_time_period.period_string("he"),
            }

        composition_place = self.composition_place()
        if composition_place:
            contents["compPlaceString"] = {
                "en": composition_place.primary_name("en"),
                "he": composition_place.primary_name("he"),
            }

        return contents

    def legacy_form(self, force_complex=False):
        """
        :param force_complex: Forces a complex Index record into legacy form
        :return: Returns an Index object as a flat dictionary, in version one form.
        :raise: Exception if the Index cannot be expressed in the old form
        """
        if not self.nodes.is_flat() and not force_complex:
            raise InputError("Index record {} can not be converted to legacy API form".format(self.title))

        d = {
            "title": self.title,
            "categories": self.categories[:],
            "titleVariants": self.nodes.all_node_titles("en"),
        }

        if self.nodes.is_flat():
            d["sectionNames"] = self.nodes.sectionNames[:]
            d["heSectionNames"] = map(hebrew_term, self.nodes.sectionNames)
            d["addressTypes"] = self.nodes.addressTypes[:]  # This isn't legacy, but it was needed for checkRef
            d["textDepth"] = len(self.nodes.sectionNames)
        if getattr(self, "order", None):
            d["order"] = self.order[:]
        if getattr(self.nodes, "lengths", None):
            d["lengths"] = self.nodes.lengths[:]
            d["length"] = self.nodes.lengths[0]
        if self.nodes.primary_title("he"):
            d["heTitle"] = self.nodes.primary_title("he")
        if self.nodes.all_node_titles("he"):
            d["heTitleVariants"] = self.nodes.all_node_titles("he")
        else:
            d["heTitleVariants"] = []

        return d

    def _saveable_attrs(self):
        d = {k: getattr(self, k) for k in self._saveable_attr_keys() if hasattr(self, k)}
        if getattr(self, "nodes", None):
            d["schema"] = self.nodes.serialize()
        if getattr(self, "struct_objs", None):
            d["alt_structs"] = {}
            for name, obj in self.struct_objs.items():
                c = obj.serialize()
                del c["titles"]
                d["alt_structs"][name] = c
        return d

    def versions_are_sparse(self):
        """
            This function is just a convenience function!
            It's left as legacy code to estimate completion on a sparse text.
            Do not write code that depends on it.
        """
        return getattr(self, 'base_text_mapping', None) == 'many_to_one'

    def is_dependant_text(self):
        return getattr(self, 'dependence', None) is not None

    def all_titles(self, lang):
        if self.nodes:
            return self.nodes.all_tree_titles(lang)
        else:
            return None

    '''         Alternate Title Structures          '''
    def set_alt_structure(self, name, struct_obj):
        """
        :param name: String
        :param struct_obj:  :py.class:`TitledTreeNode`
        :return:
        """
        self.struct_objs[name] = struct_obj

    def get_alt_structure(self, name):
        """
        :returns: :py.class:`TitledTreeNode`
        """
        return self.struct_objs.get(name)

    def get_alt_structures(self):
        return self.struct_objs

    def has_alt_structures(self):
        return bool(self.struct_objs)

    #These next 3 functions parallel functions on Library, but are simpler.  Refactor?
    def alt_titles_dict(self, lang):
        title_dict = {}
        for key, tree in self.get_alt_structures().items():
            title_dict.update(tree.title_dict(lang))
        return title_dict

    def alt_titles_regex(self, lang):
        full_title_list = self.alt_titles_dict(lang).keys()
        alt_titles = map(re.escape, full_title_list)
        reg = u'(?P<title>' + u'|'.join(sorted(alt_titles, key=len, reverse=True)) + ur')($|[:., ]+)'
        try:
            reg = re.compile(reg, max_mem=384 * 1024 * 1024)
        except TypeError:
            reg = re.compile(reg)

        return reg

    def get_alt_struct_node(self, title, lang=None):
        if not lang:
            lang = "he" if is_hebrew(title) else "en"
        return self.alt_titles_dict(lang).get(title)

    def composition_place(self):
        from . import place
        if getattr(self, "compPlace", None) is None:
            return None
        return place.Place().load({"key": self.compPlace})

    def publication_place(self):
        from . import place
        if getattr(self, "pubPlace", None) is None:
            return None
        return place.Place().load({"key": self.pubPlace})

    # This is similar to logic on GardenStop
    def composition_time_period(self):
        return self._get_time_period("compDate", "errorMargin")

    def publication_time_period(self):
        return self._get_time_period("pubDate")

    def best_time_period(self):
        """

        :return: TimePeriod: First tries to return `compDate`. Deals with ranges and negative values for compDate
        If no compDate, looks at author info
        """
        author = self.author_objects()[0] if len(self.author_objects()) > 0 else None
        start, end, startIsApprox, endIsApprox = None, None, None, None

        if getattr(self, "compDate", None):
            errorMargin = int(getattr(self, "errorMargin", 0))
            self.startIsApprox = self.endIsApprox = errorMargin > 0

            try:
                year = int(getattr(self, "compDate"))
                start = year - errorMargin
                end = year + errorMargin
            except ValueError as e:
                years = getattr(self, "compDate").split("-")
                if years[0] == "" and len(years) == 3:  #Fix for first value being negative
                    years[0] = -int(years[1])
                    years[1] = int(years[2])
                try:
                    start = int(years[0]) - errorMargin
                    end = int(years[1]) + errorMargin
                except UnicodeEncodeError as e:
                    pass

        elif author and author.mostAccurateTimePeriod():
            tp = author.mostAccurateTimePeriod()
            tpvars = vars(tp)
            start = tp.start if "start" in tpvars else None
            end = tp.end if "end" in tpvars else None
            startIsApprox = tp.startIsApprox if "startIsApprox" in tpvars else None
            endIsApprox = tp.endIsApprox if "endIsApprox" in tpvars else None

        if not start is None:
            from sefaria.model.time import TimePeriod
            if not startIsApprox is None:
                return TimePeriod({
                    "start": start,
                    "end": end,
                    "startIsApprox": startIsApprox,
                    "endIsApprox": endIsApprox
                })
            else:
                return TimePeriod({
                    "start": start,
                    "end": end
                })

    def _get_time_period(self, date_field, margin_field=None):
        from . import time
        if not getattr(self, date_field, None):
            return None

        errorMargin = int(getattr(self, margin_field, 0)) if margin_field else 0
        startIsApprox = endIsApprox = errorMargin > 0

        try:
            year = int(getattr(self, date_field))
            start = year - errorMargin
            end = year + errorMargin
        except ValueError as e:
            years = getattr(self, date_field).split("-")
            if years[0] == "" and len(years) == 3:  #Fix for first value being negative
                years[0] = -int(years[1])
                years[1] = int(years[2])
            start = int(years[0]) - errorMargin
            end = int(years[1]) + errorMargin
        return time.TimePeriod({
            "start": start,
            "startIsApprox": startIsApprox,
            "end": end,
            "endIsApprox": endIsApprox
        })

    # Index changes behavior of load_from_dict, so this circumvents that changed behavior to call load_from_dict on the abstract superclass
    def update_from_dict(self, d):
        return super(Index, self).load_from_dict(d, is_init=False)

    def load_from_dict(self, d, is_init=False):
        if d:
            if not d.get("categories"):
                raise InputError(u"Please provide category for Index record: {}.".format(d.get("title")))

            # Data is being loaded from dict in old format, rewrite to new format
            # Assumption is that d has a complete title collection
            if "schema" not in d:
                node = getattr(self, "nodes", None)
                if node:
                    node._init_title_defaults()
                else:
                    node = JaggedArrayNode()

                node.key = d.get("title")

                if node.is_flat():
                    sn = d.pop("sectionNames", None)
                    if sn:
                        node.sectionNames = sn
                        node.depth = len(node.sectionNames)
                    else:
                        raise InputError(u"Please specify section names for Index record.")

                    if d["categories"][0] == "Talmud":
                        node.addressTypes = ["Talmud", "Integer"]
                        if d["categories"][1] == "Bavli" and d.get("heTitle"):
                            node.checkFirst = {
                                "he": u"משנה" + " " + d.get("heTitle"),
                                "en": "Mishnah " + d.get("title")
                            }
                    elif d["categories"][0] == "Mishnah":
                        node.addressTypes = ["Perek", "Mishnah"]
                    else:
                        if getattr(node, "addressTypes", None) is None:
                            node.addressTypes = ["Integer" for _ in range(node.depth)]

                    l = d.pop("length", None)
                    if l:
                        node.lengths = [l]

                    ls = d.pop("lengths", None)
                    if ls:
                        node.lengths = ls  #overwrite if index.length is already there

                #Build titles
                node.add_title(d["title"], "en", True)

                tv = d.pop("titleVariants", None)
                if tv:
                    for t in tv:
                        lang = "he" if is_hebrew(t) else "en"
                        node.add_title(t, lang)

                ht = d.pop("heTitle", None)
                if ht:
                    node.add_title(ht, "he", True)

                htv = d.pop("heTitleVariants", None)
                if htv:
                    for t in htv:
                        node.add_title(t, "he")

                d["schema"] = node.serialize()

            # todo: should this functionality be on load()?
            if "oldTitle" in d and "title" in d and d["oldTitle"] != d["title"]:
                self.load({"title": d["oldTitle"]})
                # self.titleVariants.remove(d["oldTitle"])  # let this be determined by user
        return super(Index, self).load_from_dict(d, is_init)

    def _normalize(self):
        self.title = self.title.strip()
        self.title = self.title[0].upper() + self.title[1:]

        if isinstance(getattr(self, "authors", None), basestring):
            self.authors = [self.authors]

        if not self.is_new():
            for t in [self.title, self.nodes.primary_title("en"), self.nodes.key]:  # This sets a precedence order
                if t != self.pkeys_orig_values["title"]:  # One title changed, update all of them.
                    self.title = t
                    self.nodes.key = t
                    self.nodes.add_title(t, "en", True, True)
                    break
        """
        Make sure these fields do not appear:
        "titleVariants",      # required for old style
        "sectionNames",       # required for old style simple texts, sometimes erroneously present for commnetary
        "heTitle",            # optional for old style
        "heTitleVariants",    # optional for old style
        "maps",               # deprecated
        "length",             # optional for old style
        "lengths",            # optional for old style
        "transliteratedTitle",# optional for old style
        """
        deprecated_attrs = ["titleVariants","sectionNames","heTitle","heTitleVariants","maps","length","lengths", "transliteratedTitle"]
        for attr in deprecated_attrs:
            if getattr(self, attr, None):
                delattr(self, attr)

    def _validate(self):
        assert super(Index, self)._validate()

        # Keys that should be non empty lists
        non_empty = ["categories"]

        for key in non_empty:
            if not isinstance(getattr(self, key, None), list) or len(getattr(self, key, [])) == 0:
                raise InputError(u"{} field must be a non empty list of strings.".format(key))

        #allow only ASCII in text titles
        try:
            self.title.decode('ascii')
        except (UnicodeDecodeError, UnicodeEncodeError):
            raise InputError("Text title may contain only simple English characters.")

        # Disallow special characters in text titles
        if any((c in ':.-\\/') for c in self.title):
            raise InputError("Text title may not contain periods, hyphens or slashes.")

        # Disallow special character in categories
        for cat in self.categories:
            if any((c in '.-') for c in cat):
                raise InputError("Categories may not contain periods or hyphens.")

        for btitle in getattr(self, "base_text_titles", []):
            try:
                library.get_index(btitle)
            except BookNameError:
                raise InputError("Base Text Titles must point to existing texts in the system.")

        if not library.get_toc_tree().lookup(self.categories):
            # Perhaps we're in the midst of change?  Try to load directly.
            from sefaria.model import Category
            if not Category().load({"path": self.categories}):
                raise InputError(u"You must create category {} before adding texts to it.".format(u"/".join(self.categories)))

        '''
        for cat in self.categories:
            if not hebrew_term(cat):
                raise InputError("You must add a hebrew translation Term for any new Category title: {}.".format(cat))
        '''

        if getattr(self, "collective_title", None) and not hebrew_term(getattr(self, "collective_title", None)):
            raise InputError("You must add a hebrew translation Term for any new Collective Title: {}.".format(self.collective_title))

        #complex style records- all records should now conform to this
        if self.nodes:
            # Make sure that all primary titles match
            if self.title != self.nodes.primary_title("en") or self.title != self.nodes.key:
                raise InputError(u"Primary titles mismatched in Index Record: {}, {}, {}"
                                 .format(self.title, self.nodes.primary_title("en"), self.nodes.key))

            # Make sure all titles are unique
            for lang in ["en", "he"]:
                all_titles = self.all_titles(lang)
                """
                # Note: Because these titles come from the keys of TitledTreeNode.titleDict(), there's no possibility for name collision.
                # todo: actually test for name collision
                if len(all_titles) != len(set(all_titles)):
                    for title in all_titles:
                        if all_titles.count(title) > 1:
                            raise InputError(u'The title {} occurs twice in this Index record'.format(title))
                """
                for title in all_titles:
                    existing = library.get_schema_node(title, lang)
                    existing_index = existing.index if existing else Index().load({"title": title})
                    if existing_index and not self.same_record(existing_index) and existing_index.title != self.pkeys_orig_values.get("title"):
                        raise InputError(u'A text called "{}" already exists.'.format(title))

            self.nodes.validate()
            for key, tree in self.get_alt_structures().items():
                tree.validate()

        else:  # old style commentator record are no longer supported
            raise InputError(u'All new Index records must have a valid schema.')

        if getattr(self, "authors", None) and not isinstance(self.authors, list):
            raise InputError(u'{} authors must be a list.'.format(self.title))

        return True

    def get_toc_index_order(self):
        order = getattr(self, 'order', None)
        if order:
            return order[0]
        elif getattr(self, 'base_text_titles', None):
            order = max([library.get_index(x).get_toc_index_order() for x in self.base_text_titles])
            return order
        return None

    def slim_toc_contents(self):
        toc_contents_dict = {
            "title": self.get_title(),
            "heTitle": self.get_title("he"),
        }
        ord = self.get_toc_index_order()
        if ord:
            toc_contents_dict["order"] = ord

        return toc_contents_dict

    def toc_contents(self, include_first_section=True, include_flags=True):
        """Returns to a dictionary used to represent this text in the library wide Table of Contents"""
        toc_contents_dict = {
            "title": self.get_title(),
            "heTitle": self.get_title("he"),
            "categories": self.categories[:],
            "primary_category" : self.get_primary_category(),
            "dependence" : getattr(self, "dependence", False),
        }

        if include_first_section:
            firstSection = Ref(self.title).first_available_section_ref()
            toc_contents_dict["firstSection"] = firstSection.normal() if firstSection else None

        if include_flags:
            vstate = self.versionState()
            toc_contents_dict["enComplete"] = bool(vstate.get_flag("enComplete"))
            toc_contents_dict["heComplete"] = bool(vstate.get_flag("heComplete"))

        ord = self.get_toc_index_order()
        if ord:
            toc_contents_dict["order"] = ord

        if hasattr(self, "collective_title"):
            toc_contents_dict["commentator"] = self.collective_title # todo: deprecate Only used in s1 js code
            toc_contents_dict["heCommentator"] = hebrew_term(self.collective_title) # todo: deprecate Only used in s1 js code
            toc_contents_dict["collectiveTitle"] = self.collective_title
            toc_contents_dict["heCollectiveTitle"] = hebrew_term(self.collective_title)

        if hasattr(self, 'base_text_titles'):
            toc_contents_dict["base_text_titles"] = self.base_text_titles
            if include_first_section:
                toc_contents_dict["refs_to_base_texts"] = self.get_base_texts_and_first_refs()
            if "collectiveTitle" not in toc_contents_dict:
                toc_contents_dict["collectiveTitle"] = self.title
                toc_contents_dict["heCollectiveTitle"] = self.get_title("he")

        if hasattr(self, 'base_text_mapping'):
            toc_contents_dict["base_text_mapping"] = self.base_text_mapping

        return toc_contents_dict

    #todo: the next 3 functions seem to come at an unacceptable performance cost. Need to review performance or when they are called.
    def get_base_texts_and_first_refs(self):
        return {btitle: self.get_first_ref_in_base_text(btitle) for btitle in self.base_text_titles}

    def get_first_ref_in_base_text(self, base_text_title):
        from sefaria.model.link import Link
        orig_ref = Ref(self.title)
        base_text_ref = Ref(base_text_title)
        first_link = Link().load(
            {'$and': [orig_ref.ref_regex_query(), base_text_ref.ref_regex_query()], 'is_first_comment': True}
        )
        if first_link:
            if orig_ref.contains(Ref(first_link.refs[0])):
                return Ref(first_link.refs[0]).section_ref().normal()
            else:
                return Ref(first_link.refs[1]).section_ref().normal()
        else:
            firstSection = orig_ref.first_available_section_ref()
            return firstSection.section_ref().normal() if firstSection else None

    def find_string(self, regex_str, cleaner=lambda x: x, strict=True, lang='he', vtitle=None):
        """
        See TextChunk.find_string
        :param regex_str:
        :param cleaner:
        :param strict:
        :param lang:
        :param vtitle:
        :return:
        """
        return self.nodes.find_string(regex_str, cleaner=cleaner, strict=strict, lang=lang, vtitle=vtitle)

    def text_index_map(self, tokenizer=lambda x: re.split(u'\s+',x), strict=True, lang='he', vtitle=None):
        """
        See TextChunk.text_index_map
        :param tokenizer:
        :param strict:
        :param lang:
        :return:
        """
        return self.nodes.text_index_map(tokenizer=tokenizer, strict=strict, lang=lang, vtitle=vtitle)

    def get_primary_category(self):
        if self.is_dependant_text() and len(self.categories) >= 2:
            return self.dependence.capitalize()
        else:
            return self.categories[0]


class IndexSet(abst.AbstractMongoSet):
    """
    A set of :class:`Index` objects.
    """
    recordClass = Index

    # Index changes behavior of load_from_dict, so this circumvents that changed behavior to call load_from_dict on the abstract superclass
    def update(self, attrs):
        for rec in self:
            rec.update_from_dict(attrs).save()


"""
                    -------------------
                     Versions & Chunks
                    -------------------
"""

class AbstractSchemaContent(object):
    content_attr = "content"

    def get_content(self):
        return getattr(self, self.content_attr, None)

    def content_node(self, snode):
        """
        :param snode:
        :type snode SchemaContentNode:
        :return:
        """
        return self.sub_content(snode.version_address())

    def sub_content_with_ref(self, ref=None, value=None):
        assert isinstance(ref, Ref)
        assert not ref.is_range()
        return self.sub_content(ref.index_node.version_address(), [i - 1 for i in ref.sections], value)

    #TODO: test me
    def sub_content(self, key_list=None, indx_list=None, value=None):
        """
        Get's or sets values deep within the content of this version.
        This returns the result by reference, NOT by value.
        http://stackoverflow.com/questions/27339165/slice-nested-list-at-variable-depth
        :param key_list: The node keys to traverse to get to the content node
        :param indx_list: The indexes of the subsection to get/set
        :param value: The value to set.  If present, the method acts as a setter.  If None, it acts as a getter.
        """
        # todo check that the shape of value matches the shape of the piece being set

        if not key_list:
            key_list = []
        if not indx_list:
            indx_list = []
        ja = reduce(lambda d, k: d[k], key_list, self.get_content())
        if indx_list:
            sa = reduce(lambda a, i: a[i], indx_list[:-1], ja)
            #
            # todo: If the existing array has smaller dimension than the value being set, then it needs to be padded.
            if value is not None:
                # only works at lowest level
                # if indx_list[-1] >= len(sa):
                #     sa += [""] * (indx_list[-1] - len(sa) + 1)
                sa[indx_list[-1]] = value
            return sa[indx_list[-1]]
        else:
            if value is not None:
                ja[:] = value
            return ja


class AbstractTextRecord(object):
    """
    """
    text_attr = "chapter"
    ALLOWED_TAGS    = ("i", "b", "br", "u", "strong", "em", "big", "small", "img", "sup", "span")
    ALLOWED_ATTRS   = {'span':['class'], 'i': ['data-commentator', 'data-order', 'class', 'data-label'], 'img': lambda name, value: name == 'src' and value.startswith("data:image/")}

    def word_count(self):
        """ Returns the number of words in this text """
        return self.ja(remove_html=True).word_count()

    def char_count(self):
        """ Returns the number of characters in this text """
        return self.ja(remove_html=True).char_count()

    def verse_count(self):
        """ Returns the number of verses in this text """
        return self.ja().verse_count()

    def ja(self, remove_html=False): #don't cache locally unless change is handled.  Pontential to cache on JA class level
        base_text = getattr(self, self.text_attr, None)
        if base_text and remove_html:
            base_text = AbstractTextRecord.remove_html(base_text)
        return JaggedTextArray(base_text)

    def as_string(self):
        content = getattr(self, self.text_attr, None)
        if isinstance(content, basestring):
            return content
        elif isinstance(content, list):
            return self.ja().flatten_to_string()
        else:
            return ""

    @classmethod
    def sanitize_text(cls, t):
        if isinstance(t, list):
            for i, v in enumerate(t):
                t[i] = AbstractTextRecord.sanitize_text(v)
        elif isinstance(t, basestring):
            t = bleach.clean(t, tags=cls.ALLOWED_TAGS, attributes=cls.ALLOWED_ATTRS)
        else:
            return False
        return t

    @staticmethod
    def remove_html(t):
        if isinstance(t, list):
            for i, v in enumerate(t):
                if isinstance(v, basestring):
                    t[i] = re.sub('<[^>]+>', u" ", v)
                else:
                    t[i] = AbstractTextRecord.remove_html(v)
        elif isinstance(t, basestring):
            t = re.sub('<[^>]+>', u" ", t)
        else:
            return False
        return t

    @staticmethod
    def remove_html_and_make_presentable(t):
        if isinstance(t, list):
            for i, v in enumerate(t):
                if isinstance(v, basestring):
                    t[i] = re.sub('<[^>]+>', u" ", v)
                    t[i] = re.sub('[ ]{2,}', u" ", t[i])
                    t[i] = re.sub('(\S) ([.?!,])', ur"\1\2", t[i])  # Remove spaces preceding punctuation
                    t[i] = t[i].strip()
                else:
                    t[i] = AbstractTextRecord.remove_html_and_make_presentable(v)
        elif isinstance(t, basestring):
            t = re.sub('<[^>]+>', u" ", t)
            t = re.sub('[ ]{2,}', u" ", t)
            t = re.sub('(\S) ([.?!,])', ur"\1\2", t)  # Remove spaces preceding punctuation
            t = t.strip()
        else:
            return False
        return t

    # Currently assumes that text is JA
    def _sanitize(self):
        setattr(self, self.text_attr,
                self.sanitize_text(getattr(self, self.text_attr, None))
        )


class Version(abst.AbstractMongoRecord, AbstractTextRecord, AbstractSchemaContent):
    """
    A version of a text.

    Relates to a complete single record from the texts collection.
    """
    history_noun = 'text'
    collection = 'texts'
    content_attr = "chapter"
    track_pkeys = True
    pkeys = ["title", "versionTitle"]

    required_attrs = [
        "language",
        "title",    # FK to Index.title
        "versionSource",
        "versionTitle",
        "chapter"  # required.  change to "content"?
    ]

    """
    Regarding the strange naming of the parameters versionTitleInHebrew and versionNotesInHebrew: These names were
    chosen to avoid naming conflicts and ambiguity on the TextAPI. See TextFamily for more details.
    """
    optional_attrs = [
        "status",
        "priority",
        "license",
        "licenseVetted",
        "versionNotes",
        "digitizedBySefaria",
        "method",
        "heversionSource",  # bad data?
        "versionUrl",  # bad data?
        "versionTitleInHebrew",  # stores the Hebrew translation of the versionTitle
        "versionNotesInHebrew",  # stores VersionNotes in Hebrew
        "extendedNotes",
        "extendedNotesHebrew",
    ]

    def __unicode__(self):
        return u"Version: {} <{}>".format(self.title, self.versionTitle)

    def __str__(self):
        return unicode(self).encode('utf-8')

    def __repr__(self):  # Wanted to use orig_tref, but repr can not include Unicode
        return u"{}().load({{'title': '{}', 'versionTitle': '{}'}})".format(self.__class__.__name__, self.title, self.versionTitle)

    def _validate(self):
        assert super(Version, self)._validate()
        """
        Old style database text record have a field called 'chapter'
        Version records in the wild have a field called 'text', and not always a field called 'chapter'
        """
        assert self.get_index() is not None
        return True

    def _normalize(self):
        if getattr(self, "priority", None):
            try:
                self.priority = float(self.priority)
            except ValueError as e:
                self.priority = None

    def get_index(self):
        return library.get_index(self.title)

    def first_section_ref(self):
        """
        Returns a :class:`Ref` to the first non-empty location in this version.
        """
        index = self.get_index()
        leafnodes = index.nodes.get_leaf_nodes()
        for leaf in leafnodes:
            ja = JaggedTextArray(self.content_node(leaf))
            indx_array = ja.next_index()
            if indx_array:
                oref = Ref(_obj={
                    "index": index,
                    "book": leaf.full_title("en"),
                    "primary_category": index.get_primary_category(),
                    "index_node": leaf,
                    "sections": [i + 1 for i in indx_array],
                    "toSections": [i + 1 for i in indx_array]
                })
                if index.is_complex() or index.nodes.depth != 1:
                    # For depth 1 texts, consider the first segment as the first section
                    oref = oref.section_ref()
                return oref
        return None

    def ja(self, remove_html=False):
        # the quickest way to check if this is a complex text
        if isinstance(getattr(self, self.text_attr, None), dict):
            nodes = self.get_index().nodes.get_leaf_nodes()
            if remove_html:
                return JaggedTextArray([AbstractTextRecord.remove_html(self.content_node(node)) for node in nodes])
            else:
                return JaggedTextArray([self.content_node(node) for node in nodes])
        else:
            return super(Version, self).ja(remove_html=remove_html)

    def is_copyrighted(self):
        return "Copyright" in getattr(self, "license", "")

    def walk_thru_contents(self, action, item=None, tref=None, heTref=None, schema=None, addressTypes=None, terms_dict=None):
        """
        Walk through content of version and run `action` for each segment. Only required parameter to call is `action`
        :param func action: (segment_str, tref, version) => None
        """
        def get_primary_title(lang, titles):
            return filter(lambda x: x.get(u"primary", False) and x.get(u"lang", u"") == lang, titles)[0][u"text"]

        if item is None:
            item = self.chapter
        if tref is None:
            tref = self.title
        index = None
        if schema is None:
            index = self.get_index()
            schema = index.schema
        if heTref is None:
            heTref = index.get_title('he') if index else u""  # NOTE: heTref initialization is dependent on schema initialization
        if addressTypes is None and schema is not None:
            addressTypes = schema[u"addressTypes"] if u"addressTypes" in schema else None
        if type(item) is dict:
            for n in schema[u"nodes"]:
                if n.get(u"default", False):
                    node_title_en = node_title_he = u""
                elif n.get(u"sharedTitle", False):
                    titles = terms_dict[n[u"sharedTitle"]][u"titles"] if terms_dict is not None else Term().load({"name": n[u"sharedTitle"]}).titles
                    node_title_en = u", " + get_primary_title(u"en", titles)
                    node_title_he = u", " + get_primary_title(u"he", titles)
                else:
                    node_title_en = u", " + get_primary_title(u"en", n[u"titles"])
                    node_title_he = u", " + get_primary_title(u"he", n[u"titles"])

                self.walk_thru_contents(action, item[n[u"key"]], tref + node_title_en, heTref + node_title_he, n, addressTypes)
        elif type(item) is list:
            for ii, i in enumerate(item):
                try:
                    temp_tref = tref + u"{}{}".format(u" " if schema else u":", AddressType.toStrByAddressType(addressTypes[0], "en", ii+1))
                    temp_heTref = heTref + u"{}{}".format(u" " if schema else u":", AddressType.toStrByAddressType(addressTypes[0], "he", ii+1))
                    self.walk_thru_contents(action, i, temp_tref, temp_heTref, schema="", addressTypes=addressTypes[1:])
                except IndexError as e:
                    print e.message
                    print u"index error for addressTypes {} ref {} - vtitle {}".format(addressTypes, tref, self.versionTitle)
        elif isinstance(item, basestring):
            action(item, tref, heTref, self)


class VersionSet(abst.AbstractMongoSet):
    """
    A collection of :class:`Version` objects
    """
    recordClass = Version

    def __init__(self, query={}, page=0, limit=0, sort=[["priority", -1], ["_id", 1]], proj=None):
        super(VersionSet, self).__init__(query, page, limit, sort, proj)

    def word_count(self):
        return sum([v.word_count() for v in self])

    def char_count(self):
        return sum([v.char_count() for v in self])

    def verse_count(self):
        return sum([v.verse_count() for v in self])

    def merge(self, node=None):
        """
        Returns merged result, but does not change underlying data
        """
        for v in self:
            if not getattr(v, "versionTitle", None):
                logger.error("No version title for Version: {}".format(vars(v)))
        if node is None:
            return merge_texts([getattr(v, "chapter", []) for v in self], [getattr(v, "versionTitle", None) for v in self])
        return merge_texts([v.content_node(node) for v in self], [getattr(v, "versionTitle", None) for v in self])


# used in VersionSet.merge(), merge_text_versions(), and export.export_merged()
# todo: move this to JaggedTextArray class?
# Doesn't work for complex texts
def merge_texts(text, sources):
    """
    This is a recursive function that merges the text in multiple
    translations to fill any gaps and deliver as much text as
    possible.
    e.g. [["a", ""], ["", "b", "c"]] becomes ["a", "b", "c"]
    """
    if not (len(text) and len(sources)):
        return ["", []]

    depth = list_depth(text)
    if depth > 2:
        results = []
        result_sources = []
        for x in range(max(map(len, text))):    # Let longest text determine how many times to iterate
            translations = map(None, *text)[x]  # transpose, and take section x
            remove_nones = lambda x: x or []
            result, source = merge_texts(map(remove_nones, translations), sources)
            results.append(result)
            # NOTE - the below flattens the sources list, so downstream code can always expect
            # a one dimensional list, but in so doing the mapping of source names to segments
            # is lost for merged texts of depth > 2 (this mapping is not currenly used in general)
            result_sources += source
        return [results, result_sources]

    if depth == 1:
        text = map(lambda x: [x], text)

    merged = map(None, *text)  # transpose
    text = []
    text_sources = []
    for verses in merged:
        # Look for the first non empty version (which will be the oldest, or one with highest priority)
        index, value = 0, u""
        for i, version in enumerate(verses):
            if version:
                index = i
                value = version
                break
        text.append(value)
        text_sources.append(sources[index])

    if depth == 1:
        # strings were earlier wrapped in lists, now unwrap
        text = text[0]
    return [text, text_sources]


class TextChunk(AbstractTextRecord):
    """
    A chunk of text corresponding to the provided :class:`Ref`, language, and optionall version name.
    If it is possible to get a more complete text by merging multiple versions, a merged result will be returned.

    :param oref: :class:`Ref`
    :param lang: "he" or "en"
    :param vtitle: optional. Title of the version desired.
    """
    text_attr = "text"

    def __init__(self, oref, lang="en", vtitle=None, exclude_copyrighted=False):
        """
        :param oref:
        :type oref: Ref
        :param lang: "he" or "en"
        :param vtitle:
        :return:
        """
        if isinstance(oref.index_node, JaggedArrayNode):
            self._oref = oref
        else:
            child_ref = oref.default_child_ref()
            if child_ref == oref:
                raise InputError("Can not get TextChunk at this level, please provide a more precise reference")
            self._oref = child_ref
        self._ref_depth = len(self._oref.sections)
        self._versions = []
        self._version_ids = None
        self._saveable = False  # Can this TextChunk be saved?

        self.lang = lang
        self.is_merged = False
        self.sources = []
        self.text = self._original_text = self.empty_text()
        self.vtitle = vtitle

        self.full_version = None
        self.versionSource = None  # handling of source is hacky

        if lang and vtitle:
            self._saveable = True
            v = Version().load({"title": self._oref.index.title, "language": lang, "versionTitle": vtitle}, self._oref.part_projection())
            if exclude_copyrighted and v.is_copyrighted():
                raise InputError("Can not provision copyrighted text. {} ({}/{})".format(oref.normal(), vtitle, lang))
            if v:
                self._versions += [v]
                self.text = self._original_text = self.trim_text(v.content_node(self._oref.index_node))
        elif lang:
            vset = VersionSet(self._oref.condition_query(lang), proj=self._oref.part_projection())

            if vset.count() == 0:
                if VersionSet({"title": self._oref.index.title}).count() == 0:
                    raise NoVersionFoundError("No text record found for '{}'".format(self._oref.index.title))
                return
            if vset.count() == 1:
                v = vset[0]
                if exclude_copyrighted and v.is_copyrighted():
                    raise InputError("Can not provision copyrighted text. {} ({}/{})".format(oref.normal(), v.versionTitle, v.language))
                self._versions += [v]
                self.text = self.trim_text(v.content_node(self._oref.index_node))
                #todo: Should this instance, and the non-merge below, be made saveable?
            else:  # multiple versions available, merge
                if exclude_copyrighted:
                    vset.remove(Version.is_copyrighted)
                merged_text, sources = vset.merge(self._oref.index_node)  #todo: For commentaries, this merges the whole chapter.  It may show up as merged, even if our part is not merged.
                self.text = self.trim_text(merged_text)
                if len(set(sources)) == 1:
                    for v in vset:
                        if v.versionTitle == sources[0]:
                            self._versions += [v]
                            break
                else:
                    self.sources = sources
                    self.is_merged = True
                    self._versions = vset.array()
        else:
            raise Exception("TextChunk requires a language.")

    def __unicode__(self):
        args = u"{}, {}".format(self._oref, self.lang)
        if self.vtitle:
            args += u", {}".format(self.vtitle)
        return args

    def __str__(self):
        return unicode(self).encode('utf-8')

    def __repr__(self):  # Wanted to use orig_tref, but repr can not include Unicode
        args = u"{}, {}".format(self._oref, self.lang)
        if self.vtitle:
            args += u", {}".format(self.vtitle)
        return u"{}({})".format(self.__class__.__name__, args)

    def version_ids(self):
        if self._version_ids is None:
            if self._versions:
                vtitle_query = [{'versionTitle': v.versionTitle} for v in self._versions]
                query = {"title": self._oref.index.title, "$or": vtitle_query}
                self._version_ids = VersionSet(query).distinct("_id")
            else:
                self._version_ids = []
        return self._version_ids

    def is_empty(self):
        return self.ja().is_empty()

    def ja(self, remove_html=False):
        if remove_html:
            return JaggedTextArray(AbstractTextRecord.remove_html(self.text))
        else:
            return JaggedTextArray(self.text)

    def save(self, force_save=False):
        """
        For editing in place (i.e. self.text[3] = "Some text"), it is necessary to set force_save to True. This is
        because by editing in place, both the self.text and the self._original_text fields will get changed,
        causing the save to abort.
        :param force_save: If set to True, will force a save even if no change was detected in the text.
        :return:
        """
        assert self._saveable, u"Tried to save a read-only text: {}".format(self._oref.normal())
        assert not self._oref.is_range(), u"Only non-range references can be saved: {}".format(self._oref.normal())
        #may support simple ranges in the future.
        #self._oref.is_range() and self._oref.range_index() == len(self._oref.sections) - 1
        if not force_save:
            if self.text == self._original_text:
                logger.warning(u"Aborted save of {}. No change in text.".format(self._oref.normal()))
                return False

        self._validate()
        self._sanitize()
        self._trim_ending_whitespace()

        if not self.version():
            self.full_version = Version(
                {
                    "chapter": self._oref.index.nodes.create_skeleton(),
                    "versionTitle": self.vtitle,
                    "versionSource": self.versionSource,
                    "language": self.lang,
                    "title": self._oref.index.title
                }
            )
        else:
            self.full_version = Version().load({"title": self._oref.index.title, "language": self.lang, "versionTitle": self.vtitle})
            assert self.full_version, u"Failed to load Version record for {}, {}".format(self._oref.normal(), self.vtitle)
            if self.versionSource:
                self.full_version.versionSource = self.versionSource  # hack

        content = self.full_version.sub_content(self._oref.index_node.version_address())
        self._pad(content)
        self.full_version.sub_content(self._oref.index_node.version_address(), [i - 1 for i in self._oref.sections], self.text)

        self.full_version.save()
        self._oref.recalibrate_next_prev_refs(len(self.text))

        return self

    def _pad(self, content):
        """
        Pads the passed content to the dimension of self._oref.
        Acts on the input variable 'content' in place
        Does not yet handle ranges
        :param content:
        :return:
        """

        for pos, val in enumerate(self._oref.sections):
            # at pos == 0, parent_content == content
            # at pos == 1, parent_content == chapter
            # at pos == 2, parent_content == verse
            # etc
            parent_content = reduce(lambda a, i: a[i - 1], self._oref.sections[:pos], content)

            # Pad out existing content to size of ref
            if len(parent_content) < val:
                for _ in range(len(parent_content), val):
                    parent_content.append("" if pos == self._oref.index_node.depth - 1 else [])

            # check for strings where arrays expected, except for last pass
            if pos < self._ref_depth - 2 and isinstance(parent_content[val - 1], basestring):
                parent_content[val - 1] = [parent_content[val - 1]]

    def _trim_ending_whitespace(self):
        """
        Trims blank segments from end of every section
        :return:
        """
        self.text = JaggedTextArray(self.text).trim_ending_whitespace().array()

    def _validate(self):
        """
        validate that depth/breadth of the TextChunk.text matches depth/breadth of the Ref
        :return:
        """
        posted_depth = 0 if isinstance(self.text, basestring) else list_depth(self.text)
        ref_depth = self._oref.range_index() if self._oref.is_range() else self._ref_depth
        implied_depth = ref_depth + posted_depth
        if implied_depth != self._oref.index_node.depth:
            raise InputError(
                u"Text Structure Mismatch. The stored depth of {} is {}, but the text posted to {} implies a depth of {}."
                .format(self._oref.index_node.full_title(), self._oref.index_node.depth, self._oref.normal(), implied_depth)
            )

        #validate that length of the array matches length of the ref
        #todo: double check for depth >= 3
        if self._oref.is_spanning():
            span_size = self._oref.span_size()
            if posted_depth == 0: #possible?
                raise InputError(
                        u"Text Structure Mismatch. {} implies a length of {} sections, but the text posted is a string."
                        .format(self._oref.normal(), span_size)
                )
            elif posted_depth == 1: #possible?
                raise InputError(
                        u"Text Structure Mismatch. {} implies a length of {} sections, but the text posted is a simple list."
                        .format(self._oref.normal(), span_size)
                )
            else:
                posted_length = len(self.text)
                if posted_length != span_size:
                    raise InputError(
                        u"Text Structure Mismatch. {} implies a length of {} sections, but the text posted has {} elements."
                        .format(self._oref.normal(), span_size, posted_length)
                    )
                #todo: validate last section size if provided

        elif self._oref.is_range():
            range_length = self._oref.range_size()
            if posted_depth == 0:
                raise InputError(
                        u"Text Structure Mismatch. {} implies a length of {}, but the text posted is a string."
                        .format(self._oref.normal(), range_length)
                )
            elif posted_depth == 1:
                posted_length = len(self.text)
                if posted_length != range_length:
                    raise InputError(
                        u"Text Structure Mismatch. {} implies a length of {}, but the text posted has {} elements."
                        .format(self._oref.normal(), range_length, posted_length)
                    )
            else:  # this should never happen.  The depth check should catch it.
                raise InputError(
                    u"Text Structure Mismatch. {} implies an simple array of length {}, but the text posted has depth {}."
                    .format(self._oref.normal(), range_length, posted_depth)
                )

    #maybe use JaggedArray.subarray()?
    def trim_text(self, txt):
        """
        Trims a text loaded from Version record with self._oref.part_projection() to the specifications of self._oref
        This works on simple Refs and range refs of unlimited depth and complexity.
        (in place?)
        :param txt:
        :return: List|String depending on depth of Ref
        """
        range_index = self._oref.range_index()
        sections = self._oref.sections
        toSections = self._oref.toSections

        if not sections:
            pass
        else:
            for i in range(0, self._ref_depth):
                if i == 0 == range_index:  # First level slice handled at DB level
                    pass
                elif range_index > i:  # Either not range, or range begins later.  Return simple value.
                    if i == 0 and len(txt):   # We already sliced the first level w/ Ref.part_projection()
                        txt = txt[0]
                    elif len(txt) >= sections[i]:
                        txt = txt[sections[i] - 1]
                    else:
                        return self.empty_text()
                elif range_index == i:  # Range begins here
                    start = sections[i] - 1
                    end = toSections[i]
                    txt = txt[start:end]
                else:  # range_index < i, range continues here
                    begin = end = txt
                    for _ in range(range_index, i - 1):
                        begin = begin[0]
                        end = end[-1]
                    begin[0] = begin[0][sections[i] - 1:]
                    end[-1] = end[-1][:toSections[i]]

        return txt

    def empty_text(self):
        """
        :return: Either empty array or empty string, depending on depth of Ref
        """
        if not self._oref.is_range() and self._ref_depth == self._oref.index_node.depth:
            return ""
        else:
            return []

    def version(self):
        """
        Returns the Version record for this chunk
        :return Version:
        :raises Exception: if the TextChunk is merged
        """
        if not self._versions:
            return None
        if len(self._versions) == 1:
            return self._versions[0]
        else:
            raise Exception("Called TextChunk.version() on merged TextChunk.")


    def nonempty_segment_refs(self):
        """

        :return: list of segment refs with content in this TextChunk
        """
        r = self._oref
        ref_list = []


        if r.is_range():
            input_refs = r.range_list()
        else:
            input_refs = [r]
        for temp_ref in input_refs:
            temp_tc = temp_ref.text(lang=self.lang, vtitle=self.vtitle)
            ja = temp_tc.ja()
            jarray = ja.mask().array()

            #TODO do I need to check if this ref exists for this version?
            if temp_ref.is_segment_level():
                if jarray: #it's an int if ref is segment_level
                    ref_list.append(temp_ref)
            elif temp_ref.is_section_level():
                ref_list += [temp_ref.subref(i + 1) for i, v in enumerate(jarray) if v]
            else: # higher than section level
                ref_list += [temp_ref.subref([j + 1 for j in ne] + [i + 1])
                             for ne in ja.non_empty_sections()
                             for i, v in enumerate(ja.subarray(ne).mask().array()) if v]

        return ref_list


    def find_string(self, regex_str, cleaner=lambda x: x, strict=True):
        """
        Regex search in TextChunk
        :param regex_str: regex string to search for
        :param cleaner: f(str)->str. function to clean a semgent before searching
        :param strict: if True, throws error if len(ind_list) != len(ref_list). o/w truncates longer array to length of shorter
        :return: list[(Ref, Match, str)] - list of tuples. each tuple has a segment ref, match object for the match, and text for the segment
        """
        ref_list = self.nonempty_segment_refs()
        text_list = filter(lambda x: len(x) > 0, self.ja().flatten_to_array())
        if len(text_list) != len(ref_list):
            if strict:
                raise ValueError("The number of refs doesn't match the number of starting words. len(refs)={} len(inds)={}".format(len(ref_list),len(ind_list)))
            else:
                print "Warning: The number of refs doesn't match the number of starting words. len(refs)={} len(inds)={} {}".format(len(ref_list),len(ind_list),str(self._oref))

        matches = []
        for r, t in zip(ref_list, text_list):
            cleaned = cleaner(t)
            for m in re.finditer(regex_str,cleaned):
                matches += [(r, m, cleaned)]

        return matches


    def text_index_map(self, tokenizer=lambda x: re.split(u'\s+', x), strict=True):
        """
        Primarily used for depth-2 texts in order to get index/ref pairs relative to the full text string
         indexes are the word index in word_list

        tokenizer: f(str)->list(str) - function to split up text
        strict: if True, throws error if len(ind_list) != len(ref_list). o/w truncates longer array to length of shorter
        :return: (list,list) - index_list (0 based index of start word of each segment ref as compared with the text chunk ref), ref_list
        """
        #TODO there is a known error that this will fail if the text version you're using has fewer segments than the VersionState.
        ind_list = []
        ref_list = self.nonempty_segment_refs()

        total_len = 0
        text_list = self.ja().flatten_to_array()
        for i,segment in enumerate(text_list):
            if len(segment) > 0:
                ind_list.append(total_len)
                total_len += len(tokenizer(segment))

        if len(ind_list) != len(ref_list):
            if strict:
                raise ValueError("The number of refs doesn't match the number of starting words. len(refs)={} len(inds)={}".format(len(ref_list),len(ind_list)))
            else:
                print "Warning: The number of refs doesn't match the number of starting words. len(refs)={} len(inds)={} {}".format(len(ref_list),len(ind_list),str(self._oref))
                if len(ind_list) > len(ref_list):
                    ind_list = ind_list[:len(ref_list)]
                else:
                    ref_list = ref_list[:len(ind_list)]

        return ind_list, ref_list, total_len


# Mirrors the construction of the old get_text() method.
# The TextFamily.contents() method will return a dictionary in the same format that was provided by get_text().
class TextFamily(object):
    """
    A text with its translations and optionally the commentary on it.

    Can be instanciated with just the first argument.

    :param oref: :class:`Ref`.  This is the only required argument.
    :param int context: Default: 1. How many context levels up to go when getting commentary.  See :func:`Ref.context_ref`
    :param bool commentary: Default: True. Include commentary?
    :param version: optional. Name of version to use when getting text.
    :param lang: None, "en" or "he".  Default: None.  If None, included both languages.
    :param version2: optional. Additional name of version to use.

    :param bool pad: Default: True.  Pads the provided ref before processing.  See :func:`Ref.padded_ref`
    :param bool alts: Default: False.  Adds notes of where alternate structure elements begin
    """
    #Attribute maps used for generating dict format
    """
    A bit of a naming conflict has arisen here. The TextFamily bundles two versions - one with English text and one
    with Hebrew text. versionTitle refers to the English title of the English version, while heVersionTitle refers to
    the English title of the Hebrew version.

    Later on we decided to translate all of our versionTitles into Hebrew. To avoid direct conflict with the text api,
    these got the names versionTitleInHebrew and versionNotesInHebrew.
    """
    text_attr_map = {
        "en": "text",
        "he": "he"
    }

    attr_map = {
        "versionTitle": {
            "en": "versionTitle",
            "he": "heVersionTitle"
        },
        "versionTitleInHebrew": {
            "en": "versionTitleInHebrew",
            "he": "heVersionTitleInHebrew",
        },
        "versionSource": {
            "en": "versionSource",
            "he": "heVersionSource"
        },
        "status": {
            "en": "versionStatus",
            "he": "heVersionStatus"
        },
        "license": {
            "en": "license",
            "he": "heLicense",
            "condition": "licenseVetted",
            "default": "unknown"
        },
        "versionNotes": {
            "en": "versionNotes",
            "he": "heVersionNotes"
        },
        "extendedNotes": {
            "en": "extendedNotes",
            "he": "heExtendedNotes"
        },
        "extendedNotesHebrew": {
            "en": "extendedNotesHebrew",
            "he": "heExtendedNotesHebrew"
        },
        "versionNotesInHebrew": {
            "en": "versionNotesInHebrew",
            "he": "heVersionNotesInHebrew",
        },
        "digitizedBySefaria": {
            "en": "digitizedBySefaria",
            "he": "heDigitizedBySefaria",
            "default": False,
        }
    }
    sourceMap = {
        "en": "sources",
        "he": "heSources"
    }

    def __init__(self, oref, context=1, commentary=True, version=None, lang=None, version2=None, lang2=None, pad=True, alts=False, wrapLinks=False):
        """
        :param oref:
        :param context:
        :param commentary:
        :param version:
        :param lang:
        :param version2:
        :param lang2:
        :param pad:
        :param alts: Adds notes of where alt elements begin
        :param wrapLinks: whether to return the text requested with all internal citations marked up as html links <a>
        :return:
        """
        if pad:
            oref = oref.padded_ref()
        elif oref.has_default_child():
            oref = oref.default_child_ref()

        self.ref            = oref.normal()
        self.heRef          = oref.he_normal()
        self.isComplex      = oref.index.is_complex()
        self.text           = None
        self.he             = None
        self._lang          = lang
        self._original_oref = oref
        self._context_oref  = None
        self._chunks        = {}
        self._inode         = oref.index_node
        self._alts          = []

        if not isinstance(oref.index_node, JaggedArrayNode):
            raise InputError("Can not get TextFamily at this level, please provide a more precise reference")

        for i in range(0, context):
            oref = oref.context_ref()
        self._context_oref = oref

        # processes "en" and "he" TextChunks, and puts the text in self.text and self.he, respectively.
        for language, attr in self.text_attr_map.items():
            if language == lang:
                c = TextChunk(oref, language, version)
            elif language == lang2:
                c = TextChunk(oref, language, version2)
            else:
                c = TextChunk(oref, language)
            self._chunks[language] = c
            if wrapLinks:
                #only wrap links if we know there ARE links- get the version, since that's the only reliable way to get it's ObjectId
                #then count how many links came from that version. If any- do the wrapping.
                from . import LinkSet
                if c.version_ids() and LinkSet({"generated_by":"add_links_from_text", "source_text_oid": {"$in": c.version_ids()}}).count() > 0:
                    setattr(self, self.text_attr_map[language], c.ja().modify_by_function(lambda s: library.get_wrapped_refs_string(s, lang=language, citing_only=True)))
                else:
                    setattr(self, self.text_attr_map[language], c.text)
            else:
                setattr(self, self.text_attr_map[language], c.text)

        if oref.is_spanning():
            self.spanning = True
        #// todo: should this parameter be renamed? it gets all links, not strictly commentary...
        if commentary:
            from sefaria.client.wrapper import get_links
            if not oref.is_spanning():
                links = get_links(oref.normal())  #todo - have this function accept an object
            else:
                links = [get_links(r.normal()) for r in oref.split_spanning_ref()]
            self.commentary = links if "error" not in links else []

        # get list of available versions of this text
        self.versions = oref.version_list()

        # Adds decoration for the start of each alt structure reference
        if alts:
            # Set up empty Array that mirrors text structure
            alts_ja = JaggedArray()

            for key, struct in oref.index.get_alt_structures().iteritems():
                # Assuming these are in order, continue if it is before ours, break if we see one after
                for n in struct.get_leaf_nodes():
                    wholeRef = Ref(n.wholeRef).default_child_ref().as_ranged_segment_ref()
                    if wholeRef.ending_ref().precedes(oref):
                        continue
                    if wholeRef.starting_ref().follows(oref):
                        break

                    #It's in our territory
                    wholeRefStart = wholeRef.starting_ref()
                    if oref.contains(wholeRefStart) and not oref == wholeRefStart:
                        indxs = [k - 1 for k in wholeRefStart.in_terms_of(oref)]
                        val = {"en":[], "he":[]}

                        try:
                            val = alts_ja.get_element(indxs)
                        except IndexError:
                            pass

                        val["en"] += [n.primary_title("en")]
                        val["he"] += [n.primary_title("he")]
                        val["whole"] = True

                        alts_ja.set_element(indxs, val)

                    if getattr(n, "refs", None):
                        for i, r in enumerate(n.refs):
                            # hack to skip Rishon, skip empty refs
                            if i==0 or not r:
                                continue;
                            subRef = Ref(r)
                            subRefStart = subRef.starting_ref()
                            if oref.contains(subRefStart) and not oref == subRefStart:
                                indxs = [k - 1 for k in subRefStart.in_terms_of(oref)]
                                val = {"en":[], "he":[]}

                                try:
                                    a = alts_ja.get_element(indxs)
                                    if a:
                                        val = a
                                except IndexError:
                                    pass

                                val["en"] += [n.sectionString([i + 1], "en", title=False)]
                                val["he"] += [n.sectionString([i + 1], "he", title=False)]

                                alts_ja.set_element(indxs, val)

                            elif subRefStart.follows(oref):
                                break

            self._alts = alts_ja.array()

    def contents(self):
        """
        :return dict: Returns the contents of the text family.
        """
        d = {k: getattr(self, k) for k in vars(self).keys() if k[0] != "_"}

        d["textDepth"]       = getattr(self._inode, "depth", None)
        d["sectionNames"]    = getattr(self._inode, "sectionNames", None)
        d["addressTypes"]    = getattr(self._inode, "addressTypes", None)
        if getattr(self._inode, "lengths", None):
            d["lengths"]     = getattr(self._inode, "lengths")
            if len(d["lengths"]):
                d["length"]  = d["lengths"][0]
        elif getattr(self._inode, "length", None):
            d["length"]      = getattr(self._inode, "length")
        d["textDepth"]       = self._inode.depth
        d["heTitle"]         = self._inode.full_title("he")
        d["titleVariants"]   = self._inode.all_tree_titles("en")
        d["heTitleVariants"] = self._inode.all_tree_titles("he")
        d["type"]            = getattr(self._original_oref, "primary_category")
        d["primary_category"] = getattr(self._original_oref, "primary_category")
        d["book"]            = getattr(self._original_oref, "book")

        for attr in ["categories", "order"]:
            d[attr] = getattr(self._inode.index, attr, "")
        for attr in ["sections", "toSections"]:
            d[attr] = getattr(self._original_oref, attr)[:]

        if getattr(self._inode.index, 'collective_title', None):
            d["commentator"] = getattr(self._inode.index, 'collective_title', "") # todo: deprecate Only used in s1 js code
            d["heCommentator"] = hebrew_term(getattr(self._inode.index, 'collective_title', "")) # todo: deprecate Only used in s1 js code
            d["collectiveTitle"] = getattr(self._inode.index, 'collective_title', "")
            d["heCollectiveTitle"] = hebrew_term(getattr(self._inode.index, 'collective_title', ""))

        if self._inode.index.is_dependant_text():
            #d["commentaryBook"] = getattr(self._inode.index, 'base_text_titles', "")
            #d["commentaryCategories"] = getattr(self._inode.index, 'related_categories', [])
            d["baseTexTitles"] = getattr(self._inode.index, 'base_text_titles', [])

        d["isComplex"]    = self.isComplex
        d["isDependant"] = self._inode.index.is_dependant_text()
        d["indexTitle"]   = self._inode.index.title
        d["heIndexTitle"] = self._inode.index.get_title("he")
        d["sectionRef"]   = self._original_oref.section_ref().normal()
        try:
            d["firstAvailableSectionRef"] = self._original_oref.first_available_section_ref().normal()
        except AttributeError:
            pass
        d["heSectionRef"] = self._original_oref.section_ref().he_normal()
        d["isSpanning"]   = self._original_oref.is_spanning()
        if d["isSpanning"]:
            d["spanningRefs"] = [r.normal() for r in self._original_oref.split_spanning_ref()]

        for language, attr in self.text_attr_map.items():
            chunk = self._chunks.get(language)
            if chunk.is_merged:
                d[self.sourceMap[language]] = chunk.sources
            else:
                ver = chunk.version()
                if ver:
                    for key, val in self.attr_map.items():
                        if not val.get("condition") or getattr(ver, val.get("condition"), False):
                            d[val[language]] = getattr(ver, key, val.get("default", ""))
                        else:
                            d[val[language]] = val.get("default")

        # replace ints with daf strings (3->"2a") for Talmud addresses
        # this could be simpler if was done for every value - but would be slower.
        if "Talmud" in self._inode.addressTypes:
            for i in range(len(d["sections"])):
                if self._inode.addressTypes[i] == "Talmud":
                    d["sections"][i] = AddressTalmud.toStr("en", d["sections"][i])
                    if "toSections" in d:
                        d["toSections"][i] = AddressTalmud.toStr("en", d["toSections"][i])

            d["title"] = self._context_oref.normal()
            if "heTitle" in d:
                d["heBook"] = d["heTitle"]
                d["heTitle"] = self._context_oref.he_normal()
            """if d["type"] == "Commentary" and self._context_oref.is_talmud() and len(d["sections"]) > 1:
                d["title"] = "%s Line %d" % (d["title"], d["sections"][1])"""

        """elif self._context_oref.is_commentary():
            dep = len(d["sections"]) if len(d["sections"]) < 2 else 2
            d["title"] = d["book"] + " " + ":".join(["%s" % s for s in d["sections"][:dep]])"""

        d["alts"] = self._alts

        return d


"""
                    -------------------
                           Refs
                    -------------------

"""


class RefCacheType(type):
    """
    Metaclass for Ref class.
    Caches all Ref isntances according to the string they were instanciated with and their normal form.
    Returns cached instance on instanciation if either instanciation string or normal form are matched.
    """

    def __init__(cls, name, parents, dct):
        super(RefCacheType, cls).__init__(name, parents, dct)
        cls.__tref_oref_map = {}
        cls.__index_tref_map = {}

    def cache_size(cls):
        return len(cls.__tref_oref_map)

    def cache_size_bytes(cls):
        from sefaria.utils.util import get_size
        return get_size(cls.__tref_oref_map)

    def cache_dump(cls):
        return [(a, repr(b)) for (a, b) in cls.__tref_oref_map.iteritems()]

    def _raw_cache(cls):
        return cls.__tref_oref_map

    def clear_cache(cls):
        cls.__tref_oref_map = {}
        cls.__index_tref_map = {}

    def remove_index_from_cache(cls, index_title):
        """
        Removes all refs to Index with title `index_title` from the Ref cache
        :param cls:
        :param index_title:
        :return:
        """
        try:
            for tref in cls.__index_tref_map[index_title]:
                try:
                    del cls.__tref_oref_map[tref]
                except KeyError:
                    continue
        except KeyError:
            pass

    def __call__(cls, *args, **kwargs):
        if len(args) == 1:
            tref = args[0]
        else:
            tref = kwargs.get("tref")

        obj_arg = kwargs.get("_obj")

        if tref:
            if tref in cls.__tref_oref_map:
                return cls.__tref_oref_map[tref]
            else:
                result = super(RefCacheType, cls).__call__(*args, **kwargs)
                uid = result.uid()
                title = result.index.title
                if uid in cls.__tref_oref_map:
                    #del result  #  Do we need this to keep memory clean?
                    cls.__tref_oref_map[tref] = cls.__tref_oref_map[uid]
                    try:
                        cls.__index_tref_map[title] += [tref]
                    except KeyError:
                        cls.__index_tref_map[title] = [tref]
                    return cls.__tref_oref_map[uid]
                cls.__tref_oref_map[uid] = result
                cls.__tref_oref_map[tref] = result
                try:
                    cls.__index_tref_map[title] += [tref]
                except KeyError:
                    cls.__index_tref_map[title] = [tref]
                cls.__index_tref_map[title] += [uid]

                return result
        elif obj_arg:
            result = super(RefCacheType, cls).__call__(*args, **kwargs)
            uid = result.uid()
            title = result.index.title
            if uid in cls.__tref_oref_map:
                #del result  #  Do we need this to keep memory clean?
                return cls.__tref_oref_map[uid]
            cls.__tref_oref_map[uid] = result
            try:
                cls.__index_tref_map[title] += [uid]
            except KeyError:
                cls.__index_tref_map[title] = [uid]
            return result
        else:  # Default.  Shouldn't be used.
            return super(RefCacheType, cls).__call__(*args, **kwargs)


class Ref(object):
    """
        A Ref is a reference to a location. A location could be to a *book*, to a specific *segment* (e.g. verse or mishnah), to a *section* (e.g chapter), or to a *range*.

        Instanciated with a string representation of the reference, e.g.:

        ::

            >>> Ref("Genesis 1:3")
            >>> Ref("Rashi on Genesis 1:3")
            >>> Ref("Genesis 1:3-2:4")
            >>> Ref("Shabbat 4b")
            >>> Ref("Rashi on Shabbat 4b-5a")
    """
    __metaclass__ = RefCacheType


    __slots__ = (
        'index', 'book', 'primary_category', 'sections', 'toSections', 'index_node',
        '_lang', 'tref', 'orig_tref', '_normal', '_he_normal', '_url', '_next', '_prev',
        '_padded', '_context', '_first_spanned_ref', '_spanned_refs', '_ranged_refs',
        '_range_depth', '_range_index',
    )

    def __init__(self, tref=None, _obj=None):
        """
        Object is generally initialized with a textual reference - ``tref``

        Internally, the _obj argument can be used to instantiate a ref with a complete dict composing the Ref data
        """
        self.index = None
        self.book = None
        self.primary_category = None  # used to be named 'type' but that was very confusing
        self.sections = []
        self.toSections = []
        self.index_node = None

        if tref:
            self.__init_ref_pointer_vars()
            self.orig_tref = self.tref = tref
            self._lang = "he" if is_hebrew(tref) else "en"
            self.__clean_tref()
            self.__init_tref()
            self._validate()
        elif _obj:
            for key, value in _obj.items():
                setattr(self, key, value)
            self.__init_ref_pointer_vars()
            self.tref = self.normal()
            self._validate()
        else:
            self.__init_ref_pointer_vars()

    def __init_ref_pointer_vars(self):
        self._normal = None
        self._he_normal = None
        self._url = None
        self._next = None
        self._prev = None
        self._padded = None
        self._context = None
        self._first_spanned_ref = None
        self._spanned_refs = None
        self._ranged_refs = None
        self._range_depth = None
        self._range_index = None

    def _validate(self):
        offset = 0
        if self.is_bavli():
            offset = 2
        checks = [self.sections, self.toSections]
        for check in checks:
            if 0 in check:
                raise InputError(u"{} {} must be greater than 0".format(self.book, self.index_node.sectionNames[check.index(0)]))
            if getattr(self.index_node, "lengths", None) and len(check):
                if check[0] > self.index_node.lengths[0] + offset:
                    display_size = self.index_node.address_class(0).toStr("en", self.index_node.lengths[0] + offset)
                    raise InputError(u"{} ends at {} {}.".format(self.book, self.index_node.sectionNames[0], display_size))

        if len(self.sections) != len(self.toSections):
            raise InputError(u"{} is an invalid range. depth of beginning of range must equal depth of end of range")

        for i in range(len(self.sections)):
            if self.toSections[i] > self.sections[i]:
                break
            if self.toSections[i] < self.sections[i]:
                raise InputError(u"{} is an invalid range.  Ranges must end later than they begin.".format(self.normal()))

    def __clean_tref(self):
        self.tref = self.tref.strip().replace(u"–", "-").replace(u"\u2011", "-").replace("_", " ")  # don't replace : in Hebrew, where it can indicate amud
        if self._lang == "he":
            return

        try:
            self.tref = self.tref.decode('utf-8').replace(":", ".")
        except UnicodeEncodeError, e:
            return {"error": "UnicodeEncodeError: %s" % e}
        except AttributeError, e:
            return {"error": "AttributeError: %s" % e}

        try:
            # capitalize first letter (don't title case all to avoid e.g., "Song Of Songs")
            self.tref = self.tref[0].upper() + self.tref[1:]
        except IndexError:
            pass

    def __reinit_tref(self, new_tref):
        self.tref = new_tref
        self.__clean_tref()
        self._lang = "en"
        self.__init_tref()

    def __init_tref(self):
        """
        Parse self.tref
        Populate self.index, self.index_node, self.type, self.book, self.sections, self.toSections, ...
        :return:
        """
        # Split ranges based on '-' symbol, store in `parts` variable
        parts = [s.strip() for s in self.tref.split("-")]
        if len(parts) > 2:
            raise InputError(u"Couldn't understand ref '{}' (too many -'s).".format(self.tref))
        if any([not p for p in parts]):
            raise InputError(u"Couldn't understand ref '{}' (beginning or ending -)".format(self.tref))

        base = parts[0]
        title = None

        # Remove letter from end of base reference until TitleNode or Term name matched, set `title` variable with matched title
        tndict = library.get_title_node_dict(self._lang)
        termdict = library.get_term_dict(self._lang)
        for l in range(len(base), 0, -1):
            self.index_node = tndict.get(base[0:l])
            new_tref = termdict.get(base[0:l])

            if self.index_node:
                title = base[0:l]
                if base[l - 1] == "." and l < len(base):   # Take care of Refs like "Exo.14.15", where the period shouldn't get swallowed in the name.
                    title = base[0:l - 1]
                break
            if new_tref:
                if l < len(base) and base[l] not in " .":
                    continue
                # If a term is matched, reinit with the real tref
                self.__reinit_tref(new_tref)
                return

        # At this `title` is something like "Exodus" or "Rashi on Exodus" or "Pesach Haggadah, Magid, Four Sons"
        if title:
            assert isinstance(self.index_node, SchemaNode)
            self.index = self.index_node.index
            self.book = self.index_node.full_title("en")

            # checkFirst is used on Bavli records to check for a Mishnah pattern match first
            if getattr(self.index_node, "checkFirst", None) and self.index_node.checkFirst.get(self._lang):
                try:
                    check_node = library.get_schema_node(self.index_node.checkFirst[self._lang], self._lang)
                    assert isinstance(check_node, JaggedArrayNode)  # Initially used with Mishnah records.  Assumes JaggedArray.
                    reg = check_node.full_regex(title, self._lang, strict=True)
                    self.sections = self.__get_sections(reg, base, use_node=check_node)
                except InputError:  # Regex doesn't work
                    pass
                except AttributeError:  # Can't find node for check_node
                    pass
                else:
                    old_index_node = self.index_node

                    self.index_node = check_node
                    self.index = self.index_node.index
                    self.book = self.index_node.full_title("en")
                    self.toSections = self.sections[:]

                    try:
                        self._validate()
                    except InputError:  # created Ref doesn't validate, back it out
                        self.index_node = old_index_node
                        self.sections = []

            # Don't accept references like "Rashi" (deleted in commentary refactor)

        else:  # This may be a new version, try to build a schema node.
            raise InputError(u"Could not find title in reference: {}".format(self.tref))

        self.primary_category = self.index.get_primary_category()
        if title == base:  # Bare book, like "Genesis" or "Rashi on Genesis".
            if self.index_node.is_default():  # Without any further specification, match the parent of the fall-through node
                self.index_node = self.index_node.parent
                self.book = self.index_node.full_title("en")
            return

        reg = None
        try:
            reg = self.index_node.full_regex(title, self._lang, terminated=True)  # Try to treat this as a JaggedArray
        except AttributeError:
            if self.index.has_alt_structures():
                # Give an opportunity for alt structure parsing, below
                pass
            else:
                # We matched a schema node followed by an illegal number. (Are there other cases here?)
                matched = self.index_node.full_title(self._lang)
                msg = u"Partial reference match for '{}' - failed to find continuation for '{}'.\nValid continuations are:\n".format(self.tref, matched)
                continuations = []
                for child in self.index_node.children:
                    continuations += child.all_node_titles(self._lang)
                msg += u",\n".join(continuations)
                raise PartialRefInputError(msg, matched, continuations)

        # Numbered Structure node - try numbered structure parsing
        if reg and self.index_node.children and getattr(self.index_node, "_addressTypes", None):
            try:
                loose_reg = self.index_node.full_regex(title, self._lang)
                struct_indexes = self.__get_sections(loose_reg, base)
                self.index_node = reduce(lambda a, i: a.children[i], [s - 1 for s in struct_indexes], self.index_node)
                title = self.book = self.index_node.full_title("en")
                base = regex.sub(loose_reg, title, base)
                reg = self.index_node.full_regex(title, self._lang, terminated=True)
            except InputError:
                pass
            #todo: ranges that cross structures

        # Numbered Structure node parsed - return. (Verify this comment.  Should this be indented?)
        if title == base:
            return

        # Content node -  Match primary structure address (may be stage two of numbered structure parsing)
        if reg and not self.index_node.children and getattr(self.index_node, "_addressTypes", None):
            try:
                self.sections = self.__get_sections(reg, base)
            except InputError:
                pass

        # Look for alternate structure
        # todo: handle commentator on alt structure
        if not self.sections:
            alt_struct_regex = self.index.alt_titles_regex(self._lang)
            if alt_struct_regex:
                match = alt_struct_regex.match(base)
                if match:
                    title = match.group('title')
                    alt_struct_node = self.index.get_alt_struct_node(title, self._lang)

                    # Exact match alt structure node
                    if title == base:
                        new_tref = alt_struct_node.get_ref_from_sections([])
                        if new_tref:
                            self.__reinit_tref(new_tref)
                            return

                    try:  # Some structure nodes don't have .regex() methods.
                        reg = alt_struct_node.full_regex(title, self._lang)  # Not strict, since the array map portion will go beyond
                    except AttributeError:
                        pass
                    else:
                        # Alternate numbered structure
                        if alt_struct_node.children and getattr(alt_struct_node, "_addressTypes", None):
                            try:
                                struct_indexes = self.__get_sections(reg, base)
                                alt_struct_node = reduce(lambda a, i: a.children[i], [s - 1 for s in struct_indexes], alt_struct_node)
                                title = alt_struct_node.full_title("en")
                                base = regex.sub(reg, title, base)
                                reg = alt_struct_node.full_regex(title, self._lang, terminated=True)
                            except InputError:
                                pass

                        # Alt struct map node -  (may be stage two of numbered structure parsing)
                        if title == base:  # not a repetition of similar test above - title may have changed in numbered structure parsing
                            alt_struct_indexes = []
                        else:
                            alt_struct_indexes = self.__get_sections(reg, base, use_node=alt_struct_node)
                        try:
                            new_tref = alt_struct_node.get_ref_from_sections(alt_struct_indexes)
                        except IndexError:
                            raise InputError(u"Sections {} not found in {}".format(alt_struct_indexes, alt_struct_node.full_title()))
                        if new_tref:
                            self.__reinit_tref(new_tref)
                            return

        if not self.sections:
            raise InputError(u"Failed to parse sections for ref {}".format(self.orig_tref))

        self.toSections = self.sections[:]

        # Parse range end portion, if it exists
        if len(parts) == 2:
            self.__init_ref_pointer_vars()  # clear out any mistaken partial representations
            if self._lang == "he" or any([a != "Integer" for a in self.index_node.addressTypes[1:]]):     # in process. developing logic that should work for all languages / texts
                # todo: handle sections names in "to" part.  Handle talmud יד א - ב kind of cases.
                range_parts = re.split("[., ]+", parts[1])
                delta = len(self.sections) - len(range_parts)
                for i in range(delta, len(self.sections)):
                    try:
                        self.toSections[i] = self.index_node._addressTypes[i].toNumber(self._lang, range_parts[i - delta])
                    except (ValueError, IndexError):
                        raise InputError(u"Couldn't understand text sections: '{}'.".format(self.tref))
            elif self._lang == "en":
                if self.index_node.addressTypes[0] == "Talmud":
                    self.__parse_talmud_range(parts[1])
                else:
                    range_parts = re.split("[.:, ]+", parts[1])
                    delta = len(self.sections) - len(range_parts)
                    for i in range(delta, len(self.sections)):
                        try:
                            self.toSections[i] = int(range_parts[i - delta])
                        except (ValueError, IndexError):
                            raise InputError(u"Couldn't understand text sections: '{}'.".format(self.tref))

    def __get_sections(self, reg, tref, use_node=None):
        use_node = use_node or self.index_node
        sections = []
        ref_match = reg.match(tref)
        if not ref_match:
            raise InputError(u"Can not parse sections from ref: {}".format(tref))

        gs = ref_match.groupdict()
        for i in range(0, use_node.depth):
            gname = u"a{}".format(i)
            if gs.get(gname) is not None:
                sections.append(use_node._addressTypes[i].toNumber(self._lang, gs.get(gname)))
        return sections

    def __parse_talmud_range(self, range_part):
        #todo: make sure to-daf isn't out of range
        self.toSections = range_part.split(".")  # this was converting space to '.', for some reason.

        # 'Shabbat 23a-b'
        if self.toSections[0] == 'b':
            self.toSections[0] = self.sections[0] + 1

        # 'Shabbat 24b-25a'
        elif regex.match("\d+[ab]", self.toSections[0]):
            self.toSections[0] = daf_to_section(self.toSections[0])

        # 'Shabbat 24b.12-24'
        else:
            delta = len(self.sections) - len(self.toSections)
            for i in range(delta -1, -1, -1):
                self.toSections.insert(0, self.sections[i])

        self.toSections = [int(x) for x in self.toSections]

    def __eq__(self, other):
        return isinstance(other, Ref) and self.uid() == other.uid()

    def __ne__(self, other):
        return not self.__eq__(other)

    @staticmethod
    def is_ref(tref):
        """
        Static method for testing if a string is valid for instanciating a Ref object.

        :param string tref: the string to test
        :return bool:
        """
        try:
            Ref(tref)
            return True
        except InputError:
            return False

    def is_talmud(self):
        """
        Is this a Talmud reference?

        :return bool:
        """
        return getattr(self.index_node, "addressTypes", None) and len(self.index_node.addressTypes) and self.index_node.addressTypes[0] == "Talmud"

    def is_bavli(self):
        """
        Is this a Talmud Bavli or related text reference?
        :return bool:
        """
        return u"Bavli" in self.index.categories

    def is_commentary(self):
        """
        Is this a commentary reference?

        :return bool:
        """
        # TODO: -deprecate
        return getattr(self.index, 'dependence', "").capitalize() == "Commentary"

    def is_dependant(self):
        return self.index.is_dependant_text()

    def is_range(self):
        """
        Is this reference a range?

        A Ref is range if it's starting point and ending point are different, i.e. it has a dash in its text form.
        References can cover large areas of text without being a range - in the case where they are references to chapters.

        ::

            >>> Ref("Genesis 3").is_range()
            False
            >>> Ref("Genesis 3-5").is_range()
            True

        :return bool:
        """
        return self.sections != self.toSections

    def range_size(self):
        """
        How large is the range?

        :return int:
        """
        #todo: rewrite with range_index to handle ranges across higher level sections
        return self.toSections[-1] - self.sections[-1] + 1

    def range_index(self):
        """
        At what section index does the range begin?

        ::

            >>> Ref("Leviticus 15:3 - 17:12").range_index()
            0
            >>> Ref("Leviticus 15-17").range_index()
            0
            >>> Ref("Leviticus 15:17-21").range_index()
            1
            >>> Ref("Leviticus 15:17").range_index()
            2

        :return int:
        """
        if not self._range_index:
            self._set_range_data()
        return self._range_index

    def range_depth(self):
        """
        How deep is the range?

        ::

            >>> Ref("Leviticus 15:3 - 17:12").range_depth()
            2
            >>> Ref("Leviticus 15-17").range_depth()
            2
            >>> Ref("Leviticus 15:17-21").range_depth()
            1
            >>> Ref("Leviticus 15:17").range_depth()
            0

        :return int:
        """
        if not self._range_depth:
            self._set_range_data()
        return self._range_depth

    def _set_range_data(self):
        if not self.is_range():
            self._range_depth = 0
            self._range_index = self.index_node.depth

        else:
            for i in range(0, self.index_node.depth):
                if self.sections[i] != self.toSections[i]:
                    self._range_depth = self.index_node.depth - i
                    self._range_index = i
                    break

    def all_segment_refs(self):
        assert isinstance(self.index_node, JaggedArrayNode)

        if self.is_range():
            input_refs = self.range_list()
        else:
            input_refs = [self]

        ref_list = []
        for temp_ref in input_refs:
            if temp_ref.is_segment_level():
                ref_list.append(temp_ref)
            elif temp_ref.is_section_level():
                ref_list += temp_ref.all_subrefs()
            else: #you're higher than section level
                sub_ja = temp_ref.get_state_ja().subarray_with_ref(temp_ref)
                ref_list_sections = [temp_ref.subref([i + 1 for i in k ]) for k in sub_ja.non_empty_sections() ]
                ref_list += [ref_seg for ref_sec in ref_list_sections for ref_seg in ref_sec.all_subrefs()]

        return ref_list

    def is_spanning(self):
        """
        :return bool: True if the Ref spans across text sections.

        ::

            >>> Ref("Shabbat 13a-b").is_spanning()
            True
            >>> Ref("Shabbat 13a:3-14").is_spanning()
            False
            >>> Ref("Job 4:3-5:3").is_spanning()
            True
            >>> Ref("Job 4:5-18").is_spanning()
            False

        """
        return self.span_size() > 1

    def span_size(self):
        """
        How many sections does the span cover?

        ::

            >>> Ref("Leviticus 15:3 - 17:12").span_size()
            3
            >>> Ref("Leviticus 15-17").span_size()
            3
            >>> Ref("Leviticus 15:17-21").span_size()
            1
            >>> Ref("Leviticus 15:17").span_size()
            1

        :return int:
        """
        if not getattr(self.index_node, "depth", None) or self.index_node.depth == 1:
            # text with no depth or depth 1 can't be spanning
            return 0

        if len(self.sections) == 0:
            # can't be spanning if no sections set
            return 0

        if len(self.sections) <= self.index_node.depth - 2:
            point = len(self.sections) - 1
        else:
            point = self.index_node.depth - 2

        for i in range(0, point + 1):
            size = self.toSections[i] - self.sections[i] + 1
            if size > 1:
                return size

        return 1

    def is_book_level(self):
        """
        Is this a Ref to the whole book level?

        ::

            >>> Ref("Leviticus").is_book_level()
            True
            >>> Ref("Leviticus 15").is_book_level()
            False
            >>> Ref("Rashi on Leviticus").is_book_level()
            True
            >>> Ref("Rashi on Leviticus 15").is_book_level()
            False

        :return bool:
        """
        return len(self.sections) == 0 and not self.index_node.parent

    def is_section_level(self):
        """
        Is this Ref section (e.g. Chapter) level?

        ::

            >>> Ref("Leviticus 15:3").is_section_level()
            False
            >>> Ref("Leviticus 15").is_section_level()
            True
            >>> Ref("Rashi on Leviticus 15:3").is_section_level()
            True
            >>> Ref("Rashi on Leviticus 15:3:1").is_section_level()
            False
            >>> Ref("Leviticus 15-17").is_section_level()
            True


        :return bool:
        """
        if getattr(self.index_node, "depth", None) is None:
            return False
        return len(self.sections) == self.index_node.depth - 1

    def is_segment_level(self):
        """
        Is this Ref segment (e.g. Verse) level?
        ::
            >>> Ref("Leviticus 15:3").is_segment_level()
            True
            >>> Ref("Leviticus 15").is_segment_level()
            False
            >>> Ref("Rashi on Leviticus 15:3").is_segment_level()
            False
            >>> Ref("Rashi on Leviticus 15:3:1").is_segment_level()
            True

        :return bool:
        """
        if getattr(self.index_node, "depth", None) is None:
            return False
        return len(self.sections) == self.index_node.depth

    """ Methods to generate new Refs based on this Ref """
    def _core_dict(self):
        return {
            "index": self.index,
            "book": self.book,
            "primary_category": self.primary_category,
            "index_node": self.index_node,
            "sections": self.sections[:],
            "toSections": self.toSections[:]
        }

    def has_default_child(self):
        return self.index_node.has_default_child()

    def default_child_ref(self):
        """
        Return ref to the default node underneath this node
        :return:
        """
        if not self.has_default_child():
            return self
        d = self._core_dict()
        d["index_node"] = self.index_node.get_default_child()
        return Ref(_obj=d)

    def surrounding_ref(self, size=1):
        """
        Return a reference with 'size' additional segments added to each side.

        Currently does not extend to sections beyond the original ref's span.

        :param int size:
        :return: :class:`Ref`
        """

        if self.starting_ref().sections[-1] > size:
            start = self.starting_ref().sections[-1] - size
        else:
            start = 1

        ending_sections = self.ending_ref().sections
        ending_section_length = self.get_state_ja().sub_array_length([s - 1 for s in ending_sections[:-1]])

        if ending_sections[-1] + size < ending_section_length:
            end = ending_sections[-1] + size
        else:
            end = ending_section_length

        d = self._core_dict()
        d["sections"] = d["sections"][:-1] + [start]
        d["toSections"] = d["toSections"][:-1] + [end]
        return Ref(_obj=d)

    def as_ranged_segment_ref(self):
        """
        Expresses a section level (or higher) Ref as a ranged ref at segment level.

        :param depth: Desired depth of the range. If not specified will drop to segment level
        :return: Ref
        """
        # Only for section level or higher.
        # If segment level, return self
        # Only works for text that span a single jaggedArray

        if self.is_segment_level():
            return self

        d = self._core_dict()

        # create a temporary helper ref for finding the end of the range
        if self.is_range():
            current_ending_ref = self.ending_ref()
        else:
            current_ending_ref = self

        # calculate the number of "paddings" required to get down to segment level
        max_depth = self.index_node.depth - len(self.sections)

        sec_padding = to_sec_padding = max_depth

        while sec_padding > 0:
            d['sections'].append(1)
            sec_padding -= 1

        state_ja = current_ending_ref.get_state_ja()

        while to_sec_padding > 0:
            size = state_ja.sub_array_length([i - 1 for i in current_ending_ref.sections])
            if size > 0:
                d['toSections'].append(size)
            else:
                d['toSections'].append(1)

            # get the next level ending ref
            temp_d = current_ending_ref._core_dict()
            temp_d['sections'] = temp_d['toSections'][:] = d['toSections'][:]
            current_ending_ref = Ref(_obj=temp_d)

            to_sec_padding -= 1

        return Ref(_obj=d)

    def starting_ref(self):
        """
        For ranged Refs, return the starting Ref

        :return: :class:`Ref`
        """
        if not self.is_range():
            return self
        d = self._core_dict()
        d["toSections"] = self.sections[:]
        return Ref(_obj=d)

    def ending_ref(self):
        """
        For ranged Refs, return the ending Ref

        :return: :class:`Ref`
        """
        if not self.is_range():
            return self
        d = self._core_dict()
        d["sections"] = self.toSections[:]
        return Ref(_obj=d)

    def section_ref(self):
        """
        Return the section level Ref

        For texts of depth 2, this has the same behavior as :meth:`top_section_ref`

        ::

            >>> Ref("Rashi on Genesis 2:3:1").section_ref()
            Ref("Rashi on Genesis 2:3")
            >>> Ref("Genesis 2:3").section_ref()
            Ref("Genesis 2")

        :return: :class:`Ref`
        """
        if not self.is_segment_level():
            return self
        return self.padded_ref().context_ref()

    def top_section_ref(self):
        """
        Return the highest level section Ref.

        For texts of depth 2, this has the same behavior as :meth:`section_ref`

        ::

            >>> Ref("Rashi on Genesis 2:3:1").top_section_ref()
            Ref("Rashi on Genesis 2")
            >>> Ref("Genesis 2:3").top_section_ref()
            Ref("Genesis 2")

        :return: :class:`Ref`
        """
        return self.padded_ref().context_ref(self.index_node.depth - 1)

    def next_section_ref(self):
        """
        Returns a Ref to the next section (e.g. Chapter).

        If this is the last section, returns ``None``

        :return: :class:`Ref`
        """
        if not self._next:
            self._next = self._iter_text_section()
            if self._next is None and not self.index_node.children:
                current_leaf = self.index_node
                #we now need to iterate over the next leaves, finding the first available section
                while True:
                    next_leaf = current_leaf.next_leaf() #next schema/JANode
                    if next_leaf:
                        next_node_ref = next_leaf.ref() #get a ref so we can do the next lines
                        potential_next = next_node_ref._iter_text_section(depth_up=0 if next_leaf.depth == 1 else 1)
                        if potential_next:
                            self._next = potential_next
                            break
                        current_leaf = next_leaf
                    else:
                        self._next = None
                        break
        return self._next

    def prev_section_ref(self):
        """
        Returns a Ref to the previous section (e.g. Chapter).

        If this is the first section, returns ``None``

        :return: :class:`Ref`
        """
        if not self._prev:
            self._prev = self._iter_text_section(False)
            if self._prev is None and not self.index_node.children:
                current_leaf = self.index_node
                # we now need to iterate over the prev leaves, finding the first available section
                while True:
                    prev_leaf = current_leaf.prev_leaf()  # prev schema/JANode
                    if prev_leaf:
                        prev_node_ref = prev_leaf.ref()  # get a ref so we can do the next lines
                        potential_prev = prev_node_ref._iter_text_section(forward=False, depth_up=0 if prev_leaf.depth == 1 else 1)
                        if potential_prev:
                            self._prev = potential_prev
                            break
                        current_leaf = prev_leaf
                    else:
                        self._prev = None
                        break
        return self._prev

    def recalibrate_next_prev_refs(self, add_self=True):
        """
        Internal. Called when a section is inserted or deleted.

        :param add_self:
        :return: None
        """
        next_ref = self.next_section_ref()
        prev_ref = self.prev_section_ref()
        if next_ref:
            next_ref._prev = self if add_self else prev_ref
        if prev_ref:
            prev_ref._next = self if add_self else next_ref

    def prev_segment_ref(self):
        """
        Returns a :class:`Ref` to the next previous populated segment.

        If this ref is not segment level, will return ``self```

        :return: :class:`Ref`
        """
        r = self.starting_ref()
        if not r.is_segment_level():
            return r
        if r.sections[-1] > 1:
            d = r._core_dict()
            d["sections"] = d["toSections"] = r.sections[:-1] + [r.sections[-1] - 1]
            return Ref(_obj=d)
        else:
            r = r.prev_section_ref()
            if not r:
                return None
            d = r._core_dict()
            newSections = r.sections + [self.get_state_ja().sub_array_length([i - 1 for i in r.sections])]
            d["sections"] = d["toSections"] = newSections
            return Ref(_obj=d)

    def next_segment_ref(self):
        """
        Returns a :class:`Ref` to the next populated segment.

        If this ref is not segment level, will return ``self```

        :return: :class:`Ref`
        """
        r = self.ending_ref()
        if not r.is_segment_level():
            return r
        sectionRef = r.section_ref()
        sectionLength = self.get_state_ja().sub_array_length([i - 1 for i in sectionRef.sections])
        if r.sections[-1] < sectionLength:
            d = r._core_dict()
            d["sections"] = d["toSections"] = r.sections[:-1] + [r.sections[-1] + 1]
            return Ref(_obj=d)
        else:
            try:
                return r.next_section_ref().subref(1)
            except AttributeError:
                # No next section
                return None

    def last_segment_ref(self):
        """
        Returns :class:`Ref` to the last segment in the current book (or complex book part).

        Not to be confused with :meth:`ending_ref`

        :return:
        """
        o = self._core_dict()
        o["sections"] = o["toSections"] = [i + 1 for i in self.get_state_ja().last_index(self.index_node.depth)]
        return Ref(_obj=o)

    def first_available_section_ref(self):
        """
        Returns a :class:`Ref` to the first section inside of or following this :class:`Ref` that has some content.

        Returns ``None`` if self is empty and no following :class:`Ref` has content.

        :return: :class:`Ref`
        """
        # todo: This is now stored on the VersionState. Look for performance gains.
        if isinstance(self.index_node, JaggedArrayNode):
            r = self.padded_ref()
        elif isinstance(self.index_node, SchemaNode):
            first_leaf = self.index_node.first_leaf()
            if not first_leaf:
                return None
            r = first_leaf.ref().padded_ref()
        else:
            return None

        return r.next_section_ref() if r.is_empty() else r

    #Don't store results on Ref cache - state objects change, and don't yet propogate to this Cache
    def get_state_node(self, meta=None, hint=None):
        """
        :return: :class:`sefaria.model.version_state.StateNode`
        """
        from . import version_state
        return version_state.StateNode(snode=self.index_node, meta=meta, hint=hint)

    def get_state_ja(self, lang="all"):
        """
        :param lang: "all", "he", or "en"
        :return: :class:`sefaria.datatype.jagged_array`
        """
        #TODO: also does not work with complex texts...
        return self.get_state_node(hint=[(lang, "availableTexts")]).ja(lang)

    def is_text_fully_available(self, lang):
        """
        :param lang: "he" or "en"
        :return: True if at least one complete version of ref is available in lang.
        """
        if self.is_section_level() or self.is_segment_level():
            # Using mongo queries to slice and merge versions
            # is much faster than actually using the Version State doc
            text = self.text(lang=lang).text
            return bool(len(text) and all(text))
        else:
            sja = self.get_state_ja(lang)
            subarray = sja.subarray_with_ref(self)
            return subarray.is_full()

    def is_text_translated(self):
        """
        :return: True if at least one complete version of this :class:`Ref` is available in English.
        """
        return self.is_text_fully_available("en")

    def is_empty(self):
        """
        Checks if :class:`Ref` has any corresponding data in :class:`Version` records.

        :return: Bool True is there is not text at this ref in any language
        """

        # The commented code is easier to understand, but the code we're using puts a lot less on the wire.
        # return not len(self.versionset())
        return db.texts.find(self.condition_query(), {"_id": 1}).count() == 0

    def _iter_text_section(self, forward=True, depth_up=1):
        """
        Iterate forwards or backwards to the next available :class:`Ref` in a text

        :param forward: Boolean indicating direction to iterate
        :depth_up: if we want to traverse the text at a higher level than most granular. Defaults to one level above
        :return: :class:`Ref`
        """
        if self.index_node.depth <= depth_up:  # if there is only one level of text, don't even waste time iterating.
            return None

        #arrays are 0 based. text sections are 1 based. so shift the numbers back.
        if not forward:
            # Going backward, start from begginning of Ref
            starting_points = [s - 1 for s in self.sections[:self.index_node.depth - depth_up]]
        else:
            # Going forward start form end of Ref
            starting_points = [s - 1 for s in self.toSections[:self.index_node.depth - depth_up]]


        #start from the next one
        if len(starting_points) > 0:
            starting_points[-1] += 1 if forward else -1

        #let the counts obj calculate the correct place to go.
        c = self.get_state_node(hint=[("all","availableTexts")]).ja("all", "availableTexts")
        new_section = c.next_index(starting_points) if forward else c.prev_index(starting_points)

        # we are also scaling back the sections to the level ABOVE the lowest section type (eg, for bible we want chapter, not verse)
        if new_section:
            d = self._core_dict()
            d["toSections"] = d["sections"] = [(s + 1) for s in new_section[:-depth_up]]
            return Ref(_obj=d)
        else:
            return None

    def pad_to_last_segment_ref(self):
        """
        From current position in jagged array, pad self so that it reaches the last segment ref
        :return:
        """

        ja = self.get_state_ja()

        r = self
        while not r.is_segment_level():
            sublen = ja.sub_array_length([s-1 for s in r.toSections],until_last_nonempty=True)
            r = r.subref([sublen])

        return r

    def to(self, toref):
        """
        Return a reference that begins at this :class:`Ref`, and ends at toref

        :param toref: :class:`Ref` that denotes the end of the new ranged :class:`Ref`
        :return: :class:`Ref`
        """
        assert self.book == toref.book
        d = self._core_dict()
        d["toSections"] = toref.toSections[:]


        #pad sections and toSections so they're the same length. easier to just make them both segment level
        if len(d['sections']) != len(d['toSections']):
            if not self.is_segment_level():
                d['sections'] = self.first_available_section_ref().sections + [1]
            d['toSections'] = toref.pad_to_last_segment_ref().toSections


        return Ref(_obj=d)

    def subref(self, subsections):
        """
        Returns a more specific reference than the current Ref

        :param subsection: int or list - the subsection(s) of the current Ref
        :return: :class:`Ref`
        """
        if isinstance(subsections, int):
            subsections = [subsections]
        assert self.index_node.depth >= len(self.sections) + len(subsections), u"Tried to get subref of bottom level ref: {}".format(self.normal())
        assert not self.is_range(), u"Tried to get subref of ranged ref".format(self.normal())

        d = self._core_dict()
        d["sections"] += subsections
        d["toSections"] += subsections
        return Ref(_obj=d)

    def subrefs(self, length):
        """
        Return a list of :class:`Ref` objects one level deeper than this :class:`Ref`, from 1 to `length`.

        :param length: Number of subrefs to return

        ::

            >>> Ref("Genesis").subrefs(4)
            [Ref('Genesis 1'),
             Ref('Genesis 2'),
             Ref('Genesis 3'),
             Ref('Genesis 4')]

        :return: List of :class:`Ref`
        """
        l = []
        for i in range(length):
            l.append(self.subref(i + 1))
        return l

    def all_subrefs(self, lang='all'):
        """
        Return a list of all the valid :class:`Ref` objects one level deeper than this :class:`Ref`.

        ::

            >>> Ref("Genesis").all_subrefs()
            [Ref('Genesis 1'),
             Ref('Genesis 2'),
             Ref('Genesis 3'),
             Ref('Genesis 4'),
             ...]

        :return: List of :class:`Ref`
        """
        # TODO this function should take Version as optional parameter to limit the refs it returns to ones existing in that Version
        assert not self.is_range(), "Ref.all_subrefs() is not intended for use on Ranges"

        size = self.get_state_ja(lang).sub_array_length([i - 1 for i in self.sections])
        if size is None:
            size = 0
        return self.subrefs(size)

    def context_ref(self, level=1):
        """
        :return: :class:`Ref` that is more general than this :class:`Ref`.
        :param level: how many levels to 'zoom out' from the most specific possible :class:`Ref`

        ::

            >>> Ref("Genesis 4:5").context_ref(level = 1)
            Ref("Genesis 4")
            >>> Ref("Genesis 4:5").context_ref(level = 2)
            Ref("Genesis")

        If this :class:`Ref` is less specific than or equally specific to the level given, it is returned as-is.
        """
        if level == 0:
            return self

        if not self.sections and self.index_node.has_children():
            if self.index_node.has_default_child():
                return self.default_child_ref()
            return self


        if self._context is None:
            self._context = {}

        if not self._context.get(level) or not self._context[level]:
            if len(self.sections) <= self.index_node.depth - level:
                return self

            if level > self.index_node.depth:
                raise InputError(u"Call to Ref.context_ref of {} exceeds Ref depth of {}.".format(level, self.index_node.depth))
            d = self._core_dict()
            d["sections"] = d["sections"][:self.index_node.depth - level]
            d["toSections"] = d["toSections"][:self.index_node.depth - level]
            self._context[level] = Ref(_obj=d)
        return self._context[level]

    def padded_ref(self):
        """
        :return: :class:`Ref` with 1s inserted to make the :class:`Ref` specific to the section level

        ::

            >>> Ref("Genesis").padded_ref()
            Ref("Genesis 1")

        If this :class:`Ref` is already specific to the section or segment level, it is returned unchanged.

        ::

            >>> Ref("Genesis 1").padded_ref()
            Ref("Genesis 1")

        """
        if not self._padded:
            if not getattr(self, "index_node", None):
                raise Exception(u"No index_node found {}".format(vars(self)))
            try:
                if len(self.sections) >= self.index_node.depth - 1:
                    return self
            except AttributeError: # This is a schema node, try to get a default child
                try:
                    return self.default_child_ref().padded_ref()
                except Exception:
                    raise InputError("Can not pad a schema node ref")

            d = self._core_dict()
            if self.is_talmud():
                if len(self.sections) == 0: #No daf specified
                    section = 3 if "Bavli" in self.index.categories and "Rif" not in self.index.categories else 1
                    d["sections"].append(section)
                    d["toSections"].append(section)
            for i in range(self.index_node.depth - len(d["sections"]) - 1):
                d["sections"].append(1)
                d["toSections"].append(1)  # todo: is this valid in all cases?
            self._padded = Ref(_obj=d)
        return self._padded

    def first_spanned_ref(self):
        """
        Returns the first section portion of a spanning :class:`Ref`.
        Designed to cut the wasted cost of running :meth:`split_spanning_ref`

        >>> Ref("Shabbat 6b-9a").first_spanned_ref()
        Ref('Shabbat 6b')
        >>> Ref("Shabbat 6b.12-9a.7").first_spanned_ref()
        Ref('Shabbat 6b:12-47')

        :return: :py:class:`Ref`
        """
        if not self._first_spanned_ref:

            if self._spanned_refs:
                self._first_spanned_ref = self._spanned_refs[0]

            elif self.index_node.depth == 1 or not self.is_spanning():
                self._first_spanned_ref = self

            else:
                ref_depth = len(self.sections)

                d = self._core_dict()
                d["toSections"] = self.sections[0:self.range_index() + 1]
                for i in range(self.range_index() + 1, ref_depth):
                    d["toSections"] += [self.get_state_ja().sub_array_length([s - 1 for s in d["toSections"][0:i]])]

                r = Ref(_obj=d)
                if self.range_depth() > 2:
                    self._first_spanned_ref = r.first_spanned_ref()
                else:
                    self._first_spanned_ref = r

        return self._first_spanned_ref

    def starting_refs_of_span(self, deep_range=False):
        """
            >>> Ref("Zohar 1:3b:12-3:12b:1").starting_refs_of_span()
            [Ref("Zohar 1:3b:12"),Ref("Zohar 2"),Ref("Zohar 3")]
            >>> Ref("Zohar 1:3b:12-1:4b:12").starting_refs_of_span(True)
            [Ref("Zohar 1:3b:12"),Ref("Zohar 1:4a"),Ref("Zohar 1:4b")]
            >>> Ref("Zohar 1:3b:12-1:4b:12").starting_refs_of_span(False)
            [Ref("Zohar 1:3b:12")]
            >>> Ref("Genesis 12:1-14:3").starting_refs_of_span()
            [Ref("Genesis 12:1"), Ref("Genesis 13"), Ref("Genesis 14")]

        :param deep_range: Default: False.  If True, returns list of refs at whatever level the range is.  If False, only returns refs for the 0th index, whether ranged or not.
        :return:
        """
        if not self.is_spanning():
            return self
        level = 0 if not deep_range else self.range_index()

        results = []

        start = self.sections[level]
        end = self.toSections[level] + 1
        for i, n in enumerate(range(start, end)):
            d = self._core_dict()
            if i != 0:
                d["sections"] = self.sections[0:level] + [self.sections[level] + i]
            d["toSections"] = d["sections"][:]
            results += [Ref(_obj=d)]

        return results

    def split_spanning_ref(self):
        """
        Return list of non-spanning :class:`Ref` objects which completely cover the area of this Ref

            >>> Ref("Shabbat 13b-14b").split_spanning_ref()
            [Ref("Shabbat 13b"), Ref("Shabbat 14a"), Ref("Shabbat 14b")]
            >>> Ref("Shabbat 13b:3 - 14b:3").split_spanning_ref()
            [Ref('Shabbat 13b:3-50'), Ref('Shabbat 14a'), Ref('Shabbat 14b:1-3')]

        """
        if not self._spanned_refs or True:

            if self.index_node.depth == 1 or not self.is_spanning():
                self._spanned_refs = [self]

            else:
                start, end = self.sections[self.range_index()], self.toSections[self.range_index()]
                ref_depth = len(self.sections)
                to_ref_depth = len(self.toSections)

                refs = []
                for n in range(start, end + 1):
                    d = self._core_dict()
                    if n == start:
                        d["toSections"] = self.sections[0:self.range_index() + 1]

                        for i in range(self.range_index() + 1, ref_depth):
                            d["toSections"] += [self.get_state_ja().sub_array_length([s - 1 for s in d["toSections"][0:i]],until_last_nonempty=True)]
                    elif n == end:
                        d["sections"] = self.toSections[0:self.range_index() + 1]
                        for _ in range(self.range_index() + 1, to_ref_depth):
                            d["sections"] += [1]
                    else:
                        d["sections"] = self.sections[0:self.range_index()] + [n]
                        d["toSections"] = self.sections[0:self.range_index()] + [n]

                        '''  If we find that we need to expand inner refs, add this arg.
                        # It will require handling on cached ref and passing on the recursive call below.
                        if expand_middle:
                            for i in range(self.range_index() + 1, ref_depth):
                                d["sections"] += [1]
                                d["toSections"] += [self.get_state_ja().sub_array_length([s - 1 for s in d["toSections"][0:i]])]
                        '''

                    if d["toSections"][-1]:  # to filter out, e.g. non-existant Rashi's, where the last index is 0
                        try:
                            refs.append(Ref(_obj=d))
                        except InputError:
                            pass

                if self.range_depth() == 2:
                    self._spanned_refs = refs
                if self.range_depth() > 2: #recurse
                    expanded_refs = []
                    for ref in refs:
                        expanded_refs.extend(ref.split_spanning_ref())
                    self._spanned_refs = expanded_refs

        return self._spanned_refs

    def range_list(self):
        """
        :return: list of :class:`Ref` objects corresponding to each point in the range of this :class:`Ref`
        """
        if self._ranged_refs is None:
            if not self.is_range():
                return [self]
            results = []
            if self.is_spanning():
                for oref in self.split_spanning_ref():
                    results += oref.range_list() if oref.is_range() else [oref] if oref.is_segment_level() else oref.all_subrefs()
            else:
                for s in range(self.sections[-1], self.toSections[-1] + 1):
                    d = self._core_dict()
                    d["sections"][-1] = s
                    d["toSections"][-1] = s
                    results.append(Ref(_obj=d))

            self._ranged_refs = results
        return self._ranged_refs

    def regex(self, as_list=False, anchored=True):
        """
        :return string: for a Regular Expression which will find any refs that match this Ref exactly, or more specifically.

        E.g., "Genesis 1" yields an RE that match "Genesis 1" and "Genesis 1:3"
        """
        #todo: move over to the regex methods of the index nodes
        patterns = []

        if self.is_range():
            if self.is_spanning():
                s_refs = self.split_spanning_ref()
                normals = []
                for s_ref in s_refs:
                    normals += [r.normal() for r in s_ref.range_list()]
            else:
                normals = [r.normal() for r in self.range_list()]

            for r in normals:
                sections = re.sub("^%s" % re.escape(self.book), '', r)
                patterns.append("%s$" % sections)   # exact match
                patterns.append("%s:" % sections)   # more granualar, exact match followed by :
                patterns.append("%s \d" % sections) # extra granularity following space
        else:
            sections = re.sub("^%s" % re.escape(self.book), '', self.normal())
            patterns.append("%s$" % sections)   # exact match
            if self.index_node.has_titled_continuation():
                patterns.append(u"{}({}).".format(sections, u"|".join(self.index_node.title_separators)))
            if self.index_node.has_numeric_continuation():
                patterns.append("%s:" % sections)   # more granualar, exact match followed by :
                patterns.append("%s \d" % sections) # extra granularity following space

        escaped_book = re.escape(self.book)
        if anchored:
            if as_list:
                return ["^{}{}".format(escaped_book, p) for p in patterns]
            else:
                return "^%s(%s)" % (escaped_book, "|".join(patterns))
        else:
            if as_list:
                return ["{}{}".format(escaped_book, p) for p in patterns]
            else:
                return "%s(%s)" % (escaped_book, "|".join(patterns))

    def ref_regex_query(self):
        """
        Convenience method to wrap the lines of logic used to generate a broken out list of ref queries from one regex.
        The regex in the list will naturally all be anchored.
        :return: dict of the form {"$or" [{"refs": {"$regex": r1}},{"refs": {"$regex": r2}}...]}
        """
        reg_list = self.regex(as_list=True)
        ref_clauses = [{"refs": {"$regex": r}} for r in reg_list]
        return {"$or": ref_clauses}


    """ Comparisons """
    def overlaps(self, other):
        """
        Does this Ref overlap ``other`` Ref?

        :param other:
        :return bool:
        """
        assert isinstance(other, Ref)
        if not self.index_node == other.index_node:
            return False

        return not (self.precedes(other) or self.follows(other))

    def contains(self, other):
        """
        Does this Ref completely contain ``other`` Ref?

        :param other:
        :return bool:
        """
        assert isinstance(other, Ref)
        if not self.index_node == other.index_node:
            return self.index_node.is_ancestor_of(other.index_node)

        me = self.as_ranged_segment_ref()
        you = other.as_ranged_segment_ref()

        return (
            (not me.starting_ref().follows(you.starting_ref()))
            and
            (not me.ending_ref().precedes(you.ending_ref()))
        )

    def precedes(self, other):
        """
        Does this Ref completely precede ``other`` Ref?

        :param other:
        :return bool:
        """
        assert isinstance(other, Ref)
        if not self.index_node == other.index_node:
            return False

        my_end = self.ending_ref()
        other_start = other.starting_ref()

        smallest_section_len = min([len(my_end.sections), len(other_start.sections)])

        # Bare book references never precede or follow
        if smallest_section_len == 0:
            return False

        # Compare all but last section
        for i in range(smallest_section_len - 1):
            if my_end.sections[i] < other_start.sections[i]:
                return True
            if my_end.sections[i] > other_start.sections[i]:
                return False

        # Compare last significant section
        if my_end.sections[smallest_section_len - 1] < other_start.sections[smallest_section_len - 1]:
            return True

        return False

    def follows(self, other):
        """
        Does this Ref completely follow ``other`` Ref?

        :param other:
        :return bool:
        """
        assert isinstance(other, Ref)
        if not self.index_node == other.index_node:
            return False

        my_start = self.starting_ref()
        other_end = other.ending_ref()

        smallest_section_len = min([len(my_start.sections), len(other_end.sections)])

        # Bare book references never precede or follow
        if smallest_section_len == 0:
            return False

        # Compare all but last section
        for i in range(smallest_section_len - 1):
            if my_start.sections[i] > other_end.sections[i]:
                return True
            if my_start.sections[i] < other_end.sections[i]:
                return False

        # Compare last significant section
        if my_start.sections[smallest_section_len - 1] > other_end.sections[smallest_section_len - 1]:
            return True

        return False

    def in_terms_of(self, other):
        """
        Returns the current reference sections in terms of another, containing reference.

        Returns an array of ordinal references, not array indexes.  (Meaning first is 1)

        Must be called on a point Reference, not a range

        ""

            >>> Ref("Genesis 6:3").in_terms_of("Genesis 6")
            [3]
            >>> Ref("Genesis 6:3").in_terms_of("Genesis")
            [6,3]
            >>> Ref("Genesis 6:3").in_terms_of("Genesis 6-7")
            [1,3]
            >>> Ref("Genesis 6:8").in_terms_of("Genesis 6:3-7:3")
            [1, 6]

        :param other: :class:`Ref`
        :return: array of indexes

        """

        #What's best behavior for these cases?
        assert isinstance(other, Ref)
        if not self.index_node == other.index_node:
            return None

        if self.is_range():
            raise Exception("Ref.in_terms_of() called on ranged Ref: {}".format(self))

        if not other.contains(self):
            return None

        ret = []

        if not other.is_range():
            ret = self.sections[len(other.sections):]
        else:
            for i in range(other.range_index(), self.index_node.depth):
                ret.append(self.sections[i] + 1 - other.sections[i])
                if other.sections[i] != self.sections[i] or len(other.sections) <= i + 1:
                    ret += self.sections[i + 1:]
                    break
        return ret

    def order_id(self):
        """
        Returns a unique id for this reference that establishes an ordering of references across the whole catalog.
        This id will change as the ordering of the categories changes, and may begin to overlap with other numbers because of those changes.
        However, at any point in time these ids will be unique across the catalog.
        Used to sort results from ElasticSearch queries

        :return string:
        """
        #Todo: handle complex texts.  Right now, all complex results are grouped under the root of the text

        cats = self.index.categories[:]

        key = "/".join(cats + [self.index.title])
        try:
            base = library.category_id_dict()[key]
            if self.index.is_complex():
                base += format(self.index.nodes.get_child_order(self.index_node), '03')
            res = reduce(lambda x, y: x + format(y, '04'), self.sections, base)
            if self.is_range():
                res = reduce(lambda x, y: x + format(y, '04'), self.toSections, res + "-")
            return res
        except Exception as e:
            logger.warning("Failed to execute order_id for {} : {}".format(self, e))
            return "Z"

    """ Methods for working with Versions and VersionSets """
    def storage_address(self):
        """
        Return the storage location within a Version for this Ref.

        :return string:
        """
        return ".".join(["chapter"] + self.index_node.address()[1:])

    def part_projection(self):
        """
        Returns the slice and storage address to return top-level sections for Versions of this ref

        Used as:

        ::

            Version().load({...},oref.part_projection())

        **Regarding projecting complex texts:**
        By specifying a projection that includes a non-existing element of our dictionary at the level of our selection,
        we cause all other elements of the dictionary to be unselected.
        A bit non-intuitive, but a huge savings of document size and time on the data transfer.
        http://stackoverflow.com/a/15798087/213042
        """
        # todo: reimplement w/ aggregation pipeline (see above)
        # todo: special case string 0?

        projection = {k: 1 for k in Version.required_attrs + Version.optional_attrs}
        del projection[Version.content_attr]  # Version.content_attr == "chapter"
        projection["_id"] = 0

        if not self.sections:
            # For simple texts, self.store_address() == "chapter".
            # For complex texts, it can be a deeper branch of the dictionary: "chapter.Bereshit.Torah" or similar
            projection[self.storage_address()] = 1
        else:
            skip = self.sections[0] - 1
            limit = 1 if self.range_index() > 0 else self.toSections[0] - self.sections[0] + 1
            slce = {"$slice": [skip, limit]}
            projection[self.storage_address()] = slce
            if len(self.index_node.address()) > 1:
                # create dummy key at level of our selection - see above.
                dummy_limiter = ".".join(["chapter"] + self.index_node.address()[1:-1] + ["hacky_dummy_key"])
                projection[dummy_limiter] = 1

        return projection

    def condition_query(self, lang=None):
        """
        Return condition to select only versions with content at the location of this Ref.
        Usage:

        ::

            VersionSet(oref.condition_query(lang))

        Can be combined with :meth:`part_projection` to only return the content indicated by this ref:

        ::

            VersionSet(oref.condition_query(lang), proj=oref.part_projection())

        :return: dict containing a query in the format expected by VersionSet
        """
        d = {
            "title": self.index.title,
        }
        if lang:
            d.update({"language": lang})

        condition_addr = self.storage_address()
        if not isinstance(self.index_node, JaggedArrayNode):
            # This will also return versions with no content in this Ref location - since on the version, there is a dictionary present.
            # We could enter the dictionary and check each array, but it's not clear that it's neccesary.
            d.update({
                condition_addr: {"$exists": True}
            })
        elif not self.sections:
            d.update({
                condition_addr: {"$exists": True, "$elemMatch": {"$nin": ["", [], 0]}}  # any non-empty element will do
            })
        elif not self.is_spanning():
            for s in range(0, len(self.sections) if not self.is_range() else len(self.sections) - 1):
                condition_addr += ".{}".format(self.sections[s] - 1)
            if len(self.sections) == self.index_node.depth and not self.is_range():
                d.update({
                    condition_addr: {"$exists": True, "$nin": ["", [], 0]}
                })
            else:
                d.update({
                    condition_addr: {"$exists": True, "$elemMatch": {"$nin": ["", [], 0]}}
                })
        else:
            #todo: If this method gets cached, then copies need to be made before the del below.
            parts = []
            refs = self.split_spanning_ref()
            for r in refs:
                q = r.condition_query()
                del q["title"]
                parts.append(q)
                d.update({
                    "$or": parts
                })

        return d

    def versionset(self, lang=None):
        """
        :class:`VersionsSet` of :class:`Version` objects that have content for this Ref in lang, projected

        :param lang: "he", "en", or None
        :return: :class:`VersionSet`
        """
        return VersionSet(self.condition_query(lang), proj=self.part_projection())

    def version_list(self):
        """
        A list of available text versions titles and languages matching this ref.
        If this ref is book level, decorate with the first available section of content per version.

        :return list: each list element is an object with keys 'versionTitle' and 'language'
        """
        fields = ["versionTitle", "versionSource", "language", "status", "license", "versionNotes",
                  "digitizedBySefaria", "priority", "versionTitleInHebrew", "versionNotesInHebrew", "extendedNotes",
                  "extendedNotesHebrew"]
        versions = VersionSet(self.condition_query())
        version_list = []
        if self.is_book_level():
            for v in  versions:
                version = {f: getattr(v, f, "") for f in fields}
                oref = v.first_section_ref() or v.get_index().nodes.first_leaf().first_section_ref()
                version["firstSectionRef"] = oref.normal()
                version_list.append(version)
            return version_list
        else:
            return [
                {f: getattr(v, f, "") for f in fields}
                for v in VersionSet(self.condition_query(), proj={f: 1 for f in fields})
            ]

    """ String Representations """
    def __str__(self):
        return self.uid()

    def __repr__(self):  # Wanted to use orig_tref, but repr can not include Unicode
        return self.__class__.__name__ + "('" + str(self.uid()) + "')"

    '''
    def old_dict_format(self):
        """
        Outputs the ref in the old format, for code that relies heavily on that format
        """
        #todo: deprecate this.
        d = {
            "ref": self.tref,
            "book": self.book,
            "sections": self.sections,
            "toSections": self.toSections,
            "type": self.primary_category
        }
        d.update(self.index.contents())
        del d["title"]
        return d
    '''

    def he_book(self):
        return self.index_node.full_title("he")

    def _get_normal(self, lang):
        normal = self.index_node.full_title(lang)
        if not normal:
            if lang != "en":
                return self.normal()
            else:
                raise InputError("Failed to get English normal form for ref")

        if len(self.sections) == 0:
            return normal

        normal += u" "

        normal += u":".join(
            [self.index_node.address_class(i).toStr(lang, n) for i, n in enumerate(self.sections)]
        )

        for i in range(len(self.sections)):
            if not self.sections[i] == self.toSections[i]:
                normal += u"-{}".format(
                    u":".join(
                        [self.index_node.address_class(i + j).toStr(lang, n) for j, n in enumerate(self.toSections[i:])]
                    )
                )
                break

        return normal

    def normal_sections(self, lang="en"):
        return [self.index_node.address_class(i).toStr(lang, self.sections[i]) for i in range(len(self.sections))]

    def normal_toSections(self, lang="en"):
        return [self.index_node.address_class(i).toStr(lang, self.toSections[i]) for i in range(len(self.toSections))]

    def normal_section(self, section_index, lang="en", **kwargs):
        """
        Return the display form of the section value at depth `section_index`
        Does not support ranges
        :param section_index: 0 based
        :param lang:
        :param kwargs:
            dotted=<bool> - Use dotted form for Hebrew talmud?,
            punctuation=<bool> - Use geresh for Hebrew numbers?
        :return:
        """
        assert not self.is_range()
        assert len(self.sections) > section_index
        return self.index_node.address_class(section_index).toStr(lang, self.sections[section_index], **kwargs)

    def normal_last_section(self, lang="en", **kwargs):
        """
        Return the display form of the last section
        Does not support ranges
        :param lang:
        :param kwargs:
            dotted=<bool> - Use dotted form for Hebrew talmud?,
            punctuation=<bool> - Use geresh for Hebrew numbers?
        :return:
        """
        length = len(self.sections)
        if length == 0:
            return ""
        return self.normal_section(length - 1, lang, **kwargs)

    def he_normal(self):
        """
        :return string: Normal Hebrew string form
        """
        '''
            18 June 2015: Removed the special casing for Hebrew Talmud sub daf numerals
            Previously, talmud lines had been normalised as arabic numerals
        '''
        if not self._he_normal:
            self._he_normal = self._get_normal("he")
        return self._he_normal

    def uid(self):
        """
        To handle the fact that default nodes have the same name as their parents
        :return:
        """
        return self.normal() + ("<d>" if self.index_node.is_default() else "")

    def normal(self):
        """
        :return string: Normal English string form
        """
        if not self._normal:
            self._normal = self._get_normal("en")
        return self._normal

    def text(self, lang="en", vtitle=None, exclude_copyrighted=False):
        """
        :param lang: "he" or "en"
        :param vtitle: optional. text title of the Version to get the text from
        :return: :class:`TextChunk` corresponding to this Ref
        """
        return TextChunk(self, lang, vtitle, exclude_copyrighted=exclude_copyrighted)

    def url(self):
        """
        :return string: normal url form
        """
        if not self._url:
            self._url = self.normal().replace(" ", "_").replace(":", ".")

            # Change "Mishna_Brachot_2:3" to "Mishna_Brachot.2.3", but don't run on "Mishna_Brachot"
            if len(self.sections) > 0:
                last = self._url.rfind("_")
                if last == -1:
                    return self._url
                lref = list(self._url)
                lref[last] = "."
                self._url = "".join(lref)
        return self._url

    def noteset(self, public=True, uid=None):
        """
        :return: :class:`NoteSet` for this Ref
        """
        from . import NoteSet
        if public and uid:
            query = {"ref": {"$regex": self.regex()}, "$or": [{"public": True}, {"owner": uid}]}
        elif public:
            query = {"ref": {"$regex": self.regex()}, "public": True}
        elif uid:
            query = {"ref": {"$regex": self.regex()}, "owner": uid}
        else:
            raise InputError("Can not get anonymous private notes")

        return NoteSet(query, sort=[("_id", -1)])

    def linkset(self):
        """
        :return: :class:`LinkSet` for this Ref
        """
        from . import LinkSet
        return LinkSet(self)

    def autolinker(self, **kwargs):
        """
        Returns the class best suited to perform auto linking,
        according to the "base_text_mapping" attr on the Index record.
        :return:
        """
        from sefaria.helper.link import AutoLinkerFactory
        if self.is_dependant() and getattr(self.index, 'base_text_mapping', None):
            return AutoLinkerFactory.instance_factory(self.index.base_text_mapping, self, **kwargs)
        else:
            return None

    def distance(self, ref, max_dist=None):
        """

        :param ref: ref which you want to compare distance with
        :param max_dist: maximum distance beyond which the function will return -1. it's suggested you set this param b/c alternative is very slow
        :return: int: num refs between self and ref. -1 if self and ref aren't in the same index
        """
        if self.index_node != ref.index_node:
            return -1

        # convert to base 0
        sec1 = self.sections[:]
        sec2 = ref.sections[:]
        for i in xrange(len(sec1)):
            sec1[i] -= 1
        for i in xrange(len(sec2)):
            sec2[i] -= 1

        distance = self.get_state_ja().distance(sec1,sec2)
        if max_dist and distance > max_dist:
            return -1
        else:
            return distance


class Library(object):
    """
    Operates as a singleton, through the instance called ``library``.

    Stewards the in-memory and in-cache objects that cover the entire collection of texts.

    Exposes methods to add, remove, or register change of an index record.
    These are primarily called by the dependencies mechanism on Index Create/Update/Destroy.


    Dependencies

    Initialization of the library happens in stages
    1. On load of this file, library instance is created.
        - Terms maps created
    2. On load of full model with `from sefaria.model import *`
        - Indexes are built
    3. On load of reader/views
        - toc tree is built (categories loaded)
        - autocompleters are created


    """

    def __init__(self):
        self.langs = ["en", "he"]

        # Maps, keyed by language, from index key to array of titles
        self._index_title_maps = {lang:{} for lang in self.langs}

        # Maps, keyed by language, from titles to schema nodes
        self._title_node_maps = {lang:{} for lang in self.langs}

        # Lists of full titles, keys are string generated from a combination of language code and "terms".  See method `full_title_list()`
        # Contains a list of only those titles from which citations are recognized in the auto-linker. Keyed by "citing-<lang>"
        self._full_title_lists = {}

        # Lists of full titles, including simple and commentary texts, keyed by language
        self._full_title_list_jsons = {}

        # Title regex strings & objects, keys are strings generated from a combination of arguments to `all_titles_regex` and `all_titles_regex_string`
        self._title_regex_strings = {}
        self._title_regexes = {}

        # Maps, keyed by language, from term names to text refs
        self._term_ref_maps = {lang: {} for lang in self.langs}

        # Map from index title to index object
        self._index_map = {}

        # Table of Contents
        self._toc = None
        self._toc_json = None
        self._toc_tree = None
        self._search_filter_toc = None
        self._search_filter_toc_json = None
        self._category_id_dict = None
        self._toc_size = 16

        # Spell Checking and Autocompleting
        self._full_auto_completer = {}
        self._ref_auto_completer = {}

        # Term Mapping
        self._simple_term_mapping = {}
        self._full_term_mapping = {}

        if not hasattr(sys, '_doc_build'):  # Can't build cache without DB
            self.build_term_mappings()

    def _build_index_maps(self):
        # Build index and title node dicts in an efficient way

        # self._index_title_commentary_maps if index_object.is_commentary() else self._index_title_maps
        # simple texts
        self._index_map = {i.title: i for i in IndexSet() if i.nodes}
        forest = [i.nodes for i in self._index_map.values()]
        self._title_node_maps = {lang: {} for lang in self.langs}

        for tree in forest:
            try:
                for lang in self.langs:
                    tree_titles = tree.title_dict(lang)
                    self._index_title_maps[lang][tree.key] = tree_titles.keys()
                    self._title_node_maps[lang].update(tree_titles)
            except IndexSchemaError as e:
                logger.error(u"Error in generating title node dictionary: {}".format(e))

    def _reset_index_derivative_objects(self, include_auto_complete=False):
        self._full_title_lists = {}
        self._full_title_list_jsons = {}
        self._title_regex_strings = {}
        self._title_regexes = {}
        if include_auto_complete:  # This path not yet used.  Useful?
            self.build_full_auto_completer()
            self.build_ref_auto_completer()
        # TOC is handled separately since it can be edited in place

    def rebuild(self, include_toc = False, include_auto_complete=False):
        self.build_term_mappings()
        self._build_index_maps()
        self._full_title_lists = {}
        self._full_title_list_jsons = {}
        self._title_regex_strings = {}
        self._title_regexes = {}
        Ref.clear_cache()
        if include_toc:
            self.rebuild_toc()
        if include_auto_complete:  # This path not yet used.  Useful?
            self.build_full_auto_completer()
            self.build_ref_auto_completer()

    def rebuild_toc(self, skip_toc_tree=False, skip_filter_toc=False):
        if not skip_toc_tree:
            self._toc_tree = self.get_toc_tree(rebuild=True)
        self._toc = self.get_toc(rebuild=True)
        self._toc_json = self.get_toc_json(rebuild=True)
        if not skip_filter_toc:
            self._search_filter_toc = self.get_search_filter_toc(rebuild=True)
        self._search_filter_toc_json = self.get_search_filter_toc_json(rebuild=True)

        self._category_id_dict = None
        scache.delete_template_cache("texts_list")
        scache.delete_template_cache("texts_dashboard")
        self._full_title_list_jsons = {}

        """
        # These seem needless, and counterproductive (certainly in the rebuild(include_toc=True) case)

        self._simple_term_mapping = {}
        self._full_term_mapping = {}
        """

    def get_toc(self, rebuild=False):
        """
        Returns table of contents object from cache,
        DB or by generating it, as needed.
        """
        if rebuild or not self._toc:
            if not rebuild:
                self._toc = scache.get_cache_elem('toc_cache')
            if rebuild or not self._toc:
                self._toc = self.get_toc_tree().get_serialized_toc()  # update_table_of_contents()
                scache.set_cache_elem('toc_cache', self._toc)
        return self._toc

    def get_toc_json(self, rebuild=False):
        """
        Returns JSON representation of TOC.
        """
        if rebuild or not self._toc_json:
            if not rebuild:
                self._toc_json = scache.get_cache_elem('toc_json_cache')
            if rebuild or not self._toc_json:
                self._toc_json = json.dumps(self.get_toc())
                scache.set_cache_elem('toc_json_cache', self._toc_json)
        return self._toc_json

    def get_toc_tree(self, rebuild=False):
        if rebuild or not self._toc_tree:
            from sefaria.model.category import TocTree
            self._toc_tree = TocTree(self)
        return self._toc_tree

    def get_search_filter_toc(self, rebuild=False):
        """
        Returns table of contents object from cache,
        DB or by generating it, as needed.
        """
        if rebuild or not self._search_filter_toc:
            if not rebuild:
                self._search_filter_toc = scache.get_cache_elem('search_filter_toc_cache')
            if rebuild or not self._search_filter_toc:
                from sefaria.summaries import update_search_filter_table_of_contents
                self._search_filter_toc = update_search_filter_table_of_contents()
                scache.set_cache_elem('search_filter_toc_cache', self._search_filter_toc)
        return self._search_filter_toc

    def get_search_filter_toc_json(self, rebuild=False):
        """
        Returns JSON representation of TOC.
        """
        if rebuild or not self._search_filter_toc_json:
            if not rebuild:
                self._search_filter_toc_json = scache.get_cache_elem('search_filter_toc_json_cache')
            if rebuild or not self._search_filter_toc_json:
                self._search_filter_toc_json = json.dumps(self.get_search_filter_toc())
                scache.set_cache_elem('search_filter_toc_json_cache', self._search_filter_toc_json)
        return self._search_filter_toc_json

    def build_full_auto_completer(self):
        from autospell import AutoCompleter
        self._full_auto_completer = {
            lang: AutoCompleter(lang, library, include_people=True, include_categories=True, include_parasha=True) for lang in self.langs
        }

    def build_ref_auto_completer(self):
        from autospell import AutoCompleter
        self._ref_auto_completer = {
            lang: AutoCompleter(lang, library, include_people=False, include_categories=False, include_parasha=False) for lang in self.langs
        }

    def full_auto_completer(self, lang):
        try:
            return self._full_auto_completer[lang]
        except KeyError:
            logger.warning("Failed to load full {} auto completer, rebuilding.".format(lang))
            self.build_full_auto_completer()  # I worry that these could pile up.
            return self._full_auto_completer[lang]

    def ref_auto_completer(self, lang):
        try:
            return self._ref_auto_completer[lang]
        except KeyError:
            logger.warning("Failed to load {} ref auto completer, rebuilding.".format(lang))
            self.build_ref_auto_completer()  # I worry that these could pile up.
            return self._ref_auto_completer[lang]

    def recount_index_in_toc(self, indx):
        # This is used in the case of a remotely triggered multiserver update
        if isinstance(indx, basestring):
            indx = Index().load({"title": indx})

        self.get_toc_tree().update_title(indx, recount=True)

        from sefaria.summaries import update_title_in_toc
        self._search_filter_toc = update_title_in_toc(self.get_search_filter_toc(), indx, recount=False, for_search=True)

        self.rebuild_toc(skip_toc_tree=True, skip_filter_toc=True)

    def delete_index_from_toc(self, indx, categories = None):
        """
        :param indx: The Index object.  When called remotely, in multiserver mode, the string title of the index
        :param categories: Only explicitly passed when called remotely, in multiserver mode
        :return:
        """
        cats = categories or indx.categories
        title = indx.title if isinstance(indx, Index) else indx

        toc_node = self.get_toc_tree().lookup(cats, title)
        if toc_node:
            self.get_toc_tree().remove_index(toc_node)

        from sefaria.summaries import recur_delete_element_from_toc
        self._search_filter_toc = recur_delete_element_from_toc(indx.title, self.get_search_filter_toc())

        self.rebuild_toc(skip_toc_tree=True, skip_filter_toc=True)

    def update_index_in_toc(self, indx, old_ref=None):
        """
        :param indx: The Index object.  When called remotely, in multiserver mode, the string title of the index
        :param old_ref:
        :return:
        """

        # This is used in the case of a remotely triggered multiserver update
        if isinstance(indx, basestring):
            indx = Index().load({"title": indx})

        self.get_toc_tree().update_title(indx, old_ref=old_ref, recount=False)

        from sefaria.summaries import update_title_in_toc
        self._search_filter_toc = update_title_in_toc(self.get_search_filter_toc(), indx, old_ref=old_ref, recount=False, for_search=True)

        self.rebuild_toc(skip_toc_tree=True, skip_filter_toc=True)

    def get_index(self, bookname):
        """
        Factory - returns a :class:`Index` object that has the given bookname

        :param string bookname: Name of the book.
        :return:
        """
        # look for result in indices cache
        if not bookname:
            raise BookNameError("No book provided.")

        indx = self._index_map.get(bookname)
        if not indx:
            bookname = (bookname[0].upper() + bookname[1:]).replace("_", " ")  #todo: factor out method

            #todo: cache
            lang = "he" if is_hebrew(bookname) else "en"
            node = self._title_node_maps[lang].get(bookname)
            if node:
                indx = node.index

            if not indx:
                raise BookNameError(u"No book named '{}'.".format(bookname))

            self._index_map[bookname] = indx

        return indx

    def add_index_record_to_cache(self, index_object = None, rebuild = True):
        """
        Update library title dictionaries and caches with information from provided index.
        Index can be passed with primary title in `index_title` or as an object in `index_object`
        :param index_object: Index record
        :param rebuild: Perform a rebuild of derivative objects afterwards?  False only in cases of batch update.
        :return:
        """
        assert index_object, "Library.add_index_record_to_cache called without index"

        # This is used in the case of a remotely triggered multiserver update
        if isinstance(index_object, basestring):
            index_object = Index().load({"title": index_object})

        self._index_map[index_object.title] = index_object
        try:
            for lang in self.langs:
                title_dict = index_object.nodes.title_dict(lang)
                self._index_title_maps[lang][index_object.title] = title_dict.keys()
                self._title_node_maps[lang].update(title_dict)
        except IndexSchemaError as e:
            logger.error(u"Error in generating title node dictionary: {}".format(e))

        if rebuild:
            self._reset_index_derivative_objects()

    def remove_index_record_from_cache(self, index_object=None, old_title=None, rebuild = True):
        """
        Update provided index from library title dictionaries and caches
        :param index_object: In the local case - the index object to remove.  In the remote case, the name of the index object to remove.
        :param old_title: In the case of a title change - the old title of the Index record
        :param rebuild: Perform a rebuild of derivative objects afterwards?
        :return:
        """

        index_object_title = index_object.title if isinstance(index_object, Index) else index_object
        Ref.remove_index_from_cache(index_object_title)

        for lang in self.langs:
            simple_titles = self._index_title_maps[lang].get(index_object_title)
            if simple_titles:
                for key in simple_titles:
                    try:
                        del self._title_node_maps[lang][key]
                    except KeyError:
                        logger.warning(u"Tried to delete non-existent title '{}' of index record '{}' from title-node map".format(key, index_object_title))
                    try:
                        del self._index_map[key]
                    except KeyError:
                        pass
                del self._index_title_maps[lang][index_object_title]
            else:
                logger.warning(u"Failed to remove '{}' from {} index-title and title-node cache: nothing to remove".format(index_object_title, lang))
                return

        if rebuild:
            self._reset_index_derivative_objects()

    def refresh_index_record_in_cache(self, index_object, old_title = None):
        """
        Update library title dictionaries and caches for provided index
        :param index_object: In the local case - the index object to remove.  In the remote case, the name of the index object to remove.
        :param old_title: In the case of a title change - the old title of the Index record
        :return:
        """
        index_object_title = index_object.title if isinstance(index_object, Index) else index_object
        self.remove_index_record_from_cache(index_object, old_title=old_title, rebuild=False)
        new_index = Index().load({"title": index_object_title})
        assert new_index, u"No Index record found for {}: {}".format(index_object.__class__.__name__, index_object_title)
        self.add_index_record_to_cache(new_index, rebuild=True)

    #todo: the for_js path here does not appear to be in use.
    #todo: Rename, as method not gauraunteed to return all titles
    def all_titles_regex_string(self, lang="en", with_terms=False, citing_only=False): #, for_js=False):
        """
        :param lang: "en" or "he"
        :param with_terms: Include terms in regex.  (Will have no effect if citing_only is True)
        :param citing_only: Match only those texts which have is_cited set to True
        :param for_js:
        :return:
        """
        key = lang
        if citing_only:
            key += "_citations"
        elif with_terms:
            key += "_terms"
        re_string = self._title_regex_strings.get(key)
        if not re_string:
            re_string = u""
            if citing_only:
                simple_books = map(re.escape, self.citing_title_list(lang))
            else:
                simple_books = map(re.escape, self.full_title_list(lang, with_terms=with_terms))
            simple_book_part = ur'|'.join(sorted(simple_books, key=len, reverse=True))  # Match longer titles first

            # re_string += ur'(?:^|[ ([{>,-]+)' if for_js else u''  # Why don't we check for word boundaries internally as well?
            # re_string += ur'(?:\u05d5?(?:\u05d1|\u05de|\u05dc|\u05e9|\u05d8|\u05d8\u05e9)?)' if for_js and lang == "he" else u'' # likewise leading characters in Hebrew?
            # re_string += ur'(' if for_js else
            re_string = ur'(?P<title>'
            re_string += simple_book_part
            re_string += ur')'
            re_string += ur'($|[:., <]+)'
            self._title_regex_strings[key] = re_string

        return re_string

    #WARNING: Do NOT put the compiled re2 object into redis.  It gets corrupted.
    def all_titles_regex(self, lang="en", with_terms=False, citing_only=False):
        """
        :return: A regular expression object that will match any known title in the library in the provided language
        :param lang: "en" or "he"
        :param bool with_terms: Default False.  If True, include shared titles ('terms'). (Will have no effect if citing_only is True)
        :param citing_only: Match only those texts which have is_cited set to True
        :raise: InputError: if lang == "he" and commentary == True

        Uses re2 if available.  See https://github.com/Sefaria/Sefaria-Project/wiki/Regular-Expression-Engines
        """
        if citing_only:
            key = "citing_titles_regex_" + lang
        else:
            key = "all_titles_regex_" + lang
            key += "_terms" if with_terms else ""
        reg = self._title_regexes.get(key)
        if not reg:
            re_string = self.all_titles_regex_string(lang, with_terms, citing_only)
            try:
                reg = re.compile(re_string, max_mem=512 * 1024 * 1024)
            except TypeError:
                reg = re.compile(re_string)
            self._title_regexes[key] = reg
        return reg

    def full_title_list(self, lang="en", with_terms=False):
        """
        :return: list of strings of all possible titles
        :param lang: "he" or "en"
        :param with_terms: if True, includes shared titles ('terms')
        """

        key = lang
        key += "_terms" if with_terms else ""
        titles = self._full_title_lists.get(key)
        if not titles:
            titles = self.get_title_node_dict(lang).keys()
            if with_terms:
                titles += self.get_term_dict(lang).keys()
            self._full_title_lists[key] = titles
        return titles

    def citing_title_list(self, lang="en"):
        """
        :param lang: "he" or "en"
        :return: list of all titles that can be recognized as an inline citation
        """
        key = "citing-{}".format(lang)
        titles = self._full_title_lists.get(key)
        if not titles:
            titles = []
            for i in IndexSet({"is_cited": True}):
                titles.extend(self._index_title_maps[lang][i.title])
            self._full_title_lists[key] = titles
        return titles

    def ref_list(self):
        """
        :return: list of all section-level Refs in the library
        """
        section_refs = []
        for indx in self.all_index_records():
            try:
                section_refs += indx.all_section_refs()
            except Exception as e:
                logger.warning(u"Failed to get section refs for {}: {}".format(getattr(indx, "title", "unknown index"), e))
        return section_refs

    def get_term_dict(self, lang="en"):
        """
        :return: dict of shared titles that have an explicit ref
        :param lang: "he" or "en"
        """
        # key = "term_dict_" + lang
        # term_dict = self.local_cache.get(key)
        term_dict = self._term_ref_maps.get(lang)
        if not term_dict:
            self.build_term_mappings()
            term_dict = self._term_ref_maps.get(lang)

        return term_dict

    def build_term_mappings(self):
        self._simple_term_mapping = {}
        self._full_term_mapping = {}
        for term in TermSet():
            self._full_term_mapping[term.name] = term
            self._simple_term_mapping[term.name] = {"en": term.get_primary_title("en"),
                                                    "he": term.get_primary_title("he")}
            if hasattr(term, "ref"):
                for lang in self.langs:
                    for title in term.get_titles(lang):
                        self._term_ref_maps[lang][title] = term.ref

    def get_simple_term_mapping(self):
        if not self._simple_term_mapping:
            self.build_term_mappings()
        return self._simple_term_mapping

    def get_term(self, term_name):
        if not self._full_term_mapping:
            self.build_term_mappings()
        return self._full_term_mapping.get(term_name)

<<<<<<< HEAD
    
=======

>>>>>>> d66363a0
    #todo: only used in bio scripts
    def get_index_forest(self):
        """
        :return: list of root Index nodes.
        """
        root_nodes = [i.nodes for i in self.all_index_records()]
        return root_nodes

    def all_index_records(self):
        return [self._index_map[k] for k in self._index_title_maps["en"].keys()]

    def get_title_node_dict(self, lang="en"):
        """
        :param lang: "he" or "en"
        :return:  dictionary of string titles and the nodes that they point to.

        Does not include bare commentator names, like *Rashi*.
        """
        return self._title_node_maps[lang]

    #todo: handle terms
    def get_schema_node(self, title, lang=None):
        """
        :param string title:
        :param lang: "en" or "he"
        :return: a particular SchemaNode that matches the provided title and language
        :rtype: :class:`sefaria.model.schema.SchemaNode`
        """
        if not lang:
            lang = "he" if is_hebrew(title) else "en"
        title = title.replace("_", " ")
        return self.get_title_node_dict(lang).get(title)

    def get_text_titles_json(self, lang="en"):
        """
        :return: JSON of full texts list, (cached)
        """
        title_json = self._full_title_list_jsons.get(lang)
        if not title_json:
            title_list = self.full_title_list(lang=lang)
            if lang == "en":
                toc_titles = self.get_toc_tree().flatten()
                secondary_list = list(set(title_list) - set(toc_titles))
                title_list = toc_titles + secondary_list
            title_json = json.dumps(title_list)
            self._full_title_list_jsons[lang] = title_json
        return title_json

    def get_text_categories(self):
        """
        :return: List of all known text categories.
        """
        return IndexSet().distinct("categories")

    def get_indexes_in_category(self, category, include_dependant=False, full_records=False):
        """
        :param string category: Name of category
        :param bool include_dependant: If true includes records of Commentary and Targum
        :param bool full_records: If True will return the actual :class: 'IndexSet' otherwise just the titles
        :return: :class:`IndexSet` of :class:`Index` records in the specified category
        """

        if not include_dependant:
            q = {"categories": category, 'dependence': {'$in': [False, None]}}
        else:
            q = {"categories": category}

        return IndexSet(q) if full_records else IndexSet(q).distinct("title")

    def get_indices_by_collective_title(self, collective_title, full_records=False):
        q = {'collective_title': collective_title}
        return IndexSet(q) if full_records else IndexSet(q).distinct("title")

    #TODO: add category filtering here or in another method?
    def get_dependant_indices(self, book_title=None, dependence_type=None, structure_match=False, full_records=False):
        """
        Replacement for all get commentary title methods
        :param book_title: Title of the base text. If book_title is None, returns all matching dependent texts
        :param dependence_type: none, "Commentary" or "Targum" - generally used to get Commentary and leave out Targum.  If none, returns all indexes.
        :param structure_match: If True, returns records that follow the base text structure
        :param full_records: If True, returns an IndexSet, if False returns list of titles.
        :return: IndexSet or List of titles.
        """
        if dependence_type:
            q = {'dependence': dependence_type}
        else:
            q = {'dependence': {'$exists': True}}
        if book_title:
            q['base_text_titles'] = book_title
        if structure_match:  # get only indices who's "base_text_mapping" is one that indicates it has the similar underlying schema as the base
            from sefaria.helper.link import AbstractStructureAutoLinker
            from sefaria.utils.util import get_all_subclass_attribute
            q['base_text_mapping'] = {'$in': get_all_subclass_attribute(AbstractStructureAutoLinker, "class_key")}
        return IndexSet(q) if full_records else IndexSet(q).distinct("title")

    def get_titles_in_string(self, s, lang=None, citing_only=False):
        """
        Returns the titles found in the string.

        :param s: The string to search
        :param lang: "en" or "he"
        :return list: titles found in the string
        """
        if not lang:
            lang = "he" if is_hebrew(s) else "en"
        return [m.group('title') for m in self.all_titles_regex(lang, citing_only=citing_only).finditer(s)]

    def get_refs_in_string(self, st, lang=None, citing_only=False):
        """
        Returns an list of Ref objects derived from string

        :param string st: the input string
        :param lang: "he" or "en"
        :param citing_only: boolean whether to use only records explicitly marked as being referenced in text.
        :return: list of :class:`Ref` objects
        """
        # todo: only match titles of content nodes

        refs = []
        if lang is None:
            lang = "he" if is_hebrew(st) else "en"
        if lang == "he":
            from sefaria.utils.hebrew import strip_nikkud
            st = strip_nikkud(st)
            unique_titles = set(self.get_titles_in_string(st, lang, citing_only))
            for title in unique_titles:
                try:
                    res = self._build_all_refs_from_string(title, st)
                except AssertionError as e:
                    logger.info(u"Skipping Schema Node: {}".format(title))
                else:
                    refs += res
        else:  # lang == "en"
            for match in self.all_titles_regex(lang, citing_only=citing_only).finditer(st):
                title = match.group('title')
                if not title:
                    continue
                try:
                    res = self._build_ref_from_string(title, st[match.start():])  # Slice string from title start
                except AssertionError as e:
                    logger.info(u"Skipping Schema Node: {}".format(title))
                except InputError as e:
                    logger.info(u"Input Error searching for refs in string: {}".format(e))
                else:
                    refs += res
        return refs

    def get_wrapped_refs_string(self, st, lang=None, citing_only=False):
        """
        Returns a string with the list of Ref objects derived from string wrapped in <a> tags

        :param string st: the input string
        :param lang: "he" or "en"
        :param citing_only: boolean whether to use only records explicitly marked as being referenced in text
        :return: string:
        """
        # todo: only match titles of content nodes
        if lang is None:
            lang = "he" if is_hebrew(st) else "en"
        from sefaria.utils.hebrew import strip_nikkud
        #st = strip_nikkud(st) doing this causes the final result to lose vowels and cantiallation
        unique_titles = set(self.get_titles_in_string(st, lang, citing_only))
        title_nodes = {title: self.get_schema_node(title,lang) for title in unique_titles}

        all_reg = self.get_multi_title_regex_string(unique_titles, lang)
        reg = regex.compile(all_reg, regex.VERBOSE)
        if all_reg:
            st = self._wrap_all_refs_in_string(title_nodes, reg, st, lang)
        return st

    def get_multi_title_regex_string(self, titles, lang, for_js=False, anchored=False):
        """
        Capture title has to be true.
        :param titles:
        :param lang:
        :param for_js:
        :param anchored:
        :return:
        """
        nodes_by_address_type = defaultdict(list)
        regex_components = []

        for title in titles:
            try:
                node = self.get_schema_node(title, lang)
                nodes_by_address_type[tuple(node.addressTypes)] += [(title, node)]
            except AttributeError as e:
                # This chatter fills up the logs:
                # logger.warning(u"Library._wrap_all_refs_in_string() failed to create regex for: {}.  {}".format(title, e))
                continue

        if lang == "en" or for_js:  # Javascript doesn't support look behinds.
            for address_tuple, title_node_tuples in nodes_by_address_type.items():
                node = title_node_tuples[0][1]
                titles = u"|".join([regex.escape(tup[0]) for tup in title_node_tuples])
                regex_components += [node.full_regex(titles, lang, for_js=for_js, match_range=True, compiled=False, anchored=anchored, capture_title=True, escape_titles=False)]
            return u"|".join(regex_components)

        if lang == "he":
            full_regex = ""
            for address_tuple, title_node_tuples in nodes_by_address_type.items():
                node = title_node_tuples[0][1]
                titles = u"|".join([regex.escape(tup[0]) for tup in title_node_tuples])

                regex_components += [ur"(?:{}".format(ur"(?P<title>{})".format(titles))  \
                           + node.after_title_delimiter_re \
                           + node.address_regex(lang, for_js=for_js, match_range=True) + u")"]

            all_interal = u"|".join(regex_components)
            if all_interal:
                full_regex = ur"""(?:
                    """ + all_interal + ur"""
                    )
                    (?=\W|$)                                        # look ahead for non-word char
                    """
            return full_regex

    # do we want to move this to the schema node? We'd still have to pass the title...
    def get_regex_string(self, title, lang, for_js=False, anchored=False, capture_title=False):
        node = self.get_schema_node(title, lang)
        assert isinstance(node, JaggedArrayNode)  # Assumes that node is a JaggedArrayNode

        if lang == "en" or for_js:  # Javascript doesn't support look behinds.
            return node.full_regex(title, lang, for_js=for_js, match_range=True, compiled=False, anchored=anchored, capture_title=capture_title)

        elif lang == "he":
            return ur"""(?<=							# look behind for opening brace
                    [({]										# literal '(', brace,
                    [^})]*										# anything but a closing ) or brace
                )
                """ + ur"{}".format(ur"(?P<title>{})".format(regex.escape(title)) if capture_title else regex.escape(title)) \
                   + node.after_title_delimiter_re \
                   + node.address_regex(lang, for_js=for_js, match_range=True) \
                   + ur"""
                (?=\W|$)                                        # look ahead for non-word char
                (?=												# look ahead for closing brace
                    [^({]*										# match of anything but an opening '(' or brace
                    [)}]										# zero-width: literal ')' or brace
                )"""

    def _get_ref_from_match(self, ref_match, node, lang):
        sections = []
        toSections = []
        gs = ref_match.groupdict()
        for i in range(0, node.depth):
            gname = u"a{}".format(i)
            if gs.get(gname) is not None:
                sections.append(node._addressTypes[i].toNumber(lang, gs.get(gname)))

        curr_address_index = len(sections) - 1  # start from the lowest depth matched in `sections` and go backwards
        for i in range(node.depth-1, -1, -1):
            toGname = u"ar{}".format(i)
            if gs.get(toGname) is not None:
                toSections.append(node._addressTypes[curr_address_index].toNumber(lang, gs.get(toGname)))
                curr_address_index -= 1

        if len(toSections) == 0:
            toSections = sections
        elif len(toSections) > len(sections):
            raise InputError("Match {} invalid. Length of toSections is greater than length of sections: {} > {}".format(ref_match.group(0), len(toSections), len(sections)))
        else:
            # pad toSections until it reaches the length of sections.
            while len(toSections) < len(sections):
                toSections.append(sections[len(sections) - len(toSections) - 1])
            toSections.reverse()

        _obj = {
            "tref": ref_match.group(),
            "book": node.full_title("en"),
            "index_node": node,
            "index": node.index,
            "primary_category": node.index.get_primary_category(),
            "sections": sections,
            "toSections": toSections
        }
        return Ref(_obj=_obj)

    def _build_ref_from_string(self, title=None, st=None, lang="en"):
        """
        Build a Ref object given a title and a string.  The title is assumed to be at position 0 in the string.
        This is used primarily for English matching.  Hebrew matching is done with _build_all_refs_from_string()
        :param title: The title used in the text to refer to this Index node
        :param st: The source text for this reference
        :return: Ref
        """
        return self._internal_ref_from_string(title, st, lang, stIsAnchored=True)

    def _build_all_refs_from_string(self, title=None, st=None, lang="he"):
        """
        Build all Ref objects for title found in string.  By default, only match what is found between braces (as in Hebrew).
        This is used primarily for Hebrew matching.  English matching uses _build_ref_from_string()
        :param title: The title used in the text to refer to this Index node
        :param st: The source text for this reference
        :return: list of Refs
        """
        return self._internal_ref_from_string(title, st, lang)

    def _internal_ref_from_string(self, title=None, st=None, lang=None, stIsAnchored=False, return_locations = False):

        node = self.get_schema_node(title, lang)
        assert isinstance(node, JaggedArrayNode)  # Assumes that node is a JaggedArrayNode

        refs = []
        try:
            re_string = self.get_regex_string(title, lang, anchored=stIsAnchored)
        except AttributeError as e:
            logger.warning(
                u"Library._internal_ref_from_string() failed to create regex for: {}.  {}".format(title, e))
            return refs

        reg = regex.compile(re_string, regex.VERBOSE)
        if stIsAnchored:
            m = reg.match(st)
            matches = [m] if m else []
        else:
            matches = reg.finditer(st)
        for ref_match in matches:
            try:
                res = (self._get_ref_from_match(ref_match, node, lang), ref_match.span()) if return_locations else self._get_ref_from_match(ref_match, node, lang)
                refs.append(res)
            except (InputError, ValueError) as e:
                continue
        return refs


    # todo: handle ranges in inline refs
    def _wrap_all_refs_in_string(self, title_node_dict=None, titles_regex=None, st=None, lang="he"):
        """
        Returns string with all references wrapped in <a> tags
        :param title: The title of the text to wrap ref links to
        :param st: The string to wrap
        :param lang:
        :return:
        """
        def _wrap_ref_match(match):
            try:
                gs = match.groupdict()
                assert gs.get("title") is not None
                node = title_node_dict[gs.get("title")]
                ref = self._get_ref_from_match(match, node, lang)
                return u'<a class ="refLink" href="/{}" data-ref="{}">{}</a>'.format(ref.url(), ref.normal(), match.group(0))
            except InputError as e:
                logger.warning(u"Wrap Ref Warning: Ref:({}) {}".format(match.group(0), e.message))
                return match.group(0)
        if lang == "en":
            return titles_regex.sub(_wrap_ref_match, st)
        else:
            outer_regex_str = ur"[({].+?[)}]"
            outer_regex = regex.compile(outer_regex_str, regex.VERBOSE)
            return outer_regex.sub(lambda match: titles_regex.sub(_wrap_ref_match, match.group(0)), st)


    def category_id_dict(self, toc=None, cat_head="", code_head=""):
        if toc is None:
            if not self._category_id_dict:
                self._category_id_dict = self.category_id_dict(self.get_toc())
            return self._category_id_dict

        d = {}

        for i, c in enumerate(toc):
            name = c["category"] if "category" in c else c["title"]
            if cat_head:
                key = "/".join([cat_head, name])
                val = code_head + format(i, '02')
            else:
                key = name
                val = "A" + format(i, '02')

            d[key] = val
            if "contents" in c:
                d.update(self.category_id_dict(c["contents"], key, val))

        return d

library = Library()


def prepare_index_regex_for_dependency_process(index_object, as_list=False):
    """
    :return string: Regular Expression which will find any titles that match this index title exactly, or more specifically.

    Simplified version of Ref.regex()
    """
    patterns = []
    patterns.append("$")   # exact match
    if index_object.nodes.has_titled_continuation():
        patterns.append(u"({}).".format(u"|".join(index_object.nodes.title_separators)))
    if index_object.nodes.has_numeric_continuation():
        patterns.append(":")   # more granualar, exact match followed by :
        patterns.append(" \d") # extra granularity following space

    escaped_book = re.escape(index_object.title)
    if as_list:
        return ["^{}{}".format(escaped_book, p) for p in patterns]
    else:
        return "^%s(%s)" % (escaped_book, "|".join(patterns))


def process_index_title_change_in_versions(indx, **kwargs):
    VersionSet({"title": kwargs["old"]}).update({"title": kwargs["new"]})


def process_index_title_change_in_dependant_records(indx, **kwargs):
    dependent_indices = library.get_dependant_indices(kwargs["old"], full_records=True)
    for didx in dependent_indices:
        pos = didx.base_text_titles.index(kwargs["old"])
        didx.base_text_titles.pop(pos)
        didx.base_text_titles.insert(pos, kwargs["new"])
        didx.save()


def process_index_delete_in_versions(indx, **kwargs):
    VersionSet({"title": indx.title}).delete()


def process_index_title_change_in_core_cache(indx, **kwargs):
    old_title = kwargs["old"]

    library.refresh_index_record_in_cache(indx, old_title=old_title)

    if MULTISERVER_ENABLED:
        server_coordinator.publish_event("library", "refresh_index_record_in_cache", [indx.title, old_title])
    elif USE_VARNISH:
        from sefaria.system.varnish.wrapper import invalidate_title
        invalidate_title(old_title)


def process_index_change_in_core_cache(indx, **kwargs):
    if kwargs.get("is_new"):
        library.add_index_record_to_cache(indx)

        if MULTISERVER_ENABLED:
            server_coordinator.publish_event("library", "add_index_record_to_cache", [indx.title])

    else:
        library.refresh_index_record_in_cache(indx)

        if MULTISERVER_ENABLED:
            server_coordinator.publish_event("library", "refresh_index_record_in_cache", [indx.title])
        elif USE_VARNISH:
            from sefaria.system.varnish.wrapper import invalidate_title
            invalidate_title(indx.title)


def process_index_change_in_toc(indx, **kwargs):
    old_ref = kwargs.get('orig_vals').get('title') if kwargs.get('orig_vals') else None
    library.update_index_in_toc(indx, old_ref=old_ref)

    if MULTISERVER_ENABLED:
        server_coordinator.publish_event("library", "update_index_in_toc", [indx.title, old_ref])


def process_index_delete_in_toc(indx, **kwargs):
    library.delete_index_from_toc(indx)

    if MULTISERVER_ENABLED:
        server_coordinator.publish_event("library", "delete_index_from_toc", [indx.title, indx.categories])


def process_index_delete_in_core_cache(indx, **kwargs):
    library.remove_index_record_from_cache(indx)
<<<<<<< HEAD
=======

    if MULTISERVER_ENABLED:
        server_coordinator.publish_event("library", "remove_index_record_from_cache", [indx.title])
    elif USE_VARNISH:
        from sefaria.system.varnish.wrapper import invalidate_title
        invalidate_title(indx.title)
>>>>>>> d66363a0

    if MULTISERVER_ENABLED:
        server_coordinator.publish_event("library", "remove_index_record_from_cache", [indx.title])
    elif USE_VARNISH:
        from sefaria.system.varnish.wrapper import invalidate_title
        invalidate_title(indx.title)

<<<<<<< HEAD

def reset_simple_term_mapping(o, **kwargs):
    library.build_term_mappings()

    if MULTISERVER_ENABLED:
        server_coordinator.publish_event("library", "build_term_mappings")
=======
def reset_simple_term_mapping(o, **kwargs):
    library.build_term_mappings()

    if MULTISERVER_ENABLED:
        server_coordinator.publish_event("library", "build_term_mappings")

>>>>>>> d66363a0

def rebuild_library_after_category_change(*args, **kwargs):
    library.rebuild(include_toc=True)

<<<<<<< HEAD
def rebuild_library_after_category_change(*args, **kwargs):
    library.rebuild(include_toc=True)

=======
>>>>>>> d66363a0
    if MULTISERVER_ENABLED:
        server_coordinator.publish_event("library", "rebuild", [True])<|MERGE_RESOLUTION|>--- conflicted
+++ resolved
@@ -4390,11 +4390,7 @@
             self.build_term_mappings()
         return self._full_term_mapping.get(term_name)
 
-<<<<<<< HEAD
-    
-=======
-
->>>>>>> d66363a0
+
     #todo: only used in bio scripts
     def get_index_forest(self):
         """
@@ -4857,15 +4853,11 @@
 
 def process_index_delete_in_core_cache(indx, **kwargs):
     library.remove_index_record_from_cache(indx)
-<<<<<<< HEAD
-=======
-
     if MULTISERVER_ENABLED:
         server_coordinator.publish_event("library", "remove_index_record_from_cache", [indx.title])
     elif USE_VARNISH:
         from sefaria.system.varnish.wrapper import invalidate_title
         invalidate_title(indx.title)
->>>>>>> d66363a0
 
     if MULTISERVER_ENABLED:
         server_coordinator.publish_event("library", "remove_index_record_from_cache", [indx.title])
@@ -4873,30 +4865,15 @@
         from sefaria.system.varnish.wrapper import invalidate_title
         invalidate_title(indx.title)
 
-<<<<<<< HEAD
-
 def reset_simple_term_mapping(o, **kwargs):
     library.build_term_mappings()
 
     if MULTISERVER_ENABLED:
         server_coordinator.publish_event("library", "build_term_mappings")
-=======
-def reset_simple_term_mapping(o, **kwargs):
-    library.build_term_mappings()
-
-    if MULTISERVER_ENABLED:
-        server_coordinator.publish_event("library", "build_term_mappings")
-
->>>>>>> d66363a0
+
 
 def rebuild_library_after_category_change(*args, **kwargs):
     library.rebuild(include_toc=True)
 
-<<<<<<< HEAD
-def rebuild_library_after_category_change(*args, **kwargs):
-    library.rebuild(include_toc=True)
-
-=======
->>>>>>> d66363a0
     if MULTISERVER_ENABLED:
         server_coordinator.publish_event("library", "rebuild", [True])