--- conflicted
+++ resolved
@@ -4528,15 +4528,7 @@
             self._toc_tree = self.get_toc_tree(rebuild=True)
         self._toc = self.get_toc(rebuild=True)
         self._toc_json = self.get_toc_json(rebuild=True)
-<<<<<<< HEAD
-=======
-        if not skip_filter_toc:
-            self._search_filter_toc = self.get_search_filter_toc(rebuild=True)
-        else: # TODO: Dont love this, it breaks the pattern of where we do cache invalidation toward redis,  but the way these objects are created currently makes it diffucult to make sure the cache is updated anywhere else. In any dependecy trigger, the search toc is updated in the library, and that becomes more recent than whats in cache, when usually the reverse is true. if we can clean up all the methods relating to the large library objects and standardize, that'd be good
-            scache.set_shared_cache_elem('search_filter_toc', self._search_filter_toc)
-        self._search_filter_toc_json = self.get_search_filter_toc_json(rebuild=True)
-        self._topic_toc =self.get_topic_toc(rebuild=True)
->>>>>>> 3664c43c
+        self._topic_toc = self.get_topic_toc(rebuild=True)
         self._topic_toc_json = self.get_topic_toc_json(rebuild=True)
         self._category_id_dict = None
         scache.delete_template_cache("texts_list")
@@ -4546,12 +4538,7 @@
     def init_shared_cache(self, rebuild=False):
         self.get_toc(rebuild=rebuild)
         self.get_toc_json(rebuild=rebuild)
-<<<<<<< HEAD
-=======
-        self.get_search_filter_toc(rebuild=rebuild)
-        self.get_search_filter_toc_json(rebuild=rebuild)
         self.get_topic_mapping(rebuild=rebuild)
->>>>>>> 3664c43c
         self.get_topic_toc(rebuild=rebuild)
         self.get_topic_toc_json(rebuild=rebuild)
         self.get_text_titles_json(rebuild=rebuild)
