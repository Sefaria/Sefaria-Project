--- conflicted
+++ resolved
@@ -1411,9 +1411,6 @@
         else:
             raise Exception("Called TextChunk.version() on merged TextChunk.")
 
-<<<<<<< HEAD
-    def text_index_map(self, tokenizer=lambda x: re.split(u'\s+', x), strict=True):
-=======
     def nonempty_subrefs(self):
         """
 
@@ -1440,8 +1437,7 @@
 
         return ref_list
 
-    def text_index_map(self,tokenizer=lambda x: re.split(u'\s+',x), strict=True):
->>>>>>> d3d8dff1
+    def text_index_map(self, tokenizer=lambda x: re.split(u'\s+', x), strict=True):
         """
         Primarily used for depth-2 texts in order to get index/ref pairs relative to the full text string
          indexes are the word index in word_list
@@ -1453,26 +1449,6 @@
         #TODO there is a known error that this will fail if the text version you're using has fewer segments than the VersionState.
         ind_list = []
         ref_list = self.nonempty_subrefs()
-
-
-        """
-        if r.is_range():
-            input_refs = r.range_list()
-        else:
-            input_refs = [r]
-
-        ref_list = []
-        for temp_ref in input_refs:
-            if temp_ref.is_segment_level():
-                ref_list.append(temp_ref)
-            elif temp_ref.is_section_level():
-                ref_list += temp_ref.all_subrefs(self.lang)
-            else: #you're higher than section level
-                sub_ja = temp_ref.get_state_ja().subarray_with_ref(temp_ref)
-                ref_list_sections = [temp_ref.subref([i + 1 for i in k ]) for k in sub_ja.non_empty_sections() ]
-                ref_list += [ref_seg for ref_sec in ref_list_sections for ref_seg in ref_sec.all_subrefs(self.lang)]
-        """
-
 
         total_len = 0
         text_list = self.ja().flatten_to_array()
@@ -1491,12 +1467,7 @@
                 else:
                     ref_list = ref_list[:len(ind_list)]
 
-<<<<<<< HEAD
-        return ind_list, ref_list
-=======
         return ind_list, ref_list, total_len
->>>>>>> d3d8dff1
-
 
 
 # Mirrors the construction of the old get_text() method.
