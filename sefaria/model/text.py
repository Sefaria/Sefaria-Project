--- conflicted
+++ resolved
@@ -1621,12 +1621,9 @@
     def version(self):
         return ""
 
-<<<<<<< HEAD
-=======
     def version_ids(self):
         return ["virtualid"]
 
->>>>>>> 64360dc9
 
 # This was built as a bridge between the object model and existing front end code, so has some hallmarks of that legacy.
 class TextFamily(object):
