--- conflicted
+++ resolved
@@ -1631,36 +1631,22 @@
 
         if self.lang not in self._oref.index_node.supported_languages:
             self.text = []
-<<<<<<< HEAD
-            self._version = None
-=======
             self._versions = []
->>>>>>> d6ebbcc8
             return
 
         try:
             self.text = self._oref.index_node.get_text()  # <- This is where the magic happens
         except:
             self.text = []
-<<<<<<< HEAD
-            self._version = None
-            return
-
-        self._version = Version().load({
-=======
             self._versions = []
             return
 
         v = Version().load({
->>>>>>> d6ebbcc8
             "title": self._oref.index_node.get_index_title(),
             "versionTitle": self._oref.index_node.get_version_title(self.lang),
             "language": self.lang
         }, {"chapter": 0})    # Currently vtitle is thrown out.  There's only one version of each lexicon.
-<<<<<<< HEAD
-=======
         self._versions = [v] if v else []
->>>>>>> d6ebbcc8
 
     def version(self):
         return self._versions[0] if self._versions else None
