--- conflicted
+++ resolved
@@ -696,14 +696,6 @@
         if getattr(self, "collective_title", None) and not hebrew_term(getattr(self, "collective_title", None)):
             raise InputError("You must add a hebrew translation Term for any new Collective Title: {}.".format(self.collective_title))
 
-<<<<<<< HEAD
-        try:
-            int(getattr(self, "errorMargin", 0))
-        except ValueError:
-            raise InputError("composition date error margin must be an integer")
-
-=======
->>>>>>> a016faaa
         #complex style records- all records should now conform to this
         if self.nodes:
             # Make sure that all primary titles match
