"""
This way works as:
    import sefaria.model
        or
    import model

and gives acces to classes and functins as:
    sefaria.model.Index
        or
    model.Index

There is also the possibility this way to import as:
    from sefaria.model import *
and access directly as:
    Index

"""

import abstract

# not sure why we have to do this now - it wasn't previously required
<<<<<<< HEAD
import history, link, note, text, count, layer, notification, queue, lock, following, user_profile, version_state, translation_request
=======
import history, text, link, note, layer, notification, queue, lock, following, user_profile, version_state
>>>>>>> 61c10fa2

from history import History, HistorySet, log_add, log_delete, log_update, log_text
from text import library, build_node, get_index, TermScheme, Index, IndexSet, CommentaryIndex, Version, VersionSet, TextChunk, TextFamily, Ref, merge_texts
from link import Link, LinkSet, get_link_counts, get_book_link_collection
from note import Note, NoteSet
from layer import Layer, LayerSet
from notification import Notification, NotificationSet
from queue import IndexQueue, IndexQueueSet
from lock import Lock, LockSet, set_lock, release_lock, check_lock, expire_locks
from translation_request import TranslationRequest, TranslationRequestSet
from following import FollowRelationship, FollowersSet, FolloweesSet
from user_profile import UserProfile, annotate_user_list
from version_state import VersionState, VersionStateSet, StateNode, refresh_all_states

import dependencies<|MERGE_RESOLUTION|>--- conflicted
+++ resolved
@@ -19,11 +19,7 @@
 import abstract
 
 # not sure why we have to do this now - it wasn't previously required
-<<<<<<< HEAD
-import history, link, note, text, count, layer, notification, queue, lock, following, user_profile, version_state, translation_request
-=======
-import history, text, link, note, layer, notification, queue, lock, following, user_profile, version_state
->>>>>>> 61c10fa2
+import history, text, link, note, layer, notification, queue, lock, following, user_profile, version_state, translation_request
 
 from history import History, HistorySet, log_add, log_delete, log_update, log_text
 from text import library, build_node, get_index, TermScheme, Index, IndexSet, CommentaryIndex, Version, VersionSet, TextChunk, TextFamily, Ref, merge_texts
