# -*- coding: utf-8 -*-

"""
trend.py
"""

import time
from datetime import datetime

from . import abstract as abst
from . import user_profile
from . import text

from sefaria.system.database import db

import logging
logger = logging.getLogger(__name__)


def read_in_category_key(c):
    return "ReadInCategory" + c


def reverse_read_in_category_key(k):
    return k[14:]


def get_session_traits(request, uid=None):
    # keys for these traits are duplicated in story editor.  Could be more graceful.

    traits = {
        "inDiaspora": bool(request.diaspora),
        "inIsrael": not request.diaspora,
    }
    if uid is not None:
        traits.update({
            "readsHebrew":                  Trend.get_user_trend_value(uid, "HebrewAbility") >= .5,
            "toleratesEnglish":             Trend.get_user_trend_value(uid, "EnglishTolerance") >= .05,
            "usesSheets":                   Trend.get_user_trend_value(uid, "SheetsRead") >= 2,
        })

        # "createsSheets"
        # "prefersBilingual"
        # "isSephardi"
        # "learnsDafYomi", etc

    return [k for k, v in list(traits.items()) if v]


class DateRange(object):
    def __init__(self, key, start=None, end=None):
        """
        :param start: datetime or None, meaning open ended
        :param end: datetime or None, meaning open ended
        """
        self.start = start
        self.end = end
        self.key = key

    @classmethod
    def alltime(cls):
        return cls("alltime", None, None)

    @classmethod
    def this_hebrew_year(cls):
        #todo: improve me!
        return cls("this_hebrew_year", datetime(2018, 9, 10), datetime(2019, 9, 29))

#       "5780": DateRange(datetime(2019, 9, 30), datetime(2020, 9, 18))

    def needs_clause(self):
        return self.start or self.end

    def query_clause(self):
        """
        Returns a time range clause, fit for use in a pymongo query
        :return:
        """
        if self.start is None and self.end is None:
            return {}

        timeclause = {}
        if self.start:
            timeclause["$gte"] = self.start
        if self.end:
            timeclause["$lte"] = self.end
        return timeclause

    def update_match(self, match_clause, field="datetime"):
        """
        Update a mongo query dict with a time period query
        :param match_clause: dict
        :param field: the field to match in this query
        :return: dict (though it's been updated in place)
        """
        if self.needs_clause():
            match_clause[field] = self.query_clause()
        return match_clause

    def contains(self, dt):
        """
        Check if the supplied datetime falls in this range
        :param dt:
        :return:
        """
        return ((self.start is None or self.start <= dt)
                and (self.end is None or dt <= self.end))


active_dateranges = [DateRange.alltime(), DateRange.this_hebrew_year()]


class Trend(abst.AbstractMongoRecord):
    '''
    Value
    Timestamp
    Period Covered [week, month, season, alltime, this_hebrew_year]
    Scope [user, user network, comparable, site]
    '''

    collection   = 'trend'
    history_noun = 'trend'

    required_attrs = [
        "name",
        "value",
        "datatype",  # from factory.  needed?
        "timestamp",
        "period",    #
        "scope"
    ]

    optional_attrs = [
        "uid"       # Required when scope is not "site"
    ]

    @classmethod
    def get_user_trend_value(cls, uid, name, period="alltime", default=0):
        trend = cls().load({"uid": uid, "name": name, "period": period})
        if trend:
            return trend.value
        else:
            return default

    def _init_defaults(self):
        self.timestamp = int(time.time())

    def _validate(self):
        assert self.scope == "site" or hasattr(self, "uid")


class TrendSet(abst.AbstractMongoSet):
    recordClass = Trend


def setUserSheetTraits():
    TrendSet({"name": "SheetsRead"}).delete()

    for daterange in active_dateranges:
        all_users = getAllUsersSheetUsage(daterange)
        for uid, data in all_users.items():
            Trend({
                "name":         "SheetsRead",
                "value":        int(data["cnt"]),
                "datatype":     "int",
                "timestamp":    datetime.utcnow(),
                "period":       daterange.key,
                "scope":        "user",
                "uid":          uid
            }).save()


def setCategoryTraits():
    from sefaria.model.category import TOP_CATEGORIES

    # User Traits
    for daterange in active_dateranges:
        site_data = {cat: 0 for cat in TOP_CATEGORIES}

        all_users = getAllUsersCategories(daterange)
        for uid, data in all_users.items():
            TrendSet({"period": daterange.key, "uid": uid, "name": {"$in": list(map(read_in_category_key, TOP_CATEGORIES))}}).delete()

            for cat, val in list(data["categories"].items()):
                if cat not in TOP_CATEGORIES:
                    continue
                Trend({
                    "name":         read_in_category_key(cat),
                    "value":        val,
                    "datatype":     "int",
                    "timestamp":    datetime.utcnow(),
                    "period":       daterange.key,
                    "scope":        "user",
                    "uid":          uid
                }).save()
                site_data[cat] += val

        # Site Traits
        TrendSet({"period": daterange.key, "scope": "site", "name": {"$in": list(map(read_in_category_key, TOP_CATEGORIES))}}).delete()

        for cat, val in site_data.items():
            Trend({
                "name": read_in_category_key(cat),
                "value": val,
                "datatype": "int",
                "timestamp": datetime.utcnow(),
                "period": daterange.key,
                "scope": "site"
            }).save()


def setUserLanguageTraits():
    TrendSet({"name": {"$in": ["EnglishTolerance", "HebrewAbility"]}}).delete()

    for daterange in active_dateranges:
        all_users = getAllUsersLanguageUsage(daterange)
        for uid, data in all_users.items():
            profile = user_profile.UserProfile(id=uid)

            he = float(data["languages"].get("hebrew", 0.0))
            en = float(data["languages"].get("english", 0.0))
            bi = float(data["languages"].get("bilingual", 0.0))
            total = float(data.get("total", 0.0))
            assert total

            # EnglishTolerance
            # If user has English interface conclude English tolerance
            if profile.settings.get("interface_language") == "english" or not he:
                value = 1.0
            else:
                # percentage of visits registered w/ English content
                value = (en + bi) / total

            Trend({
                "name":         "EnglishTolerance",
                "value":        value,
                "datatype":     "float",
                "timestamp":    datetime.utcnow(),
                "period":       daterange.key,
                "scope":        "user",
                "uid":          uid
            }).save()

            # HebrewAbility
            # If user has Hebrew interface conclude Hebrew ability
            if profile.settings.get("interface_language") == "hebrew":
                value = 1.0

            # all bi is .50,  Each he adds a bunch.  Each en takes away a bit.
            else:
                ent = en/total
                het = he/total * 5.0
                value = 0.5 + het - ent

            Trend({
                "name":         "HebrewAbility",
                "value":        value,
                "datatype":     "float",
                "timestamp":    datetime.utcnow(),
                "period":       daterange.key,
                "scope":        "user",
                "uid":          uid
            }).save()


def getAllUsersLanguageUsage(daterange):
    '''
    Returns dictionary mapping user ids to dictionaries that look like:
    {u'_id': 62298,
     u'languages': {u'bilingual': 5.0, u'hebrew': 9.0},
     u'total': 14.0}
    {u'_id': 59440, u'languages': {u'bilingual': 10.0}, u'total': 10.0}
    {u'_id': 60586, u'languages': {u'hebrew': 27.0}, u'total': 27.0}

    # https://stackoverflow.com/questions/25843255/mongodb-aggregate-count-on-multiple-fields-simultaneously
    '''

    pipeline = [
        {"$match": daterange.update_match({
            "secondary": False,
            "language": {"$in": ["hebrew", "english", "bilingual"]}
        })},
        {"$group": {
            "_id": {"language": "$language", "uid": "$uid"},
            "cnt": {"$sum": 1}}},
        {"$group": {
            "_id": "$_id.uid",
            "languages": {"$push": {"k": "$_id.language", "v": "$cnt"}},
            "total": {"$sum": "$cnt"}}},
        {"$project": {
            "languages": {"$arrayToObject": "$languages"},
            "total": "$total"}}
    ]
    results = db.user_history.aggregate(pipeline)
    return {d["_id"]: d for d in results}


def getAllUsersSheetUsage(daterange):
    pipeline = [
            {"$match": daterange.update_match({
                "secondary": False,
                "is_sheet": True
            })},
            {"$group": {
                "_id": "$uid",
                "cnt": {"$sum": 1}}}     # Sheet records never have num_times_read greater than 1.
        ]

    results = db.user_history.aggregate(pipeline)
    return {d["_id"]: d for d in results}


def getAllUsersCategories(daterange):
    pipeline = [
        {"$match": daterange.update_match({
            "secondary": False,
            "is_sheet": False,
            "categories.0": {
                "$exists": True
            }})},
        {"$group": {
            "_id": {"uid": "$uid", "category": {"$arrayElemAt" : ["$categories", 0]}},
             "cnt": { "$sum": {"$max": ["$num_times_read", 1]}}}},
        {"$group": {
            "_id": "$_id.uid",
            "categories": {"$push": {"k": "$_id.category", "v": "$cnt"}},
            "total": {"$sum": "$cnt"}}},
        {"$project": {
            "categories": {"$arrayToObject": "$categories"},
            "total": "$total"}}
    ]
    results = db.user_history.aggregate(pipeline)
    return {d["_id"]: d for d in results}


def site_stats_data():
    from sefaria.model.category import TOP_CATEGORIES

    d = {}
    for daterange in active_dateranges:
        d[daterange.key] = {"categoriesRead": {reverse_read_in_category_key(t.name): t.value
                            for t in TrendSet({"scope": "site", "period": daterange.key,
                                "name": {"$in": list(map(read_in_category_key, TOP_CATEGORIES))}
                            })}}
    return d


def user_stats_data(uid):
    """

    :param uid: int or something cast-able to int
    :param start: datetime
    :param end: datetime
    :return:
    """
    from sefaria.model.category import TOP_CATEGORIES
    from sefaria.model.story import Story
    from sefaria.sheets import user_sheets

    uid = int(uid)
    user_stats_dict = user_profile.public_user_data(uid)

    # All of user's sheets
    usheets = user_sheets(uid)["sheets"]
    usheet_ids = [s["id"] for s in usheets]

    for daterange in active_dateranges:
        # Sheet views in this period
        usheet_views = db.user_history.aggregate([
            {"$match": daterange.update_match({
                "is_sheet": True,
                "sheet_id": {"$in": usheet_ids},
                "uid": {"$ne": uid}
                })},
            {"$group": {
                "_id": "$sheet_id",
                "cnt": {"$sum": 1}}},
        ])

        most_popular_sheet_ids = [s["_id"] for s in sorted(usheet_views, key=lambda o: o["cnt"], reverse=True)[:3]]
        most_popular_sheets = []
        for sheet_id in most_popular_sheet_ids:
            most_popular_sheets += [s for s in usheets if s["id"] == sheet_id]

        sheets_this_period = [s for s in usheets if daterange.contains(datetime.strptime(s["created"], "%Y-%m-%dT%H:%M:%S.%f"))]

        # Refs I viewed
        refs_viewed = db.user_history.aggregate([
            {"$match": daterange.update_match({
                "uid": uid,
                "secondary": False,
                "is_sheet": False
                })},
            {"$group": {
                "_id": "$ref",
                "cnt": {"$sum": 1}}},  # Using $num_times_read isn't reliable.  It counts book views, but not text views.
        ])
        most_viewed_trefs = [s["_id"] for s in sorted(refs_viewed, key=lambda o: o["cnt"], reverse=True) if s["cnt"] > 1 and "Genesis 1" not in s["_id"]][:9]
        most_viewed_refs = [text.Ref(r) for r in most_viewed_trefs]
        most_viewed_ref_dicts = [{"en": r.normal(), "he": r.he_normal(), "book": r.index.title} for r in most_viewed_refs]

        # Sheets I viewed
        sheets_viewed = db.user_history.aggregate([
            {"$match": daterange.update_match({
                "uid": uid,
                "secondary": False,
                "is_sheet": True
                })},
            {"$group": {
                "_id": "$sheet_id",
                "cnt": {"$sum": 1}}},
        ])
        most_viewed_sheets_ids = [s["_id"] for s in sorted(sheets_viewed, key=lambda o: o["cnt"], reverse=True) if s["cnt"] > 1 and s["_id"] not in usheet_ids][:3]

<<<<<<< HEAD
        most_viewed_sheets = [Story._sheet_metadata(i, return_id=True) for i in most_viewed_sheets_ids]
        most_viewed_sheets = [a for a in most_viewed_sheets if a]
=======
        most_viewed_sheets = [Story.sheet_metadata(i, return_id=True) for i in most_viewed_sheets_ids]
        most_viewed_sheets = filter(lambda a: a, most_viewed_sheets)
>>>>>>> c50b84b7

        for sheet_dict in most_viewed_sheets:
            sheet_dict.update(Story.publisher_metadata(sheet_dict["publisher_id"]))

        # Construct returned data
        user_stats_dict[daterange.key] = {
            "sheetsRead": user_profile.UserHistorySet(daterange.update_match({"is_sheet": True, "secondary": False, "uid": uid})).hits(),
            "textsRead": user_profile.UserHistorySet(daterange.update_match({"is_sheet": False, "secondary": False, "uid": uid})).hits(),
            "categoriesRead": {reverse_read_in_category_key(t.name): t.value for t in TrendSet({"uid":uid, "period": daterange.key, "name": {"$in": list(map(read_in_category_key, TOP_CATEGORIES))}})},
            "totalSheets": len(usheets),
            "publicSheets": len([s for s in usheets if s["status"] == "public"]),
            "popularSheets": most_popular_sheets,
            "sheetsThisPeriod": len(sheets_this_period),
            "mostViewedRefs": most_viewed_ref_dicts,
            "mostViewedSheets": most_viewed_sheets
        }

    return user_stats_dict


# vv Needs thought / refactor vv
class TrendFactory(object):
    """
    Name
    DataType
    For Users [bool]
    For Network/Site [bool]
    """
    name = ""  # Name of trait / trend
    desc = ""  # Description of trait / trend
    datatype = ""   # int, str, bool, dict
    for_user = False   # bool
    for_group = False  # bool


    # to consider: Is a well defined period the way to go with these?
    def process_user(self, user_id, period):
        """
        f(user, period) -> val
        :param period:
        :return:
        """
        pass

    def process_user_network(self, uid, period):
        users = []  # get followed users
        return self._process_users(users, period)
        pass

    def process_comparable(self, period):
        pass

    def process_site(self, period):
        pass

    def _process_users(self, users, period):
        pass


class EnglishToleranceFactory(TrendFactory):
    name = "EnglishTolerance"
    desc = "Value between 0 and 1 - 1 Being clear English appreciation, 0 being clear English intolerance"
    datatype = "float"   # int, float, str, bool, dict
    for_user = True
    for_group = False


class HebrewAbilityFactory(TrendFactory):
    name = "HebrewAbility"
    desc = "Value between 0 and 1 - 1 Being clear Hebrew ability, 0 being clear inability"
    datatype = "float"   # int, float, str, bool, dict
    for_user = True
    for_group = False<|MERGE_RESOLUTION|>--- conflicted
+++ resolved
@@ -412,13 +412,9 @@
         ])
         most_viewed_sheets_ids = [s["_id"] for s in sorted(sheets_viewed, key=lambda o: o["cnt"], reverse=True) if s["cnt"] > 1 and s["_id"] not in usheet_ids][:3]
 
-<<<<<<< HEAD
-        most_viewed_sheets = [Story._sheet_metadata(i, return_id=True) for i in most_viewed_sheets_ids]
+
+        most_viewed_sheets = [Story.sheet_metadata(i, return_id=True) for i in most_viewed_sheets_ids]
         most_viewed_sheets = [a for a in most_viewed_sheets if a]
-=======
-        most_viewed_sheets = [Story.sheet_metadata(i, return_id=True) for i in most_viewed_sheets_ids]
-        most_viewed_sheets = filter(lambda a: a, most_viewed_sheets)
->>>>>>> c50b84b7
 
         for sheet_dict in most_viewed_sheets:
             sheet_dict.update(Story.publisher_metadata(sheet_dict["publisher_id"]))
