import hashlib
import urllib.request, urllib.parse, urllib.error
import re
import bleach
import sys
import json
import csv
from datetime import datetime
from django.utils.translation import ugettext as _, ungettext_lazy
from random import randint

from sefaria.system.exceptions import InputError, SheetNotFoundError
from functools import reduce

if not hasattr(sys, '_doc_build'):
    from django.contrib.auth.models import User, Group, AnonymousUser
    from emailusernames.utils import get_user, user_exists
    from django.core.mail import EmailMultiAlternatives
    from django.template.loader import render_to_string
    from django.core.validators import URLValidator, EmailValidator
    from django.core.exceptions import ValidationError
    from anymail.exceptions import AnymailRecipientsRefused

from . import abstract as abst
from sefaria.model.following import FollowersSet, FolloweesSet, general_follow_recommendations
from sefaria.model.text import Ref, TextChunk
from sefaria.system.database import db
from sefaria.utils.util import epoch_time
from django.utils import translation

import structlog
logger = structlog.get_logger(__name__)


class UserHistory(abst.AbstractMongoRecord):
    collection = 'user_history'

    required_attrs = [
        "uid",                # user id
        "ref",                # str
        "he_ref",             # str
        "versions",           # dict: {en: str, he: str}
        "time_stamp",         # int: time this ref was read in epoch time
        "server_time_stamp",  # int: time this was saved on the server in epoch time
        "last_place",         # bool: True if this is the last ref read for this user in this book
        "book",               # str: index title
        "saved",              # bool: True if saved
        "secondary"          # bool: True when view is from sidebar
    ]

    optional_attrs = [
        "datetime",  # datetime: converted from time_stamp.  Can move to required once legacy records are converted.
        "context_refs",  # list of ref strings: derived from ref.  Can move to required once legacy records are converted.
        "categories",  # list of str: derived from ref.  Can move to required once legacy records are converted.
        "authors",  # list of str: derived from ref.  Can move to required once legacy records are converted.
        "is_sheet",  # bool: is this a sheet ref?  Can move to required once legacy records are converted.
        "language",           # oneOf(english, hebrew, bilingual) didn't exist in legacy model
        "num_times_read",     # int: legacy for migrating old recent views
        "sheet_title",        # str: for sheet history
        "sheet_owner",        # str: ditto
        "sheet_id",           # int: ditto
        "delete_saved",       # bool: True if this item was saved and but then was deleted
    ]

    def __init__(self, attrs=None, load_existing=False, field_updates=None, update_last_place=False):
        """
        :param attrs:
        :param load_existing: True if you want to load an existing mongo record if it exists to avoid duplicates
        :param field_updates: dict of updates in case load_existing finds a record
        """
        if attrs is None:
            attrs = {}
        # set defaults
        if "saved" not in attrs:
            attrs["saved"] = False
        if "secondary" not in attrs:
            attrs["secondary"] = False
        if "last_place" not in attrs:
            attrs["last_place"] = False
        # remove empty versions
        if not hasattr(attrs.get("versions", None), "items"):
            attrs["versions"] = {}  # if versions doesn't have 'items', make it an empty dict
        for k, v in list(attrs.get("versions", {}).items()):
            if v is None:
                del attrs["versions"][k]
        if load_existing:
            temp = UserHistory().load({"uid": attrs["uid"], "ref": attrs["ref"], "versions": attrs["versions"], "secondary": attrs['secondary']})
            if temp is not None:
                attrs = temp._saveable_attrs()
            # in the race-condition case where you're creating the saved item before the history item, do the update outside the previous if
            if field_updates:
                attrs.update(field_updates)
        if update_last_place:
            temp = UserHistory().load({"uid": attrs["uid"], "book": attrs["book"], "last_place": True})
            if temp is not None:
                temp.last_place = False
                temp.save()
            attrs["last_place"] = True

        super(UserHistory, self).__init__(attrs=attrs)

    def _validate(self):
        if self.secondary and self.saved:
            raise InputError("UserHistory item cannot currently have both saved and secondary flags set at the same time")

    def _normalize(self):
        # Derived values - used to make downstream queries quicker
        self.datetime = datetime.utcfromtimestamp(self.time_stamp)
        try:
            r = Ref(self.ref)
            self.context_refs   = [r.normal() for r in r.all_context_refs()]
            self.categories     = r.index.categories
            self.authors        = getattr(r.index, "authors", [])
            self.is_sheet       = r.index.title == "Sheet"
            if self.is_sheet:
                self.sheet_id = r.sections[0]
            if not self.secondary and not self.is_sheet and getattr(self, "language", None) != "hebrew" and r.is_empty("en"):
                # logically, this would be on frontend, but easier here.
                self.language = "hebrew"
        except SheetNotFoundError:
            self.context_refs   = [self.ref]
            self.categories     = ["_unlisted"]
            self.authors        = []
            self.is_sheet       = True
        except InputError:   # Ref failed to resolve
            self.context_refs   = [self.ref]
            self.categories     = []
            self.authors        = []
            self.is_sheet       = False
        except KeyError:     # is_text_translated() stumbled on a bad version state
            pass

    def contents(self, **kwargs):
        from sefaria.sheets import get_sheet_listing_data
        d = super(UserHistory, self).contents(**kwargs)
        if kwargs.get("for_api", False):
            keys = {
                'ref': '',
                'he_ref': '',
                'book': '',
                'versions': {},
                'time_stamp': 0,
                'saved': False,
                'delete_saved': False,
                'is_sheet': False,
                'sheet_id': -1,
                'sheet_owner': '',
                'sheet_title': '',
            }
            d = {
                key: d.get(key, default) for key, default in list(keys.items())
            }
        if kwargs.get("annotate", False):
            try:
                ref = Ref(d["ref"])
                if ref.is_sheet():
                    d.update(get_sheet_listing_data(d["sheet_id"]))
                else:
                    d["text"] = {
                        "en": TextChunk(ref, "en").as_sized_string(),
                        "he": TextChunk(ref, "he").as_sized_string()
                    }
            except:
                return d
        return d

    def _sanitize(self):
        # UserHistory API is only open to post for your uid
        pass

    @staticmethod
    def save_history_item(uid, hist, action=None, time_stamp=None):
        if time_stamp is None:
            time_stamp = epoch_time()
        hist["uid"] = uid
        if "he_ref" not in hist or "book" not in hist:
            oref = Ref(hist["ref"])
            hist["he_ref"] = oref.he_normal()
            hist["book"] = oref.index.title
        hist["server_time_stamp"] = time_stamp if "server_time_stamp" not in hist else hist["server_time_stamp"]  # DEBUG: helpful to include this field for debugging

        saved = True if action == "add_saved" else (False if action == "delete_saved" else hist.get("saved", False))
        uh = UserHistory(hist, load_existing=(action is not None), update_last_place=(action is None), field_updates={
            "saved": saved,
            "server_time_stamp": hist["server_time_stamp"],
            "delete_saved": action == "delete_saved"
        })
        uh.save()
        return uh

    @staticmethod
    def remove_history_item(uid, hist):
        hist["uid"] = uid
        uh = UserHistory(hist, load_existing=True)
        uh.delete()

    @staticmethod
    def get_user_history(uid=None, oref=None, saved=None, secondary=None, last_place=None, sheets=None, serialized=False, annotate=False, limit=0, skip=0):
        query = {}
        if uid is not None:
            query["uid"] = uid
        if oref is not None:
            regex_list = oref.context_ref().regex(as_list=True)
            ref_clauses = [{"ref": {"$regex": r}} for r in regex_list]
            query["$or"] = ref_clauses
        if saved is not None:
            query["saved"] = saved
        if sheets is not None:
            query["is_sheet"] = sheets
        if secondary is not None:
            query["secondary"] = secondary
        if last_place is not None:
            query["last_place"] = last_place
        if serialized:
            return [uh.contents(for_api=True, annotate=annotate) for uh in UserHistorySet(query, proj={"uid": 0, "server_time_stamp": 0}, sort=[("time_stamp", -1)], limit=limit, skip=skip)]
        return UserHistorySet(query, sort=[("time_stamp", -1)], limit=limit, skip=skip)

    @staticmethod
    def delete_user_history(uid, exclude_saved=True, exclude_last_place=False):
        if not uid:
            raise InputError("Cannot delete user history without an id")
        query = {"uid": uid}
        if exclude_saved:
            query["saved"] = False
        if exclude_last_place:
            query["last_place"] = False
        UserHistorySet(query).delete(bulk_delete=True)

    @staticmethod
    def timeclause(start=None, end=None):
        """
        Returns a time range clause, fit for use in a pymongo query
        :param start: datetime
        :param end: datetime
        :return:
        """
        if start is None and end is None:
            return {}

        timerange = {}
        if start:
            timerange["$gte"] = start
        if end:
            timerange["$lte"] = end
        return {"datetime": timerange}


class UserHistorySet(abst.AbstractMongoSet):
    recordClass = UserHistory

    def hits(self):
        return reduce(lambda agg,o: agg + getattr(o, "num_times_read", 1), self, 0)


"""
Wrapper class for operations on the user object. Currently only for changing primary email.
"""
class UserWrapper(object):
    def __init__(self, email=None, user_obj=None):
        if email:
            self.user = get_user(email)
        elif user_obj:
            self.user = user_obj
        else:
            raise InputError("No user provided")
        self._errors = []

    def set_email(self, new_email):
        self.email = new_email
        self._errors = []

    def validate(self):
        return not self.errors()

    def errors(self):
        if len(self._errors):
            return self._errors[0]
        if user_exists(self.email):
            u = get_user(self.email)
            if u.id != self.user.id:
                self._errors.append(_("A user with that email already exists"))
        email_val = EmailValidator()
        try:
            email_val(self.email)
        except ValidationError as e:
            self._errors.append(_("The email address is not valid."))
        return self._errors[0] if len(self._errors) else None

    def save(self):
        if self.validate():
            self.user.email = self.email
            self.user.username = self.email #this is to conform with our username-as-email library, which doesnt really take care of itself properly as advertised
            self.user.save()
        else:
            raise ValueError(self.errors())

    def has_permission_group(self, group_name):
        try:
            group = Group.objects.get(name=group_name)
            return group in self.user.groups.all()
        except:
            return False


class UserProfile(object):
    def __init__(self, user_obj=None, id=None, slug=None, email=None):
        #TODO: Can we optimize the init to be able to load a profile without a call to user db?
        # say in a case where we already have an id and just want some fields from the profile object
        if slug:  # Load profile by slug, if passed
            profile = db.profiles.find_one({"slug": slug})
            if profile:
                self.__init__(id=profile["id"])
                return

        try:
            if user_obj and not isinstance(user_obj, AnonymousUser):
                user = user_obj
                id = user.id
            elif email and not id:  # Load profile by email, if passed.
                user = User.objects.get(email__iexact=email)
                id = user.id
            else:
                user = User.objects.get(id=id)
            self.first_name        = user.first_name
            self.last_name         = user.last_name
            self.email             = user.email
            self.date_joined       = user.date_joined
            self.user              = user
        except:
            # These default values allow profiles to function even
            # if the Django User records are missing (for testing)
            self.first_name        = "User"
            self.last_name         = str(id)
            self.email             = "test@sefaria.org"
            self.date_joined       = None
            self.user              = None

        self._id                   = None  # Mongo ID of profile doc
        self.id                    = id    # user ID
        self.slug                  = ""
        self.position              = ""
        self.organization          = ""
        self.jewish_education      = []
        self.bio                   = ""
        self.website               = ""
        self.location              = ""
        self.public_email          = ""
        self.youtube               = ""
        self.facebook              = ""
        self.twitter               = ""
        self.linkedin              = ""
        self.pinned_sheets         = []
        self.interrupting_messages = ["newUserWelcome"]
        self.last_sync_web        = 0  # epoch time for last sync of web app
        self.profile_pic_url      = ""
        self.profile_pic_url_small = ""

        self.settings     =  {
            "email_notifications": "daily",
            "interface_language": "english",
            "textual_custom" : "sephardi",
            "reading_history" : True
        }
        # dict that stores the last time an attr has been modified
        self.attr_time_stamps = {
            "settings": 0
        }

        # flags that indicate a change needing a cascade after save
        self._name_updated      = False
        self._process_remove_history = False

        # Followers
        self.followers = FollowersSet(self.id)
        self.followees = FolloweesSet(self.id)

        # Google API token
        self.gauth_token = None

        # new editor
        self.show_editor_toggle = False
        self.uses_new_editor = False

        # Update with saved profile doc in MongoDB
        profile = db.profiles.find_one({"id": id})
        if profile:
            self.update(profile, ignore_flags_on_init=True)
        elif self.exists():
            # If we encounter a user that has a Django user record but not a profile document
            # create a profile for them. This allows two enviornments to share a user database,
            # while maintaining separate profiles (e.g. Sefaria and S4D).
            self.assign_slug()
            self.interrupting_messages = []
            self.save()


        # Profile Pic default to Gravatar
        if len(self.profile_pic_url) == 0:
            default_image           = "https://www.sefaria.org/static/img/profile-default.png"
            gravatar_base           = "https://www.gravatar.com/avatar/" + hashlib.md5(self.email.lower().encode('utf-8')).hexdigest() + "?"
            gravatar_url       = gravatar_base + urllib.parse.urlencode({'d':default_image, 's':str(250)})
            gravatar_url_small = gravatar_base + urllib.parse.urlencode({'d':default_image, 's':str(80)})
            self.profile_pic_url = gravatar_url
            self.profile_pic_url_small = gravatar_url_small

    @property
    def full_name(self):
        return self.first_name + " " + self.last_name

    def _set_flags_on_update(self, obj):
        if "first_name" in obj or "last_name" in obj:
            if self.first_name != obj["first_name"] or self.last_name != obj["last_name"]:
                self._name_updated = True

        if "reading_history" in self.settings and self.settings["reading_history"] == True:
            if "settings" in obj and "reading_history" in obj["settings"] and obj["settings"]["reading_history"] == False:
                self._process_remove_history = True

    @staticmethod
    def transformOldRecents(uid, recents):
        from dateutil import parser
        from sefaria.system.exceptions import InputError
        import pytz
        default_epoch_time = epoch_time(
            datetime(2017, 12, 1))  # the Sefaria epoch. approx time since we added time stamps to recent items

        def xformer(recent):
            try:
                return {
                    "uid": uid,
                    "ref": recent[0],
                    "he_ref": recent[1],
                    "book": Ref(recent[0]).index.title,
                    "last_place": True,
                    "time_stamp": epoch_time(parser.parse(recent[2]).replace(tzinfo=None)) if recent[2] is not None else default_epoch_time,
                    "server_time_stamp": epoch_time(parser.parse(recent[2]).replace(tzinfo=None)) if recent[2] is not None else default_epoch_time,
                    "num_times_read": (recent[3] if recent[3] and isinstance(recent[3], int) else 1),  # we dont really know how long they've read this book. it's probably correlated with the number of times they opened the book
                    "versions": {
                        "en": recent[4],
                        "he": recent[5]
                    }
                }
            except InputError:
                return None
            except ValueError:
                return None
            except IndexError:
                return None
            except AttributeError:
                return None
        return [_f for _f in [xformer(r) for r in recents] if _f]

    def update(self, obj, ignore_flags_on_init=False):
        """
        Update this object with the fields in dictionry 'obj'
        """
        if not ignore_flags_on_init:
            self._set_flags_on_update(obj)
        self.__dict__.update(obj)

        return self

    def update_empty(self, obj):
        self._set_flags_on_update(obj)
        for k, v in list(obj.items()):
            if v:
                if k not in self.__dict__ or self.__dict__[k] == '' or self.__dict__[k] == []:
                    self.__dict__[k] = v

    def save(self):
        """
        Save profile to DB, updated Django User object if needed
        """
        # Sanitize & Linkify fields that allow HTML
        self.bio = bleach.linkify(self.bio)

        d = self.to_mongo_dict()
        if self._id:
            d["_id"] = self._id
        db.profiles.save(d)

        # store name changes on Django User object
        if self._name_updated:
            user = User.objects.get(id=self.id)
            user.first_name = self.first_name
            user.last_name  = self.last_name
            user.save()
            self._name_updated = False

        if self._process_remove_history:
            self.delete_user_history()
            self._process_remove_history = False

        return self

    def errors(self):
        """
        Returns a string with any validation errors,
        or None if the profile is valid.
        """
        # Slug
        if re.search(r"[^a-z0-9\-]", self.slug):
            return "Profile URLs may only contain lowercase letters, numbers and hyphens."

        existing = db.profiles.find_one({"slug": self.slug, "_id": {"$ne": self._id}})
        if existing:
            return "The Profile URL you have requested is already in use."
        # URL Fields: website, facebook, linkedin
        url_val = URLValidator()
        try:
            if self.facebook: url_val(self.facebook)
        except ValidationError as e:
            return "The Facebook URL you entered is not valid."
        try:
            if self.linkedin: url_val(self.linkedin)
        except ValidationError as e:
            return "The LinkedIn URL you entered is not valid."
        try:
            if self.website: url_val(self.website)
        except ValidationError as e:
            return "The Website URL you entered is not valid."
        email_val = EmailValidator()
        try:
            if self.email: email_val(self.email)
        except ValidationError as e:
            return "The email address you entered is not valid."

        return None

    def exists(self):
        """
        Returns True if this is a real existing user, not simply a mock profile.
        """
        return bool(self.user)

    def assign_slug(self):
        """
        Set the slug according to the profile name,
        using the first available number at the end if duplicated exist
        """
        slug = "%s-%s" % (self.first_name, self.last_name)
        slug = slug.lower()
        slug = slug.replace(" ", "-")
        slug = re.sub(r"[^a-z0-9\-]", "", slug)
        self.slug = slug
        dupe_count = 0
        while self.errors():
            dupe_count += 1
            self.slug = "%s%d" % (slug, dupe_count)

        return self

    def join_invited_collections(self):
        """
        Add this user as a editor of any collections for which there is an outstanding invitation.
        """
        from sefaria.model import CollectionSet
        collections = CollectionSet({"invitations.email": self.email})
        for collection in collections:
            collection.add_member(self.id)
            collection.remove_invitation(self.email)

    def follows(self, uid):
        """Returns true if this user follows uid"""
        return uid in self.followees.uids

    def followed_by(self, uid):
        """Returns true if this user is followed by uid"""
        return uid in self.followers.uids

    def recent_notifications(self):
        from sefaria.model.notification import NotificationSet
        return NotificationSet().recent_for_user(self.id)

    def unread_notification_count(self):
        from sefaria.model.notification import NotificationSet
        return NotificationSet().unread_for_user(self.id).count()

    def interrupting_message(self):
        """
        Returns the next message to interupt the user with, if any are queued up.
        """
        messages = self.interrupting_messages
        return messages[0] if len(messages) > 0 else None

    def mark_interrupting_message_read(self, message):
        """
        Removes `message` from the users list of queued interrupting_messages.
        """
        if message in self.interrupting_messages:
            self.interrupting_messages.remove(message)
            self.save()

    def process_history_item(self, hist, time_stamp):
        action = hist.pop("action", None)
        if self.settings.get("reading_history", True) or action == "add_saved":  # regular case where history enabled, save/unsave saved item etc. or save history in either case
            return UserHistory.save_history_item(self.id, hist, action, time_stamp)
        elif action == "delete_saved":  # user has disabled history and is "unsaving", therefore deleting this item.
            UserHistory.remove_history_item(self.id, hist)
            return None
        else:  # history disabled do nothing.
            return None

    def get_history(self, oref=None, saved=None, secondary=None, sheets=None, last_place=None, serialized=False, annotate=False, limit=0, skip=0):
        """
        personal user history
        :param oref:
        :param saved: True if you only want saved. False if not. None if you dont care
        :param secondary: ditto
        :param last_place: ditto
        :param sheets: ditto
        :param serialized: for return from API call
        :param limit: Passed on to Mongo to limit # of results
        :return:
        """
        if not self.settings.get('reading_history', True) and not saved:
            return [] if serialized else None
        return UserHistory.get_user_history(uid=self.id, oref=oref, saved=saved, secondary=secondary, sheets=sheets, last_place=last_place, serialized=serialized, annotate=annotate, limit=limit, skip=skip)

    def delete_user_history(self, exclude_saved=True, exclude_last_place=False):
        UserHistory.delete_user_history(uid=self.id, exclude_saved=exclude_saved, exclude_last_place=exclude_last_place)

    def follow_recommendations(self, n=4):
        """
        Returns a list of users recommended for `self` to follow.
        """
        from random import choices
        options = general_follow_recommendations(n=100)
<<<<<<< HEAD
        filtered_options = [u for u in options if not self.follows(u["id"])]
=======
        filtered_options = [u for u in options if not self.follows(u["uid"])]
>>>>>>> 9b87a0f3

        return choices(filtered_options, k=n)

    def to_mongo_dict(self):
        """
        Return a json serializable dictionary which includes all data to be saved in mongo (as opposed to postgres)
        """
        return {
            "id":                    self.id,
            "slug":                  self.slug,
            "position":              self.position,
            "organization":          self.organization,
            "jewish_education":      self.jewish_education,
            "bio":                   self.bio,
            "website":               self.website,
            "location":              self.location,
            "public_email":          self.public_email,
            "facebook":              self.facebook,
            "twitter":               self.twitter,
            "linkedin":              self.linkedin,
            "youtube":               self.youtube,
            "pinned_sheets":         self.pinned_sheets,
            "settings":              self.settings,
            "attr_time_stamps":      self.attr_time_stamps,
            "interrupting_messages": getattr(self, "interrupting_messages", []),
            "tag_order":             getattr(self, "tag_order", None),
            "last_sync_web":         self.last_sync_web,
            "profile_pic_url":       self.profile_pic_url,
            "profile_pic_url_small": self.profile_pic_url_small,
            "gauth_token":           self.gauth_token,
            "show_editor_toggle":    self.show_editor_toggle,
            "uses_new_editor":       self.uses_new_editor,
        }

    def to_api_dict(self, basic=False):
        """
        Return a json serializble dictionary this profile which includes fields used in profile API methods
        If basic is True, only return enough data to display a profile listing
        """
        if basic:
            return {
                "id": self.id,
                "slug": self.slug,
                "profile_pic_url": self.profile_pic_url,
                "full_name": self.full_name,
                "position": self.position,
                "organization": self.organization
            }
        dictionary = self.to_mongo_dict()
        other_info = {
            "full_name":             self.full_name,
            "followers":             self.followers.uids,
            "followees":             self.followees.uids,
            "profile_pic_url":       self.profile_pic_url
        }
        dictionary.update(other_info)
        return dictionary


    def to_mongo_json(self):
        """
        Return a json serializable dictionary which includes all data to be saved in mongo (as opposed to postgres)
        """
        return json.dumps(self.to_mongo_dict())


def detect_potential_spam_message_notifications():
    # Get "message" type notifications where one user has sent many messages to multiple users.
    spammers = db.notifications.aggregate(
        [
            {
                "$match": {
                    "read": False,
                    "is_global": False,
                    "type": "message"
                }
            },
            {
                "$group": {
                    "_id": "$content.sender",
                    "countmessages": {
                        "$sum": 1
                    },
                    "uids": {
                        "$addToSet": "$uid"
                    }
                }
            },
            {"$match": {"countmessages": {"$gt": 20}}},
        ])
    suspect_results = []
    for spammer in spammers:
        spammer_id = spammer["_id"]
        if len(spammer["uids"]) >= 5:
            suspect_results.append(spammer_id)
            try:
                spammer_account = User.objects.get(id=spammer_id)
                spammer_account.is_active = False
                spammer_account.save()
            except:
                continue

        print(spammer["_id"])
    # Mark all of these Notifications with these sender ids as suspicious so they dont get sent to the users
    db.notifications.update_many({"content.sender": {"$in": suspect_results}}, {"$set": {"suspected_spam": True}})
    return suspect_results


def email_unread_notifications(timeframe):
    """
    Looks for all unread notifications and sends each user one email with a summary.
    Marks any sent notifications as "read".

    timeframe may be:
    * 'daily'  - only send to users who have the daily email setting
    * 'weekly' - only send to users who have the weekly email setting
    * 'all'    - send all notifications
    """
    from sefaria.model.notification import NotificationSet

    detect_potential_spam_message_notifications()

    users = db.notifications.find({"read": False, "is_global": False}).distinct("uid")

    for uid in users:
        profile = UserProfile(id=uid)
        if profile.settings["email_notifications"] != timeframe and timeframe != 'all':
            continue
        notifications = NotificationSet().unread_personal_for_user(uid)
        if len(notifications) == 0:
            continue
        try:
            user = User.objects.get(id=uid)
        except User.DoesNotExist:
            continue

        if "interface_language" in profile.settings:
            translation.activate(profile.settings["interface_language"][0:2])

        message_html  = render_to_string("email/notifications_email.html", {"notifications": notifications, "recipient": user.first_name})
        actors_string = notifications.actors_string()
        # TODO Hebrew subjects
        if actors_string:
            verb      = "have" if " and " in actors_string else "has"
            subject   = "%s %s new activity on Sefaria" % (actors_string, verb)
        elif notifications.like_count() > 0:
            noun      = "likes" if notifications.like_count() > 1 else "like"
            subject   = "%d new %s on your Source Sheet" % (notifications.like_count(), noun)
        from_email    = "Sefaria Notifications <notifications@sefaria.org>"
        to            = user.email

        msg = EmailMultiAlternatives(subject, message_html, from_email, [to])
        msg.content_subtype = "html"
        try:
            msg.send()
            notifications.mark_read(via="email")
        except AnymailRecipientsRefused:
            print('bad email address: {}'.format(to))

        if "interface_language" in profile.settings:
            translation.deactivate()


public_user_data_cache = {}
def public_user_data(uid, ignore_cache=False):
    """Returns a dictionary with common public data for `uid`"""
    if uid in public_user_data_cache and not ignore_cache:
        return public_user_data_cache[uid]

    profile = UserProfile(id=uid)
    try:
        user = User.objects.get(id=uid)
        is_staff = user.is_staff()
    except:
        is_staff = False

    data = {
        "name": profile.full_name,
        "profileUrl": "/profile/" + profile.slug,
        "imageUrl": profile.profile_pic_url_small,
        "position": profile.position,
        "organization": profile.organization,
        "isStaff": is_staff,
        "uid": uid
    }
    public_user_data_cache[uid] = data
    return data


def user_name(uid):
    """Returns a string of a user's full name"""
    data = public_user_data(uid)
    return data["name"]


def profile_url(uid):
    """Returns url to user's profile"""
    data = public_user_data(uid)
    return data["profileUrl"]


def user_link(uid):
    """Returns a string with an <a> tag linking to a users profile"""
    data = public_user_data(uid)
    link = "<a href='" + data["profileUrl"] + "' class='userLink'>" + data["name"] + "</a>"
    return link


def is_user_staff(uid):
    """
    Returns True if the user with uid is staff.
    """
    data = public_user_data(uid)  #needed?
    try:
        uid  = int(uid)
        user = User.objects.get(id=uid)
        return user.is_staff
    except:
        return False


def user_started_text(uid, title):
    """
    Returns true if uid was responsible for first adding 'title'
    to the library.

    This checks for the oldest matching index change record for 'title'.
    If someone other than the initiator changed the text's title, this function
    will incorrectly report False, but this matches our intended behavior to
    lock name changes after an admin has stepped in.
    """
    log = db.history.find({"title": title}).sort([["date", -1]]).limit(1)
    if len(log):
        return log[0]["user"] == uid
    return False


def annotate_user_list(uids):
    """
    Returns a list of dictionaries giving details (names, profile links)
    for the user ids list in uids.
    """
    annotated_list = []
    for uid in uids:
        data = public_user_data(uid)
        annotated = {
            "userLink": user_link(uid),
            "imageUrl": data["imageUrl"]
        }
        annotated_list.append(annotated)

    return annotated_list


def process_index_title_change_in_user_history(indx, **kwargs):
    print("Cascading User History from {} to {}".format(kwargs['old'], kwargs['new']))

    # ensure that the regex library we're using here is the same regex library being used in `Ref.regex`
    from .text import re as reg_reg
    patterns = [pattern.replace(reg_reg.escape(indx.title), reg_reg.escape(kwargs["old"]))
                for pattern in Ref(indx.title).regex(as_list=True)]
    queries = [{'ref': {'$regex': pattern}} for pattern in patterns]
    objs = UserHistorySet({"$or": queries})
    for o in objs:
        o.ref = o.ref.replace(kwargs["old"], kwargs["new"], 1)
        try:
            o.save()
        except InputError:
            logger.warning("Failed to convert user history from: {} to {}".format(kwargs['old'], kwargs['new']))<|MERGE_RESOLUTION|>--- conflicted
+++ resolved
@@ -626,11 +626,7 @@
         """
         from random import choices
         options = general_follow_recommendations(n=100)
-<<<<<<< HEAD
-        filtered_options = [u for u in options if not self.follows(u["id"])]
-=======
         filtered_options = [u for u in options if not self.follows(u["uid"])]
->>>>>>> 9b87a0f3
 
         return choices(filtered_options, k=n)
 
