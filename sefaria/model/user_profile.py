--- conflicted
+++ resolved
@@ -152,7 +152,7 @@
         return uh
 
     @staticmethod
-    def get_user_history(uid=None, oref=None, saved=None, secondary=None, last_place=None, serialized=False):
+    def get_user_history(uid=None, oref=None, saved=None, secondary=None, last_place=None, sheets=None, serialized=False, limit=0):
         query = {}
         if uid is not None:
             query["uid"] = uid
@@ -162,13 +162,15 @@
             query["$or"] = ref_clauses
         if saved is not None:
             query["saved"] = saved
+        if sheets is not None:
+            query["is_sheet"] = sheets
         if secondary is not None:
             query["secondary"] = secondary
         if last_place is not None:
             query["last_place"] = last_place
         if serialized:
-            return [uh.contents() for uh in UserHistorySet(query, proj={"uid": 0, "server_time_stamp": 0}, sort=[("time_stamp", -1)])]
-        return UserHistorySet(query, sort=[("time_stamp", -1)])
+            return [uh.contents() for uh in UserHistorySet(query, proj={"uid": 0, "server_time_stamp": 0}, sort=[("time_stamp", -1)], limit=limit)]
+        return UserHistorySet(query, sort=[("time_stamp", -1)], limit=limit)
 
 
 class UserHistorySet(abst.AbstractMongoSet):
@@ -483,27 +485,9 @@
         :param limit: Passed on to Mongo to limit # of results
         :return:
         """
-<<<<<<< HEAD
-        query = {"uid": self.id}
-        if oref is not None:
-            regex_list = oref.context_ref().regex(as_list=True)
-            ref_clauses = [{"ref": {"$regex": r}} for r in regex_list]
-            query["$or"] = ref_clauses
-        if saved is not None:
-            query["saved"] = saved
-        if sheets is not None:
-            query["is_sheet"] = sheets
-        if secondary is not None:
-            query["secondary"] = secondary
-        if last_place is not None:
-            query["last_place"] = last_place
-        if serialized:
-            return [uh.contents(for_api=True) for uh in UserHistorySet(query, proj={"uid": 0, "server_time_stamp": 0}, sort=[("time_stamp", -1)], limit=limit)]
-        return UserHistorySet(query, sort=[("time_stamp", -1)], limit=limit)
-=======
-        return UserHistory.get_user_history(uid=self.id, oref=oref, saved=saved, secondary=secondary, last_place=last_place, serialized=serialized)
-
->>>>>>> 12aa3c71
+
+        return UserHistory.get_user_history(uid=self.id, oref=oref, saved=saved, secondary=secondary, sheets=sheets,
+                                            last_place=last_place, serialized=serialized, limit=limit)
 
     def to_DICT(self):
         """Return a json serializble dictionary this profile"""
