import hashlib
import urllib.request, urllib.parse, urllib.error
import re
import bleach
import sys
import json
import csv
from datetime import datetime
from django.utils.translation import ugettext as _, ungettext_lazy
from random import randint

from sefaria.system.exceptions import InputError, SheetNotFoundError
from functools import reduce

<<<<<<< HEAD
=======
from sefaria.utils.user import delete_user_account
from sefaria.site.site_settings import SITE_SETTINGS


>>>>>>> c81f68be
if not hasattr(sys, '_doc_build'):
    from django.contrib.auth.models import User, Group, AnonymousUser
    from emailusernames.utils import get_user, user_exists
    from django.core.mail import EmailMultiAlternatives
    from django.template.loader import render_to_string
    from django.core.validators import URLValidator, EmailValidator
    from django.core.exceptions import ValidationError
    from anymail.exceptions import AnymailRecipientsRefused

from . import abstract as abst
from sefaria.model.following import FollowersSet, FolloweesSet, general_follow_recommendations
from sefaria.model.blocking import BlockersSet, BlockeesSet
from sefaria.model.text import Ref, TextChunk
from sefaria.system.database import db
from sefaria.utils.util import epoch_time
from django.utils import translation
from sefaria.site.site_settings import SITE_SETTINGS

import structlog
logger = structlog.get_logger(__name__)


class UserHistory(abst.AbstractMongoRecord):
    collection = 'user_history'

    required_attrs = [
        "uid",                # user id
        "ref",                # str
        "he_ref",             # str
        "versions",           # dict: {en: str, he: str}
        "time_stamp",         # int: time this ref was read in epoch time
        "server_time_stamp",  # int: time this was saved on the server in epoch time
        "last_place",         # bool: True if this is the last ref read for this user in this book
        "book",               # str: index title
        "saved",              # bool: True if saved
        "secondary"          # bool: True when view is from sidebar
    ]

    optional_attrs = [
        "datetime",  # datetime: converted from time_stamp.  Can move to required once legacy records are converted.
        "context_refs",  # list of ref strings: derived from ref.  Can move to required once legacy records are converted.
        "categories",  # list of str: derived from ref.  Can move to required once legacy records are converted.
        "authors",  # list of str: derived from ref.  Can move to required once legacy records are converted.
        "is_sheet",  # bool: is this a sheet ref?  Can move to required once legacy records are converted.
        "language",           # oneOf(english, hebrew, bilingual) didn't exist in legacy model
        "num_times_read",     # int: legacy for migrating old recent views
        "sheet_title",        # str: for sheet history
        "sheet_owner",        # str: ditto
        "sheet_id",           # int: ditto
        "delete_saved",       # bool: True if this item was saved and but then was deleted
    ]

    def __init__(self, attrs=None, load_existing=False, field_updates=None, update_last_place=False):
        """
        :param attrs:
        :param load_existing: True if you want to load an existing mongo record if it exists to avoid duplicates
        :param field_updates: dict of updates in case load_existing finds a record
        """
        if attrs is None:
            attrs = {}
        # set defaults
        if "saved" not in attrs:
            attrs["saved"] = False
        if "secondary" not in attrs:
            attrs["secondary"] = False
        if "last_place" not in attrs:
            attrs["last_place"] = False
        # remove empty versions
        if not hasattr(attrs.get("versions", None), "items"):
            attrs["versions"] = {}  # if versions doesn't have 'items', make it an empty dict
        for k, v in list(attrs.get("versions", {}).items()):
            if v is None:
                del attrs["versions"][k]
        if load_existing:
            temp = UserHistory().load({"uid": attrs["uid"], "ref": attrs["ref"], "versions": attrs["versions"], "secondary": attrs['secondary']})
            if temp is not None:
                attrs = temp._saveable_attrs()
            # in the race-condition case where you're creating the saved item before the history item, do the update outside the previous if
            if field_updates:
                attrs.update(field_updates)
        if update_last_place:
            temp = UserHistory().load({"uid": attrs["uid"], "book": attrs["book"], "last_place": True})
            if temp is not None:
                temp.last_place = False
                temp.save()
            attrs["last_place"] = True

        super(UserHistory, self).__init__(attrs=attrs)

    def _validate(self):
        if self.secondary and self.saved:
            raise InputError("UserHistory item cannot currently have both saved and secondary flags set at the same time")

    def _normalize(self):
        # Derived values - used to make downstream queries quicker
        self.datetime = datetime.utcfromtimestamp(self.time_stamp)
        try:
            r = Ref(self.ref)
            self.context_refs   = [r.normal() for r in r.all_context_refs()]
            self.categories     = r.index.categories
            self.authors        = getattr(r.index, "authors", [])
            self.is_sheet       = r.index.title == "Sheet"
            if self.is_sheet:
                self.sheet_id = r.sections[0]
            if not self.secondary and not self.is_sheet and getattr(self, "language", None) != "hebrew" and r.is_empty("en"):
                # logically, this would be on frontend, but easier here.
                self.language = "hebrew"
        except SheetNotFoundError:
            self.context_refs   = [self.ref]
            self.categories     = ["_unlisted"]
            self.authors        = []
            self.is_sheet       = True
        except InputError:   # Ref failed to resolve
            self.context_refs   = [self.ref]
            self.categories     = []
            self.authors        = []
            self.is_sheet       = False
        except KeyError:     # is_text_translated() stumbled on a bad version state
            pass

    def contents(self, **kwargs):
        from sefaria.sheets import get_sheet_listing_data
        d = super(UserHistory, self).contents(**kwargs)
        if kwargs.get("for_api", False):
            keys = {
                'ref': '',
                'he_ref': '',
                'book': '',
                'versions': {},
                'time_stamp': 0,
                'saved': False,
                'delete_saved': False,
                'is_sheet': False,
                'sheet_id': -1,
                'sheet_owner': '',
                'sheet_title': '',
            }
            d = {
                key: d.get(key, default) for key, default in list(keys.items())
            }
        if kwargs.get("annotate", False):
            try:
                ref = Ref(d["ref"])
                if ref.is_sheet():
                    d.update(get_sheet_listing_data(d["sheet_id"]))
                else:
                    d["text"] = {
                        "en": TextChunk(ref, "en").as_sized_string(),
                        "he": TextChunk(ref, "he").as_sized_string()
                    }
            except Exception as e:
                logger.warning("Failed to retrieve text for history Ref: {}".format(d['ref']))
                return d
        return d

    def _sanitize(self):
        # UserHistory API is only open to post for your uid
        pass

    @staticmethod
    def save_history_item(uid, hist, action=None, time_stamp=None):
        if time_stamp is None:
            time_stamp = epoch_time()
        hist["uid"] = uid
        if "he_ref" not in hist or "book" not in hist:
            oref = Ref(hist["ref"])
            hist["he_ref"] = oref.he_normal()
            hist["book"] = oref.index.title
        hist["server_time_stamp"] = time_stamp if "server_time_stamp" not in hist else hist["server_time_stamp"]  # DEBUG: helpful to include this field for debugging

        saved = True if action == "add_saved" else (False if action == "delete_saved" else hist.get("saved", False))
        uh = UserHistory(hist, load_existing=(action is not None), update_last_place=(action is None), field_updates={
            "saved": saved,
            "server_time_stamp": hist["server_time_stamp"],
            "delete_saved": action == "delete_saved"
        })
        uh.save()
        return uh

    @staticmethod
    def remove_history_item(uid, hist):
        hist["uid"] = uid
        uh = UserHistory(hist, load_existing=True)
        uh.delete()

    @staticmethod
    def get_user_history(uid=None, oref=None, saved=None, secondary=None, last_place=None, sheets=None, serialized=False, annotate=False, limit=0, skip=0):
        query = {}
        if uid is not None:
            query["uid"] = uid
        if oref is not None:
            regex_list = oref.context_ref().regex(as_list=True)
            ref_clauses = [{"ref": {"$regex": r}} for r in regex_list]
            query["$or"] = ref_clauses
        if saved is not None:
            query["saved"] = saved
        if sheets is not None:
            query["is_sheet"] = sheets
        if secondary is not None:
            query["secondary"] = secondary
        if last_place is not None:
            query["last_place"] = last_place
        if serialized:
            return [uh.contents(for_api=True, annotate=annotate) for uh in UserHistorySet(query, proj={"uid": 0, "server_time_stamp": 0}, sort=[("time_stamp", -1)], limit=limit, skip=skip)]
        return UserHistorySet(query, sort=[("time_stamp", -1)], limit=limit, skip=skip)

    @staticmethod
    def delete_user_history(uid, exclude_saved=True, exclude_last_place=False):
        if not uid:
            raise InputError("Cannot delete user history without an id")
        query = {"uid": uid}
        if exclude_saved:
            query["saved"] = False
        if exclude_last_place:
            query["last_place"] = False
        UserHistorySet(query).delete(bulk_delete=True)

    @staticmethod
    def timeclause(start=None, end=None):
        """
        Returns a time range clause, fit for use in a pymongo query
        :param start: datetime
        :param end: datetime
        :return:
        """
        if start is None and end is None:
            return {}

        timerange = {}
        if start:
            timerange["$gte"] = start
        if end:
            timerange["$lte"] = end
        return {"datetime": timerange}


class UserHistorySet(abst.AbstractMongoSet):
    recordClass = UserHistory

    def hits(self):
        return reduce(lambda agg,o: agg + getattr(o, "num_times_read", 1), self, 0)


"""
Wrapper class for operations on the user object. Currently only for changing primary email.
"""
class UserWrapper(object):
    def __init__(self, email=None, user_obj=None):
        if email:
            self.user = get_user(email)
        elif user_obj:
            self.user = user_obj
        else:
            raise InputError("No user provided")
        self._errors = []

    def set_email(self, new_email):
        self.email = new_email
        self._errors = []

    def validate(self):
        return not self.errors()

    def errors(self):
        if len(self._errors):
            return self._errors[0]
        if user_exists(self.email):
            u = get_user(self.email)
            if u.id != self.user.id:
                self._errors.append(_("A user with that email already exists"))
        email_val = EmailValidator()
        try:
            email_val(self.email)
        except ValidationError as e:
            self._errors.append(_("The email address is not valid."))
        return self._errors[0] if len(self._errors) else None

    def save(self):
        if self.validate():
            self.user.email = self.email
            self.user.username = self.email #this is to conform with our username-as-email library, which doesnt really take care of itself properly as advertised
            self.user.save()
        else:
            raise ValueError(self.errors())

    def has_permission_group(self, group_name):
        try:
            group = Group.objects.get(name=group_name)
            return group in self.user.groups.all()
        except:
            return False


class UserProfile(object):
    def __init__(self, user_obj=None, id=None, slug=None, email=None, user_registration=False):
        """
        :param user_registration: pass during user registration so as to not create an extra profile record as init side effect
        """
        #TODO: Can we optimize the init to be able to load a profile without a call to user db?
        # say in a case where we already have an id and just want some fields from the profile object
        if slug:  # Load profile by slug, if passed
            profile = db.profiles.find_one({"slug": slug})
            if profile:
                self.__init__(id=profile["id"])
                return

        try:
            if user_obj and not isinstance(user_obj, AnonymousUser):
                user = user_obj
                id = user.id
            elif email and not id:  # Load profile by email, if passed.
                user = User.objects.get(email__iexact=email)
                id = user.id
            else:
                user = User.objects.get(id=id)
            self.first_name        = user.first_name
            self.last_name         = user.last_name
            self.email             = user.email
            self.date_joined       = user.date_joined
            self.user              = user
        except:
            # These default values allow profiles to function even
            # if the Django User records are missing (for testing)
            self.first_name        = "User"
            self.last_name         = str(id)
            self.email             = "test@sefaria.org"
            self.date_joined       = None
            self.user              = None

        self._id                   = None  # Mongo ID of profile doc
        self.id                    = id    # user ID
        self.slug                  = ""
        self.position              = ""
        self.organization          = ""
        self.jewish_education      = []
        self.bio                   = ""
        self.website               = ""
        self.location              = ""
        self.public_email          = ""
        self.youtube               = ""
        self.facebook              = ""
        self.twitter               = ""
        self.linkedin              = ""
        self.pinned_sheets         = []
        self.interrupting_messages = ["newUserWelcome_"+SITE_SETTINGS["SITE_NAME"]["en"]]
        self.last_sync_web        = 0  # epoch time for last sync of web app
        self.profile_pic_url      = ""
        self.profile_pic_url_small = ""

        self.settings     =  {
            "email_notifications": "daily",
            "interface_language": "english",
            "textual_custom" : "sephardi",
            "reading_history" : True,
            "translation_language_preference": None,
        }
        self.version_preferences_by_corpus = {}

        # dict that stores the last time an attr has been modified
        self.attr_time_stamps = {
            "settings": 0
        }

        # flags that indicate a change needing a cascade after save
        self._name_updated      = False
        self._process_remove_history = False

        # Followers
        self.followers = FollowersSet(self.id)
        self.followees = FolloweesSet(self.id)

        # Blocks
        self.blockees = BlockeesSet(self.id)
        self.blockers = BlockersSet(self.id)

        # Google API token
        self.gauth_token = None
        self.gauth_email = None

<<<<<<< HEAD
        # CRM
        self.nationbuilder_id = None
        self.sf_app_user_id = None

        # new editor
        self.show_editor_toggle = False
        self.uses_new_editor = False
=======
>>>>>>> c81f68be

        # Fundraising
        self.is_sustainer = False

        # Update with saved profile doc in MongoDB
        profile = db.profiles.find_one({"id": id})
        if profile: # overwrite if fake profile in db
            # TODO: think about how we want to handle the postgres database not being synced
            # with the mongo database. This is an existing issue; a 'new user' will be populated with 'old user'
            # data from a nonexistent user (in postgres)
            self.update(profile, ignore_flags_on_init=True)
        elif self.exists() and not user_registration:
            # If we encounter a user that has a Django user record but not a profile document
            # create a profile for them. This allows two enviornments to share a user database,
            # while maintaining separate profiles (e.g. Sefaria and S4D).
            self.assign_slug()
            self.interrupting_messages = []
            self.save()

    @property
    def full_name(self):
        return self.first_name + " " + self.last_name

    def _set_flags_on_update(self, obj):
        if "first_name" in obj or "last_name" in obj:
            if self.first_name != obj["first_name"] or self.last_name != obj["last_name"]:
                self._name_updated = True

        if "reading_history" in self.settings and self.settings["reading_history"] == True:
            if "settings" in obj and "reading_history" in obj["settings"] and obj["settings"]["reading_history"] == False:
                self._process_remove_history = True

    @staticmethod
    def transformOldRecents(uid, recents):
        from dateutil import parser
        from sefaria.system.exceptions import InputError
        import pytz
        default_epoch_time = epoch_time(
            datetime(2017, 12, 1))  # the Sefaria epoch. approx time since we added time stamps to recent items

        def xformer(recent):
            try:
                return {
                    "uid": uid,
                    "ref": recent[0],
                    "he_ref": recent[1],
                    "book": Ref(recent[0]).index.title,
                    "last_place": True,
                    "time_stamp": epoch_time(parser.parse(recent[2]).replace(tzinfo=None)) if recent[2] is not None else default_epoch_time,
                    "server_time_stamp": epoch_time(parser.parse(recent[2]).replace(tzinfo=None)) if recent[2] is not None else default_epoch_time,
                    "num_times_read": (recent[3] if recent[3] and isinstance(recent[3], int) else 1),  # we dont really know how long they've read this book. it's probably correlated with the number of times they opened the book
                    "versions": {
                        "en": recent[4],
                        "he": recent[5]
                    }
                }
            except InputError:
                return None
            except ValueError:
                return None
            except IndexError:
                return None
            except AttributeError:
                return None
        return [_f for _f in [xformer(r) for r in recents] if _f]

    def update(self, obj, ignore_flags_on_init=False):
        """
        Update this object with the fields in dictionary 'obj'
        """
        if not ignore_flags_on_init:
            self._set_flags_on_update(obj)
        for dict_key in ("settings", "version_preferences_by_corpus"):
            # merge these keys separately since they are themselves dicts.
            # want to allow partial updates to be passed to update.
            from sefaria.utils.util import deep_update
            if dict_key in obj and dict_key in self.__dict__:
                obj[dict_key] = deep_update(self.__dict__[dict_key], obj[dict_key])
        self.__dict__.update(obj)

        return self

    def update_empty(self, obj):
        self._set_flags_on_update(obj)
        for k, v in list(obj.items()):
            if v:
                if k not in self.__dict__ or self.__dict__[k] == '' or self.__dict__[k] == []:
                    self.__dict__[k] = v

    def update_version_preference(self, corpus, vtitle, lang):
        """
        Convenience method to keep update logic in one place
        """

        self.update({"version_preferences_by_corpus": {corpus: {lang: vtitle}}})

    def save(self):
        """
        Save profile to DB, updated Django User object if needed
        """
        # Sanitize & Linkify fields that allow HTML
        self.bio = bleach.linkify(self.bio)

        d = self.to_mongo_dict()
        if self._id:
            d["_id"] = self._id
        db.profiles.save(d)

        # store name changes on Django User object
        if self._name_updated:
            user = User.objects.get(id=self.id)
            user.first_name = self.first_name
            user.last_name  = self.last_name
            user.save()
            self._name_updated = False

        if self._process_remove_history:
            self.delete_user_history()
            self._process_remove_history = False

        return self

    def errors(self):
        """
        Returns a string with any validation errors,
        or None if the profile is valid.
        """
        # Slug
        if re.search(r"[^a-z0-9\-]", self.slug):
            return "Profile URLs may only contain lowercase letters, numbers and hyphens."

        existing = db.profiles.find_one({"slug": self.slug, "_id": {"$ne": self._id}})
        if existing:
            return "The Profile URL you have requested is already in use."
        # URL Fields: website, facebook, linkedin
        url_val = URLValidator()
        try:
            if self.facebook: url_val(self.facebook)
        except ValidationError as e:
            return "The Facebook URL you entered is not valid."
        try:
            if self.linkedin: url_val(self.linkedin)
        except ValidationError as e:
            return "The LinkedIn URL you entered is not valid."
        try:
            if self.website: url_val(self.website)
        except ValidationError as e:
            return "The Website URL you entered is not valid."
        email_val = EmailValidator()
        try:
            if self.email: email_val(self.email)
        except ValidationError as e:
            return "The email address you entered is not valid."

        return None

    def exists(self):
        """
        Returns True if this is a real existing user, not simply a mock profile.
        """
        return bool(self.user)

    def assign_slug(self):
        """
        Set the slug according to the profile name,
        using the first available number at the end if duplicated exist
        """
        slug = "%s-%s" % (self.first_name, self.last_name)
        slug = slug.lower()
        slug = slug.replace(" ", "-")
        slug = re.sub(r"[^a-z0-9\-]", "", slug)
        self.slug = slug
        dupe_count = 0
        while self.errors():
            dupe_count += 1
            self.slug = "%s%d" % (slug, dupe_count)

        return self

    def join_invited_collections(self):
        """
        Add this user as a editor of any collections for which there is an outstanding invitation.
        """
        from sefaria.model import CollectionSet
        collections = CollectionSet({"invitations.email": self.email})
        for collection in collections:
            collection.add_member(self.id)
            collection.remove_invitation(self.email)

    def follows(self, uid):
        """Returns true if this user follows uid"""
        return uid in self.followees.uids

    def followed_by(self, uid):
        """Returns true if this user is followed by uid"""
        return uid in self.followers.uids

    def recent_notifications(self):
        from sefaria.model.notification import NotificationSet
        return NotificationSet().recent_for_user(self.id)

    def unread_notification_count(self):
        from sefaria.model.notification import NotificationSet
        return NotificationSet().unread_for_user(self.id).count()

    def interrupting_message(self):
        """
        Returns the next message to interupt the user with, if any are queued up.
        """
        messages = self.interrupting_messages
        return messages[0] if len(messages) > 0 else None

    def mark_interrupting_message_read(self, message):
        """
        Removes `message` from the users list of queued interrupting_messages.
        """
        if message in self.interrupting_messages:
            self.interrupting_messages.remove(message)
            self.save()

    def process_history_item(self, hist, time_stamp):
        action = hist.pop("action", None)
        if self.settings.get("reading_history", True) or action == "add_saved":  # regular case where history enabled, save/unsave saved item etc. or save history in either case
            return UserHistory.save_history_item(self.id, hist, action, time_stamp)
        elif action == "delete_saved":  # user has disabled history and is "unsaving", therefore deleting this item.
            UserHistory.remove_history_item(self.id, hist)
            return None
        else:  # history disabled do nothing.
            return None

    def get_history(self, oref=None, saved=None, secondary=None, sheets=None, last_place=None, serialized=False, annotate=False, limit=0, skip=0):
        """
        personal user history
        :param oref:
        :param saved: True if you only want saved. False if not. None if you dont care
        :param secondary: ditto
        :param last_place: ditto
        :param sheets: ditto
        :param serialized: for return from API call
        :param limit: Passed on to Mongo to limit # of results
        :return:
        """
        if not self.settings.get('reading_history', True) and not saved:
            return [] if serialized else None
        return UserHistory.get_user_history(uid=self.id, oref=oref, saved=saved, secondary=secondary, sheets=sheets, last_place=last_place, serialized=serialized, annotate=annotate, limit=limit, skip=skip)

    def delete_user_history(self, exclude_saved=True, exclude_last_place=False):
        UserHistory.delete_user_history(uid=self.id, exclude_saved=exclude_saved, exclude_last_place=exclude_last_place)

    def follow_recommendations(self, lang="english", n=4):
        """
        Returns a list of users recommended for `self` to follow.
        """
        from random import choices
        options = general_follow_recommendations(lang=lang, n=100)
        if not len(options):
            return []
        filtered_options = [u for u in options if not self.follows(u["uid"])]

        return choices(filtered_options, k=n)

    def to_mongo_dict(self):
        """
        Return a json serializable dictionary which includes all data to be saved in mongo (as opposed to postgres)
        """
        return {
            "id":                    self.id,
            "slug":                  self.slug,
            "position":              self.position,
            "organization":          self.organization,
            "jewish_education":      self.jewish_education,
            "bio":                   self.bio,
            "website":               self.website,
            "location":              self.location,
            "public_email":          self.public_email,
            "facebook":              self.facebook,
            "twitter":               self.twitter,
            "linkedin":              self.linkedin,
            "youtube":               self.youtube,
            "pinned_sheets":         self.pinned_sheets,
            "settings":              self.settings,
            "version_preferences_by_corpus": self.version_preferences_by_corpus,
            "attr_time_stamps":      self.attr_time_stamps,
            "interrupting_messages": getattr(self, "interrupting_messages", []),
            "is_sustainer":          self.is_sustainer,
            "tag_order":             getattr(self, "tag_order", None),
            "last_sync_web":         self.last_sync_web,
            "profile_pic_url":       self.profile_pic_url,
            "profile_pic_url_small": self.profile_pic_url_small,
            "gauth_token":           self.gauth_token,
            "nationbuilder_id":      self.nationbuilder_id,
            "sf_app_user_id":        self.sf_app_user_id,
            "gauth_email":           self.gauth_email,
        }

    def to_api_dict(self, basic=False):
        """
        Return a json serializble dictionary this profile which includes fields used in profile API methods
        If basic is True, only return enough data to display a profile listing
        """
        dictionary = {
                "id": self.id,
                "slug": self.slug,
                "profile_pic_url": self.profile_pic_url,
                "full_name": self.full_name,
                "position": self.position,
                "organization": self.organization
            }
        if basic:
            return dictionary
        other_info = {
            "full_name":             self.full_name,
            "followers":             self.followers.uids,
            "followees":             self.followees.uids,
            "profile_pic_url":       self.profile_pic_url,
            "jewish_education":      self.jewish_education,
            "bio":                   self.bio,
            "website":               self.website,
            "location":              self.location,
            "public_email":          self.public_email,
            "facebook":              self.facebook,
            "twitter":               self.twitter,
            "linkedin":              self.linkedin,
            "youtube":               self.youtube,
            "pinned_sheets":         self.pinned_sheets,
            "is_sustainer":          self.is_sustainer,
        }
        dictionary.update(other_info)
        return dictionary


    def to_mongo_json(self):
        """
        Return a json serializable dictionary which includes all data to be saved in mongo (as opposed to postgres)
        """
        return json.dumps(self.to_mongo_dict())


def detect_potential_spam_message_notifications():
    # Get "message" type notifications where one user has sent many messages to multiple users.
    spammers = db.notifications.aggregate(
        [
            {
                "$match": {
                    "read": False,
                    "is_global": False,
                    "type": "message"
                }
            },
            {
                "$group": {
                    "_id": "$content.sender",
                    "countmessages": {
                        "$sum": 1
                    },
                    "uids": {
                        "$addToSet": "$uid"
                    }
                }
            },
            {"$match": {"countmessages": {"$gt": 20}}},
        ])
    suspect_results = []
    for spammer in spammers:
        spammer_id = spammer["_id"]
        if len(spammer["uids"]) >= 5:
            suspect_results.append(spammer_id)
            try:
                spammer_account = User.objects.get(id=spammer_id)
                spammer_account.is_active = False
                spammer_account.save()
            except:
                continue

        print(spammer["_id"])
    # Mark all of these Notifications with these sender ids as suspicious so they dont get sent to the users
    db.notifications.update_many({"content.sender": {"$in": suspect_results}}, {"$set": {"suspected_spam": True}})
    return suspect_results


def email_unread_notifications(timeframe):
    """
    Looks for all unread notifications and sends each user one email with a summary.
    Marks any sent notifications as "read".

    timeframe may be:
    * 'daily'  - only send to users who have the daily email setting
    * 'weekly' - only send to users who have the weekly email setting
    * 'all'    - send all notifications
    """
    from sefaria.model.notification import NotificationSet

    detect_potential_spam_message_notifications()

    users = db.notifications.find({"read": False, "is_global": False}).distinct("uid")

    for uid in users:
        profile = UserProfile(id=uid)
        if profile.settings["email_notifications"] != timeframe and timeframe != 'all':
            continue
        notifications = NotificationSet().unread_personal_for_user(uid)
        if len(notifications) == 0:
            continue
        try:
            user = User.objects.get(id=uid)
        except User.DoesNotExist:
            continue

        if "interface_language" in profile.settings:
            translation.activate(profile.settings["interface_language"][0:2])

        message_html  = render_to_string("email/notifications_email.html", {"notifications": notifications, "recipient": user.first_name,
                                                                            "site_name": SITE_SETTINGS["SITE_NAME"]["en"]})
        actors_string = notifications.actors_string()
        # TODO Hebrew subjects
        if actors_string:
            verb      = "have" if " and " in actors_string else "has"
            subject   = "%s %s new activity on Sefaria" % (actors_string, verb)
        elif notifications.like_count() > 0:
            noun      = "likes" if notifications.like_count() > 1 else "like"
            subject   = "%d new %s on your Source Sheet" % (notifications.like_count(), noun)
        from_email    = "Sefaria Notifications <notifications@sefaria.org>"
        to            = user.email

        msg = EmailMultiAlternatives(subject, message_html, from_email, [to])
        msg.content_subtype = "html"
        try:
            msg.send()
            notifications.mark_read(via="email")
        except AnymailRecipientsRefused:
            print('bad email address: {}'.format(to))

        if "interface_language" in profile.settings:
            translation.deactivate()


public_user_data_cache = {}
def public_user_data(uid, ignore_cache=False):
    """Returns a dictionary with common public data for `uid`"""
    if uid in public_user_data_cache and not ignore_cache:
        return public_user_data_cache[uid]

    profile = UserProfile(id=uid)
    try:
        user = User.objects.get(id=uid)
        is_staff = user.is_staff()
    except:
        is_staff = False

    data = {
        "name": profile.full_name,
        "profileUrl": "/profile/" + profile.slug,
        "imageUrl": profile.profile_pic_url_small,
        "position": profile.position,
        "organization": profile.organization,
        "isStaff": is_staff,
        "uid": uid
    }
    public_user_data_cache[uid] = data
    return data


def user_name(uid):
    """Returns a string of a user's full name"""
    data = public_user_data(uid)
    return data["name"]


def profile_url(uid):
    """Returns url to user's profile"""
    data = public_user_data(uid)
    return data["profileUrl"]


def user_link(uid):
    """Returns a string with an <a> tag linking to a users profile"""
    data = public_user_data(uid)
    link = "<a href='" + data["profileUrl"] + "' class='userLink'>" + data["name"] + "</a>"
    return link


def is_user_staff(uid):
    """
    Returns True if the user with uid is staff.
    """
    data = public_user_data(uid)  #needed?
    try:
        uid  = int(uid)
        user = User.objects.get(id=uid)
        return user.is_staff
    except:
        return False


def user_started_text(uid, title):
    """
    Returns true if uid was responsible for first adding 'title'
    to the library.

    This checks for the oldest matching index change record for 'title'.
    If someone other than the initiator changed the text's title, this function
    will incorrectly report False, but this matches our intended behavior to
    lock name changes after an admin has stepped in.
    """
    log = db.history.find({"title": title}).sort([["date", -1]]).limit(1)
    if len(log):
        return log[0]["user"] == uid
    return False


def annotate_user_list(uids):
    """
    Returns a list of dictionaries giving details (names, profile links)
    for the user ids list in uids.
    """
    annotated_list = []
    for uid in uids:
        data = public_user_data(uid)
        annotated = {
            "userLink": user_link(uid),
            "imageUrl": data["imageUrl"]
        }
        annotated_list.append(annotated)

    return annotated_list


def process_index_title_change_in_user_history(indx, **kwargs):
    print("Cascading User History from {} to {}".format(kwargs['old'], kwargs['new']))

    # ensure that the regex library we're using here is the same regex library being used in `Ref.regex`
    from .text import re as reg_reg
    patterns = [pattern.replace(reg_reg.escape(indx.title), reg_reg.escape(kwargs["old"]))
                for pattern in Ref(indx.title).regex(as_list=True)]
    queries = [{'ref': {'$regex': pattern}} for pattern in patterns]
    objs = UserHistorySet({"$or": queries})
    for o in objs:
        o.ref = o.ref.replace(kwargs["old"], kwargs["new"], 1)
        try:
            o.save()
        except InputError:
            logger.warning("Failed to convert user history from: {} to {}".format(kwargs['old'], kwargs['new']))<|MERGE_RESOLUTION|>--- conflicted
+++ resolved
@@ -12,13 +12,6 @@
 from sefaria.system.exceptions import InputError, SheetNotFoundError
 from functools import reduce
 
-<<<<<<< HEAD
-=======
-from sefaria.utils.user import delete_user_account
-from sefaria.site.site_settings import SITE_SETTINGS
-
-
->>>>>>> c81f68be
 if not hasattr(sys, '_doc_build'):
     from django.contrib.auth.models import User, Group, AnonymousUser
     from emailusernames.utils import get_user, user_exists
@@ -398,7 +391,6 @@
         self.gauth_token = None
         self.gauth_email = None
 
-<<<<<<< HEAD
         # CRM
         self.nationbuilder_id = None
         self.sf_app_user_id = None
@@ -406,8 +398,6 @@
         # new editor
         self.show_editor_toggle = False
         self.uses_new_editor = False
-=======
->>>>>>> c81f68be
 
         # Fundraising
         self.is_sustainer = False
