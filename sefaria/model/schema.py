# -*- coding: utf-8 -*-
import copy

import logging
logger = logging.getLogger(__name__)

try:
    import re2 as re
    re.set_fallback_notification(re.FALLBACK_WARNING)
except ImportError:
    logging.warning("Failed to load 're2'.  Falling back to 're' for regular expression parsing. See https://github.com/Sefaria/Sefaria-Project/wiki/Regular-Expression-Engines")
    import re

import regex
from . import abstract as abst
from sefaria.system.database import db

from sefaria.system.exceptions import InputError, IndexSchemaError
from sefaria.utils.hebrew import decode_hebrew_numeral, encode_hebrew_numeral, encode_hebrew_daf, hebrew_term

"""
                -----------------------------------------
                 Titles, Terms, and Term Schemes
                -----------------------------------------
"""


class TitleGroup(object):
    """
    A collection of titles.  Used for titles of SchemaNodes and for Terms
    """
    langs = ["en", "he"]
    required_attrs = [
        "lang",
        "text"
    ]
    optional_attrs = [
        "primary",
        "presentation"
    ]

    def __init__(self, serial=None):
        self.titles = []
        self._primary_title = {}
        if serial:
            self.load(serial)

    def validate(self):
        for lang in self.langs:
            if not self.primary_title(lang):
                raise InputError("Title Group must have a {} primary title".format(lang))
        if len(self.all_titles()) > len(list(set(self.all_titles()))):
            raise InputError("There are duplicate titles in this object's title group")
        for title in self.titles:
            if not set(title.keys()) == set(self.required_attrs) and not set(title.keys()) <= set(self.required_attrs+self.optional_attrs):
                raise InputError("Title Group titles must only contain the following keys: {}".format(self.required_attrs+self.optional_attrs))
        if '-' in self.primary_title("en"):
            raise InputError("Primary English title may not contain hyphens.")
        if not all(ord(c) < 128 for c in self.primary_title("en")):
            raise InputError("Primary English title may not contain non-ascii characters")

    def load(self, serial=None):
        if serial:
            self.titles = serial

    def copy(self):
        return self.__class__(copy.deepcopy(self.titles))

    def primary_title(self, lang="en"):
        """
        Return the primary title for this node in the language specified
        :param lang: "en" or "he"
        :return: The primary title string or None
        """
        if not self._primary_title.get(lang):
            for t in self.titles:
                if t.get("lang") == lang and t.get("primary"):
                    self._primary_title[lang] = t.get("text")
                    break
        if not self._primary_title.get(lang):
            self._primary_title[lang] = ""

        return self._primary_title.get(lang)

    def all_titles(self, lang=None):
        """
        :param lang: "en" or "he"
        :return: list of strings - the titles of this node
        """
        if lang is None:
            return [t["text"] for t in self.titles]
        return [t["text"] for t in self.titles if t["lang"] == lang]

    def secondary_titles(self, lang=None):
        if lang is None:
            raise Exception("TitleGroup.secondary_titles() needs a lang")
        return [t for t in self.all_titles(lang) if t != self.primary_title(lang)]

    def remove_title(self, text, lang):
        self.titles = [t for t in self.titles if not (t["lang"] == lang and t["text"] == text)]
        return self

    def add_title(self, text, lang, primary=False, replace_primary=False, presentation="combined"):
        """
        :param text: Text of the title
        :param language:  Language code of the title (e.g. "en" or "he")
        :param primary: Is this a primary title?
        :param replace_primary: must be true to replace an existing primary title
        :param presentation: The "presentation" field of a title indicates how it combines with earlier titles. Possible values:
            "combined" - in referencing this node, earlier titles nodes are prepended to this one (default)
            "alone" - this node is reference by this title alone
            "both" - this node is addressable both in a combined and a alone form.
        :return: the object
        """
        if any([t for t in self.titles if t["text"] == text and t["lang"] == lang]):  #already there
            if not replace_primary:
                return
            else:  #update this title as primary: remove it, then re-add below
                self.remove_title(text, lang)
        d = {
                "text": text,
                "lang": lang
        }

        if primary:
            d["primary"] = True

        if presentation == "alone" or presentation == "both":
            d["presentation"] = presentation

        has_primary = any([x for x in self.titles if x["lang"] == lang and x.get("primary")])
        if has_primary and primary:
            if not replace_primary:
                raise IndexSchemaError("Node {} already has a primary title.".format(self.primary_title()))

            old_primary = self.primary_title(lang)
            self.titles = [t for t in self.titles if t["lang"] != lang or not t.get("primary")]
            self.titles.append({"text": old_primary, "lang": lang})
            self._primary_title[lang] = None

        self.titles.append(d)
        return self


class AbstractTitledObject(object):

    def add_primary_titles(self, en_title, he_title):
        self.add_title(en_title, 'en', primary=True)
        self.add_title(he_title, 'he', primary=True)

    def add_title(self, text, lang, primary=False, replace_primary=False):
        """
        :param text: Text of the title
        :param language:  Language code of the title (e.g. "en" or "he")
        :param primary: Is this a primary title?
        :param replace_primary: must be true to replace an existing primary title
        :return: the object
        """
        return self.title_group.add_title(text, lang, primary, replace_primary)

    def remove_title(self, text, lang):
        return self.title_group.remove_title(text, lang)

    def get_titles_object(self):
        return getattr(self.title_group, "titles", None)

    def get_titles(self, lang=None):
        return self.title_group.all_titles(lang)

    def get_primary_title(self, lang='en'):
        return self.title_group.primary_title(lang)

    def has_title(self, title, lang="en"):
        return title in self.get_titles(lang)


class AbstractTitledOrTermedObject(AbstractTitledObject):
    def _init_title_defaults(self):
        # To be called at initialization time
        self.title_group = TitleGroup()

    def _load_title_group(self):
        if getattr(self, "titles", None):
            self.title_group.load(serial=self.titles)
            del self.__dict__["titles"]

        self._process_terms()

    def _process_terms(self):
        # To be called after raw data load
        from sefaria.model import library

        if self.sharedTitle:
            term = library.get_term(self.sharedTitle)
            try:
                self.title_group = term.title_group
            except AttributeError:
                raise IndexError(u"Failed to load term named {}.".format(self.sharedTitle))

    def add_shared_term(self, term):
        self.sharedTitle = term
        self._process_terms()


class Term(abst.AbstractMongoRecord, AbstractTitledObject):
    """
    A Term is a shared title node.  It can be referenced and used by many different Index nodes.
    Examples:  Noah, Perek HaChovel, Even HaEzer
    Terms that use the same TermScheme can be ordered.
    """
    collection = 'term'
    track_pkeys = True
    pkeys = ["name"]
    title_group = None
    history_noun = "term"

    required_attrs = [
        "name",
        "titles"
    ]
    optional_attrs = [
        "scheme",
        "order",
        "ref"
    ]

    def load_by_title(self, title):
        query = {'titles.text': title}
        return self.load(query=query)

    def _set_derived_attributes(self):
        self.set_titles(getattr(self, "titles", None))

    def set_titles(self, titles):
        self.title_group = TitleGroup(titles)

    def _normalize(self):
        self.titles = self.title_group.titles

    def _validate(self):
        super(Term, self)._validate()
        #do not allow duplicates:
        for title in self.get_titles():
            other_term = Term().load_by_title(title)
            if other_term and not self.same_record(other_term):
                raise InputError(u"A Term with the title {} in it already exists".format(title))
        self.title_group.validate()
        if self.name != self.get_primary_title():
            raise InputError(u"Term name {} does not match primary title {}".format(self.name, self.get_primary_title()))

    @staticmethod
    def normalize(term, lang="en"):
        """ Returns the primary title for of 'term' if it exists in the terms collection
        otherwise return 'term' unchanged """
        t = Term().load_by_title(term)
        return t.get_primary_title(lang=lang) if t else term


class TermSet(abst.AbstractMongoSet):
    recordClass = Term


class TermScheme(abst.AbstractMongoRecord):
    """
    A TermScheme is a category of terms.
    Example: Parasha, Perek
    """
    collection = 'term_scheme'
    track_pkeys = True
    pkeys = ["name"]

    required_attrs = [
        "name"
    ]
    optional_attrs = [

    ]

    def get_terms(self):
        return TermSet({"scheme": self.name})


class TermSchemeSet(abst.AbstractMongoSet):
    recordClass = TermScheme


"""
                ---------------------------------
                 Index Schema Trees - Core Nodes
                ---------------------------------
"""


def deserialize_tree(serial=None, **kwargs):
    """
    Build a :class:`TreeNode` tree from serialized form.  Called recursively.
    :param serial: The serialized form of the subtree
    :param kwargs: keyword argument 'struct_class' specifies the class to use as the default structure node class.
    Keyword argument 'leaf_class' specifies the class to use as the default leaf node class.
    keyword argument 'children_attr' specifies the attribute where children are contained. Defaults to "nodes"
        Note the attribute of TreeNode class with the same name and function.
    Other keyword arguments are passed through to the node constructors.
    :return: :class:`TreeNode`
    """
    klass = None
    if serial.get("nodeType"):
        try:
            klass = globals()[serial.get("nodeType")]
        except KeyError:
            raise IndexSchemaError("No matching class for nodeType {}".format(serial.get("nodeType")))

    if serial.get(kwargs.get("children_attr", "nodes")) or (kwargs.get("struct_title_attr") and serial.get(kwargs.get("struct_title_attr"))):
        #Structure class - use explicitly defined 'nodeType', code overide 'struct_class', or default SchemaNode
        struct_class = klass or kwargs.get("struct_class", SchemaNode)
        return struct_class(serial, **kwargs)
    elif klass:
        return klass(serial, **kwargs)
    elif kwargs.get("leaf_class"):
        return kwargs.get("leaf_class")(serial, **kwargs)
    else:
        raise IndexSchemaError("Schema node has neither 'nodes' nor 'nodeType' and 'leaf_class' not provided: {}".format(serial))


class TreeNode(object):
    """
    A single node in a tree.
    These trees are hierarchies - each node can have 1 or 0 parents.
    In this class, node relationships, node navigation, and general serialization are handled.
    """
    required_param_keys = []
    optional_param_keys = []
    default_children_attr = "nodes"

    def __init__(self, serial=None, **kwargs):
        self.children_attr = kwargs.get("children_attr", self.default_children_attr)
        self._init_defaults()
        if not serial:
            return
        self.__dict__.update(serial)
        if getattr(self, self.children_attr, None) is not None:
            for node in getattr(self, self.children_attr):
                self.append(deserialize_tree(node, **kwargs))
            delattr(self, self.children_attr)

    def _init_defaults(self):
        self.children = []  # Is this enough?  Do we need a dict for addressing?
        self.parent = None
        self._leaf_nodes = []

    def validate(self):
        for k in self.required_param_keys:
            if getattr(self, k, None) is None:
                raise IndexSchemaError("Missing Parameter '{}' in {}".format(k, self.__class__.__name__))
        for c in self.children:
            c.validate()

    def append(self, node):
        """
        Append node to this node
        :param node: the node to be appended to this node
        :return:
        """
        self.children.append(node)
        node.parent = self
        return self

    def replace(self, node):
        """
        Replace self with `node`
        :param node:
        :return:
        """
        parent = self.parent
        assert parent

        parent.children = [c if c != self else node for c in parent.children]

        node.parent = parent
        self.parent = None

    def detach(self):
        parent = self.parent
        assert parent
        parent.children = [c for c in parent.children if c != self]
        self.parent = None

    def append_to(self, node):
        """
        Append this node to another node
        :param node: the node to append this node to
        :return:
        """
        node.append(self)
        return self

    # todo: replace with a direct call to self.children for speed
    def has_children(self):
        """
        :return bool: True if this node has children
        """
        return bool(self.children)

    # todo: replace with a direct call to `not self.children for speed`
    def is_leaf(self):
        return not self.children

    def siblings(self):
        """
        :return list: The sibling nodes of this node
        """
        if self.parent:
            return [x for x in self.parent.children if x is not self]
        else:
            return None

    def root(self):
        if not self.parent:
            return self
        return self.parent.root()

    def first_child(self):
        if not self.children:
            return None
        return self.children[0]

    def last_child(self):
        if not self.children:
            return None
        return self.children[-1]

    def first_leaf(self):
        if not self.children: # is leaf
            return self
        return self.first_child().first_leaf()

    def last_leaf(self):
        if not self.children: # is leaf
            return self
        return self.last_child().last_leaf()

    def _prev_in_list(self, l):
        if not self.parent:
            return None
        prev = None
        for x in l:
            if x is self:
                return prev
            prev = x

    def _next_in_list(self, l):
        match = False
        for x in l:
            if match:
                return x
            if x is self:
                match = True
                continue
        return None

    def prev_sibling(self):
        if not self.parent:
            return None
        return self._prev_in_list(self.parent.children)

    def next_sibling(self):
        if not self.parent:
            return None
        return self._next_in_list(self.parent.children)

    #Currently assumes being called from leaf node - could integrate a call to first_leaf/last_leaf
    def next_leaf(self):
        return self._next_in_list(self.root().get_leaf_nodes())

    #Currently assumes being called from leaf node - could integrate a call to first_leaf/last_leaf
    def prev_leaf(self):
        return self._prev_in_list(self.root().get_leaf_nodes())

    def ancestors(self):
        if not self.parent:
            return []
        return self.parent.ancestors() + [self.parent]

    def is_ancestor_of(self, other_node):
        return any(self == anc for anc in other_node.ancestors())

    def is_root(self):
        return not self.parent

    def is_flat(self):
        """
        Is this node a flat tree, with no parents or children?
        :return bool:
        """
        return not self.parent and not self.children

    def traverse_tree(self, callback, **kwargs):
        """
        Traverse tree, invoking callback at each node, with kwargs as arguments
        :param callback:
        :param kwargs:
        :return:
        """
        callback(self, **kwargs)
        for child in self.children:
            child.traverse_to_string(callback, **kwargs)

    def traverse_to_string(self, callback, depth=0, **kwargs):
        st = callback(self, depth, **kwargs)
        st += "".join([child.traverse_to_string(callback, depth + 1, **kwargs) for child in self.children])
        return st

    def traverse_to_json(self, callback, depth=0, **kwargs):
        js = callback(self, depth, **kwargs)
        if self.children:
            js[getattr(self, "children_attr")] = [child.traverse_to_json(callback, depth + 1, **kwargs) for child in self.children]
        return js

    def traverse_to_list(self, callback, depth=0, **kwargs):
        listy = callback(self, depth, **kwargs)
        if self.children:
            listy += reduce(lambda a, b: a + b, [child.traverse_to_list(callback, depth + 1, **kwargs) for child in self.children], [])
        return listy

    def serialize(self, **kwargs):
        d = {}
        if self.children:
            d[self.children_attr] = [n.serialize(**kwargs) for n in self.children]

        #Only output nodeType and nodeParameters if there is at least one param. This seems like it may not remain a good measure.
        params = {k: getattr(self, k) for k in self.required_param_keys + self.optional_param_keys if getattr(self, k, None) is not None}
        if any(params):
            d["nodeType"] = self.__class__.__name__
            d.update(params)

        return d

    def copy(self, callback=None):
        children_serial = []
        for child in self.children:
            children_serial.append(child.copy(callback).serialize())
        serial = copy.deepcopy(self.serialize())
        if self.children_attr in serial:
            serial[self.children_attr] = children_serial
        new_node = self.__class__(serial)
        if callback:
            new_node = callback(new_node)
        return new_node

    def all_children(self):
        return self.traverse_to_list(lambda n, i: [n])[1:]

    def get_leaf_nodes_to_depth(self, max_depth = None):
        """
        :param max_depth: How many levels below this one to traverse.
        1 returns only this node's children, 0 returns only this node.
        """
        assert max_depth is not None
        leaves = []

        if not self.children:
            return [self]
        elif max_depth > 0:
            for node in self.children:
                if not node.children:
                    leaves += [node]
                else:
                    leaves += node.get_leaf_nodes_to_depth(max_depth=max_depth - 1)
        return leaves

    def get_leaf_nodes(self):
        """
        :return:
        """
        if not self._leaf_nodes:
            if not self.children:
                self._leaf_nodes = [self]
            else:
                for node in self.children:
                    if not node.children:
                        self._leaf_nodes += [node]
                    else:
                        self._leaf_nodes += node.get_leaf_nodes()
        return self._leaf_nodes

    def get_child_order(self, child):
        """
        Intention is to call this on the root node of a schema, in order to get the order of a child node.
        :param child: TreeNode
        :return: Integer
        """
        return self.all_children().index(child) + 1


class TitledTreeNode(TreeNode, AbstractTitledOrTermedObject):
    """
    A tree node that has a collection of titles - as contained in a TitleGroup instance.
    In this class, node titles, terms, 'default', and combined titles are handled.
    """
<<<<<<< HEAD
    
    after_title_delimiter_re = ur"(?:[,.: \r\n]|(?:to|\u05D5?\u05D1?(\u05E1\u05D5\u05E3|\u05E8\u05D9\u05E9)))+"  # should be an arg?  \r\n are for html matches
    
=======
    after_title_delimiter_re = ur"(?:[,.: \r\n]|(?:to))+"  # should be an arg?  \r\n are for html matches
>>>>>>> b6f2c400
    after_address_delimiter_ref = ur"[,.: \r\n]+"
    title_separators = [u", "]

    def __init__(self, serial=None, **kwargs):
        super(TitledTreeNode, self).__init__(serial, **kwargs)
        self._load_title_group()

    def _init_defaults(self):
        super(TitledTreeNode, self)._init_defaults()
        self.default = False
        self._primary_title = {}
        self._full_title = {}
        self._full_titles = {}

        self._init_title_defaults()
        self.sharedTitle = None

    def all_tree_titles(self, lang="en"):
        """
        :param lang: "en" or "he"
        :return: list of strings - all possible titles within this subtree
        """
        return self.title_dict(lang).keys()

    def title_dict(self, lang="en", baselist=None):
        """
        Recursive function that generates a map from title to node
        :param node: the node to start from
        :param lang: "en" or "he"
        :param baselist: list of starting strings that lead to this node
        :return: map from title to node
        """
        if baselist is None:
            baselist = []

        title_dict = {}
        thisnode = self

        this_node_titles = [title["text"] for title in self.get_titles_object() if title["lang"] == lang and title.get("presentation") != "alone"]
        if (not len(this_node_titles)) and (not self.is_default()):
            error = u'No "{}" title found for schema node: "{}"'.format(lang, self.key)
            error += u', child of "{}"'.format(self.parent.full_title("en")) if self.parent else ""
            raise IndexSchemaError(error)
        if baselist:
            node_title_list = [baseName + sep + title for baseName in baselist for sep in self.title_separators for title in this_node_titles]
        else:
            node_title_list = this_node_titles

        alone_node_titles = [title["text"] for title in self.get_titles_object() if title["lang"] == lang and title.get("presentation") == "alone" or title.get("presentation") == "both"]
        node_title_list += alone_node_titles

        for child in self.children:
            if child.default:
                thisnode = child
            else:
                title_dict.update(child.title_dict(lang, node_title_list))

        for title in node_title_list:
            title_dict[title] = thisnode

        return title_dict

    def full_titles(self, lang="en"):
        if not self._full_titles.get(lang):
            if self.parent:
                self._full_titles[lang] = [parent + sep + local
                                           for parent in self.parent.full_titles(lang)
                                           for sep in self.title_separators
                                           for local in self.all_node_titles(lang)]
            else:
                self._full_titles[lang] = self.all_node_titles(lang)
        return self._full_titles[lang]

    def full_title(self, lang="en", force_update=False):
        """
        :param lang: "en" or "he"
        :return string: The full title of this node, from the root node.
        """
        if not self._full_title.get(lang) or force_update:
            if self.is_default():
                self._full_title[lang] = self.parent.full_title(lang, force_update)
            elif self.parent:
                self._full_title[lang] = self.parent.full_title(lang, force_update) + ", " + self.primary_title(lang)
            else:
                self._full_title[lang] = self.primary_title(lang)
        return self._full_title[lang]

    # todo: replace with a direct call to self.default for speed
    def is_default(self):
        """
        Is this node a default node, meaning, do references to its parent cascade to this node?
        :return bool:
        """
        return self.default

    def has_default_child(self):
        return any([c for c in self.children if c.is_default()])

    def get_default_child(self):
        for child in self.children:
            if child.is_default():
                return child
        return None

    def has_titled_continuation(self):
        """
        :return: True if any normal forms of this node continue with a title.  Used in regex building.
        """
        return any([c for c in self.children if not c.is_default()])

    def has_numeric_continuation(self):
        """
        True if any of the normal forms of this node continue with numbers.  Used in regex building.
        Overridden in subclasses.
        :return:
        """
        #overidden in subclasses
        for child in self.children:
            if child.is_default():
                if child.has_numeric_continuation():
                    return True
        return False

    def primary_title(self, lang="en"):
        # Retained for backwards compatability.  Could be factored out.
        """
        Return the primary title for this node in the language specified
        :param lang: "en" or "he"
        :return: The primary title string or None
        """
        return self.get_primary_title(lang)

    def all_node_titles(self, lang="en"):
        # Retained for backwards compatability.  Could be factored out.
        """
        :param lang: "en" or "he"
        :return: list of strings - the titles of this node
        """
        return self.get_titles(lang)

    def add_title(self, text, lang, primary=False, replace_primary=False, presentation="combined"):
        """
        :param text: Text of the title
        :param language:  Language code of the title (e.g. "en" or "he")
        :param primary: Is this a primary title?
        :param replace_primary: must be true to replace an existing primary title
        :param presentation: The "presentation" field of a title indicates how it combines with earlier titles. Possible values:
            "combined" - in referencing this node, earlier titles nodes are prepended to this one (default)
            "alone" - this node is reference by this title alone
            "both" - this node is addressable both in a combined and a alone form.
        :return: the object
        """
        return self.title_group.add_title(text, lang, primary, replace_primary, presentation)

    def validate(self):
        super(TitledTreeNode, self).validate()

        if not self.default and not self.sharedTitle and not self.get_titles_object():
            raise IndexSchemaError(u"Schema node {} must have titles, a shared title node, or be default".format(self))

        if self.default and (self.get_titles_object() or self.sharedTitle):
            raise IndexSchemaError(u"Schema node {} - default nodes can not have titles".format(self))

        if not self.default:
            try:
                self.title_group.validate()
            except InputError as e:
                raise IndexSchemaError(u"Schema node {} has invalid titles: {}".format(self, e))

        if self.children and len([c for c in self.children if c.default]) > 1:
            raise IndexSchemaError(u"Schema Structure Node {} has more than one default child.".format(self.key))

        if self.sharedTitle and Term().load({"name": self.sharedTitle}).titles != self.get_titles_object():
            raise IndexSchemaError(u"Schema node {} with sharedTitle can not have explicit titles".format(self))

        #if not self.default and not self.primary_title("he"):
        #    raise IndexSchemaError("Schema node {} missing primary Hebrew title".format(self.key))

    def serialize(self, **kwargs):
        d = super(TitledTreeNode, self).serialize(**kwargs)
        if self.default:
            d["default"] = True
        else:
            if self.sharedTitle:
                d["sharedTitle"] = self.sharedTitle
            if not self.sharedTitle or kwargs.get("expand_shared"):
                d["titles"] = self.get_titles_object()
        if kwargs.get("expand_titles"):
            d["title"] = self.title_group.primary_title("en")
            d["heTitle"] = self.title_group.primary_title("he")
        return d

    """ String Representations """
    def __str__(self):
        return self.full_title("en")

    def __repr__(self):  # Wanted to use orig_tref, but repr can not include Unicode
        return self.__class__.__name__ + "('" + self.full_title("en") + "')"


"""
                --------------------------------
                 Alternate Structure Tree Nodes
                --------------------------------
"""


class NumberedTitledTreeNode(TitledTreeNode):
    """
    A :class:`TreeNode` that can address its :class:`TreeNode` children by Integer, or other :class:`AddressType`.
    """
    required_param_keys = ["depth", "addressTypes", "sectionNames"]
    optional_param_keys = ["lengths"]

    def __init__(self, serial=None, **kwargs):
        """
        depth: Integer depth of this JaggedArray
        address_types: A list of length (depth), with string values indicating class names for address types for each level
        section_names: A list of length (depth), with string values of section names for each level
        e.g.:
        {
          "depth": 2,
          "addressTypes": ["Integer","Integer"],
          "sectionNames": ["Chapter","Verse"],
          "lengths": [12, 122]
        }
        """
        super(NumberedTitledTreeNode, self).__init__(serial, **kwargs)

        # Anything else in this __init__ needs to be reflected in JaggedArrayNode.__init__
        self._regexes = {}
        self._init_address_classes()

    def _init_address_classes(self):
        self._addressTypes = []
        for i, atype in enumerate(getattr(self, "addressTypes", [])):
            try:
                klass = globals()["Address" + atype]
            except KeyError:
                raise IndexSchemaError("No matching class for addressType {}".format(atype))

            if i == 0 and getattr(self, "lengths", None) and len(self.lengths) > 0:
                self._addressTypes.append(klass(i, self.lengths[i]))
            else:
                self._addressTypes.append(klass(i))

    def validate(self):
        super(NumberedTitledTreeNode, self).validate()
        for p in ["addressTypes", "sectionNames"]:
            if len(getattr(self, p)) != self.depth:
                raise IndexSchemaError("Parameter {} in {} {} does not have depth {}".format(p, self.__class__.__name__, self.key, self.depth))

        for sec in getattr(self, 'sectionNames', []):
            if any((c in '.-\\/') for c in sec):
                raise InputError("Text Structure names may not contain periods, hyphens or slashes.")

    def address_class(self, depth):
        return self._addressTypes[depth]

    def full_regex(self, title, lang, anchored=True, compiled=True, capture_title=False, escape_titles=True, **kwargs):
        """
        :return: Regex object. If kwargs[for_js] == True, returns the Regex string
        :param for_js: Defaults to False
        :param match_range: Defaults to False
        :param strict: Only match string where all address components match
        :param terminated: Only match string that contains just a valid ref

        A call to `full_regex("Bereishit", "en", for_js=True)` returns the follow regex, expanded here for clarity :
        ```
        Bereishit                       # title
        [,.: \r\n]+                     # a separator (self.after_title_delimiter_re)
        (?:                             # Either:
            (?:                         # 1)
                (\d+)                   # Digits
                (                       # and maybe
                    [,.: \r\n]+         # a separator
                    (\d+)               # and more digits
                )?
            )
            |                           # Or:
            (?:                         # 2: The same
                [[({]                   # With beginning
                (\d+)
                (
                    [,.: \r\n]+
                    (\d+)
                )?
                [])}]                   # and ending brackets or parens or braces around the numeric portion
            )
        )
        (?=                             # and then either
            [.,;?! })<]                 # some kind of delimiting character coming after
            |                           # or
            $                           # the end of the string
        )
        ```
        Different address type / language combinations produce different internal regexes in the innermost portions of the above, where the comments say 'digits'.

        """
        key = (title, lang, anchored, compiled, kwargs.get("for_js"), kwargs.get("match_range"), kwargs.get("strict"), kwargs.get("terminated"), kwargs.get("escape_titles"))
        if not self._regexes.get(key):
            reg = ur"^" if anchored else u""
            title_block = regex.escape(title) if escape_titles else title
            reg += ur"(?P<title>" + title_block + ur")" if capture_title else title_block
            reg += self.after_title_delimiter_re
            addr_regex = self.address_regex(lang, **kwargs)
            reg += ur'(?:(?:' + addr_regex + ur')|(?:[\[({]' + addr_regex + ur'[\])}]))'  # Match expressions with internal parenthesis around the address portion
            reg += ur"(?=[.,:;?! })\]<]|$)" if kwargs.get("for_js") else ur"(?=\W|$)" if not kwargs.get("terminated") else ur"$"
            self._regexes[key] = regex.compile(reg, regex.VERBOSE) if compiled else reg
        return self._regexes[key]

    def address_regex(self, lang, **kwargs):
        group = "a0" if not kwargs.get("for_js") else None
        reg = self._addressTypes[0].regex(lang, group, **kwargs)

        if not self._addressTypes[0].stop_parsing(lang):
            for i in range(1, self.depth):
                group = "a{}".format(i) if not kwargs.get("for_js") else None
                reg += u"(" + self.after_address_delimiter_ref + self._addressTypes[i].regex(lang, group, **kwargs) + u")"
                if not kwargs.get("strict", False):
                    reg += u"?"

        if kwargs.get("match_range"):
            #TODO there is a potential error with this regex. it fills in toSections starting from highest depth and going to lowest.
            #TODO Really, the depths should be filled in the opposite order, but it's difficult to write a regex to match.
            #TODO However, most false positives will be filtered out in library._get_ref_from_match()

            reg += ur"(?:\s*[-\u2010-\u2015\u05BE]\s*"  # maybe there's a dash (either n or m dash) and a range
            reg += ur"(?=\S)"  # must be followed by something (Lookahead)
            group = "ar0" if not kwargs.get("for_js") else None
            reg += self._addressTypes[0].regex(lang, group, **kwargs)
            if not self._addressTypes[0].stop_parsing(lang):
                reg += u"?"
                for i in range(1, self.depth):
                    reg += ur"(?:(?:" + self.after_address_delimiter_ref + ur")?"
                    group = "ar{}".format(i) if not kwargs.get("for_js") else None
                    reg += u"(" + self._addressTypes[i].regex(lang, group, **kwargs) + u")"
                    # assuming strict isn't relevant on ranges  # if not kwargs.get("strict", False):
                    reg += u")?"
            reg += ur")?"  # end range clause
        return reg

    def sectionString(self, sections, lang="en", title=True, full_title=False):
        assert len(sections) <= self.depth

        ret = u""
        if title:
            ret += self.full_title(lang) if full_title else self.primary_title(lang)
            ret += u" "
        strs = []
        for i in range(len(sections)):
            strs.append(self.address_class(i).toStr(lang, sections[i]))
        ret += u":".join(strs)

        return ret

    def add_structure(self, section_names, address_types=None):
        self.depth = len(section_names)
        self.sectionNames = section_names
        if address_types is None:
            self.addressTypes = [sec if globals().get("Address{}".format(sec), None) else 'Integer' for sec in section_names]
        else:
            self.addressTypes = address_types

    def serialize(self, **kwargs):
        d = super(NumberedTitledTreeNode, self).serialize(**kwargs)
        if kwargs.get("translate_sections"):
                d["heSectionNames"] = map(hebrew_term, self.sectionNames)
        return d


class ArrayMapNode(NumberedTitledTreeNode):
    """
    A :class:`TreeNode` that contains jagged arrays of references.
    Used as the leaf node of alternate structures of Index records.
    (e.g., Parsha structures of chapter/verse stored Tanach, or Perek structures of Daf/Line stored Talmud)
    """
    required_param_keys = ["depth", "wholeRef"]
    optional_param_keys = ["lengths", "addressTypes", "sectionNames", "refs", "includeSections"]  # "addressTypes", "sectionNames", "refs" are not required for depth 0, but are required for depth 1 +
    has_key = False  # This is not used as schema for content

    def get_ref_from_sections(self, sections):
        if not sections:
            return self.wholeRef
        return reduce(lambda a, i: a[i], [s - 1 for s in sections], self.refs)

    def serialize(self, **kwargs):
        d = super(ArrayMapNode, self).serialize(**kwargs)
        if kwargs.get("expand_refs"):
            if getattr(self, "includeSections", None):
                # We assume that with "includeSections", we're going from depth 0 to depth 1, and expanding "wholeRef"
                from . import text

                refs         = text.Ref(self.wholeRef).split_spanning_ref()
                first, last  = refs[0], refs[-1]
                offset       = first.sections[-2] - 1 if first.is_segment_level() else first.sections[-1] - 1

                d["refs"] = [r.normal() for r in refs]
                d["addressTypes"] = first.index_node.addressTypes[-2:-1]
                d["sectionNames"] = first.index_node.sectionNames[-2:-1]
                d["depth"] += 1
                d["offset"] = offset

            if (kwargs.get("include_previews", False)):
                d["wholeRefPreview"] = self.expand_ref(self.wholeRef, kwargs.get("he_text_ja"), kwargs.get("en_text_ja"))
                if d.get("refs"):
                    d["refsPreview"] = []
                    for r in d["refs"]:
                        d["refsPreview"].append(self.expand_ref(r, kwargs.get("he_text_ja"), kwargs.get("en_text_ja")))
                else:
                    d["refsPreview"] = None
        return d

    # Move this over to Ref and cache it?
    def expand_ref(self, tref, he_text_ja = None, en_text_ja = None):
        from . import text
        from sefaria.utils.util import text_preview

        oref = text.Ref(tref)
        if oref.is_spanning():
            oref = oref.first_spanned_ref()
        if he_text_ja is None and en_text_ja is None:
            t = text.TextFamily(oref, context=0, pad=False, commentary=False)
            preview = text_preview(t.text, t.he) if (t.text or t.he) else []
        else:
            preview = text_preview(en_text_ja.subarray_with_ref(oref).array(), he_text_ja.subarray_with_ref(oref).array())

        return preview

    def validate(self):
        if getattr(self, "depth", None) is None:
            raise IndexSchemaError("Missing Parameter 'depth' in {}".format(self.__class__.__name__))
        if self.depth == 0:
            TitledTreeNode.validate(self)  # Skip over NumberedTitledTreeNode validation, which requires fields we don't have
        elif self.depth > 0:
            for k in ["addressTypes", "sectionNames", "refs"]:
                if getattr(self, k, None) is None:
                    raise IndexSchemaError("Missing Parameter '{}' in {}".format(k, self.__class__.__name__))
            super(ArrayMapNode, self).validate()


"""
                -------------------------
                 Index Schema Tree Nodes
                -------------------------
"""


class SchemaNode(TitledTreeNode):
    """
    A node in an Index Schema tree.
    Schema nodes form trees which define a storage format.
    At this level, keys, storage addresses, and recursive content constructors are defined.
    Conceptually, there are two types of Schema node:
    - Schema Structure Nodes define nodes which have child nodes, and do not store content.
    - Schema Content Nodes define nodes which store content, and do not have child nodes
    The two are both handled by this class, with calls to "if self.children" to distinguishing behavior.

    """
    is_virtual = False

    def __init__(self, serial=None, **kwargs):
        """
        Construct a SchemaNode
        :param serial: The serialized form of this subtree
        :param kwargs: "index": The Index object that this tree is rooted in.
        :return:
        """
        super(SchemaNode, self).__init__(serial, **kwargs)
        self.index = kwargs.get("index", None)

    def _init_defaults(self):
        super(SchemaNode, self)._init_defaults()
        self.key = None
        self.checkFirst = None
        self._address = []

    def validate(self):
        super(SchemaNode, self).validate()

        if not all(ord(c) < 128 for c in self.title_group.primary_title("en")):
            raise InputError("Primary English title may not contain non-ascii characters")

        if not getattr(self, "key", None):
            raise IndexSchemaError("Schema node missing key")

        if "." in self.key:  # Mongo doesn't like . in keys
            raise IndexSchemaError("'.' is not allowed in key names.")

        if self.default and self.key != "default":
            raise IndexSchemaError("'default' nodes need to have key name 'default'")

    def concrete_children(self):
        return [c for c in self.children if not c.is_virtual]

    def create_content(self, callback=None, *args, **kwargs):
        """
        Tree visitor for building content trees based on this Index tree - used for counts and versions
        Callback is called for content nodes only.
        :param callback:
        :return:
        """
        if self.concrete_children():
            return {node.key: node.create_content(callback, *args, **kwargs) for node in self.concrete_children()}
        else:
            if not callback:
                return None
            return callback(self, *args, **kwargs)

    def create_skeleton(self):
        return self.create_content(lambda n: [])

    def add_primary_titles(self, en_title, he_title, key_as_title=True):
        self.add_title(en_title, 'en', primary=True)
        self.add_title(he_title, 'he', primary=True)
        if key_as_title:
            self.key = en_title

    def visit_content(self, callback, *contents, **kwargs):
        """
        Tree visitor for traversing content nodes of existing content trees based on this Index tree and passing them to callback.
        Outputs a content tree.
        Callback is called for content nodes only.
        :param contents: one tree or many
        :param callback:
        :return:
        """
        if self.children:
            dict = {}
            for node in self.concrete_children():
                # todo: abstract out or put in helper the below reduce
                c = [tree[node.key] for tree in contents]
                dict[node.key] = node.visit_content(callback, *c, **kwargs)
            return dict
        else:
            return self.create_content(callback, *contents, **kwargs)

    def visit_structure(self, callback, content, **kwargs):
        """
        Tree visitor for traversing existing structure nodes of content trees based on this Index and passing them to callback.
        Traverses from bottom up, with intention that this be used to aggregate content from content nodes up.
        Modifies contents in place.
        :param callback:
        :param args:
        :param kwargs:
        :return:
        """
        if self.concrete_children():
            for node in self.concrete_children():
                node.visit_structure(callback, content)
            callback(self, content.content_node(self), **kwargs)

    def as_index_contents(self):
        res = self.index.contents(raw=True)
        res["title"]   = self.full_title("en")
        res["heTitle"] = self.full_title("he")
        res['schema']  = self.serialize(expand_shared=True, expand_titles=True, translate_sections=True)
        res["titleVariants"] = self.full_titles("en")
        if self.all_node_titles("he"):
            res["heTitleVariants"] = self.full_titles("he")
        if self.index.has_alt_structures():
            res['alts'] = {}
            if not self.children: #preload text and pass it down to the preview generation
                from . import text
                he_text_ja = text.TextChunk(self.ref(), "he").ja()
                en_text_ja = text.TextChunk(self.ref(), "en").ja()
            else:
                he_text_ja = en_text_ja = None
            for key, struct in self.index.get_alt_structures().iteritems():
                res['alts'][key] = struct.serialize(expand_shared=True, expand_refs=True, he_text_ja=he_text_ja, en_text_ja=en_text_ja, expand_titles=True)
            del res['alt_structs']
        return res

    def serialize(self, **kwargs):
        """
        :param callback: function applied to dictionary before it's returned.  Invoked on concrete nodes, not the abstract level.
        :return string: serialization of the subtree rooted in this node
        """
        d = super(SchemaNode, self).serialize(**kwargs)
        d["key"] = self.key
        if getattr(self, "checkFirst", None) is not None:
            d["checkFirst"] = self.checkFirst
        return d

    #http://stackoverflow.com/a/14692747/213042
    #http://stackoverflow.com/a/16300379/213042
    def address(self):
        """
        Returns a list of keys to uniquely identify and to access this node.
        :return list:
        """
        if not self._address:
            if self.parent:
                self._address = self.parent.address() + [self.key]
            else:
                self._address = [self.key]

        return self._address

    def version_address(self):
        """
        In a version storage context, the first key is not used.  Traversal starts from position 1.
        :return:
        """
        return self.address()[1:]

    def ref(self):
        from . import text
        d = {
            "index": self.index,
            "book": self.full_title("en"),
            "primary_category": self.index.get_primary_category(),
            "index_node": self,
            "sections": [],
            "toSections": []
        }
        return text.Ref(_obj=d)

    def first_section_ref(self):
        if self.children:
            return self.ref()
        return self.ref().padded_ref()

    def last_section_ref(self):
        if self.children:
            return self.ref()

        from . import version_state
        from . import text

        sn = version_state.StateNode(snode=self)
        sections = [i + 1 for i in sn.ja("all").last_index(self.depth - 1)]

        d = self.ref()._core_dict()
        d["sections"] = sections
        d["toSections"] = sections
        return text.Ref(_obj=d)

    def find_string(self, regex_str, cleaner=lambda x: x, strict=True, lang='he', vtitle=None):
        """
        See TextChunk.text_index_map
        :param regex_str:
        :param cleaner:
        :param strict:
        :param lang:
        :param vtitle:
        :return:
        """
        def traverse(node):
            matches = []
            if node.children:
                for child in node.children:
                    temp_matches = traverse(child)
                    matches += temp_matches
            else:
                return node.ref().text(lang=lang, vtitle=vtitle).find_string(regex_str, cleaner=cleaner, strict=strict)

        return traverse(self)

    def text_index_map(self, tokenizer=lambda x: re.split(u'\s+',x), strict=True, lang='he', vtitle=None):
        """
        See TextChunk.text_index_map
        :param tokenizer:
        :param strict:
        :param lang:
        :return:
        """
        def traverse(node, callback, offset=0):
            index_list, ref_list, temp_offset = callback(node)
            if node.children:
                for child in node.children:
                    temp_index_list, temp_ref_list, temp_offset = traverse(child, callback, offset)
                    index_list += temp_index_list
                    ref_list += temp_ref_list
                    offset = temp_offset
            else:
                index_list = [i + offset for i in index_list]
                offset += temp_offset
            return index_list, ref_list, offset


        def callback(node):
            if not node.children:
                index_list, ref_list, total_len = node.ref().text(lang=lang, vtitle=vtitle).text_index_map(tokenizer,strict=strict)
                return index_list, ref_list, total_len
            else:
                return [],[], 0

        index_list, ref_list, _ = traverse(self, callback)
        return index_list, ref_list

    def nodes_missing_content(self):
        """
        Used to identify nodes in the tree that have no content
        :return: (bool-> True if node is missing content, list)
        The list is a list of nodes that represent the root of an "empty" tree. If a SchemaNode has three children where
        all three are missing content, only the parent SchemaNode will be in the list.
        """
        if self.is_leaf():
            if self.ref().text('en').is_empty() and self.ref().text('he').is_empty():
                return True, [self]
            else:
                return False, []

        children_results = [child.nodes_missing_content() for child in self.children]

        # If all my children are empty nodes, I am an empty node. Since I am the root of an empty tree, I add myself
        # to the list of empty nodes instead of my children
        if all([result[0] for result in children_results]):
            return True, [self]
        else:
            return False, reduce(lambda x, y: x+y, [result[1] for result in children_results])

    def __eq__(self, other):
        return self.address() == other.address()

    def __ne__(self, other):
        return not self.__eq__(other)


class JaggedArrayNode(SchemaNode, NumberedTitledTreeNode):
    """
    A :class:`SchemaNode` that defines JaggedArray content and can be addressed by :class:`AddressType`
    Used both for:
    - Structure Nodes whose children can be addressed by Integer or other :class:`AddressType`
    - Content Nodes that define the schema for JaggedArray stored content
    """
    optional_param_keys = ["lengths", "toc_zoom"]

    def __init__(self, serial=None, **kwargs):
        # call SchemaContentNode.__init__, then the additional parts from NumberedTitledTreeNode.__init__
        SchemaNode.__init__(self, serial, **kwargs)

        # Below are the elements of NumberedTitledTreeNode that go beyond SchemaNode init.
        self._regexes = {}
        self._init_address_classes()

    def validate(self):
        # this is minorly repetitious, at the top tip of the diamond inheritance.
        SchemaNode.validate(self)
        NumberedTitledTreeNode.validate(self)

    def has_numeric_continuation(self):
        return True

    def as_index_contents(self):
        res = super(JaggedArrayNode, self).as_index_contents()
        res["sectionNames"] = self.sectionNames
        res["depth"] = self.depth
        return res


class StringNode(JaggedArrayNode):
    """
    A :class:`JaggedArrayNode` with depth 0 - effectively defining a string.
    """
    def __init__(self, serial=None, **kwargs):
        super(StringNode, self).__init__(serial, **kwargs)
        self.depth = 0
        self.addressTypes = []
        self.sectionNames = []

    def serialize(self, **kwargs):
        d = super(StringNode, self).serialize(**kwargs)
        d["nodeType"] = "JaggedArrayNode"
        return d

"""
                -------------------------------------
                 Index Schema Tree Nodes - Virtual
                -------------------------------------
"""


class VirtualNode(TitledTreeNode):

    is_virtual = True    # False on SchemaNode
    entry_class = None

    def __init__(self, serial=None, **kwargs):
        """
        Abstract superclass for SchemaNodes that are not backed by Versions.
        :param serial:
        :param kwargs:
        """
        super(VirtualNode, self).__init__(serial, **kwargs)
        self.index = kwargs.get("index", None)

    def _init_defaults(self):
        super(VirtualNode, self)._init_defaults()
        self.index = None

    def address(self):
        return self.parent.address()

    def create_dynamic_node(self, title, tref):
        return self.entry_class(self, title, tref)

    def first_child(self):
        pass

    def last_child(self):
        pass


class DictionaryEntryNotFound(InputError):
    def __init__(self, message, lexicon_name=None, base_title=None, word=None):
        super(DictionaryEntryNotFound, self).__init__(message)
        self.lexicon_name = lexicon_name
        self.base_title = base_title
        self.word = word


class DictionaryEntryNode(TitledTreeNode):
    is_virtual = True
    supported_languages = ["en"]

    def __init__(self, parent, title=None, tref=None, word=None):
        """
        A schema node created on the fly, in memory, to correspond to a dictionary entry.
        Created by a DictionaryNode object.
        Can be instantiated with title+tref or word
        :param parent:
        :param title:
        :param tref:
        :param word:
        """
        if title and tref:
            self.title = title
            self._ref_regex = regex.compile(u"^" + regex.escape(title) + u"[, _]*(\S[^0-9.]*)(?:[. ](\d+))?$")
            self._match = self._ref_regex.match(tref)
            self.word = self._match.group(1) or ""
        elif word:
            self.word = word

        super(DictionaryEntryNode, self).__init__({
            "titles": [{
                "lang": "he",
                "text": self.word,
                "primary": True
            },
                {
                "lang": "en",
                "text": self.word,
                "primary": True
            }]
        })

        self.parent = parent
        self.index = self.parent.index
        self.sectionNames = ["Line"]    # Hacky hack
        self.depth = 1
        self.addressTypes = ["Integer"]
        self._addressTypes = [AddressInteger(0)]

        if self.word:
            self.lexicon_entry = self.parent.dictionaryClass().load({"parent_lexicon": self.parent.lexiconName, "headword": self.word})
            self.has_word_match = bool(self.lexicon_entry)

        if not self.word or not self.has_word_match:
            raise DictionaryEntryNotFound("Word not found in {}".format(self.parent.full_title()), self.parent.lexiconName, self.parent.full_title(), self.word)

    def has_numeric_continuation(self):
        return True

    def has_titled_continuation(self):
        return False

    def get_sections(self):
        s = self._match.group(2)
        return [int(s)] if s else []

    def address_class(self, depth):
        return self._addressTypes[depth]

    def get_index_title(self):
        return self.parent.lexicon.index_title

    def get_version_title(self, lang):
        return self.parent.lexicon.version_title

    def get_text(self):
        if not self.has_word_match:
            return [u"No Entry for {}".format(self.word)]

        return self.lexicon_entry.as_strings()

    def address(self):
        return self.parent.address() + [self.word]

    def prev_sibling(self):
        return self.prev_leaf()

    def next_sibling(self):
        return self.next_leaf()

    #Currently assumes being called from leaf node
    def next_leaf(self):
        if not self.has_word_match:
            return None
        try:
            return self.__class__(parent=self.parent, word=self.lexicon_entry.next_hw)
        except AttributeError:
            return None

    #Currently assumes being called from leaf node
    def prev_leaf(self):
        if not self.has_word_match:
            return None
        try:
            return self.__class__(parent=self.parent, word=self.lexicon_entry.prev_hw)
        except AttributeError:
            return None

    # This is identical to SchemaNode.ref().  Inherit?
    def ref(self):
        from . import text
        d = {
            "index": self.index,
            "book": self.full_title("en"),
            "primary_category": self.index.get_primary_category(),
            "index_node": self,
            "sections": [],
            "toSections": []
        }
        return text.Ref(_obj=d)


class DictionaryNode(VirtualNode):
    """
    A schema node corresponding to the entirety of a dictionary.
    The parent of DictionaryEntryNode objects, which represent individual entries
    """
    required_param_keys = ["lexiconName", "firstWord", "lastWord"]
    optional_param_keys = ["headwordMap"]
    entry_class = DictionaryEntryNode

    def __init__(self, serial=None, **kwargs):
        """
        Construct a SchemaNode
        :param serial: The serialized form of this subtree
        :param kwargs: "index": The Index object that this tree is rooted in.
        :return:
        """
        super(DictionaryNode, self).__init__(serial, **kwargs)

        from lexicon import LexiconEntrySubClassMapping, Lexicon

        self.lexicon = Lexicon().load({"name": self.lexiconName})

        try:
            self.dictionaryClass = LexiconEntrySubClassMapping.lexicon_class_map[self.lexiconName]

        except KeyError:
            raise IndexSchemaError("No matching class for {} in DictionaryNode".format(self.lexiconName))

    def _init_defaults(self):
        super(DictionaryNode, self)._init_defaults()

    def validate(self):
        super(DictionaryNode, self).validate()

    def first_child(self):
        try:
            return self.entry_class(self, word=self.firstWord)
        except DictionaryEntryNotFound:
            return None

    def last_child(self):
        try:
            return self.entry_class(self, word=self.lastWord)
        except DictionaryEntryNotFound:
            return None

    def serialize(self, **kwargs):
        """
        :return string: serialization of the subtree rooted in this node
        """
        d = super(DictionaryNode, self).serialize(**kwargs)
        d["nodeType"] = "DictionaryNode"
        d["lexiconName"] = self.lexiconName
        d["headwordMap"] = self.headwordMap
        d["firstWord"] = self.firstWord
        d["lastWord"] = self.lastWord
        return d


class SheetNode(NumberedTitledTreeNode):
    is_virtual = True
    supported_languages = ["en", "he"]

    def __init__(self, sheet_library_node, title=None, tref=None):
        """
        A node created on the fly, in memory, to correspond to a sheet.
        In the case of sheets, the dynamic nodes created present as the root node, with section info.
        :param parent:
        :param title:
        :param tref:
        :param word:
        """
        assert title and tref

        self.title = title
        self.parent = None
        self.depth = 2
        self.sectionNames = ["Sheet", "Segment"]
        self.addressTypes = ["Integer", "Integer"]
        self.index = sheet_library_node.index
        super(SheetNode, self).__init__(None)

        self._sheetLibraryNode = sheet_library_node
        self.title_group = sheet_library_node.title_group

        self._ref_regex = regex.compile(u"^" + regex.escape(title) + self.after_title_delimiter_re + u"([0-9]+)(?:" + self.after_address_delimiter_ref + u"([0-9]+)|$)")
        self._match = self._ref_regex.match(tref)
        self.sheetId = int(self._match.group(1))
        if not self.sheetId:
            raise Exception

        self.nodeId = int(self._match.group(2)) if self._match.group(2) else None
        self._sections = [self.sheetId] + ([self.nodeId] if self.nodeId else [])

        self.sheet_object = db.sheets.find_one({"id": int(self.sheetId)})
        if not self.sheet_object:
            raise InputError



    def has_numeric_continuation(self):
        return False  # What about section level?

    def has_titled_continuation(self):
        return False

    def get_sections(self):
        return self._sections

    def get_index_title(self):
        return self.index.title

    def get_version_title(self, lang):
        return "Dummy"

    def return_text_from_sheet_source(self, source):
        if source.get("text"):
            return (source.get("text"))
        elif source.get("outsideText"):
            return (source.get("outsideText"))
        elif source.get("outsideBiText"):
            return (source.get("outsideBiText"))
        elif source.get("comment"):
            return (source.get("comment"))
        elif source.get("media"):
            return (source.get("media"))

    def get_text(self):
        text = []
        for source in self.sheet_object.get("sources"):
            if self.nodeId:
                if self.nodeId == source.get("node"):
                    text.append(self.return_text_from_sheet_source(source))
                    break
            else:
                text.append(self.return_text_from_sheet_source(source))

        return text

    #def address(self):
    #    return self.parent.address() + [self.sheetId]

    def prev_sibling(self):
        return None

    def next_sibling(self):
        return None

    def next_leaf(self):
        return None

    def prev_leaf(self):
        return None

    def ref(self):
        from . import text
        d = {
            "index": self.index,
            "book": self.full_title("en"),
            "primary_category": self.index.get_primary_category(),
            "index_node": self,
            "sections": self._sections,
            "toSections": self._sections[:]
        }
        return text.Ref(_obj=d)


class SheetLibraryNode(VirtualNode):
    entry_class = SheetNode

    # These tree walking methods are needed, currently, so that VersionState doesn't get upset.
    # Seems like there must be a better way to do an end run around VersionState
    def create_content(self, callback=None, *args, **kwargs):
        if not callback:
            return None
        return callback(self, *args, **kwargs)

    def visit_content(self, callback, *contents, **kwargs):
        return self.create_content(callback, *contents, **kwargs)

    def visit_structure(self, callback, content, **kwargs):
        pass

    def serialize(self, **kwargs):
        """
        :return string: serialization of the subtree rooted in this node
        """
        d = super(SheetLibraryNode, self).serialize(**kwargs)
        d["nodeType"] = "SheetLibraryNode"
        return d
"""
{
    "title" : "Sheet",
    "schema" : {
        "titles" : [
            {
                "text" : "דף",
                "primary" : true,
                "lang" : "he"
            },
            {
                "text" : "Sheet",
                "primary" : true,
                "lang" : "en"
            }
        ],
        nodes: [{
            "default" : true,
            "nodeType" : "SheetLibraryNode"
        }]
    }
    "category": ["_unlisted"]    #!!!!!
}

"""





"""
                ------------------------------------
                 Index Schema Trees - Address Types
                ------------------------------------
"""


class AddressType(object):
    """
    Defines a scheme for referencing and addressing a level of a Jagged Array.
    Used by :class:`NumberedTitledTreeNode`
    """
    section_patterns = {
        'he': None,
        'en': None
    }

    def __init__(self, order, length=None):
        self.order = order
        self.length = length

    def regex(self, lang, group_id=None, **kwargs):
        """
        The regular expression part that matches this address reference, wrapped with section names, if provided
        :param lang: "en" or "he"
        :param group_id: The id of the regular expression group the this match will be captured in
        :param kwargs: 'strict' kwarg indicates that section names are required to match
        :return string: regex component
        """
        try:
            if self.section_patterns[lang]:
                strict = kwargs.get("strict", False)
                reg = self.section_patterns[lang]
                if not strict:
                    reg += u"?"
                reg += self._core_regex(lang, group_id)
                return reg
            else:
                return self._core_regex(lang, group_id)
        except KeyError:
            raise Exception("Unknown Language passed to AddressType: {}".format(lang))

    def _core_regex(self, lang, group_id=None):
        """
        The regular expression part that matches this address reference
        :param lang: "en" or "he"
        :param group_id: The id of the regular expression group the this match will be catured in
        :return string: regex component
        """
        pass

    @staticmethod
    def hebrew_number_regex():
        """
        Regular expression component to capture a number expressed in Hebrew letters
        :return string:
        \p{Hebrew} ~= [\u05d0–\u05ea]
        """
        return ur"""                                    # 1 of 3 styles:
        ((?=[\u05d0-\u05ea]+(?:"|\u05f4|'')[\u05d0-\u05ea])    # (1: ") Lookahead:  At least one letter, followed by double-quote, two single quotes, or gershayim, followed by  one letter
                \u05ea*(?:"|\u05f4|'')?				    # Many Tavs (400), maybe dbl quote
                [\u05e7-\u05ea]?(?:"|\u05f4|'')?	    # One or zero kuf-tav (100-400), maybe dbl quote
                [\u05d8-\u05e6]?(?:"|\u05f4|'')?	    # One or zero tet-tzaddi (9-90), maybe dbl quote
                [\u05d0-\u05d8]?					    # One or zero alef-tet (1-9)															#
            |[\u05d0-\u05ea]['\u05f3]					# (2: ') single letter, followed by a single quote or geresh
            |(?=[\u05d0-\u05ea])					    # (3: no punc) Lookahead: at least one Hebrew letter
                \u05ea*								    # Many Tavs (400)
                [\u05e7-\u05ea]?					    # One or zero kuf-tav (100-400)
                [\u05d8-\u05e6]?					    # One or zero tet-tzaddi (9-90)
                [\u05d0-\u05d8]?					    # One or zero alef-tet (1-9)
        )"""

    def stop_parsing(self, lang):
        """
        If this is true, the regular expression will stop parsing at this address level for this language.
        It is currently checked for only in the first address position, and is used for Hebrew Talmud addresses.
        :param lang: "en" or "he"
        :return bool:
        """
        return False

    def toNumber(self, lang, s):
        """
        Return the numerical form of s in this address scheme
        :param s: The address component
        :param lang: "en" or "he"
        :return int:
        """
        pass

    def toIndex(self, lang, s):
        return self.toNumber(lang, s) - 1

    def format_count(self, name, number):
        return {name: number}

    @classmethod
    def toStr(cls, lang, i, **kwargs):
        if lang == "en":
            return str(i)
        elif lang == "he":
            punctuation = kwargs.get("punctuation", True)
            return encode_hebrew_numeral(i, punctuation=punctuation)

    @staticmethod
    def toStrByAddressType(atype, lang, i):
        """
        Return string verion of `i` given `atype`
        :param str atype: name of address type
        :param str lang: "en" or "he"
        """
        try:
            klass = globals()["Address" + atype]
        except KeyError:
            raise IndexSchemaError("No matching class for addressType {}".format(atype))
        return klass(0).toStr(lang, i)

    def storage_offset(self):
        return 0


class AddressDictionary(AddressType):
    # Important here is language of the dictionary, not of the text where the reference is.
    def _core_regex(self, lang, group_id=None):
        if group_id:
            reg = ur"(?P<" + group_id + ur">"
        else:
            reg = ur"("

        reg += ur".+"
        return reg

    def toNumber(self, lang, s):
        pass

    def toStr(cls, lang, i, **kwargs):
        pass



class AddressTalmud(AddressType):
    """
    :class:`AddressType` for Talmud style Daf + Amud addresses
    """
    section_patterns = {
        "en": None,
        "he": ur"(\u05d3[\u05e3\u05e4\u05f3']\s+)"			# Daf, spelled with peh, peh sofit, geresh, or single quote
    }

    def _core_regex(self, lang, group_id=None):
        if group_id:
            reg = ur"(?P<" + group_id + ur">"
        else:
            reg = ur"("

        if lang == "en":
            reg += ur"\d+[abᵃᵇ]?)"
        elif lang == "he":
            reg += self.hebrew_number_regex() + ur'''([.:]|[,\s]+(?:\u05e2(?:"|\u05f4|''))?[\u05d0\u05d1])?)'''

        return reg

    def stop_parsing(self, lang):
        if lang == "he":
            return True
        return False

    def toNumber(self, lang, s):
        if lang == "en":
            try:
                if s[-1] in ["a", "b", u'ᵃ', u'ᵇ']:
                    amud = s[-1]
                    daf = int(s[:-1])
                else:
                    amud = "a"
                    daf = int(s)
            except ValueError:
                raise InputError(u"Couldn't parse Talmud reference: {}".format(s))

            if self.length and daf > self.length:
                #todo: Catch this above and put the book name on it.  Proably change Exception type.
                raise InputError(u"{} exceeds max of {} dafs.".format(daf, self.length))

            indx = daf * 2
            if amud == "a" or amud == u"ᵃ":
                indx -= 1
            return indx
        elif lang == "he":
            num = re.split("[.:,\s]", s)[0]
            daf = decode_hebrew_numeral(num) * 2
            if s[-1] == ":" or (
                    s[-1] == u"\u05d1"    #bet
                        and
                    ((len(s) > 2 and s[-2] in ", ")  # simple bet
                     or (len(s) > 4 and s[-3] == u'\u05e2')  # ayin"bet
                     or (len(s) > 5 and s[-4] == u"\u05e2")  # ayin''bet
                    )
            ):
                return daf  # amud B
            return daf - 1

            #if s[-1] == "." or (s[-1] == u"\u05d0" and len(s) > 2 and s[-2] in ",\s"):

    @classmethod
    def toStr(cls, lang, i, **kwargs):
        i += 1
        daf_num = i / 2
        daf = ""

        if i > daf_num * 2:
            en_daf = "%db" % daf_num
        else:
            en_daf = "%da" % daf_num

        if lang == "en":
            daf = en_daf

        elif lang == "he":
            dotted = kwargs.get("dotted")
            if dotted:
                daf = encode_hebrew_daf(en_daf)
            else:
                punctuation = kwargs.get("punctuation", True)
                if i > daf_num * 2:
                    daf = ("%s " % encode_hebrew_numeral(daf_num, punctuation=punctuation)) + u"\u05D1"
                else:
                    daf = ("%s " % encode_hebrew_numeral(daf_num, punctuation=punctuation)) + u"\u05D0"

        return daf

    def format_count(self, name, number):
        if name == "Daf":
            return {
                "Amud": number,
                "Daf": number / 2
            }
        else: #shouldn't get here
            return {name: number}

    def storage_offset(self):
        return 2


class AddressInteger(AddressType):
    """
    :class:`AddressType` for Integer addresses
    """
    def _core_regex(self, lang, group_id=None):
        if group_id:
            reg = ur"(?P<" + group_id + ur">"
        else:
            reg = ur"("

        if lang == "en":
            reg += ur"\d+)"
        elif lang == "he":
            reg += self.hebrew_number_regex() + ur")"

        return reg

    def toNumber(self, lang, s):
        if lang == "en":
            return int(s)
        elif lang == "he":
            return decode_hebrew_numeral(s)


class AddressYear(AddressInteger):
    """
    :class: AddressYear stores Hebrew years as numbers, for example 778 for the year תשע״ח
    To convert to Roman year, add 1240
    """
    def toNumber(self, lang, s):
        if lang == "he":
            return decode_hebrew_numeral(s)
        elif lang == "en":
            return int(s) - 1240

    @classmethod
    def toStr(cls, lang, i, **kwargs):
        if lang == "en":
            return str(i + 1240)
        elif lang == "he":
            punctuation = kwargs.get("punctuation", True)
            return encode_hebrew_numeral(i, punctuation=punctuation)


class AddressAliyah(AddressInteger):
    en_map = [u"First", u"Second", u"Third", u"Fourth", u"Fifth", u"Sixth", u"Seventh"]
    he_map = [u"ראשון", u"שני", u"שלישי", u"רביעי", u"חמישי", u"שישי", u"שביעי"]

    @classmethod
    def toStr(cls, lang, i, **kwargs):
        if lang == "en":
            return cls.en_map[i - 1]
        if lang == "he":
            return cls.he_map[i - 1]


class AddressPerek(AddressInteger):
    section_patterns = {
        "en": ur"""(?:(?:Chapter|chapter|Perek|perek|s\.|ch\.)?\s*)""",  # the internal ? is a hack to allow a non match, even if 'strict'
        "he": ur"""(?:
            \u05e4(?:"|\u05f4|''|'\s)?                  # Peh (for 'perek') maybe followed by a quote of some sort
            |\u05e4\u05e8\u05e7(?:\u05d9\u05dd)?\s*                  # or 'perek(ym)' spelled out, followed by space
        )"""
    }


class AddressMishnah(AddressInteger):
    section_patterns = {
        "en": None,
        "he": ur"""(?:
            (?:\u05de\u05e9\u05e0\u05d4\s)			# Mishna spelled out, with a space after
            |(?:\u05de(?:"|\u05f4|'')?)				# or Mem (for 'mishna') maybe followed by a quote of some sort
        )"""
    }


class AddressVolume(AddressInteger):
    """
    :class:`AddressType` for Volume/חלק addresses
    """

    section_patterns = {
        "en": ur"""(?:(?:Volume|volume)?\s+)""",  #  the internal ? is a hack to allow a non match, even if 'strict'
        "he": ur"""
        (?:
          (?:\u05d7(?:\u05dc\u05e7|'|\u05f3)\s+)  # Helek - spelled out or followed by a ' or a geresh - followed by space
         |(?:\u05d7["\u05f4])                     # chet followed by gershayim or double quote
        )
        """
    }


class AddressSiman(AddressInteger):
    section_patterns = {
        "en": None,
        "he": ur"""(?:
            (?:\u05e1\u05d9\u05de\u05df\s+)			# Siman spelled out, with a space after
            |(?:\u05e1\u05d9(?:"|\u05f4|['\u05f3](?:['\u05f3]|\s+)))		# or Samech, Yued (for 'Siman') maybe followed by a quote of some sort
        )"""
    }


class AddressHalakhah(AddressInteger):
    """
    :class:`AddressType` for Halakhah/הלכה addresses
    """
    section_patterns = {
        "en": ur"""(?:(?:Halakhah|halakhah)?\s*)""",  #  the internal ? is a hack to allow a non match, even if 'strict'
        "he": ur"""(?:
            (?:\u05d4\u05dc\u05db(?:\u05d4|\u05d5\u05ea)\s+)			# Halakhah spelled out, with a space after
            |(?:\u05d4\u05dc?(?:"|\u05f4|['\u05f3](?:['\u05f3]|\u05db|\s+)))		# or Haeh and possible Lamed(for 'halakhah') maybe followed by a quote of some sort
        )"""
    }


class AddressSeif(AddressInteger):
    section_patterns = {
        "en": None,
        "he": ur"""(?:
            (?:\u05e1\u05e2\u05d9\u05e3\s+(?:\u05e7\u05d8\u05df)?)			# Seif spelled out, with a space after or Seif katan spelled out
            |(?:\u05e1(?:\u05e2|\u05e2\u05d9|\u05e7)?(?:"|\u05f4|['\u05f3](?:['\u05f3]|\s+)))|	# or trie of first three letters followed by a quote of some sort
        )"""
    }<|MERGE_RESOLUTION|>--- conflicted
+++ resolved
@@ -596,13 +596,8 @@
     A tree node that has a collection of titles - as contained in a TitleGroup instance.
     In this class, node titles, terms, 'default', and combined titles are handled.
     """
-<<<<<<< HEAD
-    
+
     after_title_delimiter_re = ur"(?:[,.: \r\n]|(?:to|\u05D5?\u05D1?(\u05E1\u05D5\u05E3|\u05E8\u05D9\u05E9)))+"  # should be an arg?  \r\n are for html matches
-    
-=======
-    after_title_delimiter_re = ur"(?:[,.: \r\n]|(?:to))+"  # should be an arg?  \r\n are for html matches
->>>>>>> b6f2c400
     after_address_delimiter_ref = ur"[,.: \r\n]+"
     title_separators = [u", "]
 
