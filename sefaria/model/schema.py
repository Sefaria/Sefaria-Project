--- conflicted
+++ resolved
@@ -222,10 +222,7 @@
         "scheme",
         "order",
         "ref",
-<<<<<<< HEAD
-=======
         "good_to_promote",
->>>>>>> 3b641de4
         "category"
     ]
 
