--- conflicted
+++ resolved
@@ -2328,10 +2328,6 @@
                 return daf  # amud B
             return daf - 1
 
-<<<<<<< HEAD
-=======
-            # if s[-1] == "." or (s[-1] == u"\u05d0" and len(s) > 2 and s[-2] in ",\s"):
->>>>>>> 536a7ee7
 
     @classmethod
     def toStr(cls, lang, i, **kwargs):
