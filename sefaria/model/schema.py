# -*- coding: utf-8 -*-
import copy

import structlog
from functools import reduce
logger = structlog.get_logger(__name__)

try:
    import re2 as re
    re.set_fallback_notification(re.FALLBACK_WARNING)
except ImportError:
    logger.warning("Failed to load 're2'.  Falling back to 're' for regular expression parsing. See https://github.com/Sefaria/Sefaria-Project/wiki/Regular-Expression-Engines")
    import re

import regex
from . import abstract as abst
from sefaria.system.database import db
from sefaria.model.lexicon import LexiconEntrySet
from sefaria.system.exceptions import InputError, IndexSchemaError, DictionaryEntryNotFoundError, SheetNotFoundError
from sefaria.utils.hebrew import decode_hebrew_numeral, encode_small_hebrew_numeral, encode_hebrew_numeral, encode_hebrew_daf, hebrew_term, sanitize
from sefaria.utils.talmud import daf_to_section

"""
                -----------------------------------------
                 Titles, Terms, and Term Schemes
                -----------------------------------------
"""


class TitleGroup(object):
    """
    A collection of titles.  Used for titles of SchemaNodes and for Terms
    """
    langs = ["en", "he"]
    required_attrs = [
        "lang",
        "text"
    ]
    optional_attrs = [
        "primary",
        "presentation",
        "transliteration",  # bool flag to indicate if title is transliteration
        "disambiguation",   # str to help disambiguate this title from other similar titles (often on other objects)
        "fromTerm"          # bool flag to indicate if title originated from term (used in topics)
    ]

    def __init__(self, serial=None):
        self.titles = []
        self._primary_title = {}
        if serial:
            self.load(serial)

    def validate(self):
        for lang in self.langs:
            if not self.primary_title(lang):
                raise InputError("Title Group must have a {} primary title".format(lang))
        if len(self.all_titles()) > len(list(set(self.all_titles()))):
            raise InputError("There are duplicate titles in this object's title group")
        for title in self.titles:
            if not set(title.keys()) == set(self.required_attrs) and not set(title.keys()) <= set(self.required_attrs+self.optional_attrs):
                raise InputError("Title Group titles must only contain the following keys: {}".format(self.required_attrs+self.optional_attrs))
        if '-' in self.primary_title("en"):
            raise InputError("Primary English title may not contain hyphens.")
        if not all(ord(c) < 128 for c in self.primary_title("en")):
            raise InputError("Primary English title may not contain non-ascii characters")

    def load(self, serial=None):
        if serial:
            self.titles = serial

    def copy(self):
        return self.__class__(copy.deepcopy(self.titles))

    def primary_title(self, lang="en"):
        """
        Return the primary title for this node in the language specified
        :param lang: "en" or "he"
        :return: The primary title string or None
        """
        if not self._primary_title.get(lang):
            for t in self.titles:
                if t.get("lang") == lang and t.get("primary"):
                    self._primary_title[lang] = t.get("text")
                    break
        if not self._primary_title.get(lang):
            self._primary_title[lang] = ""

        return self._primary_title.get(lang)

    def get_title_attr(self, title, lang, attr):
        """
        Get attribute `attr` for title `title`.
        For example, get attribute 'transliteration' for a certain title
        :param title: str
        :param lang: en or he
        :param attr: str
        :return: value of attribute `attr`
        """
        for t in self.titles:
            if t.get('lang') == lang and t.get('text') == title:
                return t.get(attr, None)

    def all_titles(self, lang=None):
        """
        :param lang: "en" or "he"
        :return: list of strings - the titles of this node
        """
        if lang is None:
            return [t["text"] for t in self.titles]
        return [t["text"] for t in self.titles if t["lang"] == lang]

    def secondary_titles(self, lang=None):
        if lang is None:
            raise Exception("TitleGroup.secondary_titles() needs a lang")
        return [t for t in self.all_titles(lang) if t != self.primary_title(lang)]

    def remove_title(self, text, lang):
        self.titles = [t for t in self.titles if not (t["lang"] == lang and t["text"] == text)]
        return self

    def add_title(self, text, lang, primary=False, replace_primary=False, presentation="combined"):
        """
        :param text: Text of the title
        :param language:  Language code of the title (e.g. "en" or "he")
        :param primary: Is this a primary title?
        :param replace_primary: must be true to replace an existing primary title
        :param presentation: The "presentation" field of a title indicates how it combines with earlier titles. Possible values:
            "combined" - in referencing this node, earlier titles nodes are prepended to this one (default)
            "alone" - this node is reference by this title alone
            "both" - this node is addressable both in a combined and a alone form.
        :return: the object
        """
        if any([t for t in self.titles if t["text"] == text and t["lang"] == lang]):  #already there
            if not replace_primary:
                return
            else:  #update this title as primary: remove it, then re-add below
                self.remove_title(text, lang)
        d = {
                "text": text,
                "lang": lang
        }

        if primary:
            d["primary"] = True

        if presentation == "alone" or presentation == "both":
            d["presentation"] = presentation

        has_primary = any([x for x in self.titles if x["lang"] == lang and x.get("primary")])
        if has_primary and primary:
            if not replace_primary:
                raise IndexSchemaError("Node {} already has a primary title.".format(self.primary_title()))

            old_primary = self.primary_title(lang)
            self.titles = [t for t in self.titles if t["lang"] != lang or not t.get("primary")]
            self.titles.append({"text": old_primary, "lang": lang})
            self._primary_title[lang] = None

        self.titles.append(d)
        return self


class AbstractTitledObject(object):

    def add_primary_titles(self, en_title, he_title):
        self.add_title(en_title, 'en', primary=True)
        self.add_title(he_title, 'he', primary=True)

    def add_title(self, text, lang, primary=False, replace_primary=False):
        """
        :param text: Text of the title
        :param language:  Language code of the title (e.g. "en" or "he")
        :param primary: Is this a primary title?
        :param replace_primary: must be true to replace an existing primary title
        :return: the object
        """
        return self.title_group.add_title(text, lang, primary, replace_primary)

    def remove_title(self, text, lang):
        return self.title_group.remove_title(text, lang)

    def get_titles_object(self):
        return getattr(self.title_group, "titles", None)

    def get_titles(self, lang=None):
        return self.title_group.all_titles(lang)

    def get_primary_title(self, lang='en'):
        return self.title_group.primary_title(lang)

    def has_title(self, title, lang="en"):
        return title in self.get_titles(lang)


class AbstractTitledOrTermedObject(AbstractTitledObject):
    def _init_title_defaults(self):
        # To be called at initialization time
        self.title_group = TitleGroup()

    def _load_title_group(self):
        if getattr(self, "titles", None):
            self.title_group.load(serial=self.titles)
            del self.__dict__["titles"]

        self._process_terms()

    def _process_terms(self):
        # To be called after raw data load
        from sefaria.model import library

        if self.sharedTitle:
            term = library.get_term(self.sharedTitle)
            try:
                self.title_group = term.title_group
            except AttributeError:
                raise IndexError("Failed to load term named {}.".format(self.sharedTitle))

    def add_shared_term(self, term):
        self.sharedTitle = term
        self._process_terms()

    def remove_shared_term(self, term):
        if self.sharedTitle == term:
            self.sharedTitle = None
            self.title_group = self.title_group.copy()
            return 1


class Term(abst.AbstractMongoRecord, AbstractTitledObject):
    """
    A Term is a shared title node.  It can be referenced and used by many different Index nodes.
    Examples:  Noah, Perek HaChovel, Even HaEzer
    Terms that use the same TermScheme can be ordered.
    """
    collection = 'term'
    track_pkeys = True
    pkeys = ["name"]
    title_group = None
    history_noun = "term"

    required_attrs = [
        "name",
        "titles"
    ]
    optional_attrs = [
        "scheme",
        "order",
        "ref",
        "good_to_promote",
        "category",
        "description"
    ]

    def load_by_title(self, title):
        query = {'titles.text': title}
        return self.load(query=query)

    def _set_derived_attributes(self):
        self.set_titles(getattr(self, "titles", None))

    def set_titles(self, titles):
        self.title_group = TitleGroup(titles)

    def _normalize(self):
        self.titles = self.title_group.titles

    def _validate(self):
        super(Term, self)._validate()
        #do not allow duplicates:
        for title in self.get_titles():
            other_term = Term().load_by_title(title)
            if other_term and not self.same_record(other_term):
                raise InputError("A Term with the title {} in it already exists".format(title))
        self.title_group.validate()
        if self.name != self.get_primary_title():
            raise InputError("Term name {} does not match primary title {}".format(self.name, self.get_primary_title()))

    @staticmethod
    def normalize(term, lang="en"):
        """ Returns the primary title for of 'term' if it exists in the terms collection
        otherwise return 'term' unchanged """
        t = Term().load_by_title(term)
        return t.get_primary_title(lang=lang) if t else term


class TermSet(abst.AbstractMongoSet):
    recordClass = Term


class TermScheme(abst.AbstractMongoRecord):
    """
    A TermScheme is a category of terms.
    Example: Parasha, Perek
    """
    collection = 'term_scheme'
    track_pkeys = True
    pkeys = ["name"]

    required_attrs = [
        "name"
    ]
    optional_attrs = [

    ]

    def get_terms(self):
        return TermSet({"scheme": self.name})


class TermSchemeSet(abst.AbstractMongoSet):
    recordClass = TermScheme


"""
                ---------------------------------
                 Index Schema Trees - Core Nodes
                ---------------------------------
"""


def deserialize_tree(serial=None, **kwargs):
    """
    Build a :class:`TreeNode` tree from serialized form.  Called recursively.
    :param serial: The serialized form of the subtree
    :param kwargs: keyword argument 'struct_class' specifies the class to use as the default structure node class.
    Keyword argument 'leaf_class' specifies the class to use as the default leaf node class.
    keyword argument 'children_attr' specifies the attribute where children are contained. Defaults to "nodes"
        Note the attribute of TreeNode class with the same name and function.
    Other keyword arguments are passed through to the node constructors.
    :return: :class:`TreeNode`
    """
    if kwargs.get("additional_classes"):
        for klass in kwargs.get("additional_classes"):
            globals()[klass.__name__] = klass

    klass = None
    if serial.get("nodeType"):
        try:
            klass = globals()[serial.get("nodeType")]
        except KeyError:
            raise IndexSchemaError("No matching class for nodeType {}".format(serial.get("nodeType")))

    if serial.get(kwargs.get("children_attr", "nodes")) or (kwargs.get("struct_title_attr") and serial.get(kwargs.get("struct_title_attr"))):
        #Structure class - use explicitly defined 'nodeType', code overide 'struct_class', or default SchemaNode
        struct_class = klass or kwargs.get("struct_class", SchemaNode)
        return struct_class(serial, **kwargs)
    elif klass:
        return klass(serial, **kwargs)
    elif kwargs.get("leaf_class"):
        return kwargs.get("leaf_class")(serial, **kwargs)
    else:
        raise IndexSchemaError("Schema node has neither 'nodes' nor 'nodeType' and 'leaf_class' not provided: {}".format(serial))


class TreeNode(object):
    """
    A single node in a tree.
    These trees are hierarchies - each node can have 1 or 0 parents.
    In this class, node relationships, node navigation, and general serialization are handled.
    """
    required_param_keys = []
    optional_param_keys = []
    default_children_attr = "nodes"

    def __init__(self, serial=None, **kwargs):
        self.children_attr = kwargs.get("children_attr", self.default_children_attr)
        self._init_defaults()
        if not serial:
            return
        self.__dict__.update(serial)
        if getattr(self, self.children_attr, None) is not None:
            for node in getattr(self, self.children_attr):
                self.append(deserialize_tree(node, **kwargs))
            delattr(self, self.children_attr)

    def _init_defaults(self):
        self.children = []  # Is this enough?  Do we need a dict for addressing?
        self.parent = None
        self._leaf_nodes = []

    def validate(self):
        for k in self.required_param_keys:
            if getattr(self, k, None) is None:
                raise IndexSchemaError("Missing Parameter '{}' in {}".format(k, self.__class__.__name__))
        for c in self.children:
            c.validate()

    def append(self, node):
        """
        Append node to this node
        :param node: the node to be appended to this node
        :return:
        """
        self.children.append(node)
        node.parent = self
        return self

    def replace(self, node):
        """
        Replace self with `node`
        :param node:
        :return:
        """
        parent = self.parent
        assert parent

        parent.children = [c if c != self else node for c in parent.children]

        node.parent = parent
        self.parent = None

    def detach(self):
        parent = self.parent
        assert parent
        parent.children = [c for c in parent.children if c != self]
        self.parent = None

    def append_to(self, node):
        """
        Append this node to another node
        :param node: the node to append this node to
        :return:
        """
        node.append(self)
        return self

    # todo: replace with a direct call to self.children for speed
    def has_children(self):
        """
        :return bool: True if this node has children
        """
        return bool(self.children)

    # todo: replace with a direct call to `not self.children for speed`
    def is_leaf(self):
        return not self.children

    def siblings(self):
        """
        :return list: The sibling nodes of this node
        """
        if self.parent:
            return [x for x in self.parent.children if x is not self]
        else:
            return None

    def root(self):
        if not self.parent:
            return self
        return self.parent.root()

    def first_child(self):
        if not self.children:
            return None
        return self.children[0]

    def last_child(self):
        if not self.children:
            return None
        return self.children[-1]

    def first_leaf(self):
        if not self.children: # is leaf
            return self
        return self.first_child().first_leaf()

    def last_leaf(self):
        if not self.children: # is leaf
            return self
        return self.last_child().last_leaf()

    def _prev_in_list(self, l):
        if not self.parent:
            return None
        prev = None
        for x in l:
            if x is self:
                return prev
            prev = x

    def _next_in_list(self, l):
        match = False
        for x in l:
            if match:
                return x
            if x is self:
                match = True
                continue
        return None

    def prev_sibling(self):
        if not self.parent:
            return None
        return self._prev_in_list(self.parent.children)

    def next_sibling(self):
        if not self.parent:
            return None
        return self._next_in_list(self.parent.children)

    #Currently assumes being called from leaf node - could integrate a call to first_leaf/last_leaf
    def next_leaf(self):
        return self._next_in_list(self.root().get_leaf_nodes())

    #Currently assumes being called from leaf node - could integrate a call to first_leaf/last_leaf
    def prev_leaf(self):
        return self._prev_in_list(self.root().get_leaf_nodes())

    def ancestors(self):
        if not self.parent:
            return []
        return self.parent.ancestors() + [self.parent]

    def is_ancestor_of(self, other_node):
        return any(self == anc for anc in other_node.ancestors())

    def is_root(self):
        return not self.parent

    def is_flat(self):
        """
        Is this node a flat tree, with no parents or children?
        :return bool:
        """
        return not self.parent and not self.children

    def traverse_tree(self, callback, **kwargs):
        """
        Traverse tree, invoking callback at each node, with kwargs as arguments
        :param callback:
        :param kwargs:
        :return:
        """
        callback(self, **kwargs)
        for child in self.children:
            child.traverse_to_string(callback, **kwargs)

    def traverse_to_string(self, callback, depth=0, **kwargs):
        st = callback(self, depth, **kwargs)
        st += "".join([child.traverse_to_string(callback, depth + 1, **kwargs) for child in self.children])
        return st

    def traverse_to_json(self, callback, depth=0, **kwargs):
        js = callback(self, depth, **kwargs)
        if self.children:
            js[getattr(self, "children_attr")] = [child.traverse_to_json(callback, depth + 1, **kwargs) for child in self.children]
        return js

    def traverse_to_list(self, callback, depth=0, **kwargs):
        listy = callback(self, depth, **kwargs)
        if self.children:
            listy += reduce(lambda a, b: a + b, [child.traverse_to_list(callback, depth + 1, **kwargs) for child in self.children], [])
        return listy

    def serialize(self, **kwargs):
        d = {}
        if self.children:
            d[self.children_attr] = [n.serialize(**kwargs) for n in self.children]

        #Only output nodeType and nodeParameters if there is at least one param. This seems like it may not remain a good measure.
        params = {k: getattr(self, k) for k in self.required_param_keys + self.optional_param_keys if getattr(self, k, None) is not None}
        if any(params):
            d["nodeType"] = self.__class__.__name__
            d.update(params)

        return d

    def copy(self, callback=None):
        children_serial = []
        for child in self.children:
            children_serial.append(child.copy(callback).serialize())
        serial = copy.deepcopy(self.serialize())
        if self.children_attr in serial:
            serial[self.children_attr] = children_serial
        new_node = self.__class__(serial)
        if callback:
            new_node = callback(new_node)
        return new_node

    def all_children(self):
        return self.traverse_to_list(lambda n, i: [n])[1:]

    def get_leaf_nodes_to_depth(self, max_depth = None):
        """
        :param max_depth: How many levels below this one to traverse.
        1 returns only this node's children, 0 returns only this node.
        """
        assert max_depth is not None
        leaves = []

        if not self.children:
            return [self]
        elif max_depth > 0:
            for node in self.children:
                if not node.children:
                    leaves += [node]
                else:
                    leaves += node.get_leaf_nodes_to_depth(max_depth=max_depth - 1)
        return leaves

    def get_leaf_nodes(self):
        """
        :return:
        """
        if not self._leaf_nodes:
            if not self.children:
                self._leaf_nodes = [self]
            else:
                for node in self.children:
                    if not node.children:
                        self._leaf_nodes += [node]
                    else:
                        self._leaf_nodes += node.get_leaf_nodes()
        return self._leaf_nodes

    def get_child_order(self, child):
        """
        Intention is to call this on the root node of a schema, in order to get the order of a child node.
        :param child: TreeNode
        :return: Integer
        """
        if child.parent and child.parent.is_virtual:
            return child.parent.get_child_order(child)
        return self.all_children().index(child) + 1


class TitledTreeNode(TreeNode, AbstractTitledOrTermedObject):
    """
    A tree node that has a collection of titles - as contained in a TitleGroup instance.
    In this class, node titles, terms, 'default', and combined titles are handled.
    """

    after_title_delimiter_re = r"(?:[,.:\s]|(?:to|\u05d5?\u05d1?(?:\u05e1\u05d5\u05e3|\u05e8\u05d9\u05e9)))+"  # should be an arg?  \r\n are for html matches
    after_address_delimiter_ref = r"[,.:\s]+"
    title_separators = [", "]

    def __init__(self, serial=None, **kwargs):
        super(TitledTreeNode, self).__init__(serial, **kwargs)
        self._load_title_group()

    def _init_defaults(self):
        super(TitledTreeNode, self)._init_defaults()
        self.default = False
        self._primary_title = {}
        self._full_title = {}
        self._full_titles = {}

        self._init_title_defaults()
        self.sharedTitle = None

    def all_tree_titles(self, lang="en"):
        """
        :param lang: "en" or "he"
        :return: list of strings - all possible titles within this subtree
        """
        return list(self.title_dict(lang).keys())

    def title_dict(self, lang="en", baselist=None):
        """
        Recursive function that generates a map from title to node
        :param node: the node to start from
        :param lang: "en" or "he"
        :param baselist: list of starting strings that lead to this node
        :return: map from title to node
        """
        if baselist is None:
            baselist = []

        title_dict = {}
        thisnode = self

        this_node_titles = [title["text"] for title in self.get_titles_object() if title["lang"] == lang and title.get("presentation") != "alone"]
        if (not len(this_node_titles)) and (not self.is_default()):
            error = 'No "{}" title found for schema node: "{}"'.format(lang, self.key)
            error += ', child of "{}"'.format(self.parent.full_title("en")) if self.parent else ""
            raise IndexSchemaError(error)
        if baselist:
            if self.is_default():
                node_title_list = baselist  # doesn't add any titles of its own
            else:
                node_title_list = [baseName + sep + title for baseName in baselist for sep in self.title_separators for title in this_node_titles]
        else:
            node_title_list = this_node_titles

        alone_node_titles = [title["text"] for title in self.get_titles_object() if title["lang"] == lang and title.get("presentation") == "alone" or title.get("presentation") == "both"]
        node_title_list += alone_node_titles

        for child in self.children:
            if child.default:
                thisnode = child
            title_dict.update(child.title_dict(lang, node_title_list))

        for title in node_title_list:
            title_dict[title] = thisnode

        return title_dict

    def full_titles(self, lang="en"):
        if not self._full_titles.get(lang):
            if self.parent:
                self._full_titles[lang] = [parent + sep + local
                                           for parent in self.parent.full_titles(lang)
                                           for sep in self.title_separators
                                           for local in self.all_node_titles(lang)]
            else:
                self._full_titles[lang] = self.all_node_titles(lang)
        return self._full_titles[lang]

    def full_title(self, lang="en", force_update=False):
        """
        :param lang: "en" or "he"
        :return string: The full title of this node, from the root node.
        """
        if not self._full_title.get(lang) or force_update:
            if self.is_default():
                self._full_title[lang] = self.parent.full_title(lang, force_update)
            elif self.parent:
                self._full_title[lang] = self.parent.full_title(lang, force_update) + ", " + self.primary_title(lang)
            else:
                self._full_title[lang] = self.primary_title(lang)
        return self._full_title[lang]

    # todo: replace with a direct call to self.default for speed
    def is_default(self):
        """
        Is this node a default node, meaning, do references to its parent cascade to this node?
        :return bool:
        """
        return self.default

    def has_default_child(self):
        return any([c for c in self.children if c.is_default()])

    def get_default_child(self):
        for child in self.children:
            if child.is_default():
                return child
        return None

    def has_titled_continuation(self):
        """
        :return: True if any normal forms of this node continue with a title.  Used in regex building.
        """
        return any([c for c in self.children if not c.is_default()])

    def has_numeric_continuation(self):
        """
        True if any of the normal forms of this node continue with numbers.  Used in regex building.
        Overridden in subclasses.
        :return:
        """
        #overidden in subclasses
        for child in self.children:
            if child.is_default():
                if child.has_numeric_continuation():
                    return True
        return False

    def primary_title(self, lang="en"):
        # Retained for backwards compatability.  Could be factored out.
        """
        Return the primary title for this node in the language specified
        :param lang: "en" or "he"
        :return: The primary title string or None
        """
        return self.get_primary_title(lang)

    def all_node_titles(self, lang="en"):
        # Retained for backwards compatability.  Could be factored out.
        """
        :param lang: "en" or "he"
        :return: list of strings - the titles of this node
        """
        return self.get_titles(lang)

    def add_title(self, text, lang, primary=False, replace_primary=False, presentation="combined"):
        """
        :param text: Text of the title
        :param language:  Language code of the title (e.g. "en" or "he")
        :param primary: Is this a primary title?
        :param replace_primary: must be true to replace an existing primary title
        :param presentation: The "presentation" field of a title indicates how it combines with earlier titles. Possible values:
            "combined" - in referencing this node, earlier titles nodes are prepended to this one (default)
            "alone" - this node is reference by this title alone
            "both" - this node is addressable both in a combined and a alone form.
        :return: the object
        """
        return self.title_group.add_title(text, lang, primary, replace_primary, presentation)

    def validate(self):
        super(TitledTreeNode, self).validate()

        if not self.default and not self.sharedTitle and not self.get_titles_object():
            raise IndexSchemaError("Schema node {} must have titles, a shared title node, or be default".format(self))

        if self.default and (self.get_titles_object() or self.sharedTitle):
            raise IndexSchemaError("Schema node {} - default nodes can not have titles".format(self))

        if not self.default:
            try:
                self.title_group.validate()
            except InputError as e:
                raise IndexSchemaError("Schema node {} has invalid titles: {}".format(self, e))

        if self.children and len([c for c in self.children if c.default]) > 1:
            raise IndexSchemaError("Schema Structure Node {} has more than one default child.".format(self.key))

        if self.sharedTitle and Term().load({"name": self.sharedTitle}).titles != self.get_titles_object():
            raise IndexSchemaError("Schema node {} with sharedTitle can not have explicit titles".format(self))

        # disable this check while data is still not conforming to validation
        if not self.sharedTitle and False:
            special_book_cases = ["Genesis", "Exodus", "Leviticus", "Numbers", "Deuteronomy", "Judges"]
            for title in self.title_group.titles:
                title = title["text"]
                if self.get_primary_title() in special_book_cases:
                    break
                term = Term().load_by_title(title)
                if term:
                    if "scheme" in list(vars(term).keys()):
                        if vars(term)["scheme"] == "Parasha":
                            raise InputError(
                                "Nodes that represent Parashot must contain the corresponding sharedTitles.")

        #if not self.default and not self.primary_title("he"):
        #    raise IndexSchemaError("Schema node {} missing primary Hebrew title".format(self.key))

    def serialize(self, **kwargs):
        d = super(TitledTreeNode, self).serialize(**kwargs)
        if self.default:
            d["default"] = True
        else:
            if self.sharedTitle:
                d["sharedTitle"] = self.sharedTitle
            if not self.sharedTitle or kwargs.get("expand_shared"):
                d["titles"] = self.get_titles_object()
        if kwargs.get("expand_titles"):
            d["title"] = self.title_group.primary_title("en")
            d["heTitle"] = self.title_group.primary_title("he")
        return d

    """ String Representations """
    def __str__(self):
        return self.full_title("en")

    def __repr__(self):
        # Wanted to use orig_tref, but repr can not include Unicode
        # add `repr` around `full_title()` in case there's unicode in the output
        return self.__class__.__name__ + "(" + repr(self.full_title("en")) + ")"


"""
                --------------------------------
                 Alternate Structure Tree Nodes
                --------------------------------
"""


class NumberedTitledTreeNode(TitledTreeNode):
    """
    A :class:`TreeNode` that can address its :class:`TreeNode` children by Integer, or other :class:`AddressType`.
    """
    required_param_keys = ["depth", "addressTypes", "sectionNames"]
    optional_param_keys = ["lengths"]

    def __init__(self, serial=None, **kwargs):
        """
        depth: Integer depth of this JaggedArray
        address_types: A list of length (depth), with string values indicating class names for address types for each level
        section_names: A list of length (depth), with string values of section names for each level
        e.g.:
        {
          "depth": 2,
          "addressTypes": ["Integer","Integer"],
          "sectionNames": ["Chapter","Verse"],
          "lengths": [12, 122]
        }
        """
        super(NumberedTitledTreeNode, self).__init__(serial, **kwargs)

        # Anything else in this __init__ needs to be reflected in JaggedArrayNode.__init__
        self._regexes = {}
        self._init_address_classes()

    def _init_address_classes(self):
        self._addressTypes = []
        for i, atype in enumerate(getattr(self, "addressTypes", [])):
            try:
                klass = globals()["Address" + atype]
            except KeyError:
                raise IndexSchemaError("No matching class for addressType {}".format(atype))

            if i == 0 and getattr(self, "lengths", None) and len(self.lengths) > 0:
                self._addressTypes.append(klass(i, self.lengths[i]))
            else:
                self._addressTypes.append(klass(i))

    def validate(self):
        super(NumberedTitledTreeNode, self).validate()
        for p in ["addressTypes", "sectionNames"]:
            if len(getattr(self, p)) != self.depth:
                raise IndexSchemaError("Parameter {} in {} {} does not have depth {}".format(p, self.__class__.__name__, self.key, self.depth))

        for sec in getattr(self, 'sectionNames', []):
            if any((c in '.-\\/') for c in sec):
                raise InputError("Text Structure names may not contain periods, hyphens or slashes.")

    def address_class(self, depth):
        return self._addressTypes[depth]

    def full_regex(self, title, lang, anchored=True, compiled=True, capture_title=False, escape_titles=True, **kwargs):
        """
        :return: Regex object. If kwargs[for_js] == True, returns the Regex string
        :param for_js: Defaults to False
        :param match_range: Defaults to False
        :param strict: Only match string where all address components match
        :param terminated: Only match string that contains just a valid ref

        A call to `full_regex("Bereishit", "en", for_js=True)` returns the follow regex, expanded here for clarity :
        ```
        Bereishit                       # title
        [,.: \r\n]+                     # a separator (self.after_title_delimiter_re)
        (?:                             # Either:
            (?:                         # 1)
                (\d+)                   # Digits
                (                       # and maybe
                    [,.: \r\n]+         # a separator
                    (\d+)               # and more digits
                )?
            )
            |                           # Or:
            (?:                         # 2: The same
                [[({]                   # With beginning
                (\d+)
                (
                    [,.: \r\n]+
                    (\d+)
                )?
                [])}]                   # and ending brackets or parens or braces around the numeric portion
            )
        )
        (?=                             # and then either
            [.,;?! })<]                 # some kind of delimiting character coming after
            |                           # or
            $                           # the end of the string
        )
        ```
        Different address type / language combinations produce different internal regexes in the innermost portions of the above, where the comments say 'digits'.

        """
        parentheses = kwargs.get("parentheses", False)
        prefixes = 'בכ|וב|וה|וכ|ול|ומ|וש|כב|ככ|כל|כמ|כש|לכ|מב|מה|מכ|מל|מש|שב|שה|שכ|של|שמ|ב|כ|ל|מ|ש|ה|ו|ד' if lang == 'he' else ''
        prefix_group = rf'(?:{prefixes})?'
        key = (title, lang, anchored, compiled, kwargs.get("for_js"), kwargs.get("match_range"), kwargs.get("strict"), kwargs.get("terminated"), kwargs.get("escape_titles"), parentheses)
        if not self._regexes.get(key):
            if anchored:
                reg = r"^"
            elif parentheses:
                parens_lookbehind = r'(?<=[(\[](?:[^)\]]*?\s)?'
                if kwargs.get("for_js"):
                    reg = rf"{parens_lookbehind}){prefix_group}"  # prefix group should be outside lookbehind in js to be consistent with when parentheses == False
                else:
                    reg = rf"{parens_lookbehind}{prefix_group})"
            else:
                word_break_group = r'(?:^|\s|\(|\[|-|/)' #r'(?:^|\s|\(|\[)'
                if kwargs.get("for_js"):
                    reg = rf"{word_break_group}{prefix_group}"  # safari still does not support lookbehinds (although this issue shows they're working on it https://bugs.webkit.org/show_bug.cgi?id=174931)
                else:
                    reg = rf"(?<={word_break_group}{prefix_group})"
            title_block = regex.escape(title) if escape_titles else title
            if kwargs.get("for_js"):
                reg += r"("  # use capture group to distinguish prefixes from captured ref
            reg += r"(?P<title>" + title_block + r")" if capture_title else title_block
            reg += self.after_title_delimiter_re
            addr_regex = self.address_regex(lang, **kwargs)
            reg += r'(?:(?:' + addr_regex + r')|(?:[\[({]' + addr_regex + r'[\])}]))'  # Match expressions with internal parentheses around the address portion
            if kwargs.get("for_js"):
                reg += r")"  # use capture group to distinguish prefixes from captured ref
            if parentheses:
                reg += r"(?=(?:[)\]])|(?:[.,:;?!\s<][^\])]*?[)\]]))"
            else:
                reg += r"(?=[-/.,:;?!\s})\]<]|$)" if kwargs.get("for_js") else r"(?=\W|$)" if not kwargs.get(
                    "terminated") else r"$"
            self._regexes[key] = regex.compile(reg, regex.VERBOSE) if compiled else reg
        return self._regexes[key]

    def address_regex(self, lang, **kwargs):
        group = "a0"
        reg = self._addressTypes[0].regex(lang, group, **kwargs)
        if not self._addressTypes[0].stop_parsing(lang):
            for i in range(1, self.depth):
                group = "a{}".format(i)
                reg += "(" + self.after_address_delimiter_ref + self._addressTypes[i].regex(lang, group, **kwargs) + ")"
                if not kwargs.get("strict", False):
                    reg += "?"

        if kwargs.get("match_range"):
            #TODO there is a potential error with this regex. it fills in toSections starting from highest depth and going to lowest.
            #TODO Really, the depths should be filled in the opposite order, but it's difficult to write a regex to match.
            #TODO However, most false positives will be filtered out in library._get_ref_from_match()

            reg += r"(?:\s*([-\u2010-\u2015\u05be]|to)\s*"  # maybe there's a dash (either n or m dash) and a range
            reg += r"(?=\S)"  # must be followed by something (Lookahead)
            group = "ar0"
            reg += self._addressTypes[0].regex(lang, group, **kwargs)
            if not self._addressTypes[0].stop_parsing(lang):
                reg += "?"
                for i in range(1, self.depth):
                    reg += r"(?:(?:" + self.after_address_delimiter_ref + r")?"
                    group = "ar{}".format(i)
                    reg += "(" + self._addressTypes[i].regex(lang, group, **kwargs) + ")"
                    # assuming strict isn't relevant on ranges  # if not kwargs.get("strict", False):
                    reg += ")?"
            reg += r")?"  # end range clause
        return reg

    def sectionString(self, sections, lang="en", title=True, full_title=False):
        assert len(sections) <= self.depth

        ret = ""
        if title:
            ret += self.full_title(lang) if full_title else self.primary_title(lang)
            ret += " "
        strs = []
        for i in range(len(sections)):
            strs.append(self.address_class(i).toStr(lang, sections[i]))
        ret += ":".join(strs)

        return ret

    def add_structure(self, section_names, address_types=None):
        self.depth = len(section_names)
        self.sectionNames = section_names
        if address_types is None:
            self.addressTypes = [sec if globals().get("Address{}".format(sec), None) else 'Integer' for sec in section_names]
        else:
            self.addressTypes = address_types

    def serialize(self, **kwargs):
        d = super(NumberedTitledTreeNode, self).serialize(**kwargs)
        if kwargs.get("translate_sections"):
                d["heSectionNames"] = list(map(hebrew_term, self.sectionNames))
        return d


class ArrayMapNode(NumberedTitledTreeNode):
    """
    A :class:`TreeNode` that contains jagged arrays of references.
    Used as the leaf node of alternate structures of Index records.
    (e.g., Parsha structures of chapter/verse stored Tanach, or Perek structures of Daf/Line stored Talmud)
    """
    required_param_keys = ["depth", "wholeRef"]
    optional_param_keys = ["lengths", "addressTypes", "sectionNames", "refs", "includeSections", "startingAddress"]  # "addressTypes", "sectionNames", "refs" are not required for depth 0, but are required for depth 1 +
    has_key = False  # This is not used as schema for content

    def get_ref_from_sections(self, sections):
        if not sections:
            return self.wholeRef
        return reduce(lambda a, i: a[i], [s - 1 for s in sections], self.refs)

    def serialize(self, **kwargs):
        d = super(ArrayMapNode, self).serialize(**kwargs)
        if kwargs.get("expand_refs"):
            if getattr(self, "includeSections", False):
                # We assume that with "includeSections", we're going from depth 0 to depth 1, and expanding "wholeRef"
                from . import text

                refs         = text.Ref(self.wholeRef).split_spanning_ref()
                first, last  = refs[0], refs[-1]
                offset       = first.sections[-2] - 1 if first.is_segment_level() else first.sections[-1] - 1

                d["refs"] = [r.normal() for r in refs]
                d["addressTypes"] = first.index_node.addressTypes[-2:-1]
                d["sectionNames"] = first.index_node.sectionNames[-2:-1]
                d["depth"] += 1
                d["offset"] = offset
            elif getattr(self, "startingAddress", False):
                d["offset"] = self.address_class(0).toIndex("en", self.startingAddress)
            if (kwargs.get("include_previews", False)):
                d["wholeRefPreview"] = self.expand_ref(self.wholeRef, kwargs.get("he_text_ja"), kwargs.get("en_text_ja"))
                if d.get("refs"):
                    d["refsPreview"] = []
                    for r in d["refs"]:
                        d["refsPreview"].append(self.expand_ref(r, kwargs.get("he_text_ja"), kwargs.get("en_text_ja")))
                else:
                    d["refsPreview"] = None
        return d

    # Move this over to Ref and cache it?
    def expand_ref(self, tref, he_text_ja = None, en_text_ja = None):
        from . import text
        from sefaria.utils.util import text_preview

        oref = text.Ref(tref)
        if oref.is_spanning():
            oref = oref.first_spanned_ref()
        if he_text_ja is None and en_text_ja is None:
            t = text.TextFamily(oref, context=0, pad=False, commentary=False)
            preview = text_preview(t.text, t.he) if (t.text or t.he) else []
        else:
            preview = text_preview(en_text_ja.subarray_with_ref(oref).array(), he_text_ja.subarray_with_ref(oref).array())

        return preview

    def validate(self):
        if getattr(self, "depth", None) is None:
            raise IndexSchemaError("Missing Parameter 'depth' in {}".format(self.__class__.__name__))
        if self.depth == 0:
            TitledTreeNode.validate(self)  # Skip over NumberedTitledTreeNode validation, which requires fields we don't have
        elif self.depth > 0:
            for k in ["addressTypes", "sectionNames", "refs"]:
                if getattr(self, k, None) is None:
                    raise IndexSchemaError("Missing Parameter '{}' in {}".format(k, self.__class__.__name__))
            super(ArrayMapNode, self).validate()


"""
                -------------------------
                 Index Schema Tree Nodes
                -------------------------
"""


class SchemaNode(TitledTreeNode):
    """
    A node in an Index Schema tree.
    Schema nodes form trees which define a storage format.
    At this level, keys, storage addresses, and recursive content constructors are defined.
    Conceptually, there are two types of Schema node:
    - Schema Structure Nodes define nodes which have child nodes, and do not store content.
    - Schema Content Nodes define nodes which store content, and do not have child nodes
    The two are both handled by this class, with calls to "if self.children" to distinguishing behavior.

    """
    is_virtual = False

    def __init__(self, serial=None, **kwargs):
        """
        Construct a SchemaNode
        :param serial: The serialized form of this subtree
        :param kwargs: "index": The Index object that this tree is rooted in.
        :return:
        """
        super(SchemaNode, self).__init__(serial, **kwargs)
        self.index = kwargs.get("index", None)

    def _init_defaults(self):
        super(SchemaNode, self)._init_defaults()
        self.key = None
        self.checkFirst = None
        self._address = []

    def validate(self):
        super(SchemaNode, self).validate()

        if not all(ord(c) < 128 for c in self.title_group.primary_title("en")):
            raise InputError("Primary English title may not contain non-ascii characters")

        if not getattr(self, "key", None):
            raise IndexSchemaError("Schema node missing key")

        if "." in self.key:  # Mongo doesn't like . in keys
            raise IndexSchemaError("'.' is not allowed in key names.")

        if self.default and self.key != "default":
            raise IndexSchemaError("'default' nodes need to have key name 'default'")

    def concrete_children(self):
        return [c for c in self.children if not c.is_virtual]

    def create_content(self, callback=None, *args, **kwargs):
        """
        Tree visitor for building content trees based on this Index tree - used for counts and versions
        Callback is called for content nodes only.
        :param callback:
        :return:
        """
        if self.concrete_children():
            return {node.key: node.create_content(callback, *args, **kwargs) for node in self.concrete_children()}
        else:
            if not callback:
                return None
            return callback(self, *args, **kwargs)

    def create_skeleton(self):
        return self.create_content(lambda n: [])

    def add_primary_titles(self, en_title, he_title, key_as_title=True):
        self.add_title(en_title, 'en', primary=True)
        self.add_title(he_title, 'he', primary=True)
        if key_as_title:
            self.key = en_title

    def visit_content(self, callback, *contents, **kwargs):
        """
        Tree visitor for traversing content nodes of existing content trees based on this Index tree and passing them to callback.
        Outputs a content tree.
        Callback is called for content nodes only.
        :param contents: one tree or many
        :param callback:
        :return:
        """
        if self.children:
            dict = {}
            for node in self.concrete_children():
                # todo: abstract out or put in helper the below reduce
                c = [tree[node.key] for tree in contents]
                dict[node.key] = node.visit_content(callback, *c, **kwargs)
            return dict
        else:
            return self.create_content(callback, *contents, **kwargs)

    def visit_structure(self, callback, content, **kwargs):
        """
        Tree visitor for traversing existing structure nodes of content trees based on this Index and passing them to callback.
        Traverses from bottom up, with intention that this be used to aggregate content from content nodes up.
        Modifies contents in place.
        :param callback:
        :param args:
        :param kwargs:
        :return:
        """
        if self.concrete_children():
            for node in self.concrete_children():
                node.visit_structure(callback, content)
            callback(self, content.content_node(self), **kwargs)

    def as_index_contents(self):
        res = self.index.contents(raw=True)
        res["title"]   = self.full_title("en")
        res["heTitle"] = self.full_title("he")
        res['schema']  = self.serialize(expand_shared=True, expand_titles=True, translate_sections=True)
        res["titleVariants"] = self.full_titles("en")
        if self.all_node_titles("he"):
            res["heTitleVariants"] = self.full_titles("he")
        if self.index.has_alt_structures():
            res['alts'] = {}
            if not self.children: #preload text and pass it down to the preview generation
                from . import text
                he_text_ja = text.TextChunk(self.ref(), "he").ja()
                en_text_ja = text.TextChunk(self.ref(), "en").ja()
            else:
                he_text_ja = en_text_ja = None
            for key, struct in self.index.get_alt_structures().items():
                res['alts'][key] = struct.serialize(expand_shared=True, expand_refs=True, he_text_ja=he_text_ja, en_text_ja=en_text_ja, expand_titles=True)
            del res['alt_structs']
        return res

    def serialize(self, **kwargs):
        """
        :param callback: function applied to dictionary before it's returned.  Invoked on concrete nodes, not the abstract level.
        :return string: serialization of the subtree rooted in this node
        """
        d = super(SchemaNode, self).serialize(**kwargs)
        d["key"] = self.key
        if getattr(self, "checkFirst", None) is not None:
            d["checkFirst"] = self.checkFirst
        return d

    #http://stackoverflow.com/a/14692747/213042
    #http://stackoverflow.com/a/16300379/213042
    def address(self):
        """
        Returns a list of keys to uniquely identify and to access this node.
        :return list:
        """
        if not self._address:
            if self.parent:
                self._address = self.parent.address() + [self.key]
            else:
                self._address = [self.key]

        return self._address

    def version_address(self):
        """
        In a version storage context, the first key is not used.  Traversal starts from position 1.
        :return:
        """
        return self.address()[1:]

    def ref(self):
        from . import text
        d = {
            "index": self.index,
            "book": self.full_title("en"),
            "primary_category": self.index.get_primary_category(),
            "index_node": self,
            "sections": [],
            "toSections": []
        }
        return text.Ref(_obj=d)

    def first_section_ref(self):
        if self.children:
            return self.ref()
        return self.ref().padded_ref()

    def last_section_ref(self):
        if self.children:
            return self.ref()

        from . import version_state
        from . import text

        sn = version_state.StateNode(snode=self)
        sections = [i + 1 for i in sn.ja("all").last_index(self.depth - 1)]

        d = self.ref()._core_dict()
        d["sections"] = sections
        d["toSections"] = sections
        return text.Ref(_obj=d)

    def find_string(self, regex_str, cleaner=lambda x: x, strict=True, lang='he', vtitle=None):
        """
        See TextChunk.text_index_map
        :param regex_str:
        :param cleaner:
        :param strict:
        :param lang:
        :param vtitle:
        :return:
        """
        def traverse(node):
            matches = []
            if node.children:
                for child in node.children:
                    temp_matches = traverse(child)
                    matches += temp_matches
            else:
                return node.ref().text(lang=lang, vtitle=vtitle).find_string(regex_str, cleaner=cleaner, strict=strict)

        return traverse(self)

    def text_index_map(self, tokenizer=lambda x: re.split(r'\s+',x), strict=True, lang='he', vtitle=None):
        """
        See TextChunk.text_index_map
        :param tokenizer:
        :param strict:
        :param lang:
        :return:
        """
        def traverse(node, callback, offset=0):
            index_list, ref_list, temp_offset = callback(node)
            if node.children:
                for child in node.children:
                    temp_index_list, temp_ref_list, temp_offset = traverse(child, callback, offset)
                    index_list += temp_index_list
                    ref_list += temp_ref_list
                    offset = temp_offset
            else:
                index_list = [i + offset for i in index_list]
                offset += temp_offset
            return index_list, ref_list, offset

        def callback(node):
            if not node.children:
                index_list, ref_list, total_len = node.ref().text(lang=lang, vtitle=vtitle).text_index_map(tokenizer,strict=strict)
                return index_list, ref_list, total_len
            else:
                return [],[], 0

        index_list, ref_list, _ = traverse(self, callback)
        return index_list, ref_list

    def nodes_missing_content(self):
        """
        Used to identify nodes in the tree that have no content
        :return: (bool-> True if node is missing content, list)
        The list is a list of nodes that represent the root of an "empty" tree. If a SchemaNode has three children where
        all three are missing content, only the parent SchemaNode will be in the list.
        """
        if self.is_leaf():
            if self.ref().text('en').is_empty() and self.ref().text('he').is_empty():
                return True, [self]
            else:
                return False, []

        children_results = [child.nodes_missing_content() for child in self.children]

        # If all my children are empty nodes, I am an empty node. Since I am the root of an empty tree, I add myself
        # to the list of empty nodes instead of my children
        if all([result[0] for result in children_results]):
            return True, [self]
        else:
            return False, reduce(lambda x, y: x+y, [result[1] for result in children_results])

    def all_children(self):
        return self.traverse_to_list(lambda n, i: list(n.all_children()) if n.is_virtual else [n])[1:]

    def __eq__(self, other):
        return self.address() == other.address()

    def __ne__(self, other):
        return not self.__eq__(other)


class JaggedArrayNode(SchemaNode, NumberedTitledTreeNode):
    """
    A :class:`SchemaNode` that defines JaggedArray content and can be addressed by :class:`AddressType`
    Used both for:
    - Structure Nodes whose children can be addressed by Integer or other :class:`AddressType`
    - Content Nodes that define the schema for JaggedArray stored content
    """
    optional_param_keys = ["lengths", "toc_zoom"]

    def __init__(self, serial=None, **kwargs):
        # call SchemaContentNode.__init__, then the additional parts from NumberedTitledTreeNode.__init__
        SchemaNode.__init__(self, serial, **kwargs)

        # Below are the elements of NumberedTitledTreeNode that go beyond SchemaNode init.
        self._regexes = {}
        self._init_address_classes()

    def validate(self):
        # this is minorly repetitious, at the top tip of the diamond inheritance.
        SchemaNode.validate(self)
        NumberedTitledTreeNode.validate(self)

    def has_numeric_continuation(self):
        return True

    def as_index_contents(self):
        res = super(JaggedArrayNode, self).as_index_contents()
        res["sectionNames"] = self.sectionNames
        res["depth"] = self.depth
        return res


class StringNode(JaggedArrayNode):
    """
    A :class:`JaggedArrayNode` with depth 0 - effectively defining a string.
    """
    def __init__(self, serial=None, **kwargs):
        super(StringNode, self).__init__(serial, **kwargs)
        self.depth = 0
        self.addressTypes = []
        self.sectionNames = []

    def serialize(self, **kwargs):
        d = super(StringNode, self).serialize(**kwargs)
        d["nodeType"] = "JaggedArrayNode"
        return d

"""
                -------------------------------------
                 Index Schema Tree Nodes - Virtual
                -------------------------------------
"""


class VirtualNode(TitledTreeNode):

    is_virtual = True    # False on SchemaNode
    entry_class = None

    def __init__(self, serial=None, **kwargs):
        """
        Abstract superclass for SchemaNodes that are not backed by Versions.
        :param serial:
        :param kwargs:
        """
        super(VirtualNode, self).__init__(serial, **kwargs)
        self.index = kwargs.get("index", None)

    def _init_defaults(self):
        super(VirtualNode, self)._init_defaults()
        self.index = None

    def address(self):
        return self.parent.address()

    def create_dynamic_node(self, title, tref):
        return self.entry_class(self, title, tref)

    def first_child(self):
        pass

    def last_child(self):
        pass


class DictionaryEntryNode(TitledTreeNode):
    is_virtual = True
    supported_languages = ["en"]

    def __init__(self, parent, title=None, tref=None, word=None, lexicon_entry=None):
        """
        A schema node created on the fly, in memory, to correspond to a dictionary entry.
        Created by a DictionaryNode object.
        Can be instantiated with title+tref or word
        :param parent:
        :param title:
        :param tref:
        :param word:
        :param lexicon_entry: LexiconEntry. if you pass this param and dont pass title, tref or word, then this will bootstrap the DictionaryEntryNode and avoid an extra mongo call
        """
        if title and tref:
            self.title = title
            self._ref_regex = regex.compile("^" + regex.escape(title) + r"[, _]*(\S[^0-9.]*)(?:[. ](\d+))?$")
            self._match = self._ref_regex.match(tref)
            self.word = self._match.group(1) or ""
        elif word:
            self.word = word
        elif lexicon_entry:
            self.lexicon_entry = lexicon_entry
            self.has_word_match = bool(self.lexicon_entry)
            self.word = self.lexicon_entry.headword

        super(DictionaryEntryNode, self).__init__({
            "titles": [{
                "lang": "he",
                "text": self.word,
                "primary": True
            },
                {
                "lang": "en",
                "text": self.word,
                "primary": True
            }]
        })

        self.parent = parent
        self.index = self.parent.index
        self.sectionNames = ["Line"]    # Hacky hack
        self.depth = 1
        self.addressTypes = ["Integer"]
        self._addressTypes = [AddressInteger(0)]

        if self.word:
            self.lexicon_entry = self.parent.dictionaryClass().load({"parent_lexicon": self.parent.lexiconName, "headword": self.word})
            self.has_word_match = bool(self.lexicon_entry)

        if not self.word or not self.has_word_match:
            raise DictionaryEntryNotFoundError("Word not found in {}".format(self.parent.full_title()), self.parent.lexiconName, self.parent.full_title(), self.word)

    def __eq__(self, other):
        return self.address() == other.address()

    def __ne__(self, other):
        return not self.__eq__(other)

    def has_numeric_continuation(self):
        return True

    def has_titled_continuation(self):
        return False

    def get_sections(self):
        s = self._match.group(2)
        return [int(s)] if s else []

    def address_class(self, depth):
        return self._addressTypes[depth]

    def get_index_title(self):
        return self.parent.lexicon.index_title

    def get_version_title(self, lang):
        return self.parent.lexicon.version_title

    def get_text(self):
        if not self.has_word_match:
            return ["No Entry for {}".format(self.word)]

        return self.lexicon_entry.as_strings()

    def address(self):
        return self.parent.address() + [self.word]

    def prev_sibling(self):
        return self.prev_leaf()

    def next_sibling(self):
        return self.next_leaf()

    #Currently assumes being called from leaf node
    def next_leaf(self):
        if not self.has_word_match:
            return None
        try:
            return self.__class__(parent=self.parent, word=self.lexicon_entry.next_hw)
        except AttributeError:
            return None

    #Currently assumes being called from leaf node
    def prev_leaf(self):
        if not self.has_word_match:
            return None
        try:
            return self.__class__(parent=self.parent, word=self.lexicon_entry.prev_hw)
        except AttributeError:
            return None

    # This is identical to SchemaNode.ref().  Inherit?
    def ref(self):
        from . import text
        d = {
            "index": self.index,
            "book": self.full_title("en"),
            "primary_category": self.index.get_primary_category(),
            "index_node": self,
            "sections": [],
            "toSections": []
        }
        return text.Ref(_obj=d)


class DictionaryNode(VirtualNode):
    """
    A schema node corresponding to the entirety of a dictionary.
    The parent of DictionaryEntryNode objects, which represent individual entries
    """
    required_param_keys = ["lexiconName", "firstWord", "lastWord"]
    optional_param_keys = ["headwordMap"]
    entry_class = DictionaryEntryNode

    def __init__(self, serial=None, **kwargs):
        """
        Construct a SchemaNode
        :param serial: The serialized form of this subtree
        :param kwargs: "index": The Index object that this tree is rooted in.
        :return:
        """
        super(DictionaryNode, self).__init__(serial, **kwargs)

        from .lexicon import LexiconEntrySubClassMapping, Lexicon

        self.lexicon = Lexicon().load({"name": self.lexiconName})

        try:
            self.dictionaryClass = LexiconEntrySubClassMapping.lexicon_class_map[self.lexiconName]

        except KeyError:
            raise IndexSchemaError("No matching class for {} in DictionaryNode".format(self.lexiconName))

    def _init_defaults(self):
        super(DictionaryNode, self)._init_defaults()

    def validate(self):
        super(DictionaryNode, self).validate()

    def first_child(self):
        try:
            return self.entry_class(self, word=self.firstWord)
        except DictionaryEntryNotFoundError:
            return None

    def last_child(self):
        try:
            return self.entry_class(self, word=self.lastWord)
        except DictionaryEntryNotFoundError:
            return None

    def all_children(self):
        lexicon_entry_set = LexiconEntrySet({"parent_lexicon": self.lexiconName})
        for lexicon_entry in lexicon_entry_set:
            yield self.entry_class(self, lexicon_entry=lexicon_entry)

    def serialize(self, **kwargs):
        """
        :return string: serialization of the subtree rooted in this node
        """
        d = super(DictionaryNode, self).serialize(**kwargs)
        d["nodeType"] = "DictionaryNode"
        d["lexiconName"] = self.lexiconName
        d["headwordMap"] = self.headwordMap
        d["firstWord"] = self.firstWord
        d["lastWord"] = self.lastWord
        return d

    def get_child_order(self, child):
        if isinstance(child, DictionaryEntryNode):
            if hasattr(child.lexicon_entry, "rid"):
                return str(child.lexicon_entry.rid)
            else:
                return child.word
        else:
            return ""


class SheetNode(NumberedTitledTreeNode):
    is_virtual = True
    supported_languages = ["en", "he"]

    def __init__(self, sheet_library_node, title=None, tref=None):
        """
        A node created on the fly, in memory, to correspond to a sheet.
        In the case of sheets, the dynamic nodes created present as the root node, with section info.
        :param parent:
        :param title:
        :param tref:
        :param word:
        """
        assert title and tref

        self.title = title
        self.parent = None
        self.depth = 2
        self.sectionNames = ["Sheet", "Segment"]
        self.addressTypes = ["Integer", "Integer"]
        self.index = sheet_library_node.index
        super(SheetNode, self).__init__(None)

        self._sheetLibraryNode = sheet_library_node
        self.title_group = sheet_library_node.title_group

        self._ref_regex = regex.compile("^" + regex.escape(title) + self.after_title_delimiter_re + "([0-9]+)(?:" + self.after_address_delimiter_ref + "([0-9]+)|$)")
        self._match = self._ref_regex.match(tref)
        self.sheetId = int(self._match.group(1))
        if not self.sheetId:
            raise Exception

        self.nodeId = int(self._match.group(2)) if self._match.group(2) else None
        self._sections = [self.sheetId] + ([self.nodeId] if self.nodeId else [])

        self.sheet_object = db.sheets.find_one({"id": int(self.sheetId)})
        if not self.sheet_object:
            raise SheetNotFoundError

    def has_numeric_continuation(self):
        return False  # What about section level?

    def has_titled_continuation(self):
        return False

    def get_sections(self):
        return self._sections

    def get_index_title(self):
        return self.index.title

    def get_version_title(self, lang):
        return "Dummy"

    def return_text_from_sheet_source(self, source):
        if source.get("text"):
            return (source.get("text"))
        elif source.get("outsideText"):
            return (source.get("outsideText"))
        elif source.get("outsideBiText"):
            return (source.get("outsideBiText"))
        elif source.get("comment"):
            return (source.get("comment"))
        elif source.get("media"):
            return (source.get("media"))

    def get_text(self):
        text = []
        for source in self.sheet_object.get("sources"):
            if self.nodeId:
                if self.nodeId == source.get("node"):
                    text.append(self.return_text_from_sheet_source(source))
                    break
            else:
                text.append(self.return_text_from_sheet_source(source))

        return text

    #def address(self):
    #    return self.parent.address() + [self.sheetId]

    def prev_sibling(self):
        return None

    def next_sibling(self):
        return None

    def next_leaf(self):
        return None

    def prev_leaf(self):
        return None

    def ref(self):
        from . import text
        d = {
            "index": self.index,
            "book": self.full_title("en"),
            "primary_category": self.index.get_primary_category(),
            "index_node": self,
            "sections": self._sections,
            "toSections": self._sections[:]
        }
        return text.Ref(_obj=d)


class SheetLibraryNode(VirtualNode):
    entry_class = SheetNode

    # These tree walking methods are needed, currently, so that VersionState doesn't get upset.
    # Seems like there must be a better way to do an end run around VersionState
    def create_content(self, callback=None, *args, **kwargs):
        if not callback:
            return None
        return callback(self, *args, **kwargs)

    def visit_content(self, callback, *contents, **kwargs):
        return self.create_content(callback, *contents, **kwargs)

    def visit_structure(self, callback, content, **kwargs):
        pass

    def serialize(self, **kwargs):
        """
        :return string: serialization of the subtree rooted in this node
        """
        d = super(SheetLibraryNode, self).serialize(**kwargs)
        d["nodeType"] = "SheetLibraryNode"
        return d
"""
{
    "title" : "Sheet",
    "schema" : {
        "titles" : [
            {
                "text" : "דף",
                "primary" : true,
                "lang" : "he"
            },
            {
                "text" : "Sheet",
                "primary" : true,
                "lang" : "en"
            }
        ],
        nodes: [{
            "default" : true,
            "nodeType" : "SheetLibraryNode"
        }]
    }
    "category": ["_unlisted"]    #!!!!!
}

"""





"""
                ------------------------------------
                 Index Schema Trees - Address Types
                ------------------------------------
"""


class AddressType(object):
    """
    Defines a scheme for referencing and addressing a level of a Jagged Array.
    Used by :class:`NumberedTitledTreeNode`
    """
    section_patterns = {
        'he': None,
        'en': None
    }

    def __init__(self, order, length=None):
        self.order = order
        self.length = length

    def regex(self, lang, group_id=None, **kwargs):
        """
        The regular expression part that matches this address reference, wrapped with section names, if provided
        :param lang: "en" or "he"
        :param group_id: The id of the regular expression group the this match will be captured in
        :param kwargs: 'strict' kwarg indicates that section names are required to match
        :return string: regex component
        """
        try:
            if self.section_patterns[lang]:
                strict = kwargs.get("strict", False)
                reg = self.section_patterns[lang]
                if not strict:
                    reg += "?"
                reg += self._core_regex(lang, group_id, **kwargs)
                return reg
            else:
                return self._core_regex(lang, group_id, **kwargs)
        except KeyError:
            raise Exception("Unknown Language passed to AddressType: {}".format(lang))

    def _core_regex(self, lang, group_id=None, **kwargs):
        """
        The regular expression part that matches this address reference
        :param lang: "en" or "he"
        :param group_id: The id of the regular expression group the this match will be catured in
        :return string: regex component
        """
        pass

    @staticmethod
    def hebrew_number_regex():
        """
        Regular expression component to capture a number expressed in Hebrew letters
        :return string:
        \p{Hebrew} ~= [\\u05d0–\\u05ea]
        """
        return r"""                                    # 1 of 3 styles:
        ((?=[\u05d0-\u05ea]+(?:"|\u05f4|\u201c|\u201d|'')[\u05d0-\u05ea])    # (1: ") Lookahead:  At least one letter, followed by double-quote, two single quotes, right fancy double quote, or gershayim, followed by  one letter
                \u05ea*(?:"|\u05f4|\u201c|\u201d|'')?				    # Many Tavs (400), maybe dbl quote
                [\u05e7-\u05ea]?(?:"|\u05f4|\u201c|\u201d|'')?	    # One or zero kuf-tav (100-400), maybe dbl quote
                [\u05d8-\u05e6]?(?:"|\u05f4|\u201c|\u201d|'')?	    # One or zero tet-tzaddi (9-90), maybe dbl quote
                [\u05d0-\u05d8]?					    # One or zero alef-tet (1-9)															#
            |[\u05d0-\u05ea]['\u05f3\u2018\u2019]					# (2: ') single letter, followed by a single quote, geresh, or right fancy quote
            |(?=[\u05d0-\u05ea])					    # (3: no punc) Lookahead: at least one Hebrew letter
                \u05ea*								    # Many Tavs (400)
                [\u05e7-\u05ea]?					    # One or zero kuf-tav (100-400)
                [\u05d8-\u05e6]?					    # One or zero tet-tzaddi (9-90)
                [\u05d0-\u05d8]?					    # One or zero alef-tet (1-9)
        )"""

    def stop_parsing(self, lang):
        """
        If this is true, the regular expression will stop parsing at this address level for this language.
        It is currently checked for only in the first address position, and is used for Hebrew Talmud addresses.
        :param lang: "en" or "he"
        :return bool:
        """
        return False

    def toNumber(self, lang, s):
        """
        Return the numerical form of s in this address scheme
        :param s: The address component
        :param lang: "en" or "he"
        :return int:
        """
        pass

    def toIndex(self, lang, s):
        return self.toNumber(lang, s) - 1

    def format_count(self, name, number):
        return {name: number}

    @classmethod
    def toStr(cls, lang, i, **kwargs):
        if lang == "en":
            return str(i)
        elif lang == "he":
            punctuation = kwargs.get("punctuation", True)
            return sanitize(encode_small_hebrew_numeral(i), punctuation) if i < 1200 else encode_hebrew_numeral(i, punctuation=punctuation)

    @staticmethod
    def to_str_by_address_type(atype, lang, i):
        """
        Return string verion of `i` given `atype`
        :param str atype: name of address type
        :param str lang: "en" or "he"
        """
        try:
            klass = globals()["Address" + atype]
        except KeyError:
            raise IndexSchemaError("No matching class for addressType {}".format(atype))
        return klass(0).toStr(lang, i)

    @staticmethod
    def to_class_by_address_type(atype):
        """
        Return class that corresponds to 'atype'
        :param atype:
        :return:
        """
        try:
            klass = globals()["Address" + atype]
        except KeyError:
            raise IndexSchemaError("No matching class for addressType {}".format(atype))
        return klass(0)

    # Is this used?
    def storage_offset(self):
        return 0


class AddressDictionary(AddressType):
    # Important here is language of the dictionary, not of the text where the reference is.
    def _core_regex(self, lang, group_id=None, **kwargs):
        if group_id:
            reg = r"(?P<" + group_id + r">"
        else:
            reg = r"("

        reg += r".+"
        return reg

    def toNumber(self, lang, s):
        pass

    def toStr(cls, lang, i, **kwargs):
        pass


class AddressTalmud(AddressType):
    """
    :class:`AddressType` for Talmud style Daf + Amud addresses
    """
    section_patterns = {
        "en": r"""(?:(?:[Ff]olios?|[Dd]af|[Pp](ages?|s?\.))?\s*)""",  # the internal ? is a hack to allow a non match, even if 'strict'
        "he": "(\u05d1?\u05d3\u05b7?\u05bc?[\u05e3\u05e4\u05f3\u2018\u2019'\"״]\\s+)"			# Daf, spelled with peh, peh sofit, geresh, gereshayim,  or single or doublequote
    }
    amud_patterns = {
<<<<<<< HEAD
        "en": r"[ABabᵃᵇ]",
        "he": '''([.:]|[,\\s]+(?:\u05e2(?:"|\u05f4|''))?[\u05d0\u05d1])'''
=======
        "en": "[ABabᵃᵇ]",
        "he": '''([.:]|[,\s]+(?:\u05e2(?:"|\u05f4|''|\u05de\u05d5\u05d3\s))?([\u05d0\u05d1])['\u05f3\u2018\u2019]?)'''  # Either (1) period / colon (2) some separator + (optional: Ayin for amud) + [alef or bet] + (optional: single quote of any type (really only makes sense if there's no Ayin beforehand))
>>>>>>> 7c82f573
    }

    @classmethod
    def oref_to_amudless_tref(cls, ref, lang):
        """
        Remove last amud from `ref`. Assumes `ref` ends in a Talmud address.
        This may have undesirable affect if `ref` doesn't end in a Talmud address
        """
        normal_form = ref._get_normal(lang)
        return re.sub(f"{cls.amud_patterns[lang]}$", '', normal_form)


    @classmethod
    def normal_range(cls, ref, lang):
        if ref.sections[-1] % 2 == 1 and ref.toSections[-1] % 2 == 0:  # starts at amud alef and ends at bet?
            start_daf = AddressTalmud.oref_to_amudless_tref(ref.starting_ref(), lang)
            end_daf = AddressTalmud.oref_to_amudless_tref(ref.ending_ref(), lang)
            if start_daf == end_daf:
                return start_daf
            else:
                range_wo_last_amud = AddressTalmud.oref_to_amudless_tref(ref, lang)
                # looking for rest of ref after dash
                end_range = re.search(f'-(.+)$', range_wo_last_amud).group(1)
                return f"{start_daf}-{end_range}"
        else: #range is in the form Shabbat 7b-8a, Shabbat 7a-8a, or Shabbat 7b-8b.  no need to special case it
            return ref._get_normal(lang)

    @classmethod
    def parse_range_end(cls, ref, parts, base):
        """
        :param ref: Ref object (example: Zohar 1:2-3)
        :param parts: list of text of Ref; if Ref is a range, list will be of length 2; otherwise, length 1;
        if Ref == Zohar 1:2-3, parts = ["Zohar 1:2", "3"]
        :param base: parts[0] without title; in the above example, base would be "1:2"
        :return:
        """
        def ref_lacks_amud(part):
            if ref._lang == "he":
                return re.search(cls.amud_patterns["he"], part) is None
            else:
                return re.search(cls.amud_patterns["en"] + "{1}$", part) is None

        if len(parts) == 1:
            # check for Talmud ref without amud, such as Berakhot 2 or Zohar 1:2,
            # we don't want "Berakhot 2a" or "Zohar 1:2a" but "Berakhot 2a-2b" and "Zohar 1:2a-2b"
            # so change toSections if ref_lacks_amud
            if ref_lacks_amud(base):
                ref.toSections[-1] += 1
        elif len(parts) == 2:
            ref.toSections = parts[1].split(".")  # this was converting space to '.', for some reason.

            # 'Shabbat 23a-b' or 'Zohar 1:2a-b'
            if ref.toSections[-1] in ['b', 'B', 'ᵇ', 'ב']:
                ref.toSections[-1] = ref.sections[-1] + 1

            # 'Shabbat 24b-25a' or 'Zohar 2:24b-25a'
            elif re.search(cls.amud_patterns[ref._lang], ref.toSections[-1]):
                ref.toSections[-1] = AddressTalmud(0).toNumber(ref._lang, ref.toSections[-1])

            # 'Shabbat 7-8' -> 'Shabbat 7a-8b'; 'Zohar 3:7-8' -> 'Zohar 3:7a-8b'
            elif ref_lacks_amud(parts[1]):
                ref.toSections[-1] = AddressTalmud(0).toNumber(ref._lang, "{}b".format(ref.toSections[-1]))

        ref.toSections[0] = int(ref.toSections[0])
        ref.sections[0] = int(ref.sections[0])
        if len(ref.sections) == len(ref.toSections) + 1:
            ref.toSections.insert(0, ref.sections[0])

        # below code makes sure toSections doesn't go pass end of section/book
        if getattr(ref.index_node, "lengths", None):
            end = ref.index_node.lengths[len(ref.sections)-1]
            if ref.is_bavli():
                end += 2
            while ref.toSections[-1] > end:  # Yoma 87-90 should become Yoma 87a-88a, since it ends at 88a
                ref.toSections[-1] -= 1






    def _core_regex(self, lang, group_id=None, **kwargs):
        if group_id and kwargs.get("for_js", False) == False:
            reg = r"(?P<" + group_id + r">"
        else:
            reg = r"("

        if lang == "en":
            reg += r"\d*" if group_id == "ar0" else r"\d+" #if ref is Berakhot 2a:1-3a:4, "ar0" is 3a when group_id == "ar0", we don't want to require digit, as ref could be Berakhot 2a-b
            reg += r"{}?)".format(self.amud_patterns["en"])
        elif lang == "he":
            reg += self.hebrew_number_regex() + r'''{}?)'''.format(self.amud_patterns["he"])


        return reg

    def stop_parsing(self, lang):
        if lang == "he":
            return True
        return False

    def toNumber(self, lang, s, **kwargs):
        if lang == "en":
            try:
                if re.search(self.amud_patterns["en"]+"{1}$", s):
                    amud = s[-1]
                    s = self.toStr(lang, kwargs['sections']) if s == 'b' else s
                    daf = int(s[:-1])
                else:
                    amud = "a"
                    daf = int(s)
            except ValueError:
                raise InputError("Couldn't parse Talmud reference: {}".format(s))

            if self.length and daf > self.length:
                #todo: Catch this above and put the book name on it.  Proably change Exception type.
                raise InputError("{} exceeds max of {} dafs.".format(daf, self.length))

            indx = daf * 2
            if amud in ["A", "a", "ᵃ"]:
                indx -= 1
            return indx
        elif lang == "he":
            num = re.split(r"[.:,\s]", s)[0]
            daf = decode_hebrew_numeral(num) * 2
            amud_match = re.search(self.amud_patterns["he"] + "$", s)
            if s[-1] == ':' or (amud_match is not None and amud_match.group(2) == 'ב'):
                return daf  # amud B
            return daf - 1

            #if s[-1] == "." or (s[-1] == u"\u05d0" and len(s) > 2 and s[-2] in ",\s"):


    @classmethod
    def toStr(cls, lang, i, **kwargs):
        i += 1
        daf_num = i // 2
        daf = ""

        if i > daf_num * 2:
            en_daf = "%db" % daf_num
        else:
            en_daf = "%da" % daf_num

        if lang == "en":
            daf = en_daf

        elif lang == "he":
            dotted = kwargs.get("dotted")
            if dotted:
                daf = encode_hebrew_daf(en_daf)
            else:
                punctuation = kwargs.get("punctuation", True)
                if i > daf_num * 2:
                    daf = ("%s " % sanitize(encode_small_hebrew_numeral(daf_num), punctuation) if daf_num < 1200 else encode_hebrew_numeral(daf_num, punctuation=punctuation)) + "\u05d1"
                else:
                    daf = ("%s " % sanitize(encode_small_hebrew_numeral(daf_num), punctuation) if daf_num < 1200 else encode_hebrew_numeral(daf_num, punctuation=punctuation)) + "\u05d0"

        return daf

    def format_count(self, name, number):
        if name == "Daf":
            return {
                "Amud": number,
                "Daf": number / 2
            }
        else: #shouldn't get here
            return {name: number}

    def storage_offset(self):
        return 2


class AddressFolio(AddressType):
    """
    :class:`AddressType` for Folio style #[abcd] addresses
    """
    section_patterns = {
        "en": r"""(?:(?:[Ff]olios?|[Dd]af|[Pp](ages?|s?\.))?\s*)""",  # the internal ? is a hack to allow a non match, even if 'strict'
        "he": r"(\u05d1?\u05d3\u05b7?\u05bc?[\u05e3\u05e4\u05f3\u2018\u2019'\"״]\s+)"			# Daf, spelled with peh, peh sofit, geresh, gereshayim,  or single or doublequote
    }

    def _core_regex(self, lang, group_id=None, **kwargs):
        if group_id:
            reg = r"(?P<" + group_id + r">"
        else:
            reg = r"("

        if lang == "en":
            reg += r"\d+[abcdᵃᵇᶜᵈ]?)"
        elif lang == "he":
            # todo: How do these references look in Hebrew?
            reg += self.hebrew_number_regex() + r'''([.:]|[,\s]+(?:\u05e2(?:"|\u05f4|''))?[\u05d0\u05d1])?)'''

        return reg

    def stop_parsing(self, lang):
        if lang == "he":
            return True
        return False

    def toNumber(self, lang, s, **kwargs):
        if lang == "en":
            try:
                if s[-1] in ["a", "b", "c", "d", 'ᵃ', 'ᵇ', 'ᶜ', 'ᵈ']:
                    amud = s[-1]
                    daf = int(s[:-1])
                else:
                    amud = "a"
                    daf = int(s)
            except ValueError:
                raise InputError("Couldn't parse Talmud reference: {}".format(s))

            if self.length and daf > self.length:
                #todo: Catch this above and put the book name on it.  Proably change Exception type.
                raise InputError("{} exceeds max of {} dafs.".format(daf, self.length))

            indx = daf * 4
            if amud == "a" or amud == "ᵃ":
                indx -= 3
            if amud == "b" or amud == "ᵇ":
                indx -= 2
            if amud == "c" or amud == "ᶜ":
                indx -= 1
            return indx
        elif lang == "he":
            # todo: This needs work
            num = re.split(r"[.:,\s]", s)[0]
            daf = decode_hebrew_numeral(num) * 2
            if s[-1] == ":" or (
                    s[-1] == "\u05d1"    #bet
                        and
                    ((len(s) > 2 and s[-2] in ", ")  # simple bet
                     or (len(s) > 4 and s[-3] == '\u05e2')  # ayin"bet
                     or (len(s) > 5 and s[-4] == "\u05e2")  # ayin''bet
                    )
            ):
                return daf  # amud B
            return daf - 1

            #if s[-1] == "." or (s[-1] == u"\u05d0" and len(s) > 2 and s[-2] in ",\s"):

    @classmethod
    def toStr(cls, lang, i, **kwargs):
        """

        1 => 1a
        2 => 1b
        3 => 1c
        4 => 1d
        5 => 2a
        6 => 2b
        etc.

        (i // 4) + 1
        """
        daf_num = ((i - 1) // 4) + 1
        mod = i % 4
        folio = "a" if mod == 1 else "b" if mod == 2 else "c" if mod == 3 else "d"
        daf = str(daf_num) + folio

        # todo
        if lang == "he":
            dotted = kwargs.get("dotted")
            if dotted:
                daf = encode_hebrew_daf(daf)
            else:
                punctuation = kwargs.get("punctuation", True)
                if i > daf_num * 2:
                    daf = ("%s " % sanitize(encode_small_hebrew_numeral(daf_num), punctuation) if daf_num < 1200 else encode_hebrew_numeral(daf_num, punctuation=punctuation)) + "\u05d1"
                else:
                    daf = ("%s " % sanitize(encode_small_hebrew_numeral(daf_num), punctuation) if daf_num < 1200 else encode_hebrew_numeral(daf_num, punctuation=punctuation)) + "\u05d0"

        return daf

    def format_count(self, name, number):
        if name == "Daf":
            return {
                "Amud": number,
                "Daf": number / 2
            }
        else:  #shouldn't get here
            return {name: number}

    def storage_offset(self):
        return 0


class AddressInteger(AddressType):
    """
    :class:`AddressType` for Integer addresses
    """
    def _core_regex(self, lang, group_id=None, **kwargs):
        if group_id:
            reg = r"(?P<" + group_id + r">"
        else:
            reg = r"("

        if lang == "en":
            reg += r"\d+)"
        elif lang == "he":
            reg += self.hebrew_number_regex() + r")"

        return reg

    def toNumber(self, lang, s, **kwargs):
        if lang == "en":
            return int(s)
        elif lang == "he":
            return decode_hebrew_numeral(s)

''' Never used
class AddressYear(AddressInteger):
    """
    :class: AddressYear stores Hebrew years as numbers, for example 778 for the year תשע״ח
    To convert to Roman year, add 1240
    """
    def toNumber(self, lang, s):
        if lang == "he":
            return decode_hebrew_numeral(s)
        elif lang == "en":
            return int(s) - 1240

    @classmethod
    def toStr(cls, lang, i, **kwargs):
        if lang == "en":
            return str(i + 1240)
        elif lang == "he":
            punctuation = kwargs.get("punctuation", True)
            return sanitize(encode_small_hebrew_numeral(i), punctuation) if i < 1200 else encode_hebrew_numeral(i, punctuation=punctuation)
'''


class AddressAliyah(AddressInteger):
    en_map = ["First", "Second", "Third", "Fourth", "Fifth", "Sixth", "Seventh"]
    he_map = ["ראשון", "שני", "שלישי", "רביעי", "חמישי", "שישי", "שביעי"]

    @classmethod
    def toStr(cls, lang, i, **kwargs):
        if lang == "en":
            return cls.en_map[i - 1]
        if lang == "he":
            return cls.he_map[i - 1]


class AddressPerek(AddressInteger):
    section_patterns = {
        "en": r"""(?:(?:[Cc]h(apters?|\.)|[Pp]erek|s\.)?\s*)""",  # the internal ? is a hack to allow a non match, even if 'strict'
        "he": r"""(?:\u05d1?\u05e4(?:"|\u05f4|''|'\s)                  # Peh (for 'perek') maybe followed by a quote of some sort
        |\u05e4\u05bc?\u05b6?\u05e8\u05b6?\u05e7(?:\u05d9\u05b4?\u05dd)?\s*                  # or 'perek(ym)' spelled out, followed by space
        )"""
    }


class AddressPasuk(AddressInteger):
    section_patterns = {
        "en": r"""(?:(?:([Vv](erses?|[vs]?\.)|[Pp]ass?u[kq]))?\s*)""",  # the internal ? is a hack to allow a non match, even if 'strict'
        "he": r"""(?:\u05d1?                                        # optional ב in front
            (?:\u05e4\u05b8?\u05bc?\u05e1\u05d5\u05bc?\u05e7(?:\u05d9\u05dd)?\s*)    #pasuk spelled out, with a space after
        )"""
    }


class AddressMishnah(AddressInteger):
    section_patterns = {
        "en": r"""(?:(?:[Mm](ishnah?|s?\.))?\s*)""",  #  the internal ? is a hack to allow a non match, even if 'strict'
        "he": r"""(?:\u05d1?                                                   # optional ב in front
            (?:\u05de\u05b4?\u05e9\u05b0?\u05c1?\u05e0\u05b8?\u05d4\s)			# Mishna spelled out, with a space after
            |(?:\u05de(?:["\u05f4]|'')?)				# or Mem (for 'mishna') maybe followed by a quote of some sort
        )"""
    }


class AddressVolume(AddressInteger):
    """
    :class:`AddressType` for Volume/חלק addresses
    """

    section_patterns = {
        "en": r"""(?:(?:[Vv](olumes?|\.))?\s*)""",  #  the internal ? is a hack to allow a non match, even if 'strict'
        "he": r"""(?:\u05d1?                                 # optional ב in front
        (?:\u05d7\u05b5?(?:\u05dc\u05b6?\u05e7|'|\u05f3|\u2018|\u2019)\s+)  # Helek - spelled out with nikkud possibly or followed by a ' or a geresh - followed by space
         |(?:\u05d7["\u05f4])                     # chet followed by gershayim or double quote
        )
        """
    }
    
class AddressSiman(AddressInteger):
    section_patterns = {
        "en": r"""(?:(?:[Ss]iman)?\s*)""",
        "he": r"""(?:\u05d1?
            (?:\u05e1\u05b4?\u05d9\u05de\u05b8?\u05df\s+)			# Siman spelled out with optional nikud, with a space after
            |(?:\u05e1\u05d9(?:["\u05f4'\u05f3\u2018\u2019](?:['\u05f3\u2018\u2019]|\s+)))		# or Samech, Yued (for 'Siman') maybe followed by a quote of some sort
        )"""
    }


class AddressHalakhah(AddressInteger):
    """
    :class:`AddressType` for Halakhah/הלכה addresses
    """
    section_patterns = {
        "en": r"""(?:(?:[Hh]ala[ck]hah?)?\s*)""",  #  the internal ? is a hack to allow a non match, even if 'strict'
        "he": r"""(?:\u05d1?
            (?:\u05d4\u05bb?\u05dc\u05b8?\u05db(?:\u05b8?\u05d4|\u05d5\u05b9?\u05ea)\s+)			# Halakhah spelled out, with a space after
            |(?:\u05d4\u05dc?(?:["\u05f4'\u05f3\u2018\u2019](?:['\u05f3\u2018\u2019\u05db]|\s+)))		# or Haeh and possible Lamed(for 'halakhah') maybe followed by a quote of some sort
        )"""
    }


class AddressSeif(AddressInteger):
    section_patterns = {
        "en": r"""(?:(?:[Ss][ae]if)?\s*)""",  #  the internal ? is a hack to allow a non match, even if 'strict'
        "he": r"""(?:\u05d1?
            (?:\u05e1[\u05b0\u05b8]?\u05e2\u05b4?\u05d9\u05e3\s+(?:\u05e7\u05d8\u05df)?)			# Seif spelled out, with a space after or Seif katan spelled out or with nikud
            |(?:\u05e1(?:\u05e2\u05d9?|\u05e7)?(?:['\u2018\u2019\u05f3"\u05f4](?:['\u2018\u2019\u05f3]|\s+)))|	# or trie of first three letters followed by a quote of some sort
        )"""
    }


class AddressSection(AddressInteger):
    section_patterns = {
        "en": r"""(?:(?:([Ss]ections?|§)?\s*))""",  #  the internal ? is a hack to allow a non match, even if 'strict'
        "he": r""""""
    }<|MERGE_RESOLUTION|>--- conflicted
+++ resolved
@@ -2000,13 +2000,8 @@
         "he": "(\u05d1?\u05d3\u05b7?\u05bc?[\u05e3\u05e4\u05f3\u2018\u2019'\"״]\\s+)"			# Daf, spelled with peh, peh sofit, geresh, gereshayim,  or single or doublequote
     }
     amud_patterns = {
-<<<<<<< HEAD
-        "en": r"[ABabᵃᵇ]",
-        "he": '''([.:]|[,\\s]+(?:\u05e2(?:"|\u05f4|''))?[\u05d0\u05d1])'''
-=======
         "en": "[ABabᵃᵇ]",
-        "he": '''([.:]|[,\s]+(?:\u05e2(?:"|\u05f4|''|\u05de\u05d5\u05d3\s))?([\u05d0\u05d1])['\u05f3\u2018\u2019]?)'''  # Either (1) period / colon (2) some separator + (optional: Ayin for amud) + [alef or bet] + (optional: single quote of any type (really only makes sense if there's no Ayin beforehand))
->>>>>>> 7c82f573
+        "he": '''([.:]|[,\\s]+(?:\u05e2(?:"|\u05f4|''|\u05de\u05d5\u05d3\\s))?([\u05d0\u05d1])['\u05f3\u2018\u2019]?)'''  # Either (1) period / colon (2) some separator + (optional: Ayin for amud) + [alef or bet] + (optional: single quote of any type (really only makes sense if there's no Ayin beforehand))
     }
 
     @classmethod
