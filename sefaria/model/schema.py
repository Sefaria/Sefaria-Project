--- conflicted
+++ resolved
@@ -642,15 +642,6 @@
     def validate(self):
         super(TitledTreeNode, self).validate()
 
-<<<<<<< HEAD
-=======
-        if '-' in self.title_group.primary_title("en"):
-            raise InputError("Primary English title may not contain hyphens.")
-
-        if not all(ord(c) for c in self.title_group.primary_title("en")):
-            raise InputError("Primary English title may not contain non-ascii characters")
-
->>>>>>> 1b196b20
         if not self.default and not self.sharedTitle and not self.get_titles():
             raise IndexSchemaError("Schema node {} must have titles, a shared title node, or be default".format(self))
 
