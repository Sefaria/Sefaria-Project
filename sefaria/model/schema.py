# -*- coding: utf-8 -*-
import copy
import dataclasses
from typing import Optional, List

import structlog
from functools import reduce
logger = structlog.get_logger(__name__)

try:
    import re2 as re
    re.set_fallback_notification(re.FALLBACK_WARNING)
except ImportError:
    logger.warning("Failed to load 're2'.  Falling back to 're' for regular expression parsing. See https://github.com/Sefaria/Sefaria-Project/wiki/Regular-Expression-Engines")
    import re

import regex
from . import abstract as abst
from sefaria.system.database import db
from sefaria.model.lexicon import LexiconEntrySet
from sefaria.system.exceptions import InputError, IndexSchemaError, DictionaryEntryNotFoundError, SheetNotFoundError
from sefaria.utils.hebrew import decode_hebrew_numeral, encode_small_hebrew_numeral, encode_hebrew_numeral, encode_hebrew_daf, hebrew_term, sanitize
from sefaria.utils.talmud import daf_to_section

"""
                -----------------------------------------
                 Titles, Terms, and Term Schemes
                -----------------------------------------
"""


class TitleGroup(object):
    """
    A collection of titles.  Used for titles of SchemaNodes and for Terms
    """
    langs = ["en", "he"]
    required_attrs = [
        "lang",
        "text"
    ]
    optional_attrs = [
        "primary",
        "presentation",
        "transliteration",  # bool flag to indicate if title is transliteration
        "disambiguation",   # str to help disambiguate this title from other similar titles (often on other objects)
        "fromTerm"          # bool flag to indicate if title originated from term (used in topics)
    ]

    def __init__(self, serial=None):
        self.titles = []
        self._primary_title = {}
        if serial:
            self.load(serial)

    def validate(self):
        for lang in self.langs:
            if not self.primary_title(lang):
                raise InputError("Title Group must have a {} primary title".format(lang))
        if len(self.all_titles()) > len(list(set(self.all_titles()))):
            raise InputError("There are duplicate titles in this object's title group")
        for title in self.titles:
            if not set(title.keys()) == set(self.required_attrs) and not set(title.keys()) <= set(self.required_attrs+self.optional_attrs):
                raise InputError("Title Group titles must only contain the following keys: {}".format(self.required_attrs+self.optional_attrs))
        if '-' in self.primary_title("en"):
            raise InputError("Primary English title may not contain hyphens.")
        if not all(ord(c) < 128 for c in self.primary_title("en")):
            raise InputError("Primary English title may not contain non-ascii characters")

    def load(self, serial=None):
        if serial:
            self.titles = serial

    def copy(self):
        return self.__class__(copy.deepcopy(self.titles))

    def primary_title(self, lang="en"):
        """
        Return the primary title for this node in the language specified
        :param lang: "en" or "he"
        :return: The primary title string or None
        """
        if not self._primary_title.get(lang):
            for t in self.titles:
                if t.get("lang") == lang and t.get("primary"):
                    self._primary_title[lang] = t.get("text")
                    break
        if not self._primary_title.get(lang):
            self._primary_title[lang] = ""

        return self._primary_title.get(lang)

    def get_title_attr(self, title, lang, attr):
        """
        Get attribute `attr` for title `title`.
        For example, get attribute 'transliteration' for a certain title
        :param title: str
        :param lang: en or he
        :param attr: str
        :return: value of attribute `attr`
        """
        for t in self.titles:
            if t.get('lang') == lang and t.get('text') == title:
                return t.get(attr, None)

    def all_titles(self, lang=None):
        """
        :param lang: "en" or "he"
        :return: list of strings - the titles of this node
        """
        if lang is None:
            return [t["text"] for t in self.titles]
        return [t["text"] for t in self.titles if t["lang"] == lang]

    def secondary_titles(self, lang=None):
        if lang is None:
            raise Exception("TitleGroup.secondary_titles() needs a lang")
        return [t for t in self.all_titles(lang) if t != self.primary_title(lang)]

    def remove_title(self, text, lang):
        self.titles = [t for t in self.titles if not (t["lang"] == lang and t["text"] == text)]
        return self

    def add_title(self, text, lang, primary=False, replace_primary=False, presentation="combined"):
        """
        :param text: Text of the title
        :param language:  Language code of the title (e.g. "en" or "he")
        :param primary: Is this a primary title?
        :param replace_primary: must be true to replace an existing primary title
        :param presentation: The "presentation" field of a title indicates how it combines with earlier titles. Possible values:
            "combined" - in referencing this node, earlier titles nodes are prepended to this one (default)
            "alone" - this node is reference by this title alone
            "both" - this node is addressable both in a combined and a alone form.
        :return: the object
        """
        if any([t for t in self.titles if t["text"] == text and t["lang"] == lang]):  #already there
            if not replace_primary:
                return
            else:  #update this title as primary: remove it, then re-add below
                self.remove_title(text, lang)
        d = {
                "text": text,
                "lang": lang
        }

        if primary:
            d["primary"] = True

        if presentation == "alone" or presentation == "both":
            d["presentation"] = presentation

        has_primary = any([x for x in self.titles if x["lang"] == lang and x.get("primary")])
        if has_primary and primary:
            if not replace_primary:
                raise IndexSchemaError("Node {} already has a primary title.".format(self.primary_title()))

            old_primary = self.primary_title(lang)
            self.titles = [t for t in self.titles if t["lang"] != lang or not t.get("primary")]
            self.titles.append({"text": old_primary, "lang": lang})
            self._primary_title[lang] = None

        self.titles.append(d)
        return self


class AbstractTitledObject(object):

    def add_primary_titles(self, en_title, he_title):
        self.add_title(en_title, 'en', primary=True)
        self.add_title(he_title, 'he', primary=True)

    def add_title(self, text, lang, primary=False, replace_primary=False):
        """
        :param text: Text of the title
        :param language:  Language code of the title (e.g. "en" or "he")
        :param primary: Is this a primary title?
        :param replace_primary: must be true to replace an existing primary title
        :return: the object
        """
        return self.title_group.add_title(text, lang, primary, replace_primary)

    def remove_title(self, text, lang):
        return self.title_group.remove_title(text, lang)

    def get_titles_object(self):
        return getattr(self.title_group, "titles", None)

    def get_titles(self, lang=None):
        return self.title_group.all_titles(lang)

    def get_primary_title(self, lang='en'):
        return self.title_group.primary_title(lang)

    def has_title(self, title, lang="en"):
        return title in self.get_titles(lang)


class AbstractTitledOrTermedObject(AbstractTitledObject):
    def _init_title_defaults(self):
        # To be called at initialization time
        self.title_group = TitleGroup()

    def _load_title_group(self):
        if getattr(self, "titles", None):
            self.title_group.load(serial=self.titles)
            del self.__dict__["titles"]

        self._process_terms()

    def _process_terms(self):
        # To be called after raw data load
        from sefaria.model import library

        if self.sharedTitle:
            term = library.get_term(self.sharedTitle)
            try:
                self.title_group = term.title_group
            except AttributeError:
                raise IndexError("Failed to load term named {}.".format(self.sharedTitle))

    def add_shared_term(self, term):
        self.sharedTitle = term
        self._process_terms()

    def remove_shared_term(self, term):
        if self.sharedTitle == term:
            self.sharedTitle = None
            self.title_group = self.title_group.copy()
            return 1


class Term(abst.AbstractMongoRecord, AbstractTitledObject):
    """
    A Term is a shared title node.  It can be referenced and used by many different Index nodes.
    Examples:  Noah, Perek HaChovel, Even HaEzer
    Terms that use the same TermScheme can be ordered.
    """
    collection = 'term'
    track_pkeys = True
    pkeys = ["name"]
    title_group = None
    history_noun = "term"

    required_attrs = [
        "name",
        "titles"
    ]
    optional_attrs = [
        "scheme",
        "order",
        "ref",
        "good_to_promote",
        "category",
        "description"
    ]

    def load_by_title(self, title):
        query = {'titles.text': title}
        return self.load(query=query)

    def _set_derived_attributes(self):
        self.set_titles(getattr(self, "titles", None))

    def set_titles(self, titles):
        self.title_group = TitleGroup(titles)

    def _normalize(self):
        self.titles = self.title_group.titles

    def _validate(self):
        super(Term, self)._validate()
        # do not allow duplicates:
        for title in self.get_titles():
            other_term = Term().load_by_title(title)
            if other_term and not self.same_record(other_term):
                raise InputError("A Term with the title {} in it already exists".format(title))
        self.title_group.validate()
        if self.name != self.get_primary_title():
            raise InputError("Term name {} does not match primary title {}".format(self.name, self.get_primary_title()))

    @staticmethod
    def normalize(term, lang="en"):
        """ Returns the primary title for of 'term' if it exists in the terms collection
        otherwise return 'term' unchanged """
        t = Term().load_by_title(term)
        return t.get_primary_title(lang=lang) if t else term


class TermSet(abst.AbstractMongoSet):
    recordClass = Term


class TermScheme(abst.AbstractMongoRecord):
    """
    A TermScheme is a category of terms.
    Example: Parasha, Perek
    """
    collection = 'term_scheme'
    track_pkeys = True
    pkeys = ["name"]

    required_attrs = [
        "name"
    ]
    optional_attrs = [

    ]

    def get_terms(self):
        return TermSet({"scheme": self.name})


class TermSchemeSet(abst.AbstractMongoSet):
    recordClass = TermScheme


class NonUniqueTerm(abst.SluggedAbstractMongoRecord, AbstractTitledObject):
    """
    The successor of the old `Term` class
    Doesn't require titles to be globally unique
    """
    cacheable = True
    collection = "non_unique_terms"
    required_attrs = [
        "slug",
        "titles"
    ]
    optional_attrs = [
        # currently either "structural", "context_swap" or "alt_title". structural should be used for terms that used to
        # define a logical relationship between ref parts (e.g. 'yerushalmi'). "alt_title" is for parts that are only
        # included to generate more alt_titles (e.g. 'sefer'). "context_swap" is for parts that are meant to be swapped
        # via SchemaNode.ref_resolver_context_swaps
        "ref_part_role",
    ]
    slug_fields = ['slug']
    title_group = None

    def _normalize(self):
        super()._normalize()
        self.titles = self.title_group.titles

    def set_titles(self, titles):
        self.title_group = TitleGroup(titles)

    def _set_derived_attributes(self):
        self.set_titles(getattr(self, "titles", None))

    def __repr__(self):
        return f'{self.__class__.__name__}.init("{self.slug}")'

    def __eq__(self, other):
        return isinstance(other, self.__class__) and self.__hash__() == other.__hash__()

    def __hash__(self):
        return hash(self.slug)

    def __ne__(self, other):
        return not self.__eq__(other)


class NonUniqueTermSet(abst.AbstractMongoSet):
    recordClass = NonUniqueTerm


"""
                ---------------------------------
                 Index Schema Trees - Core Nodes
                ---------------------------------
"""


def deserialize_tree(serial=None, **kwargs):
    """
    Build a :class:`TreeNode` tree from serialized form.  Called recursively.
    :param serial: The serialized form of the subtree
    :param kwargs: keyword argument 'struct_class' specifies the class to use as the default structure node class.
    Keyword argument 'leaf_class' specifies the class to use as the default leaf node class.
    keyword argument 'children_attr' specifies the attribute where children are contained. Defaults to "nodes"
        Note the attribute of TreeNode class with the same name and function.
    Other keyword arguments are passed through to the node constructors.
    :return: :class:`TreeNode`
    """
    if kwargs.get("additional_classes"):
        for klass in kwargs.get("additional_classes"):
            globals()[klass.__name__] = klass

    klass = None
    if serial.get("nodeType"):
        try:
            klass = globals()[serial.get("nodeType")]
        except KeyError:
            raise IndexSchemaError("No matching class for nodeType {}".format(serial.get("nodeType")))

    if serial.get(kwargs.get("children_attr", "nodes")) or (kwargs.get("struct_title_attr") and serial.get(kwargs.get("struct_title_attr"))):
        # Structure class - use explicitly defined 'nodeType', code overide 'struct_class', or default SchemaNode
        struct_class = klass or kwargs.get("struct_class", SchemaNode)
        return struct_class(serial, **kwargs)
    elif klass:
        return klass(serial, **kwargs)
    elif kwargs.get("leaf_class"):
        return kwargs.get("leaf_class")(serial, **kwargs)
    else:
        raise IndexSchemaError("Schema node has neither 'nodes' nor 'nodeType' and 'leaf_class' not provided: {}".format(serial))


class TreeNode(object):
    """
    A single node in a tree.
    These trees are hierarchies - each node can have 1 or 0 parents.
    In this class, node relationships, node navigation, and general serialization are handled.
    """
    required_param_keys = []
    optional_param_keys = []
    default_children_attr = "nodes"

    def __init__(self, serial=None, **kwargs):
        self.children_attr = kwargs.get("children_attr", self.default_children_attr)
        self._init_defaults()
        if not serial:
            return
        self.__dict__.update(serial)
        if getattr(self, self.children_attr, None) is not None:
            for node in getattr(self, self.children_attr):
                self.append(deserialize_tree(node, **kwargs))
            delattr(self, self.children_attr)

    def _init_defaults(self):
        self.children = []  # Is this enough?  Do we need a dict for addressing?
        self.parent = None
        self._leaf_nodes = []

    def validate(self):
        for k in self.required_param_keys:
            if getattr(self, k, None) is None:
                raise IndexSchemaError("Missing Parameter '{}' in {}".format(k, self.__class__.__name__))
        for c in self.children:
            c.validate()

    def append(self, node):
        """
        Append node to this node
        :param node: the node to be appended to this node
        :return:
        """
        self.children.append(node)
        node.parent = self
        return self

    def replace(self, node):
        """
        Replace self with `node`
        :param node:
        :return:
        """
        parent = self.parent
        assert parent

        parent.children = [c if c != self else node for c in parent.children]

        node.parent = parent
        self.parent = None

    def detach(self):
        parent = self.parent
        assert parent
        parent.children = [c for c in parent.children if c != self]
        self.parent = None

    def append_to(self, node):
        """
        Append this node to another node
        :param node: the node to append this node to
        :return:
        """
        node.append(self)
        return self

    # todo: replace with a direct call to self.children for speed
    def has_children(self):
        """
        :return bool: True if this node has children
        """
        return bool(self.children)

    # todo: replace with a direct call to `not self.children for speed`
    def is_leaf(self):
        return not self.children

    def siblings(self):
        """
        :return list: The sibling nodes of this node
        """
        if self.parent:
            return [x for x in self.parent.children if x is not self]
        else:
            return None

    def root(self):
        if not self.parent:
            return self
        return self.parent.root()

    def first_child(self):
        if not self.children:
            return None
        return self.children[0]

    def last_child(self):
        if not self.children:
            return None
        return self.children[-1]

    def first_leaf(self):
        if not self.children: # is leaf
            return self
        return self.first_child().first_leaf()

    def last_leaf(self):
        if not self.children: # is leaf
            return self
        return self.last_child().last_leaf()

    def _prev_in_list(self, l):
        if not self.parent:
            return None
        prev = None
        for x in l:
            if x is self:
                return prev
            prev = x

    def _next_in_list(self, l):
        match = False
        for x in l:
            if match:
                return x
            if x is self:
                match = True
                continue
        return None

    def prev_sibling(self):
        if not self.parent:
            return None
        return self._prev_in_list(self.parent.children)

    def next_sibling(self):
        if not self.parent:
            return None
        return self._next_in_list(self.parent.children)

    # Currently assumes being called from leaf node - could integrate a call to first_leaf/last_leaf
    def next_leaf(self):
        return self._next_in_list(self.root().get_leaf_nodes())

    # Currently assumes being called from leaf node - could integrate a call to first_leaf/last_leaf
    def prev_leaf(self):
        return self._prev_in_list(self.root().get_leaf_nodes())

    def ancestors(self):
        if not self.parent:
            return []
        return self.parent.ancestors() + [self.parent]

    def is_ancestor_of(self, other_node):
        return any(self == anc for anc in other_node.ancestors())

    def is_root(self):
        return not self.parent

    def is_flat(self):
        """
        Is this node a flat tree, with no parents or children?
        :return bool:
        """
        return not self.parent and not self.children

    def traverse_tree(self, callback, **kwargs):
        """
        Traverse tree, invoking callback at each node, with kwargs as arguments
        :param callback:
        :param kwargs:
        :return:
        """
        callback(self, **kwargs)
        for child in self.children:
            child.traverse_to_string(callback, **kwargs)

    def traverse_to_string(self, callback, depth=0, **kwargs):
        st = callback(self, depth, **kwargs)
        st += "".join([child.traverse_to_string(callback, depth + 1, **kwargs) for child in self.children])
        return st

    def traverse_to_json(self, callback, depth=0, **kwargs):
        js = callback(self, depth, **kwargs)
        if self.children:
            js[getattr(self, "children_attr")] = [child.traverse_to_json(callback, depth + 1, **kwargs) for child in self.children]
        return js

    def traverse_to_list(self, callback, depth=0, **kwargs):
        listy = callback(self, depth, **kwargs)
        if self.children:
            listy += reduce(lambda a, b: a + b, [child.traverse_to_list(callback, depth + 1, **kwargs) for child in self.children], [])
        return listy

    def serialize(self, **kwargs):
        d = {}
        if self.children:
            d[self.children_attr] = [n.serialize(**kwargs) for n in self.children]

        # Only output nodeType and nodeParameters if there is at least one param. This seems like it may not remain a good measure.
        params = {k: getattr(self, k) for k in self.required_param_keys + self.optional_param_keys if getattr(self, k, None) is not None}
        if any(params):
            d["nodeType"] = self.__class__.__name__
            d.update(params)

        return d

    def copy(self, callback=None):
        children_serial = []
        for child in self.children:
            children_serial.append(child.copy(callback).serialize())
        serial = copy.deepcopy(self.serialize())
        if self.children_attr in serial:
            serial[self.children_attr] = children_serial
        new_node = self.__class__(serial)
        if callback:
            new_node = callback(new_node)
        return new_node

    def all_children(self):
        return self.traverse_to_list(lambda n, i: [n])[1:]

    def get_leaf_nodes_to_depth(self, max_depth = None):
        """
        :param max_depth: How many levels below this one to traverse.
        1 returns only this node's children, 0 returns only this node.
        """
        assert max_depth is not None
        leaves = []

        if not self.children:
            return [self]
        elif max_depth > 0:
            for node in self.children:
                if not node.children:
                    leaves += [node]
                else:
                    leaves += node.get_leaf_nodes_to_depth(max_depth=max_depth - 1)
        return leaves

    def get_leaf_nodes(self):
        """
        :return:
        """
        if not self._leaf_nodes:
            if not self.children:
                self._leaf_nodes = [self]
            else:
                for node in self.children:
                    if not node.children:
                        self._leaf_nodes += [node]
                    else:
                        self._leaf_nodes += node.get_leaf_nodes()
        return self._leaf_nodes

    def get_child_order(self, child):
        """
        Intention is to call this on the root node of a schema, in order to get the order of a child node.
        :param child: TreeNode
        :return: Integer
        """
        if child.parent and child.parent.is_virtual:
            return child.parent.get_child_order(child)
        return self.all_children().index(child) + 1


class TitledTreeNode(TreeNode, AbstractTitledOrTermedObject):
    """
    A tree node that has a collection of titles - as contained in a TitleGroup instance.
    In this class, node titles, terms, 'default', and combined titles are handled.
    """

    after_title_delimiter_re = r"(?:[,.:\s]|(?:to|\u05d5?\u05d1?(?:\u05e1\u05d5\u05e3|\u05e8\u05d9\u05e9)))+"  # should be an arg?  \r\n are for html matches
    after_address_delimiter_ref = r"[,.:\s]+"
    title_separators = [", "]
    MATCH_TEMPLATE_ALONE_SCOPES = {'any', 'alone'}

    def __init__(self, serial=None, **kwargs):
        super(TitledTreeNode, self).__init__(serial, **kwargs)
        self._load_title_group()

    def _init_defaults(self):
        super(TitledTreeNode, self)._init_defaults()
        self.default = False
        self._primary_title = {}
        self._full_title = {}
        self._full_titles = {}

        self._init_title_defaults()
        self.sharedTitle = None

    def all_tree_titles(self, lang="en"):
        """
        :param lang: "en" or "he"
        :return: list of strings - all possible titles within this subtree
        """
        return list(self.title_dict(lang).keys())

    def title_dict(self, lang="en", baselist=None):
        """
        Recursive function that generates a map from title to node
        :param node: the node to start from
        :param lang: "en" or "he"
        :param baselist: list of starting strings that lead to this node
        :return: map from title to node
        """
        if baselist is None:
            baselist = []

        title_dict = {}
        thisnode = self

        this_node_titles = [title["text"] for title in self.get_titles_object() if title["lang"] == lang and title.get("presentation") != "alone"]
        if (not len(this_node_titles)) and (not self.is_default()):
            error = 'No "{}" title found for schema node: "{}"'.format(lang, self.key)
            error += ', child of "{}"'.format(self.parent.full_title("en")) if self.parent else ""
            raise IndexSchemaError(error)
        if baselist:
            if self.is_default():
                node_title_list = baselist  # doesn't add any titles of its own
            else:
                node_title_list = [baseName + sep + title for baseName in baselist for sep in self.title_separators for title in this_node_titles]
        else:
            node_title_list = this_node_titles

        alone_node_titles = [title["text"] for title in self.get_titles_object() if title["lang"] == lang and title.get("presentation") == "alone" or title.get("presentation") == "both"]
        node_title_list += alone_node_titles

        for child in self.children:
            if child.default:
                thisnode = child
            title_dict.update(child.title_dict(lang, node_title_list))

        for title in node_title_list:
            title_dict[title] = thisnode

        return title_dict

    def full_titles(self, lang="en"):
        if not self._full_titles.get(lang):
            if self.parent:
                self._full_titles[lang] = [parent + sep + local
                                           for parent in self.parent.full_titles(lang)
                                           for sep in self.title_separators
                                           for local in self.all_node_titles(lang)]
            else:
                self._full_titles[lang] = self.all_node_titles(lang)
        return self._full_titles[lang]

    def full_title(self, lang="en", force_update=False):
        """
        :param lang: "en" or "he"
        :return string: The full title of this node, from the root node.
        """
        if not self._full_title.get(lang) or force_update:
            if self.is_default():
                self._full_title[lang] = self.parent.full_title(lang, force_update)
            elif self.parent:
                self._full_title[lang] = self.parent.full_title(lang, force_update) + ", " + self.primary_title(lang)
            else:
                self._full_title[lang] = self.primary_title(lang)
        return self._full_title[lang]

    # todo: replace with a direct call to self.default for speed
    def is_default(self):
        """
        Is this node a default node, meaning, do references to its parent cascade to this node?
        :return bool:
        """
        return self.default

    def has_default_child(self):
        return any([c for c in self.children if c.is_default()])

    def get_default_child(self):
        for child in self.children:
            if child.is_default():
                return child
        return None

    def has_titled_continuation(self):
        """
        :return: True if any normal forms of this node continue with a title.  Used in regex building.
        """
        return any([c for c in self.children if not c.is_default()])

    def has_numeric_continuation(self):
        """
        True if any of the normal forms of this node continue with numbers.  Used in regex building.
        Overridden in subclasses.
        :return:
        """
        # overidden in subclasses
        for child in self.children:
            if child.is_default():
                if child.has_numeric_continuation():
                    return True
        return False

    def primary_title(self, lang="en"):
        # Retained for backwards compatability.  Could be factored out.
        """
        Return the primary title for this node in the language specified
        :param lang: "en" or "he"
        :return: The primary title string or None
        """
        return self.get_primary_title(lang)

    def all_node_titles(self, lang="en"):
        # Retained for backwards compatability.  Could be factored out.
        """
        :param lang: "en" or "he"
        :return: list of strings - the titles of this node
        """
        return self.get_titles(lang)

    def add_title(self, text, lang, primary=False, replace_primary=False, presentation="combined"):
        """
        :param text: Text of the title
        :param lang:  Language code of the title (e.g. "en" or "he")
        :param primary: Is this a primary title?
        :param replace_primary: must be true to replace an existing primary title
        :param presentation: The "presentation" field of a title indicates how it combines with earlier titles. Possible values:
            "combined" - in referencing this node, earlier titles nodes are prepended to this one (default)
            "alone" - this node is reference by this title alone
            "both" - this node is addressable both in a combined and a alone form.
        :return: the object
        """
        return self.title_group.add_title(text, lang, primary, replace_primary, presentation)

    def ref_part_title_trie(self, lang: str):
        from .linker.match_template import MatchTemplateTrie
        return MatchTemplateTrie(lang, nodes=[self], scope='combined')

    def validate(self):
        super(TitledTreeNode, self).validate()

        if not self.default and not self.sharedTitle and not self.get_titles_object():
            raise IndexSchemaError("Schema node {} must have titles, a shared title node, or be default".format(self))

        if self.default and (self.get_titles_object() or self.sharedTitle):
            raise IndexSchemaError("Schema node {} - default nodes can not have titles".format(self))

        if not self.default:
            try:
                self.title_group.validate()
            except InputError as e:
                raise IndexSchemaError("Schema node {} has invalid titles: {}".format(self, e))

        if self.children and len([c for c in self.children if c.default]) > 1:
            raise IndexSchemaError("Schema Structure Node {} has more than one default child.".format(self.key))

        if self.sharedTitle and Term().load({"name": self.sharedTitle}).titles != self.get_titles_object():
            raise IndexSchemaError("Schema node {} with sharedTitle can not have explicit titles".format(self))

        # disable this check while data is still not conforming to validation
        if not self.sharedTitle and False:
            special_book_cases = ["Genesis", "Exodus", "Leviticus", "Numbers", "Deuteronomy", "Judges"]
            for title in self.title_group.titles:
                title = title["text"]
                if self.get_primary_title() in special_book_cases:
                    break
                term = Term().load_by_title(title)
                if term:
                    if "scheme" in list(vars(term).keys()):
                        if vars(term)["scheme"] == "Parasha":
                            raise InputError(
                                "Nodes that represent Parashot must contain the corresponding sharedTitles.")

        # if not self.default and not self.primary_title("he"):
        #    raise IndexSchemaError("Schema node {} missing primary Hebrew title".format(self.key))

    def serialize(self, **kwargs):
        d = super(TitledTreeNode, self).serialize(**kwargs)
        if self.default:
            d["default"] = True
        else:
            if self.sharedTitle:
                d["sharedTitle"] = self.sharedTitle
            if not self.sharedTitle or kwargs.get("expand_shared"):
                d["titles"] = self.get_titles_object()
        if kwargs.get("expand_titles"):
            d["title"] = self.title_group.primary_title("en")
            d["heTitle"] = self.title_group.primary_title("he")
        return d

    def get_match_templates(self):
        from .linker.match_template import MatchTemplate
        for raw_match_template in getattr(self, 'match_templates', []):
            yield MatchTemplate(**raw_match_template)

    def has_scope_alone_match_template(self):
        """
        @return: True if `self` has any match template that has scope = "alone" OR scope = "any"
        """
        return any(template.scope in self.MATCH_TEMPLATE_ALONE_SCOPES for template in self.get_match_templates())

    def get_referenceable_alone_nodes(self):
        """
        Currently almost exact copy of function with same name in Index
        See docstring there
        @return:
        """
        alone_nodes = []
        for child in self.children:
            if child.has_scope_alone_match_template():
                alone_nodes += [child]
            alone_nodes += child.get_referenceable_alone_nodes()
        return alone_nodes

    """ String Representations """
    def __str__(self):
        return self.full_title("en")

    def __repr__(self):
        # Wanted to use orig_tref, but repr can not include Unicode
        # add `repr` around `full_title()` in case there's unicode in the output
        return self.__class__.__name__ + "(" + repr(self.full_title("en")) + ")"


"""
                --------------------------------
                 Alternate Structure Tree Nodes
                --------------------------------
"""


class NumberedTitledTreeNode(TitledTreeNode):
    """
    A :class:`TreeNode` that can address its :class:`TreeNode` children by Integer, or other :class:`AddressType`.
    """
    required_param_keys = ["depth", "addressTypes", "sectionNames"]
    optional_param_keys = ["lengths"]

    def __init__(self, serial=None, **kwargs):
        """
        depth: Integer depth of this JaggedArray
        address_types: A list of length (depth), with string values indicating class names for address types for each level
        section_names: A list of length (depth), with string values of section names for each level
        e.g.:
        {
          "depth": 2,
          "addressTypes": ["Integer","Integer"],
          "sectionNames": ["Chapter","Verse"],
          "lengths": [12, 122]
        }
        """
        super(NumberedTitledTreeNode, self).__init__(serial, **kwargs)

        # Anything else in this __init__ needs to be reflected in JaggedArrayNode.__init__
        self._regexes = {}
        self._init_address_classes()

    def _init_address_classes(self):
        self._addressTypes = []
        for i, atype in enumerate(getattr(self, "addressTypes", [])):
            try:
                klass = globals()["Address" + atype]
            except KeyError:
                raise IndexSchemaError("No matching class for addressType {}".format(atype))

            if i == 0 and getattr(self, "lengths", None) and len(self.lengths) > 0:
                self._addressTypes.append(klass(i, self.lengths[i]))
            else:
                self._addressTypes.append(klass(i))

    def validate(self):
        super(NumberedTitledTreeNode, self).validate()
        for p in ["addressTypes", "sectionNames"]:
            if len(getattr(self, p)) != self.depth:
                raise IndexSchemaError("Parameter {} in {} {} does not have depth {}".format(p, self.__class__.__name__, self.key, self.depth))

        for sec in getattr(self, 'sectionNames', []):
            if any((c in '.-\\/') for c in sec):
                raise InputError("Text Structure names may not contain periods, hyphens or slashes.")

    def address_class(self, depth):
        return self._addressTypes[depth]

    def full_regex(self, title, lang, anchored=True, compiled=True, capture_title=False, escape_titles=True, **kwargs):
        """
        :return: Regex object. If kwargs[for_js] == True, returns the Regex string
        :param for_js: Defaults to False
        :param match_range: Defaults to False
        :param strict: Only match string where all address components match
        :param terminated: Only match string that contains just a valid ref

        A call to `full_regex("Bereishit", "en", for_js=True)` returns the follow regex, expanded here for clarity :
        ```
        Bereishit                       # title
        [,.: \r\n]+                     # a separator (self.after_title_delimiter_re)
        (?:                             # Either:
            (?:                         # 1)
                (\d+)                   # Digits
                (                       # and maybe
                    [,.: \r\n]+         # a separator
                    (\d+)               # and more digits
                )?
            )
            |                           # Or:
            (?:                         # 2: The same
                [[({]                   # With beginning
                (\d+)
                (
                    [,.: \r\n]+
                    (\d+)
                )?
                [])}]                   # and ending brackets or parens or braces around the numeric portion
            )
        )
        (?=                             # and then either
            [.,;?! })<]                 # some kind of delimiting character coming after
            |                           # or
            $                           # the end of the string
        )
        ```
        Different address type / language combinations produce different internal regexes in the innermost portions of the above, where the comments say 'digits'.

        """
        parentheses = kwargs.get("parentheses", False)
        prefixes = 'בכ|וב|וה|וכ|ול|ומ|וש|כב|ככ|כל|כמ|כש|לכ|מב|מה|מכ|מל|מש|שב|שה|שכ|של|שמ|ב|כ|ל|מ|ש|ה|ו|ד' if lang == 'he' else ''
        prefix_group = rf'(?:{prefixes})?'
        key = (title, lang, anchored, compiled, kwargs.get("for_js"), kwargs.get("match_range"), kwargs.get("strict"), kwargs.get("terminated"), kwargs.get("escape_titles"), parentheses)
        if not self._regexes.get(key):
            if anchored:
                reg = r"^"
            elif parentheses:
                parens_lookbehind = r'(?<=[(\[](?:[^)\]]*?\s)?'
                if kwargs.get("for_js"):
                    reg = rf"{parens_lookbehind}){prefix_group}"  # prefix group should be outside lookbehind in js to be consistent with when parentheses == False
                else:
                    reg = rf"{parens_lookbehind}{prefix_group})"
            else:
                word_break_group = r'(?:^|\s|\(|\[|-|/)' # r'(?:^|\s|\(|\[)'
                if kwargs.get("for_js"):
                    reg = rf"{word_break_group}{prefix_group}"  # safari still does not support lookbehinds (although this issue shows they're working on it https://bugs.webkit.org/show_bug.cgi?id=174931)
                else:
                    reg = rf"(?<={word_break_group}{prefix_group})"
            title_block = regex.escape(title) if escape_titles else title
            if kwargs.get("for_js"):
                reg += r"("  # use capture group to distinguish prefixes from captured ref
            reg += r"(?P<title>" + title_block + r")" if capture_title else title_block
            reg += self.after_title_delimiter_re
            addr_regex = self.address_regex(lang, **kwargs)
            reg += r'(?:(?:' + addr_regex + r')|(?:[\[({]' + addr_regex + r'[\])}]))'  # Match expressions with internal parentheses around the address portion
            if kwargs.get("for_js"):
                reg += r")"  # use capture group to distinguish prefixes from captured ref
            if parentheses:
                reg += r"(?=(?:[)\]])|(?:[.,:;?!\s<][^\])]*?[)\]]))"
            else:
                reg += r"(?=[-/.,:;?!\s})\]<]|$)" if kwargs.get("for_js") else r"(?=\W|$)" if not kwargs.get(
                    "terminated") else r"$"
            self._regexes[key] = regex.compile(reg, regex.VERBOSE) if compiled else reg
        return self._regexes[key]

    def address_regex(self, lang, **kwargs):
        group = "a0"
        reg = self._addressTypes[0].regex(lang, group, **kwargs)
        if not self._addressTypes[0].stop_parsing(lang):
            for i in range(1, self.depth):
                group = "a{}".format(i)
                reg += "(" + self.after_address_delimiter_ref + self._addressTypes[i].regex(lang, group, **kwargs) + ")"
                if not kwargs.get("strict", False):
                    reg += "?"

        if kwargs.get("match_range"):
            # TODO there is a potential error with this regex. it fills in toSections starting from highest depth and going to lowest.
            # TODO Really, the depths should be filled in the opposite order, but it's difficult to write a regex to match.
            # TODO However, most false positives will be filtered out in library._get_ref_from_match()

            reg += r"(?:\s*([-\u2010-\u2015\u05be]|to)\s*"  # maybe there's a dash (either n or m dash) and a range
            reg += r"(?=\S)"  # must be followed by something (Lookahead)
            group = "ar0"
            reg += self._addressTypes[0].regex(lang, group, **kwargs)
            if not self._addressTypes[0].stop_parsing(lang):
                reg += "?"
                for i in range(1, self.depth):
                    reg += r"(?:(?:" + self.after_address_delimiter_ref + r")?"
                    group = "ar{}".format(i)
                    reg += "(" + self._addressTypes[i].regex(lang, group, **kwargs) + ")"
                    # assuming strict isn't relevant on ranges  # if not kwargs.get("strict", False):
                    reg += ")?"
            reg += r")?"  # end range clause
        return reg

    def sectionString(self, sections, lang="en", title=True, full_title=False):
        assert len(sections) <= self.depth

        ret = ""
        if title:
            ret += self.full_title(lang) if full_title else self.primary_title(lang)
            ret += " "
        strs = []
        for i in range(len(sections)):
            strs.append(self.address_class(i).toStr(lang, sections[i]))
        ret += ":".join(strs)

        return ret

    def add_structure(self, section_names, address_types=None):
        self.depth = len(section_names)
        self.sectionNames = section_names
        if address_types is None:
            self.addressTypes = [sec if globals().get("Address{}".format(sec), None) else 'Integer' for sec in section_names]
        else:
            self.addressTypes = address_types

    def serialize(self, **kwargs):
        d = super(NumberedTitledTreeNode, self).serialize(**kwargs)
        if kwargs.get("translate_sections"):
                d["heSectionNames"] = list(map(hebrew_term, self.sectionNames))
        return d

    def get_next_referenceable_depth(self):
        if self.is_default():
            return 0
        next_refereceable_depth = 1
        # if `referenceableSections` is not define, assume they're all referenceable
        if getattr(self, 'referenceableSections', False):
            while next_refereceable_depth < len(self.referenceableSections) and not self.referenceableSections[next_refereceable_depth]:
                next_refereceable_depth += 1
        return next_refereceable_depth

    def is_segment_level_dibur_hamatchil(self) -> bool:
        return getattr(self, 'isSegmentLevelDiburHamatchil', False)


class ArrayMapNode(NumberedTitledTreeNode):
    """
    A :class:`TreeNode` that contains jagged arrays of references.
    Used as the leaf node of alternate structures of Index records.
    (e.g., Parsha structures of chapter/verse stored Tanach, or Perek structures of Daf/Line stored Talmud)
    """
    required_param_keys = ["depth", "wholeRef"]
    optional_param_keys = ["lengths", "addressTypes", "sectionNames", "refs", "includeSections", "startingAddress", "match_templates", "numeric_equivalent", "referenceableSections", "isSegmentLevelDiburHamatchil", "diburHamatchilRegexes"]  # "addressTypes", "sectionNames", "refs" are not required for depth 0, but are required for depth 1 +
    has_key = False  # This is not used as schema for content

    def get_ref_from_sections(self, sections):
        if not sections:
            return self.wholeRef
        return reduce(lambda a, i: a[i], [s - 1 for s in sections], self.refs)

    def serialize(self, **kwargs):
        d = super(ArrayMapNode, self).serialize(**kwargs)
        if kwargs.get("expand_refs"):
            if getattr(self, "includeSections", False):
                # We assume that with "includeSections", we're going from depth 0 to depth 1, and expanding "wholeRef"
                from . import text

                refs         = text.Ref(self.wholeRef).split_spanning_ref()
                first, last  = refs[0], refs[-1]
                offset       = first.sections[-2] - 1 if first.is_segment_level() else first.sections[-1] - 1

                d["refs"] = [r.normal() for r in refs]
                d["addressTypes"] = first.index_node.addressTypes[-2:-1]
                d["sectionNames"] = first.index_node.sectionNames[-2:-1]
                d["depth"] += 1
                d["offset"] = offset
            elif getattr(self, "startingAddress", False):
                d["offset"] = self.address_class(0).toIndex("en", self.startingAddress)
            if (kwargs.get("include_previews", False)):
                d["wholeRefPreview"] = self.expand_ref(self.wholeRef, kwargs.get("he_text_ja"), kwargs.get("en_text_ja"))
                if d.get("refs"):
                    d["refsPreview"] = []
                    for r in d["refs"]:
                        d["refsPreview"].append(self.expand_ref(r, kwargs.get("he_text_ja"), kwargs.get("en_text_ja")))
                else:
                    d["refsPreview"] = None
        return d

    # Move this over to Ref and cache it?
    def expand_ref(self, tref, he_text_ja = None, en_text_ja = None):
        from . import text
        from sefaria.utils.util import text_preview

        oref = text.Ref(tref)
        if oref.is_spanning():
            oref = oref.first_spanned_ref()
        if he_text_ja is None and en_text_ja is None:
            t = text.TextFamily(oref, context=0, pad=False, commentary=False)
            preview = text_preview(t.text, t.he) if (t.text or t.he) else []
        else:
            preview = text_preview(en_text_ja.subarray_with_ref(oref).array(), he_text_ja.subarray_with_ref(oref).array())

        return preview

    def validate(self):
        if getattr(self, "depth", None) is None:
            raise IndexSchemaError("Missing Parameter 'depth' in {}".format(self.__class__.__name__))
        if self.depth == 0:
            TitledTreeNode.validate(self)  # Skip over NumberedTitledTreeNode validation, which requires fields we don't have
        elif self.depth > 0:
            for k in ["addressTypes", "sectionNames", "refs"]:
                if getattr(self, k, None) is None:
                    raise IndexSchemaError("Missing Parameter '{}' in {}".format(k, self.__class__.__name__))
            super(ArrayMapNode, self).validate()

    def ref(self):
        from . import text
        return text.Ref(self.wholeRef)


"""
                -------------------------
                 Index Schema Tree Nodes
                -------------------------
"""


class SchemaNode(TitledTreeNode):
    """
    A node in an Index Schema tree.
    Schema nodes form trees which define a storage format.
    At this level, keys, storage addresses, and recursive content constructors are defined.
    Conceptually, there are two types of Schema node:
    - Schema Structure Nodes define nodes which have child nodes, and do not store content.
    - Schema Content Nodes define nodes which store content, and do not have child nodes
    The two are both handled by this class, with calls to "if self.children" to distinguishing behavior.

    """
    is_virtual = False
    optional_param_keys = ["match_templates", "numeric_equivalent", "ref_resolver_context_swaps"]

    def __init__(self, serial=None, **kwargs):
        """
        Construct a SchemaNode
        :param serial: The serialized form of this subtree
        :param kwargs: "index": The Index object that this tree is rooted in.
        :return:
        """
        super(SchemaNode, self).__init__(serial, **kwargs)
        self.index = kwargs.get("index", None)

    def _init_defaults(self):
        super(SchemaNode, self)._init_defaults()
        self.key = None
        self.checkFirst = None
        self._address = []

    def validate(self):
        super(SchemaNode, self).validate()

        if not all(ord(c) < 128 for c in self.title_group.primary_title("en")):
            raise InputError("Primary English title may not contain non-ascii characters")

        if not getattr(self, "key", None):
            raise IndexSchemaError("Schema node missing key")

        if "." in self.key:  # Mongo doesn't like . in keys
            raise IndexSchemaError("'.' is not allowed in key names.")

        if self.default and self.key != "default":
            raise IndexSchemaError("'default' nodes need to have key name 'default'")

    def concrete_children(self):
        return [c for c in self.children if not c.is_virtual]

    def create_content(self, callback=None, *args, **kwargs):
        """
        Tree visitor for building content trees based on this Index tree - used for counts and versions
        Callback is called for content nodes only.
        :param callback:
        :return:
        """
        if self.concrete_children():
            return {node.key: node.create_content(callback, *args, **kwargs) for node in self.concrete_children()}
        else:
            if not callback:
                return None
            return callback(self, *args, **kwargs)

    def create_skeleton(self):
        return self.create_content(lambda n: [])

    def add_primary_titles(self, en_title, he_title, key_as_title=True):
        self.add_title(en_title, 'en', primary=True)
        self.add_title(he_title, 'he', primary=True)
        if key_as_title:
            self.key = en_title

    def visit_content(self, callback, *contents, **kwargs):
        """
        Tree visitor for traversing content nodes of existing content trees based on this Index tree and passing them to callback.
        Outputs a content tree.
        Callback is called for content nodes only.
        :param contents: one tree or many
        :param callback:
        :return:
        """
        if self.children:
            dict = {}
            for node in self.concrete_children():
                # todo: abstract out or put in helper the below reduce
                c = [tree[node.key] for tree in contents]
                dict[node.key] = node.visit_content(callback, *c, **kwargs)
            return dict
        else:
            return self.create_content(callback, *contents, **kwargs)

    def visit_structure(self, callback, content, **kwargs):
        """
        Tree visitor for traversing existing structure nodes of content trees based on this Index and passing them to callback.
        Traverses from bottom up, with intention that this be used to aggregate content from content nodes up.
        Modifies contents in place.
        :param callback:
        :param args:
        :param kwargs:
        :return:
        """
        if self.concrete_children():
            for node in self.concrete_children():
                node.visit_structure(callback, content)
            callback(self, content.content_node(self), **kwargs)

    def as_index_contents(self):
        res = self.index.contents(raw=True)
        res["title"]   = self.full_title("en")
        res["heTitle"] = self.full_title("he")
        res['schema']  = self.serialize(expand_shared=True, expand_titles=True, translate_sections=True)
        res["titleVariants"] = self.full_titles("en")
        if self.all_node_titles("he"):
            res["heTitleVariants"] = self.full_titles("he")
        if self.index.has_alt_structures():
            res['alts'] = {}
            if not self.children: # preload text and pass it down to the preview generation
                from . import text
                he_text_ja = text.TextChunk(self.ref(), "he").ja()
                en_text_ja = text.TextChunk(self.ref(), "en").ja()
            else:
                he_text_ja = en_text_ja = None
            for key, struct in self.index.get_alt_structures().items():
                res['alts'][key] = struct.serialize(expand_shared=True, expand_refs=True, he_text_ja=he_text_ja, en_text_ja=en_text_ja, expand_titles=True)
            del res['alt_structs']
        return res

    def serialize(self, **kwargs):
        """
        :param callback: function applied to dictionary before it's returned.  Invoked on concrete nodes, not the abstract level.
        :return string: serialization of the subtree rooted in this node
        """
        d = super(SchemaNode, self).serialize(**kwargs)
        d["key"] = self.key
        if getattr(self, "checkFirst", None) is not None:
            d["checkFirst"] = self.checkFirst
        return d

    # http://stackoverflow.com/a/14692747/213042
    # http://stackoverflow.com/a/16300379/213042
    def address(self):
        """
        Returns a list of keys to uniquely identify and to access this node.
        :return list:
        """
        if not self._address:
            if self.parent:
                self._address = self.parent.address() + [self.key]
            else:
                self._address = [self.key]

        return self._address

    def version_address(self):
        """
        In a version storage context, the first key is not used.  Traversal starts from position 1.
        :return:
        """
        return self.address()[1:]

    def ref(self):
        from . import text
        d = {
            "index": self.index,
            "book": self.full_title("en"),
            "primary_category": self.index.get_primary_category(),
            "index_node": self,
            "sections": [],
            "toSections": []
        }
        return text.Ref(_obj=d)

    def first_section_ref(self):
        if self.children:
            return self.ref()
        return self.ref().padded_ref()

    def last_section_ref(self):
        if self.children:
            return self.ref()

        from . import version_state
        from . import text

        sn = version_state.StateNode(snode=self)
        sections = [i + 1 for i in sn.ja("all").last_index(self.depth - 1)]

        d = self.ref()._core_dict()
        d["sections"] = sections
        d["toSections"] = sections
        return text.Ref(_obj=d)

    def find_string(self, regex_str, cleaner=lambda x: x, strict=True, lang='he', vtitle=None):
        """
        See TextChunk.text_index_map
        :param regex_str:
        :param cleaner:
        :param strict:
        :param lang:
        :param vtitle:
        :return:
        """
        def traverse(node):
            matches = []
            if node.children:
                for child in node.children:
                    temp_matches = traverse(child)
                    matches += temp_matches
            else:
                return node.ref().text(lang=lang, vtitle=vtitle).find_string(regex_str, cleaner=cleaner, strict=strict)

        return traverse(self)

    def text_index_map(self, tokenizer=lambda x: re.split(r'\s+',x), strict=True, lang='he', vtitle=None):
        """
        See TextChunk.text_index_map
        :param tokenizer:
        :param strict:
        :param lang:
        :return:
        """
        def traverse(node, callback, offset=0):
            index_list, ref_list, temp_offset = callback(node)
            if node.children:
                for child in node.children:
                    temp_index_list, temp_ref_list, temp_offset = traverse(child, callback, offset)
                    index_list += temp_index_list
                    ref_list += temp_ref_list
                    offset = temp_offset
            else:
                index_list = [i + offset for i in index_list]
                offset += temp_offset
            return index_list, ref_list, offset

        def callback(node):
            if not node.children:
                index_list, ref_list, total_len = node.ref().text(lang=lang, vtitle=vtitle).text_index_map(tokenizer,strict=strict)
                return index_list, ref_list, total_len
            else:
                return [],[], 0

        index_list, ref_list, _ = traverse(self, callback)
        return index_list, ref_list

    def nodes_missing_content(self):
        """
        Used to identify nodes in the tree that have no content
        :return: (bool-> True if node is missing content, list)
        The list is a list of nodes that represent the root of an "empty" tree. If a SchemaNode has three children where
        all three are missing content, only the parent SchemaNode will be in the list.
        """
        if self.is_leaf():
            if self.ref().text('en').is_empty() and self.ref().text('he').is_empty():
                return True, [self]
            else:
                return False, []

        children_results = [child.nodes_missing_content() for child in self.children]

        # If all my children are empty nodes, I am an empty node. Since I am the root of an empty tree, I add myself
        # to the list of empty nodes instead of my children
        if all([result[0] for result in children_results]):
            return True, [self]
        else:
            return False, reduce(lambda x, y: x+y, [result[1] for result in children_results])

    def all_children(self):
        return self.traverse_to_list(lambda n, i: list(n.all_children()) if n.is_virtual else [n])[1:]

    def __eq__(self, other):
        return self.address() == other.address()

    def __ne__(self, other):
        return not self.__eq__(other)


class JaggedArrayNode(SchemaNode, NumberedTitledTreeNode):
    """
    A :class:`SchemaNode` that defines JaggedArray content and can be addressed by :class:`AddressType`
    Used both for:
    - Structure Nodes whose children can be addressed by Integer or other :class:`AddressType`
    - Content Nodes that define the schema for JaggedArray stored content
    """
    optional_param_keys = SchemaNode.optional_param_keys + ["lengths", "toc_zoom", "referenceableSections", "isSegmentLevelDiburHamatchil", "diburHamatchilRegexes"]

    def __init__(self, serial=None, **kwargs):
        # call SchemaContentNode.__init__, then the additional parts from NumberedTitledTreeNode.__init__
        SchemaNode.__init__(self, serial, **kwargs)

        # Below are the elements of NumberedTitledTreeNode that go beyond SchemaNode init.
        self._regexes = {}
        self._init_address_classes()

    def validate(self):
        # this is minorly repetitious, at the top tip of the diamond inheritance.
        SchemaNode.validate(self)
        NumberedTitledTreeNode.validate(self)

    def has_numeric_continuation(self):
        return True

    def as_index_contents(self):
        res = super(JaggedArrayNode, self).as_index_contents()
        res["sectionNames"] = self.sectionNames
        res["depth"] = self.depth
        return res


class StringNode(JaggedArrayNode):
    """
    A :class:`JaggedArrayNode` with depth 0 - effectively defining a string.
    """
    def __init__(self, serial=None, **kwargs):
        super(StringNode, self).__init__(serial, **kwargs)
        self.depth = 0
        self.addressTypes = []
        self.sectionNames = []

    def serialize(self, **kwargs):
        d = super(StringNode, self).serialize(**kwargs)
        d["nodeType"] = "JaggedArrayNode"
        return d

"""
                -------------------------------------
                 Index Schema Tree Nodes - Virtual
                -------------------------------------
"""


class VirtualNode(TitledTreeNode):

    is_virtual = True    # False on SchemaNode
    entry_class = None

    def __init__(self, serial=None, **kwargs):
        """
        Abstract superclass for SchemaNodes that are not backed by Versions.
        :param serial:
        :param kwargs:
        """
        super(VirtualNode, self).__init__(serial, **kwargs)
        self.index = kwargs.get("index", None)

    def _init_defaults(self):
        super(VirtualNode, self)._init_defaults()
        self.index = None

    def address(self):
        return self.parent.address()

    def create_dynamic_node(self, title, tref):
        return self.entry_class(self, title, tref)

    def first_child(self):
        pass

    def last_child(self):
        pass

    def supports_language(self, lang):
        raise Exception("supports_language needs to be overriden by subclasses")

class DictionaryEntryNode(TitledTreeNode):
    is_virtual = True

    def __init__(self, parent, title=None, tref=None, word=None, lexicon_entry=None):
        """
        A schema node created on the fly, in memory, to correspond to a dictionary entry.
        Created by a DictionaryNode object.
        Can be instantiated with title+tref or word
        :param parent:
        :param title:
        :param tref:
        :param word:
        :param lexicon_entry: LexiconEntry. if you pass this param and don't pass title, tref or word, then this will bootstrap the DictionaryEntryNode and avoid an extra mongo call
        """
        if title and tref:
            self.title = title
            self._ref_regex = regex.compile("^" + regex.escape(title) + r"[, _]*(\S[^0-9.]*)(?:[. ](\d+))?$")
            self._match = self._ref_regex.match(tref)
            self.word = self._match.group(1) or ""
        elif word:
            self.word = word
        elif lexicon_entry:
            self.lexicon_entry = lexicon_entry
            self.has_word_match = bool(self.lexicon_entry)
            self.word = self.lexicon_entry.headword

        super(DictionaryEntryNode, self).__init__({
            "titles": [{
                "lang": "he",
                "text": self.word,
                "primary": True
            },
                {
                "lang": "en",
                "text": self.word,
                "primary": True
            }]
        })

        self.parent = parent
        self.index = self.parent.index
        self.sectionNames = ["Line"]    # Hacky hack
        self.depth = 1
        self.addressTypes = ["Integer"]
        self._addressTypes = [AddressInteger(0)]

        if self.word:
            self.lexicon_entry = self.parent.dictionaryClass().load({"parent_lexicon": self.parent.lexiconName, "headword": self.word})
            self.has_word_match = bool(self.lexicon_entry)

        if not self.word or not self.has_word_match:
            raise DictionaryEntryNotFoundError("Word not found in {}".format(self.parent.full_title()), self.parent.lexiconName, self.parent.full_title(), self.word)

    def __eq__(self, other):
        return self.address() == other.address()

    def __ne__(self, other):
        return not self.__eq__(other)

    def has_numeric_continuation(self):
        return True

    def has_titled_continuation(self):
        return False

    def get_sections(self):
        s = self._match.group(2)
        return [int(s)] if s else []

    def address_class(self, depth):
        return self._addressTypes[depth]

    def get_index_title(self):
        return self.parent.lexicon.index_title

    def get_version_title(self, lang):
        return self.parent.lexicon.version_title

    def get_text(self):
        if not self.has_word_match:
            return ["No Entry for {}".format(self.word)]

        return self.lexicon_entry.as_strings()

    def address(self):
        return self.parent.address() + [self.word]

    def prev_sibling(self):
        return self.prev_leaf()

    def next_sibling(self):
        return self.next_leaf()

    # Currently assumes being called from leaf node
    def next_leaf(self):
        if not self.has_word_match:
            return None
        try:
            return self.__class__(parent=self.parent, word=self.lexicon_entry.next_hw)
        except AttributeError:
            return None

    # Currently assumes being called from leaf node
    def prev_leaf(self):
        if not self.has_word_match:
            return None
        try:
            return self.__class__(parent=self.parent, word=self.lexicon_entry.prev_hw)
        except AttributeError:
            return None

    # This is identical to SchemaNode.ref().  Inherit?
    def ref(self):
        from . import text
        d = {
            "index": self.index,
            "book": self.full_title("en"),
            "primary_category": self.index.get_primary_category(),
            "index_node": self,
            "sections": [],
            "toSections": []
        }
        return text.Ref(_obj=d)


class DictionaryNode(VirtualNode):
    """
    A schema node corresponding to the entirety of a dictionary.
    The parent of DictionaryEntryNode objects, which represent individual entries
    """
    required_param_keys = ["lexiconName", "firstWord", "lastWord"]
    optional_param_keys = ["headwordMap"]
    entry_class = DictionaryEntryNode

    def __init__(self, serial=None, **kwargs):
        """
        Construct a SchemaNode
        :param serial: The serialized form of this subtree
        :param kwargs: "index": The Index object that this tree is rooted in.
        :return:
        """
        super(DictionaryNode, self).__init__(serial, **kwargs)

        from .lexicon import LexiconEntrySubClassMapping, Lexicon

        self.lexicon = Lexicon().load({"name": self.lexiconName})

        try:
            self.dictionaryClass = LexiconEntrySubClassMapping.lexicon_class_map[self.lexiconName]

        except KeyError:
            raise IndexSchemaError("No matching class for {} in DictionaryNode".format(self.lexiconName))

    def _init_defaults(self):
        super(DictionaryNode, self)._init_defaults()

    def validate(self):
        super(DictionaryNode, self).validate()

    def first_child(self):
        try:
            return self.entry_class(self, word=self.firstWord)
        except DictionaryEntryNotFoundError:
            return None

    def last_child(self):
        try:
            return self.entry_class(self, word=self.lastWord)
        except DictionaryEntryNotFoundError:
            return None

    def all_children(self):
        lexicon_entry_set = LexiconEntrySet({"parent_lexicon": self.lexiconName})
        for lexicon_entry in lexicon_entry_set:
            yield self.entry_class(self, lexicon_entry=lexicon_entry)

    def serialize(self, **kwargs):
        """
        :return string: serialization of the subtree rooted in this node
        """
        d = super(DictionaryNode, self).serialize(**kwargs)
        d["nodeType"] = "DictionaryNode"
        d["lexiconName"] = self.lexiconName
        d["headwordMap"] = self.headwordMap
        d["firstWord"] = self.firstWord
        d["lastWord"] = self.lastWord
        return d

    def get_child_order(self, child):
        if isinstance(child, DictionaryEntryNode):
            if hasattr(child.lexicon_entry, "rid"):
                return str(child.lexicon_entry.rid)
            else:
                return child.word
        else:
            return ""

    # This is identical to SchemaNode.ref() and DictionaryEntryNode.ref().  Inherit?
    def ref(self):
        from . import text
        d = {
            "index": self.index,
            "book": self.full_title("en"),
            "primary_category": self.index.get_primary_category(),
            "index_node": self,
            "sections": [],
            "toSections": []
        }
        return text.Ref(_obj=d)

    def supports_language(self, lang):
        return lang == self.lexicon.version_lang


class SheetNode(NumberedTitledTreeNode):
    is_virtual = True
    supported_languages = ["en", "he"]

    def __init__(self, sheet_library_node, title=None, tref=None):
        """
        A node created on the fly, in memory, to correspond to a sheet.
        In the case of sheets, the dynamic nodes created present as the root node, with section info.
        :param parent:
        :param title:
        :param tref:
        :param word:
        """
        assert title and tref

        self.title = title
        self.parent = None
        self.depth = 2
        self.sectionNames = ["Sheet", "Segment"]
        self.addressTypes = ["Integer", "Integer"]
        self.index = sheet_library_node.index
        super(SheetNode, self).__init__(None)

        self._sheetLibraryNode = sheet_library_node
        self.title_group = sheet_library_node.title_group

        self._ref_regex = regex.compile("^" + regex.escape(title) + self.after_title_delimiter_re + "([0-9]+)(?:" + self.after_address_delimiter_ref + "([0-9]+)|$)")
        self._match = self._ref_regex.match(tref)
        if not self._match:
            raise InputError("Could not find sheet ID in sheet ref")
        self.sheetId = int(self._match.group(1))
        if not self.sheetId:
            raise Exception

        self.nodeId = int(self._match.group(2)) if self._match.group(2) else None
        self._sections = [self.sheetId] + ([self.nodeId] if self.nodeId else [])

        self.sheet_object = db.sheets.find_one({"id": int(self.sheetId)})
        if not self.sheet_object:
            raise SheetNotFoundError

    def has_numeric_continuation(self):
        return False  # What about section level?

    def has_titled_continuation(self):
        return False

    def get_sections(self):
        return self._sections

    def get_index_title(self):
        return self.index.title

    def get_version_title(self, lang):
        return "Dummy"

    def return_text_from_sheet_source(self, source):
        if source.get("text"):
            return (source.get("text"))
        elif source.get("outsideText"):
            return (source.get("outsideText"))
        elif source.get("outsideBiText"):
            return (source.get("outsideBiText"))
        elif source.get("comment"):
            return (source.get("comment"))
        elif source.get("media"):
            return (source.get("media"))

    def get_text(self):
        text = []
        for source in self.sheet_object.get("sources"):
            if self.nodeId:
                if self.nodeId == source.get("node"):
                    text.append(self.return_text_from_sheet_source(source))
                    break
            else:
                text.append(self.return_text_from_sheet_source(source))

        return text

    # def address(self):
    #    return self.parent.address() + [self.sheetId]

    def prev_sibling(self):
        return None

    def next_sibling(self):
        return None

    def next_leaf(self):
        return None

    def prev_leaf(self):
        return None

    def ref(self):
        from . import text
        d = {
            "index": self.index,
            "book": self.full_title("en"),
            "primary_category": self.index.get_primary_category(),
            "index_node": self,
            "sections": self._sections,
            "toSections": self._sections[:]
        }
        return text.Ref(_obj=d)


class SheetLibraryNode(VirtualNode):
    entry_class = SheetNode

    # These tree walking methods are needed, currently, so that VersionState doesn't get upset.
    # Seems like there must be a better way to do an end run around VersionState
    def create_content(self, callback=None, *args, **kwargs):
        if not callback:
            return None
        return callback(self, *args, **kwargs)

    def visit_content(self, callback, *contents, **kwargs):
        return self.create_content(callback, *contents, **kwargs)

    def visit_structure(self, callback, content, **kwargs):
        pass

    def serialize(self, **kwargs):
        """
        :return string: serialization of the subtree rooted in this node
        """
        d = super(SheetLibraryNode, self).serialize(**kwargs)
        d["nodeType"] = "SheetLibraryNode"
        return d

    def supports_language(self, lang):
        return True

"""
{
    "title" : "Sheet",
    "schema" : {
        "titles" : [
            {
                "text" : "דף",
                "primary" : true,
                "lang" : "he"
            },
            {
                "text" : "Sheet",
                "primary" : true,
                "lang" : "en"
            }
        ],
        nodes: [{
            "default" : true,
            "nodeType" : "SheetLibraryNode"
        }]
    }
    "category": ["_unlisted"]    #!!!!!
}

"""





"""
                ------------------------------------
                 Index Schema Trees - Address Types
                ------------------------------------
"""


class AddressType(object):
    """
    Defines a scheme for referencing and addressing a level of a Jagged Array.
    Used by :class:`NumberedTitledTreeNode`
    """
    special_cases = {}
    section_patterns = {
        'he': None,
        'en': None
    }
    reish_samekh_reg = "(?:\u05e1(?:\u05d9\u05e9\\s+)?|\u05e8(?:\u05d5\u05e3\\s+)?)?"  # matches letters reish or samekh or words reish or sof. these are common prefixes for many address types

    def __init__(self, order, length=None):
        self.order = order
        self.length = length

    def regex(self, lang, group_id=None, **kwargs):
        """
        The regular expression part that matches this address reference, wrapped with section names, if provided
        :param lang: "en" or "he"
        :param group_id: The id of the regular expression group the this match will be captured in
        :param kwargs: 'strict' kwarg indicates that section names are required to match
        :return string: regex component
        """
        try:
            if self.section_patterns[lang]:
                strict = kwargs.get("strict", False)
                reg = self.section_patterns[lang]
                if not strict:
                    reg += "?"
                reg += self._core_regex(lang, group_id, **kwargs)
                return reg
            else:
                return self._core_regex(lang, group_id, **kwargs)
        except KeyError:
            raise Exception("Unknown Language passed to AddressType: {}".format(lang))

    def _core_regex(self, lang, group_id=None, **kwargs):
        """
        The regular expression part that matches this address reference
        :param lang: "en" or "he"
        :param group_id: The id of the regular expression group the this match will be captured in
        :return string: regex component
        """
        pass

    @staticmethod
    def hebrew_number_regex():
        """
        Regular expression component to capture a number expressed in Hebrew letters
        :return string:
        \p{Hebrew} ~= [\\u05d0–\\u05ea]
        """
        return r"""                                    # 1 of 3 styles:
        ((?=[\u05d0-\u05ea]+(?:"|\u05f4|\u201c|\u201d|'')[\u05d0-\u05ea])    # (1: ") Lookahead:  At least one letter, followed by double-quote, two single quotes, right fancy double quote, or gershayim, followed by  one letter
                \u05ea*(?:"|\u05f4|\u201c|\u201d|'')?				    # Many Tavs (400), maybe dbl quote
                [\u05e7-\u05ea]?(?:"|\u05f4|\u201c|\u201d|'')?	    # One or zero kuf-tav (100-400), maybe dbl quote
                [\u05d8-\u05e6]?(?:"|\u05f4|\u201c|\u201d|'')?	    # One or zero tet-tzaddi (9-90), maybe dbl quote
                [\u05d0-\u05d8]?					    # One or zero alef-tet (1-9)															#
            |[\u05d0-\u05ea]['\u05f3\u2018\u2019]					# (2: ') single letter, followed by a single quote, geresh, or right fancy quote
            |(?=[\u05d0-\u05ea])					    # (3: no punc) Lookahead: at least one Hebrew letter
                \u05ea*								    # Many Tavs (400)
                [\u05e7-\u05ea]?					    # One or zero kuf-tav (100-400)
                [\u05d8-\u05e6]?					    # One or zero tet-tzaddi (9-90)
                [\u05d0-\u05d8]?					    # One or zero alef-tet (1-9)
        )"""

    def stop_parsing(self, lang):
        """
        If this is true, the regular expression will stop parsing at this address level for this language.
        It is currently checked for only in the first address position, and is used for Hebrew Talmud addresses.
        :param lang: "en" or "he"
        :return bool:
        """
        return False

    def toNumber(self, lang, s):
        """
        Return the numerical form of s in this address scheme
        :param s: The address component
        :param lang: "en" or "he"
        :return int:
        """
        pass

    def is_special_case(self, s):
        return s in self.special_cases

    def to_numeric_possibilities(self, lang, s, **kwargs):
        if s in self.special_cases:
            return self.special_cases[s]
        return [self.toNumber(lang, s)]

    def toIndex(self, lang, s):
        return self.toNumber(lang, s) - 1

    def format_count(self, name, number):
        return {name: number}

    @classmethod
    def get_all_possible_sections_from_string(cls, lang, s, fromSections=None, strip_prefixes=False):
        """
        For string `s`, parse to sections using all address types that `cls` inherits from
        Useful for parsing ambiguous sections, e.g. for AddressPerek פ"ח = 8 but for its superclass AddressInteger, it equals 88.
        :param fromSections: optional. in case of parsing toSections, these represent the sections. Used for parsing edge-case of toSections='b' which is relative to sections
        :param strip_prefixes: optional. if true, consider possibilities when stripping potential prefixes
        """
        from sefaria.utils.hebrew import get_prefixless_inds

        sections = []
        toSections = []
        addr_classes = []
        starti_list = [0]
        if strip_prefixes and lang == 'he':
            starti_list += get_prefixless_inds(s)
        for starti in starti_list:
            curr_s = s[starti:]
            for SuperClass in cls.__mro__:  # mro gives all super classes
                if SuperClass == AddressType: break
                if SuperClass in {AddressInteger, AddressTalmud} and starti > 0: continue  # prefixes don't really make sense on AddressInteger or Talmud (in my opinion)
                addr = SuperClass(0)  # somewhat hacky. trying to get access to super class implementation of `regex` but actually only AddressTalmud implements this function. Other classes just overwrite class fields which modify regex's behavior. Simplest to just instantiate the appropriate address and use it.
                section_str = None
                if addr.is_special_case(curr_s):
                    section_str = curr_s
                else:
                    strict = SuperClass not in {AddressAmud, AddressTalmud}  # HACK: AddressTalmud doesn't inherit from AddressInteger so it relies on flexibility of not matching "Daf"
                    regex_str = addr.regex(lang, strict=strict, group_id='section') + "$"  # must match entire string
                    if regex_str is None: continue
                    reg = regex.compile(regex_str, regex.VERBOSE)
                    match = reg.match(curr_s)
                    if match:
                        section_str = match.group('section')
                if section_str:
                    temp_sections = addr.to_numeric_possibilities(lang, section_str, fromSections=fromSections)
                    temp_toSections = temp_sections[:]
                    if hasattr(cls, "lacks_amud") and cls.lacks_amud(section_str, lang) and not fromSections:
                        temp_toSections = [sec+1 for sec in temp_toSections]
                    sections += temp_sections
                    toSections += temp_toSections
                    addr_classes += [SuperClass]*len(temp_sections)

        if len(sections) > 0:
            # make sure section, toSection pairs are unique. prefer higher level address_types since these are more generic
            section_map = {}
            for i, (sec, toSec, addr) in enumerate(zip(sections, toSections, addr_classes)):
                section_map[(sec, toSec)] = (i, sec, toSec, addr)
            _, sections, toSections, addr_classes = zip(*sorted(section_map.values(), key=lambda x: x[0]))
        return sections, toSections, addr_classes

    @classmethod
    def toStr(cls, lang, i, **kwargs):
        if lang == "en":
            return str(i)
        elif lang == "he":
            punctuation = kwargs.get("punctuation", True)
            return sanitize(encode_small_hebrew_numeral(i), punctuation) if i < 1200 else encode_hebrew_numeral(i, punctuation=punctuation)

    @staticmethod
    def to_str_by_address_type(atype, lang, i):
        """
        Return string verion of `i` given `atype`
        :param str atype: name of address type
        :param str lang: "en" or "he"
        """
        try:
            klass = globals()["Address" + atype]
        except KeyError:
            raise IndexSchemaError("No matching class for addressType {}".format(atype))
        return klass(0).toStr(lang, i)

    @staticmethod
    def to_class_by_address_type(atype):
        """
        Return class that corresponds to 'atype'
        :param atype:
        :return:
        """
        try:
            klass = globals()["Address" + atype]
        except KeyError:
            raise IndexSchemaError("No matching class for addressType {}".format(atype))
        return klass(0)

    # Is this used?
    def storage_offset(self):
        return 0


class AddressDictionary(AddressType):
    # Important here is language of the dictionary, not of the text where the reference is.
    def _core_regex(self, lang, group_id=None, **kwargs):
        if group_id:
            reg = r"(?P<" + group_id + r">"
        else:
            reg = r"("

        reg += r".+"
        return reg

    def toNumber(self, lang, s):
        pass

    def toStr(cls, lang, i, **kwargs):
        pass


class AddressAmud(AddressType):
    section_patterns = {
        "en": r"""(?:[Aa]mud(?:im)?\s+)""",
        "he": f'''(?:{AddressType.reish_samekh_reg}\u05e2(?:"|\u05f4|”|''|\u05de\u05d5\u05d3\\s+))''' #+ (optional: (optional: samekh or reish for sof/reish) Ayin for amud) + [alef or bet] + (optional: single quote of any type (really only makes sense if there's no Ayin beforehand))
    }

    section_num_patterns = {
        "en": "[aAbB]",
        "he": "(?P<amud_letter>[\u05d0\u05d1])['\u05f3\u2018\u2019]?",
    }

    def _core_regex(self, lang, group_id=None, **kwargs):
        if group_id:
            reg = r"(?P<" + group_id + r">"
        else:
            reg = r"("

        reg += self.section_num_patterns[lang] + r")"

        return reg

    def toNumber(self, lang, s, **kwargs):
        if lang == "en":
            return 1 if s in {'a', 'A'} else 2
        elif lang == "he":
            return decode_hebrew_numeral(s)


class AddressTalmud(AddressType):
    """
    :class:`AddressType` for Talmud style Daf + Amud addresses
    """
    section_patterns = {
        "en": r"""(?:(?:[Ff]olios?|[Dd]af|[Pp](ages?|s?\.))?\s*)""",  # the internal ? is a hack to allow a non match, even if 'strict'
        "he": "((\u05d1?\u05d3\u05b7?\u05bc?[\u05e3\u05e4\u05f3\u2018\u2019'\"״]\\s+)|(?:\u05e1|\u05e8)?\u05d3\"?)"			# (Daf, spelled with peh, peh sofit, geresh, gereshayim,  or single or doublequote) OR daled prefix
    }

    he_amud_pattern = AddressAmud(0).regex('he')
    amud_patterns = {
        "en": "[ABabᵃᵇ]",
        "he": '''([.:]|[,\\s]+{})'''.format(he_amud_pattern)  # Either (1) period / colon (2) some separator + AddressAmud.section_patterns["he"]
    }
    special_cases = {
        "B": [None],
        "b": [None],
        "ᵇ": [None],
    }

    @classmethod
    def oref_to_amudless_tref(cls, ref, lang):
        """
        Remove last amud from `ref`. Assumes `ref` ends in a Talmud address.
        This may have undesirable affect if `ref` doesn't end in a Talmud address
        """
        normal_form = ref._get_normal(lang)
        return re.sub(f"{cls.amud_patterns[lang]}$", '', normal_form)


    @classmethod
    def normal_range(cls, ref, lang):
        if ref.sections[-1] % 2 == 1 and ref.toSections[-1] % 2 == 0:  # starts at amud alef and ends at bet?
            start_daf = AddressTalmud.oref_to_amudless_tref(ref.starting_ref(), lang)
            end_daf = AddressTalmud.oref_to_amudless_tref(ref.ending_ref(), lang)
            if start_daf == end_daf:
                return start_daf
            else:
                range_wo_last_amud = AddressTalmud.oref_to_amudless_tref(ref, lang)
                # looking for rest of ref after dash
                end_range = re.search(f'-(.+)$', range_wo_last_amud).group(1)
                return f"{start_daf}-{end_range}"
        else: # range is in the form Shabbat 7b-8a, Shabbat 7a-8a, or Shabbat 7b-8b.  no need to special case it
            return ref._get_normal(lang)

    @classmethod
    def lacks_amud(cls, part, lang):
        if lang == "he":
            return re.search(cls.amud_patterns["he"], part) is None
        else:
            return re.search(cls.amud_patterns["en"] + "{1}$", part) is None
    
    @classmethod
    def parse_range_end(cls, ref, parts, base):
        """
        :param ref: Ref object (example: Zohar 1:2-3)
        :param parts: list of text of Ref; if Ref is a range, list will be of length 2; otherwise, length 1;
        if Ref == Zohar 1:2-3, parts = ["Zohar 1:2", "3"]
        :param base: parts[0] without title; in the above example, base would be "1:2"
        :return:
        """

        if len(parts) == 1:
            # check for Talmud ref without amud, such as Berakhot 2 or Zohar 1:2,
            # we don't want "Berakhot 2a" or "Zohar 1:2a" but "Berakhot 2a-2b" and "Zohar 1:2a-2b"
            # so change toSections if lacks_amud
            if cls.lacks_amud(base, ref._lang):
                ref.toSections[-1] += 1
        elif len(parts) == 2:
            range_parts = parts[1].split(".")  # this was converting space to '.', for some reason.

            he_bet_reg_ex = "^"+cls.he_amud_pattern.replace('[\u05d0\u05d1]', '\u05d1')  # don't want to look for Aleph

            if re.search(he_bet_reg_ex, range_parts[-1]):
                # 'Shabbat 23a-b' or 'Zohar 1:2a-b'
                ref.toSections[-1] = ref.sections[-1] + 1
            else:
                if cls.lacks_amud(parts[0], ref._lang) and cls.lacks_amud(parts[1], ref._lang):
                    # 'Shabbat 7-8' -> 'Shabbat 7a-8b'; 'Zohar 3:7-8' -> 'Zohar 3:7a-8b'
                    range_parts[-1] = range_parts[-1] + ('b' if ref._lang == 'en' else ' ב')
                ref._parse_range_end(range_parts)

        # below code makes sure toSections doesn't go pass end of section/book
        if getattr(ref.index_node, "lengths", None):
            end = ref.index_node.lengths[len(ref.sections)-1]
            while ref.toSections[-1] > end:  # Yoma 87-90 should become Yoma 87a-88a, since it ends at 88a
                ref.toSections[-1] -= 1











    def _core_regex(self, lang, group_id=None, **kwargs):
        if group_id and kwargs.get("for_js", False) == False:
            reg = r"(?P<" + group_id + r">"
        else:
            reg = r"("

        if lang == "en":
            reg += r"\d*" if group_id == "ar0" else r"\d+" # if ref is Berakhot 2a:1-3a:4, "ar0" is 3a when group_id == "ar0", we don't want to require digit, as ref could be Berakhot 2a-b
            reg += r"{}?)".format(self.amud_patterns["en"])
        elif lang == "he":
            reg += self.hebrew_number_regex() + r'''{}?)'''.format(self.amud_patterns["he"])


        return reg

    def stop_parsing(self, lang):
        if lang == "he":
            return True
        return False

    def toNumber(self, lang, s, **kwargs):
        amud_b_list = ['b', 'B', 'ᵇ']
        if lang == "en":
            try:
                if re.search(self.amud_patterns["en"]+"{1}$", s):
                    amud = s[-1]
                    s = self.toStr(lang, kwargs['sections']) if s in amud_b_list else s
                    daf = int(s[:-1])
                else:
                    amud = "a"
                    daf = int(s)
            except ValueError:
                raise InputError("Couldn't parse Talmud reference: {}".format(s))

            if self.length and daf > self.length:
                # todo: Catch this above and put the book name on it.  Proably change Exception type.
                raise InputError("{} exceeds max of {} dafs.".format(daf, self.length))

            indx = daf * 2
            if amud in ["A", "a", "ᵃ"]:
                indx -= 1
            return indx
        elif lang == "he":
            num = re.split(r"[.:,\s]", s)[0]
            daf = decode_hebrew_numeral(num) * 2
            amud_match = re.search(self.amud_patterns["he"] + "$", s)
            if s[-1] == ':' or (amud_match is not None and amud_match.group("amud_letter") == 'ב'):
                return daf  # amud B
            return daf - 1

            # if s[-1] == "." or (s[-1] == u"\u05d0" and len(s) > 2 and s[-2] in ",\s"):


    @classmethod
    def toStr(cls, lang, i, **kwargs):
        i += 1
        daf_num = i // 2
        daf = ""

        if i > daf_num * 2:
            en_daf = "%db" % daf_num
        else:
            en_daf = "%da" % daf_num

        if lang == "en":
            daf = en_daf

        elif lang == "he":
            dotted = kwargs.get("dotted")
            if dotted:
                daf = encode_hebrew_daf(en_daf)
            else:
                punctuation = kwargs.get("punctuation", True)
                if i > daf_num * 2:
                    daf = ("%s " % sanitize(encode_small_hebrew_numeral(daf_num), punctuation) if daf_num < 1200 else encode_hebrew_numeral(daf_num, punctuation=punctuation)) + "\u05d1"
                else:
                    daf = ("%s " % sanitize(encode_small_hebrew_numeral(daf_num), punctuation) if daf_num < 1200 else encode_hebrew_numeral(daf_num, punctuation=punctuation)) + "\u05d0"

        return daf

    def format_count(self, name, number):
        if name == "Daf":
            return {
                "Amud": number,
                "Daf": number / 2
            }
        else: # shouldn't get here
            return {name: number}

    def storage_offset(self):
        return 2

    def to_numeric_possibilities(self, lang, s, **kwargs):
        """
        Hacky function to handle special case of ranged amud
        @param lang:
        @param s:
        @param kwargs:
        @return:
        """
        fromSections = kwargs['fromSections']
        if s in self.special_cases and fromSections:
            # currently assuming only special case is 'b'
            return [fromSec[-1]+1 for fromSec in fromSections]
        addr_num = self.toNumber(lang, s)
        possibilities = []
        if fromSections and s == 'ב':
            for fromSec in fromSections:
                if addr_num < fromSec[-1]:
                    possibilities += [fromSec[-1]+1]
                else:
                    possibilities += [addr_num]
        else:
            possibilities = [addr_num]
        return possibilities


class AddressFolio(AddressType):
    """
    :class:`AddressType` for Folio style #[abcd] addresses
    """
    section_patterns = {
        "en": r"""(?:(?:[Ff]olios?|[Dd]af|[Pp](ages?|s?\.))?\s*)""",  # the internal ? is a hack to allow a non match, even if 'strict'
        "he": r"(\u05d1?\u05d3\u05b7?\u05bc?[\u05e3\u05e4\u05f3\u2018\u2019'\"״]\s+)"			# Daf, spelled with peh, peh sofit, geresh, gereshayim,  or single or doublequote
    }

    def _core_regex(self, lang, group_id=None, **kwargs):
        if group_id:
            reg = r"(?P<" + group_id + r">"
        else:
            reg = r"("

        if lang == "en":
            reg += r"\d+[abcdᵃᵇᶜᵈ]?)"
        elif lang == "he":
            # todo: How do these references look in Hebrew?
            reg += self.hebrew_number_regex() + r'''([.:]|[,\s]+(?:\u05e2(?:"|\u05f4|''))?[\u05d0\u05d1])?)'''

        return reg

    def stop_parsing(self, lang):
        if lang == "he":
            return True
        return False

    def toNumber(self, lang, s, **kwargs):
        if lang == "en":
            try:
                if s[-1] in ["a", "b", "c", "d", 'ᵃ', 'ᵇ', 'ᶜ', 'ᵈ']:
                    amud = s[-1]
                    daf = int(s[:-1])
                else:
                    amud = "a"
                    daf = int(s)
            except ValueError:
                raise InputError("Couldn't parse Talmud reference: {}".format(s))

            if self.length and daf > self.length:
                # todo: Catch this above and put the book name on it.  Proably change Exception type.
                raise InputError("{} exceeds max of {} dafs.".format(daf, self.length))

            indx = daf * 4
            if amud == "a" or amud == "ᵃ":
                indx -= 3
            if amud == "b" or amud == "ᵇ":
                indx -= 2
            if amud == "c" or amud == "ᶜ":
                indx -= 1
            return indx
        elif lang == "he":
            # todo: This needs work
            num = re.split(r"[.:,\s]", s)[0]
            daf = decode_hebrew_numeral(num) * 2
            if s[-1] == ":" or (
                    s[-1] == "\u05d1"    #bet
                        and
                    ((len(s) > 2 and s[-2] in ", ")  # simple bet
                     or (len(s) > 4 and s[-3] == '\u05e2')  # ayin"bet
                     or (len(s) > 5 and s[-4] == "\u05e2")  # ayin''bet
                    )
            ):
                return daf  # amud B
            return daf - 1

            #if s[-1] == "." or (s[-1] == u"\u05d0" and len(s) > 2 and s[-2] in ",\s"):

    @classmethod
    def toStr(cls, lang, i, **kwargs):
        """

        1 => 1a
        2 => 1b
        3 => 1c
        4 => 1d
        5 => 2a
        6 => 2b
        etc.

        (i // 4) + 1
        """
        daf_num = ((i - 1) // 4) + 1
        mod = i % 4
        folio = "a" if mod == 1 else "b" if mod == 2 else "c" if mod == 3 else "d"
        daf = str(daf_num) + folio

        # todo
        if lang == "he":
            dotted = kwargs.get("dotted")
            if dotted:
                daf = encode_hebrew_daf(daf)
            else:
                punctuation = kwargs.get("punctuation", True)
                if i > daf_num * 2:
                    daf = ("%s " % sanitize(encode_small_hebrew_numeral(daf_num), punctuation) if daf_num < 1200 else encode_hebrew_numeral(daf_num, punctuation=punctuation)) + "\u05d1"
                else:
                    daf = ("%s " % sanitize(encode_small_hebrew_numeral(daf_num), punctuation) if daf_num < 1200 else encode_hebrew_numeral(daf_num, punctuation=punctuation)) + "\u05d0"

        return daf

    def format_count(self, name, number):
        if name == "Daf":
            return {
                "Amud": number,
                "Daf": number / 2
            }
        else:  # shouldn't get here
            return {name: number}

    def storage_offset(self):
        return 0


class AddressInteger(AddressType):
    """
    :class:`AddressType` for Integer addresses
    """
    def _core_regex(self, lang, group_id=None, **kwargs):
        if group_id:
            reg = r"(?P<" + group_id + r">"
        else:
            reg = r"("

        if lang == "en":
            reg += r"\d+)"
        elif lang == "he":
            reg += self.hebrew_number_regex() + r")"

        return reg

    def toNumber(self, lang, s, **kwargs):
        if lang == "en":
            return int(s)
        elif lang == "he":
            return decode_hebrew_numeral(s)

''' Never used
class AddressYear(AddressInteger):
    """
    :class: AddressYear stores Hebrew years as numbers, for example 778 for the year תשע״ח
    To convert to Roman year, add 1240
    """
    def toNumber(self, lang, s):
        if lang == "he":
            return decode_hebrew_numeral(s)
        elif lang == "en":
            return int(s) - 1240

    @classmethod
    def toStr(cls, lang, i, **kwargs):
        if lang == "en":
            return str(i + 1240)
        elif lang == "he":
            punctuation = kwargs.get("punctuation", True)
            return sanitize(encode_small_hebrew_numeral(i), punctuation) if i < 1200 else encode_hebrew_numeral(i, punctuation=punctuation)
'''


class AddressAliyah(AddressInteger):
    en_map = ["First", "Second", "Third", "Fourth", "Fifth", "Sixth", "Seventh"]
    he_map = ["ראשון", "שני", "שלישי", "רביעי", "חמישי", "שישי", "שביעי"]

    @classmethod
    def toStr(cls, lang, i, **kwargs):
        if lang == "en":
            return cls.en_map[i - 1]
        if lang == "he":
            return cls.he_map[i - 1]


class AddressPerek(AddressInteger):
    special_cases = {
        "פרק קמא": [1, 141],
        "פירקא קמא": [1, 141],
        'פ"ק': [1, 100],  # this is inherently ambiguous (1 or 100)
        "פרק בתרא": [-1],
        'ר"פ בתרא': [-1],
        'ס"פ בתרא': [-1],
    }
    section_patterns = {
        "en": r"""(?:(?:[Cc]h(apters?|\.)|[Pp]erek|s\.)?\s*)""",  # the internal ? is a hack to allow a non match, even if 'strict'
<<<<<<< HEAD
        "he": fr"""(?:\u05d1?{AddressType.reish_samekh_reg}\u05e4(?:"|\u05f4|''|'\s)                  # Peh (for 'perek') maybe followed by a quote of some sort
=======
        "he": fr"""(?:\u05d1?{AddressType.reish_samekh_reg}\u05e4((?:"|\u05f4|''|'\s)|(?=[\u05d0-\u05ea]+(?:"|\u05f4|''|'\s)))   # Peh (for 'perek') maybe followed by a quote of some sort OR lookahead for some letters followed by a quote (e.g. פי״א for chapter 11)
>>>>>>> f6c113bc
        |\u05e4\u05bc?\u05b6?\u05e8\u05b6?\u05e7(?:\u05d9\u05b4?\u05dd)?\s*                  # or 'perek(ym)' spelled out, followed by space
        )"""
    }


class AddressPasuk(AddressInteger):
    section_patterns = {
        "en": r"""(?:(?:([Vv](erses?|[vs]?\.)|[Pp]ass?u[kq]))?\s*)""",  # the internal ? is a hack to allow a non match, even if 'strict'
        "he": r"""(?:\u05d1?                                        # optional ב in front
            (?:\u05e4\u05b8?\u05bc?\u05e1\u05d5\u05bc?\u05e7(?:\u05d9\u05dd)?\s*)    #pasuk spelled out, with a space after
        )"""
    }


class AddressMishnah(AddressInteger):
    section_patterns = {
        "en": r"""(?:(?:[Mm](ishnah?|s?\.))?\s*)""",  #  the internal ? is a hack to allow a non match, even if 'strict'
        "he": r"""(?:\u05d1?                                                   # optional ב in front
            (?:\u05de\u05b4?\u05e9\u05b0?\u05c1?\u05e0\u05b8?\u05d4\s)			# Mishna spelled out, with a space after
            |(?:\u05de(?:["\u05f4]|'')?)				# or Mem (for 'mishna') maybe followed by a quote of some sort
        )"""
    }


class AddressVolume(AddressInteger):
    """
    :class:`AddressType` for Volume/חלק addresses
    """

    section_patterns = {
        "en": r"""(?:(?:[Vv](olumes?|\.))?\s*)""",  #  the internal ? is a hack to allow a non match, even if 'strict'
        "he": r"""(?:\u05d1?                                 # optional ב in front
        (?:\u05d7\u05b5?(?:\u05dc\u05b6?\u05e7|'|\u05f3|\u2018|\u2019)\s+)  # Helek - spelled out with nikkud possibly or followed by a ' or a geresh - followed by space
         |(?:\u05d7["\u05f4])                     # chet followed by gershayim or double quote
        )
        """
    }
    
class AddressSiman(AddressInteger):
    section_patterns = {
        "en": r"""(?:(?:[Ss]iman)?\s*)""",
        "he": r"""(?:\u05d1?
            (?:[\u05e1\u05e8](?:"|\u05f4|'')\u05e1\s+)  # (reish or samekh) gershayim samekh. (start or end of siman)
            |(?:\u05e1\u05b4?\u05d9\u05de\u05b8?\u05df\s+)			# Siman spelled out with optional nikud, with a space after
            |(?:\u05e1\u05d9(?:["\u05f4'\u05f3\u2018\u2019](?:['\u05f3\u2018\u2019]|\s+)))		# or Samech, Yued (for 'Siman') maybe followed by a quote of some sort
        )"""
    }


class AddressHalakhah(AddressInteger):
    """
    :class:`AddressType` for Halakhah/הלכה addresses
    """
    section_patterns = {
        "en": r"""(?:(?:[Hh]ala[ck]hah?)?\s*)""",  #  the internal ? is a hack to allow a non match, even if 'strict'
        "he": r"""(?:\u05d1?
            (?:\u05d4\u05bb?\u05dc\u05b8?\u05db(?:\u05b8?\u05d4|\u05d5\u05b9?\u05ea)\s+)			# Halakhah spelled out, with a space after
            |(?:\u05d4\u05dc?(?:["\u05f4'\u05f3\u2018\u2019](?:['\u05f3\u2018\u2019\u05db]|\s+)?)?)		# or Haeh and possible Lamed(for 'halakhah') maybe followed by a quote of some sort
        )"""
    }


class AddressSeif(AddressInteger):
    section_patterns = {
        "en": r"""(?:(?:[Ss][ae]if)?\s*)""",  #  the internal ? is a hack to allow a non match, even if 'strict'
        "he": r"""(?:\u05d1?
            (?:\u05e1[\u05b0\u05b8]?\u05e2\u05b4?\u05d9\u05e3\s+)			# Seif spelled out, with a space after
            |(?:\u05e1(?:\u05e2\u05d9)?(?:['\u2018\u2019\u05f3"\u05f4](?:['\u2018\u2019\u05f3]|\s+)?)?)	# or trie of first three letters followed by a quote of some sort
        )"""
    }


class AddressSeifKatan(AddressInteger):
    section_patterns = {
        "en": r"""(?:(?:[Ss][ae]if Katt?an)?\s*)""",  #  the internal ? is a hack to allow a non match, even if 'strict'
        "he": r"""(?:\u05d1?
            (?:\u05e1[\u05b0\u05b8]?\u05e2\u05b4?\u05d9\u05e3\s+\u05e7\u05d8\u05df\s+)			# Seif katan spelled out with or without nikud
            |(?:\u05e1(?:['\u2018\u2019\u05f3"\u05f4](?:['\u2018\u2019\u05f3])?)?\u05e7)(?:['\u2018\u2019\u05f3"\u05f4]['\u2018\u2019\u05f3]?|\s+)?	# or trie of first three letters followed by a quote of some sort
        )"""
    }


class AddressSection(AddressInteger):
    section_patterns = {
        "en": r"""(?:(?:([Ss]ections?|§)?\s*))""",  #  the internal ? is a hack to allow a non match, even if 'strict'
        "he": r""""""
    }<|MERGE_RESOLUTION|>--- conflicted
+++ resolved
@@ -2597,11 +2597,7 @@
     }
     section_patterns = {
         "en": r"""(?:(?:[Cc]h(apters?|\.)|[Pp]erek|s\.)?\s*)""",  # the internal ? is a hack to allow a non match, even if 'strict'
-<<<<<<< HEAD
-        "he": fr"""(?:\u05d1?{AddressType.reish_samekh_reg}\u05e4(?:"|\u05f4|''|'\s)                  # Peh (for 'perek') maybe followed by a quote of some sort
-=======
         "he": fr"""(?:\u05d1?{AddressType.reish_samekh_reg}\u05e4((?:"|\u05f4|''|'\s)|(?=[\u05d0-\u05ea]+(?:"|\u05f4|''|'\s)))   # Peh (for 'perek') maybe followed by a quote of some sort OR lookahead for some letters followed by a quote (e.g. פי״א for chapter 11)
->>>>>>> f6c113bc
         |\u05e4\u05bc?\u05b6?\u05e8\u05b6?\u05e7(?:\u05d9\u05b4?\u05dd)?\s*                  # or 'perek(ym)' spelled out, followed by space
         )"""
     }
