from sefaria.system.database import db
from bson import ObjectId
from sefaria.model import *
from sefaria.model.abstract import AbstractMongoRecord, AbstractMongoSet
from sefaria.system.exceptions import InputError
from datetime import datetime

class Plan:
    collection = 'plans'

    def __init__(self, attrs=None):
        self._id = None
        self.title = ""
        self.categories = []
        self.description = ""
        self.image = ""
        self.total_days = 0
        self.content = {}  # Will store {day_number: sheet_id} mapping
        self.sheet_contents = {}  # Cache for sheet data
        self.creator = None
        self.lastModified = datetime.now()
        self.listed = False
        
        if attrs:
            self.load_from_dict(attrs)

    def load_from_dict(self, d):
<<<<<<< HEAD
         for key, value in d.items():
             setattr(self, key, value)
             # self.content = {
             #     "day 1": 41,  # Sheet ID for Day 1
             #     "day 2": 760,  # Sheet ID for Day 2
             # }
         self.content = {day: int(info['sheet_id']) for day, info in d.get('content', {}).items()}
         return self
=======
        for key, value in d.items():
            setattr(self, key, value)
            # self.content = {
            #     "day 1": 41,  # Sheet ID for Day 1
            #     "day 2": 760,  # Sheet ID for Day 2
            # }
        self.content = {day: int(info['sheet_id']) for day, info in d.get('content', {}).items()}
        print(">>>>>>>>>>>>>>>>>.......",self.content)
        return self
>>>>>>> 301724da

    def load(self, query):
        obj = db[self.collection].find_one(query)
        if obj:
            return self.load_from_dict(obj)
        return None

    def save(self):
        """Save the plan to the database"""
        if not self._validate():
            return False

        self.lastModified = datetime.now()
        
        if not self._id:  # New plan
            self._id = db[self.collection].insert_one(self._saveable_attrs()).inserted_id
        else:  # Update existing
            db[self.collection].update_one({"_id": self._id}, {"$set": self._saveable_attrs()})
        
        return True

    def _validate(self):
        """Validate plan data before saving"""
        if not self.title:
            raise InputError("Plan title cannot be empty")
        if not self.description:
            raise InputError("Plan description cannot be empty")
        if not self.categories:
            raise InputError("Plan must have at least one category")
        if self.total_days < 1:
            raise InputError("Plan must be at least 1 day long")
        if not self.creator:
            raise InputError("Plan must have a creator")
        return True

    def _saveable_attrs(self):
        """Get a dictionary of attributes for saving to the database"""
        return {
            "title": self.title,
            "categories": self.categories,
            "description": self.description,
            "image": self.image,
            "total_days": self.total_days,
            "content": self.content,
            "creator": self.creator,
            "lastModified": self.lastModified,
            "listed": self.listed
        }

    def contents(self):
        base_content = {
            "id": str(self._id),
            "title": self.title,
            "categories": self.categories,
            "description": self.description,
            "image": self.image,
            "total_days": self.total_days,
            "creator": self.creator,
            "lastModified": str(self.lastModified),
            "listed": self.listed
        }
        base_content["content"] = self.content
        return base_content

    def get_day_content(self, day_number):
        """Get the sheet content for a specific day"""
        from sefaria.sheets import get_sheet_for_panel
        
        day_key = f"day {day_number}"
        if day_key not in self.content:
            return None
            
        sheet_id = self.content[day_key]
        if day_key not in self.sheet_contents:
            try:
                self.sheet_contents[day_key] = get_sheet_for_panel(sheet_id)
            except Exception as e:
                return None
                
        return self.sheet_contents[day_key]

class PlanSet:
    def __init__(self, query=None):
        self.query = query or {}
        
    def contents(self):
        plans = []
        for obj in db['plans'].find(self.query):
            # Convert ObjectId to string before creating Plan object
            if '_id' in obj:
                obj['_id'] = str(obj['_id'])
            plan = Plan(obj)
            plans.append(plan.contents())
        return plans

    @classmethod
    def get_all_plans(cls):
        return cls().array()

    @classmethod
    def get_plan_by_id(cls, plan_id):
        try:
            # Try to convert the string ID to ObjectId
            object_id = ObjectId(plan_id)
            return cls().filter({"_id": object_id}).first()
        except Exception as e:
            # Handle invalid ObjectId format
            print(f"Error converting plan_id to ObjectId: {str(e)}")
            return None

    def array(self):
        """Return list of Plan objects matching the query"""
        return [Plan(obj) for obj in db['plans'].find(self.query)]

    def filter(self, query):
        """Add additional query parameters"""
        self.query.update(query)
        return self

    def first(self):
        """Return first matching Plan object"""
        obj = db['plans'].find_one(self.query)
        return Plan(obj) if obj else None<|MERGE_RESOLUTION|>--- conflicted
+++ resolved
@@ -25,7 +25,7 @@
             self.load_from_dict(attrs)
 
     def load_from_dict(self, d):
-<<<<<<< HEAD
+      
          for key, value in d.items():
              setattr(self, key, value)
              # self.content = {
@@ -34,17 +34,6 @@
              # }
          self.content = {day: int(info['sheet_id']) for day, info in d.get('content', {}).items()}
          return self
-=======
-        for key, value in d.items():
-            setattr(self, key, value)
-            # self.content = {
-            #     "day 1": 41,  # Sheet ID for Day 1
-            #     "day 2": 760,  # Sheet ID for Day 2
-            # }
-        self.content = {day: int(info['sheet_id']) for day, info in d.get('content', {}).items()}
-        print(">>>>>>>>>>>>>>>>>.......",self.content)
-        return self
->>>>>>> 301724da
 
     def load(self, query):
         obj = db[self.collection].find_one(query)
