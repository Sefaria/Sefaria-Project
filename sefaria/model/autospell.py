# -*- coding: utf-8 -*-

"""
http://norvig.com/spell-correct.html
http://scottlobdell.me/2015/02/writing-autocomplete-engine-scratch-python/
"""
from collections import defaultdict
from typing import List, Iterable
import math
import datrie
from unidecode import unidecode
from django.contrib.auth.models import User
from sefaria.model import *
from sefaria.model.schema import SheetLibraryNode
from sefaria.utils import hebrew
from sefaria.model.following import aggregate_profiles

import structlog
logger = structlog.get_logger(__name__)

try:
    import re2 as re
    re.set_fallback_notification(re.FALLBACK_WARNING)
except ImportError:
    logger.warning("Failed to load 're2'.  Falling back to 're' for regular expression parsing. See https://github.com/sefaria/Sefaria-Project/wiki/Regular-Expression-Engines")
    import re

letter_scope = "\u05b0\u05b1\u05b2\u05b3\u05b4\u05b5\u05b6\u05b7\u05b8\u05b9\u05ba\u05bb\u05bc\u05bd" \
            + "\u05c1\u05c2" \
            + "\u05d0\u05d1\u05d2\u05d3\u05d4\u05d5\u05d6\u05d7\u05d8\u05d9\u05da\u05db\u05dc\u05dd\u05de\u05df" \
            + "\u05e0\u05e1\u05e2\u05e3\u05e4\u05e5\u05e6\u05e7\u05e8\u05e9\u05ea" \
            + "\u05f3\u05f4" \
            + "\u200e\u200f\u2013\u201c\u201d\ufeff" \
            + " Iabcdefghijklmnopqrstuvwxyz1234567890[]`:;.-,*$()'&?/\""


def normalizer(lang):
    if lang == "he":
        return lambda x: "".join([c if c in letter_scope else unidecode(c) for c in hebrew.normalize_final_letters_in_str(x)])
    return lambda x: "".join([c if c in letter_scope else unidecode(c) for c in str.lower(x)])


splitter = re.compile(r"[\s,]+")


class AutoCompleter(object):
    """
    An AutoCompleter object provides completion services - it is the object in this module designed to be used by the Library.
    It instantiates objects that provide string completion according to different algorithms.
    """
    def __init__(self, lang, lib, include_titles=True, include_categories=False,
                 include_parasha=False, include_lexicons=False, include_users=False, include_collections=False, include_topics=False, *args, **kwargs):
        """

        :param lang:
        :param library:
        :param titles: List of all titles in this language
        :param args:
        :param kwargs:
        """
        assert lang in ["en", "he"]

        self.lang = lang
        self.library = lib
        self.normalizer = normalizer(lang)
        self.title_trie = TitleTrie(lang, *args, **kwargs)
        self.spell_checker = SpellChecker(lang)
        self.ngram_matcher = NGramMatcher(lang)
        self.other_lang_ac = None
        self.max_completion_length = 200   # Max # of chars of input string, beyond which no completion search is done
        self.max_autocorrect_length = 20   # Max # of chars of input string, beyond which no autocorrect search is done
        # self.prefer_longest = True  # True for titles, False for dictionary entries.  AC w/ combo of two may be tricky.

        PAD = 1000000 # padding for object type ordering.  Allows for internal ordering within type.

        # Titles in library
        if include_titles:
            title_node_dict = self.library.get_title_node_dict(lang)
            tnd_items = [(t, d) for t, d in list(title_node_dict.items()) if not isinstance(d, SheetLibraryNode)]
            titles = [t for t, d in tnd_items]
            normal_titles = [self.normalizer(t) for t, d in tnd_items]
            self.title_trie.add_titles_from_title_node_dict(tnd_items, normal_titles, 1 * PAD)
            self.spell_checker.train_phrases(normal_titles)
            self.ngram_matcher.train_phrases(titles, normal_titles)
        if include_categories:
            categories = self._get_main_categories(library.get_toc_tree().get_root())
            category_names = [c.primary_title(lang) for c in categories]
            normal_category_names = [self.normalizer(c) for c in category_names]
            self.title_trie.add_titles_from_set(categories, "all_node_titles", "primary_title", "full_path", 2 * PAD)
            self.spell_checker.train_phrases(category_names)
            self.ngram_matcher.train_phrases(category_names, normal_category_names)
        if include_parasha:
            parashot = TermSet({"scheme": "Parasha"})
            parasha_names = [n for p in parashot for n in p.get_titles(lang)]
            normal_parasha_names = [self.normalizer(p) for p in parasha_names]
            self.title_trie.add_titles_from_set(parashot, "get_titles", "get_primary_title", "name", 3 * PAD)
            self.spell_checker.train_phrases(parasha_names)
            self.ngram_matcher.train_phrases(parasha_names, normal_parasha_names)
        if include_topics:
            ts_gte10 = TopicSet({"shouldDisplay":{"$ne":False}, "numSources":{"$gte":10}, "subclass": {"$ne": "author"}})
            authors = AuthorTopicSet()  # include all authors
            ts = ts_gte10.array() + authors.array()
            tnames = [name for t in ts for name in t.get_titles(lang)]
            normal_topics_names = [self.normalizer(n) for n in tnames]

            def sub_order_fn(t: Topic) -> int:
                sub_order = PAD - getattr(t, 'numSources', 0) - 1
                if isinstance(t, AuthorTopic):
                    # give a bonus to authors so they don't get drowned out by topics
                    sub_order -= 100
                return sub_order
            self.title_trie.add_titles_from_set(ts, "get_titles", "get_primary_title", "slug", 4 * PAD, sub_order_fn)
            self.spell_checker.train_phrases(tnames)
            self.ngram_matcher.train_phrases(tnames, normal_topics_names)
        if include_users:
            profiles = aggregate_profiles()
            users = User.objects.in_bulk(profiles.keys())
            unames = []
            normal_user_names = []
            for id, u in users.items():
                fullname = u.first_name + " " + u.last_name
                normal_name = self.normalizer(fullname)
                self.title_trie[normal_name] = {
                    "title": fullname,
                    "type": "User",
                    "key": profiles[id]["user"]["slug"],
                    "pic": profiles[id]["user"]["profile_pic_url_small"],
                    "order": (7 * PAD) - profiles[id]["count"],  # lower is earlier
                    "is_primary": True,
                }
                unames += [fullname]
                normal_user_names += [normal_name]
            self.spell_checker.train_phrases(unames)
            self.ngram_matcher.train_phrases(unames, normal_user_names)
        if include_collections:
            cs = CollectionSet({"listed": True, "moderationStatus": {"$ne": "nolist"}})
            cnames = [name for c in cs for name in c.all_names(lang)]
            normal_collection_names = [self.normalizer(n) for n in cnames]
            self.title_trie.add_titles_from_set(cs, "all_names", "primary_name", "slug", 6 * PAD)
            self.spell_checker.train_phrases(cnames)
            self.ngram_matcher.train_phrases(cnames, normal_collection_names)
        if include_lexicons:
            # languages get muddy for lexicons
            # self.prefer_longest = False
            wfs = WordFormSet({"generated_by": {"$ne": "replace_shorthand"}})

            for wf in wfs:
                self.title_trie[self.normalizer(wf.form)] = {
                    "title": wf.form,
                    "key": wf.form,
                    "type": "word_form",
                    "is_primary": True,
                    "order": (2 * PAD),
                }
                if not hasattr(wf, "c_form"):
                    continue
                self.title_trie[self.normalizer(wf.c_form)] = {
                    "title": wf.c_form,
                    "key": wf.form,
                    "type": "word_form",
                    "is_primary": True,
                    "order": (2 * PAD),
                }

            forms = [getattr(wf, "c_form", wf.form) for wf in wfs]
            normal_forms = [self.normalizer(wf) for wf in forms]
            self.spell_checker.train_phrases(forms)
            self.ngram_matcher.train_phrases(forms, normal_forms)

    def set_other_lang_ac(self, ac):
        self.other_lang_ac = ac

    @staticmethod
    def _get_main_categories(otoc):
        cats = []
        for child in otoc.children:
            if child.children and child.primary_title("en") != "Commentary":
                cats += [child]
            for grandchild in child.children:
                if grandchild.children and grandchild.primary_title("en") != "Commentary":
                    cats += [grandchild]
        return cats

    def get_object(self, instring):
        """
        If there is a string matching instring in the title trie, return the data for default object stored for that string.
        Otherwise, return None
        :param instring:
        :return:
        """
        normal = self.normalizer(instring)
        try:
            return self.title_trie[normal][0]
        except KeyError:
            return None

    def get_data(self, instring):
        """
        If there is a string matching instring in the title trie, return the data stored for that string.
        Otherwise, return None
        :param instring:
        :return:
        """
        normal = self.normalizer(instring)
        try:
            return self.title_trie[normal]
        except KeyError:
            return None

    def complete(self, instring, limit=0, redirected=False):
        """
        Wrapper for Completions object - prioritizes and aggregates completion results.
        In the case where there are no results, tries to swap keyboards and get completion results from the other language.
        :param instring:
        :param limit: Number of results.  0 is unlimited.
        :param redirected: Is this request redirected from the other language?  Prevents infinite loops.
        :return: completions list, completion objects list
        """
        instring = instring.strip()  # A terminal space causes some kind of awful "include everything" behavior
        if len(instring) >= self.max_completion_length:
            return [], []
        cm = Completions(self, self.lang, instring, limit,
                         do_autocorrect=len(instring) < self.max_autocorrect_length)
        cm.process()
        if cm.has_results():
            return cm.get_completion_strings(), cm.get_completion_objects()

        # No results. Try letter swap
        if not redirected and self.other_lang_ac:
            swapped_string = hebrew.swap_keyboards_for_string(instring)
            return self.other_lang_ac.complete(swapped_string, limit, redirected=True)

        return [], []

    '''
    def next_steps_from_node(self, instring):
        """
        Used in the case when the instring matches a node.  Provides the continuations of that string for its children nodes.
        :param instring:
        :return:
        """
        # Assume that instring is the name of a node.  Extend with a comma, and get next nodes in the Trie
        normal_string = self.normalizer(instring)
        try:
            titles_and_objects = [(v["title"], v) for k, all_v in self.title_trie.items(normal_string + ",") for v in all_v]
            titles_and_objects.sort(key=lambda v: len(v[0]))   # better than sort would be the shallow option of pygtrie, but datrie doesn't have
            return [t for t,o in titles_and_objects], [o for t,o in titles_and_objects]
        except KeyError:
            return []
    '''



class Completions(object):
    def __init__(self, auto_completer, lang, instring, limit=0, do_autocorrect = True):
        """
        An object that contains a single search, delegates to different methods of completions, and aggregates results.
        :param auto_completer:
        :param lang:
        :param instring:
        :param limit: Number of results.  0 is unlimited.
        :param do_autocorrect: Defaults to true.  Set to false to prevent resource burn on long strings.
        """
        assert lang in ["en", "he"]

        self.auto_completer = auto_completer
        self.lang = lang
        self.instring = instring
        self.normal_string = normalizer(lang)(instring)
        self.limit = limit
        self.keys_covered = set()
        self.completions = []  # titles to return
        self.completion_objects = []
        self.do_autocorrect = do_autocorrect
        self._completion_strings = []
        self._raw_completion_strings = []  # May have dupes
        self._completion_objects = []
        self._candidate_type_counters = defaultdict(int)
        self._type_limit = 3

    def has_results(self):
        return len(self._completion_objects) > 0

    def get_completion_objects(self):
        return self._completion_objects

    def get_completion_strings(self):
        return self._completion_strings

    def process(self):
        """
        Execute the completion search
        :return:
        """
        self._collect_candidates()
        self._trim_results()

    def _trim_results(self):
        seen = set()

        if self.limit == 0:
            self._completion_strings = [x for x in self._raw_completion_strings if x not in seen and not seen.add(x)]
            return

        obj_count = 0
        for x in self._raw_completion_strings:
            obj_count += 1
            if x in seen:
                continue
            else:
                seen.add(x)
                self._completion_strings += [x]
            if len(seen) >= self.limit:
                break

        self._completion_objects = self._completion_objects[:obj_count]

        return

    def _candidate_order(self, c):
        self._candidate_type_counters[c[1]["type"]] += 1
        if self._candidate_type_counters[c[1]["type"]] <= self._type_limit:
            return c[1]["order"]
        else:
            return c[1]["order"] * 100

    def _collect_candidates(self):
        # Match titles that begin exactly this way
        [cs, co] = self.get_new_continuations_from_string(self.normal_string)

        joined = list(zip(cs, co))
        if len(joined):
            # joined.sort(key=lambda w: w[1]["order"])
            joined.sort(key=self._candidate_order)
            self._raw_completion_strings, self._completion_objects = [list(_) for _ in zip(*joined)]
        else:
            self._raw_completion_strings, self._completion_objects = [], []

        if self.limit and len(set(self._raw_completion_strings)) >= self.limit:
            return

        # This string of characters deeper in the string
        self._collect_candidates_later_in_string(do_autocorrect=False)

        if not self.do_autocorrect:
            return 

        # single misspellings
        single_edits = self.auto_completer.spell_checker.single_edits(self.normal_string)
        for edit in single_edits:
            [cs, co] = self.get_new_continuations_from_string(edit)
            self._raw_completion_strings += cs
            self._completion_objects += co
            if self._is_past_limit():
                return

        # A minor variations of this string of characters deeper in the string
        self._collect_candidates_later_in_string(do_autocorrect=True)

        return

    def _is_past_limit(self):
        return self.limit and len(set(self._raw_completion_strings)) >= self.limit

    def _collect_candidates_later_in_string(self, do_autocorrect=True):
        if do_autocorrect:
            tokens = self.auto_completer.spell_checker.correct_phrase(self.normal_string)
        else:
            tokens = splitter.split(self.normal_string)

        try:
            for suggestion in self.auto_completer.ngram_matcher.guess_titles(tokens):
                k = normalizer(self.lang)(suggestion)
                try:
                    all_v = self.auto_completer.title_trie[k]
                except KeyError:
                    all_v = []
                for v in all_v:
                    if (v["type"], v["key"]) not in self.keys_covered:
                        self._completion_objects += [v]
                        self._raw_completion_strings += [v["title"]]
                        self.keys_covered.add((v["type"], v["key"]))
                        if self._is_past_limit():
                            return
        except ValueError:
            pass

    def get_new_continuations_from_string(self, str):
        """
        Find titles beginning with this string.
        Adds titles to self.completions, noting covered nodes in self.nodes_covered
        :param str: String of beginning characters
        :return:
        """

        try:
            # skip = -1 if self.auto_completer.prefer_longest else 1
            all_continuations = self.auto_completer.title_trie.items(str)
            all_continuations.sort(key=lambda i: len(i[0]))
        except KeyError:
            return []

        # Use one title for each book before any duplicate match titles
        # Prefer primary titles
        # todo: don't list all subtree titles, if string doesn't cover base title
        completions = []
        completion_objects = []
        non_primary_matches = []
        for k, all_v in all_continuations:
            for v in all_v:
                if v["is_primary"] and (v["type"], v["key"]) not in self.keys_covered:
                    if v["type"] == "ref" or v["type"] == "word_form" or v["type"] == "Topic":
                        completion_objects += [v]
                        completions += [v["title"]]
                    else:
                        completion_objects.insert(0, v)
                        completions.insert(0, v["title"])
                    self.keys_covered.add((v["type"], v["key"]))
                else:
                    non_primary_matches += [(k, v)]

        # Iterate through non primary ones, until we cover the whole node-space
        for k, v in non_primary_matches:
            if (v["type"], v["key"]) not in self.keys_covered:
                if v["type"] == "ref" and len(v["title"]) <= 4:  # The > 4 looks to get rid of "Gen" "Exod" and the like.
                    continue
                completions += [v["title"]]
                completion_objects += [v]
                self.keys_covered.add((v["type"], v["key"]))

        return [completions, completion_objects]


class LexiconTrie(datrie.Trie):

    def __init__(self, lexicon_name):
        super(LexiconTrie, self).__init__(letter_scope)

        for entry in LexiconEntrySet({"parent_lexicon": lexicon_name}, sort=[("_id", -1)]):
<<<<<<< HEAD
            self[hebrew.strip_nikkud(entry.headword)] = entry.headword
            for ahw in entry.get_alt_headwords():
                self[hebrew.strip_nikkud(ahw)] = entry.headword
=======
            self[hebrew.strip_nikkud(entry.headword)] = self.get(hebrew.strip_nikkud(entry.headword), []) + [entry.headword]
            for ahw in getattr(entry, "alt_headwords", []):
                self[hebrew.strip_nikkud(ahw)] = self.get(hebrew.strip_nikkud(ahw), []) + [entry.headword]
>>>>>>> 26231595


class TitleTrie(datrie.Trie):
    """
    Character Trie built up of the titles in the library.
    Stored items are lists of dicts, each dict having details about one system object.
    {
        "title": string
        "key": string
        "type": string
        "is_primary": bool
    }
    """

    def __init__(self, lang, *args, **kwargs):
        assert lang in ["en", "he"]
        super(TitleTrie, self).__init__(letter_scope)
        self.lang = lang
        self.normalizer = normalizer(lang)

    def __setitem__(self, key, value):
        try:
            item = self[key]
            assert isinstance(item, list)

            super(TitleTrie, self).__setitem__(key, item + [value])
        except KeyError:
            super(TitleTrie, self).__setitem__(key, [value])

    def add_titles_from_title_node_dict(self, tnd_items, normal_titles, order):
        for (title, snode), norm_title in zip(tnd_items, normal_titles):
            self[norm_title] = {
                "title": title,
                "key": snode.full_title("en"),
                "type": "ref",
                "is_primary": title == snode.full_title(self.lang),
                "order": order
            }

    def add_titles_from_set(self, recordset, all_names_method, primary_name_method, keyattr, base_order, sub_order_fn=None):
        """

        :param recordset: Instance of a subclass of AbstractMongoSet, or a List of objects
        :param all_names_method: Name of method that will return list of titles, when passed lang
        :param primary_name_method: Name of method that will return primary title, when passed lang
        :param keyattr: Name of attribute that will give key to object
        :param sub_order_fn: optional function which takes an AbstractMongoRecord as a parameter and returns an integer between 0 and PAD-1 inclusive. the lower the number, the higher ranked this object will be among objects of the same type.
        :return:
        """
        done = set()
        for obj in recordset:
            key = getattr(obj, keyattr, None)
            if not key:
                continue
            sub_order = 0 if sub_order_fn is None else sub_order_fn(obj)
            title = getattr(obj, primary_name_method)(self.lang)
            if title:
                norm_title = self.normalizer(title)
                done.add(norm_title)
                self[norm_title] = {
                    "title": title,
                    "type": obj.__class__.__name__,
                    "key": tuple(key) if isinstance(key, list) else key,
                    "is_primary": True,
                    "order": base_order + sub_order
                }

            titles = getattr(obj, all_names_method)(self.lang)
            for title in titles:
                norm_title = self.normalizer(title)
                if norm_title in done:
                    continue
                done.add(norm_title)
                self[norm_title] = {
                    "title": title,
                    "type": obj.__class__.__name__,
                    "key": tuple(key) if isinstance(key, list) else key,
                    "is_primary": False,
                    "order": base_order + sub_order
                }


class SpellChecker(object):
    """
    Utilities to find small edits of a given string,
    and also to find edits of a given string that result in words in our title list.
    """
    def __init__(self, lang):
        assert lang in ["en", "he"]
        self.lang = lang
        self.normalizer = normalizer(lang)
        if lang == "en":
            self.letters = "abcdefghijklmnopqrstuvwxyz'."
        else:
            self.letters = hebrew.ALPHABET_22 + hebrew.GERESH + hebrew.GERSHAYIM + '".' + "'"
        self.WORDS = defaultdict(int)

    def train_phrases(self, phrases):
        """
        :param phrases: A list of normalized (lowercased, etc) strings
        :return:
        """
        for p in phrases:
            for w in splitter.split(p):
                if not w:
                    continue
                self.WORDS[w] += 1

    def single_edits(self, word, hold_first_letter=True):
        """All edits that are one edit away from `word`."""
        start      = 1 if hold_first_letter else 0
        splits     = [(word[:i], word[i:])    for i in range(start, len(word) + 1)]
        deletes    = [L + R[1:]               for L, R in splits if R]
        transposes = [L + R[1] + R[0] + R[2:] for L, R in splits if len(R) > 1]
        replaces   = [L + c + R[1:]           for L, R in splits if R for c in self.letters]
        inserts    = [L + c + R               for L, R in splits for c in self.letters]
        return set(deletes + transposes + replaces + inserts)

    def _known_edits2(self, word):
        """All edits that are two edits away from `word`."""
        return (e2 for e1 in self.single_edits(word) for e2 in self.single_edits(e1) if e2 in self.WORDS)

    def _known(self, words):
        """The subset of `words` that appear in the dictionary of WORDS."""
        return set(w for w in words if w in self.WORDS)

    def correct_token(self, token):
        candidates = self._known([token]) or self._known(self.single_edits(token)) or [token] #self._known_edits2(token) or [token]
        return max(candidates, key=self.WORDS.get)

    def correct_phrase(self, text):
        normal_text = self.normalizer(text)
        tokens = splitter.split(normal_text)
        return [self.correct_token(token) for token in tokens if token]


class NGramMatcher(object):
    """
    Utility to find titles in our list that roughly match a given string. 
    """

    # MIN_N_GRAM_SIZE = 3

    def __init__(self, lang):
        assert lang in ["en", "he"]
        self.lang = lang
        self.normalizer = normalizer(lang)
        self.token_to_titles = defaultdict(list)
        self.token_trie = datrie.BaseTrie(letter_scope)
        self._tfidf_scorer = TfidfScorer()

    def train_phrases(self, titles, normal_titles):
        for title, normal_title in zip(titles, normal_titles):
            tokens = tuple(splitter.split(normal_title))
            self._tfidf_scorer.train_tokens(tokens)
            for token in tokens:
                if not token:
                    continue
                self.token_to_titles[token].append((title, tokens))
        for k in self.token_to_titles.keys():
            self.token_trie[k] = 1

    def _get_real_tokens_from_possible_n_grams(self, tokens):
        return {token: self.token_trie.keys(token) for token in tokens}

    def _get_scored_titles(self, real_token_map):
        total_ngrams = len(real_token_map)
        possibilities__scores = []
        possibilties_score_map = defaultdict(int)
        title_ngram_map = defaultdict(set)  # map of ngram inputs that matched this title (through mapping of ngrams to real tokens)
        for ngram_token, real_tokens in real_token_map.items():
            for real_token in real_tokens:
                possibilities = self.token_to_titles.get(real_token, [])
                for (title, title_tokens) in possibilities:
                    possibilties_score_map[title] += self._tfidf_scorer.score_token(real_token, title_tokens)
                    title_ngram_map[title].add(ngram_token)

        for title, matched_token_score in possibilties_score_map.items():
            matched_ngrams = title_ngram_map[title]
            score = matched_token_score - (total_ngrams - len(matched_ngrams))
            possibilities__scores.append((title, score))
        return possibilities__scores

    def _filtered_results(self, titles__scores):
        score_threshold = 0.5  # NOTE: score is no longer between 0 and 1. This threshold is somewhat arbitrary and may need adjusting.
        return [tuple_obj[0] for tuple_obj in titles__scores if tuple_obj[1] >= score_threshold]

    def guess_titles(self, tokens):
        real_token_map = self._get_real_tokens_from_possible_n_grams(tokens)
        titles__scores = self._get_scored_titles(real_token_map)
        titles__scores.sort(key=lambda t: t[1], reverse=True)
        return self._filtered_results(titles__scores)


class TfidfScorer:

    def __init__(self):
        self._token_idf_map = {}
        self._missing_idf_value = 0
        self._total_documents = 0

    def train_tokens(self, tokens: Iterable[str]) -> None:
        self._total_documents += 1
        token_document_count_map = defaultdict(int)
        for token in set(tokens):
            token_document_count_map[token] += 1
        for token, count in token_document_count_map.items():
            idf = math.log(self._total_documents / (1 + token_document_count_map[token]))
            self._token_idf_map[token] = idf
        self._missing_idf_value = math.log(self._total_documents)

    def score_token(self, query_token: str, doc_tokens):
        tf = 1 / (1 + len(doc_tokens))  # approximation of tf excluding # of times token appears in document. this seems like a small factor for AC and adds function calls.
        idf = self._token_idf_map.get(query_token, self._missing_idf_value)
        return tf * idf
<|MERGE_RESOLUTION|>--- conflicted
+++ resolved
@@ -437,15 +437,9 @@
         super(LexiconTrie, self).__init__(letter_scope)
 
         for entry in LexiconEntrySet({"parent_lexicon": lexicon_name}, sort=[("_id", -1)]):
-<<<<<<< HEAD
-            self[hebrew.strip_nikkud(entry.headword)] = entry.headword
+            self[hebrew.strip_nikkud(entry.headword)] = self.get(hebrew.strip_nikkud(entry.headword), []) + [entry.headword]
             for ahw in entry.get_alt_headwords():
-                self[hebrew.strip_nikkud(ahw)] = entry.headword
-=======
-            self[hebrew.strip_nikkud(entry.headword)] = self.get(hebrew.strip_nikkud(entry.headword), []) + [entry.headword]
-            for ahw in getattr(entry, "alt_headwords", []):
                 self[hebrew.strip_nikkud(ahw)] = self.get(hebrew.strip_nikkud(ahw), []) + [entry.headword]
->>>>>>> 26231595
 
 
 class TitleTrie(datrie.Trie):
