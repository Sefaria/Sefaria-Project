--- conflicted
+++ resolved
@@ -202,11 +202,7 @@
         except KeyError:
             return None
 
-<<<<<<< HEAD
-    def complete(self, instring, limit=0, redirected=False, type=None, active_module=None, exact_continuations=False, order_by_matched_length=False):
-=======
     def complete(self, instring, limit=0, redirected=False, types=None, topic_pool=None, exact_continuations=False, order_by_matched_length=False):
->>>>>>> a97f8934
         """
         Wrapper for Completions object - prioritizes and aggregates completion results.
         In the case where there are no results, tries to swap keyboards and get completion results from the other language.
@@ -220,11 +216,7 @@
         if len(instring) >= self.max_completion_length:
             return [], []
         cm = Completions(self, self.lang, instring, limit,
-<<<<<<< HEAD
-                         do_autocorrect=len(instring) < self.max_autocorrect_length, type=type, active_module=active_module, exact_continuations=exact_continuations, order_by_matched_length=order_by_matched_length)
-=======
                          do_autocorrect=len(instring) < self.max_autocorrect_length, types=types, topic_pool=topic_pool, exact_continuations=exact_continuations, order_by_matched_length=order_by_matched_length)
->>>>>>> a97f8934
         cm.process()
         if cm.has_results():
             return cm.get_completion_strings(), cm.get_completion_objects()
@@ -267,11 +259,7 @@
         "Term": "Term",
         "User": "User"}
 
-<<<<<<< HEAD
-    def __init__(self, auto_completer, lang, instring, limit=0, do_autocorrect = True, type=None, active_module=None, exact_continuations=False, order_by_matched_length=False):
-=======
     def __init__(self, auto_completer, lang, instring, limit=0, do_autocorrect=True, types=None, topic_pool=None, exact_continuations=False, order_by_matched_length=False):
->>>>>>> a97f8934
         """
         An object that contains a single search, delegates to different methods of completions, and aggregates results.
         :param auto_completer:
@@ -296,13 +284,8 @@
         self._completion_objects = []
         self._candidate_type_counters = defaultdict(int)
         self._type_limit = 3
-<<<<<<< HEAD
-        self.type = type
-        self.active_module = active_module
-=======
         self.types = types
         self.topic_pool = topic_pool
->>>>>>> a97f8934
         self.exact_continuations = exact_continuations
         self.order_by_matched_length = order_by_matched_length
 
@@ -352,44 +335,6 @@
         else:
             return c[1]["order"] * 100
     
-<<<<<<< HEAD
-    def _type_to_active_module(self, co):
-        """
-        Given a completion object, `co`, return a list of what modules it can show for.
-        'Topic' is the special case where we don't know whether the current `co` is relevant unless we check its `topic_pools`
-        """
-        normalized_type = self._type_norm_map[co["type"]]
-        normalized_type_to_allowed_modules_map = {  
-            "ref": ["library"],
-            "Term": ["library"],
-            "TocCategory": ["library"],
-            "User": ["sheets"],
-            "Collection": ["sheets"],
-            "Topic": co.get("topic_pools", [])
-        }
-        return normalized_type_to_allowed_modules_map[normalized_type]
-
-    def _filter_completions(self, completion_strings, completion_objects):
-        """
-        Filters out completion objects based on whether each object satisfies the type and topic pool constraints of this Completions instance.
-        Completion objects are filtered out if:
-          - The object's normalized_type should show in the library module only and we're currently in sheets module (and vice versa)
-          - The object is a topic but the Completions' `active_module` is not found in the particular topic's `topic_pools` list
-          - A type is specified for this Completions instance, but the object's normalized type does not match it.
-        """
-        filtered_completions = []
-        for cs, co in zip(completion_strings, completion_objects):
-            allowed_modules = self._type_to_active_module(co)
-            if self.active_module and self.active_module not in allowed_modules:
-                continue
-            if self.type and self._type_norm_map[co["type"]] != self.type:
-                continue
-            filtered_completions.append((cs, co))
-
-        list1, list2 = zip(*filtered_completions) if filtered_completions else ([], [])
-        return list(list1), list(list2)
-
-=======
     def _filter_completions_by_type(self, completion_strings, completion_objects):
         filtered_completions = [
             (cs, co)
@@ -414,11 +359,10 @@
 
         return True
 
->>>>>>> a97f8934
     def _collect_candidates(self):
         # Match titles that begin exactly this way
         cs, co = self.get_new_continuations_from_string(self.normal_string)
-        cs, co = self._filter_completions(cs, co)
+        cs, co = self._filter_completions_by_type(cs, co)
 
         joined = list(zip(cs, co))
         if len(joined):
@@ -443,7 +387,7 @@
         single_edits = self.auto_completer.spell_checker.single_edits(self.normal_string)
         for edit in single_edits:
             cs, co =  self.get_new_continuations_from_string(edit)
-            cs, co = self._filter_completions(cs, co)
+            cs, co = self._filter_completions_by_type(cs, co)
 
             self._raw_completion_strings += cs
             self._completion_objects += co
@@ -469,7 +413,7 @@
                 k = normalizer(self.lang)(suggestion)
                 try:
                     all_v = self.auto_completer.title_trie[k]
-                    _, all_v = self._filter_completions(all_v, all_v)
+                    _, all_v = self._filter_completions_by_type(all_v, all_v)
                 except KeyError:
                     all_v = []
                 for v in all_v:
