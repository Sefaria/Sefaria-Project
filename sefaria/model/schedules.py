--- conflicted
+++ resolved
@@ -118,24 +118,13 @@
 
         psn.save()
 
-<<<<<<< HEAD
-
-    def create_notifications(self, ref_str, date):
+    def create_notifications(self, ref_str, refs, date):
         dt = date + timedelta(hours=self.time_of_notification)
         if self.contact_by_sms == True:
-            self.create_notification(ref_str, dt, "sms")
+            self.create_notification(ref_str, refs, dt, "sms")
 
         if self.contact_by_email == True:
-            self.create_notification(ref_str, dt, "email")
-=======
-    def create_notifications(self, ref_str, refs, date):
-        if self.contact_by_sms == True:
-            self.create_notification(ref_str, refs, date, "sms")
-
-        if self.contact_by_email == True:
-            self.create_notification(ref_str, refs, date, "email")
->>>>>>> d6710a94
-
+            self.create_notification(ref_str, refs, dt, "email")
 
     def create_full_schedule_run(self, lang = 'en'):
         date = self.start_date
