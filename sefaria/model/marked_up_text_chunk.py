--- conflicted
+++ resolved
@@ -67,11 +67,6 @@
         if existing and existing._id != getattr(self, "_id", None):
             raise DuplicateRecordError(f"{type(self).__name__}._validate(): Duplicate primary key {self.pkeys}, found {pkey_query} to already exist in the database.")
 
-<<<<<<< HEAD
-        if not self.spans:
-            raise InputError(f"{type(self).__name__}._validate(): Spans cannot be empty.")
-=======
->>>>>>> 9565d8f4
 
         for span in self.spans:
             text = tc.text
