import dataclasses
from typing import Optional, Union, Iterable
import time
from tqdm import tqdm
from ne_span import NEDoc

from sefaria.model.linker.abstract_resolved_entity import AbstractResolvedEntity
from sefaria.model.text import Ref
from sefaria.model.linker.ref_part import RawRef, RawNamedEntity
from sefaria.model.linker.ref_resolver import RefResolver, ResolutionThoroughness, PossiblyAmbigResolvedRef, ResolvedRef
from sefaria.model.linker.named_entity_resolver import NamedEntityResolver, ResolvedNamedEntity
from sefaria.model.linker.linker_entity_recognizer import LinkerEntityRecognizer
from sefaria.model.linker.category_resolver import CategoryResolver, ResolvedCategory
from sefaria.helper.normalization import NormalizerFactory, AbstractNormalizer
import structlog
logger = structlog.get_logger(__name__)


@dataclasses.dataclass
class LinkedDoc:
    text: str
    resolved_refs: list[PossiblyAmbigResolvedRef]
    resolved_named_entities: list[ResolvedNamedEntity]
    resolved_categories: list[ResolvedCategory]

    @property
<<<<<<< HEAD
    def all_resolved(self) -> List[AbstractResolvedEntity]:
=======
    def all_resolved(self) -> list[Union[PossiblyAmbigResolvedRef, ResolvedNamedEntity, ResolvedCategory]]:
>>>>>>> 7cc1375b
        return self.resolved_refs + self.resolved_named_entities + self.resolved_categories

    def merge(self, other: 'LinkedDoc') -> 'LinkedDoc':
        """
        Merge another LinkedDoc into this one
        @param other:
        @return:
        """
        return LinkedDoc(
            text=self.text,
            resolved_refs=self.resolved_refs + other.resolved_refs,
            resolved_named_entities=self.resolved_named_entities + other.resolved_named_entities,
            resolved_categories=self.resolved_categories + other.resolved_categories
        )

    def align_to_new_doc(self, new_doc: NEDoc, offset: int) -> None:
        """
        Align all resolved entities to a new NEDoc with an offset
        No need to align the ref parts since they are relative to the raw ref which hasn't changed
        @param new_doc:
        @param offset:
        @return:
        """
        for resolved in self.all_resolved:
            named_entity = resolved.raw_entity
            named_entity.align_to_new_doc(new_doc, offset)


class Linker:

    def __init__(self, ner: LinkerEntityRecognizer, ref_resolver: RefResolver, ne_resolver: NamedEntityResolver, cat_resolver: CategoryResolver):
        self._ner = ner
        self._ref_resolver = ref_resolver
        self._ne_resolver = ne_resolver
        self._cat_resolver = cat_resolver

    def bulk_link(self, inputs: list[str], book_context_refs: Optional[list[Optional[Ref]]] = None, with_failures=False,
                  verbose=False, thoroughness=ResolutionThoroughness.NORMAL, type_filter='all') -> list[LinkedDoc]:
        """
        Bulk operation to link every string in `inputs` with citations and named entities
        `bulk_link()` is faster than running `link()` in a loop because it can pass all strings to the relevant models
        at once.
        @param inputs: String inputs. Each input is processed independently.
        @param book_context_refs: Additional context references that represents the source book that the input came from.
        @param with_failures: True to return all recognized entities, even if they weren't linked.
        @param verbose: True to print progress to the console
        @param thoroughness: How thorough the search to link entities should be. HIGH increases the processing time.
        @param type_filter: Type of entities to return, either 'all', 'citation' or 'named entity'
        @return: list of LinkedDocs
        """
        self._ref_resolver.reset_ibid_history()
        all_named_entities = self._ner.bulk_recognize(inputs)
        docs = []

        start = time.perf_counter()
        book_context_refs = book_context_refs or [None]*len(all_named_entities)
        iterable = _get_bulk_link_iterable(inputs, all_named_entities, book_context_refs, verbose)
        for input_str, book_context_ref, inner_named_entities in iterable:
            raw_refs, named_entities = _partition_raw_refs_and_named_entities(inner_named_entities)
            resolved_refs, resolved_named_entities, resolved_cats = [], [], []
            if type_filter in {'all', 'citation'}:
                resolved_refs, resolved_cats = self._bulk_resolve_refs_and_cats(raw_refs, book_context_ref, thoroughness, False)
            if type_filter in {'all', 'named entity'}:
                resolved_named_entities = self._ne_resolver.bulk_resolve(named_entities)
            if not with_failures:
                resolved_refs, resolved_named_entities, resolved_cats = _remove_failures(resolved_refs, resolved_named_entities, resolved_cats)
            docs += [LinkedDoc(input_str, resolved_refs, resolved_named_entities, resolved_cats)]
        logger.info("bulk_link: resolution completed", elapsed_time=time.perf_counter() - start)

        start = time.perf_counter()
        named_entity_list_list = [[rr.raw_entity for rr in doc.all_resolved] for doc in docs]
        _bulk_map_normal_output_to_original_input(self._ner.normalizer, inputs, named_entity_list_list)
        logger.info("bulk_link: mapping completed", elapsed_time=time.perf_counter() - start)

        return docs

    def link(self, input_str: str, book_context_ref: Optional[Ref] = None, with_failures=False,
             thoroughness=ResolutionThoroughness.NORMAL, type_filter='all') -> LinkedDoc:
        """
        Link `input_str` with citations and named entities
        @param input_str:
        @param book_context_ref: Additional context reference that represents the source book that the input came from.
        @param with_failures: True to return all recognized entities, even if they weren't linked.
        @param thoroughness: How thorough the search to link entities should be. HIGH increases the processing time.
        @param type_filter: Type of entities to return, either 'all', 'citation' or 'named entity'
        @return:
        """
        raw_refs, named_entities = self._ner.recognize(input_str)
        resolved_refs, resolved_named_entities, resolved_cats = [], [], []
        if type_filter in {'all', 'citation'}:
            resolved_refs, resolved_cats = self._bulk_resolve_refs_and_cats(raw_refs, book_context_ref, thoroughness)
        if type_filter in {'all', 'named entity'}:
            resolved_named_entities = self._ne_resolver.bulk_resolve(named_entities)
        if not with_failures:
            resolved_refs, resolved_named_entities, resolved_cats = _remove_failures(resolved_refs, resolved_named_entities, resolved_cats)
        doc = LinkedDoc(input_str, resolved_refs, resolved_named_entities, resolved_cats)
        _map_normal_output_to_original_input(self._ner.normalizer, input_str, [x.raw_entity for x in doc.all_resolved])
        return doc

    def link_with_footnotes(self, input_str: str, book_context_ref: Optional[Ref] = None, *link_args, **link_kwargs) -> LinkedDoc:
        """
        Similar to `link()` but does two passes through text
        1) text without footnotes
        2) just the footnotes
        Merges results and adjusts char locations so they are consistent with original input text

        :param input_str:
        :param book_context_ref:
        @param link_args: *args to be passed to link()
        @param link_kwargs: **kwargs to be passed to link()
        :return:
        """

        # link text without footnotes
        fn_normalizer = NormalizerFactory.get('footnote')
        normalized_input = fn_normalizer.normalize(input_str)
        linked_doc = self.link(normalized_input, book_context_ref, *link_args, **link_kwargs)
        _map_normal_output_to_original_input(fn_normalizer, input_str, [x.raw_entity for x in linked_doc.all_resolved])

        # link footnotes only
        footnote_ranges = fn_normalizer.find_text_to_remove(input_str)
        if len(footnote_ranges) > 0:
            footnotes_text_list = []
            footnotes_offsets = []
            for (start, end), _ in footnote_ranges:
                footnotes_text_list.append(input_str[start:end])
                footnotes_offsets.append(start)
            footnotes_doc_list = self.bulk_link(footnotes_text_list, [book_context_ref]*len(footnotes_text_list), *link_args, **link_kwargs)

            # adjust char indices of footnote resolved entities to be in context of original input_str
            for offset, fn_doc in zip(footnotes_offsets, footnotes_doc_list):
                fn_doc.align_to_new_doc(NEDoc(input_str), offset)
                linked_doc = linked_doc.merge(fn_doc)

        return linked_doc

    def link_by_paragraph(self, input_str: str, book_context_ref: Optional[Ref] = None, *link_args, **link_kwargs) -> LinkedDoc:
        """
        Similar to `link()` except model is run on each paragraph individually (via a bulk operation)
        This better mimics the way the underlying ML models were trained and tends to lead to better results
        Paragraphs are delineated by new line characters
        @param input_str:
        @param book_context_ref:
        @param link_args: *args to be passed to link()
        @param link_kwargs: **kwargs to be passed to link()
        @return:
        """
        inputs, paragraph_break_spans = _break_input_into_paragraphs(input_str)
        paragraph_break_spans += [(0, 0)]  # pad to be same length as inputs for zip()
        linked_docs = self.bulk_link(inputs, [book_context_ref]*len(inputs), *link_args, **link_kwargs)
        resolved_refs = []
        resolved_named_entities = []
        resolved_categories = []
        full_ne_doc = NEDoc(input_str)
        offset = 0
        for curr_input, linked_doc, curr_par_break in zip(inputs, linked_docs, paragraph_break_spans):
            resolved_refs += linked_doc.resolved_refs
            resolved_named_entities += linked_doc.resolved_named_entities
            resolved_categories += linked_doc.resolved_categories
            linked_doc.align_to_new_doc(full_ne_doc, offset)
            offset = curr_par_break[1]  # Update offset to the end of the current paragraph break
        return LinkedDoc(input_str, resolved_refs, resolved_named_entities, resolved_categories)

    def get_ner(self) -> LinkerEntityRecognizer:
        return self._ner

    def reset_ibid_history(self) -> None:
        """
        Reflecting this function out
        @return:
        """
        self._ref_resolver.reset_ibid_history()

    def _bulk_resolve_refs_and_cats(self, raw_refs, book_context_ref, thoroughness, reset_ibids=True) -> tuple[list[ResolvedRef], list[ResolvedCategory]]:
        """
        First match categories, then resolve refs for anything that didn't match a category
        This prevents situations where a category is parsed as a ref using ibid (e.g. Talmud with context Berakhot 2a)
        @param raw_refs:
        @param book_context_ref:
        @param thoroughness:
        @param reset_ibids:
        @return:
        """
        possibly_resolved_cats = self._cat_resolver.bulk_resolve(raw_refs)
        unresolved_raw_refs = [r.raw_entity for r in filter(lambda r: r.resolution_failed, possibly_resolved_cats)]
        resolved_cats = list(filter(lambda r: not r.resolution_failed, possibly_resolved_cats))
        # try to resolve only unresolved categories (unresolved_raw_refs) as refs:
        resolved_refs = self._ref_resolver.bulk_resolve(unresolved_raw_refs, book_context_ref, thoroughness, reset_ibids=reset_ibids)
        return resolved_refs, resolved_cats


"""
HELPER FUNCTIONS
"""


def _map_normal_output_to_original_input(normalizer: AbstractNormalizer, input: str, named_entities: list[RawNamedEntity]) -> None:
    """
    Ref resolution ran on normalized input. Remap raw refs to original (non-normalized) input
    """
    unnorm_doc = NEDoc(input)
    mapping, subst_end_indices = normalizer.get_mapping_after_normalization(input)
    conv = normalizer.norm_to_unnorm_indices_with_mapping
    norm_inds = [named_entity.char_indices for named_entity in named_entities]
    unnorm_inds = conv(norm_inds, mapping, subst_end_indices)
    unnorm_part_inds = []
    for (named_entity, (norm_raw_ref_start, _)) in zip(named_entities, norm_inds):
        raw_ref_parts = named_entity.raw_ref_parts if isinstance(named_entity, RawRef) else []
        unnorm_part_inds += [conv([[norm_raw_ref_start + i for i in part.char_indices]
                                   for part in raw_ref_parts], mapping, subst_end_indices)]
    for named_entity, temp_unnorm_inds, temp_unnorm_part_inds in zip(named_entities, unnorm_inds, unnorm_part_inds):
        named_entity.map_new_char_indices(unnorm_doc, temp_unnorm_inds)
        if isinstance(named_entity, RawRef):
            named_entity.map_new_part_char_indices(temp_unnorm_part_inds)


def _bulk_map_normal_output_to_original_input(normalizer: AbstractNormalizer, input_list: list[str], raw_ref_list_list: list[list[RawRef]]):
    for temp_input, raw_ref_list in zip(input_list, raw_ref_list_list):
        _map_normal_output_to_original_input(normalizer, temp_input, raw_ref_list)


def _partition_raw_refs_and_named_entities(raw_refs_and_named_entities: list[RawNamedEntity]) \
        -> tuple[list[RawRef], list[RawNamedEntity]]:
    raw_refs = [ne for ne in raw_refs_and_named_entities if isinstance(ne, RawRef)]
    named_entities = [ne for ne in raw_refs_and_named_entities if not isinstance(ne, RawRef)]
    return raw_refs, named_entities


def _get_bulk_link_iterable(inputs: list[str], all_named_entities: list[list[RawNamedEntity]],
                            book_context_refs: Optional[list[Optional[Ref]]] = None, verbose=False
                            ) -> Iterable[tuple[str, Ref, list[RawNamedEntity]]]:
    iterable = zip(inputs, book_context_refs, all_named_entities)
    if verbose:
        iterable = tqdm(iterable, total=len(book_context_refs))
    return iterable


def _remove_failures(*args):
    out = []
    for arg in args:
        out.append(list(filter(lambda x: not x.resolution_failed, arg)))
    return out


def _break_input_into_paragraphs(input_str: str) -> tuple[list[str], list[tuple[int, int]]]:
    """
    Breaks the input string into paragraphs based on new line characters.
    Returns a list of paragraphs and their corresponding spans.
    @param input_str: The input string to be broken into paragraphs.
    @return: A tuple containing a list of paragraphs and a list of spans.
    """
    import re
    paragraph_break_spans = [m.span() for m in re.finditer(r'\s*\n+\s*', input_str)]
    inputs = []
    offset = 0
    for start, end in paragraph_break_spans:
        inputs.append(input_str[offset:start])
        offset = end
    inputs.append(input_str[offset:])
    return inputs, paragraph_break_spans<|MERGE_RESOLUTION|>--- conflicted
+++ resolved
@@ -24,11 +24,7 @@
     resolved_categories: list[ResolvedCategory]
 
     @property
-<<<<<<< HEAD
-    def all_resolved(self) -> List[AbstractResolvedEntity]:
-=======
-    def all_resolved(self) -> list[Union[PossiblyAmbigResolvedRef, ResolvedNamedEntity, ResolvedCategory]]:
->>>>>>> 7cc1375b
+    def all_resolved(self) -> list[AbstractResolvedEntity]:
         return self.resolved_refs + self.resolved_named_entities + self.resolved_categories
 
     def merge(self, other: 'LinkedDoc') -> 'LinkedDoc':
