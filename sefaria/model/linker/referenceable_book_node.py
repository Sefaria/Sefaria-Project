--- conflicted
+++ resolved
@@ -1,10 +1,7 @@
 import dataclasses
-<<<<<<< HEAD
+from typing import List, Union, Optional, Tuple, Dict
 import copy
 from typing import List, Union, Optional
-=======
-from typing import List, Union, Optional, Tuple, Dict
->>>>>>> 09c6ddec
 from sefaria.model import abstract as abst
 from sefaria.model import text
 from sefaria.model import schema
@@ -211,14 +208,15 @@
         list_attrs = ('addressTypes', 'sectionNames', 'lengths', 'referenceableSections')
         serial = copy.deepcopy(self._ja_node.serialize())
         next_referenceable_depth = self._get_next_referenceable_depth()
-        if isinstance(self.address_class, schema.AddressTalmud):
+        if isinstance(self._address_class, schema.AddressTalmud):
             serial['depth'] += 1
             next_referenceable_depth = 1
             for key, value in zip(list_attrs, ('Amud', 'Amud', 1, True)):
+                if key not in serial:
+                    continue
                 serial[key].insert(1, value)
         serial['depth'] -= next_referenceable_depth
         serial['default'] = False  # any JA node that has been modified should lose 'default' flag
-<<<<<<< HEAD
         if serial['depth'] == 0:
             raise ValueError("Can't serialize JaggedArray of depth 0")
         for list_attr in list_attrs:
@@ -238,20 +236,6 @@
             children += [DiburHamatchilNodeSet({"container_refs": context_ref.normal()})]
             if serial['depth'] == 1:
                 return children
-=======
-        if serial['depth'] <= 1 and self._ja_node.is_segment_level_dibur_hamatchil():
-            return [DiburHamatchilNodeSet({"container_refs": context_ref.normal()})]
-        if (self._ja_node.depth - next_referenceable_depth) == 0:
-            if isinstance(self._address_class, schema.AddressTalmud):
-                serial['addressTypes'] = ["Amud"]
-                serial['sectionNames'] = ["Amud"]
-                serial['lengths'] = [1]
-                serial['referenceableSections'] = [True]
-            else:
-                return []
-        else:
-            serial = truncate_serialized_node_to_depth(serial, next_referenceable_depth)
->>>>>>> 09c6ddec
         new_ja = schema.JaggedArrayNode(serial=serial, index=getattr(self, 'index', None), **kwargs)
         return children + [NumberedReferenceableBookNode(new_ja)]
 
