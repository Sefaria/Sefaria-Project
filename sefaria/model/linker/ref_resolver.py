from collections import defaultdict
<<<<<<< HEAD
from typing import List, Union, Dict, Optional, Tuple, Iterable, Set, Sequence, Callable
=======
from functools import reduce
from typing import List, Union, Dict, Optional, Tuple, Iterable, Set
>>>>>>> dd77a04b
from enum import IntEnum, Enum
from sefaria.system.exceptions import InputError
from sefaria.model import abstract as abst
from sefaria.model import text
from sefaria.model import schema
from sefaria.model.linker.ref_part import RawRef, RawRefPart, SectionContext, ContextPart, TermContext, RawRefPartPair, RefPartType
from ne_span import NESpan
from sefaria.model.linker.referenceable_book_node import ReferenceableBookNode
from sefaria.model.linker.match_template import MatchTemplateTrie, LEAF_TRIE_ENTRY
from sefaria.model.linker.resolved_ref_refiner_factory import resolved_ref_refiner_factory
import structlog
logger = structlog.get_logger(__name__)


class ContextType(Enum):
    """
    Types of context which can be used to help resolve refs
    """
    CURRENT_BOOK = "CURRENT_BOOK"
    IBID = "IBID"


class ContextMutationOp(str, Enum):
    ADD = "add"
    SWAP = "swap"


class ContextMutation:
    """
    Wrapper for a context mutation rule declared on a SchemaNode.
    """

    def __init__(self, op: ContextMutationOp, input_terms: Sequence[str], output_terms: Sequence[str]) -> None:
        if len(input_terms) == 0:
            raise ValueError("ContextMutation requires at least one input term")
        self.op = op
        self.input_terms = tuple(input_terms)
        self.output_terms = tuple(output_terms)

    def applies_to(self, matched_terms: Sequence[str]) -> bool:
        return tuple(matched_terms) == self.input_terms

    def apply(self, raw_parts: List[RawRefPart], output_contexts: Sequence[TermContext]) -> List[RawRefPart]:
        if len(output_contexts) != len(self.output_terms):
            raise ValueError("Mismatch between declared output_terms and provided TermContexts")
        if self.op == ContextMutationOp.SWAP:
            return list(output_contexts)
        if self.op == ContextMutationOp.ADD:
            return list(raw_parts) + list(output_contexts)
        raise ValueError(f"Unknown ContextMutation op {self.op}")

    def __repr__(self) -> str:
        return f"ContextMutation(op={self.op}, input_terms={self.input_terms}, output_terms={self.output_terms})"


class ContextMutationSet:
    """
    Collection of ContextMutations keyed by their input tuple with descendant-precedence semantics.
    """

    def __init__(self) -> None:
        self._mutations: Dict[Tuple[str, ...], List[ContextMutation]] = {}

    def add_mutations(self, mutations: Iterable[ContextMutation]) -> None:
        for mutation in mutations:
            key = mutation.input_terms
            self._mutations.setdefault(key, []).append(mutation)

    def get(self, input_terms: Sequence[str]) -> Optional[ContextMutation]:
        key = tuple(input_terms)
        if key not in self._mutations:
            return None
        return self._mutations[key][-1]

    def apply(self, matched_terms: Sequence[str], raw_parts: List[RawRefPart],
              term_factory: Callable[[str], TermContext]) -> List[RawRefPart]:
        mutation = self.get(matched_terms)
        if mutation is None:
            return raw_parts
        output_contexts = [term_factory(slug) for slug in mutation.output_terms]
        return mutation.apply(raw_parts, output_contexts)

    def __len__(self) -> int:
        return len(self._mutations)

    def debug_view(self) -> Dict[Tuple[str, ...], List[ContextMutation]]:
        """
        Return a shallow copy of the raw mutation mapping for debugging.
        """
        return {key: list(value) for key, value in self._mutations.items()}

    def effective_mutations(self) -> Iterable[Tuple[Tuple[str, ...], ContextMutation]]:
        # Yield (input_terms, mutation) in insertion order, taking the last entry
        # per key so descendant mutations override ancestors.
        for key, stack in self._mutations.items():
            if len(stack) == 0:
                continue
            yield key, stack[-1]

    def __repr__(self) -> str:
        return f"ContextMutationSet({self.debug_view()})"


# maps ContextTypes that will always (I believe) map to certain RefPartTypes
# they don't necessarily need to map to any RefPart but if they do, they will match these types
CONTEXT_TO_REF_PART_TYPE = {
    ContextType.CURRENT_BOOK: {RefPartType.RELATIVE},
    ContextType.IBID: {RefPartType.IBID}
}


class ResolutionThoroughness(IntEnum):
    NORMAL = 1
    HIGH = 2


class ResolvedRef(abst.Cloneable):
    """
    Partial or complete resolution of a RawRef
    """
    is_ambiguous = False

    def __init__(self, raw_entity: RawRef, resolved_parts: List[RawRefPart], node, ref: text.Ref, context_ref: text.Ref = None, context_type: ContextType = None, context_parts: List[ContextPart] = None, _thoroughness=ResolutionThoroughness.NORMAL, _matched_dh_map=None) -> None:
        self.raw_entity = raw_entity
        self.resolved_parts = resolved_parts
        self.node: ReferenceableBookNode = node
        self.ref = ref
        self.context_ref = context_ref
        self.context_type = context_type
        self.context_parts = context_parts[:] if context_parts else []
        self._thoroughness = _thoroughness
        self._matched_dh_map = _matched_dh_map or {}

    def complies_with_thoroughness_level(self):
        return self._thoroughness >= ResolutionThoroughness.HIGH or not self.ref.is_book_level()

    @property
    def pretty_text(self) -> str:
        """
        Return text of underlying RawRef with modifications to make it nicer
        Currently
        - adds ending parentheses if just outside span
        - adds extra DH words that were matched but aren't in span
        @return:
        """
        new_raw_ref_span = self._get_pretty_dh_span(self.raw_entity.span)
        new_raw_ref_span = self._get_pretty_end_paren_span(new_raw_ref_span)
        return new_raw_ref_span.text

    def _get_pretty_dh_span(self, curr_span: NESpan) -> NESpan:
        curr_start, curr_end = curr_span.range
        for dh_span in self._matched_dh_map.values():
            temp_start, temp_end = dh_span.range
            curr_start = temp_start if temp_start < curr_start else curr_start
            curr_end = temp_end if temp_end > curr_end else curr_end

        return curr_span.doc.subspan(slice(curr_start, curr_end))

    @staticmethod
    def _get_pretty_end_paren_span(curr_span: NESpan) -> NESpan:
        import re

        curr_start, curr_end = curr_span.range
        if re.search(r'\([^)]+$', curr_span.text) is not None:
            for temp_end in range(curr_end, curr_end+5):
                if curr_span.doc.text[temp_end] == ")":
                    curr_end = temp_end + 1
                    break

        return curr_span.doc.subspan(slice(curr_start, curr_end))

    def _set_matched_dh(self, part: RawRefPart, potential_dh_token_idx: int):
        if part.potential_dh_continuation is None: return
        matched_dh_continuation = part.potential_dh_continuation.subspan_by_word_indices(slice(0, potential_dh_token_idx))
        self._matched_dh_map[part] = matched_dh_continuation

    def merge_parts(self, other: 'ResolvedRef') -> None:
        for part in other.resolved_parts:
            if part in self.resolved_parts: continue
            if part.is_context:
                # prepend context parts, so they pass validation that context parts need to precede non-context parts
                self.resolved_parts = [part] + self.resolved_parts
            else:
                self.resolved_parts += [part]
        if not self.ref:
            # self may reference an AltStructNode and therefore doesn't have a ref.
            # Use ref from other which is expected to be equivalent or more specific
            self.ref = other.ref

    def get_resolved_parts(self, include: Iterable[type] = None, exclude: Iterable[type] = None) -> List[RawRefPart]:
        """
        Returns list of resolved_parts according to criteria `include` and `exclude`
        If neither `include` nor `exclude` is passed, return all parts in `self.resolved_parts`
        :param include: if not None, only include parts that are an instance of at least one class specified in `include`
        :param exclude: if not None, exclude parts that are an instance of at least one class specified in `exclude`
        """
        parts = []
        for part in self.resolved_parts:
            if include is not None and not any(isinstance(part, typ) for typ in include):
                continue
            if exclude is not None and any(isinstance(part, typ) for typ in exclude):
                continue
            parts += [part]
        return parts

    def num_resolved(self, include: Iterable[type] = None, exclude: Iterable[type] = None) -> int:
        return len(self.get_resolved_parts(include, exclude))

    @staticmethod
    def count_by_part_type(parts) -> Dict[RefPartType, int]:
        part_type_counts = defaultdict(int)
        for part in parts:
            if part.type == RefPartType.RANGE:
                # for the sake of counting equivalent parts, we can consider a ranged part to be numbered since they are interchangeable in a citation
                part_type_counts[RefPartType.NUMBERED] += 1
            else:
                part_type_counts[part.type] += 1
        return part_type_counts

    def get_node_children(self):
        return self.node.get_children(self.ref)

    def contains(self, other: 'ResolvedRef') -> bool:
        """
        Does `self` contain `other`. If `self.ref` and `other.ref` aren't None, this is just ref comparison.
        Otherwise, see if the schema/altstruct node that back `self` contains `other`'s node.
        Note this function is a bit confusing. It works like this:
        - If `self.ref` and `other.ref` are None, we compare the nodes themselves to see if self is an ancestor of other
        - If `self.ref` is None and `other.ref` isn't, we check that `other.ref` is contained in at least one of `self`'s children (`self` may be an AltStructNode in which case it has no Ref)
        - If `self.ref` isn't None and `other_ref` is None, we check that `self.ref` contains all of `other`'s children (`other` may be an AltStructNode in which case it has no Ref)
        - If `self.ref` and `other.ref` are both defined, we can use Ref.contains()
        @param other:
        @return:
        """
        if not other.node or not self.node:
            return False
        if other.ref and self.ref:
            return self.ref.contains(other.ref)
        try:
            if other.ref is None:
                if self.ref is None:
                    return self.node.is_ancestor_of(other.node)
                # other is alt struct and self has a ref
                # check that every leaf node is contained by self's ref
                return all([self.ref.contains(leaf_ref) for leaf_ref in other.node.leaf_refs()])
            # self is alt struct and other has a ref
            # check if any leaf node contains other's ref
            return any([leaf_ref.contains(other.ref) for leaf_ref in self.node.leaf_refs()])
        except NotImplementedError:
            return False

    @property
    def order_key(self):
        """
        For sorting
        """
        explicit_matched = self.get_resolved_parts(exclude={ContextPart})
        num_context_parts_matched = 0
        # theory is more context is helpful specifically for DH matches because if DH still matches with more context,
        # it's more likely to be correct (as opposed to with numbered sections, it's relatively easy to add more context
        # and doesn't give more confidence that it's correct
        if next(iter(part for part in explicit_matched if part.type == RefPartType.DH), False):
            num_context_parts_matched = self.num_resolved(include={ContextPart})
        return len(explicit_matched), num_context_parts_matched

    @property
    def resolution_failed(self) -> bool:
        return self.ref is None and self.node is None


class AmbiguousResolvedRef:
    """
    Container for multiple ambiguous ResolvedRefs
    """
    is_ambiguous = True

    def __init__(self, resolved_refs: List[ResolvedRef]):
        if len(resolved_refs) == 0:
            raise InputError("Length of `resolved_refs` must be at least 1")
        self.resolved_raw_refs = resolved_refs
        self.raw_entity = resolved_refs[0].raw_entity  # assumption is all resolved_refs share same raw_ref. expose at top level

    @property
    def pretty_text(self):
        # assumption is first resolved refs pretty_text is good enough
        return self.resolved_raw_refs[0].pretty_text

    @property
    def resolution_failed(self) -> bool:
        return False


PossiblyAmbigResolvedRef = Union[ResolvedRef, AmbiguousResolvedRef]


class TermMatcher:
    """
    Used to match raw ref parts to non-unique terms naively.
    Stores all existing terms for speed.
    Used in context matching.
    """
    def __init__(self, lang: str, nonunique_terms: schema.NonUniqueTermSet) -> None:
        self.lang = lang
        self._str2term_map = defaultdict(list)
        for term in nonunique_terms:
            for title in term.get_titles(lang):
                self._str2term_map[title] += [term]

    def match_term(self, ref_part: RawRefPart) -> List[schema.NonUniqueTerm]:
        from sefaria.utils.hebrew import get_prefixless_inds

        matches = []
        if ref_part.type != RefPartType.NAMED: return matches
        starti_inds = [0]
        if self.lang == 'he':
            starti_inds += get_prefixless_inds(ref_part.text)
        for starti in starti_inds:
            matches += self._str2term_map.get(ref_part.text[starti:], [])
        return matches

    def match_terms(self, ref_parts: List[RawRefPart]) -> List[schema.NonUniqueTerm]:
        matches = []
        for part in ref_parts:
            matches += self.match_term(part)
        matches = list({m.slug: m for m in matches}.values())  # unique
        return matches


class IbidHistory:

    def __init__(self, last_n_titles: int = 3, last_n_refs: int = 3):
        self.last_n_titles = last_n_titles
        self.last_n_refs = last_n_refs
        self._last_refs: List[text.Ref] = []
        self._last_titles: List[str] = []
        self._title_ref_map: Dict[str, text.Ref] = {}

    def _get_last_refs(self) -> List[text.Ref]:
        return self._last_refs

    def _set_last_match(self, oref: text.Ref):
        self._last_refs += [oref]
        title = oref.index.title
        if title not in self._title_ref_map:
            self._last_titles += [title]
        self._title_ref_map[oref.index.title] = oref

        # enforce last_n_titles
        if len(self._last_titles) > self.last_n_titles:
            oldest_title = self._last_titles.pop(0)
            del self._title_ref_map[oldest_title]

        # enforce last_n_refs
        if len(self._last_refs) > self.last_n_refs:
            self._last_refs.pop(0)

    last_refs = property(_get_last_refs, _set_last_match)

    def get_ref_by_title(self, title: str) -> Optional[text.Ref]:
        return self._title_ref_map.get(title, None)


class RefResolver:

    def __init__(self, lang: str, ref_part_title_trie: MatchTemplateTrie, term_matcher: TermMatcher) -> None:

        self._lang = lang
        self._ref_part_title_trie = ref_part_title_trie
        self._term_matcher = term_matcher
        self._ibid_history = IbidHistory()
        self._thoroughness = ResolutionThoroughness.NORMAL

    def reset_ibid_history(self):
        self._ibid_history = IbidHistory()

    def bulk_resolve(self, raw_refs: List[RawRef], book_context_ref: Optional[text.Ref] = None,
                     thoroughness=ResolutionThoroughness.NORMAL, reset_ibids=True) -> List[PossiblyAmbigResolvedRef]:
        """
        Main function for resolving refs in text. Given a list of RawRefs, returns ResolvedRefs for each
        @param raw_refs:
        @param book_context_ref:
        @param thoroughness: how thorough should the search be. More thorough == slower. Currently "normal" will avoid searching for DH matches at book level and avoid filtering empty refs
        @param reset_ibids: If true, reset ibid history before resolving
        @return:
        """
        self._thoroughness = thoroughness
        if reset_ibids:
            self.reset_ibid_history()
        resolved = []
        for raw_ref in raw_refs:
            temp_resolved = self._resolve_raw_ref_and_update_ibid_history(raw_ref, book_context_ref)
            resolved += temp_resolved
        return resolved

    def _resolve_raw_ref_and_update_ibid_history(self, raw_ref: RawRef, book_context_ref: text.Ref) -> List[PossiblyAmbigResolvedRef]:
        temp_resolved = self.resolve_raw_ref(book_context_ref, raw_ref)
        self._update_ibid_history(raw_ref, temp_resolved)
        if len(temp_resolved) == 0:
            return [ResolvedRef(raw_ref, [], None, None, context_ref=book_context_ref)]
        return temp_resolved

    def _update_ibid_history(self, raw_ref: RawRef, temp_resolved: List[PossiblyAmbigResolvedRef]):
        if len(temp_resolved) == 0:
            self.reset_ibid_history()
        elif any(r.is_ambiguous for r in temp_resolved) or temp_resolved[-1].ref is None:
            for r in temp_resolved:
                if r.is_ambiguous:
                    for rr in r.resolved_raw_refs:
                        if rr.ref is None:
                            continue
                        self._ibid_history.last_refs = rr.ref
            # if ref is None, match is likely to AltStructNode
            # TODO this node still has useful info. Try to salvage it.
        else:
            self._ibid_history.last_refs = temp_resolved[-1].ref

    def get_ref_part_title_trie(self) -> MatchTemplateTrie:
        return self._ref_part_title_trie

    def get_term_matcher(self) -> TermMatcher:
        return self._term_matcher

    def split_non_cts_parts(self, raw_ref: RawRef) -> List[RawRef]:
        if not any(part.type == RefPartType.NON_CTS for part in raw_ref.raw_ref_parts): return [raw_ref]
        split_raw_refs = []
        curr_parts = []
        curr_part_start = 0
        for ipart, part in enumerate(raw_ref.raw_ref_parts):
            if part.type != RefPartType.NON_CTS:
                curr_parts += [part]
            if part.type == RefPartType.NON_CTS or ipart == len(raw_ref.raw_ref_parts) - 1:
                if len(curr_parts) == 0: continue
                curr_part_end = ipart  # exclude curr part which is NON_CTS
                if ipart == len(raw_ref.raw_ref_parts) - 1: curr_part_end = ipart + 1  # include curr part
                try:
                    raw_ref_span = raw_ref.subspan(slice(curr_part_start, curr_part_end))
                    curr_parts = [p.realign_to_new_raw_ref(raw_ref.span, raw_ref_span) for p in curr_parts]
                    split_raw_refs += [RawRef(raw_ref_span, self._lang, curr_parts)]
                except AssertionError:
                    pass
                curr_parts = []
                curr_part_start = ipart+1
        return split_raw_refs

    def set_thoroughness(self, thoroughness: ResolutionThoroughness) -> None:
        self._thoroughness = thoroughness

    def resolve_raw_ref(self, book_context_ref: Optional[text.Ref], raw_ref: RawRef) -> List[PossiblyAmbigResolvedRef]:
        split_raw_refs = self.split_non_cts_parts(raw_ref)
        resolved_list = []
        for i, temp_raw_ref in enumerate(split_raw_refs):
            is_non_cts = i > 0 and len(resolved_list) > 0
            if is_non_cts:
                # TODO assumes context is only first resolved ref
                book_context_ref = None if resolved_list[0].is_ambiguous else resolved_list[0].ref
            context_mutations = self._collect_context_mutations(book_context_ref)
            self._apply_context_mutations(raw_ref, context_mutations)
            unrefined_matches = self.get_unrefined_ref_part_matches(book_context_ref, temp_raw_ref)
            if is_non_cts:
                # filter unrefined matches to matches that resolved previously
                resolved_titles = {r.ref.index.title for r in resolved_list if not r.is_ambiguous}
                unrefined_matches = list(filter(lambda x: x.ref.index.title in resolved_titles, unrefined_matches))
                # resolution will start at context_ref.sections - len(ref parts). rough heuristic
                for match in unrefined_matches:
                    try:
                        match.ref = match.ref.subref(book_context_ref.sections[:-len(temp_raw_ref.raw_ref_parts)])
                    except (InputError, AttributeError):
                        continue
            temp_resolved_list = self.refine_ref_part_matches(book_context_ref, unrefined_matches)
            if len(temp_resolved_list) > 1:
                resolved_list += [AmbiguousResolvedRef(temp_resolved_list)]
            else:
                resolved_list += temp_resolved_list

        if len(resolved_list) == 0:
            resolved_list += self.resolve_raw_ref_using_ref_instantiation(raw_ref)

        return resolved_list

    @staticmethod
    def resolve_raw_ref_using_ref_instantiation(raw_ref: RawRef) -> List[ResolvedRef]:
        try:
            ref = text.Ref(raw_ref.text)
            return [ResolvedRef(raw_ref, raw_ref.parts_to_match, None, ref)]
        except:
            return []

    def get_unrefined_ref_part_matches(self, book_context_ref: Optional[text.Ref], raw_ref: RawRef) -> List[
            'ResolvedRef']:
        context_free_matches = self._get_unrefined_ref_part_matches_recursive(raw_ref, ref_parts=raw_ref.parts_to_match)
        contexts = [(book_context_ref, ContextType.CURRENT_BOOK)] + [(ibid_ref, ContextType.IBID) for ibid_ref in self._ibid_history.last_refs]
        matches = context_free_matches
        if len(matches) == 0:
            context_full_matches = []
            for context_ref, context_type in contexts:
                context_full_matches += self._get_unrefined_ref_part_matches_for_title_context(context_ref, raw_ref, context_type)
            matches = context_full_matches + context_free_matches
        return matches

    def _get_unrefined_ref_part_matches_for_title_context(self, context_ref: Optional[text.Ref], raw_ref: RawRef, context_type: ContextType) -> List[ResolvedRef]:
        matches = []
        if context_ref is None: return matches
        term_contexts = self._get_term_contexts(context_ref.index.nodes)
        if len(term_contexts) == 0: return matches
        temp_ref_parts = raw_ref.parts_to_match + term_contexts
        temp_matches = self._get_unrefined_ref_part_matches_recursive(raw_ref, ref_parts=temp_ref_parts)
        for match in temp_matches:
            if match.num_resolved(include={TermContext}) == 0: continue
            match.context_ref = context_ref
            match.context_type = context_type
            match.context_parts += term_contexts
            matches += [match]
        return matches

    def _collect_context_mutations(self, book_context_ref: Optional[text.Ref]) -> Optional[ContextMutationSet]:
        if book_context_ref is None:
            return None
        node = getattr(book_context_ref, 'index_node', None)
        if node is None:
            node = getattr(book_context_ref.index, 'nodes', None)
        if node is None:
            return None
        path_nodes = []
        curr_node = node
        while curr_node is not None:
            path_nodes.append(curr_node)
            curr_node = getattr(curr_node, 'parent', None)
        mutation_set = ContextMutationSet()
        for path_node in reversed(path_nodes):
            raw_mutations = getattr(path_node, 'ref_resolver_context_mutations', None)
            if not raw_mutations:
                continue
            parsed_mutations = self._parse_context_mutation_data(raw_mutations, path_node)
            if parsed_mutations:
                mutation_set.add_mutations(parsed_mutations)
        return mutation_set if len(mutation_set) > 0 else None

    @staticmethod
    def _parse_context_mutation_data(raw_mutations: Iterable[dict], node: schema.SchemaNode) -> List[ContextMutation]:
        parsed: List[ContextMutation] = []
        node_title = node.full_title() if hasattr(node, "full_title") else getattr(node, "key", str(node))
        for raw_mutation in raw_mutations:
            if not isinstance(raw_mutation, dict):
                logger.warning("ref_resolver.context_mutation.invalid_format", node=node_title, data=raw_mutation)
                continue
            op_token = raw_mutation.get("op")
            input_terms = raw_mutation.get("input_terms", [])
            output_terms = raw_mutation.get("output_terms", [])
            try:
                op = ContextMutationOp(op_token)
            except Exception:
                logger.warning("ref_resolver.context_mutation.invalid_op", node=node_title, op=op_token)
                continue
            if not isinstance(input_terms, (list, tuple)) or not all(isinstance(term, str) for term in input_terms):
                logger.warning("ref_resolver.context_mutation.invalid_input_terms", node=node_title, input_terms=input_terms)
                continue
            if not isinstance(output_terms, (list, tuple)) or not all(isinstance(term, str) for term in output_terms):
                logger.warning("ref_resolver.context_mutation.invalid_output_terms", node=node_title, output_terms=output_terms)
                continue
            try:
                parsed.append(ContextMutation(op, input_terms, output_terms))
            except ValueError as err:
                logger.warning("ref_resolver.context_mutation.invalid_mutation", node=node_title, error=str(err))
        return parsed

    def _apply_context_mutations(self, raw_ref: RawRef, context_mutations: Optional[ContextMutationSet]) -> None:
        if context_mutations is None or len(context_mutations) == 0:
            raw_ref.parts_to_match = raw_ref.raw_ref_parts
            return
        term_matcher = self.get_term_matcher()
        term_cache: Dict[str, schema.NonUniqueTerm] = {}

        def term_factory(slug: str) -> TermContext:
            if slug not in term_cache:
                term = schema.NonUniqueTerm.init(slug)
                if term is None:
                    raise ValueError(f"Unknown term slug: {slug}")
                term_cache[slug] = term
            return TermContext(term_cache[slug])

        raw_parts = raw_ref.raw_ref_parts
        slug_candidates: List[List[str]] = []
        for part in raw_parts:
            term_matches = term_matcher.match_term(part)
            slug_candidates.append([match.slug for match in term_matches])

        effective_mutations = list(context_mutations.effective_mutations())
        if len(effective_mutations) == 0:
            raw_ref.parts_to_match = raw_parts
            return

        swap_inserts: Dict[int, List[RawRefPart]] = {}
        swap_removed_indices: Set[int] = set()
        additions_by_index: Dict[int, List[TermContext]] = defaultdict(list)
        # Track context slugs already added so mutations won't insert duplicates.
        existing_context_slugs: Set[str] = set()

        from itertools import combinations, permutations

        def _match_terms_to_parts(slug_lists: List[List[str]], input_terms: Tuple[str, ...]) -> bool:
            # Check whether we can assign the required input slugs to the candidate parts.
            # Brute-force over permutations to keep the logic easy to follow.
            if len(slug_lists) != len(input_terms):
                return False
            if len(input_terms) == 0:
                return True
            indices = range(len(input_terms))
            for perm in permutations(indices):
                matches_all = True
                for part_idx, term_idx in enumerate(perm):
                    term_slug = input_terms[term_idx]
                    if term_slug not in slug_lists[part_idx]:
                        matches_all = False
                        break
                if matches_all:
                    return True
            return False

        indices_range = range(len(raw_parts))
        # Try each mutation against every index combination of the right length, ensuring
        # the candidate parts can satisfy the required input slugs before scheduling the mutation.
        for input_terms, mutation in effective_mutations:
            terms_len = len(input_terms)
            if terms_len == 0:
                # No input slugs to bind, nothing to do.
                continue
            for indices in combinations(indices_range, terms_len):
                if mutation.op == ContextMutationOp.SWAP and any(idx in swap_removed_indices for idx in indices):
                    # Skip swaps that intersect indices already consumed by another swap.
                    continue
                if not _match_terms_to_parts([slug_candidates[idx] for idx in indices], tuple(input_terms)):
                    # Combination cannot realize the mutation's required slug sequence.
                    continue
                matched_parts = [raw_parts[idx] for idx in indices]
                try:
                    output_contexts = [term_factory(slug) for slug in mutation.output_terms]
                    mutated_parts = mutation.apply(matched_parts, output_contexts)
                except Exception as err:
                    logger.warning("ref_resolver.context_mutation.apply_failed", slug_sequence=input_terms, error=str(err))
                    # Failed to apply mutation for these parts; check the next combination.
                    continue
                if mutation.op == ContextMutationOp.SWAP:
                    swap_inserts[indices[0]] = list(mutated_parts)
                    swap_removed_indices.update(indices)
                else:
                    for new_part in mutated_parts:
                        if isinstance(new_part, TermContext) and new_part.term.slug not in existing_context_slugs:
                            additions_by_index[indices[-1]].append(new_part)
                            existing_context_slugs.add(new_part.term.slug)

        parts_to_match: List[RawRefPart] = []
        for index, part in enumerate(raw_parts):
            if index in swap_inserts:
                parts_to_match.extend(swap_inserts[index])
                for inserted_part in swap_inserts[index]:
                    if isinstance(inserted_part, TermContext):
                        existing_context_slugs.add(inserted_part.term.slug)
            if index in swap_removed_indices:
                continue
            parts_to_match.append(part)
            if isinstance(part, TermContext):
                existing_context_slugs.add(part.term.slug)
            if index in additions_by_index:
                parts_to_match.extend(additions_by_index[index])

        raw_ref.parts_to_match = parts_to_match

    def _get_unrefined_ref_part_matches_recursive(self, raw_ref: RawRef, title_trie: MatchTemplateTrie = None, ref_parts: list = None, prev_ref_parts: list = None) -> List[ResolvedRef]:
        """
        We are now considering all types for trie lookups (not just NAMED) since there seem to be no cases of false positives when we consider all part types
        In addition, sometimes the raw ref part type model misclassifies a part type and relaxing the type requirement here allows it to recover.
        The exception is we only will split NAMED parts since this causes some odd parts to split. e.g. משנה א can be considered part of the title of book when א is removed
        """
        title_trie = title_trie or self.get_ref_part_title_trie()
        prev_ref_parts = prev_ref_parts or []
        matches = []
        for part in ref_parts:
            temp_raw_ref = raw_ref
            temp_title_trie, partial_key_end = title_trie.get_continuations(part.key(), allow_partial=True)
            if temp_title_trie is None: continue
            if partial_key_end is None:
                matched_part = part
            elif part.type == RefPartType.NAMED:
                try:
                    temp_raw_ref, apart, bpart = raw_ref.split_part(part, partial_key_end)
                    matched_part = apart
                except InputError:
                    matched_part = part  # fallback on original part
            else:
                continue
            temp_prev_ref_parts = prev_ref_parts + [matched_part]
            if LEAF_TRIE_ENTRY in temp_title_trie:
                for node in temp_title_trie[LEAF_TRIE_ENTRY]:
                    try:
                        ref = node.ref()
                    except InputError:
                        continue
                    matches += [ResolvedRef(temp_raw_ref, temp_prev_ref_parts, node, ref, _thoroughness=self._thoroughness)]
            temp_ref_parts = [temp_part for temp_part in ref_parts if temp_part != part]
            matches += self._get_unrefined_ref_part_matches_recursive(temp_raw_ref, temp_title_trie, ref_parts=temp_ref_parts, prev_ref_parts=temp_prev_ref_parts)

        return ResolvedRefPruner.prune_unrefined_ref_part_matches(matches)

    def refine_ref_part_matches(self, book_context_ref: Optional[text.Ref], matches: List[ResolvedRef]) -> List[ResolvedRef]:
        temp_matches = []
        refs_matched = {match.ref.normal() for match in matches}
        for unrefined_match in matches:
            unused_parts = list(set(unrefined_match.raw_entity.parts_to_match) - set(unrefined_match.resolved_parts))
            context_free_matches = self._get_refined_ref_part_matches_recursive(unrefined_match, unused_parts)

            # context
            # if unrefined_match already used context, make sure it continues to use it
            # otherwise, consider other possible context
            context_ref_list = [book_context_ref, self._ibid_history.get_ref_by_title(unrefined_match.ref.index.title)] if unrefined_match.context_ref is None else [unrefined_match.context_ref]
            context_type_list = [ContextType.CURRENT_BOOK, ContextType.IBID] if unrefined_match.context_ref is None else [unrefined_match.context_type]
            context_full_matches = []
            for context_ref, context_type in zip(context_ref_list, context_type_list):
                context_full_matches += self._get_refined_ref_part_matches_for_section_context(context_ref, context_type, unrefined_match, unused_parts)

            # combine
            if len(context_full_matches) > 0:
                # assumption is we don't want refs that used context at book level, then didn't get refined more when considering context free
                # BUT did get refined more when considering context
                context_free_matches = list(filter(lambda x: not (x.num_resolved(include={ContextPart}) > 0 and x.ref.normal() in refs_matched), context_free_matches))
            temp_matches += context_free_matches + context_full_matches
        return ResolvedRefPruner.prune_refined_ref_part_matches(self._thoroughness, temp_matches)

    @staticmethod
    def _get_section_contexts(context_ref: text.Ref, match_index: text.Index, common_index: text.Index) -> List[SectionContext]:
        """
        Currently doesn't work if any of the indexes are complex texts
        Returns list section contexts extracted from `context_node`
        :param context_ref: context ref where we are searching
        :param match_index: Index of current match we are trying to refine
        :param common_index: Index
        """
        def get_section_set(index: text.Index) -> Set[Tuple[str, str, bool]]:
            root_node = index.nodes.get_default_child() or index.nodes
            try:
                referenceable_sections = getattr(root_node, 'referenceableSections', [True] * len(root_node.addressTypes))
                return set(zip(root_node.addressTypes, root_node.sectionNames, referenceable_sections))
            except AttributeError:
                # complex text
                return set()

        context_node = context_ref.index_node
        if not hasattr(context_node, 'addressTypes'):
            # complex text
            return []
        referenceable_sections = getattr(context_node, 'referenceableSections', [True]*len(context_node.addressTypes))
        context_sec_list = list(zip(context_node.addressTypes, context_node.sectionNames, referenceable_sections))
        match_sec_set  = get_section_set(match_index)
        common_sec_set = get_section_set(common_index) & match_sec_set & set(context_sec_list)
        if len(common_sec_set) == 0: return []
        sec_contexts = []
        for isec, sec_tuple in enumerate(context_sec_list):
            if sec_tuple in common_sec_set and isec < len(context_ref.sections):
                addr_type_str, sec_name, referenceable = sec_tuple
                if not referenceable: continue
                addr_type = schema.AddressType.to_class_by_address_type(addr_type_str)
                sec_contexts += [SectionContext(addr_type, sec_name, context_ref.sections[isec])]
        return sec_contexts

    @staticmethod
    def _get_all_term_contexts(node: schema.SchemaNode, include_root=False) -> List[TermContext]:
        """
        Return all TermContexts extracted from `node` and all parent nodes until root
        @param node:
        @return:
        """
        term_contexts = []
        curr_node = node
        while curr_node is not None and (include_root or not curr_node.is_root()):
            term_contexts += RefResolver._get_term_contexts(curr_node)
            curr_node = curr_node.parent
        return term_contexts

    @staticmethod
    def _get_term_contexts(node: schema.SchemaNode) -> List[TermContext]:
        match_templates = list(node.get_match_templates())
        if len(match_templates) == 0: return []
        # not clear which match_template to choose. shortest has advantage of adding minimum context to search
        longest_template = min(match_templates, key=lambda x: len(list(x.terms)))
        return [TermContext(term) for term in longest_template.terms]

    def _get_refined_ref_part_matches_for_section_context(self, context_ref: Optional[text.Ref], context_type: ContextType, ref_part_match: ResolvedRef, ref_parts: List[RawRefPart]) -> List[ResolvedRef]:
        """
        Tries to infer sections from context ref and uses them to refine `ref_part_match`
        """
        if context_ref is None: return []
        context_titles = set(getattr(context_ref.index, 'base_text_titles', [])) | {context_ref.index.title}
        match_titles = set(getattr(ref_part_match.ref.index, 'base_text_titles', [])) | {ref_part_match.ref.index.title}
        matches = []
        for common_base_text in (context_titles & match_titles):
            common_index = text.library.get_index(common_base_text)
            sec_contexts = RefResolver._get_section_contexts(context_ref, ref_part_match.ref.index, common_index)
            term_contexts = RefResolver._get_all_term_contexts(context_ref.index_node, include_root=False)
            context_to_consider = sec_contexts + term_contexts
            temp_matches = self._get_refined_ref_part_matches_recursive(ref_part_match, ref_parts + context_to_consider)

            # remove matches which don't use context
            temp_matches = list(filter(lambda x: len(set(x.get_resolved_parts(include={ContextPart})) & set(context_to_consider)) > 0, temp_matches))
            for match in temp_matches:
                match.context_ref = context_ref
                match.context_type = context_type
                match.context_parts += sec_contexts + term_contexts

            matches += temp_matches
        return matches

    @staticmethod
    def _get_named_part_pairs(ref_parts: [RawRefPart]) -> [RawRefPartPair]:
        """
        Look for pairs of ref parts that are consecutive named parts
        The ref part ML model sometimes breaks up named parts too much and then the individual parts don't match the corresponding match templates
        This function merges consecutive named parts to mitigate this issue
        @param ref_parts:
        @return:
        """
        named_parts = [part for part in ref_parts if part.type == RefPartType.NAMED]
        named_part_pairs = []
        for i, part in enumerate(named_parts[:-1]):
            next_part = named_parts[i+1]
            # check that next_part is consecutive to part
            if 0 < (next_part.char_indices[0] - part.char_indices[1]) <= 2:  # allow for space or punctuation between named parts
                named_part_pairs += [RawRefPartPair(part, next_part)]
        return named_part_pairs

    def _get_refined_ref_part_matches_recursive(self, match: ResolvedRef, ref_parts: List[RawRefPart]) -> List[ResolvedRef]:
        fully_refined = []
        children = match.get_node_children()
        part_pairs = self._get_named_part_pairs(ref_parts)
        for part in (ref_parts + part_pairs):
            for child in children:
                resolved_ref_refiner = resolved_ref_refiner_factory.create(part, child, match)
                temp_matches = resolved_ref_refiner.refine(self._lang)
                for temp_match in temp_matches:
                    temp_ref_parts = list(set(ref_parts) - set(temp_match.resolved_parts))
                    fully_refined += self._get_refined_ref_part_matches_recursive(temp_match, temp_ref_parts)
        if len(fully_refined) == 0:
            # original match is better than no matches
            return [match]
        return fully_refined


class ResolvedRefPruner:

    def __init__(self):
        pass

    @staticmethod
    def prune_unrefined_ref_part_matches(ref_part_matches: List[ResolvedRef]) -> List[ResolvedRef]:
        index_match_map = defaultdict(list)
        for match in ref_part_matches:
            key = match.node.unique_key()
            index_match_map[key] += [match]
        pruned_matches = []
        for match_list in index_match_map.values():
            pruned_matches += ResolvedRefPruner.remove_subset_sets(match_list, key=lambda match: set(part.char_indices for part in match.get_resolved_parts()))
        return pruned_matches

    @staticmethod
    def remove_subset_sets(items, key=None):
        if key:
            sets_to_filter = [key(x) for x in items]
        else:
            sets_to_filter = items
        items, sets_to_filter = zip(*sorted((zip(items, sets_to_filter)), key=lambda x: len(x[1]), reverse=True))
        result = []
        for i in range(len(sets_to_filter)):
            for j in range(i):
                if sets_to_filter[i].issubset(sets_to_filter[j]):
                    # Break the loop as the sublist is a subset of a previous sublist
                    break
            else:
                # If the sublist is not a subset of any previous sublist, add it to the result
                result.append(items[i])
        return result

    @staticmethod
    def do_explicit_sections_match_before_context_sections(match: ResolvedRef) -> bool:
        first_explicit_section = None
        for part in match.get_resolved_parts():
            if not first_explicit_section and part.type == RefPartType.NUMBERED and not part.is_context:
                first_explicit_section = part
            elif first_explicit_section and part.is_context:
                return True
        return False

    @staticmethod
    def matched_all_explicit_sections(match: ResolvedRef) -> bool:
        resolved_explicit = set(match.get_resolved_parts(exclude={ContextPart}))
        to_match_explicit = {part for part in match.raw_entity.parts_to_match if not part.is_context}

        if match.context_type in CONTEXT_TO_REF_PART_TYPE.keys():
            # remove an equivalent number of context parts that were resolved from to_match_explicit to approximate
            # comparison. this is a bit hacky but seems to work for all known cases so far.
            num_parts_to_remove = match.num_resolved(include={ContextPart})
            for _ in range(num_parts_to_remove):
                part = next((p for p in to_match_explicit if p.type in CONTEXT_TO_REF_PART_TYPE[match.context_type]), None)
                if part is None:
                    break  # no more
                to_match_explicit.remove(part)
        return resolved_explicit == to_match_explicit

    @staticmethod
    def ignored_context_ref_part_type(match: ResolvedRef) -> bool:
        """
        When using context, must include at least same number of ref part types in match as were in context
        Logic being, don't drop a section without replacing it with something equivalent
        Prevents errors like the following:

        Input = [DH]
        Context = [Title] [Section]
        Correct Output = [Title] [Section] [DH]
        Invalid Output = [Title] [DH]

        context_ref_part_type_counts = {NAMED: 1, NUMBERED: 1}
        output_counts = {NAMED: 1, NUMBERED: 1, DH: 1}
        invalid_output_counts = {NAMED: 1, DH: 1}
        """
        context_part_type_counts = match.count_by_part_type(match.context_parts)
        explicit_part_type_counts = match.count_by_part_type(match.get_resolved_parts())
        for part_type, count in context_part_type_counts.items():
            if part_type not in explicit_part_type_counts:
                return True
            explicit_part_type_counts[part_type] -= count
            if explicit_part_type_counts[part_type] < 0:
                return True
        return False

    @staticmethod
    def is_match_correct(match: ResolvedRef) -> bool:
        # make sure no explicit sections matched before context sections
        if ResolvedRefPruner.do_explicit_sections_match_before_context_sections(match):
            return False
        if not ResolvedRefPruner.matched_all_explicit_sections(match):
            return False
        if ResolvedRefPruner.ignored_context_ref_part_type(match):
            return False

        return True

    @staticmethod
    def remove_superfluous_matches(thoroughness: ResolutionThoroughness, resolved_refs: List[ResolvedRef]) -> List[ResolvedRef]:
        # make matches with refs that are essentially equivalent (i.e. refs cover same span) actually equivalent
        resolved_refs.sort(key=lambda x: x.ref.order_id() if x.ref else "ZZZ")
        for i, r in enumerate(resolved_refs[:-1]):
            next_r = resolved_refs[i+1]
            if r.contains(next_r) and next_r.contains(r):
                next_r.ref = r.ref

        # make unique
        resolved_refs = list({r.ref: r for r in resolved_refs}.values())
        if thoroughness >= ResolutionThoroughness.HIGH or len(resolved_refs) > 1:
            # remove matches that have empty refs
            resolved_refs = list(filter(lambda x: x.ref and not x.ref.is_empty(), resolved_refs))
        return resolved_refs

    @staticmethod
    def remove_incorrect_matches(resolved_refs: List[ResolvedRef]) -> List[ResolvedRef]:
        temp_resolved_refs = list(filter(ResolvedRefPruner.is_match_correct, resolved_refs))
        if len(temp_resolved_refs) == 0:
            temp_resolved_refs = ResolvedRefPruner._merge_subset_matches(resolved_refs)
            temp_resolved_refs = list(filter(ResolvedRefPruner.is_match_correct, temp_resolved_refs))
        return temp_resolved_refs

    @staticmethod
    def get_context_free_matches(resolved_refs: List[ResolvedRef]) -> List[ResolvedRef]:
        def match_is_context_free(match: ResolvedRef) -> bool:
            return match.context_ref is None and set(match.get_resolved_parts()) == set(match.raw_entity.parts_to_match)
        return list(filter(match_is_context_free, resolved_refs))

    @staticmethod
    def get_top_matches_by_order_key(resolved_refs: List[ResolvedRef]) -> List[ResolvedRef]:
        resolved_refs.sort(key=lambda x: x.order_key, reverse=True)
        top_order_key = resolved_refs[0].order_key
        top_resolved_refs = []
        for resolved_ref in resolved_refs:
            if resolved_ref.order_key != top_order_key: break
            top_resolved_refs += [resolved_ref]
        return top_resolved_refs

    @staticmethod
    def prune_refined_ref_part_matches(thoroughness, resolved_refs: List[ResolvedRef]) -> List[ResolvedRef]:
        """
        Applies some heuristics to remove false positives
        """
        resolved_refs = ResolvedRefPruner.remove_incorrect_matches(resolved_refs)
        if len(resolved_refs) == 0:
            return resolved_refs

        # if any context-free match uses all input parts, dont need to try context
        context_free_matches = ResolvedRefPruner.get_context_free_matches(resolved_refs)
        if len(context_free_matches) > 0:
            resolved_refs = context_free_matches

        resolved_refs = ResolvedRefPruner.get_top_matches_by_order_key(resolved_refs)
        resolved_refs = ResolvedRefPruner.remove_superfluous_matches(thoroughness, resolved_refs)

        return resolved_refs

    @staticmethod
    def _merge_subset_matches(resolved_refs: List[ResolvedRef]) -> List[ResolvedRef]:
        """
        Merge matches where one ref is contained in another ref
        E.g. if matchA.ref == Ref("Genesis 1") and matchB.ref == Ref("Genesis 1:1"), matchA will be deleted and its parts will be appended to matchB's parts
        """
        def get_sort_key(resolved_ref: ResolvedRef) -> str:
            if resolved_ref.ref is None:
                if resolved_ref.node is None:
                    return "N/A"
                elif hasattr(resolved_ref.node, "ref_order_id"):
                    return resolved_ref.node.ref_order_id()
                else:
                    return "N/A"
            else:
                return resolved_ref.ref.order_id()
        resolved_refs.sort(key=get_sort_key)
        merged_resolved_refs = []
        next_merged = False
        for imatch, match in enumerate(resolved_refs[:-1]):
            next_match = resolved_refs[imatch+1]
            if match.is_ambiguous or match.node is None or next_match.node is None or next_merged:
                merged_resolved_refs += [match]
                next_merged = False
                continue
            if match.ref and next_match.ref and match.ref.index.title != next_match.ref.index.title:
                # optimization, the easiest cases to check for
                merged_resolved_refs += [match]
            elif match.contains(next_match):
                next_match.merge_parts(match)
            elif next_match.contains(match):
                # unfortunately Ref.order_id() doesn't consistently put larger refs before smaller ones
                # e.g. Tosafot on Berakhot 2 precedes Tosafot on Berakhot Chapter 1...
                # check if next match actually contains this match
                match.merge_parts(next_match)
                merged_resolved_refs += [match]
                next_merged = True
            else:
                merged_resolved_refs += [match]
        if len(resolved_refs) > 0:
            # never dealt with last resolved_ref
            merged_resolved_refs += [resolved_refs[-1]]
        return merged_resolved_refs<|MERGE_RESOLUTION|>--- conflicted
+++ resolved
@@ -1,10 +1,6 @@
 from collections import defaultdict
-<<<<<<< HEAD
+from functools import reduce
 from typing import List, Union, Dict, Optional, Tuple, Iterable, Set, Sequence, Callable
-=======
-from functools import reduce
-from typing import List, Union, Dict, Optional, Tuple, Iterable, Set
->>>>>>> dd77a04b
 from enum import IntEnum, Enum
 from sefaria.system.exceptions import InputError
 from sefaria.model import abstract as abst
