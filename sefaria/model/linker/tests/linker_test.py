from sefaria.model.linker.ref_part import RangedRawRefParts, SectionContext, TermContext
from sefaria.model.linker.referenceable_book_node import DiburHamatchilNodeSet, NumberedReferenceableBookNode
from sefaria.model.linker.ref_resolver import ResolvedRef, ResolutionThoroughness, RefResolver, IbidHistory
from .linker_test_utils import *
from sefaria.model import schema
from sefaria.settings import ENABLE_LINKER
from sefaria.system.exceptions import IndexSchemaError


def _seed_non_unique_terms(term_defs):
    created_terms = []
    for term_def in term_defs:
        slug = term_def["slug"]
        existing = schema.NonUniqueTerm().load({"slug": slug})
        if existing:
            continue
        term = schema.NonUniqueTerm(term_def)
        term.save()
        created_terms.append(term)
    return created_terms


def _cleanup_non_unique_terms(terms):
    for term in terms:
        term.delete()
        schema.NonUniqueTerm._init_cache.pop(term.slug, None)


if not ENABLE_LINKER:
    pytest.skip("Linker not enabled", allow_module_level=True)


def test_referenceable_child():
    from sefaria.model.schema import AddressAmud
    i = library.get_index("Rashi on Berakhot")
    assert i.nodes.depth == 3
    ref_node = NumberedReferenceableBookNode(i.nodes)
    children = ref_node.get_children(Ref("Rashi on Berakhot 2a"))
    child = next((child for child in children if child.__class__ == NumberedReferenceableBookNode and child._address_class.__class__ == AddressAmud), None)
    assert child is not None

    # one more level
    child = child.get_children(Ref("Rashi on Berakhot 2a"))[0]
    assert child.__class__ == DiburHamatchilNodeSet
    assert child.query == {'container_refs': 'Rashi on Berakhot 2a'}


def test_resolved_raw_ref_clone():
    index = library.get_index("Berakhot")
    raw_ref, context_ref, lang, _ = create_raw_ref_data(["@בבלי", "@ברכות", "#דף ב"])
    rrr = ResolvedRef(raw_ref, [], index.nodes, Ref("Berakhot"))
    rrr_clone = rrr.clone(ref=Ref("Genesis"))
    assert rrr_clone.ref == Ref("Genesis")




crrd = create_raw_ref_data

def test_multiple_ambiguities():
    """
    Exercise ambiguity resolution while simulating sequential ibid-history updates
    using bulk_resolve (which updates history between items).
    """
    linker = library.get_linker('en')
    ref_resolver = linker._ref_resolver

    # Seed two different last matches to make the ambiguity meaningful
    ref_resolver._ibid_history._set_last_match(Ref('Genesis 41:15'))
    ref_resolver._ibid_history._set_last_match(Ref('Psalms 105:18'))

    # create_raw_ref_data(...) usually returns (raw_ref, context, lang, ...)
    r1 = create_raw_ref_data(["&ibid."], lang='en')
    r2 = create_raw_ref_data(["&ibid.", "#v. 39"], lang='en')

    raw_refs = [r1[0], r2[0]]

    resolved = ref_resolver.bulk_resolve(
        raw_refs,
        book_context_ref=None,
        reset_ibids=False,
    )

    m0 = resolved[0]
    m1 = resolved[1]

    # Expectations: both ambiguous between the two seeded books
    assert m0.is_ambiguous
    assert m1.is_ambiguous
    assert {ref.ref for ref in m0.resolved_raw_refs} == {Ref('Psalms 105:18'), Ref('Genesis 41:15')}
    assert {ref.ref for ref in m1.resolved_raw_refs} == {Ref('Psalms 105:39'), Ref('Genesis 41:39')}


@pytest.mark.parametrize(('resolver_data', 'expected_trefs'), [
    # Numbered JAs
    [crrd(["@ירושלמי", "@ברכות", "#יג ע״א"]), ("Jerusalem Talmud Berakhot 9:1:11-19", "Jerusalem Talmud Berakhot 2:1:14-19")],  # ambig venice or vilna yerushalmi daf
    [crrd(["@ירושלמי", "@ברכות", "#יג ע״ג"]), ("Jerusalem Talmud Berakhot 9:1:31-2:9",)],  # venice yerushalmi daf
    [crrd(["@Jerusalem", "@Talmud", "@Yoma", "#5a"], lang='en'), ("Jerusalem Talmud Yoma 1:1:20-25",)],
    [crrd(["@Babylonian", "@Talmud", "@Sukkah", "#49b"], lang='en'), ("Sukkah 49b",)],
    [crrd(["@בבלי", "@ברכות", "#דף ב"]), ("Berakhot 2",)],   # amud-less talmud
    [crrd(["@ברכות", "#דף ב"]), ("Berakhot 2",)],  # amud-less talmud
    [crrd(["@בבלי", "@שבת", "#דף ב."]), ("Shabbat 2a",)],  # amud-ful talmud
    [crrd(['@בבלי', '#דף ב עמוד א', '@במכות']), ("Makkot 2a",)],  # out of order with prefix on title
    [crrd(['@ספר בראשית', '#פרק יג', '#פסוק א']), ("Genesis 13:1",)],
    [crrd(['@ספר בראשית', '#פסוק א', '#פרק יג']), ("Genesis 13:1",)],  # sections out of order
    [crrd(['@שמות', '#א', '#ב']), ("Exodus 1:2",)],  # used to also match Exodus 2:1 b/c would allow mixing integer parts

    # Roman numerals
    [crrd(['@Job', '#III', '#5'], lang='en'), ("Job 3:5",)],
    [crrd(['@Job', '#ix', '#5'], lang='en'), ("Job 9:5",)],
    [crrd(['@Job', '#IV .', '#5'], lang='en'), ("Job 4:5",)],
    [crrd(['@Job', '#xli.', '#5'], lang='en'), ("Job 41:5",)],
    [crrd(['@Job', '#CIV', '#5'], lang='en'), tuple()],  # too high
    [crrd(['@Job', '#iiii', '#5'], lang='en'), tuple()],  # invalid roman numeral

    # Amud split into two parts
    [crrd(['@בבלי', '@יבמות', '#סא', '#א']), ("Yevamot 61a",)],
    [crrd(["@תוספות", "@פסחים", "#קו", "#א"]), ("Tosafot on Pesachim 106a",)],  # amud for commentary that has DH
    [crrd(["@תוספות", "@פסחים", "#קו", "#א", "*ד\"ה ושמע מינה"]), ("Tosafot on Pesachim 106a:1:1",)],  # amud for commentary that has DH
    [crrd(['@בבלי', '#דף ב', '#עמוד א', '@במכות']), ("Makkot 2a",)],
    [crrd(['@בבלי', '#עמוד א', '#דף ב', '@במכות']), ("Makkot 2a",)],  # out of order daf and amud
    [crrd(['@בבלי', '#דף ב', '#עמוד ג', '@במכות']), tuple()],
    [crrd(['@בבלי', '#דף ב', '#עמוד א', '^עד', '#עמוד ב', '@במכות']), ("Makkot 2",)],
    [crrd(['@בבלי', '#דף ב', '#עמוד א', '^עד', '#דף ג', '#עמוד ב', '@במכות']), ("Makkot 2a-3b",)],
    [crrd(['@שבת', '#א', '#ב']), ["Mishnah Shabbat 1:2"]],  # shouldn't match Shabbat 2a by reversing order of parts
    [crrd(['@שבת', '#ב', '#א']), ["Shabbat 2a", "Mishnah Shabbat 2:1"]],  # ambiguous case

    # Parsha -> sections
    [crrd(["@Parshat Vayikra", "#2", "#3"], lang='en'), ('Leviticus 2:3',)],
    [crrd(["@Parshat Tzav", "#2", "#3"], lang='en'), tuple()],  # validate that sections fall within parsha
    pytest.param(crrd(["@Parshat Noach", "#6", "#3"], lang='en'), tuple(), marks=pytest.mark.xfail(reason="currently dont check if pasuk/perek pair fall in parsha, only perek")),

    # Aliases for perakim
    [crrd(["@משנה", "@ברכות", "#פרק קמא"]), ("Mishnah Berakhot 1",)],
    [crrd(["@משנה", "@ברכות", "#פרק בתרא"]), ("Mishnah Berakhot 9",)],
    [crrd(['#ר"פ בתרא', '@דמשנה ברכות']), ("Mishnah Berakhot 9",)],
    [crrd(['#רפ"ג', '@דכלאים']), ['Kilayim 3']],
    [crrd(['#ספ"ג', '@דכלאים']), ['Kilayim 3']],

    # Named alt structs
    [crrd(["@פרק אלו דברים", "@בפסחים"]), ("Pesachim 65b:10-73b:16",)],  # talmud perek (that's ambiguous)
    [crrd(["@פרק אלו דברים"]), ("Pesachim 65b:10-73b:16", "Berakhot 51b:11-53b:33", "Jerusalem Talmud Berakhot 8:1:1-8:7", "Jerusalem Talmud Pesachim 6:1:1-6:4", "Jerusalem Talmud Demai 2:1:1-5:4")],  # talmud perek without book that's ambiguous
    [crrd(["@רש\"י", "@פרק יום טוב", "@בביצה"]), ("Rashi on Beitzah 15b:1-23b:10",)],  # rashi perek
    [crrd(["@רש\"י", "@פרק מאימתי"]), ("Rashi on Berakhot 2a:1-13a:15",)],  # rashi perek
    [crrd(["@רש\"י", "@פרק כל כנויי נזירות", "@בנזיר", "*ד\"ה כל כינויי נזירות"]), ("Rashi on Nazir 2a:1:1",)],  # rashi perek dibur hamatchil

    # Numbered alt structs
    [crrd(["#פרק קמא", "@בפסחים"]), ("Pesachim 2a:1-21a:7", "Mishnah Pesachim 1")],  # numbered talmud perek
    [crrd(['#פ"ק', '@בפסחים']), ("Pesachim 2a:1-21a:7", "Mishnah Pesachim 1")],  # numbered talmud perek
    [crrd(["#פרק ה", "@בפסחים"]), ("Pesachim 58a:1-65b:9", "Mishnah Pesachim 5")],  # numbered talmud perek
    [crrd(['#פ"ה', '@בפסחים']), ("Pesachim 58a:1-65b:9", "Mishnah Pesachim 5", "Pesachim 85")],  # numbered talmud perek
    [crrd(["#פרק בתרא", "@בפסחים"]), ("Mishnah Pesachim 10", "Pesachim 99b:1-121b:3")],  # numbered talmud perek
    [crrd(['@מגמ\'', '#דרפ\"ו', '@דנדה']), ("Niddah 48a:11-54b:9",)],  # prefixes in front of perek name

    # Using addressTypes of alt structs
    [crrd(["@JT", "@Bikkurim", "#Chapter 2"], lang="en"), ("Jerusalem Talmud Bikkurim 2",)],
    [crrd(["@Tosafot Rabbi Akiva Eiger", "@Shabbat", "#Letter 87"], lang="en"), ("Tosafot Rabbi Akiva Eiger on Mishnah Shabbat 7.2.1",)],
    [crrd(["@JT", "@Berakhot", "#2a"], lang="en"), ("Jerusalem Talmud Berakhot 1:1:2-4", "Jerusalem Talmud Berakhot 1:1:7-11",)],  # ambig b/w Venice and Vilna
    [crrd(["@JT", "@Berakhot", "#Chapter 1", "#2a"], lang="en"), ("Jerusalem Talmud Berakhot 1:1:2-4", "Jerusalem Talmud Berakhot 1:1:7-11",)],
    [crrd(["@JT", "@Peah", "#10b"], lang="en"), ("Jerusalem Talmud Peah 2:1:1-4",)],  # Venice not ambig
    [crrd(["@JT", "@Peah", "#Chapter 3", "#15b"], lang="en"), ("Jerusalem Talmud Peah 3:2:4-4:3",)],  # Venice not ambig because of chapter
    [crrd(["@JT", "@Peah", "#15c"], lang="en"), ("Jerusalem Talmud Peah 1:1:20-30",)],  # Folio address
    [crrd(["@Chapter 1"], lang="en"), tuple()],  # It used to be that Bavli perakim where Chapter N which causes problems for global scope

    # Dibur hamatchils
    [crrd(["@רש\"י", "@יום טוב", "*ד\"ה שמא יפשע"]), ("Rashi on Beitzah 15b:8:1",)],
    [crrd(["@רש\"י", "@ביצה", "*ד\"ה שמא יפשע"]), ("Rashi on Beitzah 15b:8:1",)],
    [crrd(["@רש\"י", "@יום טוב", "*ד\"ה אלא ביבנה"]), ("Rashi on Rosh Hashanah 29b:5:3",)],
    [crrd(['@שבועות', '#דף כה ע"א', '@תוד"ה', '*חומר']), ("Tosafot on Shevuot 25a:11:1",)],
    [crrd(["@רש\"י", "#דף ב עמוד א", "@בסוכה", "*ד\"ה סוכה ורבי"]), ("Rashi on Sukkah 2a:1:1",)], # rashi dibur hamatchil
    [crrd(["@רש\"י", "@בראשית", "#פרק א", "#פסוק א", "*ד\"ה בראשית"]), ("Rashi on Genesis 1:1:1", "Rashi on Genesis 1:1:2")],

    # Ranged refs
    [crrd(['@ספר בראשית', '#פרק יג', '#פסוק א', '^עד', '#פרק יד', '#פסוק ד']), ("Genesis 13:1-14:4",)],
    [crrd(['@בראשית', '#יג', '#א', '^-', '#יד', '#ד']), ("Genesis 13:1-14:4",)],
    [crrd(['@דברים', '#פרק יד', '#פסוקים מ', '^-', '#מה']), ("Deuteronomy 14:40-45",)],
    pytest.param(crrd(['@תלמוד', '@כתובות', '#קיב', '#א', '^-', '#ב']), ["Ketubot 112"], marks=pytest.mark.xfail(reason="Deciding that we can't handle daf and amud being separate in this case because difficult to know we need to merge")),
    [crrd(['@תלמוד', '@כתובות', '#קיב א', '^-', '#ב']), ["Ketubot 112"]],

    # Base text context
    [crrd(['@ובתוס\'', '#דכ"ז ע"ב', '*ד"ה והלכתא'], "Rashi on Berakhot 2a"), ("Tosafot on Berakhot 27b:14:2",)],  # shared context child via graph context

    # Consecutive named parts broken up too much
    [crrd(['@תו"כ', '@ויקרא', '@דבורא דחובה', "#פר' יא"]), ['Sifra, Vayikra Dibbura DeChovah, Section 11']],

    # Mis-classified part types
    [crrd(['@ושו"ע', "#אה״ע", "#סי׳ כ״ח", "#סעיף א"]), ("Shulchan Arukh, Even HaEzer 28:1",)],

    # Ibid
    [crrd(['&שם', '#ז'], prev_trefs=["Genesis 1"]), ["Genesis 7", "Genesis 1:7"]],  # ambiguous ibid
    [crrd(['&Ibid', '#12'], prev_trefs=["Exodus 1:7"], lang='en'), ["Exodus 1:12", "Exodus 12"]],  # ambiguous ibid when context is segment level (not clear if this is really ambiguous. maybe should only have segment level result)
    [crrd(['#ב'], prev_trefs=["Genesis 1"]), ["Genesis 1:2", "Genesis 2"]],  # ambiguous ibid
    [crrd(['#ב', '#ז'], prev_trefs=["Genesis 1:3", "Exodus 1:3"]), ["Genesis 2:7", "Exodus 2:7"]],
    [crrd(['@בראשית', '&שם', '#ז'], prev_trefs=["Exodus 1:3", "Genesis 1:3"]), ["Genesis 1:7"]],
    [crrd(['&שם', '#ב', '#ז'], prev_trefs=["Genesis 1"]), ["Genesis 2:7"]],
    [crrd(['#פרק ד'], prev_trefs=["Genesis 1"]), ("Genesis 4",)],
    [crrd(['#פרק ד'], prev_trefs=["Genesis 1", None]), tuple()],
    [crrd(['@תוספות', '*ד"ה והלכתא'], prev_trefs=["Berakhot 27b"]), ("Tosafot on Berakhot 27b:14:2",)],
    [crrd(['#דף כ'], 'Berakhot 2a', prev_trefs=["Shabbat 2a"]), ("Berakhot 20", "Shabbat 20")],  # conflicting contexts
    [crrd(['#דף כ', '&שם'], 'Berakhot 2a', prev_trefs=["Shabbat 2a"]), ("Shabbat 20",)],  # conflicting contexts which can be resolved by explicit sham
    [crrd(["@ותוס'", "&שם", "*ד\"ה תרי"], "Gilyon HaShas on Berakhot 30a:2", prev_trefs=["Berakhot 17b"]), ("Tosafot on Berakhot 17b:5:1",)],  # Ibid.
    [crrd(['&שם', '&שם', '#ב'], "Mishnah Berakhot 1", prev_trefs=['Mishnah Shabbat 1:1']), ("Mishnah Shabbat 1:2",)],  # multiple shams. TODO failing because we're not enforcing order
    [crrd(['&שם'], prev_trefs=['Genesis 1:1']), ('Genesis 1:1',)],
    [crrd(['#פסוקים מ', '^-', '#מה'], prev_trefs=['Deuteronomy 14']), ("Deuteronomy 14:40-45",)],
    [crrd(['#יג', '#א', '^-', '#ב'], prev_trefs=['Deuteronomy 1:20']), ("Deuteronomy 13:1-2",)],
    [crrd(['@ברכות', '#דף ב'], prev_trefs=['Rashi on Berakhot 3a']), ('Berakhot 2',)],  # dont use context when not needed
    [crrd(['#שבפרק ד'], prev_trefs=["Genesis 1"]), ("Genesis 4",)],  # prefix in front of section
    [crrd(['@שמות', '#י"ב', '#א'], prev_trefs=['Exodus 10:1-13:16']), ['Exodus 12:1']],  # broke with merging logic in final pruning
    [crrd(['@רמב"ן', '#ט"ז', '#ד'], prev_trefs=["Exodus 16:32"]), ["Ramban on Exodus 16:4"]],
    [crrd(['#פרק ז'], prev_trefs=["II Kings 17:31"]), ["II Kings 7"]],
    [crrd(['@ערוך השולחן', '#תצג'], prev_trefs=["Arukh HaShulchan, Orach Chaim 400"]), ["Arukh HaShulchan, Orach Chaim 493"]],  # ibid named part that's not root
    [crrd(['@רש"י', '&שם'], prev_trefs=["Genesis 25:9", "Rashi on Genesis 21:20"]), ["Rashi on Genesis 21:20", "Rashi on Genesis 25:9"]],  # ambiguous ibid
    [crrd(["@Job"], lang='en', prev_trefs=['Job 1:1']), ("Job",)],  # don't use ibid context if there's a match that uses all input
<<<<<<< HEAD
    [crrd(["@Mishneh Torah"], lang='en', context_tref="Mishneh Torah, Torah Study 1:1"), tuple()],
=======
    [crrd(["#28", "^-", "#30"], lang='en', context_tref='Leviticus 15:13'), ("Leviticus 15:28-30",)],  # ibid range
    [crrd(["#30"], lang='en', context_tref='Leviticus 15:13-17'), ("Leviticus 15:30",)],  # range in context ref
>>>>>>> a6fd1841

    # Relative (e.g. Lekaman)
    [crrd(["@תוס'", "<לקמן", "#ד ע\"ב", "*ד\"ה דאר\"י"], "Gilyon HaShas on Berakhot 2a:2"), ("Tosafot on Berakhot 4b:6:1",)],  # likaman + abbrev in DH
    [crrd(['<לקמן', '#משנה א'], "Mishnah Berakhot 1", prev_trefs=['Mishnah Shabbat 1']), ("Mishnah Berakhot 1:1",)],  # competing relative and sham

    # Superfluous information
    [crrd(['@Vayikra', '@Leviticus', '#1'], lang='en'), ("Leviticus 1",)],
    [crrd(['@תוספות', '#פרק קמא', '@דברכות', '#דף ב']), ['Tosafot on Berakhot 2']],

    # YERUSHALMI EN
    [crrd(['@Bavli', '#2a'], "Jerusalem Talmud Shabbat 1:1", "en"), ("Shabbat 2a",)],
    pytest.param(crrd(['@Berakhot', '#2', '#1'], "Jerusalem Talmud Shabbat 1:1", "en"), ("Jerusalem Talmud Berakhot 2:1",), marks=pytest.mark.xfail(reason="Tricky case. We've decided to always prefer explicit or ibid citations so this case fails.")),
    [crrd(['@Bavli', '#2a', '^/', '#b'], "Jerusalem Talmud Shabbat 1:1", 'en'), ("Shabbat 2",)],
    [crrd(['@Halakha', '#2', '#3'], "Jerusalem Talmud Shabbat 1:1", 'en'), ("Jerusalem Talmud Shabbat 2:3",)],
    [crrd(['#2', '#3'], "Jerusalem Talmud Shabbat 1:1", 'en'), ("Jerusalem Talmud Shabbat 2:3",)],
    [crrd(['@Tosephta', '@Ševi‘it', '#1', '#1'], "Jerusalem Talmud Sheviit 1:1:3", 'en'), ("Tosefta Sheviit 1:1", "Tosefta Sheviit (Lieberman) 1:1")],
    [crrd(['@Babli', '#28b', '~,', '#31a'], "Jerusalem Talmud Taanit 1:1:3", 'en'), ("Taanit 28b", "Taanit 31a")],  # non-cts with talmud
    [crrd(['@Exodus', '#21', '#1', '~,', '#3', '~,', '#22', '#5'], "Jerusalem Talmud Taanit 1:1:3", 'en'), ("Exodus 21:1", "Exodus 21:3", "Exodus 22:5")],  # non-cts with tanakh
    pytest.param(crrd(['@Roš Haššanah', '#4', '#Notes 42', '^–', '#43'], "Jerusalem Talmud Taanit 1:1:3", "en"), ("Jerusalem Talmud Rosh Hashanah 4",), marks=pytest.mark.xfail(reason="currently dont support partial ranged ref match. this fails since Notes is not a valid address type of JT")),
    [crrd(['@Tosaphot', '#85a', '*s.v. ולרבינא'], "Jerusalem Talmud Pesachim 1:1:3", 'en'), ("Tosafot on Pesachim 85a:14:1",)],
    [crrd(['@Unknown book', '#2'], "Jerusalem Talmud Pesachim 1:1:3", 'en'), tuple()],  # make sure title context doesn't match this
    [crrd(['@Tosafot', '@Megillah', '#21b', '*s. v . כנגד'], "Jerusalem Talmud Pesachim 1:1:3", 'en'), ("Tosafot on Megillah 21b:7:1",)],  # make sure title context doesn't match this
    [crrd(['@Sifra', '@Behar', '#Parašah 6', '#5'], "Jerusalem Talmud Pesachim 1:1:3", 'en'), ("Sifra, Behar, Section 6 5",)],
    [crrd(['@Sifra', '@Saw', '#Parashah 2(9–10'], "Jerusalem Talmud Pesachim 1:1:3", 'en'), tuple()],  # if raw ref gets broken into incorrect parts, make sure it handles it correctly

    # gilyon hashas
    [crrd(["@תוספות", "*ד\"ה אין"], "Gilyon HaShas on Berakhot 51b:1"), ("Tosafot on Berakhot 51b:8:1",)],  # commentator with implied book and daf from context commentator
    [crrd(["@קדושין", "#טו ע\"ב", "@תוס'", "*ד\"ה א\"ק"], "Gilyon HaShas on Berakhot 21a:3"), ("Tosafot on Kiddushin 15b:3:1", "Tosafot on Kiddushin 15b:4:1",)],  # abbrev in DH. ambiguous.
    [crrd(["@בב\"מ", "#פח ע\"ב"], "Gilyon HaShas on Berakhot 21a:3"), ("Bava Metzia 88b",)],  # TODO should this match Gilyon HaShas as well?

    # specific books
    # TODO still need to convert the following tests to new `crrd` syntax
    [crrd(['@טור', '@אורח חיים', '#סימן א']), ("Tur, Orach Chaim 1",)],
    [crrd(['@ספרא', '@בהר', '#ב', '#ד']), ("Sifra, Behar, Chapter 2:4", "Sifra, Behar, Section 2:4")],
    [crrd(['@רמב"ן', '@דברים', '#יד', '#כא']), ("Ramban on Deuteronomy 14:21",)],
    [crrd(['@הרמב"ם', '@תרומות', '#פ"א', '#ה"ח']), ("Mishneh Torah, Heave Offerings 1:8",)],
    [crrd(['@בירושלמי', '@שביעית', '#פ"ו', '#ה"א']), ("Jerusalem Talmud Sheviit 6:1",)],
    [crrd(['@בגמרא במסכת בסנהדרין', '#צז:']), ("Sanhedrin 97b",)],  # one big ref part that actually matches two separate terms + each part has prefix
    [crrd(['@לפרשת וילך']), ("Deuteronomy 31:1-30",)],  # lamed prefix
    [crrd(['@ברמב"ם', '#פ"ח', '@מהל\' תרומות', '#הי"א']), ("Mishneh Torah, Heave Offerings 8:11",)],
    [crrd(["@באה\"ע", "#סימן קנ\"ה", "#סי\"ד"]), ("Shulchan Arukh, Even HaEzer 155:14",)],
    [crrd(['@פירש"י', '@בקידושין', '#דף פ\' ע"א']), ("Rashi on Kiddushin 80a",)],
    [crrd(["@מורה נבוכים", "#חלק א", "#פרק א"]), ("Guide for the Perplexed, Part 1, Chapter 1",)],
    [crrd(["@מורה נבוכים", "#חלק ג'", "@הקדמה"]), ("Guide for the Perplexed, Part 3, Introduction",)],
    [crrd(["@מורה נבוכים", '#ח"ג', '#פמ"ג']), ("Guide for the Perplexed, Part 3, Chapter 43",)],
    [crrd(["@מורה נבוכים", '#ג', '#מ"ג']), ("Guide for the Perplexed, Part 3, Chapter 43",)],
    # pytest.param(crrd("Gilyon HaShas on Berakhot 48b:1", 'he', '''תשב"ץ ח"ב (ענין קסא''', [0, 1, slice(3, 5)], [RPT.NAMED, RPT.NUMBERED, RPT.NUMBERED]), ("Sefer HaTashbetz, Part II 161",), marks=pytest.mark.xfail(reason="Don't support Sefer HaTashbetz yet")),  # complex text
    [crrd(['@יבמות', '#לט ע״ב']), ["Yevamot 39b"]],
    [crrd(['@פרשת שלח לך']), ['Parashat Shelach']],
    [crrd(['@טור יורה דעה', '#סימן א']), ['Tur, Yoreh Deah 1']],
    [crrd(['@תוספתא', '@ברכות', '#א', '#א']), ['Tosefta Berakhot 1:1', 'Tosefta Berakhot (Lieberman) 1:1']],  # tosefta ambiguity
    [crrd(['@תוספתא', '@ברכות', '#א', '#טז']), ['Tosefta Berakhot 1:16']],  # tosefta ambiguity

    # zohar
    [crrd(['@זוה"ק', '#ח"א','@לך לך', '@סתרי תורה', '#דף פ.']), ['Zohar, Lech Lecha 10.78-84']],
    [crrd(['@זוה"ק', '#ח"א','@לך לך', '#דף פג:']), ['Zohar, Lech Lecha 17.152-18.165']],
    [crrd(['@זוה"ק', '#ח"א', '#דף פג:']), ['Zohar, Lech Lecha 17.152-18.165']],
    [crrd(['@זוה"ק', '@לך לך', '#דף פג:']), ['Zohar, Lech Lecha 17.152-18.165']],

    [crrd(['@זהר חדש', '@בראשית']), ['Zohar Chadash, Bereshit']],
    [crrd(['@מסכת', '@סופרים', '#ב', '#ג']), ['Tractate Soferim 2:3']],
    [crrd(['@אדר"נ', '#ב', '#ג']), ["Avot DeRabbi Natan 2:3"]],
    [crrd(['@פרק השלום', '#ג']), ["Tractate Derekh Eretz Zuta, Section on Peace 3"]],
    [crrd(['@ד"א זוטא', '@פרק השלום', '#ג']), ["Tractate Derekh Eretz Zuta, Section on Peace 3"]],
    [crrd(['@ספר החינוך', '@לך לך', '#ב']), ['Sefer HaChinukh 2']],
    [crrd(['@ספר החינוך', '#ב']), ['Sefer HaChinukh 2']],

    #ben yehuda project
    [crrd(["@בראש'", '#א', '#ב']), ["Genesis 1:2"]],
    [crrd(['@רש"י', "@כתוב'", '#י:']), ["Rashi on Ketubot 10b"]],
    [crrd(["@מקוא'", '#א', '#ב']), ["Mishnah Mikvaot 1:2"]],
    [crrd(['@תוספתא', "@יומ'", '#א', '#א']), ["Tosefta Yoma 1:1", 'Tosefta Yoma (Lieberman) 1:1']],

    # pytest.param(crrd(None, 'he', 'החינוך, כי תבא, עשה תר"ו', [0, slice(2, 4), 5, slice(6, 9)], [RPT.NAMED, RPT.NAMED, RPT.NAMED, RPT.NUMBERED]), ['Sefer HaChinukh 3'], marks=pytest.mark.xfail(reason="Don't support Aseh as address type yet")),
    # [crrd(None, 'he', 'מכילתא מסכתא דעמלק', [0, slice(1, 3)], [RPT.NAMED, RPT.NAMED]), ["Mekhilta d'Rabbi Yishmael 17:8-18:27"]],
    # [crrd(None, 'he', 'מכילתא שמות כא ג', [slice(0, 2), 2, 3], [RPT.NAMED, RPT.NUMBERED, RPT.NUMBERED]), ["Mekhilta d'Rabbi Yishmael 21:3"]],
    # [crrd(None, 'he', 'מכילתא שמות כא ג', [0, 1, 2, 3], [RPT.NAMED, RPT.NAMED, RPT.NUMBERED, RPT.NUMBERED]), ["Mekhilta d'Rabbi Yishmael 21:3"]],
    # [crrd(None, 'he', 'מכילתא כא ג', [0, 1, 2], [RPT.NAMED, RPT.NUMBERED, RPT.NUMBERED]), ["Mekhilta d'Rabbi Yishmael 21:3"]],
    # [crrd(None, 'he', 'במדרש שמות רבה י"א ג', [0, slice(1, 3), slice(3, 6), 6], [RPT.NAMED, RPT.NAMED, RPT.NUMBERED, RPT.NUMBERED]), ["Shemot Rabbah 11:3"]],
    # [crrd(None, 'he', 'ובפרשת ואלה שמות', [slice(0, 3)], [RPT.NAMED]), ["Exodus 1:1-6:1"]],
    # [crrd(None, 'he', 'פדר"א פרק כג', [slice(0,3), slice(3, 5)], [RPT.NAMED, RPT.NUMBERED]), ["Pirkei DeRabbi Eliezer 23"]],
    # [crrd(None, 'he', 'סדר אליהו פ"י', [slice(0, 2), slice(2, 5)], [RPT.NAMED, RPT.NUMBERED]), ["Tanna Debei Eliyahu Rabbah 10"]],
    # pytest.param(crrd(None, 'he', 'תנד"א זוטא יא', [slice(0, 4), 4], [RPT.NAMED, RPT.NUMBERED]), ["Tanna debei Eliyahu Zuta 11"], marks=pytest.mark.xfail(reason="Currently there's an unnecessary SchemaNode 'Seder Eliyahu Zuta' that needs to be removed for this to pass")),
    # [crrd(None, 'he', 'מכילתא דרשב"י פרק יב', [slice(0, 4), slice(4, 6)], [RPT.NAMED, RPT.NUMBERED]), ["Mekhilta DeRabbi Shimon Ben Yochai 12"]],

    # [crrd(None, 'he', "ספרי במדבר קמב", [slice(0, 2), 2], [RPT.NAMED, RPT.NUMBERED]), ["Sifrei Bamidbar 142"]],
    # pytest.param(crrd(None, 'he', "ספרי במדבר פיס' קמב", [slice(0, 2), slice(2, 5)], [RPT.NAMED, RPT.NUMBERED]), ["Sifrei Bamidbar 142"], marks=pytest.mark.xfail(reason="Don't support Piska AddressType")),
    # pytest.param(crrd(None, 'he', 'ספרי דברים פיסקא צט', [slice(0, 2), slice(2, 4)], [RPT.NAMED, RPT.NUMBERED]), ["Sifrei Devarim 99"], marks=pytest.mark.xfail(reason="Don't support Piska AddressType")),
    # pytest.param(crrd(None, 'he', 'ספרי במדבר פסקא יז', [slice(0, 2), slice(2, 4)], [RPT.NAMED, RPT.NUMBERED]), ["Sifrei Bamidbar 17"], marks=pytest.mark.xfail(reason="Don't support Piska AddressType")),
    # pytest.param(crrd(None, 'he', 'ספרי במדבר פרשת בהעלותך פיסקא עח', [slice(0, 2), slice(2, 4), slice(4, 6)], [RPT.NAMED, RPT.NUMBERED, RPT.NUMBERED]), ["Sifrei Bamidbar 78"], marks=pytest.mark.xfail(reason="Don't support Piska AddressType")),
    # [crrd(None, 'he', "ספרי דברים וזאת הברכה סי' שמד", [slice(0, 2), slice(2, 4), slice(4, 7)], [RPT.NAMED, RPT.NUMBERED, RPT.NUMBERED]), ["Sifrei Devarim 344"]],
    # [crrd(None, 'he', 'פסיקתא דר"כ ג', [slice(0, 4), 4], [RPT.NAMED, RPT.NUMBERED]), ["Pesikta D'Rav Kahanna 3"]],
    # [crrd(None, 'he', "פסיקתא רבתי טו", [slice(0, 2), 2], [RPT.NAMED, RPT.NUMBERED]), ["Pesikta Rabbati 15"]],
    # pytest.param(crrd(None, 'he', "ילקוט שמעוני כג", [slice(0, 2), 2], [RPT.NAMED, RPT.NUMBERED]), ["Yalkut Shimoni on Torah 23"], marks=pytest.mark.xfail(reason="Can't infer which Yalkut Shimoni from Remez")),
    # pytest.param(crrd(None, 'he', "ילקוט שמעוני בראשית רמז כג", [slice(0, 2), 2, 3], [RPT.NAMED, RPT.NAMED, RPT.NUMBERED]), ["Yalkut Shimoni on Torah 23"], marks=pytest.mark.xfail(reason="Can't infer which Yalkut Shimoni from book")),
    # pytest.param(crrd(None, 'he', 'ילקוט שמעוני על נ"ך רמז כג', [slice(0, 6), 6], [RPT.NAMED, RPT.NUMBERED]), ["Yalkut Shimoni on Nach 23"], marks=pytest.mark.xfail(reason="Can't infer which book in Yalkut Shimoni on Nach from Remez")),
    # [crrd(None, 'he', 'ילקוט שמעוני יהושע כג', [slice(0, 2), 2, 3], [RPT.NAMED, RPT.NAMED, RPT.NUMBERED]), ["Yalkut Shimoni on Nach 23"]],
    # [crrd(None, 'he', 'מדרש תהילים כג', [slice(0, 2), 2], [RPT.NAMED, RPT.NUMBERED]), ["Midrash Tehillim 23"]],
    # [crrd(None, 'he', 'מדרש משלי פרק כג', [slice(0, 2), slice(2, 4)], [RPT.NAMED, RPT.NUMBERED]), ["Midrash Mishlei 23"]],
    # [crrd(None, 'he', 'תנחומא בראשית יג', [0, 1, 2], [RPT.NAMED, RPT.NAMED, RPT.NUMBERED]), ["Midrash Tanchuma, Bereshit 13"]],
    # [crrd(None, 'he', 'תנחומא בובר בראשית יג', [slice(0,2), 2, 3], [RPT.NAMED, RPT.NAMED, RPT.NUMBERED]), ["Midrash Tanchuma Buber, Bereshit 13"]],
    # [crrd(None, 'he', 'תקוני זוהר כג ע"ב', [slice(0, 2), slice(2, 6)], [RPT.NAMED, RPT.NUMBERED]), ["Tikkunei Zohar 23b"]],
    # pytest.param(crrd(None, 'he', 'תקו"ז ט', [slice(0, 3), 3], [RPT.NAMED, RPT.NUMBERED]),["Tikkunei Zohar 24a:7-24b:1"], marks=pytest.mark.xfail(reason="Currently invalid way to refer to Tikkunei Zohar")),
    # pytest.param(crrd(None, 'he', 'ת"ז תיקון ט', [slice(0, 3), slice(3, 5)], [RPT.NAMED, RPT.NUMBERED]), ["Tikkunei Zohar 24a:7-24b:1"], marks=pytest.mark.xfail(reason="Currently invalid way to refer to Tikkunei Zohar")),
    # pytest.param(crrd(None, 'he', 'תקו"ז ט כד ע"ב', [slice(0, 3), 3, slice(4, 8)], [RPT.NAMED, RPT.NUMBERED, RPT.NUMBERED]), ["Tikkunei Zohar 24b:1"], marks=pytest.mark.xfail(reason="Currently invalid way to refer to Tikkunei Zohar")),
    # [crrd(None, 'he', 'הקדמה לתקו"ז', [0, slice(1, 4)], [RPT.NAMED, RPT.NAMED]), ["Tikkunei Zohar 1a:1-16b:4"]],
    # [crrd(None, 'he', 'ס"ע פי"א', [slice(0, 3), slice(3, 6)], [RPT.NAMED, RPT.NUMBERED]), ["Seder Olam Rabbah 11"]],
    # [crrd(None, 'he', 'מק"א ג ד', [slice(0, 3), 3, 4], [RPT.NAMED, RPT.NUMBERED, RPT.NUMBERED]), ["The Book of Maccabees I 3:4"]],
    # [crrd(None, 'he', 'ספר חשמונאים ב ו ב', [slice(0, 3), 3, 4], [RPT.NAMED, RPT.NUMBERED, RPT.NUMBERED]), ["The Book of Maccabees II 6:2"]],
    # [crrd(None, 'he', 'ליקוטי מוהר"ן כג ב', [slice(0,4), 4, 5], [RPT.NAMED, RPT.NUMBERED, RPT.NUMBERED]), ["Likutei Moharan 23:2"]],
    # pytest.param(crrd(None, 'he', 'ליקוטי מוהר"ן תורה כג אות ב', [slice(0, 4), slice(4, 6), slice(6, 8)], [RPT.NAMED, RPT.NUMBERED, RPT.NUMBERED]), ["Likutei Moharan 23:2"], marks=pytest.mark.xfail(reason="Torah and Ot are not valid AddressTypes yet")),
    # [crrd(None, 'he', 'ליקוטי מוהר"ן תניינא ד ב', [slice(0,4), 4, 5, 6], [RPT.NAMED, RPT.NAMED, RPT.NUMBERED, RPT.NUMBERED]), ["Likutei Moharan, Part II 4:2"]],
    # [crrd(None, 'he', 'ספר יצירה פ"א מ"א', [0, 1, slice(2, 5), slice(5, 8)], [RPT.NAMED, RPT.NAMED, RPT.NUMBERED, RPT.NUMBERED]), ["Sefer Yetzirah 1:1"]],
    # [crrd(None, 'he', 'ספר יצירה נוסח הגר"א ב ב', [0, 1, slice(3, 6), 6, 7], [RPT.NAMED, RPT.NAMED, RPT.NAMED, RPT.NUMBERED, RPT.NUMBERED]), ["Sefer Yetzirah Gra Version 2:2"]],
    # [crrd(None, 'he', 'לקוטי הלכות או"ח הלכות ציצית ב א', [slice(0, 2), slice(2, 5), slice(5, 7), 7, 8], [RPT.NAMED, RPT.NAMED, RPT.NAMED, RPT.NUMBERED, RPT.NUMBERED]), ["Likutei Halakhot, Orach Chaim, Laws of Fringes 2:1"]],
    # [crrd(None, 'he', 'לקוטי הלכות הלכות מעקה ושמירת הנפש', [slice(0, 2), slice(2, 6)], [RPT.NAMED, RPT.NAMED]), ["Likutei Halakhot, Choshen Mishpat, Laws of Roof Rails and Preservation of Life"]],
    # [crrd(None, 'he', "בתלמוד ירושלמי כתובות פ\"א ה\"ב", [slice(0, 2), 2, slice(3, 6), slice(6, 9)], [RPT.NAMED, RPT.NAMED, RPT.NUMBERED, RPT.NUMBERED]), ["Jerusalem Talmud Ketubot 1:2"]],
    # [crrd(None, 'he', 'סוטה מג', [0, 1], [RPT.NAMED, RPT.NUMBERED]), ['Sotah 43']],
    # [crrd(None, 'he', 'משנה ברורה סימן א סק"א', [slice(0, 2), slice(2, 4), slice(4, 7)], [RPT.NAMED, RPT.NUMBERED, RPT.NUMBERED]), ['Mishnah Berurah 1:1']],
    # [crrd(None, 'he', 'משנה ברורה סימן א סקט״ו', [slice(0, 2), slice(2, 4), slice(4, 7)],  [RPT.NAMED, RPT.NUMBERED, RPT.NUMBERED]), ['Mishnah Berurah 1:15']],
    # [crrd(None, 'he', 'משנה ברורה סימן א סעיף קטן א', [slice(0, 2), slice(2, 4), slice(4, 7)], [RPT.NAMED, RPT.NUMBERED, RPT.NUMBERED]), ['Mishnah Berurah 1:1']],
    # [crrd(None, 'he', 'משנה ברורה סימן א ס״ק א', [slice(0, 2), slice(2, 4), slice(4, 8)], [RPT.NAMED, RPT.NUMBERED, RPT.NUMBERED]), ['Mishnah Berurah 1:1']],
    # [crrd(None, 'he', 'בשו"ע או"ח סימן שכ"ט ס"ו', [slice(0, 3), slice(3, 6), slice(6, 10), slice(10, 13)], [RPT.NAMED, RPT.NAMED, RPT.NUMBERED, RPT.NUMBERED]), ['Shulchan Arukh, Orach Chayim 329:6']],
    # [crrd(None, 'he', 'בשו"ע או"ח סימן ש"ל סי"א', [slice(0, 3), slice(3, 6), slice(6, 10), slice(10, 13)],
    #       [RPT.NAMED, RPT.NAMED, RPT.NUMBERED, RPT.NUMBERED]), ['Shulchan Arukh, Orach Chayim 330:11']],
    #
    # # support basic ref instantiation as fall-back
    [crrd(['@Rashi on Genesis', '#1', '#1', '#1'], lang='en'), ["Rashi on Genesis 1:1:1"]],
])
def test_resolve_raw_ref(resolver_data, expected_trefs):
    raw_ref, context_ref, lang, prev_trefs = resolver_data
    linker = library.get_linker(lang)
    ref_resolver = linker._ref_resolver
    ref_resolver.reset_ibid_history()  # reset from previous test runs
    if prev_trefs:
        for prev_tref in prev_trefs:
            if prev_tref is None:
                ref_resolver.reset_ibid_history()
            else:
                ref_resolver._ibid_history.last_refs = Ref(prev_tref)
    print_spans(raw_ref)
    ref_resolver.set_thoroughness(ResolutionThoroughness.HIGH)
    matches = ref_resolver.resolve_raw_ref(context_ref, raw_ref)
    matched_orefs = sorted(reduce(lambda a, b: a + b, [[match.ref] if not match.is_ambiguous else [inner_match.ref for inner_match in match.resolved_raw_refs] for match in matches], []), key=lambda x: x.normal())
    if len(expected_trefs) != len(matched_orefs):
        print(f"Found {len(matched_orefs)} refs instead of {len(expected_trefs)}")
        for matched_oref in matched_orefs:
            print("-", matched_oref.normal())
    assert len(matched_orefs) == len(expected_trefs)
    for expected_tref, matched_oref in zip(sorted(expected_trefs, key=lambda x: x), matched_orefs):
        assert matched_oref == Ref(expected_tref)
class TestResolveRawRef:

    pass


@pytest.mark.parametrize(('context_tref', 'input_str', 'lang', 'expected_trefs', 'expected_pretty_texts', 'expected_part_strs_list'), [
    ["Berakhot 2a", 'It says in the Talmud, "Don\'t steal" which implies it\'s bad to steal.', 'en', tuple(), tuple(), tuple()],  # Don't match Talmud using Berakhot 2a as ibid context
    [None, 'It says in the Torah, "Don\'t steal" which implies it\'s bad to steal.', 'en', tuple(), tuple(), tuple()],
    [None, """גמ' שמזונותן עליך. עיין ביצה (דף טו ע"ב רש"י ד"ה שמא יפשע:)""", 'he', ("Rashi on Beitzah 15b:8:1",), ['ביצה (דף טו ע"ב רש"י ד"ה שמא יפשע:)'], [['ביצה', 'דף טו ע"ב', 'רש"י', 'ד"ה שמא']]],
    [None, """שם אלא ביתך ל"ל. ע' מנחות מד ע"א תד"ה טלית:""", 'he', ("Tosafot on Menachot 44a:12:1",), ['מנחות מד ע"א תד"ה טלית'], [['מנחות', 'מד ע"א', 'תד"ה','טלית']]],
    [None, """גמ' במה מחנכין. עי' מנחות דף עח ע"א תוס' ד"ה אחת:""", 'he',("Tosafot on Menachot 78a:10:1",), ['''מנחות דף עח ע"א תוס' ד"ה אחת'''], [['מנחות', 'דף עח ע"א', "תוס'", "ד\"ה אחת"]]],
    [None, """cf. Ex. 9:6,12:8""", 'en', ("Exodus 9:6", "Exodus 12:8"), ['Ex. 9:6', '12:8'], [['Ex.', '9', '6'], ['12', '8']]],
    ["Gilyon HaShas on Berakhot 25b:1", 'רש"י תמורה כח ע"ב ד"ה נעבד שהוא מותר. זה רש"י מאוד יפה.', 'he', ("Rashi on Temurah 28b:4:2",), ['רש"י תמורה כח ע"ב ד"ה נעבד שהוא מותר'], [['רש"י', 'תמורה', 'כח ע"ב', 'ד"ה נעבד']]],
    [None, "See Genesis 1:1. It says in the Torah, \"Don't steal\". It also says in 1:3 \"Let there be light\".", "en", ("Genesis 1:1", "Genesis 1:3"), ("Genesis 1:1", "1:3"), [["Genesis", "1", "1"], ["1", "3"]]],
])
def test_full_pipeline_ref_resolver(context_tref, input_str, lang, expected_trefs, expected_pretty_texts, expected_part_strs_list):
    context_oref = context_tref and Ref(context_tref)
    linker = library.get_linker(lang)
    doc = linker.link_by_paragraph(input_str, context_oref, type_filter='citation')
    resolved = doc.resolved_refs
    resolved_orefs = sorted(reduce(lambda a, b: a + b, [[match.ref] if not match.is_ambiguous else [inner_match.ref for inner_match in match.resolved_raw_refs] for match in resolved], []), key=lambda x: x.normal())
    if len(expected_trefs) != len(resolved_orefs):
        print(f"Found {len(resolved_orefs)} refs instead of {len(expected_trefs)}")
        for matched_oref in resolved_orefs:
            print("-", matched_oref.normal())
    assert len(resolved) == len(expected_trefs)
    for expected_tref, matched_oref in zip(sorted(expected_trefs, key=lambda x: x), resolved_orefs):
        assert matched_oref == Ref(expected_tref)
    for match, expected_pretty_text, expected_part_strs in zip(resolved, expected_pretty_texts, expected_part_strs_list):
        assert input_str[slice(*match.raw_entity.char_indices)] == match.raw_entity.text
        assert match.pretty_text == expected_pretty_text
        for part, expected_part_str in zip(match.raw_entity.raw_ref_parts, expected_part_strs):
            assert part.text == expected_part_str


@pytest.fixture
def peninei_base_context_ref():
    return Ref("Peninei Halakhah, Family, Introduction")


@pytest.fixture
def context_mutation_applier(peninei_base_context_ref):
    attachments = []

    def _apply(mutations, append=True):
        node, original = attach_context_mutations(peninei_base_context_ref, mutations, append=append)
        attachments.append((node, original))

    yield _apply

    for node, original in reversed(attachments):
        restore_context_mutations(node, original)


@pytest.fixture
def seeded_terms():
    term_defs = [
        {"slug": "shulchan-arukh", "titles": [{"text": "Shulchan Arukh", "lang": "en", "primary": True}]},
        {"slug": "even-haezer", "titles": [{"text": "Even HaEzer", "lang": "en", "primary": True}]},
        {"slug": "dummy-title", "titles": [{"text": "Dummy Title", "lang": "en", "primary": True}]},
        {"slug": "dummy-title2", "titles": [{"text": "Dummy Title", "lang": "en", "primary": True}]},
        {"slug": "dummy-title3", "titles": [{"text": "Dummy Title", "lang": "en", "primary": True}]},
        {"slug": "yet-another-dummy-title", "titles": [{"text": "Yet Another Dummy Title", "lang": "en", "primary": True}]},
        {"slug": "yet-another-dummy-title2", "titles": [{"text": "Yet Another Dummy Title", "lang": "en", "primary": True}]},
    ]
    created_terms = _seed_non_unique_terms(term_defs)
    yield
    _cleanup_non_unique_terms(created_terms)


@pytest.fixture
def mutation_runner():
    def _run(ref_resolver, base_ref, raw_ref, context_ref, mutations, append=True):
        node, original = attach_context_mutations(base_ref, mutations, append=append)
        try:
            return ref_resolver.resolve_raw_ref(context_ref, raw_ref)
        finally:
            restore_context_mutations(node, original)

    return _run


@pytest.fixture
def context_mutation_node(peninei_base_context_ref):
    base_mutation = [{
        "op": "swap",
        "input_terms": ["valid-input"],
        "output_terms": ["valid-output"],
    }]
    node, original = attach_context_mutations(peninei_base_context_ref, base_mutation)
    try:
        yield node
    finally:
        restore_context_mutations(node, original)


def test_context_mutations(seeded_terms, mutation_runner):
    base_context_ref = Ref("Peninei Halakhah, Family, Introduction")

    swap_mutation = {
        "op": "swap",
        "input_terms": ["dummy-title", "yet-another-dummy-title"],
        "output_terms": ["even-haezer", "shulchan-arukh"],
    }
    add_mutation = {
        "op": "add",
        "input_terms": ["shulchan-arukh"],
        "output_terms": ["even-haezer"],
    }

    swap_raw_ref, swap_context_ref, lang, _ = create_raw_ref_data(
        ["@Dummy Title", "@Yet Another Dummy Title", "#25", "#4"],
        context_tref=base_context_ref.normal(),
        lang="en",
    )
    add_raw_ref, add_context_ref, _, _ = create_raw_ref_data(
        ["@Shulchan Arukh", "#25", "#4"],
        context_tref=base_context_ref.normal(),
        lang="en",
    )
    assert swap_context_ref == base_context_ref
    assert add_context_ref == base_context_ref

    ref_resolver = library.get_linker("en")._ref_resolver
    ref_resolver.reset_ibid_history()
    ref_resolver.set_thoroughness(ResolutionThoroughness.HIGH)

    swap_matches = mutation_runner(ref_resolver, base_context_ref, swap_raw_ref, swap_context_ref, [swap_mutation])
    add_matches = mutation_runner(ref_resolver, base_context_ref, add_raw_ref, add_context_ref, [add_mutation])

    assert len(swap_matches) == 1
    swap_resolved = swap_matches[0]
    assert not swap_resolved.is_ambiguous
    assert swap_resolved.ref == Ref("Shulchan Arukh, Even HaEzer 25:4")


    assert len(add_matches) == 1
    add_resolved = add_matches[0]
    assert not add_resolved.is_ambiguous
    assert add_resolved.ref == Ref("Shulchan Arukh, Even HaEzer 25:4")


def test_context_mutation_schema_validation(context_mutation_node):
    node = context_mutation_node
    node.validate()

    node.ref_resolver_context_mutations = [{
        "op": "unsupported",
        "input_terms": ["valid-input"],
        "output_terms": ["valid-output"],
    }]
    with pytest.raises(IndexSchemaError):
        node.validate()

    node.ref_resolver_context_mutations = [{
        "op": "swap",
        "input_terms": ["valid-input"],
        "output_terms": [],
    }]
    node.validate()

    node.ref_resolver_context_mutations = [{
        "op": "add",
        "input_terms": ["valid-input"],
        "output_terms": ["valid-output"],
    }]
    node.validate()



@pytest.mark.parametrize(('input_addr_str', 'AddressClass','expected_sections'), [
    ['פ"ח', schema.AddressPerek, ([8, 88], [8, 88], [schema.AddressPerek, schema.AddressInteger])],
    ['מ"ד', schema.AddressTalmud, ([87], [88], [schema.AddressTalmud])],
    ['מ"ד.', schema.AddressTalmud, ([87], [87], [schema.AddressTalmud])],
    ['מ"ד ע"ב', schema.AddressTalmud, ([88], [88], [schema.AddressTalmud])],
    ['מ"ד', schema.AddressMishnah, ([4, 44], [4, 44], [schema.AddressMishnah, schema.AddressInteger])],
    ['פ"ק', schema.AddressPerek, ([1, 100], [1, 100], [schema.AddressPerek, schema.AddressPerek])],
])
def test_get_all_possible_sections_from_string(input_addr_str, AddressClass, expected_sections):
    exp_secs, exp2secs, exp_addrs = expected_sections
    sections, toSections, addr_classes = AddressClass.get_all_possible_sections_from_string('he', input_addr_str)
    sections = sorted(sections)
    toSections = sorted(toSections)
    assert sections == exp_secs
    assert toSections == exp2secs
    assert list(addr_classes) == exp_addrs


@pytest.mark.parametrize(('raw_ref_params', 'expected_section_slices'), [
    # [create_raw_ref_params('he', "בראשית א:א-ב", [0, 1, 3, 4, 5], [RPT.NAMED, RPT.NUMBERED, RPT.NUMBERED, RPT.RANGE_SYMBOL, RPT.NUMBERED]), (slice(1,3),slice(4,5))],  # standard case
    # [create_raw_ref_params('he', "א:א-ב", [0, 2, 3, 4], [RPT.NUMBERED, RPT.NUMBERED, RPT.RANGE_SYMBOL, RPT.NUMBERED]), (slice(0,2),slice(3,4))],  # only numbered sections
    # [create_raw_ref_params('he', "בראשית א:א-ב:א", [0, 1, 3, 4, 5, 7], [RPT.NAMED, RPT.NUMBERED, RPT.NUMBERED, RPT.RANGE_SYMBOL, RPT.NUMBERED, RPT.NUMBERED]), (slice(1,3),slice(4,6))],  # full sections and toSections
    # [create_raw_ref_params('he', "בראשית א:א", [0, 1, 3], [RPT.NAMED, RPT.NUMBERED, RPT.NUMBERED]), (None, None)],  # no ranged symbol
    # [create_raw_ref_params('he', 'ספר בראשית פרק יג פסוק א עד פרק יד פסוק ד', [slice(0, 2), slice(2, 4), slice(4, 6), 6, slice(7, 9), slice(9, 11)], [RPT.NAMED, RPT.NUMBERED, RPT.NUMBERED, RPT.RANGE_SYMBOL, RPT.NUMBERED, RPT.NUMBERED]), (slice(1,3), slice(4,6))],  # verbose range
])
def test_group_ranged_parts(raw_ref_params, expected_section_slices):
    lang, raw_ref_parts, span = raw_ref_params
    raw_ref = RawRef(span, lang, raw_ref_parts)
    exp_sec_slice, exp2sec_slice = expected_section_slices
    if exp_sec_slice is None:
        expected_raw_ref_parts = raw_ref_parts
    else:
        sections = raw_ref_parts[exp_sec_slice]
        toSections = sections[:]
        toSections[-(exp2sec_slice.stop-exp2sec_slice.start):] = raw_ref_parts[exp2sec_slice]
        expected_ranged_raw_ref_parts = RangedRawRefParts(sections, toSections)
        expected_raw_ref_parts = raw_ref_parts[:exp_sec_slice.start] + \
                                 [expected_ranged_raw_ref_parts] + \
                                 raw_ref_parts[exp2sec_slice.stop:]
        ranged_raw_ref_parts = raw_ref.raw_ref_parts[exp_sec_slice.start]
        assert ranged_raw_ref_parts.sections == expected_ranged_raw_ref_parts.sections
        assert ranged_raw_ref_parts.toSections == expected_ranged_raw_ref_parts.toSections
        start_span = sections[0].span
        end_span = toSections[-1].span
        start_char, _ = start_span.range
        _, end_char = end_span.range
        full_span = start_span.doc.subspan(slice(start_char, end_char))
        assert ranged_raw_ref_parts.span.text == full_span.text
    assert expected_raw_ref_parts == raw_ref.raw_ref_parts


@pytest.mark.parametrize(('context_tref', 'match_title', 'common_title', 'expected_sec_cons'), [
    ['Gilyon HaShas on Berakhot 12b:1', 'Tosafot on Berakhot', 'Berakhot', (('Talmud', 'Daf', 24),)],
    ['Berakhot 2a:1', 'Berakhot', 'Berakhot', (('Talmud', 'Daf', 3),)]  # skip "Line" address which isn't referenceable
])
def test_get_section_contexts(context_tref, match_title, common_title, expected_sec_cons):
    context_ref = Ref(context_tref)
    match_index = library.get_index(match_title)
    common_index = library.get_index(common_title)
    section_contexts = RefResolver._get_section_contexts(context_ref, match_index, common_index)
    if len(section_contexts) != len(expected_sec_cons):
        print(f"Found {len(section_contexts)} sec cons instead of {len(expected_sec_cons)}")
        for sec_con in section_contexts:
            print("-", sec_con)
    assert len(section_contexts) == len(expected_sec_cons)
    for i, (addr_str, sec_name, address) in enumerate(expected_sec_cons):
        assert section_contexts[i] == SectionContext(schema.AddressType.to_class_by_address_type(addr_str), sec_name, address)


def test_address_matches_section_context():
    r = Ref("Berakhot")
    sec_con = SectionContext(schema.AddressType.to_class_by_address_type('Talmud'), 'Daf', 34)
    assert NumberedReferenceableBookNode(r.index_node).matches_section_context(sec_con)


@pytest.mark.parametrize(('last_n_to_store', 'trefs', 'expected_title_len'), [
    [1, ('Job 1', 'Job 2', 'Job 3'), (1, 1, 1)],
    [1, ('Job 1', 'Genesis 2', 'Exodus 3'), (1, 1, 1)],
    [2, ('Job 1', 'Genesis 2', 'Exodus 3'), (1, 2, 2)],

])
def test_ibid_history(last_n_to_store, trefs, expected_title_len):
    ibid = IbidHistory(last_n_to_store)
    orefs = [Ref(tref) for tref in trefs]
    for i, (oref, title_len) in enumerate(zip(orefs, expected_title_len)):
        ibid.last_refs = oref
        end = i-len(orefs)+1
        start = end-title_len
        end = None if end == 0 else end
        curr_refs = orefs[start:end]
        assert ibid._last_titles == [r.index.title for r in curr_refs]
        assert len(ibid._title_ref_map) == title_len
        for curr_ref in curr_refs:
            assert ibid._title_ref_map[curr_ref.index.title] == curr_ref


@pytest.mark.parametrize(('crrd_params',), [
    [[['@ויקרא', '#י', '#י”ב']]],  # no change in inds
    [[['@ויקרא', '#י', '0<b>', '#י”ב', '0</b>']]],

])
def test_map_new_indices(crrd_params):
    # unnorm data
    raw_ref, _, lang, _ = crrd(*crrd_params)
    text = raw_ref.text
    linker = library.get_linker(lang)
    doc = NEDoc(text)
    indices = raw_ref.char_indices
    part_indices = [p.char_indices for p in raw_ref.raw_ref_parts]
    print_spans(raw_ref)

    # norm data
    n = linker.get_ner()._normalizer
    norm_text = n.normalize(text)
    norm_doc = NEDoc(norm_text)
    norm_part_indices = n.norm_to_unnorm_indices(text, part_indices, reverse=True)
    norm_part_spans = [norm_doc.subspan(slice(s, e)) for (s, e) in norm_part_indices]
    norm_part_char_inds = []
    for span in norm_part_spans:
        start, end = span.range
        norm_part_char_inds += [slice(start, end)]

    part_types = [part.type for part in raw_ref.raw_ref_parts]
    raw_encoded_part_list = EncodedPart.convert_to_raw_encoded_part_list(lang, norm_text, norm_part_char_inds, part_types)
    norm_crrd_params = crrd_params[:]
    norm_crrd_params[0] = raw_encoded_part_list
    norm_raw_ref, _, _, _ = crrd(*norm_crrd_params)

    # test
    assert norm_raw_ref.text == norm_text.strip()
    norm_raw_ref.map_new_char_indices(doc, indices)
    norm_raw_ref.map_new_part_char_indices(part_indices)
    assert norm_raw_ref.text == raw_ref.text
    for norm_part, part in zip(norm_raw_ref.raw_ref_parts, raw_ref.raw_ref_parts):
        assert norm_part.text == part.text<|MERGE_RESOLUTION|>--- conflicted
+++ resolved
@@ -211,12 +211,9 @@
     [crrd(['@ערוך השולחן', '#תצג'], prev_trefs=["Arukh HaShulchan, Orach Chaim 400"]), ["Arukh HaShulchan, Orach Chaim 493"]],  # ibid named part that's not root
     [crrd(['@רש"י', '&שם'], prev_trefs=["Genesis 25:9", "Rashi on Genesis 21:20"]), ["Rashi on Genesis 21:20", "Rashi on Genesis 25:9"]],  # ambiguous ibid
     [crrd(["@Job"], lang='en', prev_trefs=['Job 1:1']), ("Job",)],  # don't use ibid context if there's a match that uses all input
-<<<<<<< HEAD
     [crrd(["@Mishneh Torah"], lang='en', context_tref="Mishneh Torah, Torah Study 1:1"), tuple()],
-=======
     [crrd(["#28", "^-", "#30"], lang='en', context_tref='Leviticus 15:13'), ("Leviticus 15:28-30",)],  # ibid range
     [crrd(["#30"], lang='en', context_tref='Leviticus 15:13-17'), ("Leviticus 15:30",)],  # range in context ref
->>>>>>> a6fd1841
 
     # Relative (e.g. Lekaman)
     [crrd(["@תוס'", "<לקמן", "#ד ע\"ב", "*ד\"ה דאר\"י"], "Gilyon HaShas on Berakhot 2a:2"), ("Tosafot on Berakhot 4b:6:1",)],  # likaman + abbrev in DH
