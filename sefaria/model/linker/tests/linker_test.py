--- conflicted
+++ resolved
@@ -240,10 +240,6 @@
     [crrd(['@Halakha', '#2', '#3'], "Jerusalem Talmud Shabbat 1:1", 'en'), ("Jerusalem Talmud Shabbat 2:3",)],
     [crrd(['#2', '#3'], "Jerusalem Talmud Shabbat 1:1", 'en'), ("Jerusalem Talmud Shabbat 2:3",)],
     [crrd(['@Tosephta', '@Ševi‘it', '#1', '#1'], "Jerusalem Talmud Sheviit 1:1:3", 'en'), ("Tosefta Sheviit 1:1", "Tosefta Sheviit (Lieberman) 1:1")],
-<<<<<<< HEAD
-    [crrd(['@Babli', '#28b', '~,', '#31a'], "Jerusalem Talmud Taanit 1:1:3", 'en'), ("Taanit 28b", "Taanit 31a")],  # non-cts with talmud
-=======
->>>>>>> 8e325724
     pytest.param(crrd(['@Roš Haššanah', '#4', '#Notes 42', '^–', '#43'], "Jerusalem Talmud Taanit 1:1:3", "en"), ("Jerusalem Talmud Rosh Hashanah 4",), marks=pytest.mark.xfail(reason="currently dont support partial ranged ref match. this fails since Notes is not a valid address type of JT")),
     [crrd(['@Tosaphot', '#85a', '*s.v. ולרבינא'], "Jerusalem Talmud Pesachim 1:1:3", 'en'), ("Tosafot on Pesachim 85a:14:1",)],
     [crrd(['@Unknown book', '#2'], "Jerusalem Talmud Pesachim 1:1:3", 'en'), tuple()],  # make sure title context doesn't match this
