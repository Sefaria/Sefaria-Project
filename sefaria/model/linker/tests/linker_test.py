from sefaria.model.linker.ref_part import RangedRawRefParts, SectionContext, TermContext
from sefaria.model.linker.referenceable_book_node import DiburHamatchilNodeSet, NumberedReferenceableBookNode
from sefaria.model.linker.ref_resolver import ResolvedRef, RefResolver, IbidHistory
from sefaria.model.linker.linker import LinkedDoc
from .linker_test_utils import *
from sefaria.model import schema
from sefaria.settings import ENABLE_LINKER
from sefaria.model.marked_up_text_chunk import LinkerOutput
from sefaria.system.exceptions import IndexSchemaError
from sefaria.helper.linker.tasks import _extract_debug_spans


def _seed_non_unique_terms(term_defs):
    created_terms = []
    for term_def in term_defs:
        slug = term_def["slug"]
        existing = schema.NonUniqueTerm().load({"slug": slug})
        if existing:
            continue
        term = schema.NonUniqueTerm(term_def)
        term.save()
        created_terms.append(term)
    return created_terms


def _cleanup_non_unique_terms(terms):
    for term in terms:
        term.delete()
        schema.NonUniqueTerm._init_cache.pop(term.slug, None)


if not ENABLE_LINKER:
    pytest.skip("Linker not enabled", allow_module_level=True)


def test_referenceable_child():
    from sefaria.model.schema import AddressAmud
    i = library.get_index("Rashi on Berakhot")
    assert i.nodes.depth == 3
    ref_node = NumberedReferenceableBookNode(i.nodes)
    children = ref_node.get_children(Ref("Rashi on Berakhot 2a"))
    child = next((child for child in children if child.__class__ == NumberedReferenceableBookNode and child._address_class.__class__ == AddressAmud), None)
    assert child is not None

    # one more level
    child = child.get_children(Ref("Rashi on Berakhot 2a"))[0]
    assert child.__class__ == DiburHamatchilNodeSet
    assert child.query == {'container_refs': 'Rashi on Berakhot 2a'}


def test_resolved_raw_ref_clone():
    index = library.get_index("Berakhot")
    raw_ref, context_ref, lang, _ = create_raw_ref_data(["@בבלי", "@ברכות", "#דף ב"])
    rrr = ResolvedRef(raw_ref, [], [index.nodes], Ref("Berakhot"))
    rrr_clone = rrr.clone(ref=Ref("Genesis"))
    assert rrr_clone.ref == Ref("Genesis")




crrd = create_raw_ref_data

def test_multiple_ambiguities():
    """
    Exercise ambiguity resolution while simulating sequential ibid-history updates
    using bulk_resolve (which updates history between items).
    """
    linker = library.get_linker('en')
    ref_resolver = linker._ref_resolver

    # Seed two different last matches to make the ambiguity meaningful
    ref_resolver._ibid_history._set_last_match(Ref('Genesis 41:15'))
    ref_resolver._ibid_history._set_last_match(Ref('Psalms 105:18'))

    # create_raw_ref_data(...) usually returns (raw_ref, context, lang, ...)
    r1 = create_raw_ref_data(["&ibid."], lang='en')
    r2 = create_raw_ref_data(["&ibid.", "#v. 39"], lang='en')

    raw_refs = [r1[0], r2[0]]

    resolved = ref_resolver.bulk_resolve(
        raw_refs,
        book_context_ref=None,
        reset_ibids=False,
    )

    m0 = resolved[0]
    m1 = resolved[1]

    # Expectations: both ambiguous between the two seeded books
    assert m0.is_ambiguous
    assert m1.is_ambiguous
    assert {ref.ref for ref in m0.resolved_raw_refs} == {Ref('Psalms 105:18'), Ref('Genesis 41:15')}
    assert {ref.ref for ref in m1.resolved_raw_refs} == {Ref('Psalms 105:39'), Ref('Genesis 41:39')}


@pytest.mark.parametrize(('resolver_data', 'expected_trefs'), [
    # Numbered JAs
    [crrd(["@ירושלמי", "@ברכות", "#יג ע״א"]), ("Jerusalem Talmud Berakhot 9:1:11-19", "Jerusalem Talmud Berakhot 2:1:14-19")],  # ambig venice or vilna yerushalmi daf
    [crrd(["@ירושלמי", "@ברכות", "#יג ע״ג"]), ("Jerusalem Talmud Berakhot 9:1:31-2:9",)],  # venice yerushalmi daf
    [crrd(["@Jerusalem", "@Talmud", "@Yoma", "#5a"], lang='en'), ("Jerusalem Talmud Yoma 1:1:20-25",)],
    [crrd(["@Babylonian", "@Talmud", "@Sukkah", "#49b"], lang='en'), ("Sukkah 49b",)],
    [crrd(["@בבלי", "@ברכות", "#דף ב"]), ("Berakhot 2",)],   # amud-less talmud
    [crrd(["@ברכות", "#דף ב"]), ("Berakhot 2",)],  # amud-less talmud
    [crrd(["@בבלי", "@שבת", "#דף ב."]), ("Shabbat 2a",)],  # amud-ful talmud
    [crrd(['@בבלי', '#דף ב עמוד א', '@במכות']), ("Makkot 2a",)],  # out of order with prefix on title
    [crrd(['@ספר בראשית', '#פרק יג', '#פסוק א']), ("Genesis 13:1",)],
    [crrd(['@ספר בראשית', '#פסוק א', '#פרק יג']), ("Genesis 13:1",)],  # sections out of order
    [crrd(['@שמות', '#א', '#ב']), ("Exodus 1:2",)],  # used to also match Exodus 2:1 b/c would allow mixing integer parts

    # Roman numerals
    [crrd(['@Job', '#III', '#5'], lang='en'), ("Job 3:5",)],
    [crrd(['@Job', '#ix', '#5'], lang='en'), ("Job 9:5",)],
    [crrd(['@Job', '#IV .', '#5'], lang='en'), ("Job 4:5",)],
    [crrd(['@Job', '#xli.', '#5'], lang='en'), ("Job 41:5",)],
    [crrd(['@Job', '#CIV', '#5'], lang='en'), tuple()],  # too high
    [crrd(['@Job', '#iiii', '#5'], lang='en'), tuple()],  # invalid roman numeral

    # Amud split into two parts
    [crrd(['@בבלי', '@יבמות', '#סא', '#א']), ("Yevamot 61a",)],
    [crrd(["@תוספות", "@פסחים", "#קו", "#א"]), ("Tosafot on Pesachim 106a",)],  # amud for commentary that has DH
    [crrd(["@תוספות", "@פסחים", "#קו", "#א", "*ד\"ה ושמע מינה"]), ("Tosafot on Pesachim 106a:1:1",)],  # amud for commentary that has DH
    [crrd(['@בבלי', '#דף ב', '#עמוד א', '@במכות']), ("Makkot 2a",)],
    [crrd(['@בבלי', '#עמוד א', '#דף ב', '@במכות']), ("Makkot 2a",)],  # out of order daf and amud
    [crrd(['@בבלי', '#דף ב', '#עמוד ג', '@במכות']), tuple()],
    [crrd(['@בבלי', '#דף ב', '#עמוד א', '^עד', '#עמוד ב', '@במכות']), ("Makkot 2",)],
    [crrd(['@בבלי', '#דף ב', '#עמוד א', '^עד', '#דף ג', '#עמוד ב', '@במכות']), ("Makkot 2a-3b",)],
    [crrd(['@שבת', '#א', '#ב']), ["Mishnah Shabbat 1:2"]],  # shouldn't match Shabbat 2a by reversing order of parts
    [crrd(['@שבת', '#ב', '#א']), ["Shabbat 2a", "Mishnah Shabbat 2:1"]],  # ambiguous case

    # Parsha -> sections
    [crrd(["@Parshat Vayikra", "#2", "#3"], lang='en'), ('Leviticus 2:3',)],
    [crrd(["@Parshat Tzav", "#2", "#3"], lang='en'), tuple()],  # validate that sections fall within parsha
    pytest.param(crrd(["@Parshat Noach", "#6", "#3"], lang='en'), tuple(), marks=pytest.mark.xfail(reason="currently dont check if pasuk/perek pair fall in parsha, only perek")),

    # Aliases for perakim
    [crrd(["@משנה", "@ברכות", "#פרק קמא"]), ("Mishnah Berakhot 1",)],
    [crrd(["@משנה", "@ברכות", "#פרק בתרא"]), ("Mishnah Berakhot 9",)],
    [crrd(['#ר"פ בתרא', '@דמשנה ברכות']), ("Mishnah Berakhot 9",)],
    [crrd(['#רפ"ג', '@דכלאים']), ['Kilayim 3']],
    [crrd(['#ספ"ג', '@דכלאים']), ['Kilayim 3']],

    # Named alt structs
    [crrd(["@פרק אלו דברים", "@בפסחים"]), ("Pesachim 65b:10-73b:16",)],  # talmud perek (that's ambiguous)
    [crrd(["@פרק אלו דברים"]), ("Pesachim 65b:10-73b:16", "Berakhot 51b:11-53b:33", "Jerusalem Talmud Berakhot 8:1:1-8:7", "Jerusalem Talmud Pesachim 6:1:1-6:4", "Jerusalem Talmud Demai 2:1:1-5:4")],  # talmud perek without book that's ambiguous
    [crrd(["@רש\"י", "@פרק יום טוב", "@בביצה"]), ("Rashi on Beitzah 15b:1-23b:10",)],  # rashi perek
    [crrd(["@רש\"י", "@פרק מאימתי"]), ("Rashi on Berakhot 2a:1-13a:15",)],  # rashi perek
    [crrd(["@רש\"י", "@פרק כל כנויי נזירות", "@בנזיר", "*ד\"ה כל כינויי נזירות"]), ("Rashi on Nazir 2a:1:1",)],  # rashi perek dibur hamatchil

    # Numbered alt structs
    [crrd(["#פרק קמא", "@בפסחים"]), ("Pesachim 2a:1-21a:7", "Mishnah Pesachim 1")],  # numbered talmud perek
    [crrd(['#פ"ק', '@בפסחים']), ("Pesachim 2a:1-21a:7", "Mishnah Pesachim 1")],  # numbered talmud perek
    [crrd(["#פרק ה", "@בפסחים"]), ("Pesachim 58a:1-65b:9", "Mishnah Pesachim 5")],  # numbered talmud perek
    [crrd(['#פ"ה', '@בפסחים']), ("Pesachim 58a:1-65b:9", "Mishnah Pesachim 5", "Pesachim 85")],  # numbered talmud perek
    [crrd(["#פרק בתרא", "@בפסחים"]), ("Mishnah Pesachim 10", "Pesachim 99b:1-121b:3")],  # numbered talmud perek
    [crrd(['@מגמ\'', '#דרפ\"ו', '@דנדה']), ("Niddah 48a:11-54b:9",)],  # prefixes in front of perek name

    # Using addressTypes of alt structs
    [crrd(["@JT", "@Bikkurim", "#Chapter 2"], lang="en"), ("Jerusalem Talmud Bikkurim 2",)],
    [crrd(["@Tosafot Rabbi Akiva Eiger", "@Shabbat", "#Letter 87"], lang="en"), ("Tosafot Rabbi Akiva Eiger on Mishnah Shabbat 7.2.1",)],
    [crrd(["@JT", "@Berakhot", "#2a"], lang="en"), ("Jerusalem Talmud Berakhot 1:1:2-4", "Jerusalem Talmud Berakhot 1:1:7-11",)],  # ambig b/w Venice and Vilna
    [crrd(["@JT", "@Berakhot", "#Chapter 1", "#2a"], lang="en"), ("Jerusalem Talmud Berakhot 1:1:2-4", "Jerusalem Talmud Berakhot 1:1:7-11",)],
    [crrd(["@JT", "@Peah", "#10b"], lang="en"), ("Jerusalem Talmud Peah 2:1:1-4",)],  # Venice not ambig
    [crrd(["@JT", "@Peah", "#Chapter 3", "#15b"], lang="en"), ("Jerusalem Talmud Peah 3:2:4-4:3",)],  # Venice not ambig because of chapter
    [crrd(["@JT", "@Peah", "#15c"], lang="en"), ("Jerusalem Talmud Peah 1:1:20-30",)],  # Folio address
    [crrd(["@Chapter 1"], lang="en"), tuple()],  # It used to be that Bavli perakim where Chapter N which causes problems for global scope

    # Dibur hamatchils
    [crrd(["@רש\"י", "@יום טוב", "*ד\"ה שמא יפשע"]), ("Rashi on Beitzah 15b:8:1",)],
    [crrd(["@רש\"י", "@ביצה", "*ד\"ה שמא יפשע"]), ("Rashi on Beitzah 15b:8:1",)],
    [crrd(["@רש\"י", "@יום טוב", "*ד\"ה אלא ביבנה"]), ("Rashi on Rosh Hashanah 29b:5:3",)],
    [crrd(['@שבועות', '#דף כה ע"א', '@תוד"ה', '*חומר']), ("Tosafot on Shevuot 25a:11:1",)],
    [crrd(["@רש\"י", "#דף ב עמוד א", "@בסוכה", "*ד\"ה סוכה ורבי"]), ("Rashi on Sukkah 2a:1:1",)], # rashi dibur hamatchil
    [crrd(["@רש\"י", "@בראשית", "#פרק א", "#פסוק א", "*ד\"ה בראשית"]), ("Rashi on Genesis 1:1:1", "Rashi on Genesis 1:1:2")],

    # Ranged refs
    [crrd(['@ספר בראשית', '#פרק יג', '#פסוק א', '^עד', '#פרק יד', '#פסוק ד']), ("Genesis 13:1-14:4",)],
    [crrd(['@בראשית', '#יג', '#א', '^-', '#יד', '#ד']), ("Genesis 13:1-14:4",)],
    [crrd(['@דברים', '#פרק יד', '#פסוקים מ', '^-', '#מה']), ("Deuteronomy 14:40-45",)],
    pytest.param(crrd(['@תלמוד', '@כתובות', '#קיב', '#א', '^-', '#ב']), ["Ketubot 112"], marks=pytest.mark.xfail(reason="Deciding that we can't handle daf and amud being separate in this case because difficult to know we need to merge")),
    [crrd(['@תלמוד', '@כתובות', '#קיב א', '^-', '#ב']), ["Ketubot 112"]],

    # Base text context
    [crrd(['@ובתוס\'', '#דכ"ז ע"ב', '*ד"ה והלכתא'], "Rashi on Berakhot 2a"), ("Tosafot on Berakhot 27b:14:2",)],  # shared context child via graph context

    # Consecutive named parts broken up too much
    [crrd(['@תו"כ', '@ויקרא', '@דבורא דחובה', "#פר' יא"]), ['Sifra, Vayikra Dibbura DeChovah, Section 11']],

    # Mis-classified part types
    [crrd(['@ושו"ע', "#אה״ע", "#סי׳ כ״ח", "#סעיף א"]), ("Shulchan Arukh, Even HaEzer 28:1",)],

    # Ibid
    [crrd(['&שם', '#ז'], prev_trefs=["Genesis 1"]), ["Genesis 7", "Genesis 1:7"]],  # ambiguous ibid
    [crrd(['&Ibid', '#12'], prev_trefs=["Exodus 1:7"], lang='en'), ["Exodus 1:12", "Exodus 12"]],  # ambiguous ibid when context is segment level (not clear if this is really ambiguous. maybe should only have segment level result)
    [crrd(['#ב', '#ז'], prev_trefs=["Genesis 1:3", "Exodus 1:3"]), ["Genesis 2:7", "Exodus 2:7"]],
    [crrd(['@בראשית', '&שם', '#ז'], prev_trefs=["Exodus 1:3", "Genesis 1:3"]), ["Genesis 1:7"]],
    [crrd(['&שם', '#ב', '#ז'], prev_trefs=["Genesis 1"]), ["Genesis 2:7"]],
    [crrd(['#פרק ד'], prev_trefs=["Genesis 1"]), ("Genesis 4",)],
    [crrd(['#פרק ד'], prev_trefs=["Genesis 1", None]), tuple()],
    [crrd(['@תוספות', '*ד"ה והלכתא'], prev_trefs=["Berakhot 27b"]), ("Tosafot on Berakhot 27b:14:2",)],
    [crrd(['#דף כ'], 'Berakhot 2a', prev_trefs=["Shabbat 2a"]), ("Berakhot 20", "Shabbat 20")],  # conflicting contexts
    [crrd(['#דף כ', '&שם'], 'Berakhot 2a', prev_trefs=["Shabbat 2a"]), ("Shabbat 20",)],  # conflicting contexts which can be resolved by explicit sham
    [crrd(["@ותוס'", "&שם", "*ד\"ה תרי"], "Gilyon HaShas on Berakhot 30a:2", prev_trefs=["Berakhot 17b"]), ("Tosafot on Berakhot 17b:5:1",)],  # Ibid.
    [crrd(['&שם', '&שם', '#ב'], "Mishnah Berakhot 1", prev_trefs=['Mishnah Shabbat 1:1']), ("Mishnah Shabbat 1:2",)],  # multiple shams. TODO failing because we're not enforcing order
    [crrd(['&שם'], prev_trefs=['Genesis 1:1']), ('Genesis 1:1',)],
    [crrd(['#פסוקים מ', '^-', '#מה'], prev_trefs=['Deuteronomy 14']), ("Deuteronomy 14:40-45",)],
    [crrd(['#יג', '#א', '^-', '#ב'], prev_trefs=['Deuteronomy 1:20']), ("Deuteronomy 13:1-2",)],
    [crrd(['@ברכות', '#דף ב'], prev_trefs=['Rashi on Berakhot 3a']), ('Berakhot 2',)],  # dont use context when not needed
    [crrd(['#שבפרק ד'], prev_trefs=["Genesis 1"]), ("Genesis 4",)],  # prefix in front of section
    [crrd(['@שמות', '#י"ב', '#א'], prev_trefs=['Exodus 10:1-13:16']), ['Exodus 12:1']],  # broke with merging logic in final pruning
    [crrd(['@רמב"ן', '#ט"ז', '#ד'], prev_trefs=["Exodus 16:32"]), ["Ramban on Exodus 16:4"]],
    [crrd(['#פרק ז'], prev_trefs=["II Kings 17:31"]), ["II Kings 7"]],
    [crrd(['@ערוך השולחן', '#תצג'], prev_trefs=["Arukh HaShulchan, Orach Chaim 400"]), ["Arukh HaShulchan, Orach Chaim 493"]],  # ibid named part that's not root
    [crrd(['@רש"י', '&שם'], prev_trefs=["Genesis 25:9", "Rashi on Genesis 21:20"]), ["Rashi on Genesis 21:20", "Rashi on Genesis 25:9"]],  # ambiguous ibid
    [crrd(["@Job"], lang='en', prev_trefs=['Job 1:1']), ("Job",)],  # don't use ibid context if there's a match that uses all input
    [crrd(["@Mishneh Torah"], lang='en', context_tref="Mishneh Torah, Torah Study 1:1"), tuple()],
    [crrd(["#28", "^-", "#30"], lang='en', context_tref='Leviticus 15:13'), ("Leviticus 15:28-30",)],  # ibid range
    [crrd(["&ibid", "#30"], lang='en', prev_trefs=['Leviticus 15:13-17']), ("Leviticus 15:30",)],  # range in context ref
    [crrd(["@Mishneh Torah"], lang='en', context_tref="Mishneh Torah, Torah Study 1:1"), tuple()],
    [crrd(["#סימן תצ״ג"], lang='he', context_tref='Mishnah Berurah 494:1'), ("Mishnah Berurah 493", "Shulchan Arukh, Orach Chayim 493")],  # use base_titles to infer possible links from book_ref context
<<<<<<< HEAD
    [crrd(["#2"], lang='en', context_tref='Genesis'), tuple()],  # single gematria shouldn't be considered a match due to false positives
=======
    [crrd(["@Yoma", "&ibid"], lang="en", prev_trefs=["Yoma 86"]), ("Yoma 86",)],  # respect the amud-less ibid
>>>>>>> a17a2f25
    [crrd(['@והשולחן ערוך', '#סימן א', '#סעיף ב'], context_tref='Arukh HaShulchan, Orach Chaim 75:11'), ("Shulchan Arukh, Orach Chayim 1:2",)],  # pull context from lower node to use to resolve book title
    [crrd(["#verse 2"], lang='en', context_tref="Rashi on Genesis 1:1:1"), ("Rashi on Genesis 1:2", "Genesis 1:2")],  # ibid that can refer to either commentary or base text

    # Relative (e.g. Lekaman)
    [crrd(["@תוס'", "<לקמן", "#ד ע\"ב", "*ד\"ה דאר\"י"], "Gilyon HaShas on Berakhot 2a:2"), ("Tosafot on Berakhot 4b:6:1",)],  # likaman + abbrev in DH
    [crrd(['<לקמן', '#משנה א'], "Mishnah Berakhot 1", prev_trefs=['Mishnah Shabbat 1']), ("Mishnah Berakhot 1:1",)],  # competing relative and sham

    # Superfluous information
    [crrd(['@Vayikra', '@Leviticus', '#1'], lang='en'), ("Leviticus 1",)],
    [crrd(['@תוספות', '#פרק קמא', '@דברכות', '#דף ב']), ['Tosafot on Berakhot 2']],

    # Passage nodes
    [crrd(["@משנה", "@ביצה", "#יד:"]), ("Beitzah 14b:4", "Beitzah 14b:12", "Beitzah 14b:9")],


    # YERUSHALMI EN
    [crrd(['@Bavli', '#2a'], "Jerusalem Talmud Shabbat 1:1", "en"), ("Shabbat 2a",)],
    pytest.param(crrd(['@Berakhot', '#2', '#1'], "Jerusalem Talmud Shabbat 1:1", "en"), ("Jerusalem Talmud Berakhot 2:1",), marks=pytest.mark.xfail(reason="Tricky case. We've decided to always prefer explicit or ibid citations so this case fails.")),
    [crrd(['@Bavli', '#2a', '^/', '#b'], "Jerusalem Talmud Shabbat 1:1", 'en'), ("Shabbat 2",)],
    [crrd(['@Halakha', '#2', '#3'], "Jerusalem Talmud Shabbat 1:1", 'en'), ("Jerusalem Talmud Shabbat 2:3",)],
    [crrd(['#2', '#3'], "Jerusalem Talmud Shabbat 1:1", 'en'), ("Jerusalem Talmud Shabbat 2:3", "Mishnah Shabbat 2:3")],
    [crrd(['@Tosephta', '@Ševi‘it', '#1', '#1'], "Jerusalem Talmud Sheviit 1:1:3", 'en'), ("Tosefta Sheviit 1:1", "Tosefta Sheviit (Lieberman) 1:1")],
    pytest.param(crrd(['@Roš Haššanah', '#4', '#Notes 42', '^–', '#43'], "Jerusalem Talmud Taanit 1:1:3", "en"), ("Jerusalem Talmud Rosh Hashanah 4",), marks=pytest.mark.xfail(reason="currently dont support partial ranged ref match. this fails since Notes is not a valid address type of JT")),
    [crrd(['@Tosaphot', '#85a', '*s.v. ולרבינא'], "Jerusalem Talmud Pesachim 1:1:3", 'en'), ("Tosafot on Pesachim 85a:14:1",)],
    [crrd(['@Unknown book', '#2'], "Jerusalem Talmud Pesachim 1:1:3", 'en'), tuple()],  # make sure title context doesn't match this
    [crrd(['@Tosafot', '@Megillah', '#21b', '*s. v . כנגד'], "Jerusalem Talmud Pesachim 1:1:3", 'en'), ("Tosafot on Megillah 21b:7:1",)],  # make sure title context doesn't match this
    [crrd(['@Sifra', '@Behar', '#Parašah 6', '#5'], "Jerusalem Talmud Pesachim 1:1:3", 'en'), ("Sifra, Behar, Section 6 5",)],
    [crrd(['@Sifra', '@Saw', '#Parashah 2(9–10'], "Jerusalem Talmud Pesachim 1:1:3", 'en'), tuple()],  # if raw ref gets broken into incorrect parts, make sure it handles it correctly

    # gilyon hashas
    [crrd(["@תוספות", "*ד\"ה אין"], "Gilyon HaShas on Berakhot 51b:1"), ("Tosafot on Berakhot 51b:8:1",)],  # commentator with implied book and daf from context commentator
    [crrd(["@קדושין", "#טו ע\"ב", "@תוס'", "*ד\"ה א\"ק"], "Gilyon HaShas on Berakhot 21a:3"), ("Tosafot on Kiddushin 15b:3:1", "Tosafot on Kiddushin 15b:4:1",)],  # abbrev in DH. ambiguous.
    [crrd(["@בב\"מ", "#פח ע\"ב"], "Gilyon HaShas on Berakhot 21a:3"), ("Bava Metzia 88b",)],  # TODO should this match Gilyon HaShas as well?

    # specific books
    # TODO still need to convert the following tests to new `crrd` syntax
    [crrd(['@טור', '@אורח חיים', '#סימן א']), ("Tur, Orach Chaim 1",)],
    [crrd(['@ספרא', '@בהר', '#ב', '#ד']), ("Sifra, Behar, Chapter 2:4", "Sifra, Behar, Section 2:4")],
    [crrd(['@רמב"ן', '@דברים', '#יד', '#כא']), ("Ramban on Deuteronomy 14:21",)],
    [crrd(['@הרמב"ם', '@תרומות', '#פ"א', '#ה"ח']), ("Mishneh Torah, Heave Offerings 1:8",)],
    [crrd(['@בירושלמי', '@שביעית', '#פ"ו', '#ה"א']), ("Jerusalem Talmud Sheviit 6:1",)],
    [crrd(['@בגמרא במסכת בסנהדרין', '#צז:']), ("Sanhedrin 97b",)],  # one big ref part that actually matches two separate terms + each part has prefix
    [crrd(['@לפרשת וילך']), ("Deuteronomy 31:1-30",)],  # lamed prefix
    [crrd(['@ברמב"ם', '#פ"ח', '@מהל\' תרומות', '#הי"א']), ("Mishneh Torah, Heave Offerings 8:11",)],
    [crrd(["@באה\"ע", "#סימן קנ\"ה", "#סי\"ד"]), ("Shulchan Arukh, Even HaEzer 155:14",)],
    [crrd(['@פירש"י', '@בקידושין', '#דף פ\' ע"א']), ("Rashi on Kiddushin 80a",)],
    [crrd(["@מורה נבוכים", "#חלק א", "#פרק א"]), ("Guide for the Perplexed, Part 1, Chapter 1",)],
    [crrd(["@מורה נבוכים", "#חלק ג'", "@הקדמה"]), ("Guide for the Perplexed, Part 3, Introduction",)],
    [crrd(["@מורה נבוכים", '#ח"ג', '#פמ"ג']), ("Guide for the Perplexed, Part 3, Chapter 43",)],
    [crrd(["@מורה נבוכים", '#ג', '#מ"ג']), ("Guide for the Perplexed, Part 3, Chapter 43",)],
    # pytest.param(crrd("Gilyon HaShas on Berakhot 48b:1", 'he', '''תשב"ץ ח"ב (ענין קסא''', [0, 1, slice(3, 5)], [RPT.NAMED, RPT.NUMBERED, RPT.NUMBERED]), ("Sefer HaTashbetz, Part II 161",), marks=pytest.mark.xfail(reason="Don't support Sefer HaTashbetz yet")),  # complex text
    [crrd(['@יבמות', '#לט ע״ב']), ["Yevamot 39b"]],
    [crrd(['@פרשת שלח לך']), ['Parashat Shelach']],
    [crrd(['@טור יורה דעה', '#סימן א']), ['Tur, Yoreh Deah 1']],
    [crrd(['@תוספתא', '@ברכות', '#א', '#א']), ['Tosefta Berakhot 1:1', 'Tosefta Berakhot (Lieberman) 1:1']],  # tosefta ambiguity
    [crrd(['@תוספתא', '@ברכות', '#א', '#טז']), ['Tosefta Berakhot 1:16']],  # tosefta ambiguity

    # zohar
    [crrd(['@זוה"ק', '#ח"א','@לך לך', '@סתרי תורה', '#דף פ.']), ['Zohar, Lech Lecha 10.78-84']],
    [crrd(['@זוה"ק', '#ח"א','@לך לך', '#דף פג:']), ['Zohar, Lech Lecha 17.152-18.165']],
    [crrd(['@זוה"ק', '#ח"א', '#דף פג:']), ['Zohar, Lech Lecha 17.152-18.165']],
    [crrd(['@זוה"ק', '@לך לך', '#דף פג:']), ['Zohar, Lech Lecha 17.152-18.165']],

    [crrd(['@זהר חדש', '@בראשית']), ['Zohar Chadash, Bereshit']],
    [crrd(['@מסכת', '@סופרים', '#ב', '#ג']), ['Tractate Soferim 2:3']],
    [crrd(['@אדר"נ', '#ב', '#ג']), ["Avot DeRabbi Natan 2:3"]],
    [crrd(['@פרק השלום', '#ג']), ["Tractate Derekh Eretz Zuta, Section on Peace 3"]],
    [crrd(['@ד"א זוטא', '@פרק השלום', '#ג']), ["Tractate Derekh Eretz Zuta, Section on Peace 3"]],
    [crrd(['@ספר החינוך', '@לך לך', '#ב']), ['Sefer HaChinukh 2']],
    [crrd(['@ספר החינוך', '#ב']), ['Sefer HaChinukh 2']],

    #ben yehuda project
    [crrd(["@בראש'", '#א', '#ב']), ["Genesis 1:2"]],
    [crrd(['@רש"י', "@כתוב'", '#י:']), ["Rashi on Ketubot 10b"]],
    [crrd(["@מקוא'", '#א', '#ב']), ["Mishnah Mikvaot 1:2"]],
    [crrd(['@תוספתא', "@יומ'", '#א', '#א']), ["Tosefta Yoma 1:1", 'Tosefta Yoma (Lieberman) 1:1']],

    # pytest.param(crrd(None, 'he', 'החינוך, כי תבא, עשה תר"ו', [0, slice(2, 4), 5, slice(6, 9)], [RPT.NAMED, RPT.NAMED, RPT.NAMED, RPT.NUMBERED]), ['Sefer HaChinukh 3'], marks=pytest.mark.xfail(reason="Don't support Aseh as address type yet")),
    # [crrd(None, 'he', 'מכילתא מסכתא דעמלק', [0, slice(1, 3)], [RPT.NAMED, RPT.NAMED]), ["Mekhilta d'Rabbi Yishmael 17:8-18:27"]],
    # [crrd(None, 'he', 'מכילתא שמות כא ג', [slice(0, 2), 2, 3], [RPT.NAMED, RPT.NUMBERED, RPT.NUMBERED]), ["Mekhilta d'Rabbi Yishmael 21:3"]],
    # [crrd(None, 'he', 'מכילתא שמות כא ג', [0, 1, 2, 3], [RPT.NAMED, RPT.NAMED, RPT.NUMBERED, RPT.NUMBERED]), ["Mekhilta d'Rabbi Yishmael 21:3"]],
    # [crrd(None, 'he', 'מכילתא כא ג', [0, 1, 2], [RPT.NAMED, RPT.NUMBERED, RPT.NUMBERED]), ["Mekhilta d'Rabbi Yishmael 21:3"]],
    # [crrd(None, 'he', 'במדרש שמות רבה י"א ג', [0, slice(1, 3), slice(3, 6), 6], [RPT.NAMED, RPT.NAMED, RPT.NUMBERED, RPT.NUMBERED]), ["Shemot Rabbah 11:3"]],
    # [crrd(None, 'he', 'ובפרשת ואלה שמות', [slice(0, 3)], [RPT.NAMED]), ["Exodus 1:1-6:1"]],
    # [crrd(None, 'he', 'פדר"א פרק כג', [slice(0,3), slice(3, 5)], [RPT.NAMED, RPT.NUMBERED]), ["Pirkei DeRabbi Eliezer 23"]],
    # [crrd(None, 'he', 'סדר אליהו פ"י', [slice(0, 2), slice(2, 5)], [RPT.NAMED, RPT.NUMBERED]), ["Tanna Debei Eliyahu Rabbah 10"]],
    # pytest.param(crrd(None, 'he', 'תנד"א זוטא יא', [slice(0, 4), 4], [RPT.NAMED, RPT.NUMBERED]), ["Tanna debei Eliyahu Zuta 11"], marks=pytest.mark.xfail(reason="Currently there's an unnecessary SchemaNode 'Seder Eliyahu Zuta' that needs to be removed for this to pass")),
    # [crrd(None, 'he', 'מכילתא דרשב"י פרק יב', [slice(0, 4), slice(4, 6)], [RPT.NAMED, RPT.NUMBERED]), ["Mekhilta DeRabbi Shimon Ben Yochai 12"]],

    # [crrd(None, 'he', "ספרי במדבר קמב", [slice(0, 2), 2], [RPT.NAMED, RPT.NUMBERED]), ["Sifrei Bamidbar 142"]],
    # pytest.param(crrd(None, 'he', "ספרי במדבר פיס' קמב", [slice(0, 2), slice(2, 5)], [RPT.NAMED, RPT.NUMBERED]), ["Sifrei Bamidbar 142"], marks=pytest.mark.xfail(reason="Don't support Piska AddressType")),
    # pytest.param(crrd(None, 'he', 'ספרי דברים פיסקא צט', [slice(0, 2), slice(2, 4)], [RPT.NAMED, RPT.NUMBERED]), ["Sifrei Devarim 99"], marks=pytest.mark.xfail(reason="Don't support Piska AddressType")),
    # pytest.param(crrd(None, 'he', 'ספרי במדבר פסקא יז', [slice(0, 2), slice(2, 4)], [RPT.NAMED, RPT.NUMBERED]), ["Sifrei Bamidbar 17"], marks=pytest.mark.xfail(reason="Don't support Piska AddressType")),
    # pytest.param(crrd(None, 'he', 'ספרי במדבר פרשת בהעלותך פיסקא עח', [slice(0, 2), slice(2, 4), slice(4, 6)], [RPT.NAMED, RPT.NUMBERED, RPT.NUMBERED]), ["Sifrei Bamidbar 78"], marks=pytest.mark.xfail(reason="Don't support Piska AddressType")),
    # [crrd(None, 'he', "ספרי דברים וזאת הברכה סי' שמד", [slice(0, 2), slice(2, 4), slice(4, 7)], [RPT.NAMED, RPT.NUMBERED, RPT.NUMBERED]), ["Sifrei Devarim 344"]],
    # [crrd(None, 'he', 'פסיקתא דר"כ ג', [slice(0, 4), 4], [RPT.NAMED, RPT.NUMBERED]), ["Pesikta D'Rav Kahanna 3"]],
    # [crrd(None, 'he', "פסיקתא רבתי טו", [slice(0, 2), 2], [RPT.NAMED, RPT.NUMBERED]), ["Pesikta Rabbati 15"]],
    # pytest.param(crrd(None, 'he', "ילקוט שמעוני כג", [slice(0, 2), 2], [RPT.NAMED, RPT.NUMBERED]), ["Yalkut Shimoni on Torah 23"], marks=pytest.mark.xfail(reason="Can't infer which Yalkut Shimoni from Remez")),
    # pytest.param(crrd(None, 'he', "ילקוט שמעוני בראשית רמז כג", [slice(0, 2), 2, 3], [RPT.NAMED, RPT.NAMED, RPT.NUMBERED]), ["Yalkut Shimoni on Torah 23"], marks=pytest.mark.xfail(reason="Can't infer which Yalkut Shimoni from book")),
    # pytest.param(crrd(None, 'he', 'ילקוט שמעוני על נ"ך רמז כג', [slice(0, 6), 6], [RPT.NAMED, RPT.NUMBERED]), ["Yalkut Shimoni on Nach 23"], marks=pytest.mark.xfail(reason="Can't infer which book in Yalkut Shimoni on Nach from Remez")),
    # [crrd(None, 'he', 'ילקוט שמעוני יהושע כג', [slice(0, 2), 2, 3], [RPT.NAMED, RPT.NAMED, RPT.NUMBERED]), ["Yalkut Shimoni on Nach 23"]],
    # [crrd(None, 'he', 'מדרש תהילים כג', [slice(0, 2), 2], [RPT.NAMED, RPT.NUMBERED]), ["Midrash Tehillim 23"]],
    # [crrd(None, 'he', 'מדרש משלי פרק כג', [slice(0, 2), slice(2, 4)], [RPT.NAMED, RPT.NUMBERED]), ["Midrash Mishlei 23"]],
    # [crrd(None, 'he', 'תנחומא בראשית יג', [0, 1, 2], [RPT.NAMED, RPT.NAMED, RPT.NUMBERED]), ["Midrash Tanchuma, Bereshit 13"]],
    # [crrd(None, 'he', 'תנחומא בובר בראשית יג', [slice(0,2), 2, 3], [RPT.NAMED, RPT.NAMED, RPT.NUMBERED]), ["Midrash Tanchuma Buber, Bereshit 13"]],
    # [crrd(None, 'he', 'תקוני זוהר כג ע"ב', [slice(0, 2), slice(2, 6)], [RPT.NAMED, RPT.NUMBERED]), ["Tikkunei Zohar 23b"]],
    # pytest.param(crrd(None, 'he', 'תקו"ז ט', [slice(0, 3), 3], [RPT.NAMED, RPT.NUMBERED]),["Tikkunei Zohar 24a:7-24b:1"], marks=pytest.mark.xfail(reason="Currently invalid way to refer to Tikkunei Zohar")),
    # pytest.param(crrd(None, 'he', 'ת"ז תיקון ט', [slice(0, 3), slice(3, 5)], [RPT.NAMED, RPT.NUMBERED]), ["Tikkunei Zohar 24a:7-24b:1"], marks=pytest.mark.xfail(reason="Currently invalid way to refer to Tikkunei Zohar")),
    # pytest.param(crrd(None, 'he', 'תקו"ז ט כד ע"ב', [slice(0, 3), 3, slice(4, 8)], [RPT.NAMED, RPT.NUMBERED, RPT.NUMBERED]), ["Tikkunei Zohar 24b:1"], marks=pytest.mark.xfail(reason="Currently invalid way to refer to Tikkunei Zohar")),
    # [crrd(None, 'he', 'הקדמה לתקו"ז', [0, slice(1, 4)], [RPT.NAMED, RPT.NAMED]), ["Tikkunei Zohar 1a:1-16b:4"]],
    # [crrd(None, 'he', 'ס"ע פי"א', [slice(0, 3), slice(3, 6)], [RPT.NAMED, RPT.NUMBERED]), ["Seder Olam Rabbah 11"]],
    # [crrd(None, 'he', 'מק"א ג ד', [slice(0, 3), 3, 4], [RPT.NAMED, RPT.NUMBERED, RPT.NUMBERED]), ["The Book of Maccabees I 3:4"]],
    # [crrd(None, 'he', 'ספר חשמונאים ב ו ב', [slice(0, 3), 3, 4], [RPT.NAMED, RPT.NUMBERED, RPT.NUMBERED]), ["The Book of Maccabees II 6:2"]],
    # [crrd(None, 'he', 'ליקוטי מוהר"ן כג ב', [slice(0,4), 4, 5], [RPT.NAMED, RPT.NUMBERED, RPT.NUMBERED]), ["Likutei Moharan 23:2"]],
    # pytest.param(crrd(None, 'he', 'ליקוטי מוהר"ן תורה כג אות ב', [slice(0, 4), slice(4, 6), slice(6, 8)], [RPT.NAMED, RPT.NUMBERED, RPT.NUMBERED]), ["Likutei Moharan 23:2"], marks=pytest.mark.xfail(reason="Torah and Ot are not valid AddressTypes yet")),
    # [crrd(None, 'he', 'ליקוטי מוהר"ן תניינא ד ב', [slice(0,4), 4, 5, 6], [RPT.NAMED, RPT.NAMED, RPT.NUMBERED, RPT.NUMBERED]), ["Likutei Moharan, Part II 4:2"]],
    # [crrd(None, 'he', 'ספר יצירה פ"א מ"א', [0, 1, slice(2, 5), slice(5, 8)], [RPT.NAMED, RPT.NAMED, RPT.NUMBERED, RPT.NUMBERED]), ["Sefer Yetzirah 1:1"]],
    # [crrd(None, 'he', 'ספר יצירה נוסח הגר"א ב ב', [0, 1, slice(3, 6), 6, 7], [RPT.NAMED, RPT.NAMED, RPT.NAMED, RPT.NUMBERED, RPT.NUMBERED]), ["Sefer Yetzirah Gra Version 2:2"]],
    # [crrd(None, 'he', 'לקוטי הלכות או"ח הלכות ציצית ב א', [slice(0, 2), slice(2, 5), slice(5, 7), 7, 8], [RPT.NAMED, RPT.NAMED, RPT.NAMED, RPT.NUMBERED, RPT.NUMBERED]), ["Likutei Halakhot, Orach Chaim, Laws of Fringes 2:1"]],
    # [crrd(None, 'he', 'לקוטי הלכות הלכות מעקה ושמירת הנפש', [slice(0, 2), slice(2, 6)], [RPT.NAMED, RPT.NAMED]), ["Likutei Halakhot, Choshen Mishpat, Laws of Roof Rails and Preservation of Life"]],
    # [crrd(None, 'he', "בתלמוד ירושלמי כתובות פ\"א ה\"ב", [slice(0, 2), 2, slice(3, 6), slice(6, 9)], [RPT.NAMED, RPT.NAMED, RPT.NUMBERED, RPT.NUMBERED]), ["Jerusalem Talmud Ketubot 1:2"]],
    # [crrd(None, 'he', 'סוטה מג', [0, 1], [RPT.NAMED, RPT.NUMBERED]), ['Sotah 43']],
    # [crrd(None, 'he', 'משנה ברורה סימן א סק"א', [slice(0, 2), slice(2, 4), slice(4, 7)], [RPT.NAMED, RPT.NUMBERED, RPT.NUMBERED]), ['Mishnah Berurah 1:1']],
    # [crrd(None, 'he', 'משנה ברורה סימן א סקט״ו', [slice(0, 2), slice(2, 4), slice(4, 7)],  [RPT.NAMED, RPT.NUMBERED, RPT.NUMBERED]), ['Mishnah Berurah 1:15']],
    # [crrd(None, 'he', 'משנה ברורה סימן א סעיף קטן א', [slice(0, 2), slice(2, 4), slice(4, 7)], [RPT.NAMED, RPT.NUMBERED, RPT.NUMBERED]), ['Mishnah Berurah 1:1']],
    # [crrd(None, 'he', 'משנה ברורה סימן א ס״ק א', [slice(0, 2), slice(2, 4), slice(4, 8)], [RPT.NAMED, RPT.NUMBERED, RPT.NUMBERED]), ['Mishnah Berurah 1:1']],
    # [crrd(None, 'he', 'בשו"ע או"ח סימן שכ"ט ס"ו', [slice(0, 3), slice(3, 6), slice(6, 10), slice(10, 13)], [RPT.NAMED, RPT.NAMED, RPT.NUMBERED, RPT.NUMBERED]), ['Shulchan Arukh, Orach Chayim 329:6']],
    # [crrd(None, 'he', 'בשו"ע או"ח סימן ש"ל סי"א', [slice(0, 3), slice(3, 6), slice(6, 10), slice(10, 13)],
    #       [RPT.NAMED, RPT.NAMED, RPT.NUMBERED, RPT.NUMBERED]), ['Shulchan Arukh, Orach Chayim 330:11']],
    #
    # # support basic ref instantiation as fall-back
    [crrd(['@Rashi on Genesis', '#1', '#1', '#1'], lang='en'), ["Rashi on Genesis 1:1:1"]],
])
def test_resolve_raw_ref(resolver_data, expected_trefs):
    resolved_ref = get_matches_from_resolver_data(resolver_data)
    if resolved_ref is None:
        matched_orefs = []
    else:
        matched_orefs = sorted([rr.ref for rr in resolved_ref.resolved_raw_refs] if resolved_ref.is_ambiguous else [resolved_ref.ref], key=lambda x: x.normal())
    if len(expected_trefs) != len(matched_orefs):
        print(f"Found {len(matched_orefs)} refs instead of {len(expected_trefs)}")
        for matched_oref in matched_orefs:
            print("-", matched_oref.normal())
    assert len(matched_orefs) == len(expected_trefs)
    for expected_tref, matched_oref in zip(sorted(expected_trefs, key=lambda x: x), matched_orefs):
        assert matched_oref == Ref(expected_tref)
        

@pytest.mark.parametrize(('context_tref', 'input_str', 'lang', 'expected_trefs', 'expected_pretty_texts', 'expected_part_strs_list'), [
    ["Berakhot 2a", 'It says in the Talmud, "Don\'t steal" which implies it\'s bad to steal.', 'en', tuple(), tuple(), tuple()],  # Don't match Talmud using Berakhot 2a as ibid context
    [None, 'It says in the Torah, "Don\'t steal" which implies it\'s bad to steal.', 'en', tuple(), tuple(), tuple()],
    [None, """גמ' שמזונותן עליך. עיין ביצה (דף טו ע"ב רש"י ד"ה שמא יפשע:)""", 'he', ("Rashi on Beitzah 15b:8:1",), ['ביצה (דף טו ע"ב רש"י ד"ה שמא יפשע:)'], [['ביצה', 'דף טו ע"ב', 'רש"י', 'ד"ה שמא']]],
    [None, """שם אלא ביתך ל"ל. ע' מנחות מד ע"א תד"ה טלית:""", 'he', ("Tosafot on Menachot 44a:12:1",), ['מנחות מד ע"א תד"ה טלית'], [['מנחות', 'מד ע"א', 'תד"ה','טלית']]],
    [None, """גמ' במה מחנכין. עי' מנחות דף עח ע"א תוס' ד"ה אחת:""", 'he',("Tosafot on Menachot 78a:10:1",), ['''מנחות דף עח ע"א תוס' ד"ה אחת'''], [['מנחות', 'דף עח ע"א', "תוס'", "ד\"ה אחת"]]],
    [None, """cf. Ex. 9:6,12:8""", 'en', ("Exodus 9:6", "Exodus 12:8"), ['Ex. 9:6', '12:8'], [['Ex.', '9', '6'], ['12', '8']]],
    ["Gilyon HaShas on Berakhot 25b:1", 'רש"י תמורה כח ע"ב ד"ה נעבד שהוא מותר. זה רש"י מאוד יפה.', 'he', ("Rashi on Temurah 28b:4:2",), ['רש"י תמורה כח ע"ב ד"ה נעבד שהוא מותר'], [['רש"י', 'תמורה', 'כח ע"ב', 'ד"ה נעבד']]],
    [None, "See Genesis 1:1. It says in the Torah, \"Don't steal\". It also says in 1:3 \"Let there be light\".", "en", ("Genesis 1:1", "Genesis 1:3"), ("Genesis 1:1", "1:3"), [["Genesis", "1", "1"], ["1", "3"]]],
])
def test_full_pipeline_ref_resolver(context_tref, input_str, lang, expected_trefs, expected_pretty_texts, expected_part_strs_list):
    context_oref = context_tref and Ref(context_tref)
    linker = library.get_linker(lang)
    doc = linker.link_by_paragraph(input_str, context_oref, type_filter='citation')
    resolved = doc.resolved_refs
    resolved_orefs = sorted(reduce(lambda a, b: a + b, [[match.ref] if not match.is_ambiguous else [inner_match.ref for inner_match in match.resolved_raw_refs] for match in resolved], []), key=lambda x: x.normal())
    if len(expected_trefs) != len(resolved_orefs):
        print(f"Found {len(resolved_orefs)} refs instead of {len(expected_trefs)}")
        for matched_oref in resolved_orefs:
            print("-", matched_oref.normal())
    assert len(resolved) == len(expected_trefs)
    for expected_tref, matched_oref in zip(sorted(expected_trefs, key=lambda x: x), resolved_orefs):
        assert matched_oref == Ref(expected_tref)
    for match, expected_pretty_text, expected_part_strs in zip(resolved, expected_pretty_texts, expected_part_strs_list):
        assert input_str[slice(*match.raw_entity.char_indices)] == match.raw_entity.text
        assert match.pretty_text == expected_pretty_text
        for part, expected_part_str in zip(match.raw_entity.raw_ref_parts, expected_part_strs):
            assert part.text == expected_part_str


@pytest.fixture
def peninei_base_context_ref():
    return Ref("Peninei Halakhah, Family, Introduction")


@pytest.fixture
def context_mutation_applier(peninei_base_context_ref):
    attachments = []

    def _apply(mutations, append=True):
        node, original = attach_context_mutations(peninei_base_context_ref, mutations, append=append)
        attachments.append((node, original))

    yield _apply

    for node, original in reversed(attachments):
        restore_context_mutations(node, original)


@pytest.fixture
def seeded_terms():
    term_defs = [
        {"slug": "shulchan-arukh", "titles": [{"text": "Shulchan Arukh", "lang": "en", "primary": True}]},
        {"slug": "even-haezer", "titles": [{"text": "Even HaEzer", "lang": "en", "primary": True}]},
        {"slug": "dummy-title", "titles": [{"text": "Dummy Title", "lang": "en", "primary": True}]},
        {"slug": "dummy-title2", "titles": [{"text": "Dummy Title", "lang": "en", "primary": True}]},
        {"slug": "dummy-title3", "titles": [{"text": "Dummy Title", "lang": "en", "primary": True}]},
        {"slug": "yet-another-dummy-title", "titles": [{"text": "Yet Another Dummy Title", "lang": "en", "primary": True}]},
        {"slug": "yet-another-dummy-title2", "titles": [{"text": "Yet Another Dummy Title", "lang": "en", "primary": True}]},
    ]
    created_terms = _seed_non_unique_terms(term_defs)
    yield
    _cleanup_non_unique_terms(created_terms)


@pytest.fixture
def mutation_runner():
    def _run(ref_resolver, base_ref, raw_ref, context_ref, mutations, append=True):
        node, original = attach_context_mutations(base_ref, mutations, append=append)
        try:
            return ref_resolver.resolve_raw_ref(context_ref, raw_ref)
        finally:
            restore_context_mutations(node, original)

    return _run


@pytest.fixture
def context_mutation_node(peninei_base_context_ref):
    base_mutation = [{
        "op": "swap",
        "input_terms": ["valid-input"],
        "output_terms": ["valid-output"],
    }]
    node, original = attach_context_mutations(peninei_base_context_ref, base_mutation)
    try:
        yield node
    finally:
        restore_context_mutations(node, original)


def test_context_mutations(seeded_terms, mutation_runner):
    base_context_ref = Ref("Peninei Halakhah, Family, Introduction")

    swap_mutation = {
        "op": "swap",
        "input_terms": ["dummy-title", "yet-another-dummy-title"],
        "output_terms": ["even-haezer", "shulchan-arukh"],
    }
    add_mutation = {
        "op": "add",
        "input_terms": ["shulchan-arukh"],
        "output_terms": ["even-haezer"],
    }

    swap_raw_ref, swap_context_ref, lang, _ = create_raw_ref_data(
        ["@Dummy Title", "@Yet Another Dummy Title", "#25", "#4"],
        context_tref=base_context_ref.normal(),
        lang="en",
    )
    add_raw_ref, add_context_ref, _, _ = create_raw_ref_data(
        ["@Shulchan Arukh", "#25", "#4"],
        context_tref=base_context_ref.normal(),
        lang="en",
    )
    assert swap_context_ref == base_context_ref
    assert add_context_ref == base_context_ref

    ref_resolver = library._build_ref_resolver('en')
    ref_resolver.reset_ibid_history()
    ref_resolver.set_thoroughness(ResolutionThoroughness.HIGH)

    swap_resolved = mutation_runner(ref_resolver, base_context_ref, swap_raw_ref, swap_context_ref, [swap_mutation])
    add_resolved = mutation_runner(ref_resolver, base_context_ref, add_raw_ref, add_context_ref, [add_mutation])

    assert not swap_resolved.is_ambiguous
    assert swap_resolved.ref == Ref("Shulchan Arukh, Even HaEzer 25:4")

    assert not add_resolved.is_ambiguous
    assert add_resolved.ref == Ref("Shulchan Arukh, Even HaEzer 25:4")


def test_context_mutation_schema_validation(context_mutation_node):
    node = context_mutation_node
    node.validate()

    node.ref_resolver_context_mutations = [{
        "op": "unsupported",
        "input_terms": ["valid-input"],
        "output_terms": ["valid-output"],
    }]
    with pytest.raises(IndexSchemaError):
        node.validate()

    node.ref_resolver_context_mutations = [{
        "op": "swap",
        "input_terms": ["valid-input"],
        "output_terms": [],
    }]
    node.validate()

    node.ref_resolver_context_mutations = [{
        "op": "add",
        "input_terms": ["valid-input"],
        "output_terms": ["valid-output"],
    }]
    node.validate()



@pytest.mark.parametrize(('input_addr_str', 'AddressClass','expected_sections'), [
    ['פ"ח', schema.AddressPerek, ([8, 88], [8, 88], [schema.AddressPerek, schema.AddressInteger])],
    ['מ"ד', schema.AddressTalmud, ([87], [88], [schema.AddressTalmud])],
    ['מ"ד.', schema.AddressTalmud, ([87], [87], [schema.AddressTalmud])],
    ['מ"ד ע"ב', schema.AddressTalmud, ([88], [88], [schema.AddressTalmud])],
    ['מ"ד', schema.AddressMishnah, ([4, 44], [4, 44], [schema.AddressMishnah, schema.AddressInteger])],
    ['פ"ק', schema.AddressPerek, ([1, 100], [1, 100], [schema.AddressPerek, schema.AddressPerek])],
])
def test_get_all_possible_sections_from_string(input_addr_str, AddressClass, expected_sections):
    exp_secs, exp2secs, exp_addrs = expected_sections
    sections, toSections, addr_classes = AddressClass.get_all_possible_sections_from_string('he', input_addr_str)
    sections = sorted(sections)
    toSections = sorted(toSections)
    assert sections == exp_secs
    assert toSections == exp2secs
    assert list(addr_classes) == exp_addrs


@pytest.mark.parametrize(('raw_ref_params', 'expected_section_slices'), [
    # [create_raw_ref_params('he', "בראשית א:א-ב", [0, 1, 3, 4, 5], [RPT.NAMED, RPT.NUMBERED, RPT.NUMBERED, RPT.RANGE_SYMBOL, RPT.NUMBERED]), (slice(1,3),slice(4,5))],  # standard case
    # [create_raw_ref_params('he', "א:א-ב", [0, 2, 3, 4], [RPT.NUMBERED, RPT.NUMBERED, RPT.RANGE_SYMBOL, RPT.NUMBERED]), (slice(0,2),slice(3,4))],  # only numbered sections
    # [create_raw_ref_params('he', "בראשית א:א-ב:א", [0, 1, 3, 4, 5, 7], [RPT.NAMED, RPT.NUMBERED, RPT.NUMBERED, RPT.RANGE_SYMBOL, RPT.NUMBERED, RPT.NUMBERED]), (slice(1,3),slice(4,6))],  # full sections and toSections
    # [create_raw_ref_params('he', "בראשית א:א", [0, 1, 3], [RPT.NAMED, RPT.NUMBERED, RPT.NUMBERED]), (None, None)],  # no ranged symbol
    # [create_raw_ref_params('he', 'ספר בראשית פרק יג פסוק א עד פרק יד פסוק ד', [slice(0, 2), slice(2, 4), slice(4, 6), 6, slice(7, 9), slice(9, 11)], [RPT.NAMED, RPT.NUMBERED, RPT.NUMBERED, RPT.RANGE_SYMBOL, RPT.NUMBERED, RPT.NUMBERED]), (slice(1,3), slice(4,6))],  # verbose range
])
def test_group_ranged_parts(raw_ref_params, expected_section_slices):
    lang, raw_ref_parts, span = raw_ref_params
    raw_ref = RawRef(span, lang, raw_ref_parts)
    exp_sec_slice, exp2sec_slice = expected_section_slices
    if exp_sec_slice is None:
        expected_raw_ref_parts = raw_ref_parts
    else:
        sections = raw_ref_parts[exp_sec_slice]
        toSections = sections[:]
        toSections[-(exp2sec_slice.stop-exp2sec_slice.start):] = raw_ref_parts[exp2sec_slice]
        expected_ranged_raw_ref_parts = RangedRawRefParts(sections, toSections)
        expected_raw_ref_parts = raw_ref_parts[:exp_sec_slice.start] + \
                                 [expected_ranged_raw_ref_parts] + \
                                 raw_ref_parts[exp2sec_slice.stop:]
        ranged_raw_ref_parts = raw_ref.raw_ref_parts[exp_sec_slice.start]
        assert ranged_raw_ref_parts.sections == expected_ranged_raw_ref_parts.sections
        assert ranged_raw_ref_parts.toSections == expected_ranged_raw_ref_parts.toSections
        start_span = sections[0].span
        end_span = toSections[-1].span
        start_char, _ = start_span.range
        _, end_char = end_span.range
        full_span = start_span.doc.subspan(slice(start_char, end_char))
        assert ranged_raw_ref_parts.span.text == full_span.text
    assert expected_raw_ref_parts == raw_ref.raw_ref_parts


@pytest.mark.parametrize(('context_tref', 'match_title', 'common_title', 'expected_sec_cons'), [
    ['Gilyon HaShas on Berakhot 12b:1', 'Tosafot on Berakhot', 'Berakhot', (('Talmud', 'Daf', 24),)],
    ['Berakhot 2a:1', 'Berakhot', 'Berakhot', (('Talmud', 'Daf', 3),)]  # skip "Line" address which isn't referenceable
])
def test_get_section_contexts(context_tref, match_title, common_title, expected_sec_cons):
    context_ref = Ref(context_tref)
    match_index = library.get_index(match_title)
    common_index = library.get_index(common_title)
    section_contexts = RefResolver._get_section_contexts(context_ref, match_index, common_index)
    if len(section_contexts) != len(expected_sec_cons):
        print(f"Found {len(section_contexts)} sec cons instead of {len(expected_sec_cons)}")
        for sec_con in section_contexts:
            print("-", sec_con)
    assert len(section_contexts) == len(expected_sec_cons)
    for i, (addr_str, sec_name, address) in enumerate(expected_sec_cons):
        assert section_contexts[i] == SectionContext(schema.AddressType.to_class_by_address_type(addr_str), sec_name, address)


def test_address_matches_section_context():
    r = Ref("Berakhot")
    sec_con = SectionContext(schema.AddressType.to_class_by_address_type('Talmud'), 'Daf', 34)
    assert NumberedReferenceableBookNode(r.index_node).matches_section_context(sec_con)


@pytest.mark.parametrize(('last_n_to_store', 'trefs', 'expected_title_len'), [
    [1, ('Job 1', 'Job 2', 'Job 3'), (1, 1, 1)],
    [1, ('Job 1', 'Genesis 2', 'Exodus 3'), (1, 1, 1)],
    [2, ('Job 1', 'Genesis 2', 'Exodus 3'), (1, 2, 2)],

])
def test_ibid_history(last_n_to_store, trefs, expected_title_len):
    ibid = IbidHistory(last_n_to_store)
    orefs = [Ref(tref) for tref in trefs]
    for i, (oref, title_len) in enumerate(zip(orefs, expected_title_len)):
        ibid.last_refs = oref
        end = i-len(orefs)+1
        start = end-title_len
        end = None if end == 0 else end
        curr_refs = orefs[start:end]
        assert ibid._last_titles == [r.index.title for r in curr_refs]
        assert len(ibid._title_ref_map) == title_len
        for curr_ref in curr_refs:
            assert ibid._title_ref_map[curr_ref.index.title] == curr_ref


@pytest.mark.parametrize(('crrd_params',), [
    [[['@ויקרא', '#י', '#י”ב']]],  # no change in inds
    [[['@ויקרא', '#י', '0<b>', '#י”ב', '0</b>']]],

])
def test_map_new_indices(crrd_params):
    # unnorm data
    raw_ref, _, lang, _ = crrd(*crrd_params)
    text = raw_ref.text
    linker = library.get_linker(lang)
    doc = NEDoc(text)
    indices = raw_ref.char_indices
    part_indices = [p.char_indices for p in raw_ref.raw_ref_parts]
    print_spans(raw_ref)

    # norm data
    n = linker.get_ner()._normalizer
    norm_text = n.normalize(text)
    norm_doc = NEDoc(norm_text)
    norm_part_indices = n.norm_to_unnorm_indices(text, part_indices, reverse=True)
    norm_part_spans = [norm_doc.subspan(slice(s, e)) for (s, e) in norm_part_indices]
    norm_part_char_inds = []
    for span in norm_part_spans:
        start, end = span.range
        norm_part_char_inds += [slice(start, end)]

    part_types = [part.type for part in raw_ref.raw_ref_parts]
    raw_encoded_part_list = EncodedPart.convert_to_raw_encoded_part_list(lang, norm_text, norm_part_char_inds, part_types)
    norm_crrd_params = crrd_params[:]
    norm_crrd_params[0] = raw_encoded_part_list
    norm_raw_ref, _, _, _ = crrd(*norm_crrd_params)

    # test
    assert norm_raw_ref.text == norm_text.strip()
    norm_raw_ref.map_new_char_indices(doc, indices)
    norm_raw_ref.map_new_part_char_indices(part_indices)
    assert norm_raw_ref.text == raw_ref.text
    for norm_part, part in zip(norm_raw_ref.raw_ref_parts, raw_ref.raw_ref_parts):
        assert norm_part.text == part.text
    

@pytest.mark.parametrize(('resolver_data', 'is_ambiguous'), [
    [crrd(['@שמות', '#א', '#ב']), False],  # not ambiguous
    [crrd(["@ירושלמי", "@ברכות", "#יג ע״א"]), True],  # ambiguous
])
def test_linker_output_validate(resolver_data, is_ambiguous):
    resolved_ref = get_matches_from_resolver_data(resolver_data)
    doc = LinkedDoc("", [resolved_ref], [], [])
    spans = _extract_debug_spans(doc)
    for span in spans:
        assert span['ambiguous'] == is_ambiguous
    assert LinkerOutput({
        "ref": "Genesis 1:1",
        "versionTitle": "Tanakh: The Holy Scriptures, published by JPS",
        "language": "en",
        "spans": spans
    })._validate()<|MERGE_RESOLUTION|>--- conflicted
+++ resolved
@@ -218,11 +218,8 @@
     [crrd(["&ibid", "#30"], lang='en', prev_trefs=['Leviticus 15:13-17']), ("Leviticus 15:30",)],  # range in context ref
     [crrd(["@Mishneh Torah"], lang='en', context_tref="Mishneh Torah, Torah Study 1:1"), tuple()],
     [crrd(["#סימן תצ״ג"], lang='he', context_tref='Mishnah Berurah 494:1'), ("Mishnah Berurah 493", "Shulchan Arukh, Orach Chayim 493")],  # use base_titles to infer possible links from book_ref context
-<<<<<<< HEAD
     [crrd(["#2"], lang='en', context_tref='Genesis'), tuple()],  # single gematria shouldn't be considered a match due to false positives
-=======
     [crrd(["@Yoma", "&ibid"], lang="en", prev_trefs=["Yoma 86"]), ("Yoma 86",)],  # respect the amud-less ibid
->>>>>>> a17a2f25
     [crrd(['@והשולחן ערוך', '#סימן א', '#סעיף ב'], context_tref='Arukh HaShulchan, Orach Chaim 75:11'), ("Shulchan Arukh, Orach Chayim 1:2",)],  # pull context from lower node to use to resolve book title
     [crrd(["#verse 2"], lang='en', context_tref="Rashi on Genesis 1:1:1"), ("Rashi on Genesis 1:2", "Genesis 1:2")],  # ibid that can refer to either commentary or base text
 
