--- conflicted
+++ resolved
@@ -218,11 +218,8 @@
     [crrd(["&ibid", "#30"], lang='en', prev_trefs=['Leviticus 15:13-17']), ("Leviticus 15:30",)],  # range in context ref
     [crrd(["@Mishneh Torah"], lang='en', context_tref="Mishneh Torah, Torah Study 1:1"), tuple()],
     [crrd(["#סימן תצ״ג"], lang='he', context_tref='Mishnah Berurah 494:1'), ("Mishnah Berurah 493", "Shulchan Arukh, Orach Chayim 493")],  # use base_titles to infer possible links from book_ref context
-<<<<<<< HEAD
     [crrd(["#2"], lang='en', context_tref='Genesis'), tuple()],  # single gematria shouldn't be considered a match due to false positives
-=======
     [crrd(['@והשולחן ערוך', '#סימן א', '#סעיף ב'], context_tref='Arukh HaShulchan, Orach Chaim 75:11'), ("Shulchan Arukh, Orach Chayim 1:2",)],  # pull context from lower node to use to resolve book title
->>>>>>> b00bf557
 
     # Relative (e.g. Lekaman)
     [crrd(["@תוס'", "<לקמן", "#ד ע\"ב", "*ד\"ה דאר\"י"], "Gilyon HaShas on Berakhot 2a:2"), ("Tosafot on Berakhot 4b:6:1",)],  # likaman + abbrev in DH
@@ -243,11 +240,7 @@
     [crrd(['@Halakha', '#2', '#3'], "Jerusalem Talmud Shabbat 1:1", 'en'), ("Jerusalem Talmud Shabbat 2:3",)],
     [crrd(['#2', '#3'], "Jerusalem Talmud Shabbat 1:1", 'en'), ("Jerusalem Talmud Shabbat 2:3",)],
     [crrd(['@Tosephta', '@Ševi‘it', '#1', '#1'], "Jerusalem Talmud Sheviit 1:1:3", 'en'), ("Tosefta Sheviit 1:1", "Tosefta Sheviit (Lieberman) 1:1")],
-<<<<<<< HEAD
     [crrd(['@Babli', '#28b', '~,', '#31a'], "Jerusalem Talmud Taanit 1:1:3", 'en'), ("Taanit 28b", "Taanit 31a")],  # non-cts with talmud
-=======
-    [crrd(['@Babli', '#28b', '~,', '#31a'], "Jerusalem Talmud Taanit 1:1:3", 'en'), ("Taanit 28b")],  # non-cts with talmud. non-cts is no longer supported. We only find the first citation.
->>>>>>> b00bf557
     pytest.param(crrd(['@Roš Haššanah', '#4', '#Notes 42', '^–', '#43'], "Jerusalem Talmud Taanit 1:1:3", "en"), ("Jerusalem Talmud Rosh Hashanah 4",), marks=pytest.mark.xfail(reason="currently dont support partial ranged ref match. this fails since Notes is not a valid address type of JT")),
     [crrd(['@Tosaphot', '#85a', '*s.v. ולרבינא'], "Jerusalem Talmud Pesachim 1:1:3", 'en'), ("Tosafot on Pesachim 85a:14:1",)],
     [crrd(['@Unknown book', '#2'], "Jerusalem Talmud Pesachim 1:1:3", 'en'), tuple()],  # make sure title context doesn't match this
