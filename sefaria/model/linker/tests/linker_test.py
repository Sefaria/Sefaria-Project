--- conflicted
+++ resolved
@@ -217,11 +217,8 @@
     [crrd(["@Mishneh Torah"], lang='en', context_tref="Mishneh Torah, Torah Study 1:1"), tuple()],
     [crrd(["#28", "^-", "#30"], lang='en', context_tref='Leviticus 15:13'), ("Leviticus 15:28-30",)],  # ibid range
     [crrd(["#30"], lang='en', context_tref='Leviticus 15:13-17'), ("Leviticus 15:30",)],  # range in context ref
-<<<<<<< HEAD
     [crrd(["@Mishneh Torah"], lang='en', context_tref="Mishneh Torah, Torah Study 1:1"), tuple()],
-=======
     [crrd(["#סימן תצ״ג"], lang='he', context_tref='Mishnah Berurah 494:1'), ("Mishnah Berurah 493", "Shulchan Arukh, Orach Chayim 493")],  # use base_titles to infer possible links from book_ref context
->>>>>>> bd28d3dd
 
     # Relative (e.g. Lekaman)
     [crrd(["@תוס'", "<לקמן", "#ד ע\"ב", "*ד\"ה דאר\"י"], "Gilyon HaShas on Berakhot 2a:2"), ("Tosafot on Berakhot 4b:6:1",)],  # likaman + abbrev in DH
