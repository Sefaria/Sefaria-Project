import copy
from collections import defaultdict
from functools import reduce
from typing import List
import django
import re
from sefaria.model.marked_up_text_chunk import MarkedUpTextChunk
django.setup()
from sefaria.model import *
from sefaria.utils.hebrew import hebrew_term
from sefaria.system.exceptions import InputError
from sefaria.datatype.jagged_array import JaggedTextArray

class TextRequestAdapter:
    """
    This class is used for getting texts for client side (API or SSR)
    It takes the same params as the api/v3/text (ref, version_params that are language and versionTitle, fill_in_missing_segments, and return_format
    It returns a JSON-like object for an HTTP response.
    """
    ALL = 'all'
    PRIMARY = 'primary'
    SOURCE = 'source'
    TRANSLATION = 'translation'

    def __init__(self, oref: Ref, versions_params: List[List[str]], fill_in_missing_segments=True, return_format='default'):
        self.versions_params = versions_params
        self.oref = oref
        self.fill_in_missing_segments = fill_in_missing_segments
        self.return_format = return_format
        self.handled_version_params = []
        self.all_versions = self.oref.versionset()

        fields = Version.optional_attrs + Version.required_attrs
        fields.remove('chapter') # not metadata
        self.return_obj = {
            'versions': [],
            'missings': [],
            'available_langs': sorted({v.languageFamilyName for v in self.all_versions}),
            'available_versions': [{f: getattr(v, f, "") for f in fields} for v in self.all_versions]
        }

    def _append_version(self, version):
        #TODO part of this function duplicate the functionality of Ref.versionlist(). maybe we should mvoe it to Version
        fields = Version.optional_attrs + Version.required_attrs
        for attr in ['chapter', 'title']:
            fields.remove(attr)
        version_details = {f: getattr(version, f, "") for f in fields}

        if self.fill_in_missing_segments:
            # we need a new VersionSet of only the relevant versions for merging. copy should be better than calling for mongo
            relevant_versions = copy.copy(self.all_versions)
            relevant_versions.remove(lambda v: v.languageFamilyName != version.languageFamilyName)
        else:
            relevant_versions = [version]
        text_range = TextRange(self.oref, version.languageFamilyName, version.versionTitle,
                               self.fill_in_missing_segments, relevant_versions)
        version_details['text'] = text_range.text

        sources = getattr(text_range, 'sources', None)
        if sources is not None:
            version_details['sources'] = sources

        if self.oref.is_book_level():
            first_section_ref = version.first_section_ref() or version.get_index().nodes.first_leaf().first_section_ref()
            version_details['firstSectionRef'] = first_section_ref.normal()
        self.return_obj['versions'].append(version_details)

    def _append_required_versions(self, lang: str, vtitle: str) -> None:
        if lang == self.PRIMARY:
            lang_condition = lambda v: getattr(v, 'isPrimary', False)
        elif lang == self.SOURCE:
            lang_condition = lambda v: getattr(v, 'isSource', False)
        elif lang == self.TRANSLATION:
            lang_condition = lambda v: not getattr(v, 'isSource', False)
        elif lang:
            lang_condition = lambda v: v.languageFamilyName.lower() == lang
        else:
            lang_condition = lambda v: True
        if vtitle and vtitle != self.ALL:
            versions = [v for v in self.all_versions if lang_condition(v) and v.versionTitle == vtitle]
        else:
            versions = [v for v in self.all_versions if lang_condition(v)]
            if vtitle != self.ALL and versions:
                versions = [max(versions, key=lambda v: getattr(v, 'priority', 0))]
        for version in versions:
            if all(version.languageFamilyName != v['languageFamilyName'] or version.versionTitle != v['versionTitle'] for v in self.return_obj['versions']):
                #do not return the same version even if included in two different version params
                self._append_version(version)
        if not versions:
            self.return_obj['missings'].append((lang, vtitle))

    def _add_ref_data_to_return_obj(self) -> None:
        oref = self.oref
        self.return_obj.update({
            'ref': oref.normal(),
            'heRef': oref.he_normal(),
            'sections': oref.normal_sections(), #that means it will be string. in the previous api talmud sections were strings while integers remained integets. this is more consistent but we should check it works
            'toSections': oref.normal_toSections(),
            'sectionRef': oref.section_ref().normal(),
            'heSectionRef': oref.section_ref().he_normal(),
            'firstAvailableSectionRef': oref.first_available_section_ref().normal(),
            'isSpanning': oref.is_spanning(),
            'next': oref.next_section_ref().normal() if oref.next_section_ref() else None,
            'prev': oref.prev_section_ref().normal() if oref.prev_section_ref() else None,
            'title': oref.context_ref().normal(),
            'book': oref.book,
            'heTitle': oref.context_ref().he_normal(),
            'primary_category': oref.primary_category,
            'type': oref.primary_category, #same as primary category
        })
        if self.return_obj['isSpanning']:
            self.return_obj['spanningRefs'] = [r.normal() for r in oref.split_spanning_ref()]

    def _add_index_data_to_return_obj(self) -> None:
        index = self.oref.index
        self.return_obj.update({
            'indexTitle': index.title,
            'categories': index.categories,
            'heIndexTitle': index.get_title('he'),
            'isComplex': index.is_complex(),
            'isDependant': index.is_dependant_text(),
            'order': getattr(index, 'order', ''),
            'collectiveTitle': getattr(index, 'collective_title', ''),
            'heCollectiveTitle': hebrew_term(getattr(index, 'collective_title', '')),
            'alts': index.get_trimmed_alt_structs_for_ref(self.oref),
        })

    def _add_node_data_to_return_obj(self) -> None:
        inode = self.oref.index_node
        if getattr(inode, "lengths", None):
            self.return_obj["lengths"] = getattr(inode, "lengths")
            if len(self.return_obj["lengths"]):
                self.return_obj["length"]  = self.return_obj["lengths"][0]
        elif getattr(inode, "length", None):
            self.return_obj["length"] = getattr(inode, "length")
        self.return_obj.update({
            'textDepth': getattr(inode, "depth", None),
            'sectionNames': getattr(inode, "sectionNames", None),
            'addressTypes': getattr(inode, "addressTypes", None),
            'heTitle': inode.full_title("he"),
            'titleVariants': inode.all_tree_titles("en"),
            'heTitleVariants': inode.all_tree_titles("he"),
        })
        if not inode.is_virtual:
            self.return_obj['index_offsets_by_depth'] = inode.trim_index_offsets_by_sections(self.oref.sections, self.oref.toSections)

    def _format_text(self):
        # Pre-compute shared data outside the version loop
        shared_data = {}

        # In the next functions the vars `version_title` and `language` come from the outer scope
        def make_named_entities_dict():
            # Cache named entities per version to avoid repeated DB queries
            cache_key = f"{version_title}_{language}"
            if cache_key not in shared_data:
                named_entities = RefTopicLinkSet({"expandedRefs": {"$in": [r.normal() for r in shared_data['all_segment_refs']]},
                                                  "charLevelData.versionTitle": version_title,
                                                  "charLevelData.language": language})
                # assumption is that refTopicLinks are all to unranged refs
                ne_by_secs = defaultdict(list)
                for ne in named_entities:
                    try:
                        ne_ref = Ref(ne.ref)
                    except InputError:
                        continue
                    ne_by_secs[ne_ref.sections[-1]-1,] += [ne]
                shared_data[cache_key] = ne_by_secs
            return shared_data[cache_key]

<<<<<<< HEAD
        # helper to build a segment-level link-wrapper once per version
        def build_link_wrapper(lang, version_text):
            from queue import Queue
            chunks_queue = Queue()
            for i, segment_ref in enumerate(self.oref.all_segment_refs()):
                marked_up_chunk = MarkedUpTextChunk().load({
                    "ref": segment_ref.normal(),
                    "versionTitle": version['versionTitle'],
                    "language": lang
                })
                chunks_queue.put(marked_up_chunk)


            def wrapper(string, sections):
                chunk: MarkedUpTextChunk = chunks_queue.get()
                if chunk:
                    string = chunk.apply_spans_to_text(string)
                return string
            return wrapper
=======
        def wrap_links(string):
            link_wrapping_reg, title_nodes = library.get_regex_and_titles_for_ref_wrapping(
                string, lang=language, citing_only=True)
            return library.get_wrapped_refs_string(string, lang=language, citing_only=True,
                                                   reg=link_wrapping_reg, title_nodes=title_nodes)
>>>>>>> 66aaf53f

        # Define text modification functions based on return format
        text_modification_funcs = []
        if self.return_format == 'wrap_all_entities':
            # Check for links and load segment refs only once
            shared_data['all_segment_refs'] = self.oref.all_segment_refs()

            query = self.oref.ref_regex_query()
            query.update({"inline_citation": True})
            text_modification_funcs = [lambda string, sections: library.get_wrapped_named_entities_string(ne_by_secs[(sections[-1],)], string)]
            if Link().load(query):
                text_modification_funcs.append(lambda string, _: wrap_links(string))

        elif self.return_format == 'text_only':
            text_modification_funcs = [lambda string, _: text.AbstractTextRecord.strip_itags(string),
                                       lambda string, _: text.AbstractTextRecord.remove_html(string),
                                       lambda string, _: ' '.join(string.split())]

        elif self.return_format == 'strip_only_footnotes':
            text_modification_funcs = [lambda string, _: text.AbstractTextRecord.strip_itags(string),
                                       lambda string, _: ' '.join(string.split())]

        else:
            return

        # Process each version
        composed_func = lambda string, sections: reduce(lambda s, f: f(s, sections), text_modification_funcs, string)
        for version in self.return_obj['versions']:
            if self.return_format == 'wrap_all_entities':
                language = 'he' if version['direction'] == 'rtl' else 'en'
                version_title = version['versionTitle']
                ne_by_secs = make_named_entities_dict()

            ja = JaggedTextArray(version['text'])
            version['text'] = ja.modify_by_function(composed_func)

    def get_versions_for_query(self) -> dict:
        self.oref = self.oref.default_child_ref()
        for lang, vtitle in self.versions_params:
            self._append_required_versions(lang, vtitle)
        self._add_ref_data_to_return_obj()
        self._add_index_data_to_return_obj()
        self._add_node_data_to_return_obj()
        self._format_text()
        return self.return_obj<|MERGE_RESOLUTION|>--- conflicted
+++ resolved
@@ -147,6 +147,7 @@
     def _format_text(self):
         # Pre-compute shared data outside the version loop
         shared_data = {}
+        shared_data_mutc = {}
 
         # In the next functions the vars `version_title` and `language` come from the outer scope
         def make_named_entities_dict():
@@ -167,33 +168,23 @@
                 shared_data[cache_key] = ne_by_secs
             return shared_data[cache_key]
 
-<<<<<<< HEAD
-        # helper to build a segment-level link-wrapper once per version
-        def build_link_wrapper(lang, version_text):
+        def get_marked_up_text_chunk_queue():
             from queue import Queue
-            chunks_queue = Queue()
+            q = Queue()
             for i, segment_ref in enumerate(self.oref.all_segment_refs()):
                 marked_up_chunk = MarkedUpTextChunk().load({
                     "ref": segment_ref.normal(),
-                    "versionTitle": version['versionTitle'],
-                    "language": lang
+                    "versionTitle": version_title,
+                    "language": language,
                 })
-                chunks_queue.put(marked_up_chunk)
-
-
-            def wrapper(string, sections):
-                chunk: MarkedUpTextChunk = chunks_queue.get()
-                if chunk:
-                    string = chunk.apply_spans_to_text(string)
-                return string
-            return wrapper
-=======
-        def wrap_links(string):
-            link_wrapping_reg, title_nodes = library.get_regex_and_titles_for_ref_wrapping(
-                string, lang=language, citing_only=True)
-            return library.get_wrapped_refs_string(string, lang=language, citing_only=True,
-                                                   reg=link_wrapping_reg, title_nodes=title_nodes)
->>>>>>> 66aaf53f
+                q.put(marked_up_chunk)
+            return q
+
+        def link_wrapper(string, sections):
+            chunk: MarkedUpTextChunk = chunks_queue.get()
+            if chunk:
+                string = chunk.apply_spans_to_text(string)
+            return string
 
         # Define text modification functions based on return format
         text_modification_funcs = []
@@ -205,7 +196,7 @@
             query.update({"inline_citation": True})
             text_modification_funcs = [lambda string, sections: library.get_wrapped_named_entities_string(ne_by_secs[(sections[-1],)], string)]
             if Link().load(query):
-                text_modification_funcs.append(lambda string, _: wrap_links(string))
+                text_modification_funcs.append(link_wrapper)
 
         elif self.return_format == 'text_only':
             text_modification_funcs = [lambda string, _: text.AbstractTextRecord.strip_itags(string),
@@ -226,6 +217,7 @@
                 language = 'he' if version['direction'] == 'rtl' else 'en'
                 version_title = version['versionTitle']
                 ne_by_secs = make_named_entities_dict()
+                chunks_queue = get_marked_up_text_chunk_queue()
 
             ja = JaggedTextArray(version['text'])
             version['text'] = ja.modify_by_function(composed_func)
