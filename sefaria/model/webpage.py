--- conflicted
+++ resolved
@@ -164,13 +164,8 @@
         else:
             webpage = WebPage(data)
             existing = False
-<<<<<<< HEAD
-        webpage._normalize() # to remove bad refs, so pages with empty ref list aren't saved
-        if webpage.should_be_excluded() or len(data["refs"]) == 0:  # data["refs"] is empty when linker.js finds no refs on a page:
-=======
 
         if webpage.should_be_excluded():
->>>>>>> efd13db8
             if existing:
                 webpage.delete()
             return "excluded"
