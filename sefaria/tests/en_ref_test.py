# -*- coding: utf-8 -*-
import pytest

from .. import texts as t
import sefaria.system.cache as scache


def setup_module(module):
	global texts
	global refs
	texts = {}
	refs = {}
	texts['bible_mid'] = u"Here we have Genesis 3:5 may it be blessed"
	texts['bible_begin'] = u"Genesis 3:5 in the house"
	texts['bible_end'] = u"Let there be Genesis 3:5"
	texts['2ref'] = u"This is a test of a Brachot 7b and also of an Isaiah 12:13."
	texts['barenum'] = u"In this text, there is no reference but there is 1 bare number."


class Test_get_refs_in_text():

	def test_bare_digits(self):
		assert set() == set(t.get_refs_in_string(texts['barenum'])) # Fixed in 5a4b813819ef652def8360da2ac1b7539896c732

	def test_positions(self):
		for a in ['bible_mid','bible_begin', 'bible_end']:
			ref = t.get_refs_in_string(texts[a])
			assert 1 == len(ref)
			assert ref[0] == "Genesis 3:5"

	def test_multiple(self):
		ref = t.get_refs_in_string(texts['2ref'])
		assert 2 == len(ref)
<<<<<<< HEAD
		assert set(['Brachot 7b','Isaiah 12:13']) == set(t.get_refs_in_text(texts['2ref']))


class Test_parse_ref():

	def test_short_names(self):
		ref = t.parse_ref(u"Exo. 3:1")
		assert ref['book'] == u"Exodus"

	def test_bible_range(self):
		ref = t.parse_ref(u"Job.2:3-3:1")
		assert ref['toSections'] == [3,1]

	def test_short_bible_refs(self):
		assert t.parse_ref(u"Exodus") == t.parse_ref(u"Exodus 1")

	def test_short_talmud_refs(self):
		full_ref = t.parse_ref(u"Sanhedrin 2a")
		assert full_ref == t.parse_ref(u"Sanhedrin 2")
		assert full_ref == t.parse_ref(u"Sanhedrin")

	def test_map(self):
		assert t.parse_ref("Me'or Einayim 24") == t.parse_ref("Me'or Einayim 24")

	def test_parsed_cache(self):
		parsed = t.parse_ref("Ramban on Genesis 1")
		assert "Ramban on Genesis 1" in scache.parsed
		assert parsed == t.parse_ref("Ramban on Genesis 1")
		parsed_no_pad = t.parse_ref("Ramban on Genesis 1", pad=False)
		assert "Ramban on Genesis 1|NOPAD" in scache.parsed
		assert parsed_no_pad == t.parse_ref("Ramban on Genesis 1", pad=False)
		assert parsed != parsed_no_pad

	""" comma currently broken
	def test_comma(self):
		assert t.parse_ref("Me'or Einayim 24") == t.parse_ref("Me'or Einayim, 24")
	"""

class Test_make_ref():
	def test_make_ref_is_identifcal(self):
		assert t.make_ref(t.parse_ref("Genesis 2:5")) == "Genesis 2:5"
		assert t.make_ref(t.parse_ref("Shabbat 32b")) == "Shabbat 32b"
		assert t.make_ref(t.parse_ref("Mishnah Peah 4:2-4")) == "Mishnah Peah 4:2-4"


class Test_norm_ref():
	pass

class Test_url_ref():
	pass

class Test_ref_manipulations():

	def test_section_level_ref(self):
		assert t.section_level_ref("Rashi on Genesis 2:3:1") == "Rashi on Genesis 2:3"
		assert t.section_level_ref("Genesis 2:3") == "Genesis 2"
		assert t.section_level_ref("Shabbat 4a") == "Shabbat 4a"

	def test_list_refs_in_range(self):
		assert t.list_refs_in_range("Job 4:5-9") == ["Job 4:5","Job 4:6","Job 4:7","Job 4:8","Job 4:9"]
		assert t.list_refs_in_range("Genesis 2:3") == ["Genesis 2:3"]
=======
		assert set(['Brachot 7b','Isaiah 12:13']) == set(t.get_refs_in_string(texts['2ref']))
>>>>>>> 66d155a2
<|MERGE_RESOLUTION|>--- conflicted
+++ resolved
@@ -31,68 +31,4 @@
 	def test_multiple(self):
 		ref = t.get_refs_in_string(texts['2ref'])
 		assert 2 == len(ref)
-<<<<<<< HEAD
-		assert set(['Brachot 7b','Isaiah 12:13']) == set(t.get_refs_in_text(texts['2ref']))
-
-
-class Test_parse_ref():
-
-	def test_short_names(self):
-		ref = t.parse_ref(u"Exo. 3:1")
-		assert ref['book'] == u"Exodus"
-
-	def test_bible_range(self):
-		ref = t.parse_ref(u"Job.2:3-3:1")
-		assert ref['toSections'] == [3,1]
-
-	def test_short_bible_refs(self):
-		assert t.parse_ref(u"Exodus") == t.parse_ref(u"Exodus 1")
-
-	def test_short_talmud_refs(self):
-		full_ref = t.parse_ref(u"Sanhedrin 2a")
-		assert full_ref == t.parse_ref(u"Sanhedrin 2")
-		assert full_ref == t.parse_ref(u"Sanhedrin")
-
-	def test_map(self):
-		assert t.parse_ref("Me'or Einayim 24") == t.parse_ref("Me'or Einayim 24")
-
-	def test_parsed_cache(self):
-		parsed = t.parse_ref("Ramban on Genesis 1")
-		assert "Ramban on Genesis 1" in scache.parsed
-		assert parsed == t.parse_ref("Ramban on Genesis 1")
-		parsed_no_pad = t.parse_ref("Ramban on Genesis 1", pad=False)
-		assert "Ramban on Genesis 1|NOPAD" in scache.parsed
-		assert parsed_no_pad == t.parse_ref("Ramban on Genesis 1", pad=False)
-		assert parsed != parsed_no_pad
-
-	""" comma currently broken
-	def test_comma(self):
-		assert t.parse_ref("Me'or Einayim 24") == t.parse_ref("Me'or Einayim, 24")
-	"""
-
-class Test_make_ref():
-	def test_make_ref_is_identifcal(self):
-		assert t.make_ref(t.parse_ref("Genesis 2:5")) == "Genesis 2:5"
-		assert t.make_ref(t.parse_ref("Shabbat 32b")) == "Shabbat 32b"
-		assert t.make_ref(t.parse_ref("Mishnah Peah 4:2-4")) == "Mishnah Peah 4:2-4"
-
-
-class Test_norm_ref():
-	pass
-
-class Test_url_ref():
-	pass
-
-class Test_ref_manipulations():
-
-	def test_section_level_ref(self):
-		assert t.section_level_ref("Rashi on Genesis 2:3:1") == "Rashi on Genesis 2:3"
-		assert t.section_level_ref("Genesis 2:3") == "Genesis 2"
-		assert t.section_level_ref("Shabbat 4a") == "Shabbat 4a"
-
-	def test_list_refs_in_range(self):
-		assert t.list_refs_in_range("Job 4:5-9") == ["Job 4:5","Job 4:6","Job 4:7","Job 4:8","Job 4:9"]
-		assert t.list_refs_in_range("Genesis 2:3") == ["Genesis 2:3"]
-=======
 		assert set(['Brachot 7b','Isaiah 12:13']) == set(t.get_refs_in_string(texts['2ref']))
->>>>>>> 66d155a2
