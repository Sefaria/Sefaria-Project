"""
Miscellaneous functions for Sefaria.
"""

import os

# To allow these files to be run from command line
os.environ['DJANGO_SETTINGS_MODULE'] = "settings"

import types
import hashlib
from HTMLParser import HTMLParser

from django.http import HttpResponse
from django.utils import simplejson as json
from django.core.cache import cache

from rauth import OAuth2Service

import sefaria.local_settings as sls
import sefaria.model.abstract


def jsonResponse(data, callback=None, status=200):
    if callback:
        return jsonpResponse(data, callback, status)
    #these next two lines are a quick hack.  this needs thought.
    if isinstance(data, sefaria.model.abstract.AbstractMongoRecord):
        data = vars(data)
    if "_id" in data:
        data["_id"] = str(data["_id"])
    return HttpResponse(json.dumps(data), mimetype="application/json", status=status)


def jsonpResponse(data, callback, status=200):
    if "_id" in data:
        data["_id"] = str(data["_id"])
    return HttpResponse("%s(%s)" % (callback, json.dumps(data)), mimetype="application/javascript", status=status)


def delete_template_cache(fragment_name='', *args):
    cache.delete('template.cache.%s.%s' % (fragment_name, hashlib.md5(u':'.join([arg for arg in args])).hexdigest()))


def list_depth(x):
    """
    returns 1 for [], 2 for [[]], etc.
    special case: doesn't count a level unless all elements in
    that level are lists, e.g. [[], ""] has a list depth of 1
    """
    if len(x) > 0 and all(map(lambda y: isinstance(y, list), x)):
        return 1 + list_depth(x[0])
    else:
        return 1


def flatten_jagged_array(jagged):
    """
    Returns a 1D list of each terminal element in a jagged array.
    """
    flat = []
    for el in jagged:
        if isinstance(el, list):
            flat = flat + flatten_jagged_array(el)
        else:
            flat.append(el)

    return flat


def is_text_empty(text):
    """
    Returns true if text (a list, or list of lists) is emtpy or contains
    only "" or 0.
    """
    text = flatten_jagged_array(text)

    text = [t if t != 0 else "" for t in text]
    return not len("".join(text))


def union(a, b):
    """ return the union of two lists """
    return list(set(a) | set(b))


def get_nation_builder_connection():
    access_token_url = "http://%s.nationbuilder.com/oauth/token" % sls.NATIONBUILDER_SLUG
    authorize_url = "%s.nationbuilder.com/oauth/authorize" % sls.NATIONBUILDER_SLUG
    service = OAuth2Service(
        client_id = sls.NATIONBUILDER_CLIENT_ID,
        client_secret = sls.NATIONBUILDER_CLIENT_SECRET,
        name = "NationBuilder",
        authorize_url = authorize_url,
        access_token_url = access_token_url,
        base_url = "%s.nationbuilder.com" % sls.NATIONBUILDER_SLUG
    )
    token = sls.NATIONBUILDER_TOKEN
    session = service.get_session(token)

    return session


def subscribe_to_announce(email, first_name=None, last_name=None):
    """
    Subscribes an email address to the Announcement list
    """
    if not sls.NATIONBUILDER:
        return

    post = {
        "person": {
            "email": email,
            "tags": ["Announcements_General"],
        }
    }
    if first_name:
        post["person"]["first_name"] = first_name
    if last_name:
        post["person"]["last_name"] = last_name

    session = get_nation_builder_connection()
    r = session.put("https://"+sls.NATIONBUILDER_SLUG+".nationbuilder.com/api/v1/people/push",
                    data=json.dumps(post),
                    params={'format': 'json'},
                    headers={'content-type': 'application/json'})
    session.close()

    return r


class MLStripper(HTMLParser):
    def __init__(self):
        self.reset()
        self.fed = []
    def handle_data(self, d):
        self.fed.append(d)
    def get_data(self):
        return ' '.join(self.fed)


def strip_tags(html):
<<<<<<< HEAD
    """
    Returns the text of html with tags stripped.
    Customized to insert a space between adjacent tags after stripping.
    """
    s = MLStripper()
    s.feed(html)
    return s.get_data()
=======
	"""
	Returns the text of html with tags stripped.
	Customized to insert a space between adjacent tags after stripping.
	"""
	html = html or ""
	s = MLStripper()
	s.feed(html)
	return s.get_data()
>>>>>>> a952259c


def td_format(td_object):
    """
    Turn a timedelta object into a nicely formatted string.
    """
    seconds = int(td_object.total_seconds())
    periods = [
            ('year',        60*60*24*365),
            ('month',       60*60*24*30),
            ('day',         60*60*24),
            ('hour',        60*60),
            ('minute',      60),
            ('second',      1)
            ]

    strings=[]
    for period_name,period_seconds in periods:
            if seconds > period_seconds:
                    period_value , seconds = divmod(seconds,period_seconds)
                    if period_value == 1:
                            strings.append("%s %s" % (period_value, period_name))
                    else:
                            strings.append("%s %ss" % (period_value, period_name))

    return ", ".join(strings)<|MERGE_RESOLUTION|>--- conflicted
+++ resolved
@@ -140,15 +140,6 @@
 
 
 def strip_tags(html):
-<<<<<<< HEAD
-    """
-    Returns the text of html with tags stripped.
-    Customized to insert a space between adjacent tags after stripping.
-    """
-    s = MLStripper()
-    s.feed(html)
-    return s.get_data()
-=======
 	"""
 	Returns the text of html with tags stripped.
 	Customized to insert a space between adjacent tags after stripping.
@@ -157,7 +148,6 @@
 	s = MLStripper()
 	s.feed(html)
 	return s.get_data()
->>>>>>> a952259c
 
 
 def td_format(td_object):
