# -*- coding: utf-8 -*-
"""
hebrew.py - functions relating to reading and generating Hebrew numerals.

Issues:
   Numbers like 1 million are ambiguous
   Number like 2000 is ambiguous
   Okay to construct 15/16 and then make tet-vav/etc?
"""

import re
import regex
import math


### Change to all caps for constants
GERESH = u"\u05F3"
GERSHAYIM = u"\u05F4"


def heb_to_int(unicode_char):
	"""Converts a single Hebrew unicode character into its Hebrew numerical equivalent."""

	hebrew_numerals = {
		u"\u05D0": 1,
		u"\u05D1": 2,
		u"\u05D2": 3,
		u"\u05D3": 4,
		u"\u05D4": 5,
		u"\u05D5": 6,
		u"\u05D6": 7,
		u"\u05D7": 8,
		u"\u05D8": 9,
		u"\u05D9": 10,
		u"\u05DB": 20,
		u"\u05DC": 30,
		u"\u05DE": 40,
		u"\u05E0": 50,
		u"\u05E1": 60,
		u"\u05E2": 70,
		u"\u05E4": 80,
		u"\u05E6": 90,
		u"\u05E7": 100,
		u"\u05E8": 200,
		u"\u05E9": 300,
		u"\u05EA": 400,  	# u"\u05F3": "'", # Hebrew geresh  # u"\u05F4": '"', # Hebrew gershayim  # u"'":	   "'",
		u"\u05DA": 20,		# khaf sofit
		u"\u05DD": 40,		# mem sofit
		u"\u05DF": 50, 		# nun sofit
		u"\u05E3": 80, 		# peh sofit
		u"\u05E5": 90, 		# tzadi sofit
	}

	if unicode_char not in hebrew_numerals.keys():
		raise KeyError, u"Invalid Hebrew numeral character {}".format(unicode_char)

	else:
		return hebrew_numerals[unicode_char]


def split_thousands(n, littleendian=True):
	"""
	Takes a string representing a Hebrew numeral, returns a tuple of the component thousands
	places.  Requires a geresh (apostrophe or '\u05F3') to indicate thousands.
	Ignores single geresh at end for numbers < 10.

	Default returns the smallest thousands group first in the tuple (little-endian).  Can be changed
	to big-endian by setting littleendian=False.
	"""

	# Ignore geresh on digit < 10, if present
	if n[-1] == GERESH or n[-1] == "'":
		n = n[:-1]

	#assume that two single quotes in a row should be a double quote. '' -> "
	n = n.replace(GERESH, "'").replace("''", "\"")

	ret = n.split("'")
	if littleendian:
		return reversed(ret)
	else:
		return ret


def heb_string_to_int(n):
	'''
	Takes a single thousands block of Hebrew characters, and returns the integer value of
	that set of characters, ignoring thousands order of magnitude.

	>>> heb_string_to_int(u'\u05ea\u05e9\u05e1\u05d3') # = u'תשסד'
	764
	'''

	n = re.sub(u'[\u05F4"]', '', n)  # remove gershayim
	return sum(map(heb_to_int, n))


def decode_hebrew_numeral(n):
	"""
	Takes any string representing a Hebrew numeral and returns it integer value.

	>>> decode_hebrew_numeral(u'ה׳תשס״ד')
	5764
	"""

	t = map(heb_string_to_int, split_thousands(n))  # split and convert to numbers
	t = map(lambda (E, num): pow(10, 3 * E) * num, enumerate(t))  # take care of thousands and add
	return sum(t)


########## ENCODING #############

def chunks(l, n):
	"""
	Yield successive n-sized chunks from l.
	"""
	for i in xrange(0, len(l), n):
		yield l[i:i + n]


def int_to_heb(integer):
	"""
	Converts an integer that can be expressed by a single Hebrew character (1..9, 10..90, 100.400)
	and returns the Hebrew character that represents that integer.

	Also accepts values divisible by 100 from 500 to 1100.

	>> int_to_heb(10)          #This fails as a doctest.  The yud isn't seen as u'\u05d9'
	י
	>> int_to_heb(800)          #TavTav is not seen as u'\u05ea\u05ea'
	תת
	"""

	hebrew_numerals = {
		0: u"",
		1: u"\u05D0",
		2: u"\u05D1",
		3: u"\u05D2",
		4: u"\u05D3",
		5: u"\u05D4",
		6: u"\u05D5",
		7: u"\u05D6",
		8: u"\u05D7",
		9: u"\u05D8",
		10: u"\u05D9",
		15: u"\u05D8\u05D5",  # Will not be hit when used with break_int_magnitudes
		16: u"\u05D8\u05D6",  # Will not be hit when used with break_int_magnitudes
		20: u"\u05DB",
		30: u"\u05DC",
		40: u"\u05DE",
		50: u"\u05E0",
		60: u"\u05E1",
		70: u"\u05E2",
		80: u"\u05E4",
		90: u"\u05E6",
		100: u"\u05E7",
		200: u"\u05E8",
		300: u"\u05E9",
		400: u"\u05EA",
	}

	# Fill in hebrew_numeral mappings up to 1100
	for num in range(500, 1200, 100):
		hebrew_numerals[num] = hebrew_numerals[400] * (num // 400) + hebrew_numerals[num % 400]

	if integer > 1100:
		raise KeyError, "Asked to convert individual integer {} above 1100; too large.".format(integer)

	else:
		return hebrew_numerals[integer]


def break_int_magnitudes(n, start=None):
	"""break_int_magnitudes(n, start=None)

	Accepts an integer and an optional integer (multiple of 10) for at what order of
	magnitude to start breaking apart the integer.  If no option "start" is provided,
	function will determine the size of the input integer and start that the largest order
	of magnitude.

	Returns a big-endian list of the various orders of magnitude, by 10s, broken apart.

	>>> break_int_magnitudes(1129, 100)
	[1100, 20, 9]

	>>> break_int_magnitudes(2130)
	[2000, 100, 30, 0]

	>>> break_int_magnitudes(15000)
	[10000, 5000, 0, 0, 0]
	"""

	if type(n) is not int:
		raise TypeError, "Argument 'n' must be int, {} provided.".format(type(n))

	# if n == 0:
	# 	return [0]

	# Set a default for 'start' if none specified
	if start is not None:
		if not (start % 10 == 0 or start == 1):
			raise TypeError, "Argument 'start' must be 1 or divisible by 10, {} provided.".format(start)
	else:
		start = 10 ** int(math.log10(n))

	if start == 1:
		return [n]
	else:
		return [n // start * start] + break_int_magnitudes(n - n // start * start, start=start / 10)


def sanitize(input_string, punctuation=True):
	"""sanitize(input_string, punctuation=True)

	Takes a Hebrew number input string and applies appropriate formatting and changes.  This function
	includes any special cases, like 15 and 16.

	Optional addition of gershayim or geresh at end where appropriate with "punctuation" arg.
	Thousands geresh will be added regardless from previous functions.

	Note that high numbers may appear oddly due to lack of convention.  For example,
	the sanitized version of 15000 will appear as טו׳.

	"""

	# deal with 15 and 16
	# Should we support numbers like 15,000?  Would that look like tet-vav-geresh?

	# if input_string[-2:] in (encode_small_hebrew_numeral(15), encode_small_hebrew_numeral(16)):
	# 	input_string = input_string[:-2] + int_to_heb(heb_string_to_int(input_string[-2:]))

	# This takes care of all instances of 15/16, even in the thousands

	replacement_pairs = (
		(u'\u05d9\u05d4', u'\u05d8\u05d5'),  #15
		(u'\u05d9\u05d5', u'\u05d8\u05d6'),  #16
		(u'\u05e8\u05e2\u05d4', u'\u05e2\u05e8\u05d4'),  #275
		(u'\u05e8\u05e2\u05d1', u'\u05e2\u05e8\u05d1'),  #272
		(u'\u05e8\u05e2', u'\u05e2\u05e8'),  #270
	)

	for wrong, right in replacement_pairs:
		input_string = re.sub(wrong, right, input_string)

	if punctuation:
		# add gershayim at end
		if len(input_string) > 1:
			if GERESH not in input_string[-2:]:
				input_string = input_string[:-1] + GERSHAYIM + input_string[-1:]
		else:
			# or, add single geresh at end
			input_string += GERESH

	return input_string


def encode_small_hebrew_numeral(n):
	"""
	Takes an integer under 1200 and returns a string encoding it as a Hebrew numeral.
	"""

	if n >= 1200:
		raise ValueError, "Tried to encode small numeral >= 1200."
	else:
		return u''.join(map(int_to_heb, break_int_magnitudes(n, 100)))


def encode_hebrew_numeral(n, punctuation=True):
	"""encode_hebrew_numeral(n, punctuation=True)

	Takes an integer and returns a string encoding it as a Hebrew numeral.
	Optional "punctuation" argument adds gershayim between last two characters
	or final geresh.

	Under 1200, will use taf-taf-shin, etc.
	Above 1200, will use aleph + geresh for thousands.

	This function is not intended for numbers 1,000,000 or more, as there is not currently
	an established convention and there can be ambiguity.  This can be the same for numbers like
	2000 (which would be displayed as bet-geresh) and should instead possibly use words, like "bet elef."
	"""

	if n < 1200:
		ret = encode_small_hebrew_numeral(n)
	else:

		# Break into magnitudes, then break into thousands buckets, big-endian
		ret = list(chunks(list(reversed(break_int_magnitudes(n))), 3))

		# Eliminate the orders of magnitude in preparation for being encoded
		ret = map(lambda (x, y): int(sum(y) * pow(10, -3 * x)), enumerate(ret))

		# encode and join together, separating thousands with geresh
		ret = GERESH.join(map(encode_small_hebrew_numeral, reversed(ret)))

	ret = sanitize(ret, punctuation)

	return ret


def encode_hebrew_daf(daf):
	"""
	Turns a daf string ("21a") to a hebrew daf string ("כא.")
	"""
	daf, amud = daf[:-1], daf[-1]
	amud_mark = {"a": ".", "b": ":"}[amud]
	return encode_hebrew_numeral(int(daf), punctuation=False) + amud_mark


def strip_nikkud(rawString):
	return rawString.replace(r"[\u0591-\u05C7]", "")


#todo: rewrite to handle edge case of hebrew words in english texts, and latin characters in Hebrew text
def is_hebrew(s):
	if regex.search(u"\p{Hebrew}", s):
		return True
	return False


def strip_cantillation(text, strip_vowels=False):
	if strip_vowels:
		strip_regex = re.compile(ur"[\u0591-\u05bd\u05bf-\u05c5\u05c7]", re.UNICODE)
	else:
		strip_regex = re.compile(ur"[\u0591-\u05af\u05bd\u05bf\u05c0\u05c4\u05c5]", re.UNICODE)
	return strip_regex.sub('', text)


def has_cantillation(text, detect_vowels=False):
	if detect_vowels:
		rgx = re.compile(ur"[\u0591-\u05bd\u05bf-\u05c5\u05c7]", re.UNICODE)
	else:
		rgx = re.compile(ur"[\u0591-\u05af\u05bd\u05bf\u05c0\u05c4\u05c5]", re.UNICODE)
	return bool(rgx.search(text))


def gematria(string):
	"""Returns the gematria of `str`, ignore any characters in string that have now gematria (like spaces)"""
	total = 0
	for letter in string:
		try:
			total += heb_to_int(letter)
		except:
			pass
	return total


def hebrew_plural(s):
	"""
	Hebrew friendly plurals
	"""
	known = {
		"Daf":      "Dappim",
		"Mitzvah":  "Mitzvot",
		"Negative Mitzvah": "Negative Mitzvot",
		"Positive Mitzvah": "Positive Mitzvot",
		"Mitsva":   "Mitzvot",
		"Mesechet": "Mesechtot",
		"Perek":    "Perokim",
		"Siman":    "Simanim",
		"Seif":     "Seifim",
		"Se'if":    "Se'ifim",
		"Mishnah":  "Mishnayot",
		"Mishna":   "Mishnayot",
		"Chelek":   "Chelekim",
		"Parasha":  "Parshiot",
		"Parsha":   "Parshiot",
		"Pasuk":    "Psukim",
		"Midrash":  "Midrashim",
		"Teshuva":  "Teshuvot",
		"Aliyah":   "Aliyot",
		"Tikun":    "Tikunim",
	}

	return known[s] if s in known else str(s) + "s"


def hebrew_term(s):
	"""
	Simple translations for common Hebrew words
	"""
	categories = {
		"Torah":                u"תורה",
		"Tanakh":               u'תנ"ך',
		"Tanakh":               u'תנ"ך',
		"Prophets":             u"נביאים",
		"Writings":             u"כתובים",
		"Commentary":           u"מפרשים",
		"Targum":               u"תרגומים",
		"Mishnah":              u"משנה",
		"Tosefta":              u"תוספתא",
		"Talmud":               u"תלמוד",
		"Bavli":                u"בבלי",
		"Yerushalmi":           u"ירושלמי",
		"Rif":		            u'רי"ף',
		"Kabbalah":             u"קבלה",
		"Halakha":              u"הלכה",
		"Halakhah":             u"הלכה",
		"Midrash":              u"מדרש",
		"Aggadic Midrash":      u"מדרש אגדה",
		"Halachic Midrash":     u"מדרש הלכה",
		"Midrash Rabbah":       u"מדרש רבה",
		"Responsa":             u'שו"ת',
		"Other":                u"שונות",
		"Siddur":               u"סידור",
		"Liturgy":              u"תפילה",
		"Piyutim":              u"פיוטים",
		"Musar":                u"ספרי מוסר",
		"Chasidut":             u"חסידות",
		"Parshanut":            u"פרשנות",
		"Philosophy":           u"מחשבת ישראל",
		"Maharal":              u'מהר"ל מפראג',
		"Apocrypha":            u"ספרים חיצונים",
		"Seder Zeraim":         u"סדר זרעים",
		"Seder Moed":           u"סדר מועד",
		"Seder Nashim":         u"סדר נשים",
		"Seder Nezikin":        u"סדר נזיקין",
		"Seder Kodashim":       u"סדר קדשים",
		"Seder Toharot":        u"סדר טהרות",
		"Seder Tahorot":        u"סדר טהרות",
		"Dictionary":           u"מילון",
		"Early Jewish Thought": u"מחשבת ישראל קדומה",
		"Minor Tractates":      u"מסכתות קטנות",
		"Rosh":                 u'רא"ש',
		"Maharsha":             u'מהרשא',
		"Rashba":	        u'רשב"א',
		"Maharam Shif":		u'מהר"ם שיף',
		"Rambam":	        u'רמב"ם',
		"Yad Ramah":		u"יד רמה",
		"Radbaz":		u'רדב"ז',
		"Tosafot Yom Tov":      u"תוספות יום טוב",
		"Chidushei Halachot":   u"חידושי הלכות",
		"Chidushei Agadot":     u"חידושי אגדות",
		"Tiferet Shmuel":       u"תפארת שמואל",
		"Korban Netanel":       u"קרבן נתנאל",
		"Pilpula Charifta":     u"פילפולא חריפתא",
		"Divrey Chamudot":      u"דברי חמודות",
		"Maadaney Yom Tov":     u"מעדני יום טב",
		"Shita Mekubetzet":     u'שיטה מקובצת',
		"Modern Works":		u"יצירות מודרניות",
		"Maharshal":		u'מהרש"ל',
		"Gur Aryeh":		u'גור אריה',
<<<<<<< HEAD
		"Tur and Commentaries": u'טור ומפרשים'
=======
>>>>>>> 7dc66a9e
	}

	pseudo_categories = {
		"Mishneh Torah":   u"משנה תורה",
		'Introduction':    u"הקדמה",
		'Sefer Madda':     u"ספר מדע",
		'Sefer Ahavah':    u"ספר אהבה",
		'Sefer Zemanim':   u"ספר זמנים",
		'Sefer Nashim':    u"ספר נשים",
		'Sefer Kedushah':  u"ספר קדושה",
		'Sefer Haflaah':   u"ספר הפלאה",
		'Sefer Zeraim':    u"ספר זרעים",
		'Sefer Avodah':    u"ספר עבודה",
		'Sefer Korbanot':  u"ספר קורבנות",
		'Sefer Taharah':   u"ספר טהרה",
		'Sefer Nezikim':   u"ספר נזיקין",
		'Sefer Kinyan':    u"ספר קניין",
		'Sefer Mishpatim': u"ספר משפטים",
		'Sefer Shoftim':   u"ספר שופטים",
		"Shulchan Arukh":  u"שולחן ערוך",
	}

	section_names = {
		"Chapter":          u"פרק",
		"Chapters":         u"פרקים",
		"Perek":            u"פרק",
		"Line":             u"שורה",
		"Negative Mitzvah": u"מצוה לא עשה",
		"Positive Mitzvah": u"מצוה עשה",
		"Negative Mitzvot": u"מצוות לא תעשה",
		"Positive Mitzvot": u"מצוות עשה",
		"Daf":              u"דף",
		"Paragraph":        u"פסקה",
		"Parsha":           u"פרשה",
		"Parasha":          u"פרשה",
		"Parashah":         u"פרשה",
		"Seif":             u"סעיף",
		"Se'if":            u"סעיף",
		"Siman":            u"סימן",
		"Section":          u"חלק",
		"Verse":            u"פסוק",
		"Sentence":         u"משפט",
		"Sha'ar":           u"שער",
		"Gate":             u"שער",
		"Comment":          u"פירוש",
		"Phrase":           u"ביטוי",
		"Mishna":           u"משנה",
		"Chelek":           u"חלק",
		"Helek":            u"חלק",
		"Year":             u"שנה",
		"Masechet":         u"מסכת",
		"Massechet":        u"מסכת",
		"Letter":           u"אות",
		"Halacha":          u"הלכה",
		"Piska":            u"פסקה",
		"Seif Katan":       u"סעיף קטן",
		"Se'if Katan":      u"סעיף קטן",
		"Volume":           u"כרך",
		"Book":             u"ספר",
		"Shar":             u"שער",
		"Seder":            u"סדר",
		"Part":             u"חלק",
		"Pasuk":            u"פסוק",
		"Sefer":            u"ספר",
		"Teshuva":          u"תשובה",
		"Teshuvot":         u"תשובות",
		"Tosefta":          u"תוספתא",
		"Halakhah":         u"הלכה",
		"Kovetz":           u"קובץ",
		"Path":             u"נתיב",
		"Parshah":          u"פרשה",
		"Midrash":          u"מדרש",
		"Mitzvah":          u"מצוה",
		"Tefillah":         u"תפילה",
		"Torah":            u"תורה",
		"Perush":           u"פירוש",
		"Peirush":          u"פירוש",
		"Aliyah":           u"עלייה",
		"Tikkun":           u"תיקון",
		"Tikkunim":         u"תיקונים",
		"Hilchot":          u"הילכות",
		"Topic":            u"נושא",
		"Contents":         u"תוכן",
		"Article":	    u"סעיף",
		"Shoresh":	u"שורש",
		"Story":	u"סיפור",
		"Remez":	u"רמז"
	}

	words = dict(categories.items() + pseudo_categories.items() + section_names.items())

	if s in words:
		return words[s]

	# If s is a text title, look for a stored Hebrew title
	try:
		from sefaria.model import library, IndexSet
		from sefaria.system.exceptions import BookNameError
		i = library.get_index(s)
		return i.get_title("he")
	except BookNameError:
		pass

	return s<|MERGE_RESOLUTION|>--- conflicted
+++ resolved
@@ -440,10 +440,8 @@
 		"Modern Works":		u"יצירות מודרניות",
 		"Maharshal":		u'מהרש"ל',
 		"Gur Aryeh":		u'גור אריה',
-<<<<<<< HEAD
 		"Tur and Commentaries": u'טור ומפרשים'
-=======
->>>>>>> 7dc66a9e
+
 	}
 
 	pseudo_categories = {
@@ -471,8 +469,8 @@
 		"Chapters":         u"פרקים",
 		"Perek":            u"פרק",
 		"Line":             u"שורה",
-		"Negative Mitzvah": u"מצוה לא עשה",
-		"Positive Mitzvah": u"מצוה עשה",
+		"Negative Mitzvah": u"מצות לא תעשה",
+		"Positive Mitzvah": u"מצות עשה",
 		"Negative Mitzvot": u"מצוות לא תעשה",
 		"Positive Mitzvot": u"מצוות עשה",
 		"Daf":              u"דף",
