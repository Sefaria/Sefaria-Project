"""
export.py - functions for exporting texts to various text formats.

Exports to the directory specified in SEFARIA_EXPORT_PATH.
"""
import sys
import os
import io
import unicodecsv as csv
import re
import json
from shutil import rmtree
from random import random
from pprint import pprint
from datetime import datetime
from collections import Counter
from copy import deepcopy

from sefaria.model import *
from sefaria.model.text import AbstractIndex

from sefaria.utils.talmud import section_to_daf
from sefaria.system.exceptions import InputError
from summaries import ORDER
from local_settings import SEFARIA_EXPORT_PATH
from sefaria.system.database import db


lang_codes = {
    "he": "Hebrew",
    "en": "English"
}


def make_path(doc, format, extension=None):
    """
    Returns the full path and file name for exporting 'doc' in 'format'.
    """
    if doc["categories"][0] not in ORDER:
        doc["categories"].insert(0, "Other")
    path = "%s/%s/%s/%s/%s/%s.%s" % (SEFARIA_EXPORT_PATH,
                                            format,
                                            "/".join(doc["categories"]),
                                            doc["title"],
                                            lang_codes[doc["language"]],
                                            remove_illegal_file_chars(doc["versionTitle"]),
                                            extension or format)
    return path


def remove_illegal_file_chars(filename_str):
    p = re.compile('[/:()<>"|?*]|(\\\)')
    new_filename = p.sub('', filename_str)
    return new_filename


def make_json(doc):
    """
    Returns JSON of 'doc' with export settings.
    """
    if "original_text" in doc:
        doc = {k: v for k, v in doc.iteritems() if k is not "original_text"}
    return json.dumps(doc, indent=4, encoding='utf-8', ensure_ascii=False)


def make_text(doc):
    """
    Export doc into a simple text format.

    if complex, go through nodes depth first,
    at each node, output name of node
    if node is leaf, run flatten on it

    """
    # We have a strange beast here - a merged content tree.  Loading it into a synthetic version.
    chapter = doc.get("original_text", doc["text"])
    version = Version({"chapter": chapter})

    index = library.get_index(doc["title"])
    versionSource = doc["versionSource"] or ""
    text = u"\n".join([doc["title"], doc.get("heTitle", ""), doc["versionTitle"], versionSource])

    if "versions" in doc:
        if not len(doc["versions"]):
            return None # Occurs when text versions don't actually have content
        text += u"\nThis file contains merged sections from the following text versions:"
        for v in doc["versions"]:
            text += u"\n-%s\n-%s" % (v[0], v[1])

    def make_node(node, depth, **kwargs):
        if not node.children:
            content = u"\n\n%s\n\n" % node.primary_title(doc["language"])
            content += flatten(version.content_node(node), node.sectionNames)
            return content
        else:
            return u"\n\n%s" % node.primary_title(doc["language"])

    def flatten(text, sectionNames):
        text = text or u""
        if len(sectionNames) == 1:
            text = [t if t else "" for t in text]
            # Bandaid for mismatch between text structure, join recursively if text
            # elements are lists instead of strings.
            return u"\n".join([t if isinstance(t, basestring) else u"\n".join(t) for t in text])
        flat = u""
        for i in range(len(text)):
            section = section_to_daf(i + 1) if sectionNames[0] == "Daf" else str(i + 1)
            flat += u"\n\n%s %s\n\n%s" % (sectionNames[0], section, flatten(text[i], sectionNames[1:]))

        return flat

    text += index.nodes.traverse_to_string(make_node)


    return text


def make_cltk_full(doc):
    index = library.get_index(doc["title"])
    chapter = doc.get("original_text", doc["text"])
    version = Version({"chapter": chapter})
    sec_name_count = {}
    def make_node(node,depth,**kwargs):
        content = {
            "title": node.primary_title("en")
        }
        if not node.children:
            content["content"] = version.content_node(node)
            content["section_names"] = node.sectionNames
        return content

    def traverse_to_cltk(old_js, **kwargs):
        new_js = {}
        if not "nodes" in old_js:
            content_list = []
            if "content" in old_js:
                #Beginning of jagged array
                content_list = old_js["content"]
                section_names = tuple(old_js["section_names"])
                try:
                    sec_name_count[section_names] += 1
                except KeyError:
                    sec_name_count[section_names] = 1
            elif type(old_js) == list:
                #Traversing jagged array
                content_list = old_js
            for i,content in enumerate(content_list):
                if type(content) == list:
                    temp = traverse_to_cltk(content,**kwargs)
                    if len(temp.keys()) > 0:
                        new_js[str(i)] = temp
                elif content != "":
                    new_js[str(i)] = content

        else:
            for i,childJs in enumerate(old_js["nodes"]):
                currNode = old_js["nodes"][i]
                new_js[str(i) + "_" + currNode["title"]] = traverse_to_cltk(currNode,**kwargs)

        return new_js

    temp_doc = index.nodes.traverse_to_json(make_node)
    cltk_doc = {"text":traverse_to_cltk(temp_doc)}
    best_sec_names = []
    best_count = 0
    for sec_names in sec_name_count:
        if sec_name_count[sec_names] > best_count:
            best_count = sec_name_count[sec_names]
            best_sec_names = sec_names

    cltk_doc["meta"] = '-'.join(best_sec_names)
    cltk_doc["work"] = doc["title"]
    return json.dumps(cltk_doc, indent=4, encoding='utf-8', ensure_ascii=False)


def make_cltk_flat(doc):
    index = library.get_index(doc["title"])
    chapter = doc.get("original_text", doc["text"])
    version = Version({"chapter": chapter})
    sec_name_count = {}
    def make_node(node,depth,**kwargs):
        content = {
            "title": node.primary_title("en")
        }
        if not node.children:
            content["content"] = version.content_node(node)
            content["section_names"] = node.sectionNames
        return content

    def traverse_to_cltk(old_js,title=u"",section_names=None, **kwargs):
        new_js = {}
        title_begin = title if title == u"" else u"{}, ".format(title)
        if not "nodes" in old_js:
            content_list = []
            if "content" in old_js:
                #Beginning of jagged array
                content_list = old_js["content"]
                section_names = old_js["section_names"]
                try:
                    sec_name_count[tuple(section_names)] += 1
                except KeyError:
                    sec_name_count[tuple(section_names)] = 1
            elif type(old_js) == list:
                #Traversing jagged array
                content_list = old_js
                section_names = section_names[1:]

            for i,content in enumerate(content_list):
                curr_section = u"" if len(section_names) == 0 else u"_{}".format(section_names[0])
                temp_title = u"{}{}{}".format(title_begin,str(i),curr_section)
                if type(content) == list:
                    new_js.update(traverse_to_cltk(content,temp_title,section_names,**kwargs))
                elif content != u"":
                    new_js[temp_title] = content

        else:
            for i,childJs in enumerate(old_js["nodes"]):
                curr_node = old_js["nodes"][i]
                new_js.update(traverse_to_cltk(curr_node,u"{}{}_{}".format(title_begin,str(i),curr_node["title"]),**kwargs))

        return new_js

    temp_doc = index.nodes.traverse_to_json(make_node)
    cltk_doc = {"text":traverse_to_cltk(temp_doc)}
    best_sec_names = []
    best_count = 0
    for sec_names in sec_name_count:
        if sec_name_count[sec_names] > best_count:
            best_count = sec_name_count[sec_names]
            best_sec_names = sec_names

    cltk_doc["meta"] = '-'.join(best_sec_names)
    cltk_doc["work"] = doc["title"]
    return json.dumps(cltk_doc, indent=4, encoding='utf-8', ensure_ascii=False)
"""
List of export formats, consisting of a name and function.
The name is used as a top level directory and file suffix, unless there are three elements.
With 3 elements, the first is the top level and the third is the file suffix
The function takes a document and returns the text to output.
"""
export_formats = (
    ('json', make_json),
    ('txt', make_text),
    ('cltk-full',make_cltk_full,'json'), #cltk format with fully nested structure
    ('cltk-flat',make_cltk_flat,'json')  #cltk format, flattened
)


def clear_exports():
    """
    Deletes all files from any export directory listed in export_formats.
    """
    for format in export_formats:
        if os.path.exists(SEFARIA_EXPORT_PATH + "/" + format[0]):
            rmtree(SEFARIA_EXPORT_PATH + "/" + format[0])
    if os.path.exists(SEFARIA_EXPORT_PATH + "/schemas"):
        rmtree(SEFARIA_EXPORT_PATH + "/schemas")
    if os.path.exists(SEFARIA_EXPORT_PATH + "/links"):
        rmtree(SEFARIA_EXPORT_PATH + "/links")

def write_text_doc_to_disk(doc=None):
    """
    Writes document to disk according to all formats in export_formats
    """
    assert doc is not None
    for format in export_formats:
        out = format[1](doc)
        if not out:
            print "Skipping %s - no content" % doc["title"]
            return
        path = make_path(doc, format[0], extension=format[2] if len(format) == 3 else None)
        if not os.path.exists(os.path.dirname(path)):
            os.makedirs(os.path.dirname(path))
        with open(path, "w") as f:
            f.write(out.encode('utf-8'))

def convert_talmud_formating(data):
    if isinstance(data, basestring): #using base string to get both str and unicode
        p = re.compile(r'<span\s+class="gemarra-regular">(.+?)<\/span>')
        data = p.sub(r'<b>\1</b>', data)
        p = re.compile(r'<span\s+class="gemarra-italic">(.+?)<\/span>')
        data = p.sub(r'<b><i>\1</i></b>', data)
        p = re.compile(r'<span\s+class="it-text">(.+?)<\/span>')
        data = p.sub(r'<i>\1</i>', data)
        return data
    elif isinstance(data, list):
        new_list = []
        for item in data:
            new_list.append(convert_talmud_formating(item))
        return new_list
    elif isinstance(data, dict):
        for key, value in data.iteritems():
            data[key] = convert_talmud_formating(value)
        return data
    else:
        return data

def prepare_text_for_export(text):
    """
    Exports 'text' (a document from the texts collection, or virtual merged document)
    by preparing it as a export document and passing to 'write_text_doc_to_disk'.
    """
    print text["title"]
    try:
        index = library.get_index(text["title"])
    except Exception as e:
        print "Skipping %s - %s" % (text["title"], e.message)
        return

    text["heTitle"] = index.nodes.primary_title("he")
    text["categories"] = index.categories

    text["text"] = text.get("text", None) or text.get("chapter", "")

    if index.categories[0] == "Talmud" and index.categories[1] == "Bavli":
        text["text"] = convert_talmud_formating(text["text"])

    if index.is_complex():
        text["original_text"] = deepcopy(text["text"])

        def min_node_props(node, depth, **kwargs):
            js = {"heTitle": node.primary_title("he"),
                  "enTitle": node.primary_title("en"),
                  "key": node.key}

            return js

        def key2title(text_node, schema_node):
            for temp_schema_node in schema_node:
                new_key = temp_schema_node["enTitle"]
                try:
                    text_node[new_key] = text_node.pop(temp_schema_node["key"])
                except KeyError:
                    text_node[new_key] = ""

                del temp_schema_node["key"]
                if "nodes" in temp_schema_node:
                    key2title(text_node[new_key], temp_schema_node["nodes"])

        text["schema"] = index.nodes.traverse_to_json(min_node_props)
        key2title(text["text"], text["schema"]["nodes"])

    else:
        text["sectionNames"] = index.schema["sectionNames"]

    if "_id" in text:
        del text["_id"]
        del text["chapter"]

    return text


def text_is_copyright(text):
    return "license" in text and (type(text['license']) is str or type(text['license']) is unicode) \
           and text["license"].startswith("Copyright")


def export_texts():
    """
    Step through every text in the texts collection and export it with each format
    listed in export_formats.
    """
    clear_exports()

    texts = db.texts.find()

    for text in texts:
        if text_is_copyright(text):
            # Don't export copyrighted texts.
            continue
        prepped_text = prepare_text_for_export(text)
        if prepped_text:
            write_text_doc_to_disk(prepped_text)


def prepare_merged_text_for_export(title, lang=None):
    """
    Exports a "merged" version of title, including the maximal text we have available
    in a single document.
    """

    assert lang is not None

    doc = {
        "title": title,
        "language": lang,
        "versionTitle": "merged",
        "versionSource": "https://www.sefaria.org/%s" % title.replace(" ", "_"),
    }
    text_docs = db.texts.find({"title": title, "language": lang}).sort([["priority", -1], ["_id", 1]])

    print "%d versions in %s" % (text_docs.count(), lang)


    # Exclude copyrighted docs from merging
    text_docs = [text for text in text_docs if not text_is_copyright(text)]
    
    if len(text_docs) == 0:
        return
    elif len(text_docs) == 1:
        text_doc = text_docs[0]
        doc["text"] = text_doc["chapter"]  # TODO: sort complex according to Index
        doc["versions"] = [(text_doc["versionTitle"], text_doc["versionSource"])]
    else:
        index = library.get_index(title)
        sourceset = set()

        def merge_visitor(node, *texts, **kwargs):
            merged, merged_sources = merge_texts(texts, kwargs.get("sources"))
            sourceset.update(merged_sources)
            return merged

        merged = index.nodes.visit_content(merge_visitor,
                                   *[text["chapter"] for text in text_docs],
                                   sources=[(text["versionTitle"], text["versionSource"]) for text in text_docs]
                                   )

        merged_sources = list(sourceset)

        doc.update({
            "text": merged,
            "versions": merged_sources,
        })

    return prepare_text_for_export(doc)


def export_all_merged():
    """
    Iterate through all index records and exports a merged text for each.
    """
    texts = db.texts.find().distinct("title")

    for title in texts:
        try:
            Ref(title)
        except:
            continue

        print title
        for lang in ("he", "en"):
            prepped_text = prepare_merged_text_for_export(title, lang=lang)
            if prepped_text:
                write_text_doc_to_disk(prepped_text)

def export_schemas():
    path = SEFARIA_EXPORT_PATH + "/schemas/"
    if not os.path.exists(path):
        os.makedirs(path)
    for i in library.all_index_records():
        title = i.title.replace(" ", "_")
        with open(path + title + ".json", "w") as f:
            try:
                f.write(make_json(i.contents(v2=True)).encode('utf-8'))

            except InputError as e:
                print "InputError: %s" % e
                with open(SEFARIA_EXPORT_PATH + "/errors.log", "a") as error_log:
                    error_log.write("%s - InputError: %s\n" % (datetime.now(), e))


def export_toc():
    """
    Exports the TOC to a JSON file.
    """
    toc = library.get_toc()
    with open(SEFARIA_EXPORT_PATH + "/table_of_contents.json", "w") as f:
        f.write(make_json(toc).encode('utf-8'))

def export_links():
    """
    Creates a single CSV file containing all links known to Sefaria.
    """
    print "Exporting links..."
    links_by_book = Counter()
    links_by_book_without_commentary = Counter()

    links = db.links.find().sort([["refs.0", 1]])
    path = SEFARIA_EXPORT_PATH + "/links/"
    if not os.path.exists(os.path.dirname(path)):
        os.makedirs(os.path.dirname(path))

    link_file_number = 0
    links = db.links.find().sort([["refs.0", 1]])
    new_links_file_size = 300000
    for i, link in enumerate(links):
        if i % new_links_file_size == 0:
            filename = '{}links{}.csv'.format(path, link_file_number)
            try:
                csvfile.close()
            except:
                pass
            csvfile = open(filename, 'wb')
            writer = csv.writer(csvfile)
            writer.writerow([
                    "Citation 1",
                    "Citation 2",
                    "Conection Type",
                    "Text 1",
                    "Text 2",
                    "Category 1",
                    "Category 2",
            ])
            link_file_number += 1

        try:
            oref1 = Ref(link["refs"][0])
            oref2 = Ref(link["refs"][1])
        except InputError:
            continue

        writer.writerow([
            link["refs"][0],
            link["refs"][1],
            link["type"],
            oref1.book,
            oref2.book,
            oref1.index.categories[0],
            oref2.index.categories[0],
        ])

        book_link = tuple(sorted([oref1.index.title, oref2.index.title]))
        links_by_book[book_link] += 1
        if link["type"] not in ("commentary", "Commentary", "targum", "Targum"):
            links_by_book_without_commentary[book_link] += 1

<<<<<<< HEAD
=======
            book_link = tuple(sorted([oref1.index.title, oref2.index.title]))
            links_by_book[book_link] += 1
            if link["type"] not in ("commentary", "Commentary", "targum", "Targum"):
                links_by_book_without_commentary[book_link] += 1

>>>>>>> 4b1e3198
    def write_aggregate_file(counter, filename):
        with open(SEFARIA_EXPORT_PATH + "/links/%s" % filename, 'wb') as csvfile:
            writer = csv.writer(csvfile)
            writer.writerow([
                "Text 1",
                "Text 2",
                "Link Count",
            ])
            for link in counter.most_common():
                writer.writerow([
                    link[0][0],
                    link[0][1],
                    link[1],
                ])

    write_aggregate_file(links_by_book, "links_by_book.csv")
    write_aggregate_file(links_by_book_without_commentary, "links_by_book_without_commentary.csv")


def export_tag_graph():
    print "Exporting tag graph..."
    counts = Counter()
    sheets = db.sheets.find()
    tags = db.sheets.distinct("tags")
    for tag in tags:
        sheets = db.sheets.find({"tags": tag})
        for sheet in sheets:
            for tag2 in sheet["tags"]:
                if tag != tag2:
                    counts[tuple(sorted([tag, tag2]))] += 0.5

    path = SEFARIA_EXPORT_PATH + "/misc/"
    if not os.path.exists(path):
        os.makedirs(path)
    with open(path + "tag_graph.csv", 'wb') as csvfile:
        writer = csv.writer(csvfile)
        writer.writerow([
            "Tag 1",
            "Tag 2",
            "Co-occurrence Count",
        ])
        for link in counts.most_common():
            writer.writerow([
                link[0][0].encode("utf-8"),
                link[0][1].encode("utf-8"),
                link[1],
            ])


def make_export_log():
    """
    Exports a file that logs the last export time.
    """
    with open(SEFARIA_EXPORT_PATH + "/last_export.txt", "w") as f:
        f.write(datetime.now().isoformat())


def export_all():
    """
    Export all texts, merged texts, links, schemas, toc, links & export log.
    """
    clear_exports()
    export_texts()
    export_all_merged()
    export_links()
    export_schemas()
    export_toc()
    export_tag_graph()
    make_export_log()


# CSV Version import export format:
#
# Column 1: References
# Columns 2-n: Versions

# Row 1: Index title (will repeat?)
# Row 2: Version Title
# Row 3: Version Language
# Row 4: Version Source


def export_version_csv(index, version_list):
    assert isinstance(index, AbstractIndex)
    assert isinstance(version_list, list) or isinstance(version_list, VersionSet)
    assert all(isinstance(v, Version) for v in version_list)

    csv.field_size_limit(sys.maxsize)

    output = io.BytesIO()
    writer = csv.writer(output)

    # write header data
    writer.writerow(["Index Title"] + [index.title for _ in version_list])
    writer.writerow(["Version Title"] + [v.versionTitle for v in version_list])
    writer.writerow(["Language"] + [v.language for v in version_list])
    writer.writerow(["Version Source"] + [v.versionSource for v in version_list])
    writer.writerow(["Version Notes"] + [getattr(v, "versionNotes", "") for v in version_list])

    section_refs = index.all_section_refs()

    for section_ref in section_refs:
        segment_refs = section_ref.all_subrefs()
        seg_vers = {}

        # set blank array for version data
        for ref in segment_refs:
            seg_vers[ref.normal()] = []

        # populate each version
        for version in version_list:
            section = section_ref.text(vtitle=version.versionTitle, lang=version.language).text
            for ref in segment_refs:
                if ref.sections[-1] > len(section):
                    seg_vers[ref.normal()] += [""]
                else:
                    seg_vers[ref.normal()] += [section[ref.sections[-1] - 1]]

        # write lines for each section
        for ref in segment_refs:
            writer.writerow([ref.normal()] + seg_vers[ref.normal()])

    return output.getvalue()


def export_merged_csv(index, lang=None):
    assert isinstance(index, Index)
    assert lang in ["en", "he"]

    csv.field_size_limit(sys.maxsize)

    output = io.BytesIO()
    writer = csv.writer(output)

    # write header data
    writer.writerow(["Index Title"] + [index.title])
    writer.writerow(["Version Title"] + ["merged"])
    writer.writerow(["Language"] + [lang])
    writer.writerow(["Version Source"] + ["-"])
    writer.writerow(["Version Notes"] + ["-"])

    section_refs = index.all_section_refs()

    for section_ref in section_refs:
        segment_refs = section_ref.all_subrefs()
        seg_vers = {}

        # set blank array for version data
        for ref in segment_refs:
            seg_vers[ref.normal()] = []

        # populate each version
        section = section_ref.text(lang=lang, exclude_copyrighted=True).text
        for ref in segment_refs:
            if ref.sections[-1] > len(section):
                seg_vers[ref.normal()] += [""]
            else:
                seg_vers[ref.normal()] += [section[ref.sections[-1] - 1]]

        # write lines for each section
        for ref in segment_refs:
            writer.writerow([ref.normal()] + seg_vers[ref.normal()])

    return output.getvalue()


def import_versions_from_stream(csv_stream, columns, user_id):
    csv.field_size_limit(sys.maxsize)
    reader = csv.reader(csv_stream)
    rows = [row for row in reader]
    return _import_versions_from_csv(rows, columns, user_id)


def import_versions_from_file(csv_filename, columns):
    """
    Import the versions in the columns listed in `columns`
    :param columns: zero-based list of column numbers with a new version in them
    :return:
    """
    csv.field_size_limit(sys.maxsize)
    with open(csv_filename, 'rb') as csvfile:
        reader = csv.reader(csvfile)
        rows = [row for row in reader]
    return _import_versions_from_csv(rows, columns)


def _import_versions_from_csv(rows, columns, user_id):
    from sefaria.tracker import modify_text

    index_title = rows[0][columns[0]]  # assume the same index title for all
    index_node = Ref(index_title).index_node


    action = "edit"
    for column in columns:
        # Create version
        version_title = rows[1][column]
        version_lang = rows[2][column]

        v = Version().load({
            "title": index_title,
            "versionTitle": version_title,
            "language": version_lang
        })

        if v is None:
            action = "add"
            v = Version({
                "chapter": index_node.create_skeleton(),
                "title": index_title,
                "versionTitle": version_title,
                "language": version_lang,            # Language
                "versionSource": rows[3][column],       # Version Source
                "versionNotes": rows[4][column],        # Version Notes
            }).save()

        # Populate it
        for row in rows[5:]:
            ref = Ref(row[0])
            print "Saving: {}".format(ref.normal())
            try:
                modify_text(user_id, ref, version_title, version_lang, row[column], type=action)
            except InputError:
                pass

<|MERGE_RESOLUTION|>--- conflicted
+++ resolved
@@ -524,14 +524,6 @@
         if link["type"] not in ("commentary", "Commentary", "targum", "Targum"):
             links_by_book_without_commentary[book_link] += 1
 
-<<<<<<< HEAD
-=======
-            book_link = tuple(sorted([oref1.index.title, oref2.index.title]))
-            links_by_book[book_link] += 1
-            if link["type"] not in ("commentary", "Commentary", "targum", "Targum"):
-                links_by_book_without_commentary[book_link] += 1
-
->>>>>>> 4b1e3198
     def write_aggregate_file(counter, filename):
         with open(SEFARIA_EXPORT_PATH + "/links/%s" % filename, 'wb') as csvfile:
             writer = csv.writer(csvfile)
