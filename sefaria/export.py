"""
export.py - functions for exporting texts to various text formats.

Exports to the directory specified in SEFARIA_EXPORT_PATH.
"""
import sys
import os
import io
import unicodecsv as csv
import re
import json
from shutil import rmtree
from random import random
from pprint import pprint
from datetime import datetime
from collections import Counter
from copy import deepcopy

from sefaria.model import *
from sefaria.model.text import AbstractIndex

from sefaria.utils.talmud import section_to_daf
from sefaria.system.exceptions import InputError
from summaries import ORDER
from local_settings import SEFARIA_EXPORT_PATH
from sefaria.system.database import db

lang_codes = {
    "he": "Hebrew",
    "en": "English"
}

<<<<<<< HEAD
#//todo: mark for commentary refactor
def make_path(doc, format):
=======

def make_path(doc, format, extension=None):
    """
    Returns the full path and file name for exporting 'doc' in 'format'.
>>>>>>> 1837776a
    """
    if doc["categories"][0] not in ORDER and doc["categories"][0] != "Commentary":
        doc["categories"].insert(0, "Other")
    path = "%s/%s/%s/%s/%s/%s.%s" % (SEFARIA_EXPORT_PATH,
                                            format,
                                            "/".join(doc["categories"]),
                                            doc["title"],
                                            lang_codes[doc["language"]],
                                            remove_illegal_file_chars(doc["versionTitle"]),
                                            extension or format)
    return path


def remove_illegal_file_chars(filename_str):
    p = re.compile('[/:()<>"|?*]|(\\\)')
    new_filename = p.sub('', filename_str)
    return new_filename


def make_json(doc):
    """
    Returns JSON of 'doc' with export settings.
    """
    if "original_text" in doc:
        doc = {k: v for k, v in doc.iteritems() if k is not "original_text"}
    return json.dumps(doc, indent=4, encoding='utf-8', ensure_ascii=False)


def make_text(doc):
    """
    Export doc into a simple text format.

    if complex, go through nodes depth first,
    at each node, output name of node
    if node is leaf, run flatten on it

    """
    # We have a strange beast here - a merged content tree.  Loading it into a synthetic version.
    chapter = doc.get("original_text", doc["text"])
    version = Version({"chapter": chapter})

    index = library.get_index(doc["title"])
    text = u"\n".join([doc["title"], doc.get("heTitle", ""), doc["versionTitle"], doc["versionSource"]])

    if "versions" in doc:
        if not len(doc["versions"]):
            return None # Occurs when text versions don't actually have content
        text += u"\nThis file contains merged sections from the following text versions:"
        for v in doc["versions"]:
            text += u"\n-%s\n-%s" % (v[0], v[1])

    def make_node(node, depth, **kwargs):
        if not node.children:
            content = u"\n\n%s\n\n" % node.primary_title(doc["language"])
            content += flatten(version.content_node(node), node.sectionNames)
            return content
        else:
            return u"\n\n%s" % node.primary_title(doc["language"])

    def flatten(text, sectionNames):
        text = text or u""
        if len(sectionNames) == 1:
            text = [t if t else "" for t in text]
            # Bandaid for mismatch between text structure, join recursively if text
            # elements are lists instead of strings.
            return u"\n".join([t if isinstance(t, basestring) else u"\n".join(t) for t in text])
        flat = u""
        for i in range(len(text)):
            section = section_to_daf(i + 1) if sectionNames[0] == "Daf" else str(i + 1)
            flat += u"\n\n%s %s\n\n%s" % (sectionNames[0], section, flatten(text[i], sectionNames[1:]))

        return flat

    text += index.nodes.traverse_to_string(make_node)


    return text


def make_cltk_full(doc):
    index = library.get_index(doc["title"])
    chapter = doc.get("original_text", doc["text"])
    version = Version({"chapter": chapter})
    sec_name_count = {}
    def make_node(node,depth,**kwargs):
        content = {
            "title": node.primary_title("en")
        }
        if not node.children:
            content["content"] = version.content_node(node)
            content["section_names"] = node.sectionNames
        return content

    def traverse_to_cltk(old_js, **kwargs):
        new_js = {}
        if not "nodes" in old_js:
            content_list = []
            if "content" in old_js:
                #Beginning of jagged array
                content_list = old_js["content"]
                section_names = tuple(old_js["section_names"])
                try:
                    sec_name_count[section_names] += 1
                except KeyError:
                    sec_name_count[section_names] = 1
            elif type(old_js) == list:
                #Traversing jagged array
                content_list = old_js
            for i,content in enumerate(content_list):
                if type(content) == list:
                    temp = traverse_to_cltk(content,**kwargs)
                    if len(temp.keys()) > 0:
                        new_js[str(i)] = temp
                elif content != "":
                    new_js[str(i)] = content

        else:
            for i,childJs in enumerate(old_js["nodes"]):
                currNode = old_js["nodes"][i]
                new_js[str(i) + "_" + currNode["title"]] = traverse_to_cltk(currNode,**kwargs)

        return new_js

    temp_doc = index.nodes.traverse_to_json(make_node)
    cltk_doc = {"text":traverse_to_cltk(temp_doc)}
    best_sec_names = []
    best_count = 0
    for sec_names in sec_name_count:
        if sec_name_count[sec_names] > best_count:
            best_count = sec_name_count[sec_names]
            best_sec_names = sec_names

    cltk_doc["meta"] = '-'.join(best_sec_names)
    cltk_doc["work"] = doc["title"]
    return json.dumps(cltk_doc, indent=4, encoding='utf-8', ensure_ascii=False)


def make_cltk_flat(doc):
    index = library.get_index(doc["title"])
    chapter = doc.get("original_text", doc["text"])
    version = Version({"chapter": chapter})
    sec_name_count = {}
    def make_node(node,depth,**kwargs):
        content = {
            "title": node.primary_title("en")
        }
        if not node.children:
            content["content"] = version.content_node(node)
            content["section_names"] = node.sectionNames
        return content

    def traverse_to_cltk(old_js,title=u"",section_names=None, **kwargs):
        new_js = {}
        title_begin = title if title == u"" else u"{}, ".format(title)
        if not "nodes" in old_js:
            content_list = []
            if "content" in old_js:
                #Beginning of jagged array
                content_list = old_js["content"]
                section_names = old_js["section_names"]
                try:
                    sec_name_count[tuple(section_names)] += 1
                except KeyError:
                    sec_name_count[tuple(section_names)] = 1
            elif type(old_js) == list:
                #Traversing jagged array
                content_list = old_js
                section_names = section_names[1:]

            for i,content in enumerate(content_list):
                curr_section = u"" if len(section_names) == 0 else u"_{}".format(section_names[0])
                temp_title = u"{}{}{}".format(title_begin,str(i),curr_section)
                if type(content) == list:
                    new_js.update(traverse_to_cltk(content,temp_title,section_names,**kwargs))
                elif content != u"":
                    new_js[temp_title] = content

        else:
            for i,childJs in enumerate(old_js["nodes"]):
                curr_node = old_js["nodes"][i]
                new_js.update(traverse_to_cltk(curr_node,u"{}{}_{}".format(title_begin,str(i),curr_node["title"]),**kwargs))

        return new_js

    temp_doc = index.nodes.traverse_to_json(make_node)
    cltk_doc = {"text":traverse_to_cltk(temp_doc)}
    best_sec_names = []
    best_count = 0
    for sec_names in sec_name_count:
        if sec_name_count[sec_names] > best_count:
            best_count = sec_name_count[sec_names]
            best_sec_names = sec_names

    cltk_doc["meta"] = '-'.join(best_sec_names)
    cltk_doc["work"] = doc["title"]
    return json.dumps(cltk_doc, indent=4, encoding='utf-8', ensure_ascii=False)
"""
List of export formats, consisting of a name and function.
The name is used as a top level directory and file suffix, unless there are three elements.
With 3 elements, the first is the top level and the third is the file suffix
The function takes a document and returns the text to output.
"""
export_formats = (
    ('json', make_json),
    ('txt', make_text),
    ('cltk-full',make_cltk_full,'json'), #cltk format with fully nested structure
    ('cltk-flat',make_cltk_flat,'json')  #cltk format, flattened
)


def clear_exports():
    """
    Deletes all files from any export directory listed in export_formats.
    """
    for format in export_formats:
        if os.path.exists(SEFARIA_EXPORT_PATH + "/" + format[0]):
            rmtree(SEFARIA_EXPORT_PATH + "/" + format[0])
    if os.path.exists(SEFARIA_EXPORT_PATH + "/schemas"):
        rmtree(SEFARIA_EXPORT_PATH + "/schemas")


def write_text_doc_to_disk(doc=None):
    """
    Writes document to disk according to all formats in export_formats
    """
    assert doc is not None
    for format in export_formats:
        out = format[1](doc)
        if not out:
            print "Skipping %s - no content" % doc["title"]
            return
        path = make_path(doc, format[0],extension=format[2] if len(format) == 3 else None)
        if not os.path.exists(os.path.dirname(path)):
            os.makedirs(os.path.dirname(path))
        with open(path, "w") as f:
            f.write(out.encode('utf-8'))


def prepare_text_for_export(text):
    """
    Exports 'text' (a document from the texts collection, or virtual merged document)
    by preparing it as a export document and passing to 'write_text_doc_to_disk'.
    """
    print text["title"]
    try:
        index = library.get_index(text["title"])
    except Exception as e:
        print "Skipping %s - %s" % (text["title"], e.message)
        return

    text["heTitle"] = index.nodes.primary_title("he")
    text["categories"] = index.categories
    text["text"] = text.get("text", None) or text.get("chapter", "")

    if index.is_complex():
        text["original_text"] = deepcopy(text["text"])

        def min_node_props(node, depth, **kwargs):
            js = {"heTitle": node.primary_title("he"),
                  "enTitle": node.primary_title("en"),
                  "key": node.key}

            return js

        def key2title(text_node, schema_node):
            for temp_schema_node in schema_node:
                new_key = temp_schema_node["enTitle"]
                try:
                    text_node[new_key] = text_node.pop(temp_schema_node["key"])
                except KeyError:
                    text_node[new_key] = ""

                del temp_schema_node["key"]
                if "nodes" in temp_schema_node:
                    key2title(text_node[new_key], temp_schema_node["nodes"])

        text["schema"] = index.nodes.traverse_to_json(min_node_props)
        key2title(text["text"], text["schema"]["nodes"])

    else:
        text["sectionNames"] = index.schema["sectionNames"]

    if "_id" in text:
        del text["_id"]
        del text["chapter"]

    return text


def text_is_copyright(text):
    return "license" in text and (type(text['license']) is str or type(text['license']) is unicode) \
           and text["license"].startswith("Copyright")


def export_texts():
    """
    Step through every text in the texts collection and export it with each format
    listed in export_formats.
    """
    clear_exports()

    texts = db.texts.find()

    for text in texts:
        if text_is_copyright(text):
            # Don't export copyrighted texts.
            continue
        prepped_text = prepare_text_for_export(text)
        if prepped_text:
            write_text_doc_to_disk(prepped_text)


def prepare_merged_text_for_export(title, lang=None):
    """
    Exports a "merged" version of title, including the maximal text we have available
    in a single document.
    """

    assert lang is not None

    doc = {
        "title": title,
        "language": lang,
        "versionTitle": "merged",
        "versionSource": "http://www.sefaria.org/%s" % title.replace(" ", "_"),
    }
    text_docs = db.texts.find({"title": title, "language": lang}).sort([["priority", -1], ["_id", 1]])

    print "%d versions in %s" % (text_docs.count(), lang)


    # Exclude copyrighted docs from merging
    text_docs = [text for text in text_docs if not text_is_copyright(text)]
    
    if len(text_docs) == 0:
        return
    elif len(text_docs) == 1:
        text_doc = text_docs[0]
        doc["text"] = text_doc["chapter"]  # TODO: sort complex according to Index
        doc["versions"] = [(text_doc["versionTitle"], text_doc["versionSource"])]
    else:
        index = library.get_index(title)
        sourceset = set()

        def merge_visitor(node, *texts, **kwargs):
            merged, merged_sources = merge_texts(texts, kwargs.get("sources"))
            sourceset.update(merged_sources)
            return merged

        merged = index.nodes.visit_content(merge_visitor,
                                   *[text["chapter"] for text in text_docs],
                                   sources=[(text["versionTitle"], text["versionSource"]) for text in text_docs]
                                   )

        merged_sources = list(sourceset)

        doc.update({
            "text": merged,
            "versions": merged_sources,
        })

    return prepare_text_for_export(doc)


def export_all_merged():
    """
    Iterate through all index records and exports a merged text for each.
    """
    texts = db.texts.find().distinct("title")

    for title in texts:
        try:
            Ref(title)
        except:
            continue

        print title
        for lang in ("he", "en"):
            prepped_text = prepare_merged_text_for_export(title, lang=lang)
            if prepped_text:
                write_text_doc_to_disk(prepped_text)


def export_schemas():
    path = SEFARIA_EXPORT_PATH + "/schemas/"
    if not os.path.exists(path):
        os.makedirs(path)
    for i in library.all_index_records(with_commentary=True):
        title = i.title.replace(" ", "_")
        with open(path + title + ".json", "w") as f:
            try:
                if not isinstance(i, CommentaryIndex):
                    f.write(make_json(i.contents(v2=True)).encode('utf-8'))
                else:
                    explicit_commentary_index = {
                        'title': i.title,
                        'categories': [i.categories[1], i.categories[0]] + i.categories[2:],  # the same as the display order
                        'schema': i.schema,
                        'authors' : getattr(i, "authors", None),
                    }
                    f.write(make_json(explicit_commentary_index).encode('utf-8'))

            except InputError as e:
                print "InputError: %s" % e
                with open(SEFARIA_EXPORT_PATH + "/errors.log", "a") as error_log:
                    error_log.write("%s - InputError: %s\n" % (datetime.now(), e))


def export_toc():
    """
    Exports the TOC to a JSON file.
    """
    toc = library.get_toc()
    with open(SEFARIA_EXPORT_PATH + "/table_of_contents.json", "w") as f:
        f.write(make_json(toc).encode('utf-8'))

#//todo: mark for commentary refactor
def export_links():
    """
    Creates a single CSV file containing all links known to Sefaria.
    """
    print "Exporting links..."
    links_by_book = Counter()
    links_by_book_without_commentary = Counter()

    links = db.links.find().sort([["refs.0", 1]])
    path = SEFARIA_EXPORT_PATH + "/links/"
    if not os.path.exists(os.path.dirname(path)):
        os.makedirs(os.path.dirname(path))
    with open(path + "links.csv", 'wb') as csvfile:
        writer = csv.writer(csvfile)
        writer.writerow([
            "Citation 1",
            "Citation 2",
            "Conection Type",
            "Text 1",
            "Text 2",
            "Category 1",
            "Category 2",
        ])
        links = db.links.find().sort([["refs.0", 1]])
        for i,link in enumerate(links):
            try:
                oref1 = Ref(link["refs"][0])
                oref2 = Ref(link["refs"][1])
            except InputError:
                continue

            writer.writerow([
                link["refs"][0],
                link["refs"][1],
                link["type"],
                oref1.book,
                oref2.book,
                oref1.index.categories[0],
                oref2.index.categories[0],
            ])

            book_link = tuple(sorted([oref1.index.title, oref2.index.title]))
            links_by_book[book_link] += 1
            if link["type"] not in ("commentary", "Commentary", "targum", "Targum"):
                links_by_book_without_commentary[book_link] += 1
    
    def write_aggregate_file(counter, filename):
        with open(SEFARIA_EXPORT_PATH + "/links/%s" % filename, 'wb') as csvfile:
            writer = csv.writer(csvfile)
            writer.writerow([
                "Text 1",
                "Text 2",
                "Link Count",
            ])
            for link in counter.most_common():
                writer.writerow([
                    link[0][0],
                    link[0][1],
                    link[1],
                ])

    write_aggregate_file(links_by_book, "links_by_book.csv")
    write_aggregate_file(links_by_book_without_commentary, "links_by_book_without_commentary.csv")


def export_tag_graph():
    print "Exporting tag graph..."
    counts = Counter()
    sheets = db.sheets.find()
    tags = db.sheets.distinct("tags")
    for tag in tags:
        sheets = db.sheets.find({"tags": tag})
        for sheet in sheets:
            for tag2 in sheet["tags"]:
                if tag != tag2:
                    counts[tuple(sorted([tag, tag2]))] += 0.5

    path = SEFARIA_EXPORT_PATH + "/misc/"
    if not os.path.exists(path):
        os.makedirs(path)
    with open(path + "tag_graph.csv", 'wb') as csvfile:
        writer = csv.writer(csvfile)
        writer.writerow([
            "Tag 1",
            "Tag 2",
            "Co-occurrence Count",
        ])
        for link in counts.most_common():
            writer.writerow([
                link[0][0].encode("utf-8"),
                link[0][1].encode("utf-8"),
                link[1],
            ])


def make_export_log():
    """
    Exports a file that logs the last export time.
    """
    with open(SEFARIA_EXPORT_PATH + "/last_export.txt", "w") as f:
        f.write(datetime.now().isoformat())


def export_all():
    """
    Export all texts, merged texts, links, schemas, toc, links & export log.
    """
    clear_exports()
    export_texts()
    export_all_merged()
    export_links()
    export_schemas()
    export_toc()
    export_tag_graph()
    make_export_log()


# CSV Version import export format:
#
# Column 1: References
# Columns 2-n: Versions

# Row 1: Index title (will repeat?)
# Row 2: Version Title
# Row 3: Version Language
# Row 4: Version Source


def export_version_csv(index, version_list):
    assert isinstance(index, AbstractIndex)
    assert isinstance(version_list, list) or isinstance(version_list, VersionSet)
    assert all(isinstance(v, Version) for v in version_list)

    output = io.BytesIO()
    writer = csv.writer(output)

    # write header data
    writer.writerow(["Index Title"] + [index.title for _ in version_list])
    writer.writerow(["Version Title"] + [v.versionTitle for v in version_list])
    writer.writerow(["Language"] + [v.language for v in version_list])
    writer.writerow(["Version Source"] + [v.versionSource for v in version_list])
    writer.writerow(["Version Notes"] + [getattr(v, "versionNotes", "") for v in version_list])

    section_refs = index.all_section_refs()

    for section_ref in section_refs:
        segment_refs = section_ref.all_subrefs()
        seg_vers = {}

        # set blank array for version data
        for ref in segment_refs:
            seg_vers[ref.normal()] = []

        # populate each version
        for version in version_list:
            section = section_ref.text(vtitle=version.versionTitle, lang=version.language).text
            for ref in segment_refs:
                if ref.sections[-1] > len(section):
                    seg_vers[ref.normal()] += [""]
                else:
                    seg_vers[ref.normal()] += [section[ref.sections[-1] - 1]]

        # write lines for each section
        for ref in segment_refs:
            writer.writerow([ref.normal()] + seg_vers[ref.normal()])

    return output.getvalue()


def export_merged_csv(index, lang=None):
    assert isinstance(index, Index)
    assert lang in ["en", "he"]

    output = io.BytesIO()
    writer = csv.writer(output)

    # write header data
    writer.writerow(["Index Title"] + [index.title])
    writer.writerow(["Version Title"] + ["merged"])
    writer.writerow(["Language"] + [lang])
    writer.writerow(["Version Source"] + ["-"])
    writer.writerow(["Version Notes"] + ["-"])

    section_refs = index.all_section_refs()

    for section_ref in section_refs:
        segment_refs = section_ref.all_subrefs()
        seg_vers = {}

        # set blank array for version data
        for ref in segment_refs:
            seg_vers[ref.normal()] = []

        # populate each version
        section = section_ref.text(lang=lang, exclude_copyrighted=True).text
        for ref in segment_refs:
            if ref.sections[-1] > len(section):
                seg_vers[ref.normal()] += [""]
            else:
                seg_vers[ref.normal()] += [section[ref.sections[-1] - 1]]

        # write lines for each section
        for ref in segment_refs:
            writer.writerow([ref.normal()] + seg_vers[ref.normal()])

    return output.getvalue()


def import_versions(csv_filename, columns):
    """
    Import the versions in the columns listed in `columns`
    :param columns: zero-based list of column numbers with a new version in them
    :return:
    """
    with open(csv_filename, 'rb') as csvfile:
        reader = csv.reader(csvfile)
        rows = [row for row in reader]

    index_title = rows[0][columns[0]]  # assume the same index title for all
    index_node = Ref(index_title).index_node

    for column in columns:
        # Create version
        v = Version().load({
            "title": index_title,
            "versionTitle": rows[1][column],
            "language": rows[2][column]
        })

        if v is None:
            v = Version({
                "chapter": index_node.create_skeleton(),
                "title": index_title,
                "versionTitle": rows[1][column],
                "language": rows[2][column],            # Language
                "versionSource": rows[3][column],       # Version Source
                "versionNotes": rows[4][column],        # Version Notes
            }).save()

        # Populate it
        for row in rows[5:]:
            ref = Ref(row[0])
            print "Saving: {}".format(ref.normal())
            tc = TextChunk(ref, v.language, v.versionTitle)
            tc.text = row[column]
            tc.save()<|MERGE_RESOLUTION|>--- conflicted
+++ resolved
@@ -30,15 +30,10 @@
     "en": "English"
 }
 
-<<<<<<< HEAD
-#//todo: mark for commentary refactor
-def make_path(doc, format):
-=======
 
 def make_path(doc, format, extension=None):
     """
     Returns the full path and file name for exporting 'doc' in 'format'.
->>>>>>> 1837776a
     """
     if doc["categories"][0] not in ORDER and doc["categories"][0] != "Commentary":
         doc["categories"].insert(0, "Other")
@@ -501,7 +496,7 @@
             links_by_book[book_link] += 1
             if link["type"] not in ("commentary", "Commentary", "targum", "Targum"):
                 links_by_book_without_commentary[book_link] += 1
-    
+
     def write_aggregate_file(counter, filename):
         with open(SEFARIA_EXPORT_PATH + "/links/%s" % filename, 'wb') as csvfile:
             writer = csv.writer(csvfile)
