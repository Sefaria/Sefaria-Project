"""
export.py - functions for exporting texts to various text formats.

Exports to the directory specified in SEFARIA_DATA_PATH.
"""

import sys
import os
import csv
import re
import simplejson as json
from shutil import rmtree
from random import random

<<<<<<< HEAD
from texts import *
from sefaria.system.database import db
=======
from texts import get_index, parse_ref, section_to_daf
from summaries import order
from local_settings import SEFARIA_DATA_PATH
from database import db
>>>>>>> db3468dd


# To allow these files to be run from command line
os.environ['DJANGO_SETTINGS_MODULE'] = "settings"

lang_codes = {
	"he": "Hebrew",
	"en": "English"
}


def make_path(doc, format):
	"""
	Returns the full path and file name for exporting doc.
	"""
	if doc["categories"][0] not in order:
		doc["categories"].insert(0, "Other")
	path = "%s/%s/%s/%s/%s/%s.%s" % (SEFARIA_DATA_PATH,
									 format,
									 "/".join(doc["categories"]),
									 doc["title"],
									 lang_codes[doc["language"]],
									 remove_illegal_file_chars(doc["versionTitle"]),
									 format)
	return path


def remove_illegal_file_chars(filename_str):
	p = re.compile('[/:()<>"|?*]|(\\\)')
	new_filename = p.sub('', filename_str)
	return new_filename


def make_json(doc):
	"""
	Exports doc as JSON (as is).
	"""
	return json.dumps(doc, indent=4, ensure_ascii=False)


def make_text(doc):
	"""
	Export doc into a simple text format.
	"""
	text = "\n".join([doc["title"], doc.get("heTitle", ""), doc["versionTitle"], doc["versionSource"]])

	def flatten(text, sectionNames):
		if len(sectionNames) == 1:
			text = [t if t else "" for t in text]
			return "\n".join(text)
		flat = ""
		for i in range(len(text)):
			section = section_to_daf(i + 1) if sectionNames[0] == "Daf" else str(i + 1)
			flat += "\n\n%s %s\n\n%s" % (sectionNames[0], section, flatten(text[i], sectionNames[1:]))
		return flat

	text += flatten(doc["text"], doc["sectionNames"])

	return text


"""
List of export format, consisting of a name and function.
The name is used as a top level directory and file suffix.
The function takes a document and returns the text to output.
"""
export_formats = (
	('json', make_json),
	('txt', make_text),
)


def clear_exports():
	"""
	Deletes all files from any export directory listed in export_formats.
	"""
	for format in export_formats:
		if os.path.exists(SEFARIA_DATA_PATH + "/" + format[0]):
			rmtree(SEFARIA_DATA_PATH + "/" + format[0])


def export_links():
	"""
	Creates a single CSV file containing all links known to Sefaria.
	"""
	with open(SEFARIA_DATA_PATH + "/links/links.csv", 'wb') as csvfile:
		writer = csv.writer(csvfile)
		writer.writerow([
							"Citation 1",
							"Citation 2",
							"Conection Type",
							"Text 1",
							"Text 2",
							"Category 1",
							"Category 2",							
						 ])
		links = db.links.find().sort([["refs.0", 1]])
		for link in links:
			if random() > .99:
				print link["refs"][0]
			parsed1 = parse_ref(link["refs"][0])
			parsed2 = parse_ref(link["refs"][1])

			if "error" in parsed1 or "error" in parsed2:
				# Don't export bad links
				continue

			writer.writerow([
							link["refs"][0],
							link["refs"][1],
							link["type"],
							parsed1["book"],
							parsed2["book"],
							parsed1["categories"][0],
							parsed2["categories"][0],
						 ])


def export_texts():
	"""
	Step through every text in the texts collection and export it with each format
	listed in export_formats.
	"""
	clear_exports()

	texts = db.texts.find()
	for text in texts:
		index = get_index(text["title"])
		if "error" in index:
			print "Skipping %s - %s" % (text["title"], index["error"])
			continue

		text.update(index)
		del text["_id"]
		text["text"] = text.pop("chapter")

		for format in export_formats:
			out = format[1](text)
			path = make_path(text, format[0])
			if not os.path.exists(os.path.dirname(path)):
				os.makedirs(os.path.dirname(path))
			with open(path, "w") as f:
				f.write(out.encode('utf-8'))

def export_all():
	"""
	Export all texts and links.
	"""
	export_texts()
	export_links()<|MERGE_RESOLUTION|>--- conflicted
+++ resolved
@@ -12,15 +12,11 @@
 from shutil import rmtree
 from random import random
 
-<<<<<<< HEAD
-from texts import *
-from sefaria.system.database import db
-=======
-from texts import get_index, parse_ref, section_to_daf
+
+from texts import get_index, parse_ref, merge_translations, section_to_daf
 from summaries import order
 from local_settings import SEFARIA_DATA_PATH
-from database import db
->>>>>>> db3468dd
+from sefaria.system.database import db
 
 
 # To allow these files to be run from command line
@@ -67,10 +63,18 @@
 	"""
 	text = "\n".join([doc["title"], doc.get("heTitle", ""), doc["versionTitle"], doc["versionSource"]])
 
+	if "versions" in doc:
+		text += "\nThis file contaings merged sections from the following text versions:"
+		for version in doc["versions"]:
+			text += "\n-%s\n-%s" % (version[0], version[1])
+
 	def flatten(text, sectionNames):
+		text = text or ""
 		if len(sectionNames) == 1:
 			text = [t if t else "" for t in text]
-			return "\n".join(text)
+			# Bandaid for mismatch between text structure, join recursively if text 
+			# elements are lists instead of strings.
+			return "\n".join([t if isinstance(t, basestring) else "\n".join(t) for t in text])
 		flat = ""
 		for i in range(len(text)):
 			section = section_to_daf(i + 1) if sectionNames[0] == "Daf" else str(i + 1)
@@ -92,7 +96,6 @@
 	('txt', make_text),
 )
 
-
 def clear_exports():
 	"""
 	Deletes all files from any export directory listed in export_formats.
@@ -100,6 +103,105 @@
 	for format in export_formats:
 		if os.path.exists(SEFARIA_DATA_PATH + "/" + format[0]):
 			rmtree(SEFARIA_DATA_PATH + "/" + format[0])
+
+def export_text_doc(doc):
+	"""
+	Writes document to disk according to all formats in export_formats
+	"""
+	for format in export_formats:
+		out = format[1](doc)
+		path = make_path(doc, format[0])
+		if not os.path.exists(os.path.dirname(path)):
+			os.makedirs(os.path.dirname(path))
+		with open(path, "w") as f:
+			f.write(out.encode('utf-8'))
+
+
+def export_text(text):
+	"""
+	Iterates through all text documents, writing a document to disk 
+	according to formats in export_formats
+	"""
+	print text["title"]
+	index = get_index(text["title"])
+	if "error" in index:
+		print "Skipping %s - %s" % (text["title"], index["error"])
+		return
+
+	text.update(index)
+	del text["_id"]
+	text["text"] = text.pop("chapter")
+
+	export_text_doc(text)
+
+
+def export_texts():
+	"""
+	Step through every text in the texts collection and export it with each format
+	listed in export_formats.
+	"""
+	clear_exports()
+
+	texts = db.texts.find()
+	for text in texts:
+		export_text(text)
+
+
+def export_merged(title, lang=None):
+	"""
+	Exports a "merged" version of title, including the maximal text we have available
+	in a single document. 
+	"""
+	if not lang:
+		print title
+		for lang in ("he", "en"):
+			export_merged(title, lang=lang)
+		return
+
+	doc = parse_ref(title, pad=False)
+	if "error" in doc:
+		return
+	doc.update({ 
+		"title": title,
+		"language": lang,
+		"versionTitle": "merged",
+		"versionSource": "http://www.sefaria.org/%s" % title.replace(" ", "_"),
+	})
+	text_docs = db.texts.find({"title": title, "language": lang})
+	
+	print "%d versions in %s" %(text_docs.count(), lang)
+
+	if text_docs.count() == 0:
+		return
+	elif text_docs.count() == 1:
+		text_doc = text_docs.next()
+		doc["text"]          = text_doc["chapter"]
+		doc["versions"]      = [(text_doc["versionTitle"], text_doc["versionSource"])]
+	else:
+		texts = []
+		sources = []
+		for text in text_docs:
+			texts.append(text["chapter"])
+			sources.append((text["versionTitle"], text["versionSource"]))
+
+		merged, merged_sources = merge_translations(texts, sources)
+		merged_sources = list(set(merged_sources))
+
+		doc.update({ 
+			"text": merged, 
+			"versions": merged_sources,
+ 		})
+
+	export_text_doc(doc)
+
+
+def export_all_merged():
+	"""
+	Iterate through all index records and exports a merged text for each. 
+	"""
+	texts = db.texts.find().distinct("title")
+	for title in texts:
+		export_merged(title)
 
 
 def export_links():
@@ -139,35 +241,10 @@
 						 ])
 
 
-def export_texts():
-	"""
-	Step through every text in the texts collection and export it with each format
-	listed in export_formats.
-	"""
-	clear_exports()
-
-	texts = db.texts.find()
-	for text in texts:
-		index = get_index(text["title"])
-		if "error" in index:
-			print "Skipping %s - %s" % (text["title"], index["error"])
-			continue
-
-		text.update(index)
-		del text["_id"]
-		text["text"] = text.pop("chapter")
-
-		for format in export_formats:
-			out = format[1](text)
-			path = make_path(text, format[0])
-			if not os.path.exists(os.path.dirname(path)):
-				os.makedirs(os.path.dirname(path))
-			with open(path, "w") as f:
-				f.write(out.encode('utf-8'))
-
 def export_all():
 	"""
 	Export all texts and links.
 	"""
 	export_texts()
+	export_all_merged()
 	export_links()