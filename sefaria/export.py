"""
export.py - functions for exporting texts to various text formats.

Exports to the directory specified in SEFARIA_EXPORT_PATH.
"""
import sys
import os
import csv
import re
import json
from shutil import rmtree
from random import random
from pprint import pprint
from datetime import datetime
from collections import Counter

import sefaria.model as model
from sefaria.model.text import Version
from sefaria.utils.talmud import section_to_daf
from sefaria.system.exceptions import InputError
from summaries import ORDER
from local_settings import SEFARIA_EXPORT_PATH
from sefaria.system.database import db

lang_codes = {
    "he": "Hebrew",
    "en": "English"
}


def make_path(doc, format):
    """
    Returns the full path and file name for exporting 'doc' in 'format'.
    """
    if doc["categories"][0] not in ORDER and doc["categories"][0] != "Commentary":
        doc["categories"].insert(0, "Other")
    path = "%s/%s/%s/%s/%s/%s.%s" % (SEFARIA_EXPORT_PATH,
                                            format,
                                            "/".join(doc["categories"]),
                                            doc["title"],
                                            lang_codes[doc["language"]],
                                            remove_illegal_file_chars(doc["versionTitle"]),
                                            format)
    return path


def remove_illegal_file_chars(filename_str):
    p = re.compile('[/:()<>"|?*]|(\\\)')
    new_filename = p.sub('', filename_str)
    return new_filename


def make_json(doc):
    """
    Returns JSON of 'doc' with export settings.
    """
    return json.dumps(doc, indent=4, encoding='utf-8', ensure_ascii=False)


def make_text(doc):
    """
    Export doc into a simple text format.

    if complex, go through nodes depth first,
    at each node, output name of node
    if node is leaf, run flatten on it

    """

    index = model.library.get_index(doc["title"])
    text = "\n".join([doc["title"], doc.get("heTitle", ""), doc["versionTitle"], doc["versionSource"]])    
    version = Version().load({'title': doc["title"], 'versionTitle': doc["versionTitle"], 'language': doc["language"]})	

    if "versions" in doc:
        if not len(doc["versions"]):
            return None # Occurs when text versions don't actually have content
        version = Version().load({'title': doc["title"], 'versionTitle': doc["versions"][0][0], 'language': doc["language"]})
        text += "\nThis file contains merged sections from the following text versions:"
        for v in doc["versions"]:
            text += "\n-%s\n-%s" % (v[0], v[1])

    def make_node(node, depth, **kwargs):
        if not node.children:
            content = "\n\n%s" % node.primary_title(doc["language"])
            content += flatten(version.content_node(node), node.sectionNames)
            return "\n\n%s" % content
        else:
            return "\n\n%s" % node.primary_title(doc["language"])

    def flatten(text, sectionNames):
        text = text or ""
        if len(sectionNames) == 1:
            text = [t if t else "" for t in text]
            # Bandaid for mismatch between text structure, join recursively if text
            # elements are lists instead of strings.
            return "\n".join([t if isinstance(t, basestring) else "\n".join(t) for t in text])
        flat = ""
        for i in range(len(text)):
            section = section_to_daf(i + 1) if sectionNames[0] == "Daf" else str(i + 1)
            flat += "\n\n%s %s\n\n%s" % (sectionNames[0], section, flatten(text[i], sectionNames[1:]))

        return flat

    text += index.nodes.traverse_to_string(make_node)


    return text


"""
List of export formats, consisting of a name and function.
The name is used as a top level directory and file suffix.
The function takes a document and returns the text to output.
"""
export_formats = (
    ('json', make_json),
    ('txt', make_text),
)


def clear_exports():
    """
    Deletes all files from any export directory listed in export_formats.
    """
    for format in export_formats:
        if os.path.exists(SEFARIA_EXPORT_PATH + "/" + format[0]):
            rmtree(SEFARIA_EXPORT_PATH + "/" + format[0])
    if os.path.exists(SEFARIA_EXPORT_PATH + "/schemas"):
        rmtree(SEFARIA_EXPORT_PATH + "/schemas")


def write_text_doc_to_disk(doc):
    """
    Writes document to disk according to all formats in export_formats
    """
<<<<<<< HEAD

=======
>>>>>>> 97b2c27b
    for format in export_formats:
        out = format[1](doc)
        if not doc or not out:
            print "Skipping %s - no content" % doc["title"]
            return
        path = make_path(doc, format[0])
        if not os.path.exists(os.path.dirname(path)):
            os.makedirs(os.path.dirname(path))
        with open(path, "w") as f:
            f.write(out.encode('utf-8'))


def prepare_text_for_export(text):
    """
    Exports 'text' (a document from the texts collection, or virtual merged document)
    by preparing it as a export document and passing to 'write_text_doc_to_disk'.
    """
    print text["title"]
    try:
        index = model.library.get_index(text["title"])
    except Exception as e:
        print "Skipping %s - %s" % (text["title"], e.message)
        return

    text["heTitle"] = index.nodes.primary_title("he")
    text["categories"] = index.categories
    text["text"] = text.get("text", None) or text.get("chapter", "")

    if index.is_complex():
        def min_node_props(node, depth, **kwargs):
            js = {"heTitle": node.primary_title("he"),
                  "enTitle": node.primary_title("en"),
                  "key": node.key}

            return js

        def key2title(text_node, schema_node):
            for temp_schema_node in schema_node:
                new_key = temp_schema_node["enTitle"]
                try:
                    text_node[new_key] = text_node.pop(temp_schema_node["key"])
                except KeyError:
                    text_node[new_key] = ""

                del temp_schema_node["key"]
                if "nodes" in temp_schema_node:
                    key2title(text_node[new_key], temp_schema_node["nodes"])

        text["schema"] = index.nodes.traverse_to_json(min_node_props)
        key2title(text["text"], text["schema"]["nodes"])

    else:
        text["sectionNames"] = index.schema["sectionNames"]

    if "_id" in text:
        del text["_id"]
        del text["chapter"]

    return text


def text_is_copyright(text):
    return "license" in text and (type(text['license']) is str or type(text['license']) is unicode) \
           and text["license"].startswith("Copyright")


def export_texts():
    """
    Step through every text in the texts collection and export it with each format
    listed in export_formats.
    """
    clear_exports()

    texts = db.texts.find()

    for text in texts:
        if text_is_copyright(text):
            # Don't export copyrighted texts.
            continue
        prepped_text = prepare_text_for_export(text)
        if prepped_text:
            write_text_doc_to_disk(prepped_text)


def prepare_merged_text_for_export(title, lang=None):
    """
    Exports a "merged" version of title, including the maximal text we have available
    in a single document.
    """
<<<<<<< HEAD

=======
>>>>>>> 97b2c27b
    assert lang is not None

    doc = {
        "title": title,
        "language": lang,
        "versionTitle": "merged",
        "versionSource": "http://www.sefaria.org/%s" % title.replace(" ", "_"),
    }
    text_docs = db.texts.find({"title": title, "language": lang})

    print "%d versions in %s" % (text_docs.count(), lang)


    # Exclude copyrighted docs from merging
    text_docs = [text for text in text_docs if not text_is_copyright(text)]
    
    if len(text_docs) == 0:
        return
    elif len(text_docs) == 1:
        text_doc = text_docs[0]
        doc["text"] = text_doc["chapter"]  # TODO: sort complex according to Index
        doc["versions"] = [(text_doc["versionTitle"], text_doc["versionSource"])]
    else:
        texts = []
        sources = []
        for text in text_docs:
            texts.append(text["chapter"])
            sources.append((text["versionTitle"], text["versionSource"]))

        merged, merged_sources = model.merge_texts(texts, sources)
        merged_sources = list(set(merged_sources))

        doc.update({
            "text": merged,
            "versions": merged_sources,
        })

    return prepare_text_for_export(doc)


def export_all_merged():
    """
    Iterate through all index records and exports a merged text for each.
    """
    texts = db.texts.find().distinct("title")

    for title in texts:
        try:
            model.Ref(title)
        except:
            continue

        print title
        for lang in ("he", "en"):
            prepped_text = prepare_merged_text_for_export(title, lang=lang)
            if prepped_text:
                write_text_doc_to_disk(prepped_text)


def export_schemas():
    path = SEFARIA_EXPORT_PATH + "/schemas/"
    if not os.path.exists(path):
        os.makedirs(path)
    for i in model.library.all_index_records(with_commentary=True):
        title = i.title.replace(" ", "_")
        with open(path + title + ".json", "w") as f:
            try:
                if not isinstance(i, model.CommentaryIndex):
                    f.write(make_json(i.contents(v2=True)).encode('utf-8'))
                else:
                    explicit_commentary_index = {
                        'title': i.title,
                        'categories': [i.categories[1], i.categories[0]] + i.categories[2:],  # the same as the display order
                        'schema': i.schema,
                        'authors' : getattr(i, "authors", None),
                    }
                    f.write(make_json(explicit_commentary_index).encode('utf-8'))

            except InputError as e:
                print "InputError: %s" % e
                with open(SEFARIA_EXPORT_PATH + "/errors.log", "a") as error_log:
                    error_log.write("%s - InputError: %s\n" % (datetime.now(), e))


def export_toc():
    """
    Exports the TOC to a JSON file.
    """
    toc = model.library.get_toc()
    with open(SEFARIA_EXPORT_PATH + "/table_of_contents.json", "w") as f:
        f.write(make_json(toc).encode('utf-8'))


def export_links():
    """
    Creates a single CSV file containing all links known to Sefaria.
    """
    print "Exporting links..."
    links_by_book = Counter()
    links_by_book_without_commentary = Counter()

    links = db.links.find().sort([["refs.0", 1]])
    path = SEFARIA_EXPORT_PATH + "/links/"
    if not os.path.exists(os.path.dirname(path)):
        os.makedirs(os.path.dirname(path))
    with open(path + "links.csv", 'wb') as csvfile:
        writer = csv.writer(csvfile)
        writer.writerow([
            "Citation 1",
            "Citation 2",
            "Conection Type",
            "Text 1",
            "Text 2",
            "Category 1",
            "Category 2",
        ])
        links = db.links.find().sort([["refs.0", 1]])
        for i,link in enumerate(links):
            try:
                oref1 = model.Ref(link["refs"][0])
                oref2 = model.Ref(link["refs"][1])
            except InputError:
                continue

            writer.writerow([
                link["refs"][0],
                link["refs"][1],
                link["type"],
                oref1.book,
                oref2.book,
                oref1.index.categories[0],
                oref2.index.categories[0],
            ])

            book_link = tuple(sorted([oref1.index.title, oref2.index.title]))
            links_by_book[book_link] += 1
            if link["type"] not in ("commentary", "Commentary", "targum", "Targum"):
                links_by_book_without_commentary[book_link] += 1
    
    def write_aggregate_file(counter, filename):
        with open(SEFARIA_EXPORT_PATH + "/links/%s" % filename, 'wb') as csvfile:
            writer = csv.writer(csvfile)
            writer.writerow([
                "Text 1",
                "Text 2",
                "Link Count",
            ])
            for link in counter.most_common():
                writer.writerow([
                    link[0][0],
                    link[0][1],
                    link[1],
                ])

    write_aggregate_file(links_by_book, "links_by_book.csv")
    write_aggregate_file(links_by_book_without_commentary, "links_by_book_without_commentary.csv")


def export_tag_graph():
    print "Exporting tag graph..."
    counts = Counter()
    sheets = db.sheets.find()
    tags = db.sheets.distinct("tags")
    for tag in tags:
        sheets = db.sheets.find({"tags": tag})
        for sheet in sheets:
            for tag2 in sheet["tags"]:
                if tag != tag2:
                    counts[tuple(sorted([tag, tag2]))] += 0.5

    path = SEFARIA_EXPORT_PATH + "/misc/"
    if not os.path.exists(path):
        os.makedirs(path)
    with open(path + "tag_graph.csv", 'wb') as csvfile:
        writer = csv.writer(csvfile)
        writer.writerow([
            "Tag 1",
            "Tag 2",
            "Co-occurrence Count",
        ])
        for link in counts.most_common():
            writer.writerow([
                link[0][0].encode("utf-8"),
                link[0][1].encode("utf-8"),
                link[1],
            ])


def make_export_log():
    """
    Exports a file that logs the last export time.
    """
    with open(SEFARIA_EXPORT_PATH + "/last_export.txt", "w") as f:
        f.write(datetime.now().isoformat())


def export_all():
    """
    Export all texts, merged texts, links, schemas, toc, links & export log.
    """
    clear_exports()
    export_texts()
    export_all_merged()
    export_links()
    export_schemas()
    export_toc()
    export_tag_graph()
    make_export_log()<|MERGE_RESOLUTION|>--- conflicted
+++ resolved
@@ -133,10 +133,7 @@
     """
     Writes document to disk according to all formats in export_formats
     """
-<<<<<<< HEAD
-
-=======
->>>>>>> 97b2c27b
+
     for format in export_formats:
         out = format[1](doc)
         if not doc or not out:
@@ -226,10 +223,7 @@
     Exports a "merged" version of title, including the maximal text we have available
     in a single document.
     """
-<<<<<<< HEAD
-
-=======
->>>>>>> 97b2c27b
+
     assert lang is not None
 
     doc = {
