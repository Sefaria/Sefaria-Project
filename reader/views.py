--- conflicted
+++ resolved
@@ -399,7 +399,7 @@
     panel = {
         "menuOpen": "search",
         "searchQuery": search_params["query"],
-        "searchType": search_params["tab"],
+        "searchTab": search_params["tab"],
     }
     panelDisplayLanguage = kwargs.get("panelDisplayLanguage")
     if panelDisplayLanguage:
@@ -755,28 +755,24 @@
         return [urllib.parse.unquote(f) for f in get_dict.get(get_param(prefix+filter_type+"Filters", i)).split("|")] if get_dict.get(get_param(prefix+filter_type+"Filters", i), "") else []
 
     sheet_filters_types = ("collections", "topics_en", "topics_he")
-    filters = []
-    agg_types = []
-    sort = None
-    field = None
-    if get_dict.get('tab') == 'text':
-        filters = get_filters("t", "path")
-        sort = get_dict.get(get_param("tsort", i), None)
-        agg_types = [None for _ in filters] # currently unused. just needs to be equal len as filters
-        field = ("naive_lemmatizer" if get_dict.get(get_param("tvar", i)) == "1" else "exact") if get_dict.get(get_param("tvar", i)) else ""
-    else:
-        for filter_type in sheet_filters_types:
-            filters += get_filters("s", filter_type)
-            agg_types += [filter_type] * len(filters)
-        sort = get_dict.get(get_param("ssort", i), None)
+    sheet_filters = []
+    sheet_agg_types = []
+    for filter_type in sheet_filters_types:
+        filters = get_filters("s", filter_type)
+        sheet_filters += filters
+        sheet_agg_types += [filter_type] * len(filters)
+    text_filters = get_filters("t", "path")
 
     return {
         "query": urllib.parse.unquote(get_dict.get(get_param("q", i), "")),
         "tab": urllib.parse.unquote(get_dict.get(get_param("tab", i), "text")),
-        "field": field,
-        "sort": sort,
-        "filters": filters,
-        "filterAggTypes": agg_types,
+        "textField": ("naive_lemmatizer" if get_dict.get(get_param("tvar", i)) == "1" else "exact") if get_dict.get(get_param("tvar", i)) else "",
+        "textSort": get_dict.get(get_param("tsort", i), None),
+        "textFilters": text_filters,
+        "textFilterAggTypes": [None for _ in text_filters],  # currently unused. just needs to be equal len as text_filters
+        "sheetSort": get_dict.get(get_param("ssort", i), None),
+        "sheetFilters": sheet_filters,
+        "sheetFilterAggTypes": sheet_agg_types,
     }
 
 
@@ -813,11 +809,14 @@
     props={
         "initialMenu": "search",
         "initialQuery": search_params["query"],
-        "initialSearchType": search_params["tab"],
-        "initialSearchFilters": search_params["filters"],
-        "initialSearchFilterAggTypes": search_params["filterAggTypes"],
-        "initialSearchField": search_params["field"],
-        "initialSearchSortType": search_params["sort"],
+        "initialSearchTab": search_params["tab"],
+        "initialTextSearchFilters": search_params["textFilters"],
+        "initialTextSearchFilterAggTypes": search_params["textFilterAggTypes"],
+        "initialTextSearchField": search_params["textField"],
+        "initialTextSearchSortType": search_params["textSort"],
+        "initialSheetSearchFilters": search_params["sheetFilters"],
+        "initialSheetSearchFilterAggTypes": search_params["sheetFilterAggTypes"],
+        "initialSheetSearchSortType": search_params["sheetSort"]
     }
     return render_template(request,'base.html', props, {
         "title":     (search_params["query"] + " | " if search_params["query"] else "") + _("Sefaria Search"),
@@ -4246,11 +4245,7 @@
     """
     from django_topics.models import PoolType
     cb = request.GET.get("callback", None)
-<<<<<<< HEAD
     random_topic = get_random_topic(PoolType.TORAH_TAB.value)
-=======
-    random_topic = get_random_topic('torahtab')
->>>>>>> a7b52dfa
     if random_topic is None:
         return random_by_topic_api(request)
     random_source = get_random_topic_source(random_topic)
