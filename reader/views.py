# -*- coding: utf-8 -*-
from datetime import datetime, timedelta
from elasticsearch_dsl import Search
from elasticsearch import Elasticsearch
from random import choice
import json
import urllib.request, urllib.parse, urllib.error
from bson.json_util import dumps
import socket
import bleach
from collections import OrderedDict
import pytz
from html import unescape
import redis
import os
import re
import uuid

from rest_framework.decorators import api_view, permission_classes
from rest_framework.permissions import IsAuthenticated
from django.template.loader import render_to_string
from django.shortcuts import render, redirect
from django.http import Http404, QueryDict
from django.contrib.auth.decorators import login_required
from django.contrib.admin.views.decorators import staff_member_required
from django.utils.encoding import iri_to_uri
from django.utils.translation import ugettext as _
from django.views.decorators.csrf import ensure_csrf_cookie, csrf_exempt, csrf_protect, requires_csrf_token
from django.contrib.auth.models import User
from django import http
from django.utils import timezone
from django.utils.html import strip_tags
from bson.objectid import ObjectId

from sefaria.model import *
from sefaria.google_storage_manager import GoogleStorageManager
from sefaria.model.user_profile import UserProfile, user_link, user_started_text, public_user_data
from sefaria.model.collection import CollectionSet
from sefaria.model.webpage import get_webpages_for_ref
from sefaria.model.media import get_media_for_ref
from sefaria.model.schema import SheetLibraryNode
from sefaria.model.following import general_follow_recommendations
from sefaria.model.trend import user_stats_data, site_stats_data
from sefaria.client.wrapper import format_object_for_client, format_note_object_for_client, get_notes, get_links
from sefaria.client.util import jsonResponse
from sefaria.history import text_history, get_maximal_collapsed_activity, top_contributors, text_at_revision, record_version_deletion, record_index_deletion
from sefaria.sheets import get_sheets_for_ref, get_sheet_for_panel, annotate_user_links, trending_topics
from sefaria.utils.util import text_preview
from sefaria.utils.hebrew import hebrew_term, is_hebrew
from sefaria.utils.calendars import get_all_calendar_items, get_todays_calendar_items, get_keyed_calendar_items, get_parasha, get_todays_parasha
from sefaria.utils.util import short_to_long_lang_code
from sefaria.settings import USE_VARNISH, USE_NODE, NODE_HOST, DOMAIN_LANGUAGES, MULTISERVER_ENABLED, SEARCH_ADMIN, RTC_SERVER, MULTISERVER_REDIS_SERVER, MULTISERVER_REDIS_PORT, MULTISERVER_REDIS_DB, DISABLE_AUTOCOMPLETER, ENABLE_LINKER
from sefaria.site.site_settings import SITE_SETTINGS
from sefaria.system.multiserver.coordinator import server_coordinator
from sefaria.system.decorators import catch_error_as_json, sanitize_get_params, json_response_decorator
from sefaria.system.exceptions import InputError, PartialRefInputError, BookNameError, NoVersionFoundError, DictionaryEntryNotFoundError
from sefaria.system.cache import django_cache
from sefaria.system.database import db
from sefaria.helper.search import get_query_obj
from sefaria.helper.topic import get_topic, get_all_topics, get_topics_for_ref, get_topics_for_book
from sefaria.helper.community_page import get_community_page_items
from sefaria.helper.file import get_resized_file
from sefaria.image_generator import make_img_http_response
import sefaria.tracker as tracker

if USE_VARNISH:
    from sefaria.system.varnish.wrapper import invalidate_ref, invalidate_linked

import structlog
logger = structlog.get_logger(__name__)

#    #    #
# Initialized cache library objects that depend on sefaria.model being completely loaded.
logger.info("Initializing library objects.")
logger.info("Initializing TOC Tree")
library.get_toc_tree()

logger.info("Initializing Shared Cache")
library.init_shared_cache()

if not DISABLE_AUTOCOMPLETER:
    logger.info("Initializing Full Auto Completer")
    library.build_full_auto_completer()

    logger.info("Initializing Ref Auto Completer")
    library.build_ref_auto_completer()

    logger.info("Initializing Lexicon Auto Completers")
    library.build_lexicon_auto_completers()

    logger.info("Initializing Cross Lexicon Auto Completer")
    library.build_cross_lexicon_auto_completer()

if ENABLE_LINKER:
    logger.info("Initializing Linker")
    library.build_ref_resolver()

if server_coordinator:
    server_coordinator.connect()
#    #    #


def render_template(request, template_name='base.html', app_props=None, template_context=None, content_type=None, status=None, using=None):
    """
    This is a general purpose custom function that serves to render all the templates in the project and provide a central point for all similar processing.
    It can take props that are meant for the Node render of ReaderApp (and will properly combine them with base_props() and serialize
    It also takes care of adding these props to the template context
    If needed (i.e. currently, if props are passed in) it will also attempt to call render_react_component so it doesnt have to be called by the view itself.
    :param request: the request object
    :param template_name: the template name to pass to render (defaults to base.html)
    :param app_props: props to pass to ReaderApp, either via node or the template for client side
    :param template_context: regular template context for the django template
    :param content_type: param from Django's render, if needed
    :param status: param from Django's render, if needed
    :param using: param from Django's render, if needed
    :return:
    """
    app_props = app_props if app_props else {}
    template_context = template_context if template_context else {}
    props = base_props(request)
    props.update(app_props)
    propsJSON = json.dumps(props, ensure_ascii=False)
    template_context["propsJSON"] = propsJSON
    if app_props: # We are rendering the ReaderApp in Node, otherwise its jsut a Django template view with ReaderApp set to headerMode
        html = render_react_component("ReaderApp", propsJSON)
        template_context["html"] = html
    return render(request, template_name=template_name, context=template_context, content_type=content_type, status=status, using=using)


def render_react_component(component, props):
    """
    Asks the Node Server to render `component` with `props`.
    `props` may either be JSON (to save reencoding) or a dictionary.
    Returns HTML.
    """
    if not USE_NODE:
        return render_to_string("elements/loading.html", context={"SITE_SETTINGS": SITE_SETTINGS})

    from sefaria.settings import NODE_TIMEOUT

    propsJSON = json.dumps(props, ensure_ascii=False) if isinstance(props, dict) else props
    cache_key = "todo" # zlib.compress(propsJSON)
    url = NODE_HOST + "/" + component + "/" + cache_key

    encoded_args = urllib.parse.urlencode({
        "propsJSON": propsJSON,
    }).encode("utf-8")
    try:
        req = urllib.request.Request(url)
        response = urllib.request.urlopen(req, encoded_args, NODE_TIMEOUT)
        html = response.read().decode("utf-8")
        return html
    except Exception as e:
        # Catch timeouts, however they may come.
        if isinstance(e, socket.timeout) or (hasattr(e, "reason") and isinstance(e.reason, socket.timeout)):
            props = json.loads(props) if isinstance(props, str) else props
            logger.warning("Node timeout: {} / {} / {} / {}\n".format(
                    props.get("initialPath"),
                    "MultiPanel" if props.get("multiPanel", True) else "Mobile",
                    "Logged In" if props.get("loggedIn", False) else "Logged Out",
                    props.get("interfaceLang")
            ))
            return render_to_string("elements/loading.html", context={"SITE_SETTINGS": SITE_SETTINGS})
        else:
            # If anything else goes wrong with Node, just fall back to client-side rendering
            logger.warning("Node error: Fell back to client-side rendering.")
            return render_to_string("elements/loading.html", context={"SITE_SETTINGS": SITE_SETTINGS})


def base_props(request):
    """
    Returns a dictionary of props that all App pages get based on the request
    AND are able to be sent over the wire to the Node SSR server.
    """
    from sefaria.model.user_profile import UserProfile, UserWrapper
    from sefaria.site.site_settings import SITE_SETTINGS
    from sefaria.settings import DEBUG, GLOBAL_INTERRUPTING_MESSAGE, RTC_SERVER

    if hasattr(request, "init_shared_cache"):
        logger.warning("Shared cache disappeared while application was running")
        library.init_shared_cache(rebuild=True)

    if request.user.is_authenticated:
        profile = UserProfile(user_obj=request.user)
        interrupting_message_dict = GLOBAL_INTERRUPTING_MESSAGE or {"name": profile.interrupting_message()}
        user_data = {
            "_uid": request.user.id,
            "_email": request.user.email,
            "_uses_new_editor": getattr(profile, "uses_new_editor", False),
            "slug": profile.slug if profile else "",
            "is_moderator": request.user.is_staff,
            "is_editor": UserWrapper(user_obj=request.user).has_permission_group("Editors"),
            "full_name": profile.full_name,
            "profile_pic_url": profile.profile_pic_url,
            "is_history_enabled": profile.settings.get("reading_history", True),
            "translationLanguagePreference": request.translation_language_preference,
            "versionPrefsByCorpus": request.version_preferences_by_corpus,
            "following": profile.followees.uids,
            "blocking": profile.blockees.uids,
            "calendars": get_todays_calendar_items(**_get_user_calendar_params(request)),
            "notificationCount": profile.unread_notification_count(),
            "notifications": profile.recent_notifications().client_contents(),
            "saved": {"loaded": False, "items": profile.get_history(saved=True, secondary=False, serialized=True, annotate=False)}, # saved is initially loaded without text annotations so it can quickly immediately mark any texts/sheets as saved, but marks as `loaded: false` so the full annotated data will be requested if the user visits the saved/history page
            "last_place": profile.get_history(last_place=True, secondary=False, sheets=False, serialized=True),
            "interruptingMessage": InterruptingMessage(attrs=interrupting_message_dict, request=request).contents(),
        }
    else:
        user_data = {
            "_uid": None,
            "_email": "",
            "slug": "",
            "is_moderator": False,
            "is_editor": False,
            "full_name": "",
            "profile_pic_url": "",
            "is_history_enabled": True,
            "translationLanguagePreference": request.translation_language_preference,
            "versionPrefsByCorpus": request.version_preferences_by_corpus,
            "following": [],
            "blocking": [],
            "calendars": get_todays_calendar_items(**_get_user_calendar_params(request)),
            "notificationCount": 0,
            "notifications": [],
            "saved": {"loaded": False, "items": []},
            "last_place": [],
            "interruptingMessage": InterruptingMessage(attrs=GLOBAL_INTERRUPTING_MESSAGE, request=request).contents(),
        }
    user_data.update({
        "last_cached": library.get_last_cached_time(),
        "multiPanel":  not request.user_agent.is_mobile and not "mobile" in request.GET,
        "initialPath": request.get_full_path(),
        "interfaceLang": request.interfaceLang,
        "translation_language_preference_suggestion": request.translation_language_preference_suggestion,
        "initialSettings": {
            "language":          getattr(request, "contentLang", "english"),
            "layoutDefault":     request.COOKIES.get("layoutDefault", "segmented"),
            "layoutTalmud":      request.COOKIES.get("layoutTalmud", "continuous"),
            "layoutTanakh":      request.COOKIES.get("layoutTanakh", "segmented"),
            "aliyotTorah":       request.COOKIES.get("aliyotTorah", "aliyotOff"),
            "vowels":            request.COOKIES.get("vowels", "all"),
            "punctuationTalmud": request.COOKIES.get("punctuationTalmud", "punctuationOn"),
            "biLayout":          request.COOKIES.get("biLayout", "stacked"),
            "color":             request.COOKIES.get("color", "light"),
            "fontSize":          request.COOKIES.get("fontSize", 62.5),
        },
        "trendingTopics": trending_topics(days=7, ntags=5),
        "_siteSettings": SITE_SETTINGS,
        "_debug": DEBUG,
        "rtc_server": RTC_SERVER
    })
    return user_data


def user_credentials(request):
    if request.user.is_authenticated:
        return {"user_type": "session", "user_id": request.user.id}
    else:
        req_key = request.POST.get("apikey", None)
        header_key = request.META.get("HTTP_X_API_KEY", None) #request.META["HTTP_AUTHORIZATION"]?
        key = req_key if req_key else header_key
        if not key:
            return {"user_type": "session", "user_id": None, "error": "You must be logged in or use an API key to add, edit or delete links."}
        apikey = db.apikeys.find_one({"key": key})
        if not apikey:
            return {"user_type": "API", "user_id": None, "error": "Unrecognized API key."}
        #user = User.objects.get(id=apikey["uid"])
        return {"user_type": "API", "user_id": apikey["uid"]}


@ensure_csrf_cookie
def catchall(request, tref, sheet=None):
    """
    Handle any URL not explicitly covers in urls.py.
    Catches text refs for text content and text titles for text table of contents.
    """
    def reader_redirect(uref):
        # Redirect to standard URLs
        url = "/" + uref

        response = redirect(iri_to_uri(url), permanent=True)
        params = request.GET.urlencode()
        response['Location'] += "?%s" % params if params else ""
        return response

    if sheet is None:
        try:
            oref = Ref(tref)
        except PartialRefInputError as e:
            logger.warning('{}'.format(e))
            matched_ref = Ref(e.matched_part)
            return reader_redirect(matched_ref.url())
        except InputError:
            raise Http404

        uref = oref.url()
        if uref and tref != uref:
            return reader_redirect(uref)

        return text_panels(request, ref=tref)

    return text_panels(request, ref=tref, sheet=sheet)


@ensure_csrf_cookie
def old_versions_redirect(request, tref, lang, version):
    url = "/{}?v{}={}".format(tref, lang, version)
    response = redirect(iri_to_uri(url), permanent=True)
    params = request.GET.urlencode()
    response['Location'] += "&{}".format(params) if params else ""
    return response

def get_connections_mode(filter):
    # List of sidebar modes that can function inside a URL parameter to open the sidebar in that state.
    sidebarModes = ("Sheets", "Notes", "About", "AboutSheet", "Navigation", "Translations", "Translation Open","WebPages", "extended notes", "Topics", "Torah Readings", "manuscripts", "Lexicon")
    if filter[0] in sidebarModes:
        return filter[0], True
    else:
        return "TextList", False

def make_panel_dict(oref, versionEn, versionHe, filter, versionFilter, mode, **kwargs):
    """
    Returns a dictionary corresponding to the React panel state,
    additionally setting `text` field with textual content.
    """
    if oref.is_book_level():
        index_details = library.get_index(oref.normal()).contents(with_content_counts=True)
        index_details["relatedTopics"] = get_topics_for_book(oref.normal(), annotate=True)
        if kwargs.get('extended notes', 0) and (versionEn is not None or versionHe is not None):
            currVersions = {"en": versionEn, "he": versionHe}
            if versionEn is not None and versionHe is not None:
                curr_lang = kwargs.get("panelDisplayLanguage", "en")
                for key in list(currVersions.keys()):
                    if key == curr_lang:
                        continue
                    else:
                        currVersions[key] = None
            panel = {
                "menuOpen": "extended notes",
                "mode": "Menu",
                "bookRef": oref.normal(),
                "indexDetails": index_details,
                "currVersions": currVersions
            }
        else:
            panel = {
                "menuOpen": "book toc",
                "mode": "Menu",
                "bookRef": oref.normal(),
                "indexDetails": index_details,
                "versions": oref.version_list()
            }
    else:
        section_ref = oref.first_available_section_ref()
        oref = section_ref if section_ref else oref
        panel = {
            "mode": mode,
            "ref": oref.normal(),
            "refs": [oref.normal()] if not oref.is_spanning() else [r.normal() for r in oref.split_spanning_ref()],
            "currVersions": {
                "en": versionEn,
                "he": versionHe,
            },
            "filter": filter,
            "versionFilter": versionFilter,
        }
        if filter and len(filter):
            panel["connectionsMode"], deleteFilter = get_connections_mode(filter)
            if deleteFilter == True:
                del panel['filter']

        settings_override = {}
        panelDisplayLanguage = kwargs.get("connectionsPanelDisplayLanguage", None) if mode == "Connections" else kwargs.get("panelDisplayLanguage", None)
        aliyotOverride = kwargs.get("aliyotOverride")
        panel["selectedWords"] = kwargs.get("selectedWords", None)
        panel["selectedNamedEntity"] = kwargs.get("selectedNamedEntity", None)
        panel["selectedNamedEntityText"] = kwargs.get("selectedNamedEntityText", None)
        if panelDisplayLanguage:
            settings_override.update({"language" : short_to_long_lang_code(panelDisplayLanguage)})
        if aliyotOverride:
            settings_override.update({"aliyotTorah": aliyotOverride})
        if settings_override:
            panel["settings"] = settings_override
        if mode != "Connections" and oref != None:
            try:
                text_family = TextFamily(oref, version=panel["currVersions"]["en"], lang="en", version2=panel["currVersions"]["he"], lang2="he", commentary=False,
                                  context=True, pad=True, alts=True, wrapLinks=False, translationLanguagePreference=kwargs.get("translationLanguagePreference", None)).contents()
            except NoVersionFoundError:
                text_family = {}
            text_family["updateFromAPI"] = True
            text_family["next"] = oref.next_section_ref().normal() if oref.next_section_ref() else None
            text_family["prev"] = oref.prev_section_ref().normal() if oref.prev_section_ref() else None
            panel["text"] = text_family

            if oref.index.categories == ["Tanakh", "Torah"]:
                panel["indexDetails"] = oref.index.contents() # Included for Torah Parashah titles rendered in text

            if oref.is_segment_level() or oref.is_range(): # we don't want to highlight "Genesis 3" but we do want "Genesis 3:4" and "Genesis 3-5"
                panel["highlightedRefs"] = [subref.normal() for subref in oref.range_list()]

    return panel


def make_search_panel_dict(get_dict, i, **kwargs):
    search_params = get_search_params(get_dict, i)
    # TODO hard to pass search params related to textSearchState and sheetSearchState as those are JS objects
    # TODO this is not such a pressing issue though
    panel = {
        "menuOpen": "search",
        "searchQuery": search_params["query"],
        "searchTab": search_params["tab"],
    }
    panelDisplayLanguage = kwargs.get("panelDisplayLanguage")
    if panelDisplayLanguage:
        panel["settings"] = {"language": short_to_long_lang_code(panelDisplayLanguage)}

    return panel


def make_sheet_panel_dict(sheet_id, filter, **kwargs):
    highlighted_node = None
    if "." in sheet_id:
        highlighted_node = int(sheet_id.split(".")[1])
        sheet_id = int(sheet_id.split(".")[0])
    sheet_id = int(sheet_id)

    db.sheets.update({"id": sheet_id}, {"$inc": {"views": 1}})
    sheet = get_sheet_for_panel(sheet_id)
    if "error" in sheet and sheet["error"] != "Sheet updated.":
        raise Http404
    sheet["ownerProfileUrl"] = public_user_data(sheet["owner"])["profileUrl"]

    if "assigner_id" in sheet:
        asignerData = public_user_data(sheet["assigner_id"])
        sheet["assignerName"] = asignerData["name"]
        sheet["assignerProfileUrl"] = asignerData["profileUrl"]
    if "viaOwner" in sheet:
        viaOwnerData = public_user_data(sheet["viaOwner"])
        sheet["viaOwnerName"] = viaOwnerData["name"]
        sheet["viaOwnerProfileUrl"] = viaOwnerData["profileUrl"]

    sheet["sources"] = annotate_user_links(sheet["sources"])
    panel = {
        "sheetID": sheet_id,
        "mode": "Sheet",
        "sheet": sheet,
        "highlightedNode": highlighted_node
    }

    ref = None
    if highlighted_node:
        ref = next((element["ref"] for element in sheet["sources"] if element.get("ref") and element["node"] == int(highlighted_node)), 'Sheet '+ str(sheet_id) + '.' + str(highlighted_node))

    panelDisplayLanguage = kwargs.get("panelDisplayLanguage")
    if panelDisplayLanguage:
        panel["settings"] = {"language": short_to_long_lang_code(panelDisplayLanguage)}

    referer = kwargs.get("referer")
    if referer == "/sheets/new":
        panel["sheet"]["editor"] = True

    panels = []
    panels.append(panel)

    if filter is not None and ref is not None:
        panels += [make_panel_dict(Ref(ref), None, None, filter, None, "Connections", **kwargs)]
        return panels
    else:
        return panels


def make_panel_dicts(oref, versionEn, versionHe, filter, versionFilter, multi_panel, **kwargs):
    """
    Returns an array of panel dictionaries.
    Depending on whether `multi_panel` is True, connections set in `filter` are displayed in either 1 or 2 panels.
    """
    panels = []
    # filter may have value [], meaning "all".  Therefore we test filter with "is not None".
    if filter is not None and multi_panel:
        panels += [make_panel_dict(oref, versionEn, versionHe, filter, versionFilter, "Text", **kwargs)]
        panels += [make_panel_dict(oref, versionEn, versionHe, filter, versionFilter, "Connections", **kwargs)]
    elif filter is not None and not multi_panel:
        panels += [make_panel_dict(oref, versionEn, versionHe, filter, versionFilter, "TextAndConnections", **kwargs)]
    else:
        panels += [make_panel_dict(oref, versionEn, versionHe, filter, versionFilter, "Text", **kwargs)]

    return panels


@sanitize_get_params
def text_panels(request, ref, version=None, lang=None, sheet=None):
    """
    Handles views of ReaderApp that involve texts, connections, and text table of contents in panels.
    """
    if sheet == None:
        try:
            primary_ref = oref = Ref(ref)
            if primary_ref.book == "Sheet":
                sheet = True
                ref = '.'.join(map(str, primary_ref.sections))
        except InputError:
            raise Http404

    panels = []
    multi_panel = not request.user_agent.is_mobile and not "mobile" in request.GET
    # Handle first panel which has a different signature in params
    versionEn = request.GET.get("ven", None)
    if versionEn:
        versionEn = versionEn.replace("_", " ")
    versionHe = request.GET.get("vhe", None)
    if versionHe:
        versionHe = versionHe.replace("_", " ")

    filter = request.GET.get("with").replace("_", " ").split("+") if request.GET.get("with") else None
    filter = [] if filter == ["all"] else filter

    noindex = False

    if sheet == None:
        versionFilter = [request.GET.get("vside").replace("_", " ")] if request.GET.get("vside") else []

        if versionEn and not Version().load({"versionTitle": versionEn, "language": "en"}):
            raise Http404
        if versionHe and not Version().load({"versionTitle": versionHe, "language": "he"}):
            raise Http404
        versionEn, versionHe = override_version_with_preference(oref, request, versionEn, versionHe)

        kwargs = {
            "panelDisplayLanguage": request.GET.get("lang", request.contentLang),
            'extended notes': int(request.GET.get("notes", 0)),
            "translationLanguagePreference": request.translation_language_preference,
        }
        if filter is not None:
            lang1 = kwargs["panelDisplayLanguage"]
            lang2 = request.GET.get("lang2", None)
            if lang2:
                kwargs["connectionsPanelDisplayLanguage"] = lang2 if lang2 in ["en", "he"] else lang1 if lang1 in ["en", "he"] else request.interfaceLang[0:2]
        if request.GET.get("aliyot", None):
            kwargs["aliyotOverride"] = "aliyotOn" if int(request.GET.get("aliyot")) == 1 else "aliyotOff"
        kwargs["selectedWords"] = request.GET.get("lookup", None)
        kwargs["selectedNamedEntity"] = request.GET.get("namedEntity", None)
        kwargs["selectedNamedEntityText"] = request.GET.get("namedEntityText", None)
        panels += make_panel_dicts(oref, versionEn, versionHe, filter, versionFilter, multi_panel, **kwargs)

    elif sheet == True:
        panels += make_sheet_panel_dict(ref, filter, **{"panelDisplayLanguage": request.GET.get("lang",request.contentLang), "referer": request.path})

    # Handle any panels after 1 which are identified with params like `p2`, `v2`, `l2`.
    i = 2
    while True:
        ref = request.GET.get("p{}".format(i))

        if not ref:
            break
        if ref == "search":
            panelDisplayLanguage = request.GET.get("lang{}".format(i), request.contentLang)
            panels += [make_search_panel_dict(request.GET, i, **{"panelDisplayLanguage": panelDisplayLanguage})]

        elif ref == "sheet":
            sheet_id = request.GET.get("s{}".format(i))
            panelDisplayLanguage = request.GET.get("lang", request.contentLang)
            panels += make_sheet_panel_dict(sheet_id, None, **{"panelDisplayLanguage": panelDisplayLanguage})

        else:
            try:
                oref = Ref(ref)
            except InputError:
                i += 1
                continue  # Stop processing all panels?
                # raise Http404

            versionEn  = request.GET.get("ven{}".format(i)).replace("_", " ") if request.GET.get("ven{}".format(i)) else None
            versionHe  = request.GET.get("vhe{}".format(i)).replace("_", " ") if request.GET.get("vhe{}".format(i)) else None
            if not versionEn and not versionHe:
                # potential link using old version format
                language = request.GET.get("l{}".format(i))
                if language == "en":
                    versionEn = request.GET.get("v{}".format(i)).replace("_", " ") if request.GET.get("v{}".format(i)) else None
                else: # he
                    versionHe = request.GET.get("v{}".format(i)).replace("_", " ") if request.GET.get("v{}".format(i)) else None
            versionEn, versionHe = override_version_with_preference(oref, request, versionEn, versionHe)
            filter   = request.GET.get("w{}".format(i)).replace("_", " ").split("+") if request.GET.get("w{}".format(i)) else None
            filter   = [] if filter == ["all"] else filter
            versionFilter = [request.GET.get("vside").replace("_", " ")] if request.GET.get("vside") else []
            kwargs = {
                "panelDisplayLanguage": request.GET.get("lang{}".format(i), request.contentLang),
                'extended notes': int(request.GET.get("notes{}".format(i), 0)),
                "translationLanguagePreference": request.translation_language_preference,
            }
            if request.GET.get("aliyot{}".format(i), None):
                kwargs["aliyotOverride"] = "aliyotOn" if int(request.GET.get("aliyot{}".format(i))) == 1 else "aliyotOff"
            kwargs["selectedWords"] = request.GET.get(f"lookup{i}", None)
            kwargs["selectedNamedEntity"] = request.GET.get(f"namedEntity{i}", None)
            kwargs["selectedNamedEntityText"] = request.GET.get(f"namedEntityText{i}", None)
            if (versionEn and not Version().load({"versionTitle": versionEn, "language": "en"})) or \
                (versionHe and not Version().load({"versionTitle": versionHe, "language": "he"})):
                i += 1
                continue  # Stop processing all panels?
                # raise Http404

            panels += make_panel_dicts(oref, versionEn, versionHe, filter, versionFilter, multi_panel, **kwargs)
        i += 1

    props = {
        "headerMode":                     False,
        "initialPanels":                  panels,
        "initialPanelCap":                len(panels),
        "initialQuery":                   None,
        "initialNavigationCategories":    None,
        "initialNavigationTopicCategory": None,
        "initialNavigationTopicTitle":    None,
        "customBeitMidrashId":            request.GET.get("beitMidrash", None)
    }
    if sheet == None:
        title = primary_ref.he_normal() if request.interfaceLang == "hebrew" else primary_ref.normal()
        breadcrumb = ld_cat_crumbs(request, oref=primary_ref)

        if primary_ref.is_book_level():
            if request.interfaceLang == "hebrew":
                desc = getattr(primary_ref.index, 'heDesc', "")
                book = primary_ref.he_normal()
            else:
                desc = getattr(primary_ref.index, 'enDesc', "")
                book = primary_ref.normal()
            read = _("Read the text of %(book)s online with commentaries and connections.") % {'book': book}
            desc = desc + " " + read if desc else read

        else:
            segmentIndex = primary_ref.sections[-1] - 1 if primary_ref.is_segment_level() else 0
            try:
                enText = _reduce_ranged_ref_text_to_first_section(panels[0]["text"].get("text", []))
                heText = _reduce_ranged_ref_text_to_first_section(panels[0]["text"].get("he", []))
                enDesc = enText[segmentIndex] if segmentIndex < len(enText) else "" # get english text for section if it exists
                heDesc = heText[segmentIndex] if segmentIndex < len(heText) else "" # get hebrew text for section if it exists
                if request.interfaceLang == "hebrew":
                    desc = heDesc or enDesc # if no hebrew, fall back on hebrew
                else:
                    desc = enDesc or heDesc  # if no english, fall back on hebrew

                desc = bleach.clean(desc, strip=True, tags=())
                desc = desc[:160].rsplit(' ', 1)[0] + "..."  # truncate as close to 160 characters as possible while maintaining whole word. Append ellipses.

            except (IndexError, KeyError):
                desc = _("Explore 3,000 years of Jewish texts in Hebrew and English translation.") if SITE_SETTINGS["TORAH_SPECIFIC"] else _("Explore texts.")

    else:
        sheet = panels[0].get("sheet",{})
        sheet["title"] = unescape(sheet["title"])
        title = strip_tags(sheet["title"]) + " | " + _(SITE_SETTINGS["SITE_NAME"]["en"])
        breadcrumb = sheet_crumbs(request, sheet)
        desc = unescape(sheet.get("summary", _("A source sheet created with Sefaria's Source Sheet Builder")))
        noindex = sheet.get("noindex", False) or sheet["status"] != "public"

    if len(panels) > 0 and panels[0].get("refs") == [] and panels[0].get("mode") == "Text":
        logger.debug("Mangled panel state: {}".format(panels), stack_info=True)
    return render_template(request, 'base.html', props, {
        "title":          title,
        "desc":           desc,
        "canonical_url":  canonical_url(request),
        "ldBreadcrumbs":  breadcrumb,
        "noindex":        noindex,
    })


def _reduce_ranged_ref_text_to_first_section(text_list):
    """
    given jagged-array-like list, return only first section
    :param text_list: list
    :return: returns list of text representing first section
    """
    if len(text_list) == 0:
        return text_list
    while not isinstance(text_list[0], str):
        text_list = text_list[0]
    return text_list


@sanitize_get_params
def texts_category_list(request, cats):
    """
    List of texts in a category.
    """
    if "Tanach" in cats:
        cats = cats.replace("Tanach", "Tanakh")
        return redirect("/texts/%s" % cats)

    if cats == "recent":
        title = _("Recently Viewed")
        desc  = _("Texts that you've recently viewed on {}.".format(SITE_SETTINGS["SITE_NAME"]["en"]))
    else:
        cats = cats.split("/")
        tocObject = library.get_toc_tree().lookup(cats)
        if len(cats) == 0 or tocObject is None:
            return texts_list(request)      
        cat_string = ", ".join(cats) if request.interfaceLang == "english" else ", ".join([hebrew_term(cat) for cat in cats])
        catDesc = getattr(tocObject, "enDesc", '') if request.interfaceLang == "english" else getattr(tocObject, "heDesc", '')
        catShortDesc = getattr(tocObject, "enShortDesc", '') if request.interfaceLang == "english" else getattr(tocObject, "heShortDesc", '')
        catDefaultDesc = _("Read %(categories)s texts online with commentaries and connections.") % {'categories': cat_string} 
        title = cat_string + _(" | "+SITE_SETTINGS["SITE_NAME"]["en"])
        desc  = catDesc if len(catDesc) else catShortDesc if len(catShortDesc) else catDefaultDesc

    props = {
        "initialMenu": "navigation",
        "initialNavigationCategories": cats,
    }
    return render_template(request, 'base.html', props, {
        "title":            title,
        "desc":             desc,
        "canonical_url":    canonical_url(request),
        "ldBreadcrumbs":    ld_cat_crumbs(request, cats)
    })


@sanitize_get_params
def topics_category_page(request, topicCategory):
    """
    List of topics in a category.
    """
    topic_obj = Topic.init(topicCategory)
    if not topic_obj:
        raise Http404
    props={
        "initialMenu": "topics",
        "initialNavigationTopicCategory": topicCategory,
        "initialNavigationTopicTitle": {
            "en": topic_obj.get_primary_title('en'),
            "he": topic_obj.get_primary_title('he')
        }
    }

    short_lang = 'en' if request.interfaceLang == 'english' else 'he'
    if SITE_SETTINGS["TORAH_SPECIFIC"]:
        title = topic_obj.get_primary_title(short_lang) + " | " + _("Texts & Source Sheets from Torah, Talmud and Sefaria's library of Jewish sources.")
        desc = _("Jewish texts and source sheets about %(topic)s from Torah, Talmud and other sources in Sefaria's library.") % {'topic': topic_obj.get_primary_title(short_lang)}
    else:
        title = topic_obj.get_primary_title(short_lang) + " | " + _("Texts & Source Sheets.")
        desc = _("Texts and source sheets about %(topic)s") % {'topic': topic_obj.get_primary_title(short_lang)}
    
    return render_template(request, 'base.html', props, {
        "title": title,
        "desc":  desc,
    })


def all_topics_page(request, letter):
    """
    Page listing all topics alphabetically.
    """
    props={
        "initialMenu": "allTopics",
        "initialNavigationTopicLetter": letter,
    }
    title = _("Explore Jewish Texts by Topic") if SITE_SETTINGS["TORAH_SPECIFIC"] else _("Explore by Topics")
    desc = _("Explore Jewish texts related to traditional and contemporary topics, coming from Torah, Talmud, and more.")\
        if SITE_SETTINGS["TORAH_SPECIFIC"] else _("Explore by Topic")
    return render_template(request, 'base.html', props, {
        "title": title,
        "desc":  desc
    })


def get_search_params(get_dict, i=None):
    def get_param(param, i=None):
        return "{}{}".format(param, "" if i is None else i)

    def get_filters(prefix, filter_type):
        return [urllib.parse.unquote(f) for f in get_dict.get(get_param(prefix+filter_type+"Filters", i)).split("|")] if get_dict.get(get_param(prefix+filter_type+"Filters", i), "") else []

    sheet_filters_types = ("collections", "topics_en", "topics_he")
    sheet_filters = []
    sheet_agg_types = []
    for filter_type in sheet_filters_types:
        filters = get_filters("s", filter_type)
        sheet_filters += filters
        sheet_agg_types += [filter_type] * len(filters)
    text_filters = get_filters("t", "path")

    return {
        "query": urllib.parse.unquote(get_dict.get(get_param("q", i), "")),
        "tab": urllib.parse.unquote(get_dict.get(get_param("tab", i), "text")),
        "textField": ("naive_lemmatizer" if get_dict.get(get_param("tvar", i)) == "1" else "exact") if get_dict.get(get_param("tvar", i)) else "",
        "textSort": get_dict.get(get_param("tsort", i), None),
        "textFilters": text_filters,
        "textFilterAggTypes": [None for _ in text_filters],  # currently unused. just needs to be equal len as text_filters
        "sheetSort": get_dict.get(get_param("ssort", i), None),
        "sheetFilters": sheet_filters,
        "sheetFilterAggTypes": sheet_agg_types,
    }


def get_version_preference_params(request):
    raw_vpref = request.GET.get("versionPref", None)

    if raw_vpref is None:
        return None, None
    assert raw_vpref.count("|") == 1
    raw_vpref = raw_vpref.replace("_", " ")
    vtitle_pref, vlang_pref = raw_vpref.split("|")
    return vtitle_pref,  vlang_pref


def get_version_preference_from_dict(oref, version_preferences_by_corpus):
    corpus = oref.index.get_primary_corpus()
    vpref_dict = version_preferences_by_corpus.get(corpus, None)
    if vpref_dict is None:
        return None, None
    return vpref_dict['vtitle'], vpref_dict['lang']


def override_version_with_preference(oref, request, versionEn, versionHe):
    vtitlePref, vlangPref = get_version_preference_from_dict(oref, request.version_preferences_by_corpus)
    if vtitlePref is not None and Version().load({"versionTitle": vtitlePref, "language": vlangPref, "title": oref.index.title}):
        # vpref exists and the version exists for this text
        if vlangPref == "en" and not versionEn:
            versionEn = vtitlePref
        elif vlangPref == "he" and not versionHe:
            versionHe = vtitlePref
    return versionEn, versionHe


@ensure_csrf_cookie
@sanitize_get_params
def search(request):
    """
    Search or Search Results page.
    """
    search_params = get_search_params(request.GET)

    props={
        "initialMenu": "search",
        "initialQuery": search_params["query"],
        "initialSearchTab": search_params["tab"],
        "initialTextSearchFilters": search_params["textFilters"],
        "initialTextSearchFilterAggTypes": search_params["textFilterAggTypes"],
        "initialTextSearchField": search_params["textField"],
        "initialTextSearchSortType": search_params["textSort"],
        "initialSheetSearchFilters": search_params["sheetFilters"],
        "initialSheetSearchFilterAggTypes": search_params["sheetFilterAggTypes"],
        "initialSheetSearchSortType": search_params["sheetSort"]
    }

    desc = _("Search 3,000 years of Jewish texts in Hebrew and English translation.") if SITE_SETTINGS["TORAH_SPECIFIC"] else _("Search")

    return render_template(request,'base.html', props, {
        "title":     (search_params["query"] + " | " if search_params["query"] else "") + _(SITE_SETTINGS["SITE_NAME"]["en"]+" Search"),
        "desc":      desc
    })


@login_required
def enable_new_editor(request):
    profile = UserProfile(id=request.user.id)
    profile.update({"uses_new_editor": True, "show_editor_toggle": True})
    profile.save()
    return redirect(f"/profile/{profile.slug}")

@login_required
def disable_new_editor(request):
    profile = UserProfile(id=request.user.id)
    profile.update({"uses_new_editor": False})
    profile.save()
    return redirect(f"/profile/{profile.slug}")


def public_collections(request):
    props = base_props(request)
    props.update({
        "collectionListing": CollectionSet.get_collection_listing(request.user.id)
    })
    title = _("Sefaria Collections")
    return menu_page(request, props, "collectionsPublic")


@login_required
def my_notes_redirect(request):
    return redirect("/my/profile?tab=notes")


def topic_page_redirect(request, tag):
    """
    Redirect legacy URLs to topics pages.
    """
    return redirect("/topics/{}".format(tag), permanent=True)


def sheets_pages_redirect(request, type=None):
    """
    Redirects old sheet pages URLs
    """
    if type == "public":
        return redirect("/sheets", permanent=True)

    elif type == "private":
        return redirect("/my/profile", permanent=True)


def topics_redirect(request):
    """
    Redirect legacy URLs (sheet tags page) to topics
    """
    return redirect("/topics", permanent=True)


@sanitize_get_params
def collection_page(request, slug):
    """
    Main page for collection named by `slug`
    """
    collection = Collection().load({"$or": [{"slug": slug}, {"privateSlug": slug}]})
    if not collection:
        raise Http404
    if slug != collection.slug:
        # Support URLs using previous set private slug
        return redirect("/collections/{}".format(collection.slug))

    authenticated = request.user.is_authenticated and collection.is_member(request.user.id)

    props = base_props(request)
    props.update({
        "initialMenu":     "collection",
        "initialCollectionName": collection.name,
        "initialCollectionSlug": collection.slug,
        "initialCollectionTag":  request.GET.get("tag", None)
    })

    props["collectionData"] = collection.contents(with_content=True, authenticated=authenticated)
    del props["collectionData"]["lastModified"]

    return render_template(request, 'base.html', props, {
        "title": collection.name + " | " + _("Sefaria Collections"),
        "desc": props["collectionData"].get("description", ""),
        "noindex": not getattr(collection, "listed", False)
    })


@login_required
def edit_collection_page(request, slug=None):
    if slug:
        collection = Collection().load({"slug": slug})
        if not collection:
            raise Http404
        collectionData = collection.contents()
        del collectionData["lastModified"]
    else:
        collectionData = None

    return render_template(request, 'edit_collection.html', None, {"initialData": collectionData})


def groups_redirect(request, group):
    """
    Redirect legacy groups URLs to collections.
    """
    if not group:
        return redirect("/collections")
    collection = Collection().load({"name": group.replace("-", " ")})
    if not collection:
        raise Http404

    param = "?tag={}".format(request.GET["tag"]) if "tag" in request.GET else ""
    url = "/collections/{}{}".format(collection.slug, param)
    return redirect(url)


@sanitize_get_params
def menu_page(request, props=None, page="", title="", desc=""):
    """
    View for any App page that can described with the `menuOpen` param in React
    """
    # Here we call props.update() and not a new dict because props are passed in from higher functions
    props = props if props else {}
    props.update({
        "initialMenu": page,
    })
    return render_template(request, 'base.html', props, {
        "title":          title,
        "desc":           desc,
        "canonical_url":  canonical_url(request),
    })


def _get_user_calendar_params(request):
    if request.user.is_authenticated:
        profile = UserProfile(user_obj=request.user)
        custom = profile.settings.get("textual_custom", "ashkenazi")
    else:
        custom = "ashkenazi" # this is default because this is the most complete data set
    return {"diaspora": request.diaspora, "custom": custom}


def texts_list(request):
    title = _(SITE_SETTINGS["LONG_SITE_NAME"])
    desc  = _(SITE_SETTINGS["LIBRARY_MESSAGE"])
    return menu_page(request, page="navigation", title=title, desc=desc)


def calendars(request):
    title = _("Learning Schedules") + " | " + _(SITE_SETTINGS["LIBRARY_NAME"]["en"])
    desc  = _("Weekly Torah portions, Daf Yomi, and other schedules for Torah learning.")
    return menu_page(request, page="calendars", title=title, desc=desc)


@login_required
def saved(request):
    title = _("My Saved Content")
    desc = _("See your saved content on {}".format(SITE_SETTINGS["SITE_NAME"]["en"]))
    profile = UserProfile(user_obj=request.user)
    props = {"saved": {"loaded": True, "items": profile.get_history(saved=True, secondary=False, serialized=True, annotate=True, limit=20)}}
    return menu_page(request, props, page="saved", title=title, desc=desc)


def user_history(request):
    if request.user.is_authenticated:
        profile = UserProfile(user_obj=request.user)
        uhistory =  profile.get_history(secondary=False, serialized=True, annotate=True, limit=20) if profile.settings.get("reading_history", True) else []
    else:
        uhistory = _get_anonymous_user_history(request)
    props = {"userHistory": {"loaded": True, "items": uhistory}}
    title = _("My User History")
    desc = _("See your user history on {}".format(SITE_SETTINGS["SITE_NAME"]["en"]))
    return menu_page(request, props, page="history", title=title, desc=desc)


def updates(request):
    title = _("New Additions to the {} Library".format(SITE_SETTINGS["SITE_NAME"]["en"]))
    desc  = _("See texts, translations and connections that have been recently added to {}".format(SITE_SETTINGS["SITE_NAME"]["en"]))
    return menu_page(request, page="updates", title=title, desc=desc)


@staff_member_required
def story_editor(request):
    title = _("Story Editor")
    return menu_page(request, page="story_editor", title=title)


@login_required
def user_stats(request):
    title = _("User Stats")
    return menu_page(request, page="user_stats", title=title)


@login_required
def notifications(request):
    # Notifications content is not rendered server side
    title = _("{} Notifications".format(SITE_SETTINGS["SITE_NAME"]["en"]))
    notifications = UserProfile(user_obj=request.user).recent_notifications()
    props = {
        "notifications": notifications.client_contents(),
    }
    return menu_page(request, props, page="notifications", title=title)


@staff_member_required
def modtools(request):
    title = _("Moderator Tools")
    return menu_page(request, page="modtools", title=title)


def canonical_url(request):
    if not SITE_SETTINGS["TORAH_SPECIFIC"]:
        return None

    path = request.get_full_path()
    if request.interfaceLang == "hebrew":
        host = "https://www.sefaria.org.il"
        # Default params for texts, text toc, and text category
        path = re.sub("\?lang=he(&aliyot=0)?$", "", path)
    else:
        host = "https://www.sefaria.org"
        # Default params for texts, text toc, and text category
        path = re.sub("\?lang=bi(&aliyot=0)?$", "", path)

    path = "" if path == "/" else path
    return host + path

"""
JSON - LD snippets for use in "rich snippets" - semantic markup.
"""
def _crumb(pos, id, name):
    return {
        "@type": "ListItem",
        "position": pos,
        "name": name,
        "item": {
            "@id": id,
        }}


def sheet_crumbs(request, sheet=None):
    from sefaria.helper.topic import get_top_topic
    if sheet is None:
        return ""
    short_lang = 'en' if request.interfaceLang == 'english' else 'he'
    main_topic = get_top_topic(sheet)
    if main_topic is None:  # crumbs make no sense if there are no topics on sheet
        return ""
    breadcrumbJsonList = [
        _crumb(1, "/topics", _("Topics")),
        _crumb(2, f"/topics/{main_topic.slug}", main_topic.get_primary_title(short_lang)),
        _crumb(3, f"/sheets/{sheet['id']}", _("Source Sheet"))
    ]
    return json.dumps({
        "@context": "http://schema.org",
        "@type": "BreadcrumbList",
        "itemListElement": breadcrumbJsonList
    })


def ld_cat_crumbs(request, cats=None, title=None, oref=None):
    """
    JSON - LD breadcrumbs(https://developers.google.com/search/docs/data-types/breadcrumbs)
    :param cats: List of category names
    :param title: String
    :return: serialized json-ld object, for inclusion in <script> tag.
    """

    if cats is None and title is None and oref is None:
        return ""

    # Fill in missing information
    if oref is not None:
        assert isinstance(oref, Ref)
        if cats is None:
            cats = oref.index.categories[:]
        if title is None:
            title = oref.index.title
    elif title is not None and cats is None:
        cats = library.get_index(title).categories[:]


    breadcrumbJsonList = [_crumb(1, "/texts", _("Texts"))]
    nextPosition = 2

    for i,c in enumerate(cats):
        name = hebrew_term(c) if request.interfaceLang == "hebrew" else c
        breadcrumbJsonList += [_crumb(nextPosition, "/texts/" + "/".join(cats[0:i+1]), name)]
        nextPosition += 1

    if title:
        name = hebrew_term(title) if request.interfaceLang == "hebrew" else title
        breadcrumbJsonList += [_crumb(nextPosition, "/" + title.replace(" ", "_"), name)]
        nextPosition += 1

        if oref and oref.index_node != oref.index.nodes:
            for snode in oref.index_node.ancestors()[1:] + [oref.index_node]:
                if snode.is_default():
                    continue
                name = snode.primary_title("he") if request.interfaceLang == "hebrew" else  snode.primary_title("en")
                breadcrumbJsonList += [_crumb(nextPosition, "/" + snode.ref().url(), name)]
                nextPosition += 1

        #todo: range?
        if oref and getattr(oref.index_node, "depth", None) and not oref.is_range():
            depth = oref.index_node.depth
            for i in range(len(oref.sections)):
                if request.interfaceLang == "english":
                    name = oref.index_node.sectionNames[i] + " " + oref.normal_section(i, "en")
                else:
                    name = hebrew_term(oref.index_node.sectionNames[i]) + " " + oref.normal_section(i, "he")
                breadcrumbJsonList += [_crumb(nextPosition, "/" + oref.context_ref(depth - i - 1).url(), name)]
                nextPosition += 1

    return json.dumps({
        "@context": "http://schema.org",
        "@type": "BreadcrumbList",
        "itemListElement": breadcrumbJsonList
    })


@ensure_csrf_cookie
@sanitize_get_params
def edit_text(request, ref=None, lang=None, version=None):
    """
    Opens a view directly to adding, editing or translating a given text.
    """
    if ref is not None:
        try:
            oref = Ref(ref)
            if oref.sections == []:
                # Only text name specified, let them chose section first
                initJSON = json.dumps({"mode": "add new", "newTitle": oref.normal()})
                mode = "Add"
            else:
                # Pull a particular section to edit
                version = version.replace("_", " ") if version else None
                #text = get_text(ref, lang=lang, version=version)
                text = TextFamily(Ref(ref), lang=lang, version=version).contents()
                text["mode"] = request.path.split("/")[1]
                mode = text["mode"].capitalize()
                text["edit_lang"] = lang if lang is not None else request.contentLang
                text["edit_version"] = version
                initJSON = json.dumps(text)
        except Exception as e:
            index = library.get_index(ref)
            if index:
                ref = None
                initJSON = json.dumps({"mode": "add new", "newTitle": index.contents()['title']})
    else:
        initJSON = json.dumps({"mode": "add new"})

    titles = json.dumps(library.full_title_list())
    page_title = "%s %s" % (mode, ref) if ref else "Add a New Text"

    return render_template(request,'edit_text.html', None, {
        'titles': titles,
        'initJSON': initJSON,
        'page_title': page_title,
    })

@ensure_csrf_cookie
@sanitize_get_params
def edit_text_info(request, title=None, new_title=None):
    """
    Opens the Edit Text Info page.
    """
    if title:
        # Edit Existing
        title = title.replace("_", " ")
        i = library.get_index(title)
        if not (request.user.is_staff or user_started_text(request.user.id, title)):
            return render_template(request,'static/generic.html', None, {
                "title": "Permission Denied",
                "content": "The Text Info for %s is locked.<br><br>Please email hello@sefaria.org if you believe edits are needed." % title
            })
        indexJSON = json.dumps(i.contents() if "toc" in request.GET else i.contents())
        versions = VersionSet({"title": title})
        text_exists = versions.count() > 0
        new = False
    elif new_title:
        # Add New
        new_title = new_title.replace("_", " ")
        try: # Redirect to edit path if this title already exists
            library.get_index(new_title)
            return redirect("/edit/textinfo/%s" % new_title)
        except BookNameError:
            pass
        indexJSON = json.dumps({"title": new_title})
        text_exists = False
        new = True

    return render_template(request,'edit_text_info.html', None, {
        'title': title,
         'indexJSON': indexJSON,
         'text_exists': text_exists,
         'new': new,
         'toc': library.get_toc()
     })

@ensure_csrf_cookie
@staff_member_required
def terms_editor(request, term=None):
    """
    Add/Editor a term using the JSON Editor.
    """
    if term is not None:
        existing_term = Term().load_by_title(term)
        data = existing_term.contents() if existing_term else {"name": term, "titles": []}
    else:
        return render_template(request,'static/generic.html', None, {
            "title": "Terms Editor",
            "content": "Please include the primary Term name in the URL to uses the Terms Editor."
        })

    dataJSON = json.dumps(data)
    return render_template(request,'edit_term.html', None, {
        'term': term,
        'dataJSON': dataJSON,
        'is_update': "true" if existing_term else "false"
    })


def interface_language_redirect(request, language):
    """
    Set the interfaceLang cookie, saves to UserProfile (if logged in)
    and redirects to `next` url param.
    """
    next = request.GET.get("next", "/")
    next = "/" if next == "undefined" else next

    for domain in DOMAIN_LANGUAGES:
        if DOMAIN_LANGUAGES[domain] == language and not request.get_host() in domain:
            next = domain + next
            next = next + ("&" if "?" in next else "?") + "set-language-cookie"
            break

    response = redirect(next)

    response.set_cookie("interfaceLang", language)
    if request.user.is_authenticated:
        p = UserProfile(id=request.user.id)
        p.settings["interface_language"] = language
        p.save()
    return response


@catch_error_as_json
@csrf_exempt
def modify_bulk_text_api(request, title):
    title = title.replace('_', ' ')
    if request.method == "POST":
        skip_links = request.GET.get("skip_links", False)
        count_after = int(request.GET.get("count_after", 0))
        j = request.POST.get("json")
        if not j:
            return jsonResponse({"error": "Missing 'json' parameter in post data."})
        t = json.loads(j)
        versionTitle = t['versionTitle']
        language = t['language']
        versionSource = t.get("versionSource", None)
        version = Version().load({"title": title, "versionTitle": versionTitle, "language": language})
        if version is None:
            return jsonResponse({"error": f"Version does not exist. Title: {title}, VTitle: {versionTitle}, Language: {language}"})

        def modify(uid):
            error_map = tracker.modify_bulk_text(uid, version, t['text_map'], vsource=versionSource, skip_links=skip_links, count_after=count_after)
            response = {"status": "ok"}
            if len(error_map) > 0:
                response["status"] = "some refs failed"
                response["ref_error_map"] = error_map
            return response

        if not request.user.is_authenticated:
            key = request.POST.get("apikey")
            if not key:
                return jsonResponse({"error": "You must be logged in or use an API key to save texts."})
            apikey = db.apikeys.find_one({"key": key})
            if not apikey:
                return jsonResponse({"error": "Unrecognized API key."})
            return jsonResponse(modify(apikey['uid']))
        else:
            @staff_member_required
            @csrf_protect
            def protected_post(request):
                return jsonResponse(modify(request.user.id))
            return protected_post(request)
    return jsonResponse({"error": "Unsupported HTTP method."}, callback=request.GET.get("callback", None))


@catch_error_as_json
@csrf_exempt
def texts_api(request, tref):
    oref = Ref(tref)

    if request.method == "GET":
        uref = oref.url()
        if uref and tref != uref:    # This is very similar to reader.reader_redirect subfunction, above.
            url = "/api/texts/" + uref
            response = redirect(iri_to_uri(url), permanent=True)
            params = request.GET.urlencode()
            response['Location'] += "?%s" % params if params else ""
            return response

        cb         = request.GET.get("callback", None)
        context    = int(request.GET.get("context", 1))
        commentary = bool(int(request.GET.get("commentary", False)))
        pad        = bool(int(request.GET.get("pad", 1)))
        versionEn  = request.GET.get("ven", None)
        firstAvailableRef = bool(int(request.GET.get("firstAvailableRef", False)))  # use first available ref, which may not be the same as oref
        if firstAvailableRef:
            temp_oref = oref.first_available_section_ref()
            oref = temp_oref or oref  # don't overwrite oref if first available section ref fails
        if versionEn:
            versionEn = versionEn.replace("_", " ")
        versionHe  = request.GET.get("vhe", None)
        if versionHe:
            versionHe = versionHe.replace("_", " ")
        layer_name = request.GET.get("layer", None)
        alts       = bool(int(request.GET.get("alts", True)))
        wrapLinks = bool(int(request.GET.get("wrapLinks", False)))
        wrapNamedEntities = bool(int(request.GET.get("wrapNamedEntities", False)))
        stripItags = bool(int(request.GET.get("stripItags", False)))
        multiple = int(request.GET.get("multiple", 0))  # Either undefined, or a positive integer (indicating how many sections forward) or negative integer (indicating backward)
        translationLanguagePreference = request.GET.get("transLangPref", None)  # as opposed to vlangPref, this refers to the actual lang of the text
        try:
            vtitlePref, vlangPref = get_version_preference_params(request)
        except AssertionError:
            return jsonResponse({"error": "version pref must contain a version title and version language separated by a pipe (|)"}, cb)

        def _get_text(oref, versionEn=versionEn, versionHe=versionHe, commentary=commentary, context=context, pad=pad,
                      alts=alts, wrapLinks=wrapLinks, layer_name=layer_name, wrapNamedEntities=wrapNamedEntities):
            text_family_kwargs = dict(version=versionEn, lang="en", version2=versionHe, lang2="he",
                                      commentary=commentary, context=context, pad=pad, alts=alts,
                                      wrapLinks=wrapLinks, stripItags=stripItags, wrapNamedEntities=wrapNamedEntities,
                                      translationLanguagePreference=translationLanguagePreference)
            vtitlePrefKey = "vtitlePreference"
            if vlangPref == "he":
                vtitlePrefKey += "2"  # 2 corresponds to lang2 which is constant (for some reason)
            text_family_kwargs[vtitlePrefKey] = vtitlePref
            try:
                text = TextFamily(oref, **text_family_kwargs).contents()
            except AttributeError as e:
                oref = oref.default_child_ref()
                text = TextFamily(oref, **text_family_kwargs).contents()
            except NoVersionFoundError as e:
                return {"error": str(e), "ref": oref.normal(), "enVersion": versionEn, "heVersion": versionHe}


            # TODO: what if pad is false and the ref is of an entire book? Should next_section_ref return None in that case?
            oref               = oref.padded_ref() if pad else oref
            try:
                text["next"]       = oref.next_section_ref().normal() if oref.next_section_ref() else None
                text["prev"]       = oref.prev_section_ref().normal() if oref.prev_section_ref() else None
            except AttributeError as e:
                # There are edge cases where the TextFamily call above works on a default node, but the next section call here does not.
                oref = oref.default_child_ref()
                text["next"] = oref.next_section_ref().normal() if oref.next_section_ref() else None
                text["prev"] = oref.prev_section_ref().normal() if oref.prev_section_ref() else None
            text["commentary"] = text.get("commentary", [])
            text["sheets"]     = get_sheets_for_ref(tref) if int(request.GET.get("sheets", 0)) else []

            if layer_name:
                layer = Layer().load({"urlkey": layer_name})
                if not layer:
                    raise InputError("Layer not found.")
                layer_content        = [format_note_object_for_client(n) for n in layer.all(tref=tref)]
                text["layer"]        = layer_content
                text["layer_name"]   = layer_name
                text["_loadSourcesFromDiscussion"] = True
            else:
                text["layer"] = []

            return text

        if not multiple or abs(multiple) == 1:
            text = _get_text(oref, versionEn=versionEn, versionHe=versionHe, commentary=commentary, context=context, pad=pad,
                             alts=alts, wrapLinks=wrapLinks, layer_name=layer_name)
            return jsonResponse(text, cb)
        else:
            # Return list of many sections
            assert multiple != 0
            direction = "next" if multiple > 0 else "prev"
            target_count = abs(multiple)

            current = 0
            texts = []

            while current < target_count:
                text = _get_text(oref, versionEn=versionEn, versionHe=versionHe, commentary=commentary, context=context, pad=pad,
                             alts=alts, wrapLinks=wrapLinks, layer_name=layer_name)
                texts += [text]
                if not text[direction]:
                    break
                oref = Ref(text[direction])
                current += 1

            return jsonResponse(texts, cb)

    if request.method == "POST":
        j = request.POST.get("json")
        if not j:
            return jsonResponse({"error": "Missing 'json' parameter in post data."})

        oref = oref.default_child_ref()  # Make sure we're on the textual child
        skip_links = request.GET.get("skip_links", False)
        count_after = int(request.GET.get("count_after", 0))

        if not request.user.is_authenticated:
            key = request.POST.get("apikey")
            if not key:
                return jsonResponse({"error": "You must be logged in or use an API key to save texts."})
            apikey = db.apikeys.find_one({"key": key})
            if not apikey:
                return jsonResponse({"error": "Unrecognized API key."})
            t = json.loads(j)
            tracker.modify_text(apikey["uid"], oref, t["versionTitle"], t["language"], t["text"], t["versionSource"], method="API", skip_links=skip_links, count_after=count_after)
            return jsonResponse({"status": "ok"})
        else:
            @csrf_protect
            def protected_post(request):
                t = json.loads(j)
                tracker.modify_text(request.user.id, oref, t["versionTitle"], t["language"], t["text"], t.get("versionSource", None), skip_links=skip_links, count_after=count_after)
                return jsonResponse({"status": "ok"})
            return protected_post(request)

    if request.method == "DELETE":
        versionEn = request.GET.get("ven", None)
        versionHe = request.GET.get("vhe", None)
        if not request.user.is_staff:
            return jsonResponse({"error": "Only moderators can delete texts."})
        if not (tref and (versionEn or versionHe)):
            return jsonResponse({"error": "To delete a text version please specifiy a text title, version title and language."})

        tref    = tref.replace("_", " ")
        if versionEn:
            versionEn = versionEn.replace("_", " ")
            v = Version().load({"title": tref, "versionTitle": versionEn, "language": "en"})

            if not v:
                return jsonResponse({"error": "Text version not found."})

            v.delete()
            record_version_deletion(tref, versionEn, "en", request.user.id)

            if USE_VARNISH:
                invalidate_linked(oref)
                invalidate_ref(oref, "en", versionEn)
        if versionHe:
            versionHe = versionHe.replace("_", " ")
            v = Version().load({"title": tref, "versionTitle": versionHe, "language": "he"})

            if not v:
                return jsonResponse({"error": "Text version not found."})

            v.delete()
            record_version_deletion(tref, versionHe, "he", request.user.id)

            if USE_VARNISH:
                invalidate_linked(oref)
                invalidate_ref(oref, "he", versionHe)

        return jsonResponse({"status": "ok"})

    return jsonResponse({"error": "Unsupported HTTP method."}, callback=request.GET.get("callback", None))

@catch_error_as_json
@csrf_exempt
def social_image_api(request, tref):
    lang = request.GET.get("lang", "en")
    if lang == "bi":
        lang = "en"
    version = request.GET.get("ven", None) if lang == "en" else request.GET.get("vhe", None)
    platform = request.GET.get("platform", "twitter")

    try:
        ref = Ref(tref)
        ref_str = ref.normal() if lang == "en" else ref.he_normal()

        if version:
            version = version.replace("_", " ")

        tf = TextFamily(ref, stripItags=True, lang=lang, version=version, context=0, commentary=False).contents()

        he = tf["he"] if type(tf["he"]) is list else [tf["he"]]
        en = tf["text"] if type(tf["text"]) is list else [tf["text"]]

        text = en if lang == "en" else he
        text = ' '.join(text)
        cat = tf["primary_category"]

    except:
        text = None
        cat = None
        ref_str = None


    res = make_img_http_response(text, cat, ref_str, lang, platform)

    return res


@catch_error_as_json
@csrf_exempt
def old_text_versions_api_redirect(request, tref, lang, version):
    url = "/api/texts/{}?v{}={}".format(tref, lang, version)
    response = redirect(iri_to_uri(url), permanent=True)
    params = request.GET.urlencode()
    response['Location'] += "&{}".format(params) if params else ""
    return response


def old_recent_redirect(request):
    return redirect("/texts/history", permanent=True)


@catch_error_as_json
def parashat_hashavua_api(request):
    callback = request.GET.get("callback", None)
    p = get_parasha(datetime.now(), request.diaspora)
    p["date"] = p["date"].isoformat()
    #p.update(get_text(p["ref"]))
    p.update(TextFamily(Ref(p["ref"])).contents())
    return jsonResponse(p, callback)


@catch_error_as_json
def table_of_contents_api(request):
    return jsonResponse(library.get_toc(), callback=request.GET.get("callback", None))


@catch_error_as_json
def search_autocomplete_redirecter(request):
    query = request.GET.get("q", "")
    topic_override = query.startswith('#')
    query = query[1:] if topic_override else query
    completions_dict = get_name_completions(query, 1, False, topic_override)
    ref = completions_dict['ref']
    object_data = completions_dict['object_data']
    if ref:
        response = redirect('/{}'.format(ref.url()), permanent=False)
    elif object_data is not None and object_data.get('type', '') in {'Topic', 'PersonTopic', 'AuthorTopic'}:
        response = redirect('/topics/{}'.format(object_data['key']), permanent=False)
    elif object_data is not None and object_data.get('type', '') == 'TocCategory':
        response = redirect('/{}'.format(object_data['key']), permanent=False)
    else:
        response = redirect('/search?q={}'.format(query), permanent=False)
    return response


@catch_error_as_json
def opensearch_suggestions_api(request):
    # see here for docs: http://www.opensearch.org/Specifications/OpenSearch/Extensions/Suggestions/1.1
    query = request.GET.get("q", "")
    completions_dict = get_name_completions(query, 5, False)
    ret_data = [
        query,
        completions_dict["completions"]
    ]
    return jsonResponse(ret_data, callback=request.GET.get("callback", None))


@catch_error_as_json
def text_titles_api(request):
    return jsonResponse({"books": library.full_title_list()}, callback=request.GET.get("callback", None))


@catch_error_as_json
@csrf_exempt
def index_node_api(request, title):
    pass

@catch_error_as_json
@csrf_exempt
def index_api(request, title, raw=False):
    """
    API for manipulating text index records (aka "Text Info")
    """
    if request.method == "GET":
        with_content_counts = bool(request.GET.get("with_content_counts", False))
        i = library.get_index(title).contents(raw=raw, with_content_counts=with_content_counts)

        if request.GET.get("with_related_topics", False):
            i["relatedTopics"] = get_topics_for_book(title, annotate=True)

        return jsonResponse(i, callback=request.GET.get("callback", None))

    if request.method == "POST":
        # use the update function if update is in the params
        func = tracker.update if request.GET.get("update", False) else tracker.add
        j = json.loads(request.POST.get("json"))
        if not j:
            return jsonResponse({"error": "Missing 'json' parameter in post data."})
        j["title"] = title.replace("_", " ")
        #todo: move this to texts_api, pass the changes down through the tracker and text chunk
        #if "versionTitle" in j:
        #    if j["versionTitle"] == "Sefaria Community Translation":
        #        j["license"] = "CC0"
        #        j["licenseVetter"] = True
        if not request.user.is_authenticated:
            key = request.POST.get("apikey")
            if not key:
                return jsonResponse({"error": "You must be logged in or use an API key to save texts."})
            apikey = db.apikeys.find_one({"key": key})
            if not apikey:
                return jsonResponse({"error": "Unrecognized API key."})
            return jsonResponse(func(apikey["uid"], Index, j, method="API", raw=raw).contents(raw=raw))
        else:
            title = j.get("oldTitle", j.get("title"))
            try:
                library.get_index(title)  # getting the index just to tell if it exists
                # Only allow staff and the person who submitted a text to edit
                if not request.user.is_staff and not user_started_text(request.user.id, title):
                   return jsonResponse({"error": "{} is protected from change.<br/><br/>See a mistake?<br/>Email hello@sefaria.org.".format(title)})
            except BookNameError:
                pass  # if this is a new text, allow any logged in user to submit
        @csrf_protect
        def protected_index_post(request):
            return jsonResponse(
                func(request.user.id, Index, j, raw=raw).contents(raw=raw)
            )
        return protected_index_post(request)

    if request.method == "DELETE":
        if not request.user.is_staff:
            return jsonResponse({"error": "Only moderators can delete texts indices."})

        title = title.replace("_", " ")

        i = library.get_index(title)

        i.delete()
        record_index_deletion(title, request.user.id)

        return jsonResponse({"status": "ok"})

    return jsonResponse({"error": "Unsupported HTTP method."}, callback=request.GET.get("callback", None))


@catch_error_as_json
@json_response_decorator
@django_cache(default_on_miss = True)
def bare_link_api(request, book, cat):
    if request.method == "GET":
        resp = get_book_link_collection(book, cat)
        return resp

    elif request.method == "POST":
        return {"error": "Not implemented."}


@catch_error_as_json
@json_response_decorator
@django_cache(default_on_miss = True)
def link_count_api(request, cat1, cat2):
    """
    Return a count document with the number of links between every text in cat1 and every text in cat2
    """
    if request.method == "GET":
        resp = get_link_counts(cat1, cat2)
        return resp

    elif request.method == "POST":
        return {"error": "Not implemented."}


@catch_error_as_json
def word_count_api(request, title, version, language):
    if request.method == "GET":
        counts = VersionSet({"title": title, "versionTitle": version, "language": language}).word_count()
        resp = jsonResponse({"wordCount": counts}, callback=request.GET.get("callback", None))
        return resp

    elif request.method == "POST":
        return jsonResponse({"error": "Not implemented."})


@catch_error_as_json
def counts_api(request, title):
    """
    API for retrieving the counts document for a given text node.
    :param title: A valid node title
    """
    title = title.replace("_", " ")

    if request.method == "GET":
        return jsonResponse(StateNode(title).contents(), callback=request.GET.get("callback", None))

    elif request.method == "POST":
        if not request.user.is_staff:
            return jsonResponse({"error": "Not permitted."})

        if "update" in request.GET:
            flag = request.GET.get("flag", None)
            if not flag:
                return jsonResponse({"error": "'flag' parameter missing."})
            val = request.GET.get("val", None)
            val = True if val == "true" else False

            vs = VersionState(title)
            if not vs:
                raise InputError("State not found for : {}".format(title))
            vs.set_flag(flag, val).save()

            return jsonResponse({"status": "ok"})

        return jsonResponse({"error": "Not implemented."})

@catch_error_as_json
def shape_api(request, title):
    """
    API for retrieving a shape document for a given text or category.
    For simple texts, returns a dict with keys:
	{
		"section": Category immediately above book
		"heTitle": Hebrew title of node
		"length": Number of chapters
		"chapters": List of Chapter Lengths (think about depth 1 & 3)
		"title": English title of node
		"book": English title of Book
	}
    For complex texts or categories, returns a list of dicts.
    :param title: A valid node title or a path to a category, separated by /.
    The "depth" parameter in the query string indicates how many levels in the category tree to descend.  Default is 2.
    If depth == 0, descends to end of tree
    The "dependents" parameter, if true, includes dependent texts.  By default, they are filtered out.
    """
    from sefaria.model.category import TocCollectionNode

    def _simple_shape(snode):
        sn = StateNode(snode=snode)
        shape = sn.var("all", "shape")

        return {
            "section": snode.index.categories[-1],
            "heTitle": snode.full_title("he"),
            "title": snode.full_title("en"),
            "length": len(shape) if isinstance(shape, list) else 1,  # hmmmm
            "chapters": shape,
            "book": snode.index.title,
            "heBook": snode.index.get_title(lang="he"),
        }

    def _collapse_book_leaf_shapes(leaf_shapes):
        """Groups leaf node shapes for a single book into one object so that resulting list corresponds 1:1 to books"""
        if type(leaf_shapes) != list:
            return leaf_shapes

        results = []
        prev_shape = None
        complex_book_in_progress = None

        for shape in leaf_shapes:
            if prev_shape and prev_shape["book"] != shape["book"]:
                if complex_book_in_progress:
                    results.append(complex_book_in_progress)
                    complex_book_in_progress = None
                else:
                    results.append(prev_shape)
            elif prev_shape:
                complex_book_in_progress = complex_book_in_progress or {
                    "isComplex": True,
                    "section": prev_shape["section"],
                    "length": prev_shape["length"],
                    "chapters": [prev_shape],
                    "book": prev_shape["book"],
                    "heBook": prev_shape["heBook"],
                }
                complex_book_in_progress["chapters"].append(shape)
                complex_book_in_progress["length"] += shape["length"]
            prev_shape = shape

        results.append(complex_book_in_progress or prev_shape)

        return results

    title = title.replace("_", " ")

    if request.method == "GET":
        sn = library.get_schema_node(title, "en")

        # Leaf Node
        if sn and not sn.children:
            res = [_simple_shape(sn)]

        # Branch Node
        elif sn and sn.children:
            res = [_simple_shape(n) for n in sn.get_leaf_nodes()]

        # Category
        else:
            cat = library.get_toc_tree().lookup(title.split("/"))

            if not cat:
                res = {"error": "No index or category found to match {}".format(title)}
            else:
                depth = request.GET.get("depth", 2)
                include_dependents = request.GET.get("dependents", False)

                leaves = cat.get_leaf_nodes() if depth == 0 else [n for n in cat.get_leaf_nodes_to_depth(depth)]
                leaves = [n for n in leaves if not isinstance(n, TocCollectionNode)]
                if not include_dependents:
                    leaves = [n for n in leaves if not getattr(n, "dependence", None)]

                res = [_simple_shape(jan) for toc_index in leaves for jan in toc_index.get_index_object().nodes.get_leaf_nodes()]

        res = _collapse_book_leaf_shapes(res)
        return jsonResponse(res, callback=request.GET.get("callback", None))



@catch_error_as_json
def text_preview_api(request, title):
    """
    API for retrieving a document that gives preview text (first characters of each section)
    for text 'title'
    """
    oref = Ref(title)
    response = oref.index.contents()
    response['node_title'] = oref.index_node.full_title()

    def get_preview(prev_oref):
        text = TextFamily(prev_oref, pad=False, commentary=False)

        if prev_oref.index_node.depth == 1:
            # Give deeper previews for texts with depth 1 (boring to look at otherwise)
            text.text, text.he = [[i] for i in text.text], [[i] for i in text.he]
        preview = text_preview(text.text, text.he) if (text.text or text.he) else []
        return preview if isinstance(preview, list) else [preview]

    if not oref.index_node.has_children():
        response['preview'] = get_preview(oref)
    elif oref.index_node.has_default_child():
        r = oref.index_node.get_default_child().ref()  # Get ref through ref() to get default leaf node and avoid getting parent node
        response['preview'] = get_preview(r)

    return jsonResponse(response, callback=request.GET.get("callback", None))


def revarnish_link(link):
    if USE_VARNISH:
        for ref in link.refs:
            invalidate_ref(Ref(ref), purge=True)


@catch_error_as_json
@csrf_exempt
def links_api(request, link_id_or_ref=None):
    """
    API for textual links.
    Currently also handles post notes.
    #TODO: can we distinguish between a link_id (mongo id) for POSTs and a ref for GETs?
    """

    def _internal_do_post(request, link, uid, **kwargs):
        func = tracker.update if "_id" in link else tracker.add
        # use the correct function if params indicate this is a note save
        # func = save_note if "type" in j and j["type"] == "note" else save_link
        #obj = func(apikey["uid"], model.Link, link, **kwargs)
        obj = func(uid, Link, link, **kwargs)
        try:
            if USE_VARNISH:
                revarnish_link(obj)
        except Exception as e:
            logger.error(e)
        return format_object_for_client(obj)

    def _internal_do_delete(request, link_id_or_ref, uid):
        obj = tracker.delete(uid, Link, link_id_or_ref, callback=revarnish_link)
        return obj

    if request.method == "GET":
        callback=request.GET.get("callback", None)
        if link_id_or_ref is None:
            return jsonResponse({"error": "Missing text identifier"}, callback)
        #The Ref instanciation is just to validate the Ref and let an error bubble up.
        #TODO is there are better way to validate the ref from GET params?
        Ref(link_id_or_ref)
        with_text = int(request.GET.get("with_text", 1))
        with_sheet_links = int(request.GET.get("with_sheet_links", 0))
        return jsonResponse(get_links(link_id_or_ref, with_text=with_text, with_sheet_links=with_sheet_links), callback)

    if not request.user.is_authenticated:
        delete_query = QueryDict(request.body)
        key = delete_query.get("apikey") #key = request.POST.get("apikey")
        if not key:
            return jsonResponse({"error": "You must be logged in or use an API key to add, edit or delete links."})
        apikey = db.apikeys.find_one({"key": key})
        if not apikey:
            return jsonResponse({"error": "Unrecognized API key."})
        uid = apikey["uid"]
        kwargs = {"method": "API"}
        user = User.objects.get(id=apikey["uid"])
    else:
        user = request.user
        uid = request.user.id
        kwargs = {}
        _internal_do_post = csrf_protect(_internal_do_post)
        _internal_do_delete = staff_member_required(csrf_protect(_internal_do_delete))

    if request.method == "POST":
        j = request.POST.get("json")
        if not j:
            return jsonResponse({"error": "Missing 'json' parameter in post data."})

        j = json.loads(j)
        skip_check = request.GET.get("skip_lang_check", 0)
        override_preciselink = request.GET.get("override_preciselink", 0)
        if isinstance(j, list):
            res = []
            for i in j:
                try:
                    if skip_check:
                        i["_skip_lang_check"] = True
                    if override_preciselink:
                        i["_override_preciselink"] = True
                    retval = _internal_do_post(request, i, uid, **kwargs)
                    res.append({"status": "ok. Link: {} | {} Saved".format(retval["ref"], retval["anchorRef"])})
                except Exception as e:
                    res.append({"error": "Link: {} | {} Error: {}".format(i["refs"][0], i["refs"][1], str(e))})

            try:
                res_slice = request.GET.get("truncate_response", None)
                if res_slice:
                    res_slice = int(res_slice)
            except Exception as e:
                res_slice = None
            return jsonResponse(res[:res_slice])
        else:
            if skip_check:
                j["_skip_lang_check"] = True
            return jsonResponse(_internal_do_post(request, j, uid, **kwargs))

    if request.method == "DELETE":
        if not link_id_or_ref:
            return jsonResponse({"error": "No link id given for deletion."})

        if not user.is_staff:
            return jsonResponse({"error": "Only Sefaria Moderators can delete links."})

        try:
            ref = Ref(link_id_or_ref)
        except InputError as e:
            if ObjectId.is_valid(link_id_or_ref):
                # link_id_or_ref is id so just delete this link
                retval = _internal_do_delete(request, link_id_or_ref, uid)
                return jsonResponse(retval)
            else:
                return jsonResponse({"error": "{} is neither a valid Ref nor a valid Mongo ObjectID. {}".format(link_id_or_ref, e)})

        ls = LinkSet(ref)
        if ls.count() == 0:
            return jsonResponse({"error": "No links found for {}".format(ref)})

        results = []
        for l in ls:
            link_id = str(l._id)
            refs = l.refs
            try:
                retval = _internal_do_delete(request, link_id, uid)
                if "error" in retval:
                    raise Exception(retval["error"])
                else:
                    results.append({"status": "ok. Link: {} | {} Deleted".format(refs[0], refs[1])})
            except Exception as e:
                results.append({"error": "Link: {} | {} Error: {}".format(refs[0], refs[1], str(e))})

        return jsonResponse(results)


    return jsonResponse({"error": "Unsupported HTTP method."})


@catch_error_as_json
@csrf_exempt
def link_summary_api(request, ref):
    """
    Returns a summary of links available for ref.
    """
    oref    = Ref(ref)
    summary = oref.linkset().summary(oref)
    return jsonResponse(summary, callback=request.GET.get("callback", None))


@catch_error_as_json
@csrf_exempt
def notes_api(request, note_id_or_ref):
    """
    API for user notes.
    A call to this API with GET returns the list of public notes and private notes belong to the current user on this Ref.
    """
    if request.method == "GET":
        creds = user_credentials(request)
        if not note_id_or_ref:
            raise Http404
        oref = Ref(note_id_or_ref)
        cb = request.GET.get("callback", None)
        private = request.GET.get("private", False)
        res = get_notes(oref, uid=creds["user_id"], public=(not private))
        return jsonResponse(res, cb)

    if request.method == "POST":
        j = request.POST.get("json")
        if not j:
            return jsonResponse({"error": "Missing 'json' parameter in post data."})
        note = json.loads(j)

        if "refs" in note:
            # If data was posted with an array or refs, squish them into one
            # This assumes `refs` are sequential.
            note["ref"] = Ref(note["refs"][0]).to(Ref(note["refs"][-1])).normal()
            del note["refs"]

        func = tracker.update if "_id" in note else tracker.add
        if "_id" in note:
            note["_id"] = ObjectId(note["_id"])
        if not request.user.is_authenticated:
            key = request.POST.get("apikey")
            if not key:
                return jsonResponse({"error": "You must be logged in or use an API key to add, edit or delete links."})

            apikey = db.apikeys.find_one({"key": key})
            if not apikey:
                return jsonResponse({"error": "Unrecognized API key."})
            note["owner"] = apikey["uid"]
            response = format_object_for_client(
                func(apikey["uid"], Note, note, method="API")
            )
        else:
            note["owner"] = request.user.id
            @csrf_protect
            def protected_note_post(req):
                resp = format_object_for_client(
                    func(req.user.id, Note, note)
                )
                return resp
            response = protected_note_post(request)
        if request.POST.get("layer", None):
            layer = Layer().load({"urlkey": request.POST.get("layer")})
            if not layer:
                raise InputError("Layer not found.")
            else:
                # Create notifications for this activity
                path = "/" + note["ref"] + "?layer=" + layer.urlkey
                if ObjectId(response["_id"]) not in layer.note_ids:
                # only notify for new notes, not edits
                    for uid in layer.listeners():
                        if request.user.id == uid:
                            continue
                        n = Notification({"uid": uid})
                        n.make_discuss(adder_id=request.user.id, discussion_path=path)
                        n.save()
                layer.add_note(response["_id"])
                layer.save()

        return jsonResponse(response)

    if request.method == "DELETE":
        if not request.user.is_authenticated:
            return jsonResponse({"error": "You must be logged in to delete notes."})
        return jsonResponse(
            tracker.delete(request.user.id, Note, note_id_or_ref)
        )

    return jsonResponse({"error": "Unsupported HTTP method."})


@api_view(["GET"])
@catch_error_as_json
def all_notes_api(request):

    private = request.GET.get("private", False)
    if private:
        if not request.user.is_authenticated:
            res = {"error": "You must be logged in to access you notes."}
        else:
            res = [note.contents(with_string_id=True) for note in NoteSet({"owner": request.user.id}, sort=[("_id", -1)]) ]
    else:
        resr = {"error": "Not implemented."}
    return jsonResponse(res, callback=request.GET.get("callback", None))


@catch_error_as_json
def related_api(request, tref):
    """
    Single API to bundle available content related to `tref`.
    """
    if request.GET.get("private", False) and request.user.is_authenticated:
        oref = Ref(tref)
        response = {
            "sheets": get_sheets_for_ref(tref, uid=request.user.id),
            "notes": get_notes(oref, uid=request.user.id, public=False)
        }
    elif request.GET.get("private", False) and not request.user.is_authenticated:
        response = {"error": "You must be logged in to access private content."}
    else:
        response = {
            "links": get_links(tref, with_text=False, with_sheet_links=request.GET.get("with_sheet_links", False)),
            "sheets": get_sheets_for_ref(tref),
            "notes": [],  # get_notes(oref, public=True) # Hiding public notes for now
            "webpages": get_webpages_for_ref(tref),
            "topics": get_topics_for_ref(tref, annotate=True),
            "manuscripts": ManuscriptPageSet.load_set_for_client(tref),
            "media": get_media_for_ref(tref),
        }
        for value in response.values():
            for item in value:
                if 'expandedRefs' in item:
                    del item['expandedRefs']
    return jsonResponse(response, callback=request.GET.get("callback", None))


@catch_error_as_json
def versions_api(request, tref):
    """
    API for retrieving available text versions list of a ref.
    """
    oref = Ref(tref)
    versions = oref.version_list()

    return jsonResponse(versions, callback=request.GET.get("callback", None))


@catch_error_as_json
def version_status_api(request):
    res = []
    for v in VersionSet():
        try:
            res.append({
                "id": str(v._id),
                "title": v.title,
                "version": v.versionTitle,
                "language": v.language,
                "categories": v.get_index().categories,
                "wordcount": v.word_count()
            })
        except Exception:
            pass
    return jsonResponse(sorted(res, key = lambda x: x["title"] + x["version"]), callback=request.GET.get("callback", None))




@json_response_decorator
@django_cache(default_on_miss = True)
def version_status_tree_api(request, lang=None):
    return library.simplify_toc(lang=lang)


@sanitize_get_params
def visualize_library(request, lang=None, cats=None):

    template_vars = {"lang": lang or "",
                     "cats": json.dumps(cats.replace("_", " ").split("/") if cats else [])}

    return render_template(request,'visual_library.html', None, template_vars)


def visualize_toc(request):
    return render_template(request,'visual_toc.html', None, {})


def visualize_parasha_colors(request):
    return render_template(request,'visual_parasha_colors.html', None, {})


def visualize_links_through_rashi(request):
    level = request.GET.get("level", 1)
    json_file = "../static/files/torah_rashi_torah.json" if level == 1 else "../static/files/tanach_rashi_tanach.json"
    return render_template(request,'visualize_links_through_rashi.html', None, {"json_file": json_file})

def talmudic_relationships(request):
    json_file = "../static/files/talmudic_relationships_data.json"
    return render_template(request,'talmudic_relationships.html', None, {"json_file": json_file})

def sefer_hachinukh_mitzvot(request):
    csv_file = "../static/files/mitzvot.csv"
    return render_template(request,'sefer_hachinukh_mitzvot.html', None, {"csv": csv_file})

def unique_words_viz(request):
    csv_file = "../static/files/commentators_torah_unique_words.csv"
    return render_template(request,'unique_words_viz.html', None, {"csv": csv_file})

@catch_error_as_json
def set_lock_api(request, tref, lang, version):
    """
    API to set an edit lock on a text segment.
    """
    user = request.user.id if request.user.is_authenticated else 0
    set_lock(Ref(tref).normal(), lang, version.replace("_", " "), user)
    return jsonResponse({"status": "ok"})


@catch_error_as_json
def release_lock_api(request, tref, lang, version):
    """
    API to release the edit lock on a text segment.
    """
    release_lock(Ref(tref).normal(), lang, version.replace("_", " "))
    return jsonResponse({"status": "ok"})


@catch_error_as_json
def check_lock_api(request, tref, lang, version):
    """
    API to check whether a text segment currently has an edit lock.
    """
    locked = check_lock(Ref(tref).normal(), lang, version.replace("_", " "))
    return jsonResponse({"locked": locked})


@catch_error_as_json
def lock_text_api(request, title, lang, version):
    """
    API for locking or unlocking a text as a whole.
    To unlock, include the URL parameter "action=unlock"
    """
    if not request.user.is_staff:
        return jsonResponse({"error": "Only Sefaria Moderators can lock texts."})

    title   = title.replace("_", " ")
    version = version.replace("_", " ")
    vobj = Version().load({"title": title, "language": lang, "versionTitle": version})

    if request.GET.get("action", None) == "unlock":
        vobj.status = None
    else:
        vobj.status = "locked"

    vobj.save()
    return jsonResponse({"status": "ok"})


@catch_error_as_json
@csrf_exempt
def flag_text_api(request, title, lang, version):
    """
    API for manipulating attributes of versions.
    versionTitle changes are handled with an attribute called `newVersionTitle`

    Non-Identifying attributes handled:
        versionSource, versionNotes, license, priority, digitizedBySefaria

    `language` attributes are not handled.
    """
    _attributes_to_save = Version.optional_attrs + ["versionSource"]

    if not request.user.is_authenticated:
        key = request.POST.get("apikey")
        if not key:
            return jsonResponse({"error": "You must be logged in or use an API key to perform this action."})
        apikey = db.apikeys.find_one({"key": key})
        if not apikey:
            return jsonResponse({"error": "Unrecognized API key."})
        user = User.objects.get(id=apikey["uid"])
        if not user.is_staff:
            return jsonResponse({"error": "Only Sefaria Moderators can flag texts."})

        flags = json.loads(request.POST.get("json"))
        title   = title.replace("_", " ")
        version = version.replace("_", " ")
        vobj = Version().load({"title": title, "language": lang, "versionTitle": version})
        if flags.get("newVersionTitle"):
            vobj.versionTitle = flags.get("newVersionTitle")
        for flag in _attributes_to_save:
            if flag in flags:
                setattr(vobj, flag, flags[flag])
        vobj.save()
        return jsonResponse({"status": "ok"})
    elif request.user.is_staff:
        @csrf_protect
        def protected_post(request, title, lang, version):
            flags = json.loads(request.POST.get("json"))
            title   = title.replace("_", " ")
            version = version.replace("_", " ")
            vobj = Version().load({"title": title, "language": lang, "versionTitle": version})
            if flags.get("newVersionTitle"):
                vobj.versionTitle = flags.get("newVersionTitle")
            for flag in _attributes_to_save:
                if flag in flags:
                    setattr(vobj, flag, flags[flag])
            vobj.save()
            return jsonResponse({"status": "ok"})
        return protected_post(request, title, lang, version)
    else:
        return jsonResponse({"error": "Unauthorized"})


@catch_error_as_json
@csrf_exempt
def tag_category_api(request, path=None):
    if request.method == "GET":
        if not path or path == "index":
            categories = TopicSet({"isTopLevelDisplay": True}, sort=[("displayOrder", 1)])
        else:
            from sefaria.model.abstract import SluggedAbstractMongoRecord
            slug = SluggedAbstractMongoRecord.normalize_slug(path)
            topic = Topic.init(slug)
            if not topic:
                categories = []
            else:
                links = topic.link_set(query_kwargs={"linkType": "displays-under", "toTopic": slug})
                categories = [Topic.init(l.topic) for l in links]
                categories.sort(key=lambda x: getattr(x, 'displayOrder', 10000))

        category_names = [{
            "tag":   category.get_primary_title('en'),
            "heTag": category.get_primary_title("he"),
            "slug":  category.slug
        } for category in categories]
        return jsonResponse(category_names)




@catch_error_as_json
@csrf_exempt
def category_api(request, path=None):
    """
    API for looking up categories and adding Categories to the Category collection.
    GET takes a category path on the URL.  Returns the category specified.
       e.g. "api/category/Tanakh/Torah"
       If the category is not found, it will return "error" in a json object.
       It will also attempt to find the closest parent.  If found, it will include "closest_parent" alongside "error".
    POST takes no arguments on the URL.  Takes complete category as payload.  Category must not already exist.  Parent of category must exist.
    """
    if request.method == "GET":
        if not path:
            return jsonResponse({"error": "Please provide category path."})
        cats = path.split("/")
        cat = Category().load({"path": cats})
        if cat:
            return jsonResponse(cat.contents())
        else:
            for i in range(len(cats) - 1, 0, -1):
                cat = Category().load({"path": cats[:i]})
                if cat:
                    return jsonResponse({"error": "Category not found", "closest_parent": cat.contents()})
        return jsonResponse({"error": "Category not found"})

    if request.method == "POST":
        def _internal_do_post(request, cat, uid, **kwargs):
            return tracker.add(uid, Category, cat, **kwargs).contents()

        if not request.user.is_authenticated:
            key = request.POST.get("apikey")
            if not key:
                return jsonResponse({"error": "You must be logged in or use an API key to add or delete categories."})
            apikey = db.apikeys.find_one({"key": key})
            if not apikey:
                return jsonResponse({"error": "Unrecognized API key."})
            user = User.objects.get(id=apikey["uid"])
            if not user.is_staff:
                return jsonResponse({"error": "Only Sefaria Moderators can add or delete categories."})
            uid = apikey["uid"]
            kwargs = {"method": "API"}
        elif request.user.is_staff:
            uid = request.user.id
            kwargs = {}
            _internal_do_post = csrf_protect(_internal_do_post)
        else:
            return jsonResponse({"error": "Only Sefaria Moderators can add or delete categories."})

        j = request.POST.get("json")
        if not j:
            return jsonResponse({"error": "Missing 'json' parameter in post data."})
        j = json.loads(j)
        if "path" not in j:
            return jsonResponse({"error": "'path' is a required attribute"})
        if Category().load({"path": j["path"]}):
            return jsonResponse({"error": "Category {} already exists.".format(", ".join(j["path"]))})
        if not Category().load({"path": j["path"][:-1]}):
            return jsonResponse({"error": "No parent category found: {}".format(", ".join(j["path"][:-1]))})
        return jsonResponse(_internal_do_post(request, j, uid, **kwargs))

    if request.method == "DELETE":
        return jsonResponse({"error": "Unsupported HTTP method."})  # TODO: support this?

    return jsonResponse({"error": "Unsupported HTTP method."})


@catch_error_as_json
@csrf_exempt
def calendars_api(request):
    if request.method == "GET":
        import datetime
        diaspora = request.GET.get("diaspora", "1")
        custom = request.GET.get("custom", None)
        zone_name = request.GET.get("timezone", timezone.get_current_timezone_name())

        try:
            zone = pytz.timezone(zone_name)
        except pytz.exceptions.UnknownTimeZoneError as e:
            return jsonResponse({"error": "Unknown 'timezone' value: '%s'." % zone_name})

        try:
            year = int(request.GET.get("year", None))
            month = int(request.GET.get("month", None))
            day = int(request.GET.get("day", None))
            # If a user is asking the API for a specific date there's really no reason to specify a timezone.
            # The user also doesnt expect the date to get mangled by the default timzone which might implicitly set it back a day
            datetimeobj = datetime.datetime(year, month, day, tzinfo=pytz.timezone("UTC"))
        except Exception as e:
            datetimeobj = timezone.localtime(timezone.now(), timezone=zone)

        if diaspora not in ["0", "1"]:
            return jsonResponse({"error": "'Diaspora' parameter must be 1 or 0."})
        else:
            diaspora = True if diaspora == "1" else False
            calendars = get_all_calendar_items(datetimeobj, diaspora=diaspora, custom=custom)
            return jsonResponse({"date": datetimeobj.date().isoformat(),
                                 "timezone" : datetimeobj.tzinfo.zone,
                                 "calendar_items": calendars},
                                callback=request.GET.get("callback", None))


@catch_error_as_json
@csrf_exempt
def parasha_next_read_api(request, parasha):
    """
    Get info on when `parasha` is next read.
    Returns JSON with Haftarahs read and date of when this parasha is next read
    :param request:
    :return:
    """
    from sefaria.utils.calendars import parashat_hashavua_and_haftara
    if request.method == "GET":
        datetimeobj = timezone.localtime(timezone.now())
        return jsonResponse(parashat_hashavua_and_haftara(datetimeobj, request.diaspora, parasha=parasha, ret_type='dict'))


@catch_error_as_json
@csrf_exempt
def terms_api(request, name):
    """
    API for adding a Term to the Term collection.
    This is mainly to be used for adding hebrew internationalization language for section names, categories and commentators
    """
    if request.method == "GET":
        term = Term().load({'name': name}) or Term().load_by_title(name)
        if term is None:
            return jsonResponse({"error": "Term does not exist."})
        else:
            return jsonResponse(term.contents(), callback=request.GET.get("callback", None))

    if request.method in ("POST", "DELETE"):
        def _internal_do_post(request, uid):
            t = Term().load({'name': name}) or Term().load_by_title(name)
            if request.method == "POST":
                term = request.POST.get("json")
                if not term:
                    return {"error": "Missing 'json' parameter in POST data."}
                term = json.loads(term)
                if t and not request.GET.get("update"):
                    return {"error": "Term already exists."}
                elif t and request.GET.get("update"):
                    term["_id"] = t._id

                func = tracker.update if request.GET.get("update", False) else tracker.add
                return func(uid, Term, term, **kwargs).contents()

            elif request.method == "DELETE":
                if not t:
                    return {"error": 'Term "%s" does not exist.' % name}
                return tracker.delete(uid, Term, t._id)

        if not request.user.is_authenticated:
            key = request.POST.get("apikey")
            if not key:
                return jsonResponse({"error": "You must be logged in or use an API key to add, edit or delete terms."})
            apikey = db.apikeys.find_one({"key": key})
            if not apikey:
                return jsonResponse({"error": "Unrecognized API key."})
            user = User.objects.get(id=apikey["uid"])
            if not user.is_staff:
                return jsonResponse({"error": "Only Sefaria Moderators can add or edit terms."})
            uid = apikey["uid"]
            kwargs = {"method": "API"}
        elif request.user.is_staff:
            uid = request.user.id
            kwargs = {}
            _internal_do_post = csrf_protect(_internal_do_post)
        else:
            return jsonResponse({"error": "Only Sefaria Moderators can add or edit terms."})

        return jsonResponse(_internal_do_post(request, uid))

    return jsonResponse({"error": "Unsupported HTTP method."})


def get_name_completions(name, limit, ref_only, topic_override=False):
    lang = "he" if is_hebrew(name) else "en"
    completer = library.ref_auto_completer(lang) if ref_only else library.full_auto_completer(lang)
    object_data = None
    ref = None
    topic = None
    if topic_override:
        topic_set = TopicSet({"titles.text": re.compile(fr'^{re.escape(name)}$', flags=re.IGNORECASE)}, sort=[("numSources", -1)], limit=1)
        if topic_set.count() > 0:
            topic = topic_set.array()[0]
    try:
        ref = Ref(name)
        inode = ref.index_node
        if isinstance(inode, SheetLibraryNode):
            ref = None
            raise InputError

        # Find possible dictionary entries.  This feels like a messy way to do this.  Needs a refactor.
        if inode.is_virtual and inode.parent and getattr(inode.parent, "lexiconName", None) in library._lexicon_auto_completer:
            base_title = inode.parent.full_title()
            lexicon_ac = library.lexicon_auto_completer(inode.parent.lexiconName)
            t = [base_title + ", " + t[1] for t in lexicon_ac.items(inode.word)[:limit or None]]
            completions = list(OrderedDict.fromkeys(t))  # filter out dupes
            completion_objects = [o for n in completions for o in lexicon_ac.get_data(n)]

        else:
            completions, completion_objects = completer.complete(name, limit)
            object_data = completer.get_object(name)

    except DictionaryEntryNotFoundError as e:
        # A dictionary beginning, but not a valid entry
        lexicon_ac = library.lexicon_auto_completer(e.lexicon_name)
        t = [e.base_title + ", " + t[1] for t in lexicon_ac.items(e.word)[:limit or None]]
        completions = list(OrderedDict.fromkeys(t))  # filter out dupes
        completion_objects = [o for n in completions for o in lexicon_ac.get_data(n)]
    except InputError:  # Not a Ref
        completions, completion_objects = completer.complete(name, limit)
        object_data = completer.get_object(name)

    return {
        "completions": completions,
        "completion_objects": completion_objects,
        "lang": lang,
        "object_data": object_data,
        "ref": ref,
        "topic": topic,
    }


@catch_error_as_json
def name_api(request, name):
    if request.method != "GET":
        return jsonResponse({"error": "Unsupported HTTP method."})
    topic_override = name.startswith('#')
    name = name[1:] if topic_override else name
    # Number of results to return.  0 indicates no limit
    LIMIT = int(request.GET.get("limit", 10))
    ref_only = request.GET.get("ref_only", False)
    completions_dict = get_name_completions(name, LIMIT, ref_only, topic_override)
    ref = completions_dict["ref"]
    topic = completions_dict["topic"]
    d = {
        "lang": completions_dict["lang"],
        "is_ref": False,
        "completions": completions_dict["completions"],
        "completion_objects": completions_dict["completion_objects"],
    }
    if ref:
        inode = ref.index_node
        d.update({
            "is_ref": True,
            "is_book": ref.is_book_level(),
            "is_node": len(ref.sections) == 0,
            "is_section": ref.is_section_level(),
            "is_segment": ref.is_segment_level(),
            "is_range": ref.is_range(),
            "type": "ref",
            "ref": ref.normal(),
            "url": ref.url(),
            "index": ref.index.title,
            "book": ref.book,
            "internalSections": ref.sections,
            "internalToSections": ref.toSections,
            "sections": ref.normal_sections(),  # this switch is to match legacy behavior of parseRef
            "toSections": ref.normal_toSections(),
            # todo: ADD textual completions as well (huh?)
            "examples": []
        })
        if inode.has_numeric_continuation():
            inode = inode.get_default_child() if inode.has_default_child() else inode
            d["sectionNames"] = inode.sectionNames
            d["heSectionNames"] = list(map(hebrew_term, inode.sectionNames))
            d["addressExamples"] = [t.toStr("en", 3*i+3) for i,t in enumerate(inode._addressTypes)]
            d["heAddressExamples"] = [t.toStr("he", 3*i+3) for i,t in enumerate(inode._addressTypes)]
    elif topic:
        d['topic_slug'] = topic.slug
    elif completions_dict["object_data"]:
        # let's see if it's a known name of another sort
        d["type"] = completions_dict["object_data"]["type"]
        d["key"] = completions_dict["object_data"]["key"]

    return jsonResponse(d)


@catch_error_as_json
def dictionary_completion_api(request, word, lexicon=None):
    """
    Given a dictionary, looks up the word in that dictionary
    :param request:
    :param word:
    :param dictionary:
    :return:
    """
    if request.method != "GET":
        return jsonResponse({"error": "Unsupported HTTP method."})

    # Number of results to return.  0 indicates no limit
    LIMIT = int(request.GET.get("limit", 10))

    if lexicon is None:
        ac = library.cross_lexicon_auto_completer()
        rs, _ = ac.complete(word, LIMIT)
        result = [[r, ac.title_trie[ac.normalizer(r)][0]["key"]] for r in rs]
    else:
        result = library.lexicon_auto_completer(lexicon).items(word)[:LIMIT]
    return jsonResponse(result)


@catch_error_as_json
def dictionary_api(request, word):
    """
    Looks for lexicon entries for the given string.
    If the string is more than one word, this will look for substring matches when not finding for the original input
    Optional attributes:
    'lookup_ref' to fine tune the search
    'never_split' to limit lookup to only the actual input string
    'always_split' to look for substring matches regardless of results for original input
    :param request:
    :param word:
    :return:
    """
    kwargs = {}
    for key in ["lookup_ref", "never_split", "always_split", "always_consonants"]:
        if request.GET.get(key, None):
            kwargs[key] = request.GET.get(key)
    result = []
    ls = LexiconLookupAggregator.lexicon_lookup(word, **kwargs)
    if ls:
        for l in ls:
            result.append(l.contents())

    return jsonResponse(result, callback=request.GET.get("callback", None))


@catch_error_as_json
def stories_api(request, gid=None):
    """
    API for retrieving stories.
    """

    # if not request.user.is_authenticated:
    #     return jsonResponse({"error": "You must be logged in to access your notifications."})

    if request.method == "GET":

        page      = int(request.GET.get("page", 0))
        page_size = int(request.GET.get("page_size", 10))
        shared_only = bool(request.GET.get("shared_only", False))
        admin_feed = bool(request.GET.get("admin_feed", False))

        if not request.user.is_authenticated:
            shared_only = True
            user = None
            traits = get_session_traits(request)
        else:
            user = UserProfile(id=request.user.id)
            traits = get_session_traits(request, request.user.id)

        if admin_feed:
            if not request.user.is_staff:
                return {"error": "Permission Denied"}
            stories = SharedStorySet({}, limit=page_size, page=page).contents()
            count = len(stories)
        elif shared_only or not user:
            stories = SharedStorySet.for_traits(traits, limit=page_size, page=page).contents()
            count = len(stories)
        else:
            stories = UserStorySet.recent_for_user(request.user.id, traits, limit=page_size, page=page).contents()
            count = len(stories)
            stories = addDynamicStories(stories, user, page)

        return jsonResponse({
                                "stories": stories,
                                "page": page,
                                "page_size": page_size,
                                "count": count
                            })

    elif request.method == "POST":
        if not request.user.is_authenticated:
            key = request.POST.get("apikey")
            if not key:
                return jsonResponse({"error": "You must be logged in or use an API key to perform this action."})
            apikey = db.apikeys.find_one({"key": key})
            if not apikey:
                return jsonResponse({"error": "Unrecognized API key."})
            user = User.objects.get(id=apikey["uid"])
            if not user.is_staff:
                return jsonResponse({"error": "Only Sefaria Moderators can add stories."})

            payload = json.loads(request.POST.get("json"))
            try:
                s = SharedStory(payload).save()
                return jsonResponse({"status": "ok", "story": s.contents()})
            except AssertionError as e:
                return jsonResponse({"error": str(e)})

        elif request.user.is_staff:
            @csrf_protect
            def protected_post(request):
                payload = json.loads(request.POST.get("json"))
                try:
                    s = SharedStory(payload).save()
                    return jsonResponse({"status": "ok", "story": s.contents()})
                except AssertionError as e:
                    return jsonResponse({"error": str(e)})

            return protected_post(request)
        else:
            return jsonResponse({"error": "Unauthorized"})

    elif request.method == "DELETE":
        if not gid:
            return jsonResponse({"error": "No post id given for deletion."})
        if request.user.is_staff:
            @csrf_protect
            def protected_post(request):
                SharedStory().load_by_id(gid).delete()
                return jsonResponse({"status": "ok"})

            return protected_post(request)
        else:
            return jsonResponse({"error": "Unauthorized"})

def addDynamicStories(stories, user, page):
    """

    :param stories: Array of Story.contents() dicts
    :param user: UserProfile object
    :param page: Which page of stories are we rendering - 0 based
    :return: Array of Story.contents() dicts.
    """
    if page == 0:
        # Disable most recent story
        return stories

        # Keep Reading Most recent
        most_recent = user.get_history(last_place=True, secondary=False, limit=1)[0]
        if most_recent:
            if getattr(most_recent, "is_sheet", None):
                stry = SheetListFactory().generate_story(
                    sheet_ids=[most_recent.sheet_id],
                    title={"en": "Keep Reading", "he": "המשך לקרוא"},
                    lead={"en": "Sheets", "he": "דפים"}
                )
            else:
                stry = TextPassageStoryFactory().generate_from_user_history(most_recent,
                    lead={"en": "Keep Reading", "he": "המשך לקרוא"})
            stories = [stry.contents()] + stories

    if page == 1:
        # Show an old saved story
        saved = user.get_history(saved=True, secondary=False, sheets=False)
        if len(saved) > 2:
            saved_item = choice(saved)
            stry = TextPassageStoryFactory().generate_from_user_history(saved_item,
                    lead={"en": "Take Another Look", "he": "קרא עוד"})
            stories = [stry.contents()] + stories

    return stories


@login_required
def user_stats_api(request, uid):

    assert request.method == "GET", "Unsupported Method"
    u = request.user
    assert (u.is_active and u.is_staff) or (int(uid) == u.id)
    quick = bool(request.GET.get("quick", False))
    if quick:
        return jsonResponse(public_user_data(uid))
    return jsonResponse(user_stats_data(uid))


@login_required
def site_stats_api(request):
    assert request.method == "GET", "Unsupported Method"
    return jsonResponse(site_stats_data())


@staff_member_required
def story_reflector(request):
    """
    Show what a story will look like.
    :param request:
    :return:
    """
    assert request.user.is_authenticated and request.user.is_staff and request.method == "POST"

    @csrf_protect
    def protected_post(request):
        payload = json.loads(request.POST.get("json"))

        factory_name = payload.get("factory")
        method_name = payload.get("method")
        if factory_name and method_name:
            try:
                del payload["factory"]
                del payload["method"]
                import sefaria.model.story as s
                factory = getattr(s, factory_name)
                method = getattr(factory, method_name)
                s = method(**payload)
                return jsonResponse(s.contents())
            except AssertionError as e:
                return jsonResponse({"error": str(e)})
        else:
            #Treat payload as attrs to story object
            try:
                s = SharedStory(payload)
                return jsonResponse(s.contents())
            except AssertionError as e:
                return jsonResponse({"error": str(e)})

    return protected_post(request)



@catch_error_as_json
def updates_api(request, gid=None):
    """
    API for retrieving general notifications.
    """
    if request.method == "GET":
        page      = int(request.GET.get("page", 0))
        page_size = int(request.GET.get("page_size", 10))

        notifications = GlobalNotificationSet({},limit=page_size, page=page)

        return jsonResponse({
                                "updates": notifications.client_contents(),
                                "page": page,
                                "page_size": page_size,
                                "count": notifications.count()
                            })

    elif request.method == "POST":
        if not request.user.is_authenticated:
            key = request.POST.get("apikey")
            if not key:
                return jsonResponse({"error": "You must be logged in or use an API key to perform this action."})
            apikey = db.apikeys.find_one({"key": key})
            if not apikey:
                return jsonResponse({"error": "Unrecognized API key."})
            user = User.objects.get(id=apikey["uid"])
            if not user.is_staff:
                return jsonResponse({"error": "Only Sefaria Moderators can add announcements."})

            payload = json.loads(request.POST.get("json"))
            try:
                gn = GlobalNotification(payload).save()
                SharedStory.from_global_notification(gn).save()
                return jsonResponse({"status": "ok"})
            except AssertionError as e:
                return jsonResponse({"error": str(e)})

        elif request.user.is_staff:
            @csrf_protect
            def protected_post(request):
                payload = json.loads(request.POST.get("json"))
                try:
                    gn = GlobalNotification(payload).save()
                    SharedStory.from_global_notification(gn).save()
                    return jsonResponse({"status": "ok"})
                except AssertionError as e:
                    return jsonResponse({"error": str(e)})

            return protected_post(request)
        else:
            return jsonResponse({"error": "Unauthorized"})

    elif request.method == "DELETE":
        if not gid:
            return jsonResponse({"error": "No post id given for deletion."})
        if request.user.is_staff:
            @csrf_protect
            def protected_post(request):
                GlobalNotification().load_by_id(gid).delete()
                return jsonResponse({"status": "ok"})

            return protected_post(request)
        else:
            return jsonResponse({"error": "Unauthorized"})


@catch_error_as_json
def notifications_api(request):
    """
    API for retrieving user notifications.
    """
    if not request.user.is_authenticated:
        return jsonResponse({"error": "You must be logged in to access your notifications."})

    page      = int(request.GET.get("page", 0))
    page_size = int(request.GET.get("page_size", 10))

    notifications = NotificationSet().recent_for_user(request.user.id, limit=page_size, page=page)

    return jsonResponse({
        "notifications": notifications.client_contents(),
        "page": page,
        "page_size": page_size,
        "count": len(notifications)
    })


@catch_error_as_json
def notifications_read_api(request):
    """
    API for marking notifications as read

    Takes JSON in the "notifications" parameter of an array of
    notifcation ids as strings.
    """
    if request.method == "POST":
        notifications = request.POST.get("notifications")
        if not notifications:
            return jsonResponse({"error": "'notifications' post parameter missing."})
        if notifications == "all":
            notificationSet = NotificationSet().unread_for_user(request.user.id)
            for notification in notificationSet:
                notification.mark_read().save()
        else:
            notifications = json.loads(notifications)
            for id in notifications:
                notification = Notification().load_by_id(id)
                if notification.uid != request.user.id:
                    # Only allow expiring your own notifications
                    continue
                notification.mark_read().save()

        return jsonResponse({
                                "status": "ok",
                                "unreadCount": UserProfile(user_obj=request.user).unread_notification_count()
                            })

    else:
        return jsonResponse({"error": "Unsupported HTTP method."})


@catch_error_as_json
def messages_api(request):
    """
    API for posting user to user messages
    """
    if not request.user.is_authenticated:
        return jsonResponse({"error": "You must be logged in to access your messages."})

    if request.method == "POST":
        j = request.POST.get("json")
        if not j:
            return jsonResponse({"error": "No post JSON."})
        j = json.loads(j)

        Notification({"uid": j["recipient"]}).make_message(sender_id=request.user.id, message=j["message"]).save()
        return jsonResponse({"status": "ok"})

    elif request.method == "GET":
        return jsonResponse({"error": "Unsupported HTTP method."})


@catch_error_as_json
def follow_api(request, action, uid):
    """
    API for following and unfollowing another user.
    """
    if request.method != "POST":
        return jsonResponse({"error": "Unsupported HTTP method."})

    if not request.user.is_authenticated:
        return jsonResponse({"error": "You must be logged in to follow."})

    follow = FollowRelationship(follower=request.user.id, followee=int(uid))
    if action == "follow":
        follow.follow()
    elif action == "unfollow":
        follow.unfollow()

    return jsonResponse({"status": "ok"})


@catch_error_as_json
def follow_list_api(request, kind, uid):
    """
    API for retrieving a list of followers/followees for a given user.
    """
    if kind == "followers":
        f = FollowersSet(int(uid))
    elif kind == "followees":
        f = FolloweesSet(int(uid))

    return jsonResponse(annotate_user_list(f.uids))

@catch_error_as_json
def block_api(request, action, uid):
    """
    API for following and unfollowing another user.
    """
    
    if request.method != "POST":
        return jsonResponse({"error": "Unsupported HTTP method."}, status=405)

    if not request.user.is_authenticated:
        return jsonResponse({"error": "You must be logged in to follow."}, status=401)

    block = BlockRelationship(blocker=request.user.id, blockee=int(uid))
    if action == "block":
        block.block()
    elif action == "unblock":
        block.unblock()

    return jsonResponse({"status": "ok"})


def background_data_api(request):
    """
    API that bundles data which we want the client to prefetch, 
    but should not block initial pageload.
    """
    language = request.GET.get("interfaceLang", request.interfaceLang)

    data = {}
    data.update(community_page_data(request, language=language))

    return jsonResponse(data)


@catch_error_as_json
def texts_history_api(request, tref, lang=None, version=None):
    """
    API for retrieving history information about a given text.
    """
    if request.method != "GET":
        return jsonResponse({"error": "Unsupported HTTP method."})

    tref = Ref(tref).normal()
    refRe = '^%s$|^%s:' % (tref, tref)
    if lang and version:
        query = {"ref": {"$regex": refRe }, "language": lang, "version": version.replace("_", " ")}
    else:
        query = {"ref": {"$regex": refRe }}
    history = db.history.find(query)

    summary = {"copiers": set(), "translators": set(), "editors": set(), "reviewers": set() }
    updated = history[0]["date"].isoformat() if len(history) else "Unknown"

    for act in history:
        if act["rev_type"].startswith("edit"):
            summary["editors"].update([act["user"]])
        elif act["rev_type"] == "review":
            summary["reviewers"].update([act["user"]])
        elif act["version"] == "Sefaria Community Translation":
            summary["translators"].update([act["user"]])
        else:
            summary["copiers"].update([act["user"]])

    # Don't list copiers and translators as editors as well
    summary["editors"].difference_update(summary["copiers"])
    summary["editors"].difference_update(summary["translators"])

    for group in summary:
        uids = list(summary[group])
        names = []
        for uid in uids:
            try:
                user = User.objects.get(id=uid)
                name = "%s %s" % (user.first_name, user.last_name)
                link = user_link(uid)
            except User.DoesNotExist:
                name = "Someone"
                link = user_link(-1)
            u = {
                'name': name,
                'link': link
            }
            names.append(u)
        summary[group] = names

    summary["lastUpdated"] = updated

    return jsonResponse(summary, callback=request.GET.get("callback", None))


@sanitize_get_params
def topics_page(request):
    """
    Page of all Topics
    """
    props = {
        "initialMenu":  "topics",
        "initialTopic": None,
    }

    desc = _("Explore Jewish Texts by Topic on Sefaria") if SITE_SETTINGS["TORAH_SPECIFIC"] else _("Explore by Topics")
    return render_template(request, 'base.html', props, {
        "title":          _("Topics") + " | " + _(SITE_SETTINGS["SITE_NAME"]["en"]),
        "desc":           desc
    })


@sanitize_get_params
def topic_page(request, topic):
    """
    Page of an individual Topic
    """
    topic_obj = Topic.init(topic)
    if topic_obj is None:
        # try to normalize
        from sefaria.model.abstract import SluggedAbstractMongoRecord
        topic_obj = Topic.init(SluggedAbstractMongoRecord.normalize_slug(topic))
        if topic_obj is None:
            raise Http404
        topic = topic_obj.slug
    props = {
        "initialMenu": "topics",
        "initialTopic": topic,
        "initialTopicsTab": urllib.parse.unquote(request.GET.get('tab', 'sources')),
        "initialTopicTitle": {
            "en": topic_obj.get_primary_title('en'),
            "he": topic_obj.get_primary_title('he')
        },
        "topicData": _topic_data(topic),
    }

    short_lang = 'en' if request.interfaceLang == 'english' else 'he'
    if SITE_SETTINGS["TORAH_SPECIFIC"]:
        header = _("Texts & Source Sheets from Torah, Talmud and Sefaria's library of Jewish sources.")
        desc = _("Jewish texts and source sheets about %(topic)s from Torah, Talmud and other sources in Sefaria's library.") % {
                   'topic': topic_obj.get_primary_title(short_lang)}
    else:
        header = _("Texts & Source Sheets")
        desc = _("Texts and source sheets about %(topic)s") % {'topic': topic_obj.get_primary_title(short_lang)}

    title = topic_obj.get_primary_title(short_lang) + " | " + header

    topic_desc = getattr(topic_obj, 'description', {}).get(short_lang, '')
    if topic_desc is not None:
        desc += " " + topic_desc
    return render_template(request,'base.html', props, {
        "title":          title,
        "desc":           desc,
    })

@catch_error_as_json
def topics_list_api(request):
    """
    API to get data for a particular topic.
    """
    limit = int(request.GET.get("limit", 1000))
    topics = get_all_topics(limit)
    response = [t.contents() for t in topics]
    response = jsonResponse(response, callback=request.GET.get("callback", None))
    response["Cache-Control"] = "max-age=3600"
    return response


@staff_member_required
def add_new_topic_api(request):
    if request.method == "POST":
        data = json.loads(request.POST["json"])
        t = Topic({'slug': ""})
        t.add_title(data["title"], 'en', True, True)
        t.isTopLevelDisplay = data["category"] == ""
        if t.isTopLevelDisplay: # top level topics wont display properly with no children so needs to set shouldDisplay flag
            t.shouldDisplay = True
        t.set_slug_to_primary_title()

        if data["category"] != "":  # not Top Level so create an IntraTopicLink to category
            new_link = IntraTopicLink()
            new_link.toTopic = data["category"]
            new_link.fromTopic = t.slug
            new_link.linkType = "displays-under"
            new_link.dataSource = "sefaria"
            new_link.save()

        t.change_description(data["description"])
        t.save()

        @csrf_protect
        def protected_index_post(request):
            return jsonResponse(t.contents())
        return protected_index_post(request)


@staff_member_required
def delete_topic(request):
    pass

@catch_error_as_json
def topics_api(request, topic, v2=False):
    """
    API to get data or edit data for an existing topic
    """
    if request.method == "GET":
        with_links = bool(int(request.GET.get("with_links", False)))
        annotate_links = bool(int(request.GET.get("annotate_links", False)))
        group_related = bool(int(request.GET.get("group_related", False)))
        with_refs = bool(int(request.GET.get("with_refs", False)))
        annotate_time_period = bool(int(request.GET.get("annotate_time_period", False)))
        with_indexes = bool(int(request.GET.get("with_indexes", False)))
        ref_link_type_filters = set(filter(lambda x: len(x) > 0, request.GET.get("ref_link_type_filters", "").split("|")))
        response = get_topic(v2, topic, with_links, annotate_links, with_refs, group_related, annotate_time_period, ref_link_type_filters, with_indexes)
        return jsonResponse(response, callback=request.GET.get("callback", None))
    elif request.method == "POST":
        if not request.user.is_staff:
            return render_template(request, 'static/generic.html', None, {
                "title": "Permission Denied",
                "content": "Adding topics is locked.<br><br>Please email hello@sefaria.org if you believe edits are needed."
            })
        topic_data = json.loads(request.POST["json"])
        topic_obj = Topic().load({'slug': topic_data["origSlug"]})

        if topic_data["origTitle"] != topic_data["title"]:
            # rename Topic
            topic_obj.add_title(topic_data["title"], 'en', True, True)
            topic_obj.set_slug_to_primary_title()

        if topic_data["origCategory"] != topic_data["category"]:
            # change IntraTopicLink from old category to new category and set newSlug if it changed
            # if we move topic to top level, we delete the IntraTopicLink and if we move the topic from top level, we must create one
            # as top level topics don't need intratopiclinks

            origLink = IntraTopicLink().load({"fromTopic": topic_obj.slug,
                                              "toTopic": topic_data["origCategory"],
                                              "linkType": "displays-under"})
            if topic_data["origCategory"] == "":
                assert origLink is None
                origLink = IntraTopicLink()

            if topic_data["category"] == "":
                # a top-level topic won't display properly if it doesn't have children so need to set shouldDisplay flag
                child = IntraTopicLink().load({"linkType": "displays-under", "toTopic": topic_obj.slug})
                if child is None:
                    topic_obj.shouldDisplay = True
                    topic_obj.save()

                origLink.delete() # get rid of link to previous category

                # if topic has sources and we dont create an IntraTopicLink to itself, they wont be accessible from the topic TOC
                if getattr(topic_obj, "numSources", 0) > 0:
                    linkToItself = IntraTopicLink()
                    linkToItself.fromTopic = topic_obj.slug
                    linkToItself.toTopic = topic_obj.slug
                    linkToItself.dataSource = "sefaria"
                    linkToItself.linkType = "displays-under"
                    linkToItself.save()
            else:
                origLink.fromTopic = topic_obj.slug
                origLink.toTopic = topic_data["category"]
                origLink.linkType = "displays-under"
                origLink.dataSource = "sefaria"
                origLink.save()

        needs_save = False      # will get set to True if isTopLevelDisplay or description is changed

        if (topic_data["category"] == "") != getattr(topic_obj, "isTopLevelDisplay", False):    # True when topic moved to top level or moved from top level
            needs_save = True
            topic_obj.isTopLevelDisplay = topic_data["category"] == ""

        if topic_data["origDescription"] != topic_data["description"]:
            topic_obj.change_description(topic_data["description"])
            needs_save = True

        if needs_save:
            topic_obj.save()
<<<<<<< HEAD
=======


        @csrf_protect
        def protected_index_post(request):
            return jsonResponse(topic_obj.contents())
        return protected_index_post(request)
>>>>>>> 653d1e82


        @csrf_protect
        def protected_index_post(request):
            return jsonResponse(topic_obj.contents())
        return protected_index_post(request)

@catch_error_as_json
def topic_graph_api(request, topic):
    link_type = request.GET.get("link-type", 'is-a')
    max_depth = int(request.GET.get("max-depth", -1))
    if max_depth == -1:
        max_depth = None
    topic_obj = Topic.init(topic)

    if topic_obj is None:
        response = {"error": f"Topic slug {topic} does not exist"}
    else:
        topics, links = topic_obj.topics_and_links_by_link_type_recursively(linkType=link_type, max_depth=max_depth)
        response = {
            "topics": [t.contents() for t in topics],
            "links": [l.contents() for l in links]
        }
    return jsonResponse(response, callback=request.GET.get("callback", None))


@catch_error_as_json
def topic_ref_api(request, tref):
    """
    API to get RefTopicLinks
    """
    annotate = bool(int(request.GET.get("annotate", False)))
    response = get_topics_for_ref(tref, annotate)
    return jsonResponse(response, callback=request.GET.get("callback", None))

_CAT_REF_LINK_TYPE_FILTER_MAP = {
    'authors': ['popular-writing-of'],
}
def _topic_data(topic):
    cat = library.get_topic_toc_category_mapping().get(topic, None)
    ref_link_type_filters = _CAT_REF_LINK_TYPE_FILTER_MAP.get(cat, ['about', 'popular-writing-of'])
    response = get_topic(True, topic, with_links=True, annotate_links=True, with_refs=True, group_related=True, annotate_time_period=False, ref_link_type_filters=ref_link_type_filters, with_indexes=True) 
    return response


@catch_error_as_json
def bulk_topic_api(request):
    """
    Use POST because topic_slug_list can be very large when used for search topic filters
    :param request:
    :return:
    """
    from sefaria.helper.topic import get_bulk_topics
    if request.method == "POST":
        minify = request.GET.get("minify", False)
        postJSON = request.POST.get("json")
        topic_slug_list = json.loads(postJSON)
        response = [t.contents(minify=minify) for t in get_bulk_topics(topic_slug_list)]
        return jsonResponse(response, callback=request.GET.get("callback", None))


@catch_error_as_json
def recommend_topics_api(request, ref_list=None):
    """
    API to receive recommended topics for list of strings `refs`.
    """
    from sefaria.helper.topic import recommend_topics

    if request.method == "GET":
        refs = [Ref(ref).normal() for ref in ref_list.split("+")] if ref_list else []

    elif request.method == "POST":
        postJSON = request.POST.get("json")
        if not postJSON:
            return jsonResponse({"error": "No post JSON."})
        refs = json.loads(postJSON)

    response = {"topics": recommend_topics(refs)}
    response = jsonResponse(response, callback=request.GET.get("callback", None))
    return response


@ensure_csrf_cookie
@sanitize_get_params
def global_activity(request, page=1):
    """
    Recent Activity page listing all recent actions and contributor leaderboards.
    """
    page = int(page)
    page_size = 100

    if page > 40:
        return render_template(request,'static/generic.html', None, {
            "title": "Activity Unavailable",
            "content": "You have requested a page deep in Sefaria's history.<br><br>For performance reasons, this page is unavailable. If you need access to this information, please <a href='mailto:dev@sefaria.org'>email us</a>."
        })

    if "api" in request.GET:
        q = {}
    else:
        q = {"method": {"$ne": "API"}}

    filter_type = request.GET.get("type", None)
    activity, page = get_maximal_collapsed_activity(query=q, page_size=page_size, page=page, filter_type=filter_type)

    next_page = page + 1 if page else None
    next_page = "/activity/%d" % next_page if next_page else None
    next_page = "%s?type=%s" % (next_page, filter_type) if next_page and filter_type else next_page

    email = request.user.email if request.user.is_authenticated else False
    return render_template(request,'activity.html', None, {
        'activity': activity,
        'filter_type': filter_type,
        'email': email,
        'next_page': next_page,
        'he': request.interfaceLang == "hebrew", # to make templates less verbose
    })


@ensure_csrf_cookie
@sanitize_get_params
def user_activity(request, slug, page=1):
    """
    Recent Activity page for a single user.
    """
    page = int(page) if page else 1
    page_size = 100

    try:
        profile = UserProfile(slug=slug)
    except Exception as e:
        raise Http404


    if page > 40:
        return render_template(request,'static/generic.html', None, {
            "title": "Activity Unavailable",
            "content": "You have requested a page deep in Sefaria's history.<br><br>For performance reasons, this page is unavailable. If you need access to this information, please <a href='mailto:dev@sefaria.org'>email us</a>."
        })

    q              = {"user": profile.id}
    filter_type    = request.GET.get("type", None)
    activity, page = get_maximal_collapsed_activity(query=q, page_size=page_size, page=page, filter_type=filter_type)

    next_page = page + 1 if page else None
    next_page = "/activity/%d" % next_page if next_page else None
    next_page = "%s?type=%s" % (next_page, filter_type) if next_page and filter_type else next_page

    email = request.user.email if request.user.is_authenticated else False
    return render_template(request,'activity.html', None, {
        'activity': activity,
        'filter_type': filter_type,
        'profile': profile,
        'for_user': True,
        'email': email,
        'next_page': next_page,
        'he': request.interfaceLang == "hebrew", # to make templates less verbose
    })


@ensure_csrf_cookie
@sanitize_get_params
def segment_history(request, tref, lang, version, page=1):
    """
    View revision history for the text segment named by ref / lang / version.
    """
    try:
        oref = Ref(tref)
    except InputError:
        raise Http404

    page = int(page)
    nref = oref.normal()

    version = version.replace("_", " ")
    version_record = Version().load({"title":oref.index.title, "versionTitle":version, "language":lang})
    if not version_record:
        raise Http404("We do not have a version of {} called '{}'.  Please use the menu to find the text you are looking for.".format(oref.index.title, version))
    filter_type = request.GET.get("type", None)
    history = text_history(oref, version, lang, filter_type=filter_type, page=page)

    next_page = page + 1 if page else None
    next_page = "/activity/%s/%s/%s/%d" % (nref, lang, version, next_page) if next_page else None
    next_page = "%s?type=%s" % (next_page, filter_type) if next_page and filter_type else next_page

    email = request.user.email if request.user.is_authenticated else False
    return render_template(request,'activity.html', None, {
        'activity': history,
        "single": True,
        "ref": nref,
        "lang": lang,
        "version": version,
        "versionTitleInHebrew": getattr(version_record, "versionTitleInHebrew", version_record.versionTitle),
        'email': email,
        'filter_type': filter_type,
        'next_page': next_page,
        'he': request.interfaceLang == "hebrew", # to make templates less verbose
     })


@catch_error_as_json
def revert_api(request, tref, lang, version, revision):
    """
    API for reverting a text segment to a previous revision.
    """
    if not request.user.is_authenticated:
        return jsonResponse({"error": "You must be logged in to revert changes."})

    if request.method != "POST":
        return jsonResponse({"error": "Unsupported HTTP method."})

    revision = int(revision)
    version = version.replace("_", " ")
    oref = Ref(tref)

    new_text = text_at_revision(oref.normal(), version, lang, revision)

    tracker.modify_text(request.user.id, oref, version, lang, new_text, type="revert")

    return jsonResponse({"status": "ok"})


def leaderboard(request):
    return render_template(request,'leaderboard.html', None, {
        'leaders': top_contributors(),
        'leaders30': top_contributors(30),
        'leaders7': top_contributors(7),
        'leaders1': top_contributors(1),
    })

@catch_error_as_json
def chat_message_api(request):
    if request.method == "POST":
        messageJSON = request.POST.get("json")
        messageJSON = json.loads(messageJSON)

        room_id = messageJSON["roomId"]
        uids = room_id.split("-")
        if str(request.user.id) not in uids:
            return jsonResponse({"error": "Only members of a chatroom can post to it."})


        message = Message({"room_id": room_id,
                        "sender_id": messageJSON["senderId"], 
                        "timestamp": messageJSON["timestamp"], 
                        "message": messageJSON["messageContent"]})
        message.save()
        return jsonResponse({"status": "ok"})

    if request.method == "GET":
        room_id = request.GET.get("room_id")
        uids = room_id.split("-")


        if str(request.user.id) not in uids:
            return jsonResponse({"error": "Only members of a chatroom can view it."})

        skip = int(request.GET.get("skip", 0))
        limit = int(request.GET.get("limit", 10))

        messages = MessageSet({"room_id": room_id}, sort=[("timestamp", -1)], limit=limit, skip=skip).client_contents()
        return jsonResponse(messages)

    return jsonResponse({"error": "Unsupported HTTP method."})

@ensure_csrf_cookie
@sanitize_get_params
def user_profile(request, username):
    """
    User's profile page.
    """
    requested_profile = UserProfile(slug=username)
    if requested_profile.user is None:
        raise Http404
    if not requested_profile.user.is_active:
        raise Http404('Profile is inactive.')

    tab = request.GET.get("tab", "sheets")
    props = {
        "initialMenu":  "profile",
        "initialProfile": requested_profile.to_api_dict(),
        "initialProfileTab": tab,
    }
    title = _("%(full_name)s on "+SITE_SETTINGS["SITE_NAME"]["en"]) % {"full_name": requested_profile.full_name}
    desc = _('%(full_name)s is on '+SITE_SETTINGS["SITE_NAME"]["en"]+'. Follow to view their public source sheets, notes and translations.') % {"full_name": requested_profile.full_name}
    return render_template(request,'base.html', props, {
        "title":          title,
        "desc":           desc,
    })


@catch_error_as_json
def profile_api(request):
    """
    API for user profiles.
    """
    if not request.user.is_authenticated:
        return jsonResponse({"error": _("You must be logged in to update your profile.")})

    if request.method == "POST":
        profileJSON = request.POST.get("json")
        if not profileJSON:
            return jsonResponse({"error": "No post JSON."})
        profileUpdate = json.loads(profileJSON)

        profile = UserProfile(id=request.user.id)
        profile.update(profileUpdate)

        error = profile.errors()
        #TODO: should validation not need to be called manually? maybe inside the save
        if error:
            return jsonResponse({"error": error})
        else:
            profile.save()
            return jsonResponse(profile.to_mongo_dict())
    return jsonResponse({"error": "Unsupported HTTP method."})


@login_required
@csrf_protect
def account_user_update(request):
    """
    API for user profiles.
    """
    if not request.user.is_authenticated:
        return jsonResponse({"error": _("You must be logged in to update your profile.")})

    if request.method == "POST":
        accountJSON = request.POST.get("json")
        if not accountJSON:
            return jsonResponse({"error": "No post JSON."})
        accountUpdate = json.loads(accountJSON)
        error = None
        # some validation on post fields
        if accountUpdate["email"] != accountUpdate["confirmEmail"]:
            error = _("Email fields did not match")
        elif not request.user.check_password(accountUpdate["confirmPassword"]):
            error = _("Incorrect account password for this account")
        else:
            # get the logged in user
            uuser = UserWrapper(request.user.email)
            try:
                uuser.set_email(accountUpdate["email"])
                uuser.save()
            except Exception as e:
                error = uuser.errors()

        if not error:
            return jsonResponse({"status": "ok"})
        else:
            return jsonResponse({"error": error})

    return jsonResponse({"error": "Unsupported HTTP method."})


@catch_error_as_json
def profile_get_api(request, slug):
    if request.method == "GET":
        profile = UserProfile(slug=slug)
        return jsonResponse(profile.to_api_dict())
    return jsonResponse({"error": "Unsupported HTTP method."})


@catch_error_as_json
def profile_follow_api(request, ftype, slug):
    if request.method == "GET":
        profile = UserProfile(slug=slug)
        follow_set = FollowersSet(profile.id) if ftype == "followers" else FolloweesSet(profile.id)
        response = [UserProfile(id=uid).to_api_dict(basic=True) for uid in follow_set.uids]
        return jsonResponse(response)
    return jsonResponse({"error": "Unsupported HTTP method."})


@catch_error_as_json
def profile_upload_photo(request):
    if not request.user.is_authenticated:
        return jsonResponse({"error": _("You must be logged in to update your profile photo.")})
    if request.method == "POST":
        from PIL import Image
        from io import BytesIO
        from sefaria.utils.util import epoch_time
        now = epoch_time()

        profile = UserProfile(id=request.user.id)
        bucket_name = GoogleStorageManager.PROFILES_BUCKET
        image = Image.open(request.FILES['file'])
        old_big_pic_filename = GoogleStorageManager.get_filename(profile.profile_pic_url)
        old_small_pic_filename = GoogleStorageManager.get_filename(profile.profile_pic_url_small)

        big_pic_url = GoogleStorageManager.upload_file(get_resized_file(image, (250, 250)), "{}-{}.png".format(profile.slug, now), bucket_name, old_big_pic_filename)
        small_pic_url = GoogleStorageManager.upload_file(get_resized_file(image, (80, 80)), "{}-{}-small.png".format(profile.slug, now), bucket_name, old_small_pic_filename)

        profile.update({"profile_pic_url": big_pic_url, "profile_pic_url_small": small_pic_url})
        profile.save()
        public_user_data(request.user.id, ignore_cache=True)  # reset user data cache
        return jsonResponse({"urls": [big_pic_url, small_pic_url]})
    return jsonResponse({"error": "Unsupported HTTP method."})

MAX_LEN_USER_HISTORY = 3000
@api_view(["POST"])
@catch_error_as_json
def profile_sync_api(request):
    """
    API for syncing history and settings with your profile
    Required POST fields: settings, last_sync
    POST payload should look like
    {
        settings: {..., time_stamp},
        user_history: [{...},...],
        last_sync: ...
    }
    """
    if not request.user.is_authenticated:
        return jsonResponse({"error": _("You must be logged in to update your profile.")})
    # fields in the POST req which can be synced
    syncable_fields = ["settings", "user_history"]
    if request.method == "POST":
        profile_updated = False
        post = request.POST
        from sefaria.utils.util import epoch_time
        now = epoch_time()
        no_return = request.GET.get("no_return", False)
        annotate = bool(int(request.GET.get("annotate", 0)))
        profile = UserProfile(id=request.user.id)
        ret = {"created": []}
        # sync items from request
        for field in syncable_fields:
            if field not in post:
                continue
            field_data = json.loads(post[field])
            if field == "settings":
                settings_time_stamp = field_data.pop("time_stamp")  # don't save time_stamp as a field of profile
                try:
                    # mobile app is sending time_stamps as strings. for now, patch by casting server-side. can be None if user hasn't updated settings yet.
                    settings_time_stamp = 0 if settings_time_stamp is None else int(settings_time_stamp)
                except ValueError as e:
                    logger.warning(f'profile_sync_api: {e}')
                    continue
                if settings_time_stamp > profile.attr_time_stamps[field]:
                    # this change happened after other changes in the db
                    profile.attr_time_stamps.update({field: settings_time_stamp})
                    settingsInDB = profile.settings
                    settingsInDB.update(field_data)
                    profile.update({
                        field: settingsInDB,
                        "attr_time_stamps": profile.attr_time_stamps
                    })
                    profile_updated = True
            elif field == "user_history":
                if len(field_data) > MAX_LEN_USER_HISTORY:
                    return jsonResponse({"error": f"Length of user history sync too large. Maximum supported is {MAX_LEN_USER_HISTORY}."})
                # loop thru `field_data` reversed to apply `last_place` to the last item read in each book
                for hist in reversed(field_data):
                    if 'ref' not in hist:
                        logger.warning(f'Ref not in hist. History item: {hist}. User ID: {request.user.id}')
                        continue
                    try:
                        uh = profile.process_history_item(hist, now)
                        if uh:
                            ret["created"] += [uh.contents(for_api=True, annotate=annotate)]
                    except InputError:
                        # validation failed
                        continue

        if not no_return:
            # determine return value after new history saved to include new saved and deleted saves
            # send back items after `last_sync`
            if post.get("last_sync", None) == 'undefined':  # in certain rare sitatuations, last_sync is literally 'undefined'. This should be equivalent to sending '0'.
                last_sync = 0
            else:
                last_sync = json.loads(post.get("last_sync", str(profile.last_sync_web)))

            uhs = UserHistorySet({"uid": request.user.id, "server_time_stamp": {"$gt": last_sync}}, hint="uid_1_server_time_stamp_1")
            ret["last_sync"] = now
            ret["user_history"] = [uh.contents(for_api=True, annotate=False) for uh in uhs.array()]
            ret["settings"] = profile.settings
            ret["settings"]["time_stamp"] = profile.attr_time_stamps["settings"]
            if post.get("client", "") == "web":
                # TODO: This future proofing might not work, because even if we did want to keep local history for browsers, they'd need to store last sync time locally anyway.
                # request was made from web. update last_sync on profile
                profile.update({"last_sync_web": now})
                profile_updated = True
        if profile_updated:
            profile.save()
        return jsonResponse(ret)

    return jsonResponse({"error": "Unsupported HTTP method."})


@catch_error_as_json
@api_view(["DELETE"])
@permission_classes([IsAuthenticated])
def delete_user_account_api(request):
    # Deletes the user and emails sefaria staff for followup
    from sefaria.utils.user import delete_user_account
    from django.core.mail import EmailMultiAlternatives
    
    if not request.user.is_authenticated:
        return jsonResponse({"error": _("You must be logged in to delete your account.")})
    uid = request.user.id
    user_email = request.user.email
    email_subject = "User Account Deletion Followup"
    email_msg = "User {} has requested deletion of his account".format(user_email)
    reply_email = None
    try:
        delete_user_account(uid, False)
        email_msg += "\n\n The request was completed automatically."
        reply_email = user_email
        response = jsonResponse({"status": "ok"})
    except Exception as e: 
        # There are on rare occasions ForeignKeyViolation exceptions due to records in gauth_credentialsmodel or gauth_flowmodel in the sql db not getting 
        # removed properly
        email_msg += "\n\n The request failed to complete automatically. The user has been directed to email in his request."
        logger.error("User {} deletion failed. {}".format(uid, e))
        response = jsonResponse({"error": "There was an error deleting the account", "user": user_email})
        
    EmailMultiAlternatives(email_subject, email_msg, from_email="Sefaria System <dev@sefaria.org>", to=["Sefaria <hello@sefaria.org>"], reply_to=[reply_email if reply_email else "hello@sefaria.org"]).send()
    return response


def get_url_params_user_history(request):
    saved = request.GET.get("saved", None)
    if saved is not None:
        saved = bool(int(saved))
    secondary = request.GET.get("secondary", None)
    if secondary is not None:
        secondary = bool(int(secondary))
    last_place = request.GET.get("last_place", None)
    if last_place is not None:
        last_place = bool(int(last_place))
    tref = request.GET.get("tref", None)
    oref = Ref(tref) if tref else None
    return saved, secondary, last_place, oref


def saved_history_for_ref(request):
    """
    GET API for saved history of a ref
    :tref: Ref associated with history item
    """
    if request.method == "GET":
        _, _, _, oref = get_url_params_user_history(request)
        if oref is None:
            return jsonResponse({"error": "Must specify 'tref' param"})
        return jsonResponse(UserHistory.get_user_history(oref=oref, saved=True, serialized=True))
    return jsonResponse({"error": "Unsupported HTTP method."})


def _get_anonymous_user_history(request):
    import urllib.parse
    history = json.loads(urllib.parse.unquote(request.COOKIES.get("user_history", '[]')))
    return history


def user_history_api(request):
    """
    GET API for user history for a particular user. optional URL params are
    :saved: bool. True if you only want saved items. None if you dont care
    :secondary: bool. True if you only want secondary items. None if you dont care
    :tref: Ref associated with history item
    """
    if request.method == "GET":
        if not request.user.is_authenticated:
            return jsonResponse(_get_anonymous_user_history(request))
        else:
            saved, secondary, last_place, oref = get_url_params_user_history(request)
            user = UserProfile(id=request.user.id)
            if "reading_history" in user.settings and not user.settings["reading_history"] and not saved:
                return jsonResponse([])
            skip = int(request.GET.get("skip", 0))
            limit = int(request.GET.get("limit", 100))
            annotate = bool(int(request.GET.get("annotate", 0)))
            return jsonResponse(user.get_history(oref=oref, saved=saved, secondary=secondary, serialized=True, annotate=annotate, last_place=last_place, skip=skip, limit=limit))
    return jsonResponse({"error": "Unsupported HTTP method."})


def profile_redirect(request, uid, page=1):
    """"
    Redirect to the profile of the logged in user.
    """
    return redirect("/profile/%s" % uid, permanent=True)


@login_required
def my_profile(request):
    """
    Redirect to a user profile
    """
    url = "/profile/%s" % UserProfile(id=request.user.id).slug
    if "tab" in request.GET:
        url += "?tab=" + request.GET.get("tab")
    return redirect(url) 


def interrupting_messages_read_api(request, message):
    if not request.user.is_authenticated:
        return jsonResponse({"error": "You must be logged in to use this API."})
    profile = UserProfile(id=request.user.id)
    profile.mark_interrupting_message_read(message)
    return jsonResponse({"status": "ok"})


@login_required
@ensure_csrf_cookie
def edit_profile(request):
    """
    Page for editing a user's profile.
    """
    profile = UserProfile(id=request.user.id)
    sheets  = db.sheets.find({"owner": profile.id, "status": "public"}, {"id": 1, "datePublished": 1}).sort([["datePublished", -1]])
    return render_template(request,'edit_profile.html', None, {
      'user': request.user,
      'profile': profile,
      'sheets': sheets,
    })


@login_required
@ensure_csrf_cookie
def account_settings(request):
    """
    Page for managing a user's account settings.
    """
    from babel import Locale
    profile = UserProfile(id=request.user.id)
    return render_template(request,'account_settings.html', None, {
        'user': request.user,
        'profile': profile,
        'lang_names_and_codes': zip([Locale(lang).languages[lang].capitalize() for lang in SITE_SETTINGS['SUPPORTED_TRANSLATION_LANGUAGES']], SITE_SETTINGS['SUPPORTED_TRANSLATION_LANGUAGES']), 
        'translation_language_preference': (profile is not None and profile.settings.get("translation_language_preference", None)) or request.COOKIES.get("translation_language_preference", None)
    })


@ensure_csrf_cookie
def home(request):
    """
    Homepage (which is the texts page)
    """
    return redirect("/texts")


def community_page(request, props={}):
    """
    Community Page
    """    
    title = _("From the Community: Today on Sefaria")
    desc  = _("New and featured source sheets, divrei torah, articles, sermons and more created by members of the Sefaria community.")
    data  = community_page_data(request, language=request.interfaceLang)
    data.update(props) # don't overwrite data that was passed n with props
    return menu_page(request, page="community", props=data, title=title, desc=desc)


def community_page_data(request, language="english"):
    from sefaria.model.user_profile import UserProfile

    data = {
        "community": get_community_page_items(language=language, diaspora=(request.interfaceLang != "hebrew"))
    }
    if request.user.is_authenticated:
        profile = UserProfile(user_obj=request.user)
        data["followRecommendations"] = profile.follow_recommendations(lang=request.interfaceLang)
    else:
        data["followRecommendations"] = general_follow_recommendations(lang=request.interfaceLang)

    return data


@staff_member_required
def community_preview(request):
    """
    Preview the community page as it will appear at some date in the future
    """
    datetime_obj = datetime(2021,7, 25) + timedelta(days=1)
    tomorrow = datetime_obj.strftime("%-m/%-d/%y")
    date = request.GET.get("date", tomorrow)
    community = get_community_page_items(date=date, language=request.interfaceLang)

    return community_page(request, props={"community": community, "communityPreview": date})


@staff_member_required
def community_reset(request):
    """
    Reset the cache of the community page content from Google sheet
    """
    if MULTISERVER_ENABLED:
        server_coordinator.publish_event("in_memory_cache", "set", ["community-page-data-english", None])
        server_coordinator.publish_event("in_memory_cache", "set", ["community-page-data-hebrew", None])

    datetime_obj = datetime(2021,7, 25) + timedelta(days=1)
    tomorrow = datetime_obj.strftime("%-m/%-d/%y")
    date = request.GET.get("next", tomorrow)
    community = get_community_page_items(date=date, language=request.interfaceLang, refresh=True)

    return community_page(request, props={"community": community, "communityPreview": date})


def new_home_redirect(request):
    """ Redirect old /new-home urls to / """
    return redirect("/")    


@ensure_csrf_cookie
def discussions(request):
    """
    Discussions page.
    """
    discussions = LayerSet({"owner": request.user.id})
    return render_template(request,'discussions.html', None, {
       "discussions": discussions,
    })


@catch_error_as_json
def new_discussion_api(request):
    """
    API for user profiles.
    """
    if not request.user.is_authenticated:
        return jsonResponse({"error": "You must be logged in to start a discussion."})

    if request.method == "POST":
        import uuid
        attempts = 10
        while attempts > 0:
            key = str(uuid.uuid4())[:8]
            if LayerSet({"urlkey": key}).count() > 0:
                attempts -= 1
                continue

            discussion = Layer({
                "urlkey": key,
                "owner": request.user.id,
                })
            discussion.save()
            return jsonResponse(discussion.contents())

        return jsonResponse({"error": "An extremely unlikely event has occurred."})

    return jsonResponse({"error": "Unsupported HTTP method."})


@ensure_csrf_cookie
def dashboard(request):
    """
    Dashboard page -- table view of all content
    """
    states = VersionStateSet(
        {},
        proj={"title": 1, "flags": 1, "linksCount": 1, "content._en.percentAvailable": 1, "content._he.percentAvailable": 1}
    ).array()
    flat_toc = library.get_toc_tree().flatten()

    def toc_sort(a):
        try:
            return flat_toc.index(a["title"])
        except:
            return 9999

    states = sorted(states, key=toc_sort)

    return render_template(request,'dashboard.html', None, {
        "states": states,
    })


@ensure_csrf_cookie
def metrics(request):
    """
    Metrics page. Shows graphs of core metrics.
    """
    metrics = db.metrics.find().sort("timestamp", 1)
    metrics_json = dumps(metrics)
    return render_template(request,'metrics.html', None,{
        "metrics_json": metrics_json,
    })


@ensure_csrf_cookie
def digitized_by_sefaria(request):
    """
    Metrics page. Shows graphs of core metrics.
    """
    texts = VersionSet({"digitizedBySefaria": True}, sort=[["title", 1]])
    return render_template(request,'static/digitized-by-sefaria.html', None, {
        "texts": texts,
    })


def parashat_hashavua_redirect(request):
    """ Redirects to this week's Parashah"""
    diaspora = request.GET.get("diaspora", "1")
    calendars = get_keyed_calendar_items()  # TODO Support israel / customs
    parashah = calendars["Parashat Hashavua"]
    return redirect(iri_to_uri("/" + parashah["url"]), permanent=False)


def daf_yomi_redirect(request):
    """ Redirects to today's Daf Yomi"""
    calendars = get_keyed_calendar_items()
    daf_yomi = calendars["Daf Yomi"]
    return redirect(iri_to_uri("/" + daf_yomi["url"]), permanent=False)


def random_ref(categories=None, titles=None):
    """
    Returns a valid random ref within the Sefaria library.
    """

    # refs = library.ref_list()
    # ref  = choice(refs)
    if categories is not None or titles is not None:
        if categories is None:
            categories = set()
        if titles is None:
            titles = set()
        all_indexes = [x for x in library.all_index_records() if x.title in titles or (x.get_primary_category() in categories)]
    else:
        all_indexes = library.all_index_records()
    # picking by text first biases towards short texts
    index = choice(all_indexes)
    try:
        ref = choice(index.all_segment_refs()).normal() # check for orphaned texts
        # ref = Ref(text).normal()
    except Exception:
        return random_ref()
    return ref


def random_redirect(request):
    """
    Redirect to a random text page.
    """
    response = redirect(iri_to_uri("/" + random_ref()), permanent=False)
    return response


def random_text_page(request):
    """
    Page for generating random texts.
    """
    return render_template(request,'random.html', None, {})


def random_text_api(request):
    """
    Return Texts API data for a random ref.
    """
    categories = set(request.GET.get('categories', '').split('|'))
    titles = set(request.GET.get('titles', '').split('|'))
    response = redirect(iri_to_uri("/api/texts/" + random_ref(categories, titles)) + "?commentary=0&context=0", permanent=False)
    return response


def random_by_topic_api(request):
    """
    Returns Texts API data for a random text taken from popular topic tags
    """
    from sefaria.helper.topic import get_random_topic, get_random_topic_source

    cb = request.GET.get("callback", None)
    random_topic = get_random_topic(good_to_promote=True)
    if random_topic is None:
        return random_by_topic_api(request)
    random_source = get_random_topic_source(random_topic)
    if random_source is None:
        return random_by_topic_api(request)
    tref = random_source.normal()
    url = random_source.url()
    resp = jsonResponse({"ref": tref, "topic": random_topic.contents(), "url": url}, callback=cb)
    resp['Content-Type'] = "application/json; charset=utf-8"
    return resp


@csrf_exempt
def dummy_search_api(request):
    # Thou shalt upgrade thine app or thou shalt not glean the results of search thou seeketh
    # this api is meant to information users of the old search.sefaria.org to upgrade their apps to get search to work again
    were_sorry = "We're sorry, but your version of the app is no longer compatible with our new search. We recommend you upgrade the Sefaria app to fully enjoy all it has to offer <br> עמכם הסליחה, אך גרסת האפליקציה הנמצאת במכשירכם איננה תואמת את מנוע החיפוש החדש. אנא עדכנו את אפליקצית ספריא להמשך שימוש בחיפוש"
    resp = jsonResponse({
        "took": 613,
        "timed_out": False,
        "_shards": {
            "total": 5,
            "successful": 5,
            "skipped": 0,
            "failed": 0
        },
        "hits": {
            "total": 1,
            "max_score": 1234,
            "hits": [
                {
                    "_index": "merged-c",
                    "_type": "text",
                    "_id": "yoyo [he]",
                    "_score": 1,
                    "_source": {
                        "titleVariants": ["Upgrade"],
                        "path": "Tanakh/Torah/Genesis",
                        "version_priority": 0,
                        "content": were_sorry,
                        "exact": were_sorry,
                        "naive_lemmatizer": were_sorry,
                        "comp_date": -1400,
                        "categories": ["Tanakh", "Torah"],
                        "lang": "he",
                        "pagesheetrank": 1,
                        "ref": "Genesis 1:1",
                        "heRef": "בראשית א:א",
                        "version": None,
                        "order":"A00000100220030"
                    },
                    "highlight": {
                        "content": [
                            were_sorry
                        ],
                        "exact": [
                            were_sorry
                        ],
                        "naive_lemmatizer": [
                            were_sorry
                        ]
                    }
                }
            ]
        },
        "aggregations": {
            "category": {
                "buckets": []
            }
        }
    })
    resp['Content-Type'] = "application/json; charset=utf-8"
    return resp


@csrf_exempt
def search_wrapper_api(request):
    if request.method == "POST":
        if "json" in request.POST:
            j = request.POST.get("json")  # using form-urlencoded
        else:
            j = request.body  # using content-type: application/json
        j = json.loads(j)
        es_client = Elasticsearch(SEARCH_ADMIN)
        search_obj = Search(using=es_client, index=j.get("type")).params(request_timeout=5)
        search_obj = get_query_obj(search_obj=search_obj, **{k: v for k, v in list(j.items())})
        response = search_obj.execute()
        if response.success():
            return jsonResponse(response.to_dict(), callback=request.GET.get("callback", None))
        return jsonResponse({"error": "Error with connection to Elasticsearch. Total shards: {}, Shards successful: {}, Timed out: {}".format(response._shards.total, response._shards.successful, response.timed_out)}, callback=request.GET.get("callback", None))
    return jsonResponse({"error": "Unsupported HTTP method."}, callback=request.GET.get("callback", None))


@ensure_csrf_cookie
def serve_static(request, page):
    """
    Serve a static page whose template matches the URL
    """
    return render_template(request,'static/%s.html' % page, None, {})

@ensure_csrf_cookie
def serve_static_by_lang(request, page):
    """
    Serve a static page whose template matches the URL
    """
    return render_template(request,'static/{}/{}.html'.format(request.LANGUAGE_CODE, page), None, {})



@ensure_csrf_cookie
def explore(request, topCat, bottomCat, book1, book2, lang=None):
    """
    Serve the explorer, with the provided deep linked books
    """
    books = []
    for book in [book1, book2]:
        if book:
            books.append(book)

    if not topCat and not bottomCat:
        topCat, bottomCat = "Tanakh", "Bavli"
        urlRoot = "/explore"
    else:
        urlRoot = "/explore-" + topCat + "-and-" + bottomCat

    (topCat, bottomCat) = [x.replace("-","") for x in (topCat, bottomCat)]

    categories = {
        "Tanakh": {
            "title": "Tanakh",
            "heTitle": 'התנ"ך',
            "shapeParam": "Tanakh",
            "linkCountParam": "Tanakh",
        },
        "Torah": {
            "title": "Torah",
            "heTitle": 'תורה',
            "shapeParam": "Tanakh/Torah",
            "linkCountParam": "Torah",
        },
        "Bavli": {
            "title": "Talmud",
            "heTitle": "התלמוד",
            "shapeParam": "Talmud/Bavli",
            "linkCountParam": "Bavli",
            "talmudAddressed": True,
        },
        "Yerushalmi": {
            "title": "Jerusalem Talmud",
            "heTitle": "התלמוד ירושלמי",
            "shapeParam": "Talmud/Yerushalmi",
            "linkCountParam": "Yerushalmi",
            "talmudAddressed": True,
        },
        "Mishnah": {
            "title": "Mishnah",
            "heTitle": "המשנה",
            "shapeParam": "Mishnah",
            "linkCountParam": "Mishnah",
        },
        "Tosefta": {
            "title": "Tosefta",
            "heTitle": "התוספתא",
            "shapeParam": "Tosefta",
            "linkCountParam": "Tosefta",
        },
        "MidrashRabbah": {
            "title": "Midrash Rabbah",
            "heTitle": "מדרש רבה",
            "shapeParam": "Midrash/Aggadah/Midrash Rabbah",
            "linkCountParam": "Midrash Rabbah",
            "colorByBook": True,
        },
        "MishnehTorah": {
            "title": "Mishneh Torah",
            "heTitle": "משנה תורה",
            "shapeParam": "Halakhah/Mishneh Torah",
            "linkCountParam": "Mishneh Torah",
            "labelBySection": True,
        },
        "ShulchanArukh": {
            "title": "Shulchan Arukh",
            "heTitle": "השולחן ערוך",
            "shapeParam": "Halakhah/Shulchan Arukh",
            "linkCountParam": "Shulchan Arukh",
            "colorByBook": True,
        },
        "Zohar": {
            "title": "Zohar",
            "heTitle": "הזוהר",
            "shapeParam": "Zohar",
            "linkCountParam": "Zohar",
            "talmudAddressed": True,
        },
    }

    template_vars =  {
        "books": json.dumps(books),
        "categories": json.dumps(categories),
        "topCat": topCat,
        "bottomCat": bottomCat,
        "topCatTitle": categories[topCat]["heTitle"] if request.interfaceLang == "hebrew" else categories[topCat]["title"],
        "bottomCatTitle": categories[bottomCat]["heTitle"] if request.interfaceLang == "hebrew" else categories[bottomCat]["title"],
        "urlRoot": urlRoot,
    }
    if lang == "he": # Override language settings if 'he' is in URL
        request.contentLang = "hebrew"

    return render_template(request,'explore.html', None, template_vars)

@staff_member_required
def visualize_timeline(request):
    return render_template(request, 'timeline.html', None, {})


def person_page_redirect(request, name):
    person = PersonTopic.get_person_by_key(name)

    if not person:
        raise Http404

    url = f'/topics/{person.slug}'
    return redirect(iri_to_uri(url), permanent=True)


def person_index_redirect(request):
    return redirect(iri_to_uri('/topics/category/authors'), permanent=True)
    

def talmud_person_index_redirect(request):
    return redirect(iri_to_uri('/topics/category/talmudic-figures'), permanent=True)


def _get_sheet_tag_garden(tag):
    garden_key = "sheets.tagged.{}".format(tag)
    g = Garden().load({"key": garden_key})
    if not g:
        g = Garden({"key": garden_key, "title": "Sources from Sheets Tagged {}".format(tag), "heTitle": "מקורות מדפים מתויגים:" + " " + str(tag)})
        g.import_sheets_by_tag(tag)
        g.save()
    return g


def sheet_tag_garden_page(request, key):
    g = _get_sheet_tag_garden(key)
    return garden_page(request, g)


def sheet_tag_visual_garden_page(request, key):
    g = _get_sheet_tag_garden(key)
    return visual_garden_page(request, g)


def custom_visual_garden_page(request, key):
    g = Garden().load({"key": "sefaria.custom.{}".format(key)})
    if not g:
        raise Http404
    return visual_garden_page(request, g)


def _get_search_garden(q):
    garden_key = "search.query.{}".format(q)
    g = Garden().load({"key": garden_key})
    if not g:
        g = Garden({"key": garden_key, "title": "Search: {}".format(q), "heTitle": "חיפוש:" + " " + str(q)})
        g.import_search(q)
        g.save()
    return g


def search_query_visual_garden_page(request, q):
    g = _get_search_garden(q)
    return visual_garden_page(request, g)


def garden_page(request, g):
    template_vars = {
        'title': g.title,
        'heTitle': g.heTitle,
        'key': g.key,
        'stopCount': g.stopSet().count(),
        'stopsByTime': g.stopsByTime(),
        'stopsByPlace': g.stopsByPlace(),
        'stopsByAuthor': g.stopsByAuthor(),
        'stopsByTag': g.stopsByTag()
    }

    return render_template(request,'garden.html', None, template_vars)


def visual_garden_page(request, g):
    template_vars = {
        'title': g.title,
        'heTitle': g.heTitle,
        'subtitle': getattr(g, "subtitle", ""),
        'heSubtitle': getattr(g, "heSubtitle", ""),
        'key': g.key,
        'stopCount': g.stopSet().count(),
        'stops': json.dumps(g.stopData()),
        'places': g.placeSet().asGeoJson(as_string=True),
        'config': json.dumps(getattr(g, "config", {}))
    }

    return render_template(request,'visual_garden.html', None, template_vars)


@requires_csrf_token
def custom_page_not_found(request, exception, template_name='404.html'):
    return render_template(request, template_name=template_name, app_props=None, template_context={}, status=404)

@catch_error_as_json
@csrf_exempt
def manuscripts_for_source(request, tref):
    if request.method == "GET":
        if not Ref.is_ref(tref):
            return jsonResponse({"error": "Unrecognized Reference"})
        return jsonResponse(ManuscriptPageSet.load_set_for_client(tref))
    else:
        return jsonResponse({"error": "Unsupported HTTP method."}, callback=request.GET.get("callback", None))


@requires_csrf_token
def custom_server_error(request, template_name='500.html'):
    """
    500 error handler.

    Templates: `500.html`
    """
    return render_template(request, template_name=template_name, app_props=None, template_context={}, status=500)
    #t = get_template(template_name) # You need to create a 500.html template.
    #return http.HttpResponseServerError(t.render({'request_path': request.path}, request))


def apple_app_site_association(request):
    teamID = "2626EW4BML"
    bundleID = "org.sefaria.sefariaApp"
    return jsonResponse({
        "applinks": {
            "apps": [],
            "details": [
                {
                    "appID": "{}.{}".format(teamID, bundleID),
                    "paths": ["*"]
                }
            ]
        }
    })

def android_asset_links_json(request):
    return jsonResponse(
        [{
            "relation": ["delegate_permission/common.handle_all_urls"],
            "target": {
                "namespace": "android_app",
                "package_name": "org.sefaria.sefaria",
                "sha256_cert_fingerprints":
                    ["FD:86:BA:99:63:C2:71:D9:5F:E6:0D:0B:0F:A1:67:EA:26:15:45:BE:0C:D0:DF:69:64:01:F3:AD:D0:EE:C6:87"]
            }
        }]
    )

def application_health_api(request):
    """
    Defines the /healthz  and /health-check API endpoints which responds with
        200 if the application is ready for requests,
        500 if the application is not ready for requests
    """
    if library.is_initialized():
        return http.HttpResponse("Healthy", status="200")
    else:
        return http.HttpResponse("Unhealthy", status="500")


def application_health_api_nonlibrary(request):
    return http.HttpResponse("Healthy", status="200")


def rollout_health_api(request):
    """
    Defines the /healthz-rollout API endpoint which responds with
        200 if the services Django depends on, Redis, Multiserver, and NodeJs
            are available.
        500 if any of the aforementioned services are not available

    {
        allReady: (true|false)
        multiserverReady: (true|false)
        redisReady: (true|false)
        nodejsReady: (true|false)
    }
    """
    def isRedisReachable():
        try:
            redis_client = redis.StrictRedis(host=MULTISERVER_REDIS_SERVER, port=MULTISERVER_REDIS_PORT, db=MULTISERVER_REDIS_DB, decode_responses=True, encoding="utf-8")
            return redis_client.ping() == True
        except:
            return False

    def isMultiserverReachable():
        return True

    def isNodeJsReachable():
        url = NODE_HOST + "/healthz"
        try:
            statusCode = urllib.request.urlopen(url).status
            return statusCode == 200
        except Exception as e:
            logger.warn(e)
            return False

    allReady = isRedisReachable() and isMultiserverReachable() and isNodeJsReachable()

    resp = {
        'allReady': allReady,
        'multiserverReady': isMultiserverReachable(),
        'redisReady': isRedisReachable(),
        'nodejsReady': isNodeJsReachable(),
        'revisionNumber': os.getenv("HELM_REVISION"),
    }

    print(resp)

    if allReady:
        statusCode = 200
        logger.info("Passed rollout healthcheck.")
    else:
        statusCode = 503
        logger.warn("Failed rollout healthcheck. Healthcheck Response: {}".format(resp))

    return http.JsonResponse(resp, status=statusCode)

@login_required
def beit_midrash(request, slug):
    chavrutaId = request.GET.get("cid", None)
    starting_ref = request.GET.get("ref", None)

    if starting_ref:
        return redirect(f"/{urllib.parse.quote(starting_ref)}?beitMidrash={slug}")

    else:
        props = {"customBeitMidrashId": slug,}
        title = _("Sefaria Beit Midrash")
        desc  = _("The largest free library of Jewish texts available to read online in Hebrew and English including Torah, Tanakh, Talmud, Mishnah, Midrash, commentaries and more.")
        return menu_page(request, props, "navigation", title, desc)<|MERGE_RESOLUTION|>--- conflicted
+++ resolved
@@ -3320,16 +3320,6 @@
 
         if needs_save:
             topic_obj.save()
-<<<<<<< HEAD
-=======
-
-
-        @csrf_protect
-        def protected_index_post(request):
-            return jsonResponse(topic_obj.contents())
-        return protected_index_post(request)
->>>>>>> 653d1e82
-
 
         @csrf_protect
         def protected_index_post(request):
