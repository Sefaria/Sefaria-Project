# noinspection PyUnresolvedReferences
from datetime import datetime, timedelta
from sets import Set
from random import randint

from bson.json_util import dumps
from django.template import RequestContext
from django.shortcuts import render_to_response, get_object_or_404, redirect



# noinspection PyUnresolvedReferences
from django.http import HttpResponse, Http404
from django.contrib.auth.decorators import login_required
from django.views.decorators.csrf import ensure_csrf_cookie, csrf_exempt, csrf_protect
# noinspection PyUnresolvedReferences
from django.utils import simplejson as json
# noinspection PyUnresolvedReferences
from django.contrib.auth.models import User

# noinspection PyUnresolvedReferences
from sefaria.model.user_profile import UserProfile
# noinspection PyUnresolvedReferences
from sefaria.texts import parse_ref, get_index, get_text, get_text_titles, make_ref_re
# noinspection PyUnresolvedReferences
from sefaria.history import get_maximal_collapsed_activity, top_contributors
# noinspection PyUnresolvedReferences
from sefaria.utils.util import *
from sefaria.workflows import *
from sefaria.reviews import *
from sefaria.summaries import get_toc, flatten_toc
from sefaria.counts import get_percent_available, get_translated_count_by_unit, get_untranslated_count_by_unit, set_counts_flag
from sefaria.model.notifications import Notification, NotificationSet
from sefaria.model.following import FollowRelationship, FollowersSet, FolloweesSet
from sefaria.model.user_profile import annotate_user_list
from sefaria.utils.users import user_link
from sefaria.sheets import LISTED_SHEETS
import sefaria.model.lock as locks
import sefaria.utils.calendars
import sefaria.model.text
import sefaria.system.tracker as tracker

@ensure_csrf_cookie
def reader(request, ref, lang=None, version=None):

    # Redirect to standard URLs
    # Let unknown refs pass through
    uref = url_ref(ref)
    if uref and ref != uref:
        url = "/" + uref
        if lang and version:
            url += "/%s/%s" % (lang, version)

        response = redirect(url, permanent=True)
        params = request.GET.urlencode()
        response['Location'] += "?%s" % params if params else ""
        return response

    # BANDAID - return the first section only of a spanning ref
    pRef = parse_ref(ref)
    if "error" not in pRef and is_spanning_ref(pRef):
        ref = split_spanning_ref(pRef)[0]
        url = "/" + ref
        if lang and version:
            url += "/%s/%s" % (lang, version)
        response = redirect(url)
        params = request.GET.urlencode()
        response['Location'] += "?%s" % params if params else ""
        return response

    version = version.replace("_", " ") if version else None
    text = get_text(ref, lang=lang, version=version)
    if not "error" in text:
        notes = get_notes(ref, uid=request.user.id, context=1)
        text["commentary"] += notes
    initJSON = json.dumps(text)

    lines = True if "error" in text or text["type"] not in ('Tanach', 'Talmud') or text["book"] == "Psalms" else False
    email = request.user.email if request.user.is_authenticated() else ""

    zippedText = map(None, text["text"], text["he"]) if not "error" in text else []

    # Pull language setting from cookie or Accept-Lanugage header
    langMode = request.COOKIES.get('langMode') or request.LANGUAGE_CODE or 'en'
    langMode = 'he' if langMode == 'he-il' else langMode
    # URL parameter trumps cookie
    langMode = request.GET.get("lang", langMode)
    langMode = "bi" if langMode in ("he-en", "en-he") else langMode
    # Don't allow languages other than what we currently handle
    langMode = 'en' if langMode not in ('en', 'he', 'bi') else langMode
    # Substitue language mode if text not available in that language
    if not "error" in text:
        if is_text_empty(text["text"]) and not langMode == "he":
            langMode = "he"
        if is_text_empty(text["he"]) and not langMode == "en":
            langMode = "en"
    langClass = {"en": "english", "he": "hebrew", "bi": "bilingual heLeft"}[langMode]

    return render_to_response('reader.html',
                             {'text': text,
                             'initJSON': initJSON,
                             'zippedText': zippedText,
                             'lines': lines,
                             'langClass': langClass,
                             'page_title': norm_ref(ref) or "Unknown Text",
                             'title_variants': "(%s)" % ", ".join(text.get("titleVariants", []) + [text.get("heTitle", "")]),
                             'email': email},
                             RequestContext(request))


@ensure_csrf_cookie
def edit_text(request, ref=None, lang=None, version=None, new_name=None):
    """
    Opens a view directly to adding, editing or translating a given text.
    """
    if ref is not None:
        version = version.replace("_", " ") if version else None
        text = get_text(ref, lang=lang, version=version)
        text["mode"] = request.path.split("/")[1]
        initJSON = json.dumps(text)
    else:
        new_name = new_name.replace("_", " ") if new_name else new_name
        initJSON = json.dumps({"mode": "add new", "title": new_name})

    titles = json.dumps(get_text_titles())
    page_title = "%s %s" % (text["mode"].capitalize(), ref) if ref else "Add a New Text"
    email = request.user.email if request.user.is_authenticated() else ""


    return render_to_response('reader.html',
                             {'titles': titles,
                             'initJSON': initJSON,
                             'page_title': page_title,
                             'email': email},
                             RequestContext(request))

@ensure_csrf_cookie
def texts_list(request):
    return render_to_response('texts.html',
                             {},
                             RequestContext(request))

@ensure_csrf_cookie
def search(request):
    return render_to_response('search.html',
                             {},
                             RequestContext(request))


@csrf_exempt
def texts_api(request, ref, lang=None, version=None):
    if request.method == "GET":
        cb = request.GET.get("callback", None)
        context = int(request.GET.get("context", 1))
        commentary = bool(int(request.GET.get("commentary", True)))
        version = version.replace("_", " ") if version else None

        text = get_text(ref, version=version, lang=lang, commentary=commentary, context=context)

        if "error" in text:
            return jsonResponse(text, cb)

        if "commentary" in text:
            # If this is a spanning ref it can't handle commmentary,
            # so check if the field is actually present
            notes = get_notes(ref, uid=request.user.id, context=1)
            text["commentary"] += notes

        return jsonResponse(text, cb)


    if request.method == "POST":
        j = request.POST.get("json")
        if not j:
            return jsonResponse({"error": "Missing 'json' parameter in post data."})

        # Parameters to suppress some costly operations after save
        count_after = int(request.GET.get("count_after", 1))
        index_after = int(request.GET.get("index_after", 1))
        if not request.user.is_authenticated():
            key = request.POST.get("apikey")
            if not key:
                return jsonResponse({"error": "You must be logged in or use an API key to save texts."})
            apikey = db.apikeys.find_one({"key": key})
            if not apikey:
                return jsonResponse({"error": "Unrecognized API key."})
            response = save_text(ref, json.loads(j), apikey["uid"], method="API", count_after=count_after, index_after=index_after)
            return jsonResponse(response)
        else:
            @csrf_protect
            def protected_post(request):
                response = save_text(ref, json.loads(j), request.user.id, count_after=count_after, index_after=index_after)
                return jsonResponse(response)
            return protected_post(request)

    return jsonResponse({"error": "Unsuported HTTP method."})


def parashat_hashavua_api(request):
    callback = request.GET.get("callback", None)
    p = sefaria.utils.calendars.this_weeks_parasha(datetime.now())
    p["date"] = p["date"].isoformat()
    p.update(get_text(p["ref"]))
    return jsonResponse(p, callback)


def table_of_contents_api(request):
    return jsonResponse(get_toc())


def text_titles_api(request):
    return jsonResponse({"books": get_text_titles()})


@csrf_exempt
def index_api(request, title):
    """
    API for manipulating text index records (aka "Text Info")
    """
    if request.method == "GET":
        i = get_index(title)
        return jsonResponse(i)

    if request.method == "POST":
        # use the update function if update is in the params
        func = tracker.update if request.GET.get("update", False) else tracker.add
        j = json.loads(request.POST.get("json"))
        if not j:
            return jsonResponse({"error": "Missing 'json' parameter in post data."})
        j["title"] = title.replace("_", " ")
        if not request.user.is_authenticated():
            key = request.POST.get("apikey")
            if not key:
                return jsonResponse({"error": "You must be logged in or use an API key to save texts."})
            apikey = db.apikeys.find_one({"key": key})
            if not apikey:
                return jsonResponse({"error": "Unrecognized API key."})
            return jsonResponse(func(j, apikey["uid"], method="API"))
        else:
            @csrf_protect
            def protected_index_post(request):
                return jsonResponse(func(request.user.id, sefaria.model.index.Index, j))
            return protected_index_post(request)

    return jsonResponse({"error": "Unsuported HTTP method."})


def counts_api(request, title):
    """
    API for retrieving the counts document for a given text.
    """
    if request.method == "GET":
        return jsonResponse(get_counts(title))

    elif request.method == "POST":
        if not request.user.is_staff:
            return jsonResponse({"error": "Not permitted."})

        if "update" in request.GET:
            flag = request.GET.get("flag", None)
            if not flag:
                return jsonResponse({"error": "'flag' parameter missing."})
            val  = request.GET.get("val", None)
            val = True if val == "true" else False

            set_counts_flag(title, flag, val)

            return jsonResponse({"status": "ok"})

        return jsonResponse({"error": "Not implemented."})



@csrf_exempt
def links_api(request, link_id_or_ref=None):
    """
    API for sting textual links.
    Currently also handles post notes.
    """
    #TODO: can we distinguish between a link_id (mongo id) for POSTs and a ref for GETs?
    if request.method == "GET":
        if link_id_or_ref is None:
            return jsonResponse({"error": "Missing text identifier"})
        #TODO is there are better way to validate the ref from GET params?
        pRef = parse_ref(link_id_or_ref)
        if "error" in pRef:
            return jsonResponse(pRef)
        with_text = int(request.GET.get("with_text", 1))
        return jsonResponse(get_links(link_id_or_ref, with_text))

    if request.method == "POST":
        j = request.POST.get("json")
        if not j:
            return jsonResponse({"error": "Missing 'json' parameter in post data."})
        j = json.loads(j)
        if isinstance(j, list):
            func = save_link_batch
        else:
            # use the correct function if params indicate this is a note save
            func = save_note if "type" in j and j["type"] == "note" else save_link

        if not request.user.is_authenticated():
            key = request.POST.get("apikey")
            if not key:
                return jsonResponse({"error": "You must be logged in or use an API key to add, edit or delete links."})
            apikey = db.apikeys.find_one({"key": key})
            if not apikey:
                return jsonResponse({"error": "Unrecognized API key."})
            return jsonResponse(func(j, apikey["uid"], method="API"))
        else:
            @csrf_protect
            def protected_link_post(request):
                response = func(j, request.user.id)
                return jsonResponse(response)
            return protected_link_post(request)

    if request.method == "DELETE":
        if not link_id_or_ref:
            return jsonResponse({"error": "No link id given for deletion."})

        return jsonResponse(delete_link(link_id_or_ref, request.user.id))

    return jsonResponse({"error": "Unsuported HTTP method."})


def notes_api(request, note_id):
    """
    API for user notes.
    Currently only handles deleting. Adding and editing are handled throughout the links API.
    """
    if request.method == "DELETE":
        if not request.user.is_authenticated():
            return jsonResponse({"error": "You must be logged in to delete notes."})
        return jsonResponse(delete_note(note_id, request.user.id))

    return jsonResponse({"error": "Unsuported HTTP method."})


def versions_api(request, ref):
    """
    API for retrieving available text versions list of a ref.
    """
    pRef = parse_ref(ref)
    if "error" in pRef:
        return jsonResponse(pRef)
    versions = sefaria.model.text.VersionSet({"title": pRef["book"]})
    results = []
    for v in versions:
        results.append({
            "title": v.versionTitle,
            "source": v.versionSource,
            "langauge": v.language
        })

    return jsonResponse(results)


def set_lock_api(request, ref, lang, version):
    """
    API to set an edit lock on a text segment.
    """
    user = request.user.id if request.user.is_authenticated() else 0
    locks.set_lock(norm_ref(ref), lang, version.replace("_", " "), user)
    return jsonResponse({"status": "ok"})


def release_lock_api(request, ref, lang, version):
    """
    API to release the edit lock on a text segment.
    """
    locks.release_lock(norm_ref(ref), lang, version.replace("_", " "))
    return jsonResponse({"status": "ok"})


def check_lock_api(request, ref, lang, version):
    """
    API to check whether a text segment currently has an edit lock.
    """
    locked = locks.check_lock(norm_ref(ref), lang, version.replace("_", " "))
    return jsonResponse({"locked": locked})


def lock_text_api(request, title, lang, version):
    """
    API for locking or unlocking a text as a whole.
    To unlock, include the URL parameter "action=unlock"
    """
    if not request.user.is_staff:
        return {"error": "Only Sefaria Moderators can lock texts."}

    if request.GET.get("action", None) == "unlock":
        return jsonResponse(set_text_version_status(title, lang, version, status=None))
    else:
        return jsonResponse(set_text_version_status(title, lang, version, status="locked"))


def notifications_api(request):
    """
    API for retrieving user notifications.
    """
    if not request.user.is_authenticated():
        return jsonResponse({"error": "You must be logged in to access your notifications."})

    page      = int(request.GET.get("page", 1))
    page_size = int(request.GET.get("page_size", 10))

    notifications = NotificationSet().recent_for_user(request.user.id, limit=page_size, page=page)

    return jsonResponse({
                            "html": notifications.to_HTML(),
                            "page": page,
                            "page_size": page_size,
                            "count": notifications.count
                        })


def notifications_read_api(request):
    """
    API for marking notifications as read

    Takes JSON in the "notifications" parameter of an array of
    notifcation ids as strings.
    """
    if request.method == "POST":
        notifications = request.POST.get("notifications")
        if not notifications:
            return jsonResponse({"error": "'notifications' post parameter missing."})
        notifications = json.loads(notifications)
        for id in notifications:
            notification = Notification(_id=id)
            if notification.uid != request.user.id:
                # Only allow expiring your own notifications
                continue
            notification.mark_read().save()

        return jsonResponse({"status": "ok"})

    else:
        return jsonResponse({"error": "Unsupported HTTP method."})


def messages_api(request):
    """
    API for posting user to user messages
    """
    if not request.user.is_authenticated():
        return jsonResponse({"error": "You must be logged in to access your messages."})

    if request.method == "POST":
        j = request.POST.get("json")
        if not j:
            return jsonResponse({"error": "No post JSON."})
        j = json.loads(j)

        Notification(uid=j["recipient"]).make_message(sender_id=request.user.id, message=j["message"]).save()
        return jsonResponse({"status": "ok"})

    elif request.method == "GET":
        return jsonResponse({"error": "Unsupported HTTP method."})


def follow_api(request, action, uid):
    """
    API for following and unfollowing another user.
    """
    if request.method != "POST":
        return jsonResponse({"error": "Unsupported HTTP method."})

    if not request.user.is_authenticated():
        return jsonResponse({"error": "You must be logged in to follow."})

    follow = FollowRelationship(follower=request.user.id, followee=int(uid))
    if action == "follow":
        follow.follow()
    elif action == "unfollow":
        follow.unfollow()

    return jsonResponse({"status": "ok"})


def follow_list_api(request, kind, uid):
    """
    API for retrieving a list of followers/followees for a given user.
    """
    if kind == "followers":
        f = FollowersSet(int(uid))
    elif kind == "followees":
        f = FolloweesSet(int(uid))

    return jsonResponse(annotate_user_list(f.uids))


def texts_history_api(request, ref, lang=None, version=None):
    """
    API for retrieving history information about a given text.
    """
    if request.method != "GET":
        return jsonResponse({"error": "Unsuported HTTP method."})

    ref = norm_ref(ref)
    refRe = '^%s$|^%s:' % (ref, ref)
    if lang and version:
        query = {"ref": {"$regex": refRe }, "language": lang, "version": version.replace("_", " ")}
    else:
        query = {"ref": {"$regex": refRe }}
    history = db.history.find(query)

    summary = {"copiers": Set(), "translators": Set(), "editors": Set(), "reviewers": Set() }

    for act in history:
        if act["rev_type"].startswith("edit"):
            summary["editors"].update([act["user"]])
        elif act["rev_type"] == "review":
            summary["reviewers"].update([act["user"]])
        elif act["version"] == "Sefaria Community Translation":
            summary["translators"].update([act["user"]])
        else:
            summary["copiers"].update([act["user"]])

    # Don't list copiers and translators as editors as well
    summary["editors"].difference_update(summary["copiers"])
    summary["editors"].difference_update(summary["translators"])

    for group in summary:
        uids = list(summary[group])
        names = []
        for uid in uids:
            try:
                user = User.objects.get(id=uid)
                name = "%s %s" % (user.first_name, user.last_name)
                link = user_link(uid)
            except User.DoesNotExist:
                name = "Someone"
                link = user_link(-1)
            u = {
                'name': name,
                'link': link
            }
            names.append(u)
        summary[group] = names

    return jsonResponse(summary)


def reviews_api(request, ref=None, lang=None, version=None, review_id=None):
    if request.method == "GET":
        if ref and lang and version:
            pRef = parse_ref(ref)
            if "error" in pRef:
                return jsonResponse(pRef)
            ref = make_ref(pRef)
            version = version.replace("_", " ")

            reviews = get_reviews(ref, lang, version)
            last_edit = get_last_edit_date(ref, lang, version)
            score_since_last_edit = get_review_score_since_last_edit(ref, lang, version, reviews=reviews, last_edit=last_edit)

            for r in reviews:
                r["date"] = r["date"].isoformat()

            response = {
                "ref":                ref,
                "lang":               lang,
                "version":            version,
                "reviews":            reviews,
                "reviewCount":        len(reviews),
                "scoreSinceLastEdit": score_since_last_edit,
                "lastEdit":           last_edit.isoformat() if last_edit else None,
            }
        elif review_id:
            response = {}

        return jsonResponse(response)


    elif request.method == "POST":
        if not request.user.is_authenticated():
            return jsonResponse({"error": "You must be logged in to write reviews."})
        j = request.POST.get("json")
        if not j:
            return jsonResponse({"error": "No post JSON."})
        j = json.loads(j)

        response = save_review(j, request.user.id)
        return jsonResponse(response)

    elif request.method == "DELETE":
        if not review_id:
            return jsonResponse({"error": "No review ID given for deletion."})

        return jsonResponse(delete_review(review_id, request.user.id))

    else:
        return jsonResponse({"error": "Unsuported HTTP method."})


@ensure_csrf_cookie
def global_activity(request, page=1):
    """
    Recent Activity page listing all recent actions and contributor leaderboards.
    """
    page = int(page)
    page_size = 100

    if "api" in request.GET:
        q = {}
    else:
        q = {"method": {"$ne": "API"}}

    filter_type = request.GET.get("type", None)
    activity, page = get_maximal_collapsed_activity(query=q, page_size=page_size, page=page, filter_type=filter_type)

    next_page = page + 1 if page else None
    next_page = "/activity/%d" % next_page if next_page else None
    next_page = "%s?type=%s" % (next_page, filter_type) if next_page and filter_type else next_page

    email = request.user.email if request.user.is_authenticated() else False
    return render_to_response('activity.html',
                             {'activity': activity,
                                'filter_type': filter_type,
                                'leaders': top_contributors(),
                                'leaders30': top_contributors(30),
                                'leaders7': top_contributors(7),
                                'leaders1': top_contributors(1),
                                'email': email,
                                'next_page': next_page,
                                },
                             RequestContext(request))


@ensure_csrf_cookie
def segment_history(request, ref, lang, version):
    """
    View revision history for the text segment named by ref / lang / version.
    """
    nref = norm_ref(ref)
    if not nref:
        return HttpResponse("There was an error in your text reference: %s" % parse_ref(ref)["error"])

    version = version.replace("_", " ")
    filter_type = request.GET.get("type", None)
    history = text_history(nref, version, lang, filter_type=filter_type)

    email = request.user.email if request.user.is_authenticated() else False
    return render_to_response('activity.html',
                             {'activity': history,
                               "single": True,
                               "ref": nref,
                               "lang": lang,
                               "version": version,
                               'email': email,
                               'filter_type': filter_type,
                             },
                             RequestContext(request))


def revert_api(request, ref, lang, version, revision):
    """
    API for reverting a text segment to a previous revision.
    """
    if not request.user.is_authenticated():
        return jsonResponse({"error": "You must be logged in to revert changes."})

    if request.method != "POST":
        return jsonResponse({"error": "Unsupported HTTP method."})

    revision = int(revision)
    version = version.replace("_", " ")
    ref = norm_ref(ref)
    if not ref:
        # pass along the error message if norm_ref failed
        return jsonResponse(parse_ref(ref))

    existing = get_text(ref, commentary=0, version=version, lang=lang)
    if "error" in existing:
        return jsonResponse(existing)

    text = {
        "versionTitle": version,
        "versionSource": existing["versionSource"] if lang == "en" else existing["heVersionSource"],
        "language": lang,
        "text": text_at_revision(ref, version, lang, revision)
    }

    return jsonResponse(save_text(ref, text, request.user.id, type="revert text"))


@ensure_csrf_cookie
def user_profile(request, username, page=1):
<<<<<<< HEAD
    """
    User's profile page.
    """
    user           = get_object_or_404(User, username=username)
    profile        = UserProfile(user.id)
    following      = profile.followed_by(request.user.id) if request.user.is_authenticated() else False

    page_size      = 20
    page           = int(page) if page else 1
    query          = {"user": user.id}
    filter_type    = request.GET["type"] if "type" in request.GET else None
    activity, apage= get_maximal_collapsed_activity(query=query, page_size=page_size, page=page, filter_type=filter_type)
    notes, npage   = get_maximal_collapsed_activity(query=query, page_size=page_size, page=page, filter_type="add_note")

    contributed    = activity[0]["date"] if activity else None
    scores         = db.leaders_alltime.find_one({"_id": user.id})
    score          = int(scores["count"]) if scores else 0
    user_texts     = scores.get("texts", None) if scores else None
    sheets         = db.sheets.find({"owner": user.id, "status": {"$in": LISTED_SHEETS }}).sort([["datePublished", -1]])

    next_page      = apage + 1 if apage else None
    next_page      = "/profile/%s/%d" % (username, next_page) if next_page else None

    return render_to_response("profile.html",
                             {
                                'profile': profile,
                                'following': following,
                                'activity': activity,
                                'sheets': sheets,
                                'notes': notes,
                                'joined': user.date_joined,
                                'contributed': contributed,
                                'score': score,
                                'scores': scores,
                                'user_texts': user_texts,
                                'filter_type': filter_type,
                                'next_page': next_page,
                                "single": False,
                              },
                             RequestContext(request))
=======
	"""
	User's profile page. 
	"""
	try:
		profile    = UserProfile(slug=username)
		user       = get_object_or_404(User, id=profile.id)	
	except:
		# Couldn't find by slug, try looking up by username (old style urls)
		# If found, redirect to new URL
		# If we no longer want to support the old URLs, we can remove this
		user       = get_object_or_404(User, username=username)	
		profile    = UserProfile(id=user.id)

		return redirect("/profile/%s" % profile.slug, permanent=True)


	following      = profile.followed_by(request.user.id) if request.user.is_authenticated() else False

	page_size      = 20
	page           = int(page) if page else 1
	query          = {"user": profile.id}
	filter_type    = request.GET["type"] if "type" in request.GET else None
	activity, apage= get_maximal_collapsed_activity(query=query, page_size=page_size, page=page, filter_type=filter_type)
	notes, npage   = get_maximal_collapsed_activity(query=query, page_size=page_size, page=page, filter_type="add_note")

	contributed    = activity[0]["date"] if activity else None 
	scores         = db.leaders_alltime.find_one({"_id": profile.id})
	score          = int(scores["count"]) if scores else 0
	user_texts     = scores.get("texts", None) if scores else None
	sheets         = db.sheets.find({"owner": profile.id, "status": {"$in": LISTED_SHEETS }}).sort([["datePublished", -1]])

	next_page      = apage + 1 if apage else None
	next_page      = "/profile/%s/%d" % (username, next_page) if next_page else None

	return render_to_response("profile.html", 
							 {
							 	'profile': profile,
							 	'following': following,
								'activity': activity,
								'sheets': sheets,
								'notes': notes,
								'joined': user.date_joined,
								'contributed': contributed,
								'score': score,
								'scores': scores,
								'user_texts': user_texts,
								'filter_type': filter_type,
								'next_page': next_page,
								"single": False,
							  }, 
							 RequestContext(request))
>>>>>>> eaac5e31


def profile_api(request):
    """
    API for user profiles.
    """
    if not request.user.is_authenticated():
        return jsonResponse({"error": "You must be logged in to update your profile."})

    if request.method == "POST":

        profileJSON = request.POST.get("json")
        if not profileJSON:
            return jsonResponse({"error": "No post JSON."})
        profileUpdate = json.loads(profileJSON)

<<<<<<< HEAD
        profile = UserProfile(request.user.id)
        profile.update(profileUpdate).save()

        return jsonResponse(profile.to_DICT())
=======
		profile = UserProfile(id=request.user.id)
		profile.update(profileUpdate)

		error = profile.errors()
		if error:
			return jsonResponse({"error": error})
		else:
			profile.save()
			return jsonResponse(profile.to_DICT())
>>>>>>> eaac5e31

    return jsonResponse({"error": "Unsupported HTTP method."})


def profile_redirect(request, username, page=1):
    """
    Redirect to a user profile
    """
    return redirect("/profile/%s" % username, permanent=True)


@login_required
def my_profile(request):
<<<<<<< HEAD
    """"
    Redirect to the profile of the logged in user.
    """
    return redirect("/profile/%s" % request.user._username )
=======
	""""
	Redirect to the profile of the logged in user.
	"""
	return redirect("/profile/%s" % UserProfile(id=request.user.id).slug)
>>>>>>> eaac5e31


@login_required
@ensure_csrf_cookie
def edit_profile(request):
<<<<<<< HEAD
    """
    Page for managing a user's account settings.
    """
    profile = UserProfile(request.user.id)
    return render_to_response('edit_profile.html',
                             {
                                'user': request.user,
                                'profile': profile,
                              },
                             RequestContext(request))
=======
	"""
	Page for managing a user's account settings.
	"""
	profile = UserProfile(id=request.user.id)
	return render_to_response('edit_profile.html', 
							 {
							    'user': request.user,
							 	'profile': profile,
							  }, 
							 RequestContext(request))
>>>>>>> eaac5e31


@login_required
@ensure_csrf_cookie
def account_settings(request):
<<<<<<< HEAD
    """
    Page for managing a user's account settings.
    """
    profile = UserProfile(request.user.id)
    return render_to_response('account_settings.html',
                             {
                                'user': request.user,
                                'profile': profile,
                              },
                             RequestContext(request))
=======
	"""
	Page for managing a user's account settings.
	"""
	profile = UserProfile(id=request.user.id)
	return render_to_response('account_settings.html', 
							 {
							    'user': request.user,
							 	'profile': profile,
							  }, 
							 RequestContext(request))
>>>>>>> eaac5e31

@ensure_csrf_cookie
def splash(request):
    """
    Homepage a.k.a. Splash page.
    """
    daf_today          = sefaria.utils.calendars.daf_yomi(datetime.now())
    daf_tomorrow       = sefaria.utils.calendars.daf_yomi(datetime.now() + timedelta(1))
    parasha            = sefaria.utils.calendars.this_weeks_parasha(datetime.now())
    metrics            = db.metrics.find().sort("timestamp", -1).limit(1)[0]
    activity, page     = get_maximal_collapsed_activity(query={}, page_size=5, page=1)

    # Pull language setting from Accept-Lanugage header
    langClass = 'hebrew' if request.LANGUAGE_CODE in ('he', 'he-il') else 'english'

    return render_to_response('static/splash.html',
                             {
                              "activity": activity,
                              "metrics": metrics,
                              "headline": randint(1,3), #random choice of 3 headlines
                              "daf_today": daf_today,
                              "daf_tomorrow": daf_tomorrow,
                              "parasha": parasha,
                              "langClass": langClass,
                              },
                              RequestContext(request))


@ensure_csrf_cookie
def dashboard(request):
    """
    Dashboard page -- table view of all content
    """
    counts = db.counts.find({"title": {"$exists": 1}},
        {"title": 1, "flags": 1, "linksCount": 1, "percentAvailable": 1})

    toc = get_toc()
    flat_toc = flatten_toc(toc)

    def toc_sort(a):
        try:
            return flat_toc.index(a["title"])
        except:
            return 9999

    counts = sorted(counts, key=toc_sort)

    return render_to_response('dashboard.html',
                                {
                                    "counts": counts,
                                },
                                RequestContext(request))


@ensure_csrf_cookie
def translation_flow(request, ref):
    """
    Assign a user a paritcular bit of text to translate within 'ref',
    either a text title or category.
    """
    ref = ref.replace("_", " ")
    generic_response = { "title": "Help Translate %s" % ref, "content": "" }
    categories = get_text_categories()
    next_text = None
    next_section = None

    # expire old locks before checking for a currently unlocked text
    locks.expire_locks()

    pRef = parse_ref(ref, pad=False)
    if "error" not in pRef and len(pRef["sections"]) == 0:
        # ref is an exact text Title
        text = norm_ref(ref)

        # normalize URL
        if request.path != "/translate/%s" % url_ref(text):
            return redirect("/translate/%s" % url_ref(text), permanent=True)

        # Check for completion
        if get_percent_available(text) == 100:
            generic_response["content"] = "<h3>Sefaria now has a complete translation of %s</h3>But you can still contribute in other ways.</h3> <a href='/contribute'>Learn More.</a>" % ref
            return render_to_response('static/generic.html', generic_response, RequestContext(request))

        if "random" in request.GET:
            # choose a ref from a random section within this text
            skip = int(request.GET.get("skip")) if "skip" in request.GET else None
            assigned_ref = random_untranslated_ref_in_text(text, skip=skip)

            if assigned_ref:
                next_section = parse_ref(assigned_ref)["sections"][0]

        elif "section" in request.GET:
            # choose the next ref within the specified section
            next_section = int(request.GET["section"])
            assigned_ref = next_untranslated_ref_in_text(text, section=next_section)

        else:
            # choose the next ref in this text in order
            assigned_ref = next_untranslated_ref_in_text(text)

        if not assigned_ref:
            generic_response["content"] = "All remaining sections in %s are being worked on by other contributors. Work on <a href='/translate/%s'>another text</a> for now." % (text, ref)
            return render_to_response('static/generic.html', generic_response, RequestContext(request))

    elif "error" not in pRef and len(pRef["sections"]) > 0:
        # ref is a citation to a particular location in a text
        # for now, send this to the edit_text view
        return edit_text(request, ref)

    elif "error" in pRef and ref in categories:
        # ref is a text Category
        cat = ref

        # Check for completion
        if get_percent_available(cat) == 100:
            generic_response["content"] = "<h3>Sefaria now has a complete translation of %s</h3>But you can still contribute in other ways.</h3> <a href='/contribute'>Learn More.</a>" % ref
            return render_to_response('static/generic.html', generic_response, RequestContext(request))

        if "random" in request.GET:
            # choose a random text from this cateogory
            skip = int(request.GET.get("skip")) if "skip" in request.GET else None
            text = random_untranslated_text_in_category(cat, skip=skip)
            assigned_ref = next_untranslated_ref_in_text(text)
            next_text = text

        elif "text" in request.GET:
            # choose the next text requested in URL
            text = norm_ref(request.GET["text"])
            next_text = text
            if get_percent_available(text) == 100:
                generic_response["content"] = "%s is complete! Work on <a href='/translate/%s'>another text</a>." % (next, ref)
                return render_to_response('static/generic.html', generic_response, RequestContext(request))

            assigned_ref = next_untranslated_ref_in_text(text)
            if "error" in assigned_ref:
                generic_response["content"] = "All remaining sections in %s are being worked on by other contributors. Work on <a href='/translate/%s'>another text</a> for now." % (next, ref)
                return render_to_response('static/generic.html', generic_response, RequestContext(request))

        else:
            # choose the next text in order
            skip = 0
            assigned_ref = {"error": "haven't chosen yet"}
            # TODO -- need an escape valve here
            while "error" in assigned_ref:
                text = next_untranslated_text_in_category(cat, skip=skip)
                assigned_ref = next_untranslated_ref_in_text(text)
                skip += 1

    else:
        # we don't know what this is
        generic_response["content"] = "<b>%s</b> isn't a known text or category.<br>But you can still contribute in other ways.</h3> <a href='/contribute'>Learn More.</a>" % (ref)
        return render_to_response('static/generic.html', generic_response, RequestContext(request))


    # get the assigned text
    assigned = get_text(assigned_ref, context=0, commentary=False)

    # Put a lock on this assignment
    user = request.user.id if request.user.is_authenticated() else 0
    locks.set_lock(assigned_ref, "en", "Sefaria Community Translation", user)

    # if the assigned text is actually empty, run this request again
    # but leave the new lock in place to skip over it
    if "he" not in assigned or not len(assigned["he"]):
        return translation_flow(request, ref)

    # get percentage and remaining counts
    # percent   = get_percent_available(assigned["book"])
    translated = get_translated_count_by_unit(assigned["book"], unit=assigned["sectionNames"][-1])
    remaining = get_untranslated_count_by_unit(assigned["book"], unit=assigned["sectionNames"][-1])
    percent = 100 * translated / float(translated + remaining)


    return render_to_response('translate_campaign.html',
                                    {"title": "Help Translate %s" % ref,
                                    "base_ref": ref,
                                    "assigned_ref": assigned_ref,
                                    "assigned_ref_url": url_ref(assigned_ref),
                                    "assigned_text": assigned["he"],
                                    "assigned_segment_name": assigned["sectionNames"][-1],
                                    "assigned": assigned,
                                    "translated": translated,
                                    "remaining": remaining,
                                    "percent": percent,
                                    "thanks": "thank" in request.GET,
                                    "random_param": "&skip=%d" % assigned["sections"][0] if request.GET.get("random") else "",
                                    "next_text": next_text,
                                    "next_section": next_section,
                                    },
                                    RequestContext(request))

@ensure_csrf_cookie
def contest_splash(request, slug):
    """
    Splash page for contest.

    Example of adding a contest record to the DB:
    db.contests.save({
            "contest_start"    : datetime.strptime("3/5/14", "%m/%d/%y"),
            "contest_end"      : datetime.strptime("3/26/14", "%m/%d/%y"),
            "version"          : "Sefaria Community Translation",
            "ref_regex"        : "^Shulchan Arukh, Even HaEzer ",
            "assignment_url"   : "/translate/Shulchan_Arukh,_Even_HaEzer",
            "title"            : "Translate Shulchan Arukh, Even HaEzer",
            "slug"             : "shulchan-arukh-even-haezer"
    })
    """
    settings = db.contests.find_one({"slug": slug})
    if not settings:
        raise Http404

    settings["copy_template"] = "static/contest/%s.html" % settings["slug"]

    leaderboard_condition = make_leaderboard_condition( start     = settings["contest_start"],
                                                        end       = settings["contest_end"],
                                                        version   = settings["version"],
                                                        ref_regex = settings["ref_regex"])

    now = datetime.now()
    if now < settings["contest_start"]:
        settings["phase"] = "pre"
        settings["leaderboard"] = None
        settings["time_to_start"] = td_format(settings["contest_start"] - now)

    elif settings["contest_start"] < now < settings["contest_end"]:
        settings["phase"] = "active"
        settings["leaderboard_title"] = "Current Leaders"
        settings["leaderboard"] = make_leaderboard(leaderboard_condition)
        settings["time_to_end"] = td_format(settings["contest_end"] - now)

    elif settings["contest_end"] < now:
        settings["phase"] = "post"
        settings["leaderboard_title"] = "Contest Leaders (Unreviewed)"

        settings["leaderboard"] = make_leaderboard(leaderboard_condition)


    return render_to_response("contest_splash.html",
                                settings,
                                RequestContext(request))

@ensure_csrf_cookie
def metrics(request):
    """
    Metrics page. Shows graphs of core metrics.
    """
    metrics = db.metrics.find().sort("timestamp", 1)
    metrics_json = dumps(metrics)
    return render_to_response('metrics.html',
                                {
                                    "metrics_json": metrics_json,
                                },
                                RequestContext(request))

@ensure_csrf_cookie
def serve_static(request, page):
    """
    Serve a static page whose template matches the URL
    """
    return render_to_response('static/%s.html' % page, {}, RequestContext(request))


<|MERGE_RESOLUTION|>--- conflicted
+++ resolved
@@ -687,48 +687,6 @@
 
 @ensure_csrf_cookie
 def user_profile(request, username, page=1):
-<<<<<<< HEAD
-    """
-    User's profile page.
-    """
-    user           = get_object_or_404(User, username=username)
-    profile        = UserProfile(user.id)
-    following      = profile.followed_by(request.user.id) if request.user.is_authenticated() else False
-
-    page_size      = 20
-    page           = int(page) if page else 1
-    query          = {"user": user.id}
-    filter_type    = request.GET["type"] if "type" in request.GET else None
-    activity, apage= get_maximal_collapsed_activity(query=query, page_size=page_size, page=page, filter_type=filter_type)
-    notes, npage   = get_maximal_collapsed_activity(query=query, page_size=page_size, page=page, filter_type="add_note")
-
-    contributed    = activity[0]["date"] if activity else None
-    scores         = db.leaders_alltime.find_one({"_id": user.id})
-    score          = int(scores["count"]) if scores else 0
-    user_texts     = scores.get("texts", None) if scores else None
-    sheets         = db.sheets.find({"owner": user.id, "status": {"$in": LISTED_SHEETS }}).sort([["datePublished", -1]])
-
-    next_page      = apage + 1 if apage else None
-    next_page      = "/profile/%s/%d" % (username, next_page) if next_page else None
-
-    return render_to_response("profile.html",
-                             {
-                                'profile': profile,
-                                'following': following,
-                                'activity': activity,
-                                'sheets': sheets,
-                                'notes': notes,
-                                'joined': user.date_joined,
-                                'contributed': contributed,
-                                'score': score,
-                                'scores': scores,
-                                'user_texts': user_texts,
-                                'filter_type': filter_type,
-                                'next_page': next_page,
-                                "single": False,
-                              },
-                             RequestContext(request))
-=======
 	"""
 	User's profile page. 
 	"""
@@ -780,7 +738,6 @@
 								"single": False,
 							  }, 
 							 RequestContext(request))
->>>>>>> eaac5e31
 
 
 def profile_api(request):
@@ -791,30 +748,22 @@
         return jsonResponse({"error": "You must be logged in to update your profile."})
 
     if request.method == "POST":
-
         profileJSON = request.POST.get("json")
         if not profileJSON:
             return jsonResponse({"error": "No post JSON."})
         profileUpdate = json.loads(profileJSON)
 
-<<<<<<< HEAD
-        profile = UserProfile(request.user.id)
-        profile.update(profileUpdate).save()
-
-        return jsonResponse(profile.to_DICT())
-=======
-		profile = UserProfile(id=request.user.id)
-		profile.update(profileUpdate)
-
-		error = profile.errors()
-		if error:
-			return jsonResponse({"error": error})
-		else:
-			profile.save()
-			return jsonResponse(profile.to_DICT())
->>>>>>> eaac5e31
-
+        profile = UserProfile(id=request.user.id)
+        profile.update(profileUpdate)
+
+        error = profile.errors()
+        if error:
+            return jsonResponse({"error": error})
+        else:
+            profile.save()
+            return jsonResponse(profile.to_DICT())
     return jsonResponse({"error": "Unsupported HTTP method."})
+
 
 
 def profile_redirect(request, username, page=1):
@@ -826,34 +775,15 @@
 
 @login_required
 def my_profile(request):
-<<<<<<< HEAD
-    """"
-    Redirect to the profile of the logged in user.
-    """
-    return redirect("/profile/%s" % request.user._username )
-=======
 	""""
 	Redirect to the profile of the logged in user.
 	"""
 	return redirect("/profile/%s" % UserProfile(id=request.user.id).slug)
->>>>>>> eaac5e31
 
 
 @login_required
 @ensure_csrf_cookie
 def edit_profile(request):
-<<<<<<< HEAD
-    """
-    Page for managing a user's account settings.
-    """
-    profile = UserProfile(request.user.id)
-    return render_to_response('edit_profile.html',
-                             {
-                                'user': request.user,
-                                'profile': profile,
-                              },
-                             RequestContext(request))
-=======
 	"""
 	Page for managing a user's account settings.
 	"""
@@ -864,24 +794,11 @@
 							 	'profile': profile,
 							  }, 
 							 RequestContext(request))
->>>>>>> eaac5e31
 
 
 @login_required
 @ensure_csrf_cookie
 def account_settings(request):
-<<<<<<< HEAD
-    """
-    Page for managing a user's account settings.
-    """
-    profile = UserProfile(request.user.id)
-    return render_to_response('account_settings.html',
-                             {
-                                'user': request.user,
-                                'profile': profile,
-                              },
-                             RequestContext(request))
-=======
 	"""
 	Page for managing a user's account settings.
 	"""
@@ -892,7 +809,7 @@
 							 	'profile': profile,
 							  }, 
 							 RequestContext(request))
->>>>>>> eaac5e31
+
 
 @ensure_csrf_cookie
 def splash(request):
