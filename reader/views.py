# -*- coding: utf-8 -*-

from datetime import datetime, timedelta
from elasticsearch_dsl import Search
from elasticsearch import Elasticsearch
from random import choice
import json
import urllib.request, urllib.parse, urllib.error
import dateutil.parser
from bson.json_util import dumps
import socket
import bleach
from collections import OrderedDict

from rest_framework.decorators import api_view
from django.template.loader import render_to_string, get_template
from django.shortcuts import render, get_object_or_404, redirect
from django.http import Http404
from django.contrib.auth.decorators import login_required
from django.contrib.admin.views.decorators import staff_member_required
from django.utils.encoding import iri_to_uri
from django.utils.translation import ugettext as _
from django.views.decorators.csrf import ensure_csrf_cookie, csrf_exempt, csrf_protect, requires_csrf_token
from django.contrib.auth.models import User
from django import http
from django.utils import timezone

from sefaria.model import *
from sefaria.workflows import *
from sefaria.reviews import *
from sefaria.google_storage_manager import GoogleStorageManager
from sefaria.model.user_profile import user_link, user_started_text, unread_notifications_count_for_user, public_user_data
from sefaria.model.group import GroupSet
from sefaria.model.topic_old import get_topics
from sefaria.model.webpage import get_webpages_for_ref
from sefaria.model.schema import SheetLibraryNode
from sefaria.model.trend import user_stats_data, site_stats_data
from sefaria.client.wrapper import format_object_for_client, format_note_object_for_client, get_notes, get_links
from sefaria.system.exceptions import InputError, PartialRefInputError, BookNameError, NoVersionFoundError, DictionaryEntryNotFoundError
from sefaria.client.util import jsonResponse
from sefaria.history import text_history, get_maximal_collapsed_activity, top_contributors, make_leaderboard, make_leaderboard_condition, text_at_revision, record_version_deletion, record_index_deletion
from sefaria.system.decorators import catch_error_as_json, sanitize_get_params, json_response_decorator
from sefaria.summaries import get_or_make_summary_node
from sefaria.sheets import get_sheets_for_ref, public_sheets, get_sheets_by_tag, user_sheets, user_tags, trending_tags, sheet_to_dict, get_top_sheets, public_tag_list, group_sheets, get_sheet_for_panel, annotate_user_links
from sefaria.utils.util import text_preview
from sefaria.utils.hebrew import hebrew_term, is_hebrew
from sefaria.utils.talmud import daf_to_section
from sefaria.utils.calendars import get_all_calendar_items, get_keyed_calendar_items, this_weeks_parasha
from sefaria.utils.util import short_to_long_lang_code, titlecase
import sefaria.tracker as tracker
from sefaria.system.cache import django_cache
from sefaria.settings import USE_VARNISH, USE_NODE, NODE_HOST, DOMAIN_LANGUAGES, MULTISERVER_ENABLED, SEARCH_ADMIN
from sefaria.site.site_settings import SITE_SETTINGS
from sefaria.system.multiserver.coordinator import server_coordinator
from sefaria.helper.search import get_query_obj
from django.utils.html import strip_tags

if USE_VARNISH:
    from sefaria.system.varnish.wrapper import invalidate_ref, invalidate_linked

import logging
logger = logging.getLogger(__name__)

#    #    #
# Initialized cache library objects that depend on sefaria.model being completely loaded.
logger.warn("Initializing library objects.")
library.get_toc_tree()
library.build_full_auto_completer()
library.build_ref_auto_completer()
library.build_lexicon_auto_completers()
library.build_cross_lexicon_auto_completer()
if server_coordinator:
    server_coordinator.connect()
#    #    #

@ensure_csrf_cookie
def catchall(request, tref, sheet=None):
    """
    Handle any URL not explicitly covers in urls.py.
    Catches text refs for text content and text titles for text table of contents.
    """
    def reader_redirect(uref):
        # Redirect to standard URLs
        url = "/" + uref

        response = redirect(iri_to_uri(url), permanent=True)
        params = request.GET.urlencode()
        response['Location'] += "?%s" % params if params else ""
        return response

    if sheet is None:
        try:
            oref = model.Ref(tref)
        except PartialRefInputError as e:
            logger.warning('{}'.format(e))
            matched_ref = Ref(e.matched_part)
            return reader_redirect(matched_ref.url())
        except InputError:
            raise Http404

        uref = oref.url()
        if uref and tref != uref:
            return reader_redirect(uref)

        return text_panels(request, ref=tref)

    return text_panels(request, ref=tref, sheet=sheet)


@ensure_csrf_cookie
def old_versions_redirect(request, tref, lang, version):
    url = "/{}?v{}={}".format(tref, lang, version)
    response = redirect(iri_to_uri(url), permanent=True)
    params = request.GET.urlencode()
    response['Location'] += "&{}".format(params) if params else ""
    return response


def render_react_component(component, props):
    """
    Asks the Node Server to render `component` with `props`.
    `props` may either be JSON (to save reencoding) or a dictionary.
    Returns HTML.
    """
    if not USE_NODE:
        return render_to_string("elements/loading.html", context={"SITE_SETTINGS": SITE_SETTINGS})

    from sefaria.settings import NODE_TIMEOUT, NODE_TIMEOUT_MONITOR

    propsJSON = json.dumps(props) if isinstance(props, dict) else props
    cache_key = "todo" # zlib.compress(propsJSON)
    url = NODE_HOST + "/" + component + "/" + cache_key

    encoded_args = urllib.parse.urlencode({
        "propsJSON": propsJSON,
    }).encode("utf-8")
    try:
        req = urllib.request.Request(url)
        response = urllib.request.urlopen(req, encoded_args, NODE_TIMEOUT)
        html = response.read().decode("utf-8")
        return html
    except Exception as e:
        # Catch timeouts, however they may come.  Write to file NODE_TIMEOUT_MONITOR, which forever monitors to restart process
        if isinstance(e, socket.timeout) or (hasattr(e, "reason") and isinstance(e.reason, socket.timeout)):
            logger.exception("Node timeout: Fell back to client-side rendering.")
            with open(NODE_TIMEOUT_MONITOR, "a") as myfile:
                props = json.loads(props) if isinstance(props, str) else props
                myfile.write("Timeout at {}: {} / {} / {} / {}\n".format(
                    datetime.now().isoformat(),
                    props.get("initialPath"),
                    "MultiPanel" if props.get("multiPanel", True) else "Mobile",
                    "Logged In" if props.get("loggedIn", False) else "Logged Out",
                    props.get("interfaceLang")
                ))
            return render_to_string("elements/loading.html", context={"SITE_SETTINGS": SITE_SETTINGS})
        else:
            # If anything else goes wrong with Node, just fall back to client-side rendering
            logger.exception("Node error: Fell back to client-side rendering.")
            return render_to_string("elements/loading.html", context={"SITE_SETTINGS": SITE_SETTINGS})


def make_panel_dict(oref, versionEn, versionHe, filter, versionFilter, mode, **kwargs):
    """
    Returns a dictionary corresponding to the React panel state,
    additionally setting `text` field with textual content.
    """
    if oref.is_book_level():
        if kwargs.get('extended notes', 0) and (versionEn is not None or versionHe is not None):
            currVersions = {"en": versionEn, "he": versionHe}
            if versionEn is not None and versionHe is not None:
                curr_lang = kwargs.get("panelDisplayLanguage", "en")
                for key in list(currVersions.keys()):
                    if key == curr_lang:
                        continue
                    else:
                        currVersions[key] = None
            panel = {
                "menuOpen": "extended notes",
                "bookRef": oref.normal(),
                "indexDetails": library.get_index(oref.normal()).contents_with_content_counts(),
                "currVersions": currVersions
            }
        else:
            panel = {
                "menuOpen": "book toc",
                "bookRef": oref.normal(),
                "indexDetails": library.get_index(oref.normal()).contents_with_content_counts(),
                "versions": oref.version_list()
            }
    else:
        section_ref = oref.first_available_section_ref()
        oref = section_ref if section_ref else oref
        panel = {
            "mode": mode,
            "ref": oref.normal(),
            "refs": [oref.normal()] if not oref.is_spanning() else [r.normal() for r in oref.split_spanning_ref()],
            "currVersions": {
                "en": versionEn,
                "he": versionHe,
            },
            "filter": filter,
            "versionFilter": versionFilter,
        }
        if filter and len(filter):
            if filter[0] in ("Sheets", "Notes", "About", "Versions", "Version Open", "Web Pages", "extended notes"):
                panel["connectionsMode"] = filter[0]
            else:
                panel["connectionsMode"] = "TextList"

        settings_override = {}
        panelDisplayLanguage = kwargs.get("panelDisplayLanguage")
        aliyotOverride = kwargs.get("aliyotOverride")
        if panelDisplayLanguage:
            settings_override.update({"language" : short_to_long_lang_code(panelDisplayLanguage)})
        if aliyotOverride:
            settings_override.update({"aliyotTorah": aliyotOverride})
        if settings_override:
            panel["settings"] = settings_override
        if mode != "Connections":
            try:
                text_family = TextFamily(oref, version=panel["currVersions"]["en"], lang="en", version2=panel["currVersions"]["he"], lang2="he", commentary=False,
                                  context=True, pad=True, alts=True, wrapLinks=False).contents()
            except NoVersionFoundError:
                text_family = {}
            text_family["updateFromAPI"] = True
            text_family["next"] = oref.next_section_ref().normal() if oref.next_section_ref() else None
            text_family["prev"] = oref.prev_section_ref().normal() if oref.prev_section_ref() else None
            panel["text"] = text_family

            if oref.index.categories == ["Tanakh", "Torah"]:
                panel["indexDetails"] = oref.index.contents(v2=True) # Included for Torah Parashah titles rendered in text

            if oref.is_segment_level(): # Note: a ranging or spanning ref like "Genesis 1:2-3:4" is considered segment level
                panel["highlightedRefs"] = [subref.normal() for subref in oref.range_list()]

    return panel


def make_search_panel_dict(get_dict, i, **kwargs):
    search_params = get_search_params(get_dict, i)
    # TODO hard to pass search params related to textSearchState and sheetSearchState as those are JS objects
    # TODO this is not such a pressing issue though
    panel = {
        "menuOpen": "search",
        "searchQuery": search_params["query"],
        "searchTab": search_params["tab"],
    }
    panelDisplayLanguage = kwargs.get("panelDisplayLanguage")
    if panelDisplayLanguage:
        panel["settings"] = {"language": short_to_long_lang_code(panelDisplayLanguage)}

    return panel


def make_sheet_panel_dict(sheet_id, filter, **kwargs):
    highlighted_node = None
    if "." in sheet_id:
        highlighted_node = sheet_id.split(".")[1]
        sheet_id = sheet_id.split(".")[0]

    db.sheets.update({"id": int(sheet_id)}, {"$inc": {"views": 1}})
    sheet = get_sheet_for_panel(int(sheet_id))
    if "error" in sheet:
        raise Http404
    sheet["ownerProfileUrl"] = public_user_data(sheet["owner"])["profileUrl"]

    if "assigner_id" in sheet:
        asignerData = public_user_data(sheet["assigner_id"])
        sheet["assignerName"] = asignerData["name"]
        sheet["assignerProfileUrl"] = asignerData["profileUrl"]
    if "viaOwner" in sheet:
        viaOwnerData = public_user_data(sheet["viaOwner"])
        sheet["viaOwnerName"] = viaOwnerData["name"]
        sheet["viaOwnerProfileUrl"] = viaOwnerData["profileUrl"]

    sheet["sources"] = annotate_user_links(sheet["sources"])
    panel = {
        "sheetID": sheet_id,
        "mode": "Sheet",
        "sheet": sheet,
        "highlightedNodes": highlighted_node
    }

    if highlighted_node:
        ref = next((element["ref"] for element in sheet["sources"] if element.get("ref") and element["node"] == int(highlighted_node)), None)

    panelDisplayLanguage = kwargs.get("panelDisplayLanguage")
    if panelDisplayLanguage:
        panel["settings"] = {"language": short_to_long_lang_code(panelDisplayLanguage)}

    panels = []
    panels.append(panel)

    if filter is not None and ref is not None:
        panels += [make_panel_dict(Ref(ref), None, None, filter, None, "Connections", **kwargs)]
        return panels
    else:
        return panels


def make_panel_dicts(oref, versionEn, versionHe, filter, versionFilter, multi_panel, **kwargs):
    """
    Returns an array of panel dictionaries.
    Depending on whether `multi_panel` is True, connections set in `filter` are displayed in either 1 or 2 panels.
    """
    panels = []
    # filter may have value [], meaning "all".  Therefore we test filter with "is not None".
    if filter is not None and multi_panel:
        panels += [make_panel_dict(oref, versionEn, versionHe, filter, versionFilter, "Text", **kwargs)]
        panels += [make_panel_dict(oref, versionEn, versionHe, filter, versionFilter, "Connections", **kwargs)]
    elif filter is not None and not multi_panel:
        panels += [make_panel_dict(oref, versionEn, versionHe, filter, versionFilter, "TextAndConnections", **kwargs)]
    else:
        panels += [make_panel_dict(oref, versionEn, versionHe, filter, versionFilter, "Text", **kwargs)]

    return panels


def base_props(request):
    """
    Returns a dictionary of props that all App pages get based on the request.
    """
    from sefaria.system.context_processors import user_and_notifications
    return {
        "multiPanel": not request.user_agent.is_mobile and not "mobile" in request.GET,
        "initialPath": request.get_full_path(),
        "loggedIn": True if request.user.is_authenticated else False, # Django 1.10 changed this to a CallableBool, so it doesnt have a direct value of True/False,
        "_uid": request.user.id,
        "interfaceLang": request.interfaceLang,
        "initialSettings": {
            "language":      request.contentLang,
            "layoutDefault": request.COOKIES.get("layoutDefault", "segmented"),
            "layoutTalmud":  request.COOKIES.get("layoutTalmud", "continuous"),
            "layoutTanakh":  request.COOKIES.get("layoutTanakh", "segmented"),
            "aliyotTorah":   request.COOKIES.get("aliyotTorah", "aliyotOff"),
            "vowels":        request.COOKIES.get("vowels", "all"),
            "biLayout":      request.COOKIES.get("biLayout", "stacked"),
            "color":         request.COOKIES.get("color", "light"),
            "fontSize":      request.COOKIES.get("fontSize", 62.5),
        },
    }


@sanitize_get_params
def text_panels(request, ref, version=None, lang=None, sheet=None):
    """
    Handles views of ReaderApp that involve texts, connections, and text table of contents in panels.
    """
    if sheet == None:
        try:
            primary_ref = oref = Ref(ref)
            if primary_ref.book == "Sheet":
                sheet = True
                ref = '.'.join(map(str, primary_ref.sections))
        except InputError:
            raise Http404

    props = base_props(request)

    panels = []
    multi_panel = props["multiPanel"]
    # Handle first panel which has a different signature in params
    versionEn = request.GET.get("ven", None)
    if versionEn:
        versionEn = versionEn.replace("_", " ")
    versionHe = request.GET.get("vhe", None)
    if versionHe:
        versionHe = versionHe.replace("_", " ")

    filter = request.GET.get("with").replace("_", " ").split("+") if request.GET.get("with") else None
    filter = [] if filter == ["all"] else filter

    if sheet == None:

        versionFilter = [request.GET.get("vside").replace("_", " ")] if request.GET.get("vside") else []

        if versionEn and not Version().load({"versionTitle": versionEn, "language": "en"}):
            raise Http404
        if versionHe and not Version().load({"versionTitle": versionHe, "language": "he"}):
            raise Http404
        kwargs = {
            "panelDisplayLanguage": request.GET.get("lang", props["initialSettings"]["language"]),
            'extended notes': int(request.GET.get("notes", 0)),
        }
        if request.GET.get("aliyot", None):
            kwargs["aliyotOverride"] = "aliyotOn" if int(request.GET.get("aliyot")) == 1 else "aliyotOff"
        panels += make_panel_dicts(oref, versionEn, versionHe, filter, versionFilter, multi_panel, **kwargs)

    elif sheet == True:
        panels += make_sheet_panel_dict(ref, filter, **{"panelDisplayLanguage": request.GET.get("lang", "bi")})

    # Handle any panels after 1 which are identified with params like `p2`, `v2`, `l2`.
    i = 2
    while True:
        ref = request.GET.get("p{}".format(i))

        if not ref:
            break
        if ref == "search":
            panelDisplayLanguage = request.GET.get("lang{}".format(i), props["initialSettings"]["language"])
            panels += [make_search_panel_dict(request.GET, i, **{"panelDisplayLanguage": panelDisplayLanguage})]

        elif ref == "sheet":
            sheet_id = request.GET.get("s{}".format(i))
            panelDisplayLanguage = request.GET.get("lang", "bi")
            panels += make_sheet_panel_dict(sheet_id, None, **{"panelDisplayLanguage": panelDisplayLanguage})


        else:
            try:
                oref = Ref(ref)
            except InputError:
                i += 1
                continue  # Stop processing all panels?
                # raise Http404

            versionEn  = request.GET.get("ven{}".format(i)).replace("_", " ") if request.GET.get("ven{}".format(i)) else None
            versionHe  = request.GET.get("vhe{}".format(i)).replace("_", " ") if request.GET.get("vhe{}".format(i)) else None
            if not versionEn and not versionHe:
                # potential link using old version format
                language = request.GET.get("l{}".format(i))
                if language == "en":
                    versionEn = request.GET.get("v{}".format(i)).replace("_", " ") if request.GET.get("v{}".format(i)) else None
                else: # he
                    versionHe = request.GET.get("v{}".format(i)).replace("_", " ") if request.GET.get("v{}".format(i)) else None

            filter   = request.GET.get("w{}".format(i)).replace("_", " ").split("+") if request.GET.get("w{}".format(i)) else None
            filter   = [] if filter == ["all"] else filter
            versionFilter = [request.GET.get("vside").replace("_", " ")] if request.GET.get("vside") else []
            kwargs = {
                "panelDisplayLanguage": request.GET.get("lang{}".format(i), props["initialSettings"]["language"]),
                'extended notes': int(request.GET.get("notes{}".format(i), 0)),
            }
            if request.GET.get("aliyot{}".format(i), None):
                kwargs["aliyotOverride"] = "aliyotOn" if int(request.GET.get("aliyot{}".format(i))) == 1 else "aliyotOff"

            if (versionEn and not Version().load({"versionTitle": versionEn, "language": "en"})) or \
                (versionHe and not Version().load({"versionTitle": versionHe, "language": "he"})):
                i += 1
                continue  # Stop processing all panels?
                # raise Http404

            panels += make_panel_dicts(oref, versionEn, versionHe, filter, versionFilter, multi_panel, **kwargs)
        i += 1

    props.update({
        "headerMode":                  False,
        "initialRefs":                 panels[0].get("refs", []),
        "initialFilter":               panels[0].get("filter", None), # used only for mobile, TextAndConnections case.
        "initialBookRef":              panels[0].get("bookRef", None),
        "initialPanels":               panels,
        "initialPanelCap":             len(panels),
        "initialQuery":                None,
        "initialSheetsTag":            None,
        "initialNavigationCategories": None,
        "initialNavigationTopicCategory":     None,
    })
    if sheet == None:
        title = primary_ref.he_normal() if request.interfaceLang == "hebrew" else primary_ref.normal()
        breadcrumb = ld_cat_crumbs(request, oref=primary_ref)

        if primary_ref.is_book_level():
            if request.interfaceLang == "hebrew":
                desc = getattr(primary_ref.index, 'heDesc', "")
                book = primary_ref.he_normal()
            else:
                desc = getattr(primary_ref.index, 'enDesc', "")
                book = primary_ref.normal()
            read = _("Read the text of %(book)s online with commentaries and connections.") % {'book': book}
            desc = desc + " " + read if desc else read

        else:
            segmentIndex = primary_ref.sections[-1] - 1 if primary_ref.is_segment_level() else 0
            try:
                enText = _reduce_ranged_ref_text_to_first_section(props["initialPanels"][0]["text"].get("text", []))
                heText = _reduce_ranged_ref_text_to_first_section(props["initialPanels"][0]["text"].get("he", []))
                enDesc = enText[segmentIndex] if segmentIndex < len(enText) else "" # get english text for section if it exists
                heDesc = heText[segmentIndex] if segmentIndex < len(heText) else "" # get hebrew text for section if it exists
                if request.interfaceLang == "hebrew":
                    desc = heDesc or enDesc # if no hebrew, fall back on hebrew
                else:
                    desc = enDesc or heDesc  # if no english, fall back on hebrew

                desc = bleach.clean(desc, strip=True, tags=())
                desc = desc[:160].rsplit(' ', 1)[0] + "..."  # truncate as close to 160 characters as possible while maintaining whole word. Append ellipses.

            except (IndexError, KeyError):
                desc = _("Explore 3,000 years of Jewish texts in Hebrew and English translation.")

    else:
        sheet = panels[0].get("sheet",{})
        title = "Sefaria Source Sheet: " + strip_tags(sheet["title"])
        breadcrumb = sheet_crumbs(request, sheet)
        desc = sheet.get("summary","A source sheet created with Sefaria's Source Sheet Builder")


    propsJSON = json.dumps(props)
    html = render_react_component("ReaderApp", propsJSON)
    return render(request, 'base.html', {
        "propsJSON":      propsJSON,
        "html":           html,
        "title":          title,
        "desc":           desc,
        "ldBreadcrumbs":  breadcrumb
    })

def _reduce_ranged_ref_text_to_first_section(text_list):
    """
    given jagged-array-like list, return only first section
    :param text_list: list
    :return: returns list of text representing first section
    """
    if len(text_list) == 0:
        return text_list
    while not isinstance(text_list[0], str):
        text_list = text_list[0]
    return text_list


@sanitize_get_params
def texts_category_list(request, cats):
    """
    List of texts in a category.
    """
    if "Tanach" in cats:
        cats = cats.replace("Tanach", "Tanakh")
        return redirect("/texts/%s" % cats)

    props = base_props(request)
    cats  = cats.split("/")
    if cats != ["recent"]:
        toc        = library.get_toc()
        cat_toc    = get_or_make_summary_node(toc, cats, make_if_not_found=False)
        if cat_toc is None or len(cats) == 0:
            return texts_list(request)
        cat_string = ", ".join(cats) if request.interfaceLang == "english" else ", ".join([hebrew_term(cat) for cat in cats])
        title = cat_string + _(" | Sefaria")
        desc  = _("Read %(categories)s texts online with commentaries and connections.") % {'categories': cat_string}

    else:
        title = _("Recently Viewed")
        desc  = _("Texts that you've recently viewed on Sefaria.")

    props.update({
        "initialMenu": "navigation",
        "initialNavigationCategories": cats,
    })
    propsJSON = json.dumps(props)
    html = render_react_component("ReaderApp", propsJSON)
    return render(request, 'base.html', {
        "propsJSON":        propsJSON,
        "html":             html,
        "title":            title,
        "desc":             desc,
        "ldBreadcrumbs":    ld_cat_crumbs(request, cats)
    })

@sanitize_get_params
def topics_toc_page(request, topicCategory):
    """
    List of texts in a category.
    """
    props = base_props(request)

    props.update({
        "initialMenu": "navigation",
        "initialNavigationTopicCategory": topicCategory,
    })
    propsJSON = json.dumps(props)
    html = render_react_component("ReaderApp", propsJSON)
    return render(request, 'base.html', {
        "propsJSON":        propsJSON,
        "html":             html,
        "title":            "",
        "desc":             "",
        #"ldBreadcrumbs":    ld_cat_crumbs(request, cats)
    })


def get_param(param, i=None):
    return "{}{}".format(param, "" if i is None else i)


def get_search_params(get_dict, i=None):
    gp = get_param
    sheet_group_search_filters = [urllib.parse.unquote(f) for f in get_dict.get(gp("sgroupFilters", i)).split("|")] if get_dict.get(gp("sgroupFilters", i),
                                                                                                     "") else []
    sheet_tags_search_filters = [urllib.parse.unquote(f) for f in get_dict.get(gp("stagsFilters", i), "").split("|")] if get_dict.get(gp("stagsFilters", i),
                                                                                                       "") else []
    sheet_agg_types = ['group'] * len(sheet_group_search_filters) + ['tags'] * len(
        sheet_tags_search_filters)  # i got a tingly feeling writing this
    text_filters = [urllib.parse.unquote(f) for f in get_dict.get(gp("tpathFilters", i)).split("|")] if get_dict.get(gp("tpathFilters", i)) else []
    return {
        "query": urllib.parse.unquote(get_dict.get(gp("q", i), "")),
        "tab": urllib.parse.unquote(get_dict.get(gp("tab", i), "text")),
        "textField": ("naive_lemmatizer" if get_dict.get(gp("tvar", i)) == "1" else "exact") if get_dict.get(gp("tvar", i)) else "",
        "textSort": get_dict.get(gp("tsort", i), None),
        "textFilters": text_filters,
        "textFilterAggTypes": [None for _ in text_filters],  # currently unused. just needs to be equal len as text_filters
        "sheetSort": get_dict.get(gp("ssort", i), None),
        "sheetFilters": (sheet_group_search_filters + sheet_tags_search_filters),
        "sheetFilterAggTypes": sheet_agg_types,
    }


@ensure_csrf_cookie
@sanitize_get_params
def search(request):
    """
    Search or Search Results page.
    """
    search_params = get_search_params(request.GET)

    props = base_props(request)
    props.update({
        "initialMenu": "search",
        "initialQuery": search_params["query"],
        "initialSearchTab": search_params["tab"],
        "initialTextSearchFilters": search_params["textFilters"],
        "initialTextSearchFilterAggTypes": search_params["textFilterAggTypes"],
        "initialTextSearchField": search_params["textField"],
        "initialTextSearchSortType": search_params["textSort"],
        "initialSheetSearchFilters": search_params["sheetFilters"],
        "initialSheetSearchFilterAggTypes": search_params["sheetFilterAggTypes"],
        "initialSheetSearchSortType": search_params["sheetSort"]
    })
    propsJSON = json.dumps(props)
    html = render_react_component("ReaderApp", propsJSON)
    return render(request,'base.html', {
        "propsJSON": propsJSON,
        "html":      html,
        "title":     (search_params["query"] + " | " if search_params["query"] else "") + _("Sefaria Search"),
        "desc":      _("Search 3,000 years of Jewish texts in Hebrew and English translation.")
    })


@sanitize_get_params
def sheets(request):
    """
    Source Sheets Home Page.
    """
    props = base_props(request)
    props.update({
        "initialMenu": "sheets",
        "topSheets": get_top_sheets(),
        "tagList": public_tag_list(sort_by="count"),
        "trendingTags": trending_tags(ntags=18)
    })

    title = _("Sefaria Source Sheets")
    desc  = _("Explore thousands of public Source Sheets and use our Source Sheet Builder to create your own online.")
    propsJSON = json.dumps(props)
    html = render_react_component("ReaderApp", propsJSON)
    return render(request, 'base.html', {
        "propsJSON":      propsJSON,
        "title":          title,
        "desc":           desc,
        "html":           html,
    })


@sanitize_get_params
def get_group_page(request, group, authenticated):
    props = base_props(request)
    props.update({
        "initialMenu":     "sheets",
        "initialSheetsTag": "sefaria-groups",
        "initialGroup":     group,
        "initialGroupTag":  request.GET.get("tag", None)
    })
    group = GroupSet({"name": group})
    if not len(group):
        raise Http404
    props["groupData"] = group[0].contents(with_content=True, authenticated=authenticated)

    propsJSON = json.dumps(props)
    html = render_react_component("ReaderApp", propsJSON)
    return render(request, 'base.html', {
        "propsJSON": propsJSON,
        "html": html,
        "title": group[0].name + " | " + _("Sefaria Groups"),
        "desc": props["groupData"].get("description", ""),
    })


def public_groups(request):
    props = base_props(request)
    title = _("Sefaria Groups")
    return menu_page(request, props, "publicGroups")


@login_required
def my_groups(request):
    props = base_props(request)
    title = _("Sefaria Groups")
    return menu_page(request, props, "myGroups")


@login_required
def my_notes(request):
    title = _("My Notes on Sefaria")
    props = base_props(request)
    return menu_page(request, props, "myNotes", title)


@sanitize_get_params
def sheets_by_tag(request, tag):
    """
    Page of sheets by tag.
    Currently used to for "My Sheets" and  "All Sheets" as well.
    """
    if tag != Term.normalize(tag):
        return redirect("/sheets/tags/%s" % Term.normalize(tag))

    props = base_props(request)
    props.update({
        "initialMenu":     "sheets",
        "initialSheetsTag": tag,
    })
    if tag == "My Sheets" and request.user.is_authenticated:
        props["userSheets"] = user_sheets(request.user.id)["sheets"]
        props["userTags"]   = user_tags(request.user.id)
        title = _("My Source Sheets | Sefaria Source Sheets")
        desc  = _("My Sources Sheets on Sefaria, both private and public.")

    elif tag == "My Sheets" and not request.user.is_authenticated:
        return redirect("/login?next=/sheets/private")

    elif tag == "All Sheets":
        props["publicSheets"] = {"offset0num50": public_sheets(limit=50)["sheets"]}
        title = _("Public Source Sheets | Sefaria Source Sheets")
        desc  = _("Explore thousands of public Source Sheets drawing on Sefaria's library of Jewish texts.")

    else:
        props["tagSheets"]    = [sheet_to_dict(s) for s in get_sheets_by_tag(tag)]
        tag   = Term.normalize(tag, lang=request.LANGUAGE_CODE)
        title = tag + _(" | Sefaria")
        desc  = _('Public Source Sheets on tagged with "%(tag)s", drawing from Sefaria\'s library of Jewish texts.') % {'tag': tag}

    propsJSON = json.dumps(props)
    html = render_react_component("ReaderApp", propsJSON)
    return render(request,'base.html', {
        "propsJSON":      propsJSON,
        "title":          title,
        "desc":           desc,
        "html":           html,
    })


## Sheet Views
def sheets_list(request, type=None):
    """
    List of all public/your/all sheets
    either as a full page or as an HTML fragment
    """
    if not type:
        # Sheet Splash page
        return sheets(request)

    response = { "status": 0 }

    if type == "public":
        return sheets_by_tag(request,"All Sheets")

    elif type == "private" and request.user.is_authenticated:
        return sheets_by_tag(request,"My Sheets")

    elif type == "private" and not request.user.is_authenticated:
        return redirect("/login?next=/sheets/private")


def sheets_tags_list(request):
    """
    Redirect to Sheets homepage which has tags list.
    Previously: View public sheets organized by tags.
    """
    return redirect("/sheets")


def group_page(request, group):
    """
    Main page for group `group`
    """
    group = group.replace("-", " ").replace("_", " ")
    group = Group().load({"name": group})
    if not group:
        raise Http404
    if request.user.is_authenticated and group.is_member(request.user.id):
        return get_group_page(request, group.name, True)
    else:
        return get_group_page(request, group.name, False)


@login_required
def edit_group_page(request, group=None):
    if group:
        group = group.replace("-", " ").replace("_", " ")
        group = Group().load({"name": group})
        if not group:
            raise Http404
        groupData = group.contents()
    else:
        groupData = None

    return render(request, 'edit_group.html', {"groupData": groupData})


@staff_member_required
def groups_admin_page(request):
    """
    Page listing all groups for admins
    """
    groups = GroupSet(sort=[["name", 1]])
    return render(request, "groups.html", {"groups": groups})


@sanitize_get_params
<<<<<<< HEAD
=======
def topics_page(request):
    """
    Page of sheets by tag.
    Currently used to for "My Sheets" and  "All Sheets" as well.
    """
    topics = get_topics()
    props = base_props(request)
    props.update({
        "initialMenu":  "topics",
        "initialTopic": None,
        "topicList": topics.list(sort_by="count"),
        "trendingTags": trending_tags(ntags=12),
    })

    propsJSON = json.dumps(props)
    html = render_react_component("ReaderApp", propsJSON)
    return render(request, 'base.html', {
        "propsJSON":      propsJSON,
        "title":          _("Topics") + " | " + _("Sefaria"),
        "desc":           _("Explore Jewish Texts by Topic on Sefaria"),
        "html":           html,
    })


@sanitize_get_params
def topic_page(request, topic):
    """
    Page of sheets by tag.
    Currently used to for "My Sheets" and  "All Sheets" as well.
    """
    if topic != Term.normalize(topic):
        return redirect("/topics/%s" % Term.normalize(topic))

    topics = get_topics()
    props = base_props(request)
    props.update({
        "initialMenu":  "topics",
        "initialTopic": topic,
        "topicData": topics.get(topic).contents(),
    })

    title = "%(topic)s | Sefaria" % {"topic": topic}
    desc  = 'Explore "%(topic)s" on Sefaria, drawing from our library of Jewish texts.' % {"topic": topic}

    propsJSON = json.dumps(props)
    html = render_react_component("ReaderApp", propsJSON)
    return render(request,'base.html', {
        "propsJSON":      propsJSON,
        "title":          title,
        "desc":           desc,
        "html":           html,
    })


@sanitize_get_params
>>>>>>> 13bba37c
def menu_page(request, props, page, title="", desc=""):
    """
    View for any App page that can described with the `menuOpen` param in React
    """
    props.update({
        "initialMenu": page,
    })
    propsJSON = json.dumps(props)
    html = render_react_component("ReaderApp", propsJSON)
    return render(request, 'base.html', {
        "propsJSON":      propsJSON,
        "title":          title,
        "desc":           desc,
        "html":           html,
    })


def mobile_home(request):
    props = base_props(request)
    return menu_page(request, props, "home")


def texts_list(request):
    props = base_props(request)
    title = _(SITE_SETTINGS["LIBRARY_NAME"]["en"])
    desc  = _("Browse 1,000s of Jewish texts in the Sefaria Library by category and title.")
    return menu_page(request, props, "navigation", title, desc)


def saved(request):
    props = base_props(request)
    title = _("My Saved Content")
    desc = _("See your saved content on Sefaria")
    return menu_page(request, props, "saved", title, desc)


def user_history(request):
    props = base_props(request)
    title = _("My User History")
    desc = _("See your user history on Sefaria")
    return menu_page(request, props, "history", title, desc)


def updates(request):
    props = base_props(request)
    title = _("New Additions to the Sefaria Library")
    desc  = _("See texts, translations and connections that have been recently added to Sefaria.")
    return menu_page(request, props, "updates", title, desc)


def new_home(request):
    props = base_props(request)
    title = _("Sefaria: a Living Library of Jewish Texts Online")
    desc  = _( "The largest free library of Jewish texts available to read online in Hebrew and English including Torah, Tanakh, Talmud, Mishnah, Midrash, commentaries and more.")
    return menu_page(request, props, "homefeed", title, desc)


@staff_member_required
def story_editor(request):
    props = base_props(request)
    title = _("Story Editor")
    return menu_page(request, props, "story_editor", title)


@login_required
def user_stats(request):
    props = base_props(request)
    title = _("User Stats")
    return menu_page(request, props, "user_stats", title)

@login_required
def account(request):
    title = _("Sefaria Account")
    props = base_props(request)
    return menu_page(request, props, "account", title)


@login_required
def notifications(request):
    # Notifications content is not rendered server side
    title = _("Sefaria Notifications")
    props = base_props(request)
    return menu_page(request, props, "notifications", title)


@login_required
def modtools(request):
    title = _("Moderator Tools")
    props = base_props(request)
    return menu_page(request, props, "modtools", title)


""" Is this used?

def s2_extended_notes(request, tref, lang, version_title):
    if not Ref.is_ref(tref):
        raise Http404

    version_title = version_title.replace("_", " ")
    version = Version().load({'title': tref, 'language': lang, 'versionTitle': version_title})
    if version is None:
        return reader(request, tref)

    if not hasattr(version, 'extendedNotes') and not hasattr(version, 'extendedNotesHebrew'):
        return reader(request, tref, lang, version_title)

    title = _("Extended Notes")
    props = s2_props(request)
    panel = {
        "mode": "extended notes",
        "ref": tref,
        "refs": [tref],
        "version": version_title,
        "versionLanguage": lang,
        "extendedNotes": getattr(version, "extendedNotes", ""),
        "extendedNotesHebrew": getattr(version, "extendedNotesHebrew", "")
    }
    props['panels'] = [panel]
    return s2_page(request, props, "extended notes", title)
"""

"""
JSON - LD snippets for use in "rich snippets" - semantic markup.
"""
def _crumb(pos, id, name):
    return {
        "@type": "ListItem",
        "position": pos,
        "item": {
            "@id": id,
            "name": name
        }}


def sheet_crumbs(request, sheet=None):
    if sheet is None:
        return ""

    # todo: write up topic breadcrumbs
    breadcrumbJsonList = [_crumb(1, "/sheets", _("Sheets"))]

    return json.dumps({
        "@context": "http://schema.org",
        "@type": "BreadcrumbList",
        "itemListElement": breadcrumbJsonList
    })


def ld_cat_crumbs(request, cats=None, title=None, oref=None):
    """
    JSON - LD breadcrumbs(https://developers.google.com/search/docs/data-types/breadcrumbs)
    :param cats: List of category names
    :param title: String
    :return: serialized json-ld object, for inclusion in <script> tag.
    """

    if cats is None and title is None and oref is None:
        return ""

    # Fill in missing information
    if oref is not None:
        assert isinstance(oref, Ref)
        if cats is None:
            cats = oref.index.categories[:]
        if title is None:
            title = oref.index.title
    elif title is not None and cats is None:
        cats = library.get_index(title).categories[:]


    breadcrumbJsonList = [_crumb(1, "/texts", _("Texts"))]
    nextPosition = 2

    for i,c in enumerate(cats):
        name = hebrew_term(c) if request.interfaceLang == "hebrew" else c
        breadcrumbJsonList += [_crumb(nextPosition, "/texts/" + "/".join(cats[0:i+1]), name)]
        nextPosition += 1

    if title:
        name = hebrew_term(title) if request.interfaceLang == "hebrew" else title
        breadcrumbJsonList += [_crumb(nextPosition, "/" + title.replace(" ", "_"), name)]
        nextPosition += 1

        if oref and oref.index_node != oref.index.nodes:
            for snode in oref.index_node.ancestors()[1:] + [oref.index_node]:
                if snode.is_default():
                    continue
                name = snode.primary_title("he") if request.interfaceLang == "hebrew" else  snode.primary_title("en")
                breadcrumbJsonList += [_crumb(nextPosition, "/" + snode.ref().url(), name)]
                nextPosition += 1

        #todo: range?
        if oref and getattr(oref.index_node, "depth", None) and not oref.is_range():
            depth = oref.index_node.depth
            for i in range(len(oref.sections)):
                if request.interfaceLang == "english":
                    name = oref.index_node.sectionNames[i] + " " + oref.normal_section(i, "en")
                else:
                    name = hebrew_term(oref.index_node.sectionNames[i]) + " " + oref.normal_section(i, "he")
                breadcrumbJsonList += [_crumb(nextPosition, "/" + oref.context_ref(depth - i - 1).url(), name)]
                nextPosition += 1

    return json.dumps({
        "@context": "http://schema.org",
        "@type": "BreadcrumbList",
        "itemListElement": breadcrumbJsonList
    })



@ensure_csrf_cookie
@sanitize_get_params
def edit_text(request, ref=None, lang=None, version=None):
    """
    Opens a view directly to adding, editing or translating a given text.
    """
    if ref is not None:
        try:
            oref = Ref(ref)
            if oref.sections == []:
                # Only text name specified, let them chose section first
                initJSON = json.dumps({"mode": "add new", "newTitle": oref.normal()})
                mode = "Add"
            else:
                # Pull a particular section to edit
                version = version.replace("_", " ") if version else None
                #text = get_text(ref, lang=lang, version=version)
                text = TextFamily(Ref(ref), lang=lang, version=version).contents()
                text["mode"] = request.path.split("/")[1]
                mode = text["mode"].capitalize()
                text["edit_lang"] = lang if lang is not None else request.contentLang
                text["edit_version"] = version
                initJSON = json.dumps(text)
        except:
            index = library.get_index(ref)
            if index:
                ref = None
                initJSON = json.dumps({"mode": "add new", "newTitle": index.contents()['title']})
    else:
        initJSON = json.dumps({"mode": "add new"})

    titles = json.dumps(model.library.full_title_list())
    page_title = "%s %s" % (mode, ref) if ref else "Add a New Text"

    return render(request,'edit_text.html',
                             {'titles': titles,
                              'initJSON': initJSON,
                              'page_title': page_title,
                             })

@ensure_csrf_cookie
@sanitize_get_params
def edit_text_info(request, title=None, new_title=None):
    """
    Opens the Edit Text Info page.
    """
    if title:
        # Edit Existing
        title = title.replace("_", " ")
        i = library.get_index(title)
        if not (request.user.is_staff or user_started_text(request.user.id, title)):
            return render(request,'static/generic.html', {"title": "Permission Denied", "content": "The Text Info for %s is locked.<br><br>Please email hello@sefaria.org if you believe edits are needed." % title})
        indexJSON = json.dumps(i.contents(v2=True) if "toc" in request.GET else i.contents(force_complex=True))
        versions = VersionSet({"title": title})
        text_exists = versions.count() > 0
        new = False
    elif new_title:
        # Add New
        new_title = new_title.replace("_", " ")
        try: # Redirect to edit path if this title already exists
            library.get_index(new_title)
            return redirect("/edit/textinfo/%s" % new_title)
        except BookNameError:
            pass
        indexJSON = json.dumps({"title": new_title})
        text_exists = False
        new = True

    return render(request,'edit_text_info.html',
                             {'title': title,
                             'indexJSON': indexJSON,
                             'text_exists': text_exists,
                             'new': new,
                             'toc': library.get_toc()
                             })

@ensure_csrf_cookie
@staff_member_required
def terms_editor(request, term=None):
    """
    Add/Editor a term using the JSON Editor.
    """
    if term is not None:
        existing_term = Term().load_by_title(term)
        data = existing_term.contents() if existing_term else {"name": term, "titles": []}
    else:
        generic_response = { "title": "Terms Editor", "content": "Please include the primary Term name in the URL to uses the Terms Editor." }
        return render(request,'static/generic.html', generic_response)

    dataJSON = json.dumps(data)

    return render(request,'edit_term.html',
                             {
                              'term': term,
                              'dataJSON': dataJSON,
                              'is_update': "true" if existing_term else "false"
                             })




def interface_language_redirect(request, language):
    """
    Set the interfaceLang cookie, saves to UserProfile (if logged in)
    and redirects to `next` url param.
    """
    next = request.GET.get("next", "/?home")
    next = "/?home" if next == "undefined" else next

    for domain in DOMAIN_LANGUAGES:
        if DOMAIN_LANGUAGES[domain] == language and not request.get_host() in domain:
            next = domain + next
            next = next + ("&" if "?" in next else "?") + "set-language-cookie"
            break

    response = redirect(next)

    response.set_cookie("interfaceLang", language)
    if request.user.is_authenticated:
        p = UserProfile(id=request.user.id)
        p.settings["interface_language"] = language
        p.save()
    return response


#todo: is this used elsewhere? move it?
def count_and_index(c_oref, c_lang, vtitle, to_count=1):
    # count available segments of text
    if to_count:
        library.recount_index_in_toc(c_oref.index)
        if MULTISERVER_ENABLED:
            server_coordinator.publish_event("library", "recount_index_in_toc", [c_oref.index.title])

    from sefaria.settings import SEARCH_INDEX_ON_SAVE
    if SEARCH_INDEX_ON_SAVE:
        model.IndexQueue({
            "ref": c_oref.normal(),
            "lang": c_lang,
            "version": vtitle,
            "type": "ref",
        }).save()


@catch_error_as_json
@csrf_exempt
def texts_api(request, tref):
    oref = Ref(tref)

    if request.method == "GET":
        uref = oref.url()
        if uref and tref != uref:    # This is very similar to reader.reader_redirect subfunction, above.
            url = "/api/texts/" + uref
            response = redirect(iri_to_uri(url), permanent=True)
            params = request.GET.urlencode()
            response['Location'] += "?%s" % params if params else ""
            return response

        cb         = request.GET.get("callback", None)
        context    = int(request.GET.get("context", 1))
        commentary = bool(int(request.GET.get("commentary", False)))
        pad        = bool(int(request.GET.get("pad", 1)))
        versionEn  = request.GET.get("ven", None)
        if versionEn:
            versionEn = versionEn.replace("_", " ")
        versionHe  = request.GET.get("vhe", None)
        if versionHe:
            versionHe = versionHe.replace("_", " ")
        layer_name = request.GET.get("layer", None)
        alts       = bool(int(request.GET.get("alts", True)))
        wrapLinks = bool(int(request.GET.get("wrapLinks", False)))
        stripItags = bool(int(request.GET.get("stripItags", False)))
        multiple = int(request.GET.get("multiple", 0))  # Either undefined, or a positive integer (indicating how many sections forward) or negtive integer (indicating backward)

        def _get_text(oref, versionEn=versionEn, versionHe=versionHe, commentary=commentary, context=context, pad=pad,
                      alts=alts, wrapLinks=wrapLinks, layer_name=layer_name):
            try:
                text = TextFamily(oref, version=versionEn, lang="en", version2=versionHe, lang2="he", commentary=commentary, context=context, pad=pad, alts=alts, wrapLinks=wrapLinks, stripItags=stripItags).contents()
            except AttributeError as e:
                oref = oref.default_child_ref()
                text = TextFamily(oref, version=versionEn, lang="en", version2=versionHe, lang2="he", commentary=commentary, context=context, pad=pad, alts=alts, wrapLinks=wrapLinks, stripItags=stripItags).contents()
            except NoVersionFoundError as e:
                return {"error": str(e), "ref": oref.normal(), "enVersion": versionEn, "heVersion": versionHe}


            # TODO: what if pad is false and the ref is of an entire book? Should next_section_ref return None in that case?
            oref               = oref.padded_ref() if pad else oref
            try:
                text["next"]       = oref.next_section_ref().normal() if oref.next_section_ref() else None
                text["prev"]       = oref.prev_section_ref().normal() if oref.prev_section_ref() else None
            except AttributeError as e:
                # There are edge cases where the TextFamily call above works on a default node, but the next section call here does not.
                oref = oref.default_child_ref()
                text["next"] = oref.next_section_ref().normal() if oref.next_section_ref() else None
                text["prev"] = oref.prev_section_ref().normal() if oref.prev_section_ref() else None
            text["commentary"] = text.get("commentary", [])
            text["sheets"]     = get_sheets_for_ref(tref) if int(request.GET.get("sheets", 0)) else []

            if layer_name:
                layer = Layer().load({"urlkey": layer_name})
                if not layer:
                    raise InputError("Layer not found.")
                layer_content        = [format_note_object_for_client(n) for n in layer.all(tref=tref)]
                text["layer"]        = layer_content
                text["layer_name"]   = layer_name
                text["_loadSourcesFromDiscussion"] = True
            else:
                text["layer"] = []

            return text

        if not multiple or abs(multiple) == 1:
            text = _get_text(oref, versionEn=versionEn, versionHe=versionHe, commentary=commentary, context=context, pad=pad,
                             alts=alts, wrapLinks=wrapLinks, layer_name=layer_name)
            return jsonResponse(text, cb)
        else:
            # Return list of many sections
            target_count = int(multiple)
            assert target_count != 0
            direction = "next" if target_count > 0 else "prev"
            target_count = abs(target_count)

            current = 0
            texts = []

            while current < target_count:
                text = _get_text(oref, versionEn=versionEn, versionHe=versionHe, commentary=commentary, context=context, pad=pad,
                             alts=alts, wrapLinks=wrapLinks, layer_name=layer_name)
                texts += [text]
                if not text[direction]:
                    break
                oref = Ref(text[direction])
                current += 1

            return jsonResponse(texts, cb)

    if request.method == "POST":
        j = request.POST.get("json")
        if not j:
            return jsonResponse({"error": "Missing 'json' parameter in post data."})

        oref = oref.default_child_ref()  # Make sure we're on the textual child
        skip_links = request.GET.get("skip_links", False)
        if not request.user.is_authenticated:
            key = request.POST.get("apikey")
            if not key:
                return jsonResponse({"error": "You must be logged in or use an API key to save texts."})
            apikey = db.apikeys.find_one({"key": key})
            if not apikey:
                return jsonResponse({"error": "Unrecognized API key."})
            t = json.loads(j)
            chunk = tracker.modify_text(apikey["uid"], oref, t["versionTitle"], t["language"], t["text"], t["versionSource"], method="API", skip_links=skip_links)
            count_after = int(request.GET.get("count_after", 0))
            count_and_index(oref, chunk.lang, chunk.vtitle, count_after)
            return jsonResponse({"status": "ok"})
        else:
            @csrf_protect
            def protected_post(request):
                t = json.loads(j)
                chunk = tracker.modify_text(request.user.id, oref, t["versionTitle"], t["language"], t["text"], t.get("versionSource", None), skip_links=skip_links)
                count_after = int(request.GET.get("count_after", 1))
                count_and_index(oref, chunk.lang, chunk.vtitle, count_after)
                return jsonResponse({"status": "ok"})
            return protected_post(request)

    if request.method == "DELETE":
        versionEn = request.GET.get("ven", None)
        versionHe = request.GET.get("vhe", None)
        if not request.user.is_staff:
            return jsonResponse({"error": "Only moderators can delete texts."})
        if not (tref and (versionEn or versionHe)):
            return jsonResponse({"error": "To delete a text version please specifiy a text title, version title and language."})

        tref    = tref.replace("_", " ")
        if versionEn:
            versionEn = versionEn.replace("_", " ")
            v = Version().load({"title": tref, "versionTitle": versionEn, "language": "en"})

            if not v:
                return jsonResponse({"error": "Text version not found."})

            v.delete()
            record_version_deletion(tref, versionEn, "en", request.user.id)

            if USE_VARNISH:
                invalidate_linked(oref)
                invalidate_ref(oref, "en", versionEn)
        if versionHe:
            versionHe = versionHe.replace("_", " ")
            v = Version().load({"title": tref, "versionTitle": versionHe, "language": "he"})

            if not v:
                return jsonResponse({"error": "Text version not found."})

            v.delete()
            record_version_deletion(tref, versionHe, "he", request.user.id)

            if USE_VARNISH:
                invalidate_linked(oref)
                invalidate_ref(oref, "he", versionHe)

        return jsonResponse({"status": "ok"})

    return jsonResponse({"error": "Unsupported HTTP method."}, callback=request.GET.get("callback", None))


@catch_error_as_json
@csrf_exempt
def old_text_versions_api_redirect(request, tref, lang, version):
    url = "/api/texts/{}?v{}={}".format(tref, lang, version)
    response = redirect(iri_to_uri(url), permanent=True)
    params = request.GET.urlencode()
    response['Location'] += "&{}".format(params) if params else ""
    return response


def old_recent_redirect(request):
    return redirect("/texts/history", permanent=True)


@catch_error_as_json
def parashat_hashavua_api(request):
    callback = request.GET.get("callback", None)
    p = this_weeks_parasha(datetime.now(), request.diaspora)
    p["date"] = p["date"].isoformat()
    #p.update(get_text(p["ref"]))
    p.update(TextFamily(Ref(p["ref"])).contents())
    return jsonResponse(p, callback)


@catch_error_as_json
def table_of_contents_api(request):
    return jsonResponse(library.get_toc(), callback=request.GET.get("callback", None))


@catch_error_as_json
def search_filter_table_of_contents_api(request):
    return jsonResponse(library.get_search_filter_toc(), callback=request.GET.get("callback", None))

@catch_error_as_json
def search_autocomplete_redirecter(request):
    query = request.GET.get("q", "")
    completions_dict = get_name_completions(query, 1, False)
    ref = completions_dict['ref']
    object_data = completions_dict['object_data']
    if ref:
        response = redirect('/{}'.format(ref.url()), permanent=False)
    elif object_data is not None and object_data.get('type', '') == 'Person':
        response = redirect('/person/{}'.format(object_data['key']), permanent=False)
    elif object_data is not None and object_data.get('type', '') == 'TocCategory':
        response = redirect('/{}'.format(object_data['key']), permanent=False)
    else:
        response = redirect('/search?q={}'.format(query), permanent=False)
    return response


@catch_error_as_json
def opensearch_suggestions_api(request):
    # see here for docs: http://www.opensearch.org/Specifications/OpenSearch/Extensions/Suggestions/1.1
    query = request.GET.get("q", "")
    completions_dict = get_name_completions(query, 5, False)
    ret_data = [
        query,
        completions_dict["completions"]
    ]
    return jsonResponse(ret_data, callback=request.GET.get("callback", None))


@catch_error_as_json
def text_titles_api(request):
    return jsonResponse({"books": model.library.full_title_list()}, callback=request.GET.get("callback", None))


@catch_error_as_json
@csrf_exempt
def index_node_api(request, title):
    pass

@catch_error_as_json
@csrf_exempt
def index_api(request, title, v2=False, raw=False):
    """
    API for manipulating text index records (aka "Text Info")
    """
    if request.method == "GET":
        try:
            if request.GET.get("with_content_counts", False):
                i = library.get_index(title).contents_with_content_counts()
            else:
                i = library.get_index(title).contents(v2=v2, raw=raw)
        except InputError as e:
            node = library.get_schema_node(title)  # If the request were for v1 and fails, this falls back to v2.
            if not node:
                raise e
            if node.is_default():
                node = node.parent
            i = node.as_index_contents()

        return jsonResponse(i, callback=request.GET.get("callback", None))

    if request.method == "POST":
        # use the update function if update is in the params
        func = tracker.update if request.GET.get("update", False) else tracker.add
        j = json.loads(request.POST.get("json"))
        if not j:
            return jsonResponse({"error": "Missing 'json' parameter in post data."})
        j["title"] = title.replace("_", " ")
        #todo: move this to texts_api, pass the changes down through the tracker and text chunk
        #if "versionTitle" in j:
        #    if j["versionTitle"] == "Sefaria Community Translation":
        #        j["license"] = "CC0"
        #        j["licenseVetter"] = True
        if not request.user.is_authenticated:
            key = request.POST.get("apikey")
            if not key:
                return jsonResponse({"error": "You must be logged in or use an API key to save texts."})
            apikey = db.apikeys.find_one({"key": key})
            if not apikey:
                return jsonResponse({"error": "Unrecognized API key."})
            return jsonResponse(func(apikey["uid"], model.Index, j, method="API", v2=v2, raw=raw, force_complex=True).contents(v2=v2, raw=raw, force_complex=True))
        else:
            title = j.get("oldTitle", j.get("title"))
            try:
                library.get_index(title)  # getting the index just to tell if it exists
                # Only allow staff and the person who submitted a text to edit
                if not request.user.is_staff and not user_started_text(request.user.id, title):
                   return jsonResponse({"error": "{} is protected from change.<br/><br/>See a mistake?<br/>Email hello@sefaria.org.".format(title)})
            except BookNameError:
                pass  # if this is a new text, allow any logged in user to submit
        @csrf_protect
        def protected_index_post(request):
            return jsonResponse(
                func(request.user.id, model.Index, j, v2=v2, raw=raw, force_complex=True).contents(v2=v2, raw=raw, force_complex=True)
            )
        return protected_index_post(request)

    if request.method == "DELETE":
        if not request.user.is_staff:
            return jsonResponse({"error": "Only moderators can delete texts indices."})

        title = title.replace("_", " ")

        i = library.get_index(title)

        i.delete()
        record_index_deletion(title, request.user.id)

        return jsonResponse({"status": "ok"})

    return jsonResponse({"error": "Unsupported HTTP method."}, callback=request.GET.get("callback", None))


@catch_error_as_json
@json_response_decorator
@django_cache(default_on_miss = True)
def bare_link_api(request, book, cat):
    if request.method == "GET":
        resp = get_book_link_collection(book, cat)
        return resp

    elif request.method == "POST":
        return {"error": "Not implemented."}


@catch_error_as_json
@json_response_decorator
@django_cache(default_on_miss = True)
def link_count_api(request, cat1, cat2):
    """
    Return a count document with the number of links between every text in cat1 and every text in cat2
    """
    if request.method == "GET":
        resp = get_link_counts(cat1, cat2)
        return resp

    elif request.method == "POST":
        return {"error": "Not implemented."}




@catch_error_as_json
def word_count_api(request, title, version, language):
    if request.method == "GET":
        counts = VersionSet({"title": title, "versionTitle": version, "language": language}).word_count()
        resp = jsonResponse({"wordCount": counts}, callback=request.GET.get("callback", None))
        return resp

    elif request.method == "POST":
        return jsonResponse({"error": "Not implemented."})


@catch_error_as_json
def counts_api(request, title):
    """
    API for retrieving the counts document for a given text node.
    :param title: A valid node title
    """
    title = title.replace("_", " ")

    if request.method == "GET":
        return jsonResponse(StateNode(title).contents(), callback=request.GET.get("callback", None))

    elif request.method == "POST":
        if not request.user.is_staff:
            return jsonResponse({"error": "Not permitted."})

        if "update" in request.GET:
            flag = request.GET.get("flag", None)
            if not flag:
                return jsonResponse({"error": "'flag' parameter missing."})
            val = request.GET.get("val", None)
            val = True if val == "true" else False

            vs = VersionState(title)
            if not vs:
                raise InputError("State not found for : {}".format(title))
            vs.set_flag(flag, val).save()

            return jsonResponse({"status": "ok"})

        return jsonResponse({"error": "Not implemented."})

@catch_error_as_json
def shape_api(request, title):
    """
    API for retrieving a shape document for a given text or category.
    For simple texts, returns a dict with keys:
	{
		"section": Category immediately above book?,
		[Perhaps, instead, "categories"]
		"heTitle": Hebrew title of node
		"length": Number of chapters,
		"chapters": List of Chapter Lengths (think about depth 1 & 3)
		"title": English title of node
		"book": English title of Book
	}
    For complex texts or categories, returns a list of dicts.
    :param title: A valid node title or a path to a category, separated by /.
    The "depth" parameter in the query string indicates how many levels in the category tree to descend.  Default is 2.
    If depth == 0, descends to end of tree
    The "dependents" parameter, if true, includes dependent texts.  By default, they are filtered out.
    """
    from sefaria.model.category import TocGroupNode

    def _simple_shape(snode):
        sn = StateNode(snode=snode)
        shape = sn.var("all", "shape")

        return {
            "section": snode.index.categories[-1],
            "heTitle": snode.full_title("he"),
            "title": snode.full_title("en"),
            "length": len(shape) if isinstance(shape, list) else 1,  # hmmmm
            "chapters": shape,
            "book": snode.index.title,
            "heBook": snode.index.get_title(lang="he"),
        }

    def _collapse_book_leaf_shapes(leaf_shapes):
        """Groups leaf node shapes for a single book into one object so that resulting list corresponds 1:1 to books"""
        if type(leaf_shapes) != list:
            return leaf_shapes

        results = []
        prev_shape = None
        complex_book_in_progress = None

        for shape in leaf_shapes:
            if prev_shape and prev_shape["book"] != shape["book"]:
                if complex_book_in_progress:
                    results.append(complex_book_in_progress)
                    complex_book_in_progress = None
                else:
                    results.append(prev_shape)
            elif prev_shape:
                complex_book_in_progress = complex_book_in_progress or {
                    "isComplex": True,
                    "section": prev_shape["section"],
                    "length": prev_shape["length"],
                    "chapters": [prev_shape],
                    "book": prev_shape["book"],
                    "heBook": prev_shape["heBook"],
                }
                complex_book_in_progress["chapters"].append(shape)
                complex_book_in_progress["length"] += shape["length"]
            prev_shape = shape

        results.append(complex_book_in_progress or prev_shape)

        return results

    title = title.replace("_", " ")

    if request.method == "GET":
        sn = library.get_schema_node(title, "en")

        # Leaf Node
        if sn and not sn.children:
            res = [_simple_shape(sn)]

        # Branch Node
        elif sn and sn.children:
            res = [_simple_shape(n) for n in sn.get_leaf_nodes()]

        # Category
        else:
            cat = library.get_toc_tree().lookup(title.split("/"))

            if not cat:
                res = {"error": "No index or category found to match {}".format(title)}
            else:
                depth = request.GET.get("depth", 2)
                include_dependents = request.GET.get("dependents", False)

                leaves = cat.get_leaf_nodes() if depth == 0 else [n for n in cat.get_leaf_nodes_to_depth(depth)]
                leaves = [n for n in leaves if not isinstance(n, TocGroupNode)]
                if not include_dependents:
                    leaves = [n for n in leaves if not n.dependence]

                res = [_simple_shape(jan) for toc_index in leaves for jan in toc_index.get_index_object().nodes.get_leaf_nodes()]

        res = _collapse_book_leaf_shapes(res)
        return jsonResponse(res, callback=request.GET.get("callback", None))



@catch_error_as_json
def text_preview_api(request, title):
    """
    API for retrieving a document that gives preview text (first characters of each section)
    for text 'title'
    """
    oref = Ref(title)
    response = oref.index.contents(v2=True)
    response['node_title'] = oref.index_node.full_title()

    def get_preview(prev_oref):
        text = TextFamily(prev_oref, pad=False, commentary=False)

        if prev_oref.index_node.depth == 1:
            # Give deeper previews for texts with depth 1 (boring to look at otherwise)
            text.text, text.he = [[i] for i in text.text], [[i] for i in text.he]
        preview = text_preview(text.text, text.he) if (text.text or text.he) else []
        return preview if isinstance(preview, list) else [preview]

    if not oref.index_node.has_children():
        response['preview'] = get_preview(oref)
    elif oref.index_node.has_default_child():
        r = oref.index_node.get_default_child().ref()  # Get ref through ref() to get default leaf node and avoid getting parent node
        response['preview'] = get_preview(r)

    return jsonResponse(response, callback=request.GET.get("callback", None))


def revarnish_link(link):
    if USE_VARNISH:
        for ref in link.refs:
            invalidate_ref(Ref(ref), purge=True)


@catch_error_as_json
@csrf_exempt
def links_api(request, link_id_or_ref=None):
    """
    API for textual links.
    Currently also handles post notes.
    #TODO: can we distinguish between a link_id (mongo id) for POSTs and a ref for GETs?
    """
    if request.method == "GET":
        callback=request.GET.get("callback", None)
        if link_id_or_ref is None:
            return jsonResponse({"error": "Missing text identifier"}, callback)
        #The Ref instanciation is just to validate the Ref and let an error bubble up.
        #TODO is there are better way to validate the ref from GET params?
        model.Ref(link_id_or_ref)
        with_text = int(request.GET.get("with_text", 1))
        with_sheet_links = int(request.GET.get("with_sheet_links", 0))
        return jsonResponse(get_links(link_id_or_ref, with_text=with_text, with_sheet_links=with_sheet_links), callback)

    def _internal_do_post(request, link, uid, **kwargs):
        func = tracker.update if "_id" in link else tracker.add
        # use the correct function if params indicate this is a note save
        # func = save_note if "type" in j and j["type"] == "note" else save_link
        #obj = func(apikey["uid"], model.Link, link, **kwargs)
        obj = func(uid, model.Link, link, **kwargs)
        try:
            if USE_VARNISH:
                revarnish_link(obj)
        except Exception as e:
            logger.error(e)
        return format_object_for_client(obj)

    def _internal_do_delete(request, link_id_or_ref, uid):
        obj = tracker.delete(uid, model.Link, link_id_or_ref, callback=revarnish_link)
        return obj

    # delegate according to single/multiple objects posted
    if not request.user.is_authenticated:
        key = request.POST.get("apikey")
        if not key:
            return jsonResponse({"error": "You must be logged in or use an API key to add, edit or delete links."})
        apikey = db.apikeys.find_one({"key": key})
        if not apikey:
            return jsonResponse({"error": "Unrecognized API key."})
        uid = apikey["uid"]
        kwargs = {"method": "API"}
    else:
        uid = request.user.id
        kwargs = {}
        _internal_do_post = csrf_protect(_internal_do_post)
        _internal_do_delete = csrf_protect(_internal_do_delete)

    if request.method == "POST":
        j = request.POST.get("json")
        if not j:
            return jsonResponse({"error": "Missing 'json' parameter in post data."})

        j = json.loads(j)
        if isinstance(j, list):
            res = []
            for i in j:
                try:
                    retval = _internal_do_post(request, i, uid, **kwargs)
                    res.append({"status": "ok. Link: {} | {} Saved".format(retval["ref"], retval["anchorRef"])})
                except Exception as e:
                    res.append({"error": "Link: {} | {} Error: {}".format(i["refs"][0], i["refs"][1], str(e))})

            try:
                res_slice = request.GET.get("truncate_response", None)
                if res_slice:
                    res_slice = int(res_slice)
            except Exception as e:
                res_slice = None
            return jsonResponse(res[:res_slice])
        else:
            return jsonResponse(_internal_do_post(request, j, uid, **kwargs))

    if request.method == "DELETE":
        if not link_id_or_ref:
            return jsonResponse({"error": "No link id given for deletion."})
        retval = _internal_do_delete(request, link_id_or_ref, uid)

        return jsonResponse(retval)

    return jsonResponse({"error": "Unsupported HTTP method."})


@catch_error_as_json
@csrf_exempt
def link_summary_api(request, ref):
    """
    Returns a summary of links available for ref.
    """
    oref    = Ref(ref)
    summary = oref.linkset().summary(oref)
    return jsonResponse(summary, callback=request.GET.get("callback", None))


@catch_error_as_json
@csrf_exempt
def notes_api(request, note_id_or_ref):
    """
    API for user notes.
    A call to this API with GET returns the list of public notes and private notes belong to the current user on this Ref.
    """
    if request.method == "GET":
        if not note_id_or_ref:
            raise Http404
        oref = Ref(note_id_or_ref)
        cb = request.GET.get("callback", None)
        private = request.GET.get("private", False)
        res = get_notes(oref, uid=request.user.id, public=(not private))
        return jsonResponse(res, cb)

    if request.method == "POST":
        j = request.POST.get("json")
        if not j:
            return jsonResponse({"error": "Missing 'json' parameter in post data."})
        note = json.loads(j)

        if "refs" in note:
            # If data was posted with an array or refs, squish them into one
            # This assumes `refs` are sequential.
            note["ref"] = Ref(note["refs"][0]).to(Ref(note["refs"][-1])).normal()
            del note["refs"]

        func = tracker.update if "_id" in note else tracker.add
        if "_id" in note:
            note["_id"] = ObjectId(note["_id"])
        if not request.user.is_authenticated:
            key = request.POST.get("apikey")
            if not key:
                return jsonResponse({"error": "You must be logged in or use an API key to add, edit or delete links."})

            apikey = db.apikeys.find_one({"key": key})
            if not apikey:
                return jsonResponse({"error": "Unrecognized API key."})
            note["owner"] = apikey["uid"]
            response = format_object_for_client(
                func(apikey["uid"], model.Note, note, method="API")
            )
        else:
            note["owner"] = request.user.id
            @csrf_protect
            def protected_note_post(req):
                resp = format_object_for_client(
                    func(req.user.id, model.Note, note)
                )
                return resp
            response = protected_note_post(request)
        if request.POST.get("layer", None):
            layer = Layer().load({"urlkey": request.POST.get("layer")})
            if not layer:
                raise InputError("Layer not found.")
            else:
                # Create notifications for this activity
                path = "/" + note["ref"] + "?layer=" + layer.urlkey
                if ObjectId(response["_id"]) not in layer.note_ids:
                # only notify for new notes, not edits
                    for uid in layer.listeners():
                        if request.user.id == uid:
                            continue
                        n = Notification({"uid": uid})
                        n.make_discuss(adder_id=request.user.id, discussion_path=path)
                        n.save()
                layer.add_note(response["_id"])
                layer.save()

        return jsonResponse(response)

    if request.method == "DELETE":
        if not request.user.is_authenticated:
            return jsonResponse({"error": "You must be logged in to delete notes."})
        return jsonResponse(
            tracker.delete(request.user.id, model.Note, note_id_or_ref)
        )

    return jsonResponse({"error": "Unsupported HTTP method."})


@api_view(["GET"])
@catch_error_as_json
def all_notes_api(request):

    private = request.GET.get("private", False)
    if private:
        if not request.user.is_authenticated:
            res = {"error": "You must be logged in to access you notes."}
        else:
            res = [note.contents(with_string_id=True) for note in NoteSet({"owner": request.user.id}, sort=[("_id", -1)]) ]
    else:
        resr = {"error": "Not implemented."}
    return jsonResponse(res, callback=request.GET.get("callback", None))


@catch_error_as_json
def related_api(request, tref):
    """
    Single API to bundle available content related to `tref`.
    """
    oref = model.Ref(tref)
    if request.GET.get("private", False) and request.user.is_authenticated:
        response = {
            "sheets": get_sheets_for_ref(tref, uid=request.user.id),
            "notes": get_notes(oref, uid=request.user.id, public=False)
        }
    elif request.GET.get("private", False) and not request.user.is_authenticated:
        response = {"error": "You must be logged in to access private content."}
    else:
        response = {
            "links": get_links(tref, with_text=False, with_sheet_links=request.GET.get("with_sheet_links", False)),
            "sheets": get_sheets_for_ref(tref),
            "notes": [],  # get_notes(oref, public=True) # Hiding public notes for now
            "webpages": get_webpages_for_ref(tref),
        }
    return jsonResponse(response, callback=request.GET.get("callback", None))


@catch_error_as_json
def versions_api(request, tref):
    """
    API for retrieving available text versions list of a ref.
    """
    oref = model.Ref(tref)
    versions = oref.version_list()

    return jsonResponse(versions, callback=request.GET.get("callback", None))


@catch_error_as_json
def version_status_api(request):
    res = []
    for v in VersionSet():
        try:
            res.append({
                "id": str(v._id),
                "title": v.title,
                "version": v.versionTitle,
                "language": v.language,
                "categories": v.get_index().categories,
                "wordcount": v.word_count()
            })
        except Exception:
            pass
    return jsonResponse(sorted(res, key = lambda x: x["title"] + x["version"]), callback=request.GET.get("callback", None))




@json_response_decorator
@django_cache(default_on_miss = True)
def version_status_tree_api(request, lang=None):
    return library.simplify_toc(lang=lang)


@sanitize_get_params
def visualize_library(request, lang=None, cats=None):

    template_vars = {"lang": lang or "",
                     "cats": json.dumps(cats.replace("_", " ").split("/") if cats else [])}

    return render(request,'visual_library.html', template_vars)


def visualize_toc(request):
    return render(request,'visual_toc.html', {})


def visualize_parasha_colors(request):
    return render(request,'visual_parasha_colors.html', {})


def visualize_links_through_rashi(request):
    level = request.GET.get("level", 1)
    json_file = "../static/files/torah_rashi_torah.json" if level == 1 else "../static/files/tanach_rashi_tanach.json"
    return render(request,'visualize_links_through_rashi.html', {"json_file": json_file})

def talmudic_relationships(request):
    json_file = "../static/files/talmudic_relationships_data.json"
    return render(request,'talmudic_relationships.html', {"json_file": json_file})

def sefer_hachinukh_mitzvot(request):
    csv_file = "../static/files/mitzvot.csv"
    return render(request,'sefer_hachinukh_mitzvot.html', {"csv": csv_file})

def unique_words_viz(request):
    csv_file = "../static/files/commentators_torah_unique_words.csv"
    return render(request,'unique_words_viz.html', {"csv": csv_file})

@catch_error_as_json
def set_lock_api(request, tref, lang, version):
    """
    API to set an edit lock on a text segment.
    """
    user = request.user.id if request.user.is_authenticated else 0
    model.set_lock(model.Ref(tref).normal(), lang, version.replace("_", " "), user)
    return jsonResponse({"status": "ok"})


@catch_error_as_json
def release_lock_api(request, tref, lang, version):
    """
    API to release the edit lock on a text segment.
    """
    model.release_lock(model.Ref(tref).normal(), lang, version.replace("_", " "))
    return jsonResponse({"status": "ok"})


@catch_error_as_json
def check_lock_api(request, tref, lang, version):
    """
    API to check whether a text segment currently has an edit lock.
    """
    locked = model.check_lock(model.Ref(tref).normal(), lang, version.replace("_", " "))
    return jsonResponse({"locked": locked})


@catch_error_as_json
def lock_text_api(request, title, lang, version):
    """
    API for locking or unlocking a text as a whole.
    To unlock, include the URL parameter "action=unlock"
    """
    if not request.user.is_staff:
        return jsonResponse({"error": "Only Sefaria Moderators can lock texts."})

    title   = title.replace("_", " ")
    version = version.replace("_", " ")
    vobj = Version().load({"title": title, "language": lang, "versionTitle": version})

    if request.GET.get("action", None) == "unlock":
        vobj.status = None
    else:
        vobj.status = "locked"

    vobj.save()
    return jsonResponse({"status": "ok"})


@catch_error_as_json
@csrf_exempt
def flag_text_api(request, title, lang, version):
    """
    API for manipulating attributes of versions.
    versionTitle changes are handled with an attribute called `newVersionTitle`

    Non-Identifying attributes handled:
        versionSource, versionNotes, license, priority, digitizedBySefaria

    `language` attributes are not handled.
    """
    if not request.user.is_authenticated:
        key = request.POST.get("apikey")
        if not key:
            return jsonResponse({"error": "You must be logged in or use an API key to perform this action."})
        apikey = db.apikeys.find_one({"key": key})
        if not apikey:
            return jsonResponse({"error": "Unrecognized API key."})
        user = User.objects.get(id=apikey["uid"])
        if not user.is_staff:
            return jsonResponse({"error": "Only Sefaria Moderators can flag texts."})

        flags = json.loads(request.POST.get("json"))
        title   = title.replace("_", " ")
        version = version.replace("_", " ")
        vobj = Version().load({"title": title, "language": lang, "versionTitle": version})
        if flags.get("newVersionTitle"):
            vobj.versionTitle = flags.get("newVersionTitle")
        for flag in vobj.optional_attrs:
            if flag in flags:
                setattr(vobj, flag, flags[flag])
        vobj.save()
        return jsonResponse({"status": "ok"})
    elif request.user.is_staff:
        @csrf_protect
        def protected_post(request, title, lang, version):
            flags = json.loads(request.POST.get("json"))
            title   = title.replace("_", " ")
            version = version.replace("_", " ")
            vobj = Version().load({"title": title, "language": lang, "versionTitle": version})
            if flags.get("newVersionTitle"):
                vobj.versionTitle = flags.get("newVersionTitle")
            for flag in vobj.optional_attrs:
                if flag in flags:
                    setattr(vobj, flag, flags[flag])
            vobj.save()
            return jsonResponse({"status": "ok"})
        return protected_post(request, title, lang, version)
    else:
        return jsonResponse({"error": "Unauthorized"})


@catch_error_as_json
@csrf_exempt
def tag_category_api(request, path=None):
    if request.method == "GET":
        if not path or path == "index":
            categories = TermSet({"scheme": "Tag Category"})

        else:
            categories = TermSet({"category": path})


        category_names = [{"tag": category.get_primary_title(), "heTag": category.get_primary_title("he"), } for category in categories]
        return jsonResponse(category_names)




@catch_error_as_json
@csrf_exempt
def category_api(request, path=None):
    """
    API for looking up categories and adding Categories to the Category collection.
    GET takes a category path on the URL.  Returns the category specified.
       e.g. "api/category/Tanakh/Torah"
       If the category is not found, it will return "error" in a json object.
       It will also attempt to find the closest parent.  If found, it will include "closest_parent" alongside "error".
    POST takes no arguments on the URL.  Takes complete category as payload.  Category must not already exist.  Parent of category must exist.
    """
    if request.method == "GET":
        if not path:
            return jsonResponse({"error": "Please provide category path."})
        cats = path.split("/")
        cat = Category().load({"path": cats})
        if cat:
            return jsonResponse(cat.contents())
        else:
            for i in range(len(cats) - 1, 0, -1):
                cat = Category().load({"path": cats[:i]})
                if cat:
                    return jsonResponse({"error": "Category not found", "closest_parent": cat.contents()})
        return jsonResponse({"error": "Category not found"})

    if request.method == "POST":
        def _internal_do_post(request, cat, uid, **kwargs):
            return tracker.add(uid, model.Category, cat, **kwargs).contents()

        if not request.user.is_authenticated:
            key = request.POST.get("apikey")
            if not key:
                return jsonResponse({"error": "You must be logged in or use an API key to add or delete categories."})
            apikey = db.apikeys.find_one({"key": key})
            if not apikey:
                return jsonResponse({"error": "Unrecognized API key."})
            user = User.objects.get(id=apikey["uid"])
            if not user.is_staff:
                return jsonResponse({"error": "Only Sefaria Moderators can add or delete categories."})
            uid = apikey["uid"]
            kwargs = {"method": "API"}
        elif request.user.is_staff:
            uid = request.user.id
            kwargs = {}
            _internal_do_post = csrf_protect(_internal_do_post)
        else:
            return jsonResponse({"error": "Only Sefaria Moderators can add or delete categories."})

        j = request.POST.get("json")
        if not j:
            return jsonResponse({"error": "Missing 'json' parameter in post data."})
        j = json.loads(j)
        if "path" not in j:
            return jsonResponse({"error": "'path' is a required attribute"})
        if Category().load({"path": j["path"]}):
            return jsonResponse({"error": "Category {} already exists.".format(", ".join(j["path"]))})
        if not Category().load({"path": j["path"][:-1]}):
            return jsonResponse({"error": "No parent category found: {}".format(", ".join(j["path"][:-1]))})
        return jsonResponse(_internal_do_post(request, j, uid, **kwargs))

    if request.method == "DELETE":
        return jsonResponse({"error": "Unsupported HTTP method."})  # TODO: support this?

    return jsonResponse({"error": "Unsupported HTTP method."})


@catch_error_as_json
@csrf_exempt
def calendars_api(request):
    if request.method == "GET":
        import datetime
        diaspora = request.GET.get("diaspora", "1")
        custom = request.GET.get("custom", None)
        try:
            year = int(request.GET.get("year", None))
            month = int(request.GET.get("month", None))
            day = int(request.GET.get("day", None))
            datetimeobj = datetime.datetime(year, month, day)
        except Exception as e:
            datetimeobj = timezone.localtime(timezone.now())

        if diaspora not in ["0", "1"]:
            return jsonResponse({"error": "'Diaspora' parameter must be 1 or 0."})
        else:
            diaspora = True if diaspora == "1" else False
            calendars = get_all_calendar_items(datetimeobj, diaspora=diaspora, custom=custom)
            return jsonResponse({"date": datetimeobj.date().isoformat(),
                                 "timezone" : timezone.get_current_timezone_name(),
                                 "calendar_items": calendars},
                                callback=request.GET.get("callback", None))


@catch_error_as_json
@csrf_exempt
def terms_api(request, name):
    """
    API for adding a Term to the Term collection.
    This is mainly to be used for adding hebrew internationalization language for section names, categories and commentators
    """
    if request.method == "GET":
        term = Term().load({'name': name}) or Term().load_by_title(name)
        if term is None:
            return jsonResponse({"error": "Term does not exist."})
        else:
            return jsonResponse(term.contents(), callback=request.GET.get("callback", None))

    if request.method in ("POST", "DELETE"):
        def _internal_do_post(request, uid):
            t = Term().load({'name': name}) or Term().load_by_title(name)
            if request.method == "POST":
                term = request.POST.get("json")
                if not term:
                    return {"error": "Missing 'json' parameter in POST data."}
                term = json.loads(term)
                if t and not request.GET.get("update"):
                    return {"error": "Term already exists."}
                elif t and request.GET.get("update"):
                    term["_id"] = t._id

                func = tracker.update if request.GET.get("update", False) else tracker.add
                return func(uid, model.Term, term, **kwargs).contents()

            elif request.method == "DELETE":
                if not t:
                    return {"error": 'Term "%s" does not exist.' % name}
                return tracker.delete(uid, model.Term, t._id)

        if not request.user.is_authenticated:
            key = request.POST.get("apikey")
            if not key:
                return jsonResponse({"error": "You must be logged in or use an API key to add, edit or delete terms."})
            apikey = db.apikeys.find_one({"key": key})
            if not apikey:
                return jsonResponse({"error": "Unrecognized API key."})
            user = User.objects.get(id=apikey["uid"])
            if not user.is_staff:
                return jsonResponse({"error": "Only Sefaria Moderators can add or edit terms."})
            uid = apikey["uid"]
            kwargs = {"method": "API"}
        elif request.user.is_staff:
            uid = request.user.id
            kwargs = {}
            _internal_do_post = csrf_protect(_internal_do_post)
        else:
            return jsonResponse({"error": "Only Sefaria Moderators can add or edit terms."})

        return jsonResponse(_internal_do_post(request, uid))

    return jsonResponse({"error": "Unsupported HTTP method."})


def get_name_completions(name, limit, ref_only):
    lang = "he" if is_hebrew(name) else "en"
    completer = library.ref_auto_completer(lang) if ref_only else library.full_auto_completer(lang)
    object_data = None
    ref = None
    try:
        ref = Ref(name)
        inode = ref.index_node
        if isinstance(inode, SheetLibraryNode):
            ref = None
            raise InputError

        # Find possible dictionary entries.  This feels like a messy way to do this.  Needs a refactor.
        if inode.is_virtual and inode.parent and getattr(inode.parent, "lexiconName", None) in library._lexicon_auto_completer:
            base_title = inode.parent.full_title()
            lexicon_ac = library.lexicon_auto_completer(inode.parent.lexiconName)
            t = [base_title + ", " + t[1] for t in lexicon_ac.items(inode.word)[:limit or None]]
            completions = list(OrderedDict.fromkeys(t))  # filter out dupes
        else:
            completions = [name.capitalize()] + completer.next_steps_from_node(name)

        if limit == 0 or len(completions) < limit:
            current = {t: 1 for t in completions}
            additional_results = completer.complete(name, limit)
            for res in additional_results:
                if res not in current:
                    completions += [res]
    except DictionaryEntryNotFoundError as e:
        # A dictionary beginning, but not a valid entry
        lexicon_ac = library.lexicon_auto_completer(e.lexicon_name)
        t = [e.base_title + ", " + t[1] for t in lexicon_ac.items(e.word)[:limit or None]]
        completions = list(OrderedDict.fromkeys(t))  # filter out dupes
    except InputError:
        completions = completer.complete(name, limit)
        object_data = completer.get_data(name)

    return {
        "completions": completions,
        "lang": lang,
        "object_data": object_data,
        "ref": ref
    }


@catch_error_as_json
def name_api(request, name):
    if request.method != "GET":
        return jsonResponse({"error": "Unsupported HTTP method."})

    # Number of results to return.  0 indicates no limit
    LIMIT = int(request.GET.get("limit", 16))
    ref_only = request.GET.get("ref_only", False)
    completions_dict = get_name_completions(name, LIMIT, ref_only)
    ref = completions_dict["ref"]
    if ref:
        inode = ref.index_node
        d = {
            "lang": completions_dict["lang"],
            "is_ref": True,
            "is_book": ref.is_book_level(),
            "is_node": len(ref.sections) == 0,
            "is_section": ref.is_section_level(),
            "is_segment": ref.is_segment_level(),
            "is_range": ref.is_range(),
            "type": "ref",
            "ref": ref.normal(),
            "url": ref.url(),
            "index": ref.index.title,
            "book": ref.book,
            "internalSections": ref.sections,
            "internalToSections": ref.toSections,
            "sections": ref.normal_sections(),  # this switch is to match legacy behavior of parseRef
            "toSections": ref.normal_toSections(),
            # "number_follows": inode.has_numeric_continuation(),
            # "titles_follow": titles_follow,
            "completions": completions_dict["completions"] if LIMIT == 0 else completions_dict["completions"][:LIMIT],
            # todo: ADD textual completions as well
            "examples": []
        }
        if inode.has_numeric_continuation():
            inode = inode.get_default_child() if inode.has_default_child() else inode
            d["sectionNames"] = inode.sectionNames
            d["heSectionNames"] = list(map(hebrew_term, inode.sectionNames))
            d["addressExamples"] = [t.toStr("en", 3*i+3) for i,t in enumerate(inode._addressTypes)]
            d["heAddressExamples"] = [t.toStr("he", 3*i+3) for i,t in enumerate(inode._addressTypes)]

    else:
        # This is not a Ref
        d = {
            "lang": completions_dict["lang"],
            "is_ref": False,
            "completions": completions_dict["completions"]
        }

        # let's see if it's a known name of another sort
        if completions_dict["object_data"]:
            d["type"] = completions_dict["object_data"]["type"]
            d["key"] = completions_dict["object_data"]["key"]

    return jsonResponse(d)


@catch_error_as_json
def dictionary_completion_api(request, word, lexicon=None):
    """
    Given a dictionary, looks up the word in that dictionary
    :param request:
    :param word:
    :param dictionary:
    :return:
    """
    if request.method != "GET":
        return jsonResponse({"error": "Unsupported HTTP method."})

    # Number of results to return.  0 indicates no limit
    LIMIT = int(request.GET.get("limit", 10))

    if lexicon is None:
        ac = library.cross_lexicon_auto_completer()
        rs = ac.complete(word, LIMIT)
        result = [[r, ac.title_trie[ac.normalizer(r)]["key"]] for r in rs]
    else:
        result = library.lexicon_auto_completer(lexicon).items(word)[:LIMIT]
    return jsonResponse(result)


@catch_error_as_json
def dictionary_api(request, word):
    """
    Looks for lexicon entries for the given string.
    If the string is more than one word, this will look for substring matches when not finding for the original input
    Optional attributes:
    'lookup_ref' to fine tune the search
    'never_split' to limit lookup to only the actual input string
    'always_split' to look for substring matches regardless of results for original input
    :param request:
    :param word:
    :return:
    """
    kwargs = {}
    for key in ["lookup_ref", "never_split", "always_split"]:
        if request.GET.get(key, None):
            kwargs[key] = request.GET.get(key)
    result = []
    ls = LexiconLookupAggregator.lexicon_lookup(word, **kwargs)
    if ls:
        for l in ls:
            result.append(l.contents())
        if len(result):
            return jsonResponse(result, callback=request.GET.get("callback", None))
    else:
        return jsonResponse({"error": "No information found for given word."})


@catch_error_as_json
def stories_api(request, gid=None):
    """
    API for retrieving stories.
    """

    # if not request.user.is_authenticated:
    #     return jsonResponse({"error": "You must be logged in to access your notifications."})

    if request.method == "GET":

        page      = int(request.GET.get("page", 0))
        page_size = int(request.GET.get("page_size", 10))
        shared_only = bool(request.GET.get("shared_only", False))
        admin_feed = bool(request.GET.get("admin_feed", False))

        if not request.user.is_authenticated:
            shared_only = True
            user = None
            traits = get_session_traits(request)
        else:
            user = UserProfile(id=request.user.id)
            traits = get_session_traits(request, request.user.id)

        if admin_feed:
            if not request.user.is_staff:
                return {"error": "Permission Denied"}
            stories = SharedStorySet({}, limit=page_size, page=page).contents()
            count = len(stories)
        elif shared_only or not user:
            stories = SharedStorySet.for_traits(traits, limit=page_size, page=page).contents()
            count = len(stories)
        else:
            stories = UserStorySet.recent_for_user(request.user.id, traits, limit=page_size, page=page).contents()
            count = len(stories)
            stories = addDynamicStories(stories, user, page)

        return jsonResponse({
                                "stories": stories,
                                "page": page,
                                "page_size": page_size,
                                "count": count
                            })

    elif request.method == "POST":
        if not request.user.is_authenticated:
            key = request.POST.get("apikey")
            if not key:
                return jsonResponse({"error": "You must be logged in or use an API key to perform this action."})
            apikey = db.apikeys.find_one({"key": key})
            if not apikey:
                return jsonResponse({"error": "Unrecognized API key."})
            user = User.objects.get(id=apikey["uid"])
            if not user.is_staff:
                return jsonResponse({"error": "Only Sefaria Moderators can add stories."})

            payload = json.loads(request.POST.get("json"))
            try:
                s = SharedStory(payload).save()
                return jsonResponse({"status": "ok", "story": s.contents()})
            except AssertionError as e:
                return jsonResponse({"error": str(e)})

        elif request.user.is_staff:
            @csrf_protect
            def protected_post(request):
                payload = json.loads(request.POST.get("json"))
                try:
                    s = SharedStory(payload).save()
                    return jsonResponse({"status": "ok", "story": s.contents()})
                except AssertionError as e:
                    return jsonResponse({"error": str(e)})

            return protected_post(request)
        else:
            return jsonResponse({"error": "Unauthorized"})

    elif request.method == "DELETE":
        if not gid:
            return jsonResponse({"error": "No post id given for deletion."})
        if request.user.is_staff:
            @csrf_protect
            def protected_post(request):
                SharedStory().load_by_id(gid).delete()
                return jsonResponse({"status": "ok"})

            return protected_post(request)
        else:
            return jsonResponse({"error": "Unauthorized"})


def addDynamicStories(stories, user, page):
    """

    :param stories: Array of Story.contents() dicts
    :param user: UserProfile object
    :param page: Which page of stories are we rendering - 0 based
    :return: Array of Story.contents() dicts.
    """
    if page == 0:
        # Disable most recent story
        return stories

        # Keep Reading Most recent
        most_recent = user.get_user_history(last_place=True, secondary=False, limit=1)[0]
        if most_recent:
            if getattr(most_recent, "is_sheet", None):
                stry = SheetListFactory().generate_story(
                    sheet_ids=[most_recent.sheet_id],
                    title={"en": "Keep Reading", "he": "המשך לקרוא"},
                    lead={"en": "Sheets", "he": "דפים"}
                )
            else:
                stry = TextPassageStoryFactory().generate_from_user_history(most_recent,
                    lead={"en": "Keep Reading", "he": "המשך לקרוא"})
            stories = [stry.contents()] + stories

    if page == 1:
        # Show an old saved story
        saved = user.get_user_history(saved=True, secondary=False, sheets=False)
        if len(saved) > 2:
            saved_item = choice(saved)
            stry = TextPassageStoryFactory().generate_from_user_history(saved_item,
                    lead={"en": "Take Another Look", "he": "קרא עוד"})
            stories = [stry.contents()] + stories

    return stories


@login_required
def user_stats_api(request, uid):

    assert request.method == "GET", "Unsupported Method"
    u = request.user
    assert (u.is_active and u.is_staff) or (int(uid) == u.id)
    quick = bool(request.GET.get("quick", False))
    if quick:
        return jsonResponse(public_user_data(uid))
    return jsonResponse(user_stats_data(uid))


@login_required
def site_stats_api(request):
    assert request.method == "GET", "Unsupported Method"
    return jsonResponse(site_stats_data())


@staff_member_required
def story_reflector(request):
    """
    Show what a story will look like.
    :param request:
    :return:
    """
    assert request.user.is_authenticated and request.user.is_staff and request.method == "POST"

    @csrf_protect
    def protected_post(request):
        payload = json.loads(request.POST.get("json"))

        factory_name = payload.get("factory")
        method_name = payload.get("method")
        if factory_name and method_name:
            try:
                del payload["factory"]
                del payload["method"]
                import sefaria.model.story as s
                factory = getattr(s, factory_name)
                method = getattr(factory, method_name)
                s = method(**payload)
                return jsonResponse(s.contents())
            except AssertionError as e:
                return jsonResponse({"error": str(e)})
        else:
            #Treat payload as attrs to story object
            try:
                s = SharedStory(payload)
                return jsonResponse(s.contents())
            except AssertionError as e:
                return jsonResponse({"error": str(e)})

    return protected_post(request)



@catch_error_as_json
def updates_api(request, gid=None):
    """
    API for retrieving general notifications.
    """

    if request.method == "GET":
        page      = int(request.GET.get("page", 0))
        page_size = int(request.GET.get("page_size", 10))

        notifications = GlobalNotificationSet({},limit=page_size, page=page)

        return jsonResponse({
                                "updates": notifications.contents(),
                                "page": page,
                                "page_size": page_size,
                                "count": notifications.count()
                            })

    elif request.method == "POST":
        if not request.user.is_authenticated:
            key = request.POST.get("apikey")
            if not key:
                return jsonResponse({"error": "You must be logged in or use an API key to perform this action."})
            apikey = db.apikeys.find_one({"key": key})
            if not apikey:
                return jsonResponse({"error": "Unrecognized API key."})
            user = User.objects.get(id=apikey["uid"])
            if not user.is_staff:
                return jsonResponse({"error": "Only Sefaria Moderators can add announcements."})

            payload = json.loads(request.POST.get("json"))
            try:
                gn = GlobalNotification(payload).save()
                SharedStory.from_global_notification(gn).save()
                return jsonResponse({"status": "ok"})
            except AssertionError as e:
                return jsonResponse({"error": str(e)})

        elif request.user.is_staff:
            @csrf_protect
            def protected_post(request):
                payload = json.loads(request.POST.get("json"))
                try:
                    gn = GlobalNotification(payload).save()
                    SharedStory.from_global_notification(gn).save()
                    return jsonResponse({"status": "ok"})
                except AssertionError as e:
                    return jsonResponse({"error": str(e)})

            return protected_post(request)
        else:
            return jsonResponse({"error": "Unauthorized"})

    elif request.method == "DELETE":
        if not gid:
            return jsonResponse({"error": "No post id given for deletion."})
        if request.user.is_staff:
            @csrf_protect
            def protected_post(request):
                GlobalNotification().load_by_id(gid).delete()
                return jsonResponse({"status": "ok"})

            return protected_post(request)
        else:
            return jsonResponse({"error": "Unauthorized"})


@catch_error_as_json
def notifications_api(request):
    """
    API for retrieving user notifications.
    """
    if not request.user.is_authenticated:
        return jsonResponse({"error": "You must be logged in to access your notifications."})

    page      = int(request.GET.get("page", 0))
    page_size = int(request.GET.get("page_size", 10))

    notifications = NotificationSet().recent_for_user(request.user.id, limit=page_size, page=page)

    return jsonResponse({
                            "html": notifications.to_HTML(),
                            "page": page,
                            "page_size": page_size,
                            "count": len(notifications)
                        })


@catch_error_as_json
def notifications_read_api(request):
    """
    API for marking notifications as read

    Takes JSON in the "notifications" parameter of an array of
    notifcation ids as strings.
    """
    if request.method == "POST":
        notifications = request.POST.get("notifications")
        if not notifications:
            return jsonResponse({"error": "'notifications' post parameter missing."})
        notifications = json.loads(notifications)
        for id in notifications:
            notification = Notification().load_by_id(id)
            if notification.uid != request.user.id:
                # Only allow expiring your own notifications
                continue
            notification.mark_read().save()

        return jsonResponse({
                                "status": "ok",
                                "unreadCount": unread_notifications_count_for_user(request.user.id)
                            })

    else:
        return jsonResponse({"error": "Unsupported HTTP method."})


@catch_error_as_json
def messages_api(request):
    """
    API for posting user to user messages
    """
    if not request.user.is_authenticated:
        return jsonResponse({"error": "You must be logged in to access your messages."})

    if request.method == "POST":
        j = request.POST.get("json")
        if not j:
            return jsonResponse({"error": "No post JSON."})
        j = json.loads(j)

        Notification({"uid": j["recipient"]}).make_message(sender_id=request.user.id, message=j["message"]).save()
        return jsonResponse({"status": "ok"})

    elif request.method == "GET":
        return jsonResponse({"error": "Unsupported HTTP method."})


@catch_error_as_json
def follow_api(request, action, uid):
    """
    API for following and unfollowing another user.
    """
    if request.method != "POST":
        return jsonResponse({"error": "Unsupported HTTP method."})

    if not request.user.is_authenticated:
        return jsonResponse({"error": "You must be logged in to follow."})

    follow = FollowRelationship(follower=request.user.id, followee=int(uid))
    if action == "follow":
        follow.follow()
    elif action == "unfollow":
        follow.unfollow()

    return jsonResponse({"status": "ok"})


@catch_error_as_json
def follow_list_api(request, kind, uid):
    """
    API for retrieving a list of followers/followees for a given user.
    """
    if kind == "followers":
        f = FollowersSet(int(uid))
    elif kind == "followees":
        f = FolloweesSet(int(uid))

    return jsonResponse(annotate_user_list(f.uids))


@catch_error_as_json
def texts_history_api(request, tref, lang=None, version=None):
    """
    API for retrieving history information about a given text.
    """
    if request.method != "GET":
        return jsonResponse({"error": "Unsupported HTTP method."})

    tref = model.Ref(tref).normal()
    refRe = '^%s$|^%s:' % (tref, tref)
    if lang and version:
        query = {"ref": {"$regex": refRe }, "language": lang, "version": version.replace("_", " ")}
    else:
        query = {"ref": {"$regex": refRe }}
    history = db.history.find(query)

    summary = {"copiers": set(), "translators": set(), "editors": set(), "reviewers": set() }
    updated = history[0]["date"].isoformat() if len(history) else "Unknown"

    for act in history:
        if act["rev_type"].startswith("edit"):
            summary["editors"].update([act["user"]])
        elif act["rev_type"] == "review":
            summary["reviewers"].update([act["user"]])
        elif act["version"] == "Sefaria Community Translation":
            summary["translators"].update([act["user"]])
        else:
            summary["copiers"].update([act["user"]])

    # Don't list copiers and translators as editors as well
    summary["editors"].difference_update(summary["copiers"])
    summary["editors"].difference_update(summary["translators"])

    for group in summary:
        uids = list(summary[group])
        names = []
        for uid in uids:
            try:
                user = User.objects.get(id=uid)
                name = "%s %s" % (user.first_name, user.last_name)
                link = user_link(uid)
            except User.DoesNotExist:
                name = "Someone"
                link = user_link(-1)
            u = {
                'name': name,
                'link': link
            }
            names.append(u)
        summary[group] = names

    summary["lastUpdated"] = updated

    return jsonResponse(summary, callback=request.GET.get("callback", None))


@catch_error_as_json
def reviews_api(request, tref=None, lang=None, version=None, review_id=None):
    if request.method == "GET":
        callback=request.GET.get("callback", None)
        if tref and lang and version:
            nref = model.Ref(tref).normal()
            version = version.replace("_", " ")

            reviews = get_reviews(nref, lang, version)
            last_edit = get_last_edit_date(nref, lang, version)
            score_since_last_edit = get_review_score_since_last_edit(nref, lang, version, reviews=reviews, last_edit=last_edit)

            for r in reviews:
                r["date"] = r["date"].isoformat()

            response = {
                "ref":                nref,
                "lang":               lang,
                "version":            version,
                "reviews":            reviews,
                "reviewCount":        len(reviews),
                "scoreSinceLastEdit": score_since_last_edit,
                "lastEdit":           last_edit.isoformat() if last_edit else None,
            }
        elif review_id:
            response = {}

        return jsonResponse(response, callback)

    elif request.method == "POST":
        if not request.user.is_authenticated:
            return jsonResponse({"error": "You must be logged in to write reviews."})
        j = request.POST.get("json")
        if not j:
            return jsonResponse({"error": "No post JSON."})
        j = json.loads(j)

        response = save_review(j, request.user.id)
        return jsonResponse(response)

    elif request.method == "DELETE":
        if not review_id:
            return jsonResponse({"error": "No review ID given for deletion."})

        return jsonResponse(delete_review(review_id, request.user.id))

    else:
        return jsonResponse({"error": "Unsupported HTTP method."})




@sanitize_get_params
def topics_page(request):
    """
    Page of sheets by tag.
    Currently used to for "My Sheets" and  "All Sheets" as well.
    """
    topics = get_topics()
    props = base_props(request)
    props.update({
        "initialMenu":  "topics",
        "initialTopic": None,
        "topicList": topics.list(sort_by="count"),
        "trendingTags": trending_tags(ntags=12),
    })

    propsJSON = json.dumps(props)
    html = render_react_component("ReaderApp", propsJSON)
    return render(request, 'base.html', {
        "propsJSON":      propsJSON,
        "title":          _("Topics") + " | " + _("Sefaria"),
        "desc":           _("Explore Jewish Texts by Topic on Sefaria"),
        "html":           html,
    })


@sanitize_get_params
def topic_page(request, topic):
    """
    Page of sheets by tag.
    Currently used to for "My Sheets" and  "All Sheets" as well.
    """
    if topic != Term.normalize(topic):
        return redirect("/topics/%s" % Term.normalize(topic))

    props = base_props(request)
    props.update({
        "initialMenu":  "topics",
        "initialTopic": topic,
        "topicData": _topic_data(topic),
    })

    title = "%(topic)s | Sefaria" % {"topic": topic}
    desc  = 'Explore "%(topic)s" on Sefaria, drawing from our library of Jewish texts.' % {"topic": topic}

    propsJSON = json.dumps(props)
    html = render_react_component("ReaderApp", propsJSON)
    return render(request,'base.html', {
        "propsJSON":      propsJSON,
        "title":          title,
        "desc":           desc,
        "html":           html,
    })

@catch_error_as_json
def topics_list_api(request):
    """
    API to get data for a particular topic.
    """
    topics = get_topics()
    response = topics.list(sort_by="count")
    response = jsonResponse(response, callback=request.GET.get("callback", None))
    response["Cache-Control"] = "max-age=3600"
    return response


@catch_error_as_json
def topics_api(request, topic):
    """
    API to get data for a particular topic.
    """
    response = _topic_data(topic)
    response = jsonResponse(response, callback=request.GET.get("callback", None))
    response["Cache-Control"] = "max-age=3600"
    return response


def _topic_data(topic):
    topics = get_topics()
    topic = Term.normalize(titlecase(topic))
    response = topics.get(topic).contents()
    term = library.get_term(topic)
    if term:
        cat = getattr(term, "category", "")
        response["category"] = cat
        if cat:
            response["siblings"] = [t.get_primary_title() for t in TermSet({"category": cat})]
        description = getattr(term, "description", None)
        if description:
            response["description"] = description
    return response


@catch_error_as_json
def recommend_topics_api(request, ref_list=None):
    """
    API to receive recommended topics for list of strings `refs`.
    """
    if request.method == "GET":
        refs = [Ref(ref).normal() for ref in ref_list.split("+")] if ref_list else []

    elif request.method == "POST":
        topics = get_topics()
        postJSON = request.POST.get("json")
        if not postJSON:
            return jsonResponse({"error": "No post JSON."})
        refs = json.loads(postJSON)

    topics = get_topics()
    response = {"topics": topics.recommend_topics(refs)}
    response = jsonResponse(response, callback=request.GET.get("callback", None))
    return response


@ensure_csrf_cookie
@sanitize_get_params
def global_activity(request, page=1):
    """
    Recent Activity page listing all recent actions and contributor leaderboards.
    """
    page = int(page)
    page_size = 100

    if page > 40:
        generic_response = { "title": "Activity Unavailable", "content": "You have requested a page deep in Sefaria's history.<br><br>For performance reasons, this page is unavailable. If you need access to this information, please <a href='mailto:dev@sefaria.org'>email us</a>." }
        return render(request,'static/generic.html', generic_response)

    if "api" in request.GET:
        q = {}
    else:
        q = {"method": {"$ne": "API"}}

    filter_type = request.GET.get("type", None)
    activity, page = get_maximal_collapsed_activity(query=q, page_size=page_size, page=page, filter_type=filter_type)

    next_page = page + 1 if page else None
    next_page = "/activity/%d" % next_page if next_page else None
    next_page = "%s?type=%s" % (next_page, filter_type) if next_page and filter_type else next_page

    email = request.user.email if request.user.is_authenticated else False
    return render(request,'activity.html',
                             {'activity': activity,
                                'filter_type': filter_type,
                                'email': email,
                                'next_page': next_page,
                                'he': request.interfaceLang == "hebrew", # to make templates less verbose
                                })


@ensure_csrf_cookie
@sanitize_get_params
def user_activity(request, slug, page=1):
    """
    Recent Activity page for a single user.
    """
    page = int(page) if page else 1
    page_size = 100

    try:
        profile = UserProfile(slug=slug)
    except Exception as e:
        raise Http404


    if page > 40:
        generic_response = { "title": "Activity Unavailable", "content": "You have requested a page deep in Sefaria's history.<br><br>For performance reasons, this page is unavailable. If you need access to this information, please <a href='mailto:dev@sefaria.org'>email us</a>." }
        return render(request,'static/generic.html', generic_response)

    q              = {"user": profile.id}
    filter_type    = request.GET.get("type", None)
    activity, page = get_maximal_collapsed_activity(query=q, page_size=page_size, page=page, filter_type=filter_type)

    next_page = page + 1 if page else None
    next_page = "/activity/%d" % next_page if next_page else None
    next_page = "%s?type=%s" % (next_page, filter_type) if next_page and filter_type else next_page

    email = request.user.email if request.user.is_authenticated else False
    return render(request,'activity.html',
                             {'activity': activity,
                                'filter_type': filter_type,
                                'profile': profile,
                                'for_user': True,
                                'email': email,
                                'next_page': next_page,
                                'he': request.interfaceLang == "hebrew", # to make templates less verbose
                                })


@ensure_csrf_cookie
@sanitize_get_params
def segment_history(request, tref, lang, version, page=1):
    """
    View revision history for the text segment named by ref / lang / version.
    """
    try:
        oref = model.Ref(tref)
    except InputError:
        raise Http404

    page = int(page)
    nref = oref.normal()

    version = version.replace("_", " ")
    version_record = Version().load({"title":oref.index.title, "versionTitle":version, "language":lang})
    if not version_record:
        raise Http404("We do not have a version of {} called '{}'.  Please use the menu to find the text you are looking for.".format(oref.index.title, version))
    filter_type = request.GET.get("type", None)
    history = text_history(oref, version, lang, filter_type=filter_type, page=page)

    next_page = page + 1 if page else None
    next_page = "/activity/%s/%s/%s/%d" % (nref, lang, version, next_page) if next_page else None
    next_page = "%s?type=%s" % (next_page, filter_type) if next_page and filter_type else next_page

    email = request.user.email if request.user.is_authenticated else False
    return render(request,'activity.html',
                             {'activity': history,
                               "single": True,
                               "ref": nref,
                               "lang": lang,
                               "version": version,
                               "versionTitleInHebrew": getattr(version_record, "versionTitleInHebrew", version_record.versionTitle),
                               'email': email,
                               'filter_type': filter_type,
                               'next_page': next_page,
                               'he': request.interfaceLang == "hebrew", # to make templates less verbose
                             })


@catch_error_as_json
def revert_api(request, tref, lang, version, revision):
    """
    API for reverting a text segment to a previous revision.
    """
    if not request.user.is_authenticated:
        return jsonResponse({"error": "You must be logged in to revert changes."})

    if request.method != "POST":
        return jsonResponse({"error": "Unsupported HTTP method."})

    revision = int(revision)
    version = version.replace("_", " ")
    oref = model.Ref(tref)

    new_text = text_at_revision(oref.normal(), version, lang, revision)

    tracker.modify_text(request.user.id, oref, version, lang, new_text, type="revert")

    return jsonResponse({"status": "ok"})


def leaderboard(request):
    return render(request,'leaderboard.html',
                             {'leaders': top_contributors(),
                                'leaders30': top_contributors(30),
                                'leaders7': top_contributors(7),
                                'leaders1': top_contributors(1),
                                })


@ensure_csrf_cookie
@sanitize_get_params
def user_profile(request, username):
    """
    User's profile page.
    """
    try:
        profile = UserProfile(slug=username)
    except Exception as e:
        # Couldn't find by slug, try looking up by username (old style urls)
        # If found, redirect to new URL
        # If we no longer want to support the old URLs, we can remove this
        user = get_object_or_404(User, username=username)
        profile = UserProfile(id=user.id)

        return redirect("/profile/%s" % profile.slug, permanent=True)

    props = base_props(request)
    profileJSON = profile.to_api_dict()
    props.update({
        "initialMenu":  "profile",
        "initialProfile": profileJSON,
    })
    title = "%(full_name)s on Sefaria" % {"full_name": profile.full_name}
    desc = '%(full_name)s is on Sefaria. Follow to view their public source sheets, notes and translations.' % {"full_name": profile.full_name}

    propsJSON = json.dumps(props)
    html = render_react_component("ReaderApp", propsJSON)
    return render(request,'base.html', {
        "propsJSON":      propsJSON,
        "title":          title,
        "desc":           desc,
        "html":           html,
    })


@catch_error_as_json
def profile_api(request):
    """
    API for user profiles.
    """
    if not request.user.is_authenticated:
        return jsonResponse({"error": _("You must be logged in to update your profile.")})

    if request.method == "POST":
        profileJSON = request.POST.get("json")
        if not profileJSON:
            return jsonResponse({"error": "No post JSON."})
        profileUpdate = json.loads(profileJSON)

        profile = UserProfile(id=request.user.id)
        profile.update(profileUpdate)

        error = profile.errors()
        #TODO: should validation not need to be called manually? maybe inside the save
        if error:
            return jsonResponse({"error": error})
        else:
            profile.save()
            return jsonResponse(profile.to_mongo_dict())
    return jsonResponse({"error": "Unsupported HTTP method."})


@catch_error_as_json
def profile_get_api(request, slug):
    if request.method == "GET":
        profile = UserProfile(slug=slug)
        return jsonResponse(profile.to_api_dict())
    return jsonResponse({"error": "Unsupported HTTP method."})


@catch_error_as_json
def profile_follow_api(request, ftype, slug):
    if request.method == "GET":
        profile = UserProfile(slug=slug)
        follow_set = FollowersSet(profile.id) if ftype == "followers" else FolloweesSet(profile.id)
        response = [UserProfile(id=uid).to_api_dict(basic=True) for uid in follow_set.uids]
        return jsonResponse(response)
    return jsonResponse({"error": "Unsupported HTTP method."})

@catch_error_as_json
def profile_upload_photo(request):
    if not request.user.is_authenticated:
        return jsonResponse({"error": _("You must be logged in to update your profile photo.")})
    if request.method == "POST":
        from PIL import Image
        from io import StringIO
        from sefaria.utils.util import epoch_time
        now = epoch_time()
        def get_resized_file(image, size):
            resized_image = image.resize(size, resample=Image.LANCZOS)
            resized_image_file = StringIO()
            resized_image.save(resized_image_file, format="PNG")
            resized_image_file.seek(0)
            return resized_image_file
        profile = UserProfile(id=request.user.id)
        bucket_name = GoogleStorageManager.PROFILES_BUCKET
        image = Image.open(request.FILES['file'])
        old_big_pic_filename = re.findall(r"/([^/]+)$", profile.profile_pic_url)[0] if profile.profile_pic_url.startswith(GoogleStorageManager.BASE_URL) else None
        old_small_pic_filename = re.findall(r"/([^/]+)$", profile.profile_pic_url_small)[0] if profile.profile_pic_url_small.startswith(GoogleStorageManager.BASE_URL) else None

        big_pic_url = GoogleStorageManager.upload_file(get_resized_file(image, (250, 250)), "{}-{}.png".format(profile.slug, now), bucket_name, old_big_pic_filename)
        small_pic_url = GoogleStorageManager.upload_file(get_resized_file(image, (80, 80)), "{}-{}-small.png".format(profile.slug, now), bucket_name, old_small_pic_filename)

        profile.update({"profile_pic_url": big_pic_url, "profile_pic_url_small": small_pic_url})
        profile.save()
        public_user_data(request.user.id, ignore_cache=True)  # reset user data cache
        return jsonResponse({"urls": [big_pic_url, small_pic_url]})
    return jsonResponse({"error": "Unsupported HTTP method."})



@api_view(["POST"])
@catch_error_as_json
def profile_sync_api(request):
    """
    API for syncing history and settings with your profile
    Required POST fields: settings, last_synce
    POST payload should look like
    {
        settings: {..., time_stamp},
        user_history: [{...},...],
        last_sync: ...
    }
    """
    if not request.user.is_authenticated:
        return jsonResponse({"error": _("You must be logged in to update your profile.")})
    # fields in the POST req which can be synced
    syncable_fields = ["settings", "user_history"]
    if request.method == "POST":
        profile_updated = False
        post = request.POST
        from sefaria.utils.util import epoch_time
        now = epoch_time()
        no_return = request.GET.get("no_return", False)
        profile = UserProfile(id=request.user.id)
        ret = {"created": []}
        # sync items from request
        for field in syncable_fields:
            if field not in post:
                continue
            field_data = json.loads(post[field])
            if field == "settings":
                if field_data["time_stamp"] > profile.attr_time_stamps[field]:
                    # this change happened after other changes in the db
                    settings_time_stamp = field_data.pop("time_stamp")  # don't save time_stamp as a field of profile
                    profile.attr_time_stamps.update({field: settings_time_stamp})
                    profile.update({
                        field: field_data,
                        "attr_time_stamps": profile.attr_time_stamps
                    })
                    profile_updated = True
            elif field == "user_history":
                # loop thru `field_data` reversed to apply `last_place` to the last item read in each book
                for hist in reversed(field_data):
                    uh = UserHistory.save_history_item(request.user.id, hist, now)
                    ret["created"] += [uh.contents(for_api=True)]

        if not no_return:
            # determine return value after new history saved to include new saved and deleted saves
            # send back items after `last_sync`
            last_sync = json.loads(post.get("last_sync", str(profile.last_sync_web)))
            uhs = UserHistorySet({"uid": request.user.id, "server_time_stamp": {"$gt": last_sync}})
            ret["last_sync"] = now
            ret["user_history"] = [uh.contents(for_api=True) for uh in uhs.array()]
            ret["settings"] = profile.settings
            ret["settings"]["time_stamp"] = profile.attr_time_stamps["settings"]
            if post.get("client", "") == "web":
                # request was made from web. update last_sync on profile
                profile.update({"last_sync_web": now})
                profile_updated = True
        if profile_updated:
            profile.save()
        return jsonResponse(ret)

    return jsonResponse({"error": "Unsupported HTTP method."})


def get_url_params_user_history(request):
    saved = request.GET.get("saved", None)
    if saved is not None:
        saved = bool(int(saved))
    secondary = request.GET.get("secondary", None)
    if secondary is not None:
        secondary = bool(int(secondary))
    last_place = request.GET.get("last_place", None)
    if last_place is not None:
        last_place = bool(int(last_place))
    tref = request.GET.get("tref", None)
    oref = Ref(tref) if tref else None
    return saved, secondary, last_place, oref


def saved_history_for_ref(request):
    """
    GET API for saved history of a ref
    :tref: Ref associated with history item
    """
    if request.method == "GET":
        _, _, _, oref = get_url_params_user_history(request)
        if oref is None:
            return jsonResponse({"error": "Must specify 'tref' param"})
        return jsonResponse(UserHistory.get_user_history(oref=oref, saved=True, serialized=True))
    return jsonResponse({"error": "Unsupported HTTP method."})


def profile_get_user_history(request):
    """
    GET API for user history for a particular user. optional URL params are
    :saved: bool. True if you only want saved items. None if you dont care
    :secondary: bool. True if you only want secondary items. None if you dont care
    :tref: Ref associated with history item
    """
    if not request.user.is_authenticated:
        import urllib.parse
        recents = json.loads(urllib.parse.unquote(request.COOKIES.get("recentlyViewed", '[]')))  # for backwards compat
        recents = UserProfile.transformOldRecents(None, recents)
        history = json.loads(urllib.parse.unquote(request.COOKIES.get("user_history", '[]')))
        return jsonResponse(history + recents)
    if request.method == "GET":
        saved, secondary, last_place, oref = get_url_params_user_history(request)
        user = UserProfile(id=request.user.id)
        return jsonResponse(user.get_user_history(oref=oref, saved=saved, secondary=secondary, serialized=True, last_place=last_place))
    return jsonResponse({"error": "Unsupported HTTP method."})


def profile_redirect(request, uid, page=1):
    """"
    Redirect to the profile of the logged in user.
    """
    return redirect("/profile/%s" % uid, permanent=True)


@login_required
def my_profile(request):
    """
    Redirect to a user profile
    """
    return redirect("/profile/%s" % UserProfile(id=request.user.id).slug)


def interrupting_messages_read_api(request, message):
    if not request.user.is_authenticated:
        return jsonResponse({"error": "You must be logged in to use this API."})
    profile = UserProfile(id=request.user.id)
    profile.mark_interrupting_message_read(message)
    return jsonResponse({"status": "ok"})


@login_required
@ensure_csrf_cookie
def edit_profile(request):
    """
    Page for editing a user's profile.
    """
    profile = UserProfile(id=request.user.id)
    sheets  = db.sheets.find({"owner": profile.id, "status": "public"}, {"id": 1, "datePublished": 1}).sort([["datePublished", -1]])

    return render(request,'edit_profile.html',
                              {
                              'user': request.user,
                              'profile': profile,
                              'sheets': sheets,
                              })


@login_required
@ensure_csrf_cookie
def account_settings(request):
    """
    Page for managing a user's account settings.
    """
    profile = UserProfile(id=request.user.id)
    return render(request,'account_settings.html',
                             {
                                'user': request.user,
                                'profile': profile,
                              })


@login_required
def enable_home_feed(request):
    resp = home(request, True)
    resp.set_cookie("home_feed", "yup", 60 * 60 * 24 * 365)
    return resp


@login_required
def disable_home_feed(request):
    resp = home(request, False)
    resp.delete_cookie("home_feed")
    return resp


@ensure_csrf_cookie
def home(request):
    """
    Homepage
    """
    if request.user_agent.is_mobile:
        return mobile_home(request)

    if not SITE_SETTINGS["TORAH_SPECIFIC"]:
        return redirect("/texts")

    # show_feed = request.COOKIES.get("home_feed", None)
    show_feed = request.user.is_authenticated

    if show_feed:
        return redirect("/new-home")

    recent = request.COOKIES.get("recentlyViewed", None)
    last_place = request.COOKIES.get("user_history", None)
    if (recent or last_place or request.user.is_authenticated) and "home" not in request.GET:
        return redirect("/texts")

    calendar_items = get_keyed_calendar_items(request.diaspora)
    daf_today = calendar_items["Daf Yomi"]
    parasha   = calendar_items["Parashat Hashavua"]
    metrics   = db.metrics.find().sort("timestamp", -1).limit(1)[0]

    return render(request,'static/home.html',
                             {
                              "metrics": metrics,
                              "daf_today": daf_today,
                              "parasha": parasha,
                              })


@ensure_csrf_cookie
def discussions(request):
    """
    Discussions page.
    """
    discussions = LayerSet({"owner": request.user.id})
    return render(request,'discussions.html',
                                {
                                   "discussions": discussions,
                                })


@catch_error_as_json
def new_discussion_api(request):
    """
    API for user profiles.
    """
    if not request.user.is_authenticated:
        return jsonResponse({"error": "You must be logged in to start a discussion."})

    if request.method == "POST":
        import uuid
        attempts = 10
        while attempts > 0:
            key = str(uuid.uuid4())[:8]
            if LayerSet({"urlkey": key}).count() > 0:
                attempts -= 1
                continue

            discussion = Layer({
                "urlkey": key,
                "owner": request.user.id,
                })
            discussion.save()
            return jsonResponse(discussion.contents())

        return jsonResponse({"error": "An extremely unlikely event has occurred."})

    return jsonResponse({"error": "Unsupported HTTP method."})


@ensure_csrf_cookie
def dashboard(request):
    """
    Dashboard page -- table view of all content
    """
    states = VersionStateSet(
        {},
        proj={"title": 1, "flags": 1, "linksCount": 1, "content._en.percentAvailable": 1, "content._he.percentAvailable": 1}
    ).array()
    flat_toc = library.get_toc_tree().flatten()

    def toc_sort(a):
        try:
            return flat_toc.index(a["title"])
        except:
            return 9999

    states = sorted(states, key=toc_sort)

    return render(request,'dashboard.html',
                                {
                                    "states": states,
                                })


@ensure_csrf_cookie
@sanitize_get_params
def translation_requests(request, completed_only=False, featured_only=False):
    """
    Page listing all outstnading translation requests.
    """
    page              = int(request.GET.get("page", 1)) - 1
    page_size         = 100
    query             = {"completed": False, "section_level": False} if not completed_only else {"completed": True}
    query             = {"completed": True, "featured": True} if completed_only and featured_only else query
    requests          = TranslationRequestSet(query, limit=page_size, page=page, sort=[["request_count", -1]])
    request_count     = TranslationRequestSet({"completed": False, "section_level": False}).count()
    complete_count    = TranslationRequestSet({"completed": True}).count()
    featured_complete = TranslationRequestSet({"completed": True, "featured": True}).count()
    next_page         = page + 2 if True or len(requests) == page_size else 0
    featured_query    = {"featured": True, "featured_until": { "$gt": datetime.now() } }
    featured          = TranslationRequestSet(featured_query, sort=[["completed", 1], ["featured_until", 1]])
    today             = datetime.today()
    featured_end      = today + timedelta(7 - ((today.weekday()+1) % 7)) # This coming Sunday
    featured_end      = featured_end.replace(hour=0, minute=0)  # At midnight
    current           = [d.featured_until <= featured_end for d in featured]
    featured_current  = sum(current)
    show_featured     = not completed_only and not page and ((request.user.is_staff and len(featured)) or (featured_current))

    return render(request,'translation_requests.html',
                                {
                                    "featured": featured,
                                    "featured_current": featured_current,
                                    "show_featured": show_featured,
                                    "requests": requests,
                                    "request_count": request_count,
                                    "completed_only": completed_only,
                                    "complete_count": complete_count,
                                    "featured_complete": featured_complete,
                                    "featured_only": featured_only,
                                    "next_page": next_page,
                                    "page_offset": page * page_size
                                })


def completed_translation_requests(request):
    """
    Wrapper for listing completed translations requests.
    """
    return translation_requests(request, completed_only=True)


def completed_featured_translation_requests(request):
    """
    Wrapper for listing completed translations requests.
    """
    return translation_requests(request, completed_only=True, featured_only=True)


@catch_error_as_json
def translation_request_api(request, tref):
    """
    API for requesting a text segment for translation.
    """
    if not request.user.is_authenticated:
        return jsonResponse({"error": "You must be logged in to request a translation."})

    oref = Ref(tref)
    ref = oref.normal()

    if "unrequest" in request.POST:
        TranslationRequest.remove_request(ref, request.user.id)
        response = {"status": "ok"}

    elif "feature" in request.POST:
        if not request.user.is_staff:
            response = {"error": "Only admins can feature requests."}
        else:
            tr                = TranslationRequest().load({"ref": ref})
            tr.featured       = True
            tr.featured_until = dateutil.parser.parse(request.POST.get("feature"))
            tr.save()
            response = {"status": "ok"}

    elif "unfeature" in request.POST:
        if not request.user.is_staff:
            response = {"error": "Only admins can unfeature requests."}
        else:
            tr = TranslationRequest().load({"ref": ref})
            tr.featured       = False
            tr.featured_until = None
            tr.save()
            response = {"status": "ok"}

    else:
        if oref.is_text_translated():
            response = {"error": "Sefaria already has a translation for %s." % ref}
        else:
            tr = TranslationRequest.make_request(ref, request.user.id)
            response = tr.contents()

    return jsonResponse(response)


@ensure_csrf_cookie
@sanitize_get_params
def translation_flow(request, tref):
    """
    Assign a user a paritcular bit of text to translate within 'ref',
    either a text title or category.
    """
    tref = tref.replace("_", " ")
    generic_response = { "title": "Help Translate %s" % tref, "content": "" }
    categories = model.library.get_text_categories()
    next_text = None
    next_section = None

    # expire old locks before checking for a currently unlocked text
    model.expire_locks()

    try:
        oref = model.Ref(tref)
    except InputError:
        oref = False
    if oref and len(oref.sections) == 0:
        # tref is an exact text Title

        # normalize URL
        if request.path != "/translate/%s" % oref.url():
            return redirect("/translate/%s" % oref.url(), permanent=True)

        # Check for completion
        if oref.get_state_node().get_percent_available("en") == 100:
            generic_response["content"] = "<h3>Sefaria now has a complete translation of %s</h3>But you can still contribute in other ways.</h3> <a href='/contribute'>Learn More.</a>" % tref
            return render(request,'static/generic.html', generic_response)

        if "random" in request.GET:
            # choose a ref from a random section within this text
            if "skip" in request.GET:
                if oref.is_talmud():
                    skip = int(daf_to_section(request.GET.get("skip")))
                else:
                    skip = int(request.GET.get("skip"))
            else:
                skip = None
            assigned_ref = random_untranslated_ref_in_text(oref.normal(), skip=skip)

            if assigned_ref:
                next_section = model.Ref(assigned_ref).padded_ref().sections[0]

        elif "section" in request.GET:
            # choose the next ref within the specified section
            next_section = int(request.GET["section"])
            assigned_ref = next_untranslated_ref_in_text(oref.normal(), section=next_section)

        else:
            # choose the next ref in this text in order
            assigned_ref = next_untranslated_ref_in_text(oref.normal())

        if not assigned_ref:
            generic_response["content"] = "All remaining sections in %s are being worked on by other contributors. Work on <a href='/translate/%s'>another text</a> for now." % (oref.normal(), tref)
            return render(request,'static/generic.html', generic_response)

    elif oref and len(oref.sections) > 0:
        # ref is a citation to a particular location in a text
        # for now, send this to the edit_text view
        return edit_text(request, tref)

    elif tref in categories:  #todo: Fix me to work with Version State!
        # ref is a text Category
        raise InputError("This function is under repair.  Our Apologies.")
        '''
        cat = tref

        # Check for completion
        if get_percent_available(cat) == 100:
            generic_response["content"] = "<h3>Sefaria now has a complete translation of %s</h3>But you can still contribute in other ways.</h3> <a href='/contribute'>Learn More.</a>" % tref
            return render(request,'static/generic.html', generic_response)

        if "random" in request.GET:
            # choose a random text from this cateogory
            skip = int(request.GET.get("skip")) if "skip" in request.GET else None
            text = random_untranslated_text_in_category(cat, skip=skip)
            assigned_ref = next_untranslated_ref_in_text(text)
            next_text = text

        elif "text" in request.GET:
            # choose the next text requested in URL
            oref = model.Ref(request.GET["text"])
            text = oref.normal()
            next_text = text
            if oref.get_state_node().get_percent_available("en") == 100:
                generic_response["content"] = "%s is complete! Work on <a href='/translate/%s'>another text</a>." % (text, tref)
                return render(request,'static/generic.html', generic_response)

            try:
                assigned_ref = next_untranslated_ref_in_text(text)
            except InputError:
                generic_response["content"] = "All remaining sections in %s are being worked on by other contributors. Work on <a href='/translate/%s'>another text</a> for now." % (text, tref)
                return render(request,'static/generic.html', generic_response)

        else:
            # choose the next text in order
            skip = 0
            success = 0
            # TODO -- need an escape valve here
            while not success:
                try:
                    text = next_untranslated_text_in_category(cat, skip=skip)
                    assigned_ref = next_untranslated_ref_in_text(text)
                    skip += 1
                except InputError:
                    pass
                else:
                    success = 1
        '''
    else:
        # we don't know what this is
        generic_response["content"] = "<b>%s</b> isn't a known text or category.<br>But you can still contribute in other ways.</h3> <a href='/contribute'>Learn More.</a>" % (tref)
        return render(request,'static/generic.html', generic_response)

    # get the assigned text
    assigned = TextFamily(Ref(assigned_ref), context=0, commentary=False).contents()

    # Put a lock on this assignment
    user = request.user.id if request.user.is_authenticated else 0
    model.set_lock(assigned_ref, "en", "Sefaria Community Translation", user)

    # if the assigned text is actually empty, run this request again
    # but leave the new lock in place to skip over it
    if "he" not in assigned or not len(assigned["he"]):
        return translation_flow(request, tref)

    # get percentage and remaining counts
    # percent   = get_percent_available(assigned["book"])
    translated = StateNode(assigned["book"]).get_translated_count_by_unit(assigned["sectionNames"][-1])
    remaining = StateNode(assigned["book"]).get_untranslated_count_by_unit(assigned["sectionNames"][-1])
    percent    = 100 * translated / float(translated + remaining)


    return render(request,'translate_campaign.html',
                                    {"title": "Help Translate %s" % tref,
                                    "base_ref": tref,
                                    "assigned_ref": assigned_ref,
                                    "assigned_ref_url": model.Ref(assigned_ref).url(),
                                    "assigned_text": assigned["he"],
                                    "assigned_segment_name": assigned["sectionNames"][-1],
                                    "assigned": assigned,
                                    "translated": translated,
                                    "remaining": remaining,
                                    "percent": percent,
                                    "thanks": "thank" in request.GET,
                                    "random_param": "&skip={}".format(assigned["sections"][0]) if request.GET.get("random") else "",
                                    "next_text": next_text,
                                    "next_section": next_section,
                                    })


@ensure_csrf_cookie
@sanitize_get_params
def contest_splash(request, slug):
    """
    Splash page for contest.

    Example of adding a contest record to the DB:
    db.contests.save({
            "contest_start"    : datetime.strptime("3/5/14", "%m/%d/%y"),
            "contest_end"      : datetime.strptime("3/26/14", "%m/%d/%y"),
            "version"          : "Sefaria Community Translation",
            "ref_regex"        : "^Shulchan Arukh, Even HaEzer ",
            "assignment_url"   : "/translate/Shulchan_Arukh,_Even_HaEzer",
            "title"            : "Translate Shulchan Arukh, Even HaEzer",
            "slug"             : "shulchan-arukh-even-haezer"
    })
    """
    settings = db.contests.find_one({"slug": slug})
    if not settings:
        raise Http404

    settings["copy_template"] = "static/contest/%s.html" % settings["slug"]

    leaderboard_condition = make_leaderboard_condition( start     = settings["contest_start"],
                                                        end       = settings["contest_end"],
                                                        version   = settings["version"],
                                                        ref_regex = settings["ref_regex"])

    now = datetime.now()
    if now < settings["contest_start"]:
        settings["phase"] = "pre"
        settings["leaderboard"] = None
        settings["time_to_start"] = td_format(settings["contest_start"] - now)

    elif settings["contest_start"] < now < settings["contest_end"]:
        settings["phase"] = "active"
        settings["leaderboard_title"] = "Current Leaders"
        settings["leaderboard"] = make_leaderboard(leaderboard_condition)
        settings["time_to_end"] = td_format(settings["contest_end"] - now)

    elif settings["contest_end"] < now:
        settings["phase"] = "post"
        settings["leaderboard_title"] = "Contest Leaders (Unreviewed)"

        settings["leaderboard"] = make_leaderboard(leaderboard_condition)


    return render(request,"contest_splash.html",
                                settings)


@ensure_csrf_cookie
def metrics(request):
    """
    Metrics page. Shows graphs of core metrics.
    """
    metrics = db.metrics.find().sort("timestamp", 1)
    metrics_json = dumps(metrics)
    return render(request,'metrics.html',
                                {
                                    "metrics_json": metrics_json,
                                })


@ensure_csrf_cookie
def digitized_by_sefaria(request):
    """
    Metrics page. Shows graphs of core metrics.
    """
    texts = VersionSet({"digitizedBySefaria": True}, sort=[["title", 1]])
    return render(request,'static/digitized-by-sefaria.html',
                                {
                                    "texts": texts,
                                })


def parashat_hashavua_redirect(request):
    """ Redirects to this week's Parashah"""
    diaspora = request.GET.get("diaspora", "1")
    calendars = get_keyed_calendar_items()  # TODO Support israel / customs
    parashah = calendars["Parashat Hashavua"]
    return redirect(iri_to_uri("/" + parashah["url"]), permanent=False)


def daf_yomi_redirect(request):
    """ Redirects to today's Daf Yomi"""
    calendars = get_keyed_calendar_items()
    daf_yomi = calendars["Daf Yomi"]
    return redirect(iri_to_uri("/" + daf_yomi["url"]), permanent=False)


def random_ref(categories=None, titles=None):
    """
    Returns a valid random ref within the Sefaria library.
    """

    # refs = library.ref_list()
    # ref  = choice(refs)
    if categories is not None or titles is not None:
        if categories is None:
            categories = set()
        if titles is None:
            titles = set()
        all_indexes = [x for x in library.all_index_records() if x.title in titles or (x.get_primary_category() in categories)]
    else:
        all_indexes = library.all_index_records()
    # picking by text first biases towards short texts
    index = choice(all_indexes)
    try:
        ref = choice(index.all_segment_refs()).normal() # check for orphaned texts
        # ref = Ref(text).normal()
    except Exception:
        return random_ref()
    return ref


def random_redirect(request):
    """
    Redirect to a random text page.
    """
    response = redirect(iri_to_uri("/" + random_ref()), permanent=False)
    return response


def random_text_page(request):
    """
    Page for generating random texts.
    """
    return render(request,'random.html', {})


def random_text_api(request):
    """
    Return Texts API data for a random ref.
    """
    categories = set(request.GET.get('categories', '').split('|'))
    titles = set(request.GET.get('titles', '').split('|'))
    response = redirect(iri_to_uri("/api/texts/" + random_ref(categories, titles)) + "?commentary=0&context=0", permanent=False)
    return response


def random_by_topic_api(request):
    """
    Returns Texts API data for a random text taken from popular topic tags
    """
    cb = request.GET.get("callback", None)
    topics_filtered = [x for x in get_topics().list() if x['good_to_promote']]
    if len(topics_filtered) == 0:
        resp = jsonResponse({"ref": None, "topic": None, "url": None}, callback=cb)
        resp['Content-Type'] = "application/json; charset=utf-8"
        return resp
    random_topic = choice(topics_filtered)['tag']
    term = Term().load_by_title(random_topic)
    random_source = choice(get_topics().get(random_topic).contents()['sources'])[0]
    try:
        oref = Ref(random_source)
        tref = oref.normal()
        url = oref.url()
    except Exception:
        return random_by_topic_api(request)
    resp = jsonResponse({"ref": tref, "topic": random_topic, "url": url}, callback=cb)
    resp['Content-Type'] = "application/json; charset=utf-8"
    return resp

@csrf_exempt
def dummy_search_api(request):
    # Thou shalt upgrade thine app or thou shalt not glean the results of search thou seeketh
    # this api is meant to information users of the old search.sefaria.org to upgrade their apps to get search to work again
    were_sorry = "We're sorry, but your version of the app is no longer compatible with our new search. We recommend you upgrade the Sefaria app to fully enjoy all it has to offer <br> עמכם הסליחה, אך גרסת האפליקציה הנמצאת במכשירכם איננה תואמת את מנוע החיפוש החדש. אנא עדכנו את אפליקצית ספריא להמשך שימוש בחיפוש"
    resp = jsonResponse({
        "took": 613,
        "timed_out": False,
        "_shards": {
            "total": 5,
            "successful": 5,
            "skipped": 0,
            "failed": 0
        },
        "hits": {
            "total": 1,
            "max_score": 1234,
            "hits": [
                {
                    "_index": "merged-c",
                    "_type": "text",
                    "_id": "yoyo [he]",
                    "_score": 1,
                    "_source": {
                        "titleVariants": ["Upgrade"],
                        "path": "Tanakh/Torah/Genesis",
                        "version_priority": 0,
                        "content": were_sorry,
                        "exact": were_sorry,
                        "naive_lemmatizer": were_sorry,
                        "comp_date": -1400,
                        "categories": ["Tanakh", "Torah"],
                        "lang": "he",
                        "pagesheetrank": 1,
                        "ref": "Genesis 1:1",
                        "heRef": "בראשית א:א",
                        "version": None,
                        "order":"A00000100220030"
                    },
                    "highlight": {
                        "content": [
                            were_sorry
                        ],
                        "exact": [
                            were_sorry
                        ],
                        "naive_lemmatizer": [
                            were_sorry
                        ]
                    }
                }
            ]
        },
        "aggregations": {
            "category": {
                "buckets": []
            }
        }
    })
    resp['Content-Type'] = "application/json; charset=utf-8"
    return resp


@csrf_exempt
def search_wrapper_api(request):
    if request.method == "POST":
        if "json" in request.POST:
            j = request.POST.get("json")  # using form-urlencoded
        else:
            j = request.body  # using content-type: application/json
        j = json.loads(j)
        es_client = Elasticsearch(SEARCH_ADMIN)
        search_obj = Search(using=es_client, index=j.get("type")).params(request_timeout=5)
        search_obj = get_query_obj(search_obj=search_obj, **{k: v for k, v in list(j.items())})
        response = search_obj.execute()
        if response.success():
            return jsonResponse(response.to_dict(), callback=request.GET.get("callback", None))
        return jsonResponse({"error": "Error with connection to Elasticsearch. Total shards: {}, Shards successful: {}, Timed out: {}".format(response._shards.total, response._shards.successful, response.timed_out)}, callback=request.GET.get("callback", None))
    return jsonResponse({"error": "Unsupported HTTP method."}, callback=request.GET.get("callback", None))


@ensure_csrf_cookie
def serve_static(request, page):
    """
    Serve a static page whose template matches the URL
    """
    return render(request,'static/%s.html' % page, {})


@ensure_csrf_cookie
def explore(request, topCat, bottomCat, book1, book2, lang=None):
    """
    Serve the explorer, with the provided deep linked books
    """
    books = []
    for book in [book1, book2]:
        if book:
            books.append(book)

    if not topCat and not bottomCat:
        topCat, bottomCat = "Tanakh", "Bavli"
        urlRoot = "/explore"
    else:
        urlRoot = "/explore-" + topCat + "-and-" + bottomCat

    (topCat, bottomCat) = [x.replace("-","") for x in (topCat, bottomCat)]

    categories = {
        "Tanakh": {
            "title": "Tanakh",
            "heTitle": 'התנ"ך',
            "shapeParam": "Tanakh",
            "linkCountParam": "Tanakh",
        },
        "Torah": {
            "title": "Torah",
            "heTitle": 'תורה',
            "shapeParam": "Tanakh/Torah",
            "linkCountParam": "Torah",
        },
        "Bavli": {
            "title": "Talmud",
            "heTitle": "התלמוד",
            "shapeParam": "Talmud/Bavli",
            "linkCountParam": "Bavli",
            "talmudAddressed": True,
        },
        "Yerushalmi": {
            "title": "Jerusalem Talmud",
            "heTitle": "התלמוד ירושלמי",
            "shapeParam": "Talmud/Yerushalmi",
            "linkCountParam": "Yerushalmi",
            "talmudAddressed": True,
        },
        "Mishnah": {
            "title": "Mishnah",
            "heTitle": "המשנה",
            "shapeParam": "Mishnah",
            "linkCountParam": "Mishnah",
        },
        "Tosefta": {
            "title": "Tosefta",
            "heTitle": "התוספתא",
            "shapeParam": "Tanaitic/Tosefta",
            "linkCountParam": "Tosefta",
        },
        "MidrashRabbah": {
            "title": "Midrash Rabbah",
            "heTitle": "מדרש רבה",
            "shapeParam": "Midrash/Aggadic Midrash/Midrash Rabbah",
            "linkCountParam": "Midrash Rabbah",
            "colorByBook": True,
        },
        "MishnehTorah": {
            "title": "Mishneh Torah",
            "heTitle": "משנה תורה",
            "shapeParam": "Halakhah/Mishneh Torah",
            "linkCountParam": "Mishneh Torah",
            "labelBySection": True,
        },
        "ShulchanArukh": {
            "title": "Shulchan Arukh",
            "heTitle": "השולחן ערוך",
            "shapeParam": "Halakhah/Shulchan Arukh",
            "linkCountParam": "Shulchan Arukh",
            "colorByBook": True,
        },
        "Zohar": {
            "title": "Zohar",
            "heTitle": "הזוהר",
            "shapeParam": "Zohar",
            "linkCountParam": "Zohar",
            "talmudAddressed": True,
        },
    }

    template_vars =  {
        "books": json.dumps(books),
        "categories": json.dumps(categories),
        "topCat": topCat,
        "bottomCat": bottomCat,
        "topCatTitle": categories[topCat]["heTitle"] if request.interfaceLang == "hebrew" else categories[topCat]["title"],
        "bottomCatTitle": categories[bottomCat]["heTitle"] if request.interfaceLang == "hebrew" else categories[bottomCat]["title"],
        "urlRoot": urlRoot,
    }
    if lang == "he": # Override language settings if 'he' is in URL
        request.contentLang = "hebrew"

    return render(request,'explore.html', template_vars)

@staff_member_required
def visualize_timeline(request):
    return render(request, 'timeline.html', {})


def person_page(request, name):
    person = Person().load({"key": name})

    if not person:
        raise Http404
    assert isinstance(person, Person)

    template_vars = person.contents()
    if request.interfaceLang == "hebrew":
        template_vars["name"] = person.primary_name("he")
        template_vars["bio"]= getattr(person, "heBio", _("Learn about %(name)s - works written, biographies, dates and more.") % {"name": person.primary_name("he")})
    else:
        template_vars["name"] = person.primary_name("en")
        template_vars["bio"]= getattr(person, "enBio", _("Learn about %(name)s - works written, biographies, dates and more.")  % {"name": person.primary_name("en")})

    template_vars["primary_name"] = {
        "en": person.primary_name("en"),
        "he": person.primary_name("he")
    }
    template_vars["secondary_names"] = {
        "en": person.secondary_names("en"),
        "he": person.secondary_names("he")
    }
    template_vars["time_period_name"] = {
        "en": person.mostAccurateTimePeriod().primary_name("en"),
        "he": person.mostAccurateTimePeriod().primary_name("he")
    }
    template_vars["time_period"] = {
        "en": person.mostAccurateTimePeriod().period_string("en"),
        "he": person.mostAccurateTimePeriod().period_string("he")
    }
    template_vars["relationships"] = person.get_grouped_relationships()
    template_vars["indexes"] = person.get_indexes()
    template_vars["post_talmudic"] = person.is_post_talmudic()
    template_vars["places"] = person.get_places()

    return render(request,'person.html', template_vars)


def person_index(request):

    eras = ["GN", "RI", "AH", "CO"]
    template_vars = {
        "eras": []
    }
    for era in eras:
        tp = TimePeriod().load({"symbol": era})
        template_vars["eras"].append(
            {
                "name_en": tp.primary_name("en"),
                "name_he": tp.primary_name("he"),
                "years_en": tp.period_string("en"),
                "years_he": tp.period_string("he"),
                "people": [p for p in PersonSet({"era": era}, sort=[('deathYear', 1)]) if p.has_indexes()]
            }
        )

    return render(request,'people.html', template_vars)


def talmud_person_index(request):
    gens = TimePeriodSet.get_generations()
    template_vars = {
        "gens": []
    }
    for gen in gens:
        people = gen.get_people_in_generation()
        template_vars["gens"].append({
            "name_en": gen.primary_name("en"),
            "name_he": gen.primary_name("he"),
            "years_en": gen.period_string("en"),
            "years_he": gen.period_string("he"),
            "people": [p for p in people]
        })
    return render(request,'talmud_people.html', template_vars)


def _get_sheet_tag_garden(tag):
    garden_key = "sheets.tagged.{}".format(tag)
    g = Garden().load({"key": garden_key})
    if not g:
        g = Garden({"key": garden_key, "title": "Sources from Sheets Tagged {}".format(tag), "heTitle": "מקורות מדפים מתויגים:" + " " + str(tag)})
        g.import_sheets_by_tag(tag)
        g.save()
    return g


def sheet_tag_garden_page(request, key):
    g = _get_sheet_tag_garden(key)
    return garden_page(request, g)


def sheet_tag_visual_garden_page(request, key):
    g = _get_sheet_tag_garden(key)
    return visual_garden_page(request, g)


def custom_visual_garden_page(request, key):
    g = Garden().load({"key": "sefaria.custom.{}".format(key)})
    if not g:
        raise Http404
    return visual_garden_page(request, g)


def _get_search_garden(q):
    garden_key = "search.query.{}".format(q)
    g = Garden().load({"key": garden_key})
    if not g:
        g = Garden({"key": garden_key, "title": "Search: {}".format(q), "heTitle": "חיפוש:" + " " + str(q)})
        g.import_search(q)
        g.save()
    return g


def search_query_visual_garden_page(request, q):
    g = _get_search_garden(q)
    return visual_garden_page(request, g)


def garden_page(request, g):
    template_vars = {
        'title': g.title,
        'heTitle': g.heTitle,
        'key': g.key,
        'stopCount': g.stopSet().count(),
        'stopsByTime': g.stopsByTime(),
        'stopsByPlace': g.stopsByPlace(),
        'stopsByAuthor': g.stopsByAuthor(),
        'stopsByTag': g.stopsByTag()
    }

    return render(request,'garden.html', template_vars)


def visual_garden_page(request, g):
    template_vars = {
        'title': g.title,
        'heTitle': g.heTitle,
        'subtitle': getattr(g, "subtitle", ""),
        'heSubtitle': getattr(g, "heSubtitle", ""),
        'key': g.key,
        'stopCount': g.stopSet().count(),
        'stops': json.dumps(g.stopData()),
        'places': g.placeSet().asGeoJson(as_string=True),
        'config': json.dumps(getattr(g, "config", {}))
    }

    return render(request,'visual_garden.html', template_vars)



@requires_csrf_token
def custom_server_error(request, template_name='500.html'):
    """
    500 error handler.

    Templates: `500.html`
    """
    t = get_template(template_name) # You need to create a 500.html template.
    return http.HttpResponseServerError(t.render({'request_path': request.path}, request))

def apple_app_site_association(request):
    teamID = "2626EW4BML"
    bundleID = "org.sefaria.sefariaApp"
    return jsonResponse({
        "applinks": {
            "apps": [],
            "details": [
                {
                    "appID": "{}.{}".format(teamID, bundleID),
                    "paths": ["*"]
                }
            ]
        }
    })

def application_health_api(request):
    """
    Defines the /healthz API endpoint which responds with
        200 if the appliation is ready for requests,
        500 if the application is not ready for requests
    """
    if library.is_initialized():
        return http.HttpResponse("Healthy", status="200")
    else:
        return http.HttpResponse("Unhealthy", status="500")<|MERGE_RESOLUTION|>--- conflicted
+++ resolved
@@ -815,64 +815,6 @@
 
 
 @sanitize_get_params
-<<<<<<< HEAD
-=======
-def topics_page(request):
-    """
-    Page of sheets by tag.
-    Currently used to for "My Sheets" and  "All Sheets" as well.
-    """
-    topics = get_topics()
-    props = base_props(request)
-    props.update({
-        "initialMenu":  "topics",
-        "initialTopic": None,
-        "topicList": topics.list(sort_by="count"),
-        "trendingTags": trending_tags(ntags=12),
-    })
-
-    propsJSON = json.dumps(props)
-    html = render_react_component("ReaderApp", propsJSON)
-    return render(request, 'base.html', {
-        "propsJSON":      propsJSON,
-        "title":          _("Topics") + " | " + _("Sefaria"),
-        "desc":           _("Explore Jewish Texts by Topic on Sefaria"),
-        "html":           html,
-    })
-
-
-@sanitize_get_params
-def topic_page(request, topic):
-    """
-    Page of sheets by tag.
-    Currently used to for "My Sheets" and  "All Sheets" as well.
-    """
-    if topic != Term.normalize(topic):
-        return redirect("/topics/%s" % Term.normalize(topic))
-
-    topics = get_topics()
-    props = base_props(request)
-    props.update({
-        "initialMenu":  "topics",
-        "initialTopic": topic,
-        "topicData": topics.get(topic).contents(),
-    })
-
-    title = "%(topic)s | Sefaria" % {"topic": topic}
-    desc  = 'Explore "%(topic)s" on Sefaria, drawing from our library of Jewish texts.' % {"topic": topic}
-
-    propsJSON = json.dumps(props)
-    html = render_react_component("ReaderApp", propsJSON)
-    return render(request,'base.html', {
-        "propsJSON":      propsJSON,
-        "title":          title,
-        "desc":           desc,
-        "html":           html,
-    })
-
-
-@sanitize_get_params
->>>>>>> 13bba37c
 def menu_page(request, props, page, title="", desc=""):
     """
     View for any App page that can described with the `menuOpen` param in React
