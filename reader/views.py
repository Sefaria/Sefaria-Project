# noinspection PyUnresolvedReferences
from datetime import datetime, timedelta
from sets import Set
from random import randint

from bson.json_util import dumps
from django.template import RequestContext
from django.shortcuts import render_to_response, get_object_or_404, redirect

# noinspection PyUnresolvedReferences
from django.http import HttpResponse, Http404
from django.contrib.auth.decorators import login_required
from django.views.decorators.csrf import ensure_csrf_cookie, csrf_exempt, csrf_protect
# noinspection PyUnresolvedReferences
import json
# noinspection PyUnresolvedReferences
from django.contrib.auth.models import User

import sefaria.model as model

from sefaria.client.util import jsonResponse
# noinspection PyUnresolvedReferences
from sefaria.model.user_profile import UserProfile
# noinspection PyUnresolvedReferences
from sefaria.texts import get_text, get_book_link_collection, format_note_for_client
# noinspection PyUnresolvedReferences
from sefaria.history import text_history, get_maximal_collapsed_activity, top_contributors, make_leaderboard, make_leaderboard_condition, text_at_revision
# noinspection PyUnresolvedReferences
# from sefaria.utils.util import *
from sefaria.system.decorators import catch_error_as_json, catch_error_as_http
from sefaria.system.exceptions import BookNameError, InputError
from sefaria.workflows import *
from sefaria.reviews import *
from sefaria.summaries import get_toc, flatten_toc
from sefaria.counts import get_percent_available, get_translated_count_by_unit, get_untranslated_count_by_unit, set_counts_flag, get_link_counts
from sefaria.model.notifications import Notification, NotificationSet
from sefaria.model.following import FollowRelationship, FollowersSet, FolloweesSet
from sefaria.model.layer import Layer, LayerSet
from sefaria.model.user_profile import annotate_user_list
from sefaria.utils.users import user_link, user_started_text
from sefaria.sheets import LISTED_SHEETS, get_sheets_for_ref
import sefaria.utils.calendars
import sefaria.tracker as tracker


@ensure_csrf_cookie
def reader(request, tref, lang=None, version=None):
    # Redirect to standard URLs
    # Let unknown refs pass through
    try:
        oref = model.Ref(tref)
        uref = oref.url()
        if uref and tref != uref:
            url = "/" + uref
            if lang and version:
                url += "/%s/%s" % (lang, version)

            response = redirect(url, permanent=True)
            params = request.GET.urlencode()
            response['Location'] += "?%s" % params if params else ""
            return response

        # BANDAID - return the first section only of a spanning ref
        oref = oref.padded_ref()
        if oref.is_spanning():
            first_oref = oref.split_spanning_ref()[0]
            url = "/" + first_oref.url()
            if lang and version:
                url += "/%s/%s" % (lang, version)
            response = redirect(url)
            params = request.GET.urlencode()
            response['Location'] += "?%s" % params if params else ""
            return response

        version = version.replace("_", " ") if version else None

        layer_name = request.GET.get("layer", None)
        if layer_name:
            text = get_text(tref, lang=lang, version=version, commentary=False)
            if not "error" in text:
                layer = Layer().load({"urlkey": layer_name})
                if not layer:
                    raise InputError("Layer not found.")
                layer_content      = [n.client_format() for n in layer.all(tref=tref)]
                text["layer"]      = layer_content
                text["layer_name"] = layer_name
                text["commentary"] = []
                text["notes"]      = []
                text["sheets"]     = []
                text["_loadSources"] = True
                hasSidebar = True if len(text["layer"]) else False
        else:
            text = get_text(tref, lang=lang, version=version, commentary=True)
            hasSidebar = True if len(text["commentary"]) else False
            if not "error" in text:
                text["notes"]  = get_notes(oref, uid=request.user.id)
                text["sheets"] = get_sheets_for_ref(tref)
                hasSidebar = True if len(text["notes"]) or len(text["sheets"]) else False
        text["next"] = model.Ref(tref).next_section_ref().normal() if model.Ref(tref).next_section_ref() else None
        text["prev"] = model.Ref(tref).prev_section_ref().normal() if model.Ref(tref).prev_section_ref() else None
    except InputError, e:
        text = {"error": unicode(e)}
        hasSidebar = False

    initJSON = json.dumps(text)

    lines = True if "error" in text or text["type"] not in ('Tanach', 'Talmud') or text["book"] == "Psalms" else False
    email = request.user.email if request.user.is_authenticated() else ""

    zipped_text = map(None, text["text"], text["he"]) if not "error" in text else []
    if "error" not in text:
        if len(text["sections"]) == text["textDepth"]:
            section = text["sections"][-1] - 1
            en = text["text"][section] if len(text.get("text", [])) > section else ""
            en = "" if not isinstance(en, basestring) else en
            he = text["he"][section] if len(text.get("he", [])) > section else ""
            he = "" if not isinstance(he, basestring) else he
            description_text = " ".join((en, he))
        else:
            en = text.get("text", []) if isinstance(text.get("text", []), list) else []
            he = text.get("he", []) if isinstance(text.get("he", []), list) else []
            lines = [line for line in (en+he) if isinstance(line, basestring)]
            description_text = " ".join(lines)
        description_text = strip_tags(description_text)[:600] + "..."
    else:
        description_text = "Unknown Text."

    # Pull language setting from cookie or Accept-Lanugage header
    langMode = request.COOKIES.get('langMode') or request.LANGUAGE_CODE or 'en'
    langMode = 'he' if langMode == 'he-il' else langMode
    # URL parameter trumps cookie
    langMode = request.GET.get("lang", langMode)
    langMode = "bi" if langMode in ("he-en", "en-he") else langMode
    # Don't allow languages other than what we currently handle
    langMode = 'en' if langMode not in ('en', 'he', 'bi') else langMode
    # Substitue language mode if text not available in that language
    if not "error" in text:
        if is_text_empty(text["text"]) and not langMode == "he":
            langMode = "he"
        if is_text_empty(text["he"]) and not langMode == "en":
            langMode = "en"
    langClass = {"en": "english", "he": "hebrew", "bi": "bilingual heLeft"}[langMode]

    return render_to_response('reader.html',
                             {'text': text,
                              'hasSidebar': hasSidebar,
                             'initJSON': initJSON,
                             'zipped_text': zipped_text,
                             'description_text': description_text,
                             'langClass': langClass,
                             'page_title': oref.normal() if "error" not in text else "Unknown Text",
                             'title_variants': "(%s)" % ", ".join(text.get("titleVariants", []) + [text.get("heTitle", "")]),
                             'email': email},
                             RequestContext(request))


@ensure_csrf_cookie
def edit_text(request, ref=None, lang=None, version=None, new_name=None):
    """
    Opens a view directly to adding, editing or translating a given text.
    """
    if ref is not None:
        version = version.replace("_", " ") if version else None
        text = get_text(ref, lang=lang, version=version)
        text["mode"] = request.path.split("/")[1]
        initJSON = json.dumps(text)
    else:
        new_name = new_name.replace("_", " ") if new_name else new_name
        initJSON = json.dumps({"mode": "add new", "title": new_name})

    titles = json.dumps(model.get_text_titles())
    page_title = "%s %s" % (text["mode"].capitalize(), ref) if ref else "Add a New Text"
    email = request.user.email if request.user.is_authenticated() else ""


    return render_to_response('reader.html',
                             {'titles': titles,
                             'initJSON': initJSON,
                             'page_title': page_title,
                             'email': email},
                             RequestContext(request))

@ensure_csrf_cookie
def texts_list(request):
    return render_to_response('texts.html',
                             {},
                             RequestContext(request))

@ensure_csrf_cookie
def search(request):
    return render_to_response('search.html',
                             {},
                             RequestContext(request))

@catch_error_as_json
@csrf_exempt
def texts_api(request, tref, lang=None, version=None):
    if request.method == "GET":
        cb         = request.GET.get("callback", None)
        context    = int(request.GET.get("context", 1))
        commentary = bool(int(request.GET.get("commentary", True)))
        pad        = bool(int(request.GET.get("pad", 1)))
        version    = version.replace("_", " ") if version else None
        layer_name = request.GET.get("layer", None)

        text = get_text(tref, version=version, lang=lang, commentary=commentary, context=context, pad=pad)

        if "error" in text:
            return jsonResponse(text, cb)

<<<<<<< HEAD
        oref = model.Ref(tref)
        text["next"] = oref.next_section_ref().normal() if oref.next_section_ref() else None
        text["prev"] = oref.prev_section_ref().normal() if oref.prev_section_ref() else None
        text["commentary"] = text.get("commentary", [])
        text["notes"]  = get_notes(oref, uid=request.user.id) if int(request.GET.get("notes", 0)) else []
        text["sheets"] = get_sheets_for_ref(tref) if int(request.GET.get("sheets", 0)) else []

        if layer:
            layer = [format_note_for_client(l) for l in Layer().load({"urlkey": layer}).all(ref=tref)]
            text["layer"]        = layer
=======
        text["next"]       = model.Ref(tref).next_section_ref().normal() if model.Ref(tref).next_section_ref() else None
        text["prev"]       = model.Ref(tref).prev_section_ref().normal() if model.Ref(tref).prev_section_ref() else None
        text["commentary"] = text.get("commentary", [])
        text["notes"]      = get_notes(tref, uid=request.user.id, context=1) if int(request.GET.get("notes", 0)) else []
        text["sheets"]     = get_sheets_for_ref(tref) if int(request.GET.get("sheets", 0)) else []

        if layer_name:
            layer = Layer().load({"urlkey": layer_name})
            if not layer:
                raise InputError("Layer not found.")
            layer_content        = [n.client_format() for n in layer.all(tref=tref)]
            text["layer"]        = layer_content
            text["layer_name"]   = layer_name
>>>>>>> 14e59c43
            text["_loadSources"] = True
        else:
            text["layer"] = []

        return jsonResponse(text, cb)

    if request.method == "POST":
        j = request.POST.get("json")
        if not j:
            return jsonResponse({"error": "Missing 'json' parameter in post data."})

        # Parameters to suppress some costly operations after save
        count_after = int(request.GET.get("count_after", 1))
        index_after = int(request.GET.get("index_after", 1))
        if not request.user.is_authenticated():
            key = request.POST.get("apikey")
            if not key:
                return jsonResponse({"error": "You must be logged in or use an API key to save texts."})
            apikey = db.apikeys.find_one({"key": key})
            if not apikey:
                return jsonResponse({"error": "Unrecognized API key."})
            response = save_text(tref, json.loads(j), apikey["uid"], method="API", count_after=count_after, index_after=index_after)
            return jsonResponse(response)
        else:
            @csrf_protect
            def protected_post(request):
                response = save_text(tref, json.loads(j), request.user.id, count_after=count_after, index_after=index_after)
                return jsonResponse(response)
            return protected_post(request)

    return jsonResponse({"error": "Unsuported HTTP method."})


@catch_error_as_json
def parashat_hashavua_api(request):
    callback = request.GET.get("callback", None)
    p = sefaria.utils.calendars.this_weeks_parasha(datetime.now())
    p["date"] = p["date"].isoformat()
    p.update(get_text(p["ref"]))
    return jsonResponse(p, callback)

@catch_error_as_json
def table_of_contents_api(request):
    return jsonResponse(get_toc())

@catch_error_as_json
def text_titles_api(request):
    return jsonResponse({"books": model.get_text_titles()})


@catch_error_as_json
@csrf_exempt
def index_api(request, title):
    """
    API for manipulating text index records (aka "Text Info")
    """
    if request.method == "GET":
        i = model.get_index(title).contents()
        return jsonResponse(i)

    if request.method == "POST":
        # use the update function if update is in the params
        func = tracker.update if request.GET.get("update", False) else tracker.add
        j = json.loads(request.POST.get("json"))
        if not j:
            return jsonResponse({"error": "Missing 'json' parameter in post data."})
        j["title"] = title.replace("_", " ")
        if not request.user.is_authenticated():
            key = request.POST.get("apikey")
            if not key:
                return jsonResponse({"error": "You must be logged in or use an API key to save texts."})
            apikey = db.apikeys.find_one({"key": key})
            if not apikey:
                return jsonResponse({"error": "Unrecognized API key."})
            return jsonResponse(func(apikey["uid"], model.Index, j, method="API").contents())
        elif j.get("oldTitle"):
            if not request.user.is_staff and not user_started_text(request.user.id, j["oldTitle"]):
                return jsonResponse({"error": "Title of '{}' is protected from change.<br/><br/>See a mistake?<br/>Email hello@sefaria.org.".format(j["oldTitle"])})
        @csrf_protect
        def protected_index_post(request):
            return jsonResponse(
                func(request.user.id, model.Index, j).contents()
            )
        return protected_index_post(request)

    return jsonResponse({"error": "Unsuported HTTP method."})

@catch_error_as_json
def bare_link_api(request, book, cat):

    if request.method == "GET":
        resp = jsonResponse(get_book_link_collection(book, cat))
        resp['Content-Type'] = "application/json; charset=utf-8"
        return resp

    elif request.method == "POST":
        return jsonResponse({"error": "Not implemented."})

@catch_error_as_json
def link_count_api(request, cat1, cat2):
    """
    Return a count document with the number of links between every text in cat1 and every text in cat2
    """
    if request.method == "GET":
        resp = jsonResponse(get_link_counts(cat1, cat2))
        resp['Access-Control-Allow-Origin'] = '*'
        return resp

    elif request.method == "POST":
        return jsonResponse({"error": "Not implemented."})

@catch_error_as_json
def counts_api(request, title):
    """
    API for retrieving the counts document for a given text.
    """
    if request.method == "GET":
        return jsonResponse(model.Ref(title).get_count().contents())

    elif request.method == "POST":
        if not request.user.is_staff:
            return jsonResponse({"error": "Not permitted."})

        if "update" in request.GET:
            flag = request.GET.get("flag", None)
            if not flag:
                return jsonResponse({"error": "'flag' parameter missing."})
            val  = request.GET.get("val", None)
            val = True if val == "true" else False

            set_counts_flag(title, flag, val)

            return jsonResponse({"status": "ok"})

        return jsonResponse({"error": "Not implemented."})


@catch_error_as_json
@csrf_exempt
def links_api(request, link_id_or_ref=None):
    """
    API for textual links.
    Currently also handles post notes.
    """
    #TODO: can we distinguish between a link_id (mongo id) for POSTs and a ref for GETs?
    if request.method == "GET":
        if link_id_or_ref is None:
            return jsonResponse({"error": "Missing text identifier"})
        #The Ref instanciation is just to validate the Ref and let an error bubble up.
        #TODO is there are better way to validate the ref from GET params?
        model.Ref(link_id_or_ref)
        with_text = int(request.GET.get("with_text", 1))
        return jsonResponse(get_links(link_id_or_ref, with_text))

    if request.method == "POST":
        j = request.POST.get("json")
        if not j:
            return jsonResponse({"error": "Missing 'json' parameter in post data."})
        
        j = json.loads(j)
        if isinstance(j, list):
            #todo: move to tracker
            func = save_link_batch
        else:
            func = tracker.update if "_id" in j else tracker.add
            klass = model.Note if "type" in j and j["type"] == "note" else model.Link

            # use the correct function if params indicate this is a note save
            # func = save_note if "type" in j and j["type"] == "note" else save_link

        if not request.user.is_authenticated():
            key = request.POST.get("apikey")
            if not key:
                return jsonResponse({"error": "You must be logged in or use an API key to add, edit or delete links."})
<<<<<<< HEAD
            apikey = db.apikeys.find_one({"key": key})
            if not apikey:
                return jsonResponse({"error": "Unrecognized API key."})
            return jsonResponse(
                texts.format_object_for_client(
                    func(j, apikey["uid"], method="API")
                )
            )
        else:
            @csrf_protect
            def protected_link_post(request):
                return jsonResponse(
                    texts.format_object_for_client(
                        func(request.user.id, klass, j)
                    )
                )
            return protected_link_post(request)
=======
            else:
                apikey = db.apikeys.find_one({"key": key})
                if not apikey:
                    return jsonResponse({"error": "Unrecognized API key."})
                else:
                    response = func(j, apikey["uid"], method="API")
        else:
            @csrf_protect
            def protected_link_post(request):
                response = func(j, request.user.id)
                return response
            response = protected_link_post(request)

        if request.POST.get("layer", None):
            layer = Layer().load({"urlkey": request.POST.get("layer")})
            if not layer:
                raise InputError("Layer not found.")
            else:
                layer.add_note(response["_id"])
                layer.save()

        return jsonResponse(response)
>>>>>>> 14e59c43

    if request.method == "DELETE":
        if not link_id_or_ref:
            return jsonResponse({"error": "No link id given for deletion."})

        return jsonResponse(
            tracker.delete(request.user.id, model.Link, link_id_or_ref)
        )

    return jsonResponse({"error": "Unsuported HTTP method."})


@catch_error_as_json
def notes_api(request, note_id):
    """
    API for user notes.
    Currently only handles deleting. Adding and editing are handled throughout the links API.
    """
    if request.method == "DELETE":
        if not request.user.is_authenticated():
            return jsonResponse({"error": "You must be logged in to delete notes."})
        return jsonResponse(
            tracker.delete(request.user.id, model.Note, note_id)
        )

    return jsonResponse({"error": "Unsuported HTTP method."})

@catch_error_as_json
def versions_api(request, tref):
    """
    API for retrieving available text versions list of a ref.
    """
    oref = model.Ref(tref)
    versions = model.VersionSet({"title": oref.book})
    results = []
    for v in versions:
        results.append({
            "title": v.versionTitle,
            "source": v.versionSource,
            "langauge": v.language
        })

    return jsonResponse(results)

@catch_error_as_json
def set_lock_api(request, tref, lang, version):
    """
    API to set an edit lock on a text segment.
    """
    user = request.user.id if request.user.is_authenticated() else 0
    model.set_lock(model.Ref(tref).normal(), lang, version.replace("_", " "), user)
    return jsonResponse({"status": "ok"})

@catch_error_as_json
def release_lock_api(request, tref, lang, version):
    """
    API to release the edit lock on a text segment.
    """
    model.release_lock(model.Ref(tref).normal(), lang, version.replace("_", " "))
    return jsonResponse({"status": "ok"})

@catch_error_as_json
def check_lock_api(request, tref, lang, version):
    """
    API to check whether a text segment currently has an edit lock.
    """
    locked = model.check_lock(model.Ref(tref).normal(), lang, version.replace("_", " "))
    return jsonResponse({"locked": locked})

@catch_error_as_json
def lock_text_api(request, title, lang, version):
    """
    API for locking or unlocking a text as a whole.
    To unlock, include the URL parameter "action=unlock"
    """
    if not request.user.is_staff:
        return {"error": "Only Sefaria Moderators can lock texts."}

    if request.GET.get("action", None) == "unlock":
        return jsonResponse(set_text_version_status(title, lang, version, status=None))
    else:
        return jsonResponse(set_text_version_status(title, lang, version, status="locked"))

@catch_error_as_json
def notifications_api(request):
    """
    API for retrieving user notifications.
    """
    if not request.user.is_authenticated():
        return jsonResponse({"error": "You must be logged in to access your notifications."})

    page      = int(request.GET.get("page", 1))
    page_size = int(request.GET.get("page_size", 10))

    notifications = NotificationSet().recent_for_user(request.user.id, limit=page_size, page=page)

    return jsonResponse({
                            "html": notifications.to_HTML(),
                            "page": page,
                            "page_size": page_size,
                            "count": notifications.count
                        })

@catch_error_as_json
def notifications_read_api(request):
    """
    API for marking notifications as read

    Takes JSON in the "notifications" parameter of an array of
    notifcation ids as strings.
    """
    if request.method == "POST":
        notifications = request.POST.get("notifications")
        if not notifications:
            return jsonResponse({"error": "'notifications' post parameter missing."})
        notifications = json.loads(notifications)
        for id in notifications:
            notification = Notification(_id=id)
            if notification.uid != request.user.id:
                # Only allow expiring your own notifications
                continue
            notification.mark_read().save()

        return jsonResponse({"status": "ok"})

    else:
        return jsonResponse({"error": "Unsupported HTTP method."})

@catch_error_as_json
def messages_api(request):
    """
    API for posting user to user messages
    """
    if not request.user.is_authenticated():
        return jsonResponse({"error": "You must be logged in to access your messages."})

    if request.method == "POST":
        j = request.POST.get("json")
        if not j:
            return jsonResponse({"error": "No post JSON."})
        j = json.loads(j)

        Notification(uid=j["recipient"]).make_message(sender_id=request.user.id, message=j["message"]).save()
        return jsonResponse({"status": "ok"})

    elif request.method == "GET":
        return jsonResponse({"error": "Unsupported HTTP method."})

@catch_error_as_json
def follow_api(request, action, uid):
    """
    API for following and unfollowing another user.
    """
    if request.method != "POST":
        return jsonResponse({"error": "Unsupported HTTP method."})

    if not request.user.is_authenticated():
        return jsonResponse({"error": "You must be logged in to follow."})

    follow = FollowRelationship(follower=request.user.id, followee=int(uid))
    if action == "follow":
        follow.follow()
    elif action == "unfollow":
        follow.unfollow()

    return jsonResponse({"status": "ok"})

@catch_error_as_json
def follow_list_api(request, kind, uid):
    """
    API for retrieving a list of followers/followees for a given user.
    """
    if kind == "followers":
        f = FollowersSet(int(uid))
    elif kind == "followees":
        f = FolloweesSet(int(uid))

    return jsonResponse(annotate_user_list(f.uids))

@catch_error_as_json
def texts_history_api(request, tref, lang=None, version=None):
    """
    API for retrieving history information about a given text.
    """
    if request.method != "GET":
        return jsonResponse({"error": "Unsuported HTTP method."})

    tref = model.Ref(tref).normal()
    refRe = '^%s$|^%s:' % (tref, tref)
    if lang and version:
        query = {"ref": {"$regex": refRe }, "language": lang, "version": version.replace("_", " ")}
    else:
        query = {"ref": {"$regex": refRe }}
    history = db.history.find(query)

    summary = {"copiers": Set(), "translators": Set(), "editors": Set(), "reviewers": Set() }
    updated = history[0]["date"].isoformat() if history.count() else "Unknown"

    for act in history:
        if act["rev_type"].startswith("edit"):
            summary["editors"].update([act["user"]])
        elif act["rev_type"] == "review":
            summary["reviewers"].update([act["user"]])
        elif act["version"] == "Sefaria Community Translation":
            summary["translators"].update([act["user"]])
        else:
            summary["copiers"].update([act["user"]])

    # Don't list copiers and translators as editors as well
    summary["editors"].difference_update(summary["copiers"])
    summary["editors"].difference_update(summary["translators"])

    for group in summary:
        uids = list(summary[group])
        names = []
        for uid in uids:
            try:
                user = User.objects.get(id=uid)
                name = "%s %s" % (user.first_name, user.last_name)
                link = user_link(uid)
            except User.DoesNotExist:
                name = "Someone"
                link = user_link(-1)
            u = {
                'name': name,
                'link': link
            }
            names.append(u)
        summary[group] = names

    summary["lastUpdated"] = updated

    return jsonResponse(summary)

@catch_error_as_json
def reviews_api(request, tref=None, lang=None, version=None, review_id=None):
    if request.method == "GET":
        if tref and lang and version:
            nref = model.Ref(tref).normal()
            version = version.replace("_", " ")

            reviews = get_reviews(nref, lang, version)
            last_edit = get_last_edit_date(nref, lang, version)
            score_since_last_edit = get_review_score_since_last_edit(nref, lang, version, reviews=reviews, last_edit=last_edit)

            for r in reviews:
                r["date"] = r["date"].isoformat()

            response = {
                "ref":                nref,
                "lang":               lang,
                "version":            version,
                "reviews":            reviews,
                "reviewCount":        len(reviews),
                "scoreSinceLastEdit": score_since_last_edit,
                "lastEdit":           last_edit.isoformat() if last_edit else None,
            }
        elif review_id:
            response = {}

        return jsonResponse(response)

    elif request.method == "POST":
        if not request.user.is_authenticated():
            return jsonResponse({"error": "You must be logged in to write reviews."})
        j = request.POST.get("json")
        if not j:
            return jsonResponse({"error": "No post JSON."})
        j = json.loads(j)

        response = save_review(j, request.user.id)
        return jsonResponse(response)

    elif request.method == "DELETE":
        if not review_id:
            return jsonResponse({"error": "No review ID given for deletion."})

        return jsonResponse(delete_review(review_id, request.user.id))

    else:
        return jsonResponse({"error": "Unsuported HTTP method."})


@ensure_csrf_cookie
def global_activity(request, page=1):
    """
    Recent Activity page listing all recent actions and contributor leaderboards.
    """
    page = int(page)
    page_size = 100

    if "api" in request.GET:
        q = {}
    else:
        q = {"method": {"$ne": "API"}}

    filter_type = request.GET.get("type", None)
    activity, page = get_maximal_collapsed_activity(query=q, page_size=page_size, page=page, filter_type=filter_type)

    next_page = page + 1 if page else None
    next_page = "/activity/%d" % next_page if next_page else None
    next_page = "%s?type=%s" % (next_page, filter_type) if next_page and filter_type else next_page

    email = request.user.email if request.user.is_authenticated() else False
    return render_to_response('activity.html',
                             {'activity': activity,
                                'filter_type': filter_type,
                                'leaders': top_contributors(),
                                'leaders30': top_contributors(30),
                                'leaders7': top_contributors(7),
                                'leaders1': top_contributors(1),
                                'email': email,
                                'next_page': next_page,
                                },
                             RequestContext(request))

@catch_error_as_http
@ensure_csrf_cookie
def segment_history(request, tref, lang, version):
    """
    View revision history for the text segment named by ref / lang / version.
    """
    nref = model.Ref(tref).normal()

    version = version.replace("_", " ")
    filter_type = request.GET.get("type", None)
    history = text_history(nref, version, lang, filter_type=filter_type)

    email = request.user.email if request.user.is_authenticated() else False
    return render_to_response('activity.html',
                             {'activity': history,
                               "single": True,
                               "ref": nref,
                               "lang": lang,
                               "version": version,
                               'email': email,
                               'filter_type': filter_type,
                             },
                             RequestContext(request))

@catch_error_as_json
def revert_api(request, tref, lang, version, revision):
    """
    API for reverting a text segment to a previous revision.
    """
    if not request.user.is_authenticated():
        return jsonResponse({"error": "You must be logged in to revert changes."})

    if request.method != "POST":
        return jsonResponse({"error": "Unsupported HTTP method."})

    revision = int(revision)
    version = version.replace("_", " ")
    tref = model.Ref(tref).normal()

    existing = get_text(tref, commentary=0, version=version, lang=lang)
    if "error" in existing:
        return jsonResponse(existing)

    text = {
        "versionTitle": version,
        "versionSource": existing["versionSource"] if lang == "en" else existing["heVersionSource"],
        "language": lang,
        "text": text_at_revision(tref, version, lang, revision)
    }

    return jsonResponse(save_text(tref, text, request.user.id, type="revert text"))


@ensure_csrf_cookie
def user_profile(request, username, page=1):
    """
    User's profile page.
    """
    try:
        profile    = UserProfile(slug=username)
    except Exception, e:
        print e
        # Couldn't find by slug, try looking up by username (old style urls)
        # If found, redirect to new URL
        # If we no longer want to support the old URLs, we can remove this
        user       = get_object_or_404(User, username=username)
        profile    = UserProfile(id=user.id)

        return redirect("/profile/%s" % profile.slug, permanent=True)


    following      = profile.followed_by(request.user.id) if request.user.is_authenticated() else False

    page_size      = 20
    page           = int(page) if page else 1
    query          = {"user": profile.id}
    filter_type    = request.GET["type"] if "type" in request.GET else None
    activity, apage= get_maximal_collapsed_activity(query=query, page_size=page_size, page=page, filter_type=filter_type)
    notes, npage   = get_maximal_collapsed_activity(query=query, page_size=page_size, page=page, filter_type="add_note")

    contributed    = activity[0]["date"] if activity else None
    scores         = db.leaders_alltime.find_one({"_id": profile.id})
    score          = int(scores["count"]) if scores else 0
    user_texts     = scores.get("texts", None) if scores else None
    sheets         = db.sheets.find({"owner": profile.id, "status": {"$in": LISTED_SHEETS }}, {"id": 1, "datePublished": 1}).sort([["datePublished", -1]])

    next_page      = apage + 1 if apage else None
    next_page      = "/profile/%s/%d" % (username, next_page) if next_page else None

    return render_to_response("profile.html",
                             {
                                'profile': profile,
                                'following': following,
                                'activity': activity,
                                'sheets': sheets,
                                'notes': notes,
                                'joined': profile.date_joined,
                                'contributed': contributed,
                                'score': score,
                                'scores': scores,
                                'user_texts': user_texts,
                                'filter_type': filter_type,
                                'next_page': next_page,
                                "single": False,
                              },
                             RequestContext(request))

@catch_error_as_json
def profile_api(request):
    """
    API for user profiles.
    """
    if not request.user.is_authenticated():
        return jsonResponse({"error": "You must be logged in to update your profile."})

    if request.method == "POST":
        profileJSON = request.POST.get("json")
        if not profileJSON:
            return jsonResponse({"error": "No post JSON."})
        profileUpdate = json.loads(profileJSON)

        profile = UserProfile(id=request.user.id)
        profile.update(profileUpdate)

        error = profile.errors()
        #TODO: should validation not need to be called manually? maybe inside the save
        if error:
            return jsonResponse({"error": error})
        else:
            profile.save()
            return jsonResponse(profile.to_DICT())
    return jsonResponse({"error": "Unsupported HTTP method."})


def profile_redirect(request, username, page=1):
    """
    Redirect to a user profile
    """
    return redirect("/profile/%s" % username, permanent=True)


@login_required
def my_profile(request):
    """"
    Redirect to the profile of the logged in user.
    """
    return redirect("/profile/%s" % UserProfile(id=request.user.id).slug)


@login_required
@ensure_csrf_cookie
def edit_profile(request):
    """
    Page for managing a user's account settings.
    """
    profile = UserProfile(id=request.user.id)
    sheets  = db.sheets.find({"owner": profile.id, "status": {"$in": LISTED_SHEETS }}, {"id": 1, "datePublished": 1}).sort([["datePublished", -1]])

    return render_to_response('edit_profile.html',
                              {
                              'user': request.user,
                              'profile': profile,
                              'sheets': sheets,
                              },
                              RequestContext(request))


@login_required
@ensure_csrf_cookie
def account_settings(request):
    """
    Page for managing a user's account settings.
    """
    profile = UserProfile(id=request.user.id)
    return render_to_response('account_settings.html',
                             {
                                'user': request.user,
                                'profile': profile,
                              },
                             RequestContext(request))

@ensure_csrf_cookie
def splash(request):
    """
    Homepage a.k.a. Splash page.
    """
    daf_today          = sefaria.utils.calendars.daf_yomi(datetime.now())
    daf_tomorrow       = sefaria.utils.calendars.daf_yomi(datetime.now() + timedelta(1))
    parasha            = sefaria.utils.calendars.this_weeks_parasha(datetime.now())
    metrics            = db.metrics.find().sort("timestamp", -1).limit(1)[0]
    activity, page     = get_maximal_collapsed_activity(query={}, page_size=5, page=1)

    # Pull language setting from Accept-Lanugage header
    langClass = 'hebrew' if request.LANGUAGE_CODE in ('he', 'he-il') else 'english'

    return render_to_response('static/splash.html',
                             {
                              "activity": activity,
                              "metrics": metrics,
                              "headline": randint(1,3), #random choice of 3 headlines
                              "daf_today": daf_today,
                              "daf_tomorrow": daf_tomorrow,
                              "parasha": parasha,
                              "langClass": langClass,
                              },
                              RequestContext(request))


@ensure_csrf_cookie
def discussions(request):
    """
    Discussions page. 
    """
    discussions = LayerSet({"owner": request.user.id})
    return render_to_response('discussions.html',
                                {
                                   "discussions": discussions,
                                },
                                RequestContext(request))

@catch_error_as_json
def new_discussion_api(request):
    """
    API for user profiles.
    """
    if not request.user.is_authenticated():
        return jsonResponse({"error": "You must be logged in to start a discussion."})

    if request.method == "POST":
        import uuid
        attempts = 10
        while attempts > 0:
            key = str(uuid.uuid4())[:8]
            if LayerSet({"urlkey": key}).count() > 0:
                attempts -= 1
                continue

            discussion = Layer({
                "urlkey": key,
                "owner": request.user.id,
                })
            discussion.save()
            return jsonResponse(discussion.contents())

        return jsonResponse({"error": "An extremely unlikley event has occurred."})

    return jsonResponse({"error": "Unsupported HTTP method."})


@ensure_csrf_cookie
def dashboard(request):
    """
    Dashboard page -- table view of all content
    """
    counts = db.counts.find({"title": {"$exists": 1}},
        {"title": 1, "flags": 1, "linksCount": 1, "percentAvailable": 1})

    toc = get_toc()
    flat_toc = flatten_toc(toc)

    def toc_sort(a):
        try:
            return flat_toc.index(a["title"])
        except:
            return 9999

    counts = sorted(counts, key=toc_sort)

    return render_to_response('dashboard.html',
                                {
                                    "counts": counts,
                                },
                                RequestContext(request))


@ensure_csrf_cookie
def translation_flow(request, tref):
    """
    Assign a user a paritcular bit of text to translate within 'ref',
    either a text title or category.
    """
    tref = tref.replace("_", " ")
    generic_response = { "title": "Help Translate %s" % tref, "content": "" }
    categories = model.get_text_categories()
    next_text = None
    next_section = None

    # expire old locks before checking for a currently unlocked text
    model.expire_locks()

    try:
        oref = model.Ref(tref)
    except BookNameError:
        oref = False
    if oref and len(oref.sections) == 0:
        # tref is an exact text Title

        # normalize URL
        if request.path != "/translate/%s" % oref.url():
            return redirect("/translate/%s" % oref.url(), permanent=True)

        # Check for completion
        if get_percent_available(oref.normal()) == 100:
            generic_response["content"] = "<h3>Sefaria now has a complete translation of %s</h3>But you can still contribute in other ways.</h3> <a href='/contribute'>Learn More.</a>" % tref
            return render_to_response('static/generic.html', generic_response, RequestContext(request))

        if "random" in request.GET:
            # choose a ref from a random section within this text
            skip = int(request.GET.get("skip")) if "skip" in request.GET else None
            assigned_ref = random_untranslated_ref_in_text(oref.normal(), skip=skip)

            if assigned_ref:
                next_section = model.Ref(assigned_ref).padded_ref().sections[0]

        elif "section" in request.GET:
            # choose the next ref within the specified section
            next_section = int(request.GET["section"])
            assigned_ref = next_untranslated_ref_in_text(oref.normal(), section=next_section)

        else:
            # choose the next ref in this text in order
            assigned_ref = next_untranslated_ref_in_text(oref.normal())

        if not assigned_ref:
            generic_response["content"] = "All remaining sections in %s are being worked on by other contributors. Work on <a href='/translate/%s'>another text</a> for now." % (oref.normal(), tref)
            return render_to_response('static/generic.html', generic_response, RequestContext(request))

    elif oref and len(oref.sections) > 0:
        # ref is a citation to a particular location in a text
        # for now, send this to the edit_text view
        return edit_text(request, tref)

    elif tref in categories:
        # ref is a text Category
        cat = tref

        # Check for completion
        if get_percent_available(cat) == 100:
            generic_response["content"] = "<h3>Sefaria now has a complete translation of %s</h3>But you can still contribute in other ways.</h3> <a href='/contribute'>Learn More.</a>" % tref
            return render_to_response('static/generic.html', generic_response, RequestContext(request))

        if "random" in request.GET:
            # choose a random text from this cateogory
            skip = int(request.GET.get("skip")) if "skip" in request.GET else None
            text = random_untranslated_text_in_category(cat, skip=skip)
            assigned_ref = next_untranslated_ref_in_text(text)
            next_text = text

        elif "text" in request.GET:
            # choose the next text requested in URL
            text = model.Ref(request.GET["text"]).normal()
            next_text = text
            if get_percent_available(text) == 100:
                generic_response["content"] = "%s is complete! Work on <a href='/translate/%s'>another text</a>." % (text, tref)
                return render_to_response('static/generic.html', generic_response, RequestContext(request))

            try:
                assigned_ref = next_untranslated_ref_in_text(text)
            except InputError:
                generic_response["content"] = "All remaining sections in %s are being worked on by other contributors. Work on <a href='/translate/%s'>another text</a> for now." % (text, tref)
                return render_to_response('static/generic.html', generic_response, RequestContext(request))

        else:
            # choose the next text in order
            skip = 0
            success = 0
            # TODO -- need an escape valve here
            while not success:
                try:
                    text = next_untranslated_text_in_category(cat, skip=skip)
                    assigned_ref = next_untranslated_ref_in_text(text)
                    skip += 1
                except InputError:
                    pass
                else:
                    success = 1

    else:
        # we don't know what this is
        generic_response["content"] = "<b>%s</b> isn't a known text or category.<br>But you can still contribute in other ways.</h3> <a href='/contribute'>Learn More.</a>" % (tref)
        return render_to_response('static/generic.html', generic_response, RequestContext(request))

    # get the assigned text
    assigned = get_text(assigned_ref, context=0, commentary=False)

    # Put a lock on this assignment
    user = request.user.id if request.user.is_authenticated() else 0
    model.set_lock(assigned_ref, "en", "Sefaria Community Translation", user)

    # if the assigned text is actually empty, run this request again
    # but leave the new lock in place to skip over it
    if "he" not in assigned or not len(assigned["he"]):
        return translation_flow(request, tref)

    # get percentage and remaining counts
    # percent   = get_percent_available(assigned["book"])
    translated = get_translated_count_by_unit(assigned["book"], unit=assigned["sectionNames"][-1])
    remaining = get_untranslated_count_by_unit(assigned["book"], unit=assigned["sectionNames"][-1])
    percent = 100 * translated / float(translated + remaining)


    return render_to_response('translate_campaign.html',
                                    {"title": "Help Translate %s" % tref,
                                    "base_ref": tref,
                                    "assigned_ref": assigned_ref,
                                    "assigned_ref_url": model.Ref(assigned_ref).url(),
                                    "assigned_text": assigned["he"],
                                    "assigned_segment_name": assigned["sectionNames"][-1],
                                    "assigned": assigned,
                                    "translated": translated,
                                    "remaining": remaining,
                                    "percent": percent,
                                    "thanks": "thank" in request.GET,
                                    "random_param": "&skip=%d" % assigned["sections"][0] if request.GET.get("random") else "",
                                    "next_text": next_text,
                                    "next_section": next_section,
                                    },
                                    RequestContext(request))

@ensure_csrf_cookie
def contest_splash(request, slug):
    """
    Splash page for contest.

    Example of adding a contest record to the DB:
    db.contests.save({
            "contest_start"    : datetime.strptime("3/5/14", "%m/%d/%y"),
            "contest_end"      : datetime.strptime("3/26/14", "%m/%d/%y"),
            "version"          : "Sefaria Community Translation",
            "ref_regex"        : "^Shulchan Arukh, Even HaEzer ",
            "assignment_url"   : "/translate/Shulchan_Arukh,_Even_HaEzer",
            "title"            : "Translate Shulchan Arukh, Even HaEzer",
            "slug"             : "shulchan-arukh-even-haezer"
    })
    """
    settings = db.contests.find_one({"slug": slug})
    if not settings:
        raise Http404

    settings["copy_template"] = "static/contest/%s.html" % settings["slug"]

    leaderboard_condition = make_leaderboard_condition( start     = settings["contest_start"],
                                                        end       = settings["contest_end"],
                                                        version   = settings["version"],
                                                        ref_regex = settings["ref_regex"])

    now = datetime.now()
    if now < settings["contest_start"]:
        settings["phase"] = "pre"
        settings["leaderboard"] = None
        settings["time_to_start"] = td_format(settings["contest_start"] - now)

    elif settings["contest_start"] < now < settings["contest_end"]:
        settings["phase"] = "active"
        settings["leaderboard_title"] = "Current Leaders"
        settings["leaderboard"] = make_leaderboard(leaderboard_condition)
        settings["time_to_end"] = td_format(settings["contest_end"] - now)

    elif settings["contest_end"] < now:
        settings["phase"] = "post"
        settings["leaderboard_title"] = "Contest Leaders (Unreviewed)"

        settings["leaderboard"] = make_leaderboard(leaderboard_condition)


    return render_to_response("contest_splash.html",
                                settings,
                                RequestContext(request))

@ensure_csrf_cookie
def metrics(request):
    """
    Metrics page. Shows graphs of core metrics.
    """
    metrics = db.metrics.find().sort("timestamp", 1)
    metrics_json = dumps(metrics)
    return render_to_response('metrics.html',
                                {
                                    "metrics_json": metrics_json,
                                },
                                RequestContext(request))

@ensure_csrf_cookie
def serve_static(request, page):
    """
    Serve a static page whose template matches the URL
    """
    return render_to_response('static/%s.html' % page, {}, RequestContext(request))


@ensure_csrf_cookie
def explore(request, book1, book2, lang=None):
    """
    Serve the explorer, with the provided deep linked books
    """
    books = []
    for book in [book1, book2]:
        if book:
            books.append(book)

    if lang != "he":
        lang = "en"

    return render_to_response('explore.html',
                              {
                                "books": json.dumps(books),
                                "lang": lang
                              },
                              RequestContext(request)
    )<|MERGE_RESOLUTION|>--- conflicted
+++ resolved
@@ -208,22 +208,11 @@
         if "error" in text:
             return jsonResponse(text, cb)
 
-<<<<<<< HEAD
         oref = model.Ref(tref)
         text["next"] = oref.next_section_ref().normal() if oref.next_section_ref() else None
         text["prev"] = oref.prev_section_ref().normal() if oref.prev_section_ref() else None
         text["commentary"] = text.get("commentary", [])
-        text["notes"]  = get_notes(oref, uid=request.user.id) if int(request.GET.get("notes", 0)) else []
-        text["sheets"] = get_sheets_for_ref(tref) if int(request.GET.get("sheets", 0)) else []
-
-        if layer:
-            layer = [format_note_for_client(l) for l in Layer().load({"urlkey": layer}).all(ref=tref)]
-            text["layer"]        = layer
-=======
-        text["next"]       = model.Ref(tref).next_section_ref().normal() if model.Ref(tref).next_section_ref() else None
-        text["prev"]       = model.Ref(tref).prev_section_ref().normal() if model.Ref(tref).prev_section_ref() else None
-        text["commentary"] = text.get("commentary", [])
-        text["notes"]      = get_notes(tref, uid=request.user.id, context=1) if int(request.GET.get("notes", 0)) else []
+        text["notes"]      = get_notes(oref, uid=request.user.id) if int(request.GET.get("notes", 0)) else []
         text["sheets"]     = get_sheets_for_ref(tref) if int(request.GET.get("sheets", 0)) else []
 
         if layer_name:
@@ -233,7 +222,6 @@
             layer_content        = [n.client_format() for n in layer.all(tref=tref)]
             text["layer"]        = layer_content
             text["layer_name"]   = layer_name
->>>>>>> 14e59c43
             text["_loadSources"] = True
         else:
             text["layer"] = []
@@ -408,38 +396,21 @@
             key = request.POST.get("apikey")
             if not key:
                 return jsonResponse({"error": "You must be logged in or use an API key to add, edit or delete links."})
-<<<<<<< HEAD
+
             apikey = db.apikeys.find_one({"key": key})
             if not apikey:
                 return jsonResponse({"error": "Unrecognized API key."})
-            return jsonResponse(
-                texts.format_object_for_client(
-                    func(j, apikey["uid"], method="API")
-                )
+            response = texts.format_object_for_client(
+                func(j, apikey["uid"], method="API")
             )
         else:
             @csrf_protect
-            def protected_link_post(request):
-                return jsonResponse(
-                    texts.format_object_for_client(
-                        func(request.user.id, klass, j)
-                    )
+            def protected_link_post(req):
+                resp = texts.format_object_for_client(
+                    func(req.user.id, klass, j)
                 )
-            return protected_link_post(request)
-=======
-            else:
-                apikey = db.apikeys.find_one({"key": key})
-                if not apikey:
-                    return jsonResponse({"error": "Unrecognized API key."})
-                else:
-                    response = func(j, apikey["uid"], method="API")
-        else:
-            @csrf_protect
-            def protected_link_post(request):
-                response = func(j, request.user.id)
-                return response
+                return resp
             response = protected_link_post(request)
-
         if request.POST.get("layer", None):
             layer = Layer().load({"urlkey": request.POST.get("layer")})
             if not layer:
@@ -449,7 +420,6 @@
                 layer.save()
 
         return jsonResponse(response)
->>>>>>> 14e59c43
 
     if request.method == "DELETE":
         if not link_id_or_ref:
