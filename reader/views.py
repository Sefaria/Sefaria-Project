--- conflicted
+++ resolved
@@ -3208,7 +3208,6 @@
     return jsonResponse(response, callback=request.GET.get("callback", None))
 
 
-<<<<<<< HEAD
 @catch_error_as_json
 def featured_topic_api(request):
     from django_topics.models import FeaturedTopic
@@ -3223,8 +3222,6 @@
     return jsonResponse(response, callback=cb)
 
 
-=======
->>>>>>> 49d6bbf8
 @staff_member_required
 def reorder_topics(request):
     topics = json.loads(request.POST["json"]).get("topics", [])
