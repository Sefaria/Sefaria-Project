# -*- coding: utf-8 -*-
from datetime import datetime, timedelta
from elasticsearch_dsl import Search
from elasticsearch import Elasticsearch
from random import choice
import json
import urllib.request, urllib.parse, urllib.error
from bson.json_util import dumps
import socket
import bleach
from collections import OrderedDict
import pytz
from html import unescape
import redis
import os
import re
import uuid

from rest_framework.decorators import api_view, permission_classes
from rest_framework.permissions import IsAuthenticated
from django.template.loader import render_to_string
from django.shortcuts import render, redirect
from django.http import Http404, QueryDict
from django.contrib.auth.decorators import login_required
from django.contrib.admin.views.decorators import staff_member_required
from django.utils.encoding import iri_to_uri
from django.utils.translation import ugettext as _
from django.views.decorators.csrf import ensure_csrf_cookie, csrf_exempt, csrf_protect, requires_csrf_token
from django.contrib.auth.models import User
from django import http
from django.utils import timezone
from django.utils.html import strip_tags
from bson.objectid import ObjectId

from sefaria.model import *
from sefaria.google_storage_manager import GoogleStorageManager
from sefaria.model.user_profile import UserProfile, user_link, user_started_text, public_user_data, UserWrapper
from sefaria.model.collection import CollectionSet
from sefaria.model.webpage import get_webpages_for_ref
from sefaria.model.media import get_media_for_ref
from sefaria.model.schema import SheetLibraryNode
from sefaria.model.following import general_follow_recommendations
from sefaria.model.trend import user_stats_data, site_stats_data
from sefaria.client.wrapper import format_object_for_client, format_note_object_for_client, get_notes, get_links
from sefaria.client.util import jsonResponse
from sefaria.history import text_history, get_maximal_collapsed_activity, top_contributors, text_at_revision, record_version_deletion, record_index_deletion
from sefaria.sheets import get_sheets_for_ref, get_sheet_for_panel, annotate_user_links, trending_topics
from sefaria.utils.util import text_preview, short_to_long_lang_code, epoch_time
from sefaria.utils.hebrew import hebrew_term, is_hebrew
from sefaria.utils.calendars import get_all_calendar_items, get_todays_calendar_items, get_keyed_calendar_items, get_parasha, get_todays_parasha
from sefaria.settings import STATIC_URL, USE_VARNISH, USE_NODE, NODE_HOST, DOMAIN_LANGUAGES, MULTISERVER_ENABLED, SEARCH_ADMIN, RTC_SERVER, MULTISERVER_REDIS_SERVER, \
    MULTISERVER_REDIS_PORT, MULTISERVER_REDIS_DB, DISABLE_AUTOCOMPLETER, ENABLE_LINKER
from sefaria.site.site_settings import SITE_SETTINGS
from sefaria.system.multiserver.coordinator import server_coordinator
from sefaria.system.decorators import catch_error_as_json, sanitize_get_params, json_response_decorator
from sefaria.system.exceptions import InputError, PartialRefInputError, BookNameError, NoVersionFoundError, DictionaryEntryNotFoundError
from sefaria.system.cache import django_cache
from sefaria.system.database import db
from sefaria.helper.search import get_query_obj, get_es_server_url
from sefaria.search import get_search_categories
from sefaria.helper.topic import get_topic, get_all_topics, get_topics_for_ref, get_topics_for_book, \
                                get_bulk_topics, recommend_topics, get_top_topic, get_random_topic, \
                                get_random_topic_source, ref_topic_link_prep, annotate_topic_link, \
                                get_node_in_library_topic_toc, get_path_for_topic_slug
from sefaria.helper.community_page import get_community_page_items
from sefaria.helper.file import get_resized_file
from sefaria.image_generator import make_img_http_response
import sefaria.tracker as tracker

from sefaria.settings import NODE_TIMEOUT, DEBUG, GLOBAL_INTERRUPTING_MESSAGE
from sefaria.model.category import TocCollectionNode
from sefaria.model.abstract import SluggedAbstractMongoRecord
from sefaria.utils.calendars import parashat_hashavua_and_haftara
import sefaria.model.story as sefaria_story
from PIL import Image
from io import BytesIO
from sefaria.utils.user import delete_user_account
from django.core.mail import EmailMultiAlternatives
from babel import Locale

if USE_VARNISH:
    from sefaria.system.varnish.wrapper import invalidate_ref, invalidate_linked

import structlog
logger = structlog.get_logger(__name__)

#    #    #
# Initialized cache library objects that depend on sefaria.model being completely loaded.
logger.info("Initializing library objects.")
logger.info("Initializing TOC Tree")
library.get_toc_tree()

logger.info("Initializing Shared Cache")
library.init_shared_cache()

if not DISABLE_AUTOCOMPLETER:
    logger.info("Initializing Full Auto Completer")
    library.build_full_auto_completer()

    logger.info("Initializing Ref Auto Completer")
    library.build_ref_auto_completer()

    logger.info("Initializing Lexicon Auto Completers")
    library.build_lexicon_auto_completers()

    logger.info("Initializing Cross Lexicon Auto Completer")
    library.build_cross_lexicon_auto_completer()

    logger.info("Initializing Topic Auto Completer")
    library.build_topic_auto_completer()

if ENABLE_LINKER:
    logger.info("Initializing Linker")
    library.build_ref_resolver()

if server_coordinator:
    server_coordinator.connect()
#    #    #


def render_template(request, template_name='base.html', app_props=None, template_context=None, content_type=None, status=None, using=None):
    """
    This is a general purpose custom function that serves to render all the templates in the project and provide a central point for all similar processing.
    It can take props that are meant for the Node render of ReaderApp (and will properly combine them with base_props() and serialize
    It also takes care of adding these props to the template context
    If needed (i.e. currently, if props are passed in) it will also attempt to call render_react_component so it doesnt have to be called by the view itself.
    :param request: the request object
    :param template_name: the template name to pass to render (defaults to base.html)
    :param app_props: props to pass to ReaderApp, either via node or the template for client side
    :param template_context: regular template context for the django template
    :param content_type: param from Django's render, if needed
    :param status: param from Django's render, if needed
    :param using: param from Django's render, if needed
    :return:
    """
    app_props = app_props if app_props else {}
    template_context = template_context if template_context else {}
    props = base_props(request)
    props.update(app_props)
    propsJSON = json.dumps(props, ensure_ascii=False)
    template_context["propsJSON"] = propsJSON
    if app_props: # We are rendering the ReaderApp in Node, otherwise its jsut a Django template view with ReaderApp set to headerMode
        html = render_react_component("ReaderApp", propsJSON)
        template_context["html"] = html
    return render(request, template_name=template_name, context=template_context, content_type=content_type, status=status, using=using)


def render_react_component(component, props):
    """
    Asks the Node Server to render `component` with `props`.
    `props` may either be JSON (to save reencoding) or a dictionary.
    Returns HTML.
    """
    if not USE_NODE:
        return render_to_string("elements/loading.html", context={"SITE_SETTINGS": SITE_SETTINGS})

    propsJSON = json.dumps(props, ensure_ascii=False) if isinstance(props, dict) else props
    cache_key = "todo" # zlib.compress(propsJSON)
    url = NODE_HOST + "/" + component + "/" + cache_key

    encoded_args = urllib.parse.urlencode({
        "propsJSON": propsJSON,
    }).encode("utf-8")
    try:
        req = urllib.request.Request(url)
        response = urllib.request.urlopen(req, encoded_args, NODE_TIMEOUT)
        html = response.read().decode("utf-8")
        return html
    except Exception as e:
        # Catch timeouts, however they may come.
        if isinstance(e, socket.timeout) or (hasattr(e, "reason") and isinstance(e.reason, socket.timeout)):
            props = json.loads(props) if isinstance(props, str) else props
            logger.warning("Node timeout: {} / {} / {} / {}\n".format(
                    props.get("initialPath"),
                    "MultiPanel" if props.get("multiPanel", True) else "Mobile",
                    "Logged In" if props.get("loggedIn", False) else "Logged Out",
                    props.get("interfaceLang")
            ))
            return render_to_string("elements/loading.html", context={"SITE_SETTINGS": SITE_SETTINGS})
        else:
            # If anything else goes wrong with Node, just fall back to client-side rendering
            logger.warning("Node error: Fell back to client-side rendering.")
            return render_to_string("elements/loading.html", context={"SITE_SETTINGS": SITE_SETTINGS})


def base_props(request):
    """
    Returns a dictionary of props that all App pages get based on the request
    AND are able to be sent over the wire to the Node SSR server.
    """
    if hasattr(request, "init_shared_cache"):
        logger.warning("Shared cache disappeared while application was running")
        library.init_shared_cache(rebuild=True)

    if request.user.is_authenticated:
        profile = UserProfile(user_obj=request.user)
        interrupting_message_dict = GLOBAL_INTERRUPTING_MESSAGE or {"name": profile.interrupting_message()}
        user_data = {
            "_uid": request.user.id,
            "_email": request.user.email,
            "_uses_new_editor": getattr(profile, "uses_new_editor", False),
            "slug": profile.slug if profile else "",
            "is_moderator": request.user.is_staff,
            "is_editor": UserWrapper(user_obj=request.user).has_permission_group("Editors"),
            "full_name": profile.full_name,
            "profile_pic_url": profile.profile_pic_url,
            "is_history_enabled": profile.settings.get("reading_history", True),
            "translationLanguagePreference": request.translation_language_preference,
            "versionPrefsByCorpus": request.version_preferences_by_corpus,
            "following": profile.followees.uids,
            "blocking": profile.blockees.uids,
            "calendars": get_todays_calendar_items(**_get_user_calendar_params(request)),
            "notificationCount": profile.unread_notification_count(),
            "notifications": profile.recent_notifications().client_contents(),
            "saved": {"loaded": False, "items": profile.get_history(saved=True, secondary=False, serialized=True, annotate=False)}, # saved is initially loaded without text annotations so it can quickly immediately mark any texts/sheets as saved, but marks as `loaded: false` so the full annotated data will be requested if the user visits the saved/history page
            "last_place": profile.get_history(last_place=True, secondary=False, sheets=False, serialized=True),
            "interruptingMessage": InterruptingMessage(attrs=interrupting_message_dict, request=request).contents(),
        }
    else:
        user_data = {
            "_uid": None,
            "_email": "",
            "slug": "",
            "is_moderator": False,
            "is_editor": False,
            "full_name": "",
            "profile_pic_url": "",
            "is_history_enabled": True,
            "translationLanguagePreference": request.translation_language_preference,
            "versionPrefsByCorpus": request.version_preferences_by_corpus,
            "following": [],
            "blocking": [],
            "calendars": get_todays_calendar_items(**_get_user_calendar_params(request)),
            "notificationCount": 0,
            "notifications": [],
            "saved": {"loaded": False, "items": []},
            "last_place": [],
            "interruptingMessage": InterruptingMessage(attrs=GLOBAL_INTERRUPTING_MESSAGE, request=request).contents(),
        }
    user_data.update({
        "last_cached": library.get_last_cached_time(),
        "multiPanel":  not request.user_agent.is_mobile and not "mobile" in request.GET,
        "initialPath": request.get_full_path(),
        "interfaceLang": request.interfaceLang,
        "translation_language_preference_suggestion": request.translation_language_preference_suggestion,
        "initialSettings": {
            "language":          getattr(request, "contentLang", "english"),
            "layoutDefault":     request.COOKIES.get("layoutDefault", "segmented"),
            "layoutTalmud":      request.COOKIES.get("layoutTalmud", "continuous"),
            "layoutTanakh":      request.COOKIES.get("layoutTanakh", "segmented"),
            "aliyotTorah":       request.COOKIES.get("aliyotTorah", "aliyotOff"),
            "vowels":            request.COOKIES.get("vowels", "all"),
            "punctuationTalmud": request.COOKIES.get("punctuationTalmud", "punctuationOn"),
            "biLayout":          request.COOKIES.get("biLayout", "stacked"),
            "color":             request.COOKIES.get("color", "light"),
            "fontSize":          request.COOKIES.get("fontSize", 62.5),
        },
        "trendingTopics": trending_topics(days=7, ntags=5),
        "_siteSettings": SITE_SETTINGS,
        "_debug": DEBUG,
        "rtc_server": RTC_SERVER
    })
    return user_data


def user_credentials(request):
    if request.user.is_authenticated:
        return {"user_type": "session", "user_id": request.user.id}
    else:
        req_key = request.POST.get("apikey", None)
        header_key = request.META.get("HTTP_X_API_KEY", None) #request.META["HTTP_AUTHORIZATION"]?
        key = req_key if req_key else header_key
        if not key:
            return {"user_type": "session", "user_id": None, "error": "You must be logged in or use an API key to add, edit or delete links."}
        apikey = db.apikeys.find_one({"key": key})
        if not apikey:
            return {"user_type": "API", "user_id": None, "error": "Unrecognized API key."}
        #user = User.objects.get(id=apikey["uid"])
        return {"user_type": "API", "user_id": apikey["uid"]}


@ensure_csrf_cookie
def catchall(request, tref, sheet=None):
    """
    Handle any URL not explicitly covers in urls.py.
    Catches text refs for text content and text titles for text table of contents.
    """
    def reader_redirect(uref):
        # Redirect to standard URLs
        url = "/" + uref

        response = redirect(iri_to_uri(url), permanent=True)
        params = request.GET.urlencode()
        response['Location'] += "?%s" % params if params else ""
        return response

    if sheet is None:
        try:
            oref = Ref(tref)
        except PartialRefInputError as e:
            logger.warning('{}'.format(e))
            matched_ref = Ref(e.matched_part)
            return reader_redirect(matched_ref.url())
        except InputError:
            raise Http404

        uref = oref.url()
        if uref and tref != uref:
            return reader_redirect(uref)

        return text_panels(request, ref=tref)

    return text_panels(request, ref=tref, sheet=sheet)


@ensure_csrf_cookie
def old_versions_redirect(request, tref, lang, version):
    url = "/{}?v{}={}".format(tref, lang, version)
    response = redirect(iri_to_uri(url), permanent=True)
    params = request.GET.urlencode()
    response['Location'] += "&{}".format(params) if params else ""
    return response

def get_connections_mode(filter):
    # List of sidebar modes that can function inside a URL parameter to open the sidebar in that state.
    sidebarModes = ("Sheets", "Notes", "About", "AboutSheet", "Navigation", "Translations", "Translation Open","WebPages", "extended notes", "Topics", "Torah Readings", "manuscripts", "Lexicon", "SidebarSearch")
    if filter[0] in sidebarModes:
        return filter[0], True
    elif filter[0].endswith(" ConnectionsList"):
        return "ConnectionsList", False
    elif filter[0].startswith("WebPage:"):
        return "WebPagesList", False
    else:
        return "TextList", False

def make_panel_dict(oref, versionEn, versionHe, filter, versionFilter, mode, **kwargs):
    """
    Returns a dictionary corresponding to the React panel state,
    additionally setting `text` field with textual content.
    """
    if oref.is_book_level():
        index_details = library.get_index(oref.normal()).contents(with_content_counts=True)
        index_details["relatedTopics"] = get_topics_for_book(oref.normal(), annotate=True)
        if kwargs.get('extended notes', 0) and (versionEn is not None or versionHe is not None):
            currVersions = {"en": versionEn, "he": versionHe}
            if versionEn is not None and versionHe is not None:
                curr_lang = kwargs.get("panelDisplayLanguage", "en")
                for key in list(currVersions.keys()):
                    if key == curr_lang:
                        continue
                    else:
                        currVersions[key] = None
            panel = {
                "menuOpen": "extended notes",
                "mode": "Menu",
                "bookRef": oref.normal(),
                "indexDetails": index_details,
                "currVersions": currVersions
            }
        else:
            panel = {
                "menuOpen": "book toc",
                "mode": "Menu",
                "bookRef": oref.normal(),
                "indexDetails": index_details,
                "versions": oref.version_list()
            }
    else:
        section_ref = oref.first_available_section_ref()
        oref = section_ref if section_ref else oref
        panel = {
            "mode": mode,
            "ref": oref.normal(),
            "refs": [oref.normal()] if not oref.is_spanning() else [r.normal() for r in oref.split_spanning_ref()],
            "currVersions": {
                "en": versionEn,
                "he": versionHe,
            },
            "filter": filter,
            "versionFilter": versionFilter,
        }
        if filter and len(filter):
            panel["connectionsMode"], delete_filter = get_connections_mode(filter)
            if panel["connectionsMode"] == "ConnectionsList":
                panel['filter'] = [x.replace(" ConnectionsList", "") for x in panel['filter']]
                if len(panel['filter']) == 1:
                    panel['connectionsCategory'] = panel['filter'][0]
            if panel['connectionsMode'] == "WebPagesList":
                panel['webPagesFilter'] = [x.replace("WebPage:", "") for x in panel['filter']][0]
            if delete_filter:
                del panel['filter']
        settings_override = {}
        panelDisplayLanguage = kwargs.get("connectionsPanelDisplayLanguage", None) if mode == "Connections" else kwargs.get("panelDisplayLanguage", None)
        aliyotOverride = kwargs.get("aliyotOverride")
        panel["selectedWords"] = kwargs.get("selectedWords", None)
        panel["sidebarSearchQuery"] = kwargs.get("sidebarSearchQuery", None)
        panel["selectedNamedEntity"] = kwargs.get("selectedNamedEntity", None)
        panel["selectedNamedEntityText"] = kwargs.get("selectedNamedEntityText", None)
        if panelDisplayLanguage:
            settings_override.update({"language" : short_to_long_lang_code(panelDisplayLanguage)})
        if aliyotOverride:
            settings_override.update({"aliyotTorah": aliyotOverride})
        if settings_override:
            panel["settings"] = settings_override
        if mode != "Connections" and oref != None:
            try:
                text_family = TextFamily(oref, version=panel["currVersions"]["en"], lang="en", version2=panel["currVersions"]["he"], lang2="he", commentary=False,
                                  context=True, pad=True, alts=True, wrapLinks=False, translationLanguagePreference=kwargs.get("translationLanguagePreference", None)).contents()
            except NoVersionFoundError:
                text_family = {}
            text_family["updateFromAPI"] = True
            text_family["next"] = oref.next_section_ref().normal() if oref.next_section_ref() else None
            text_family["prev"] = oref.prev_section_ref().normal() if oref.prev_section_ref() else None
            panel["text"] = text_family

            if oref.index.categories == ["Tanakh", "Torah"]:
                panel["indexDetails"] = oref.index.contents() # Included for Torah Parashah titles rendered in text

            if oref.is_segment_level() or oref.is_range(): # we don't want to highlight "Genesis 3" but we do want "Genesis 3:4" and "Genesis 3-5"
                panel["highlightedRefs"] = [subref.normal() for subref in oref.range_list()]

    return panel


def make_search_panel_dict(get_dict, i, **kwargs):
    search_params = get_search_params(get_dict, i)
    # TODO hard to pass search params related to textSearchState and sheetSearchState as those are JS objects
    # TODO this is not such a pressing issue though
    panel = {
        "menuOpen": "search",
        "searchQuery": search_params["query"],
        "searchTab": search_params["tab"],
    }
    panelDisplayLanguage = kwargs.get("panelDisplayLanguage")
    if panelDisplayLanguage:
        panel["settings"] = {"language": short_to_long_lang_code(panelDisplayLanguage)}

    return panel


def make_sheet_panel_dict(sheet_id, filter, **kwargs):
    highlighted_node = None
    if "." in sheet_id:
        highlighted_node = int(sheet_id.split(".")[1])
        sheet_id = int(sheet_id.split(".")[0])
    sheet_id = int(sheet_id)

    db.sheets.update({"id": sheet_id}, {"$inc": {"views": 1}})
    sheet = get_sheet_for_panel(sheet_id)
    if "error" in sheet and sheet["error"] != "Sheet updated.":
        raise Http404
    sheet["ownerProfileUrl"] = public_user_data(sheet["owner"])["profileUrl"]

    if "assigner_id" in sheet:
        asignerData = public_user_data(sheet["assigner_id"])
        sheet["assignerName"] = asignerData["name"]
        sheet["assignerProfileUrl"] = asignerData["profileUrl"]
    if "viaOwner" in sheet:
        viaOwnerData = public_user_data(sheet["viaOwner"])
        sheet["viaOwnerName"] = viaOwnerData["name"]
        sheet["viaOwnerProfileUrl"] = viaOwnerData["profileUrl"]

    sheet["sources"] = annotate_user_links(sheet["sources"])
    panel = {
        "sheetID": sheet_id,
        "mode": "Sheet",
        "sheet": sheet,
        "highlightedNode": highlighted_node
    }

    ref = None
    if highlighted_node:
        ref = next((element["ref"] for element in sheet["sources"] if element.get("ref") and element["node"] == int(highlighted_node)), 'Sheet '+ str(sheet_id) + '.' + str(highlighted_node))

    panelDisplayLanguage = kwargs.get("panelDisplayLanguage")
    if panelDisplayLanguage:
        panel["settings"] = {"language": short_to_long_lang_code(panelDisplayLanguage)}

    referer = kwargs.get("referer")
    if referer == "/sheets/new":
        panel["sheet"]["editor"] = True

    panels = []
    panels.append(panel)

    if filter is not None and ref is not None:
        panels += [make_panel_dict(Ref(ref), None, None, filter, None, "Connections", **kwargs)]
        return panels
    else:
        return panels


def make_panel_dicts(oref, versionEn, versionHe, filter, versionFilter, multi_panel, **kwargs):
    """
    Returns an array of panel dictionaries.
    Depending on whether `multi_panel` is True, connections set in `filter` are displayed in either 1 or 2 panels.
    """
    panels = []
    # filter may have value [], meaning "all".  Therefore we test filter with "is not None".
    if filter is not None and multi_panel:
        panels += [make_panel_dict(oref, versionEn, versionHe, filter, versionFilter, "Text", **kwargs)]
        panels += [make_panel_dict(oref, versionEn, versionHe, filter, versionFilter, "Connections", **kwargs)]
    elif filter is not None and not multi_panel:
        panels += [make_panel_dict(oref, versionEn, versionHe, filter, versionFilter, "TextAndConnections", **kwargs)]
    else:
        panels += [make_panel_dict(oref, versionEn, versionHe, filter, versionFilter, "Text", **kwargs)]

    return panels


@sanitize_get_params
def text_panels(request, ref, version=None, lang=None, sheet=None):
    """
    Handles views of ReaderApp that involve texts, connections, and text table of contents in panels.
    """
    if sheet == None:
        try:
            primary_ref = oref = Ref(ref)
            if primary_ref.book == "Sheet":
                sheet = True
                ref = '.'.join(map(str, primary_ref.sections))
        except InputError:
            raise Http404

    panels = []
    multi_panel = not request.user_agent.is_mobile and not "mobile" in request.GET
    # Handle first panel which has a different signature in params
    versionEn = request.GET.get("ven", None)
    if versionEn:
        versionEn = versionEn.replace("_", " ")
    versionHe = request.GET.get("vhe", None)
    if versionHe:
        versionHe = versionHe.replace("_", " ")

    filter = request.GET.get("with").replace("_", " ").split("+") if request.GET.get("with") else None
    filter = [] if filter == ["all"] else filter

    noindex = False

    if sheet == None:
        versionFilter = [request.GET.get("vside").replace("_", " ")] if request.GET.get("vside") else []

        if versionEn and not Version().load({"versionTitle": versionEn, "language": "en"}):
            raise Http404
        if versionHe and not Version().load({"versionTitle": versionHe, "language": "he"}):
            raise Http404
        versionEn, versionHe = override_version_with_preference(oref, request, versionEn, versionHe)

        kwargs = {
            "panelDisplayLanguage": request.GET.get("lang", request.contentLang),
            'extended notes': int(request.GET.get("notes", 0)),
            "translationLanguagePreference": request.translation_language_preference,
        }
        if filter is not None:
            lang1 = kwargs["panelDisplayLanguage"]
            lang2 = request.GET.get("lang2", None)
            if lang2:
                kwargs["connectionsPanelDisplayLanguage"] = lang2 if lang2 in ["en", "he"] else lang1 if lang1 in ["en", "he"] else request.interfaceLang[0:2]
        if request.GET.get("aliyot", None):
            kwargs["aliyotOverride"] = "aliyotOn" if int(request.GET.get("aliyot")) == 1 else "aliyotOff"
        kwargs["selectedWords"] = request.GET.get("lookup", None)
        kwargs["sidebarSearchQuery"] = request.GET.get("sbsq", None)
        kwargs["selectedNamedEntity"] = request.GET.get("namedEntity", None)
        kwargs["selectedNamedEntityText"] = request.GET.get("namedEntityText", None)
        panels += make_panel_dicts(oref, versionEn, versionHe, filter, versionFilter, multi_panel, **kwargs)

    elif sheet == True:
        kwargs = {"referer": request.path}
        kwargs["panelDisplayLanguage"] = "en" if not SITE_SETTINGS["TORAH_SPECIFIC"] else request.GET.get("lang", request.contentLang)
        panels += make_sheet_panel_dict(ref, filter, **kwargs)

    # Handle any panels after 1 which are identified with params like `p2`, `v2`, `l2`.
    i = 2
    while True:
        ref = request.GET.get("p{}".format(i))

        if not ref:
            break
        if ref == "search":
            panelDisplayLanguage = request.GET.get("lang{}".format(i), request.contentLang)
            panels += [make_search_panel_dict(request.GET, i, **{"panelDisplayLanguage": panelDisplayLanguage})]

        elif ref == "sheet":
            sheet_id = request.GET.get("s{}".format(i))
            panelDisplayLanguage = request.GET.get("lang", request.contentLang)
            panels += make_sheet_panel_dict(sheet_id, None, **{"panelDisplayLanguage": panelDisplayLanguage})

        else:
            try:
                oref = Ref(ref)
            except InputError:
                i += 1
                continue  # Stop processing all panels?
                # raise Http404

            versionEn  = request.GET.get("ven{}".format(i)).replace("_", " ") if request.GET.get("ven{}".format(i)) else None
            versionHe  = request.GET.get("vhe{}".format(i)).replace("_", " ") if request.GET.get("vhe{}".format(i)) else None
            if not versionEn and not versionHe:
                # potential link using old version format
                language = request.GET.get("l{}".format(i))
                if language == "en":
                    versionEn = request.GET.get("v{}".format(i)).replace("_", " ") if request.GET.get("v{}".format(i)) else None
                else: # he
                    versionHe = request.GET.get("v{}".format(i)).replace("_", " ") if request.GET.get("v{}".format(i)) else None
            versionEn, versionHe = override_version_with_preference(oref, request, versionEn, versionHe)
            filter   = request.GET.get("w{}".format(i)).replace("_", " ").split("+") if request.GET.get("w{}".format(i)) else None
            filter   = [] if filter == ["all"] else filter
            versionFilter = [request.GET.get("vside").replace("_", " ")] if request.GET.get("vside") else []
            kwargs = {
                "panelDisplayLanguage": request.GET.get("lang{}".format(i), request.contentLang),
                'extended notes': int(request.GET.get("notes{}".format(i), 0)),
                "translationLanguagePreference": request.translation_language_preference,
            }
            if request.GET.get("aliyot{}".format(i), None):
                kwargs["aliyotOverride"] = "aliyotOn" if int(request.GET.get("aliyot{}".format(i))) == 1 else "aliyotOff"
            kwargs["selectedWords"] = request.GET.get(f"lookup{i}", None)
            kwargs["sidebarSearchQuery"] = request.GET.get(f"sbsq{i}", None)
            kwargs["selectedNamedEntity"] = request.GET.get(f"namedEntity{i}", None)
            kwargs["selectedNamedEntityText"] = request.GET.get(f"namedEntityText{i}", None)
            if (versionEn and not Version().load({"versionTitle": versionEn, "language": "en"})) or \
                (versionHe and not Version().load({"versionTitle": versionHe, "language": "he"})):
                i += 1
                continue  # Stop processing all panels?
                # raise Http404

            panels += make_panel_dicts(oref, versionEn, versionHe, filter, versionFilter, multi_panel, **kwargs)
        i += 1

    props = {
        "headerMode":                     False,
        "initialPanels":                  panels,
        "initialTab":                     request.GET.get("tab", None),
        "initialPanelCap":                len(panels),
        "initialQuery":                   None,
        "initialNavigationCategories":    None,
        "initialNavigationTopicCategory": None,
        "initialNavigationTopicTitle":    None,
        "customBeitMidrashId":            request.GET.get("beitMidrash", None)
    }
    if sheet == None:
        title = primary_ref.he_normal() if request.interfaceLang == "hebrew" else primary_ref.normal()
        breadcrumb = ld_cat_crumbs(request, oref=primary_ref)

        if primary_ref.is_book_level():
            if request.interfaceLang == "hebrew":
                desc = getattr(primary_ref.index, 'heDesc', "")
                book = primary_ref.he_normal()
            else:
                desc = getattr(primary_ref.index, 'enDesc', "")
                book = primary_ref.normal()
            read = _("Read the text of %(book)s online with commentaries and connections.") % {'book': book}
            desc = desc + " " + read if desc else read

        else:
            segmentIndex = primary_ref.sections[-1] - 1 if primary_ref.is_segment_level() else 0
            try:
                enText = _reduce_ranged_ref_text_to_first_section(panels[0]["text"].get("text", []))
                heText = _reduce_ranged_ref_text_to_first_section(panels[0]["text"].get("he", []))
                enDesc = enText[segmentIndex] if segmentIndex < len(enText) else "" # get english text for section if it exists
                heDesc = heText[segmentIndex] if segmentIndex < len(heText) else "" # get hebrew text for section if it exists
                if request.interfaceLang == "hebrew":
                    desc = heDesc or enDesc # if no hebrew, fall back on hebrew
                else:
                    desc = enDesc or heDesc  # if no english, fall back on hebrew

                desc = bleach.clean(desc, strip=True, tags=())
                desc = desc[:160].rsplit(' ', 1)[0] + "..."  # truncate as close to 160 characters as possible while maintaining whole word. Append ellipses.

            except (IndexError, KeyError):
                desc = _("Explore 3,000 years of Jewish texts in Hebrew and English translation.")

    else:
        sheet = panels[0].get("sheet",{})
        sheet["title"] = unescape(sheet["title"])
        title = strip_tags(sheet["title"]) + " | " + _(SITE_SETTINGS["SITE_NAME"]["en"])
        breadcrumb = sheet_crumbs(request, sheet)
        desc = unescape(sheet.get("summary", _("A source sheet created with Sefaria's Source Sheet Builder")))
        noindex = sheet.get("noindex", False) or sheet["status"] != "public"

    if len(panels) > 0 and panels[0].get("refs") == [] and panels[0].get("mode") == "Text":
        logger.debug("Mangled panel state: {}".format(panels), stack_info=True)
    return render_template(request, 'base.html', props, {
        "title":          title,
        "desc":           desc,
        "canonical_url":  canonical_url(request),
        "ldBreadcrumbs":  breadcrumb,
        "noindex":        noindex,
    })


def _reduce_ranged_ref_text_to_first_section(text_list):
    """
    given jagged-array-like list, return only first section
    :param text_list: list
    :return: returns list of text representing first section
    """
    if len(text_list) == 0:
        return text_list
    while not isinstance(text_list[0], str):
        text_list = text_list[0]
    return text_list


@sanitize_get_params
def texts_category_list(request, cats):
    """
    List of texts in a category.
    """
    if "Tanach" in cats:
        cats = cats.replace("Tanach", "Tanakh")
        return redirect("/texts/%s" % cats)

    if cats == "recent":
        title = _("Recently Viewed")
        desc = _("Texts that you've recently viewed on {}.".format(SITE_SETTINGS["SITE_NAME"]["en"]))
    else:
        cats = cats.split("/")
        tocObject = library.get_toc_tree().lookup(cats)
        if len(cats) == 0 or tocObject is None:
            return texts_list(request)
        cat_string = ", ".join(cats) if request.interfaceLang == "english" else ", ".join([hebrew_term(cat) for cat in cats])
        catDesc = getattr(tocObject, "enDesc", '') if request.interfaceLang == "english" else getattr(tocObject, "heDesc", '')
        catShortDesc = getattr(tocObject, "enShortDesc", '') if request.interfaceLang == "english" else getattr(tocObject, "heShortDesc", '')
        catDefaultDesc = _("Read %(categories)s texts online with commentaries and connections.") % {'categories': cat_string}
        title = cat_string + _(" | "+SITE_SETTINGS["SITE_NAME"]["en"])
        desc  = catDesc if len(catDesc) else catShortDesc if len(catShortDesc) else catDefaultDesc


    props = {
        "initialMenu": "navigation",
        "initialNavigationCategories": cats,
    }
    return render_template(request, 'base.html', props, {
        "title":            title,
        "desc":             desc,
        "canonical_url":    canonical_url(request),
        "ldBreadcrumbs":    ld_cat_crumbs(request, cats)
    })


@sanitize_get_params
def topics_category_page(request, topicCategory):
    """
    List of topics in a category.
    """
    topic_obj = Topic.init(topicCategory)
    if not topic_obj:
        raise Http404
    props={
        "initialMenu": "topics",
        "initialNavigationTopicCategory": topicCategory,
        "initialNavigationTopicTitle": {
            "en": topic_obj.get_primary_title('en'),
            "he": topic_obj.get_primary_title('he')
        }
    }

    short_lang = 'en' if request.interfaceLang == 'english' else 'he'
    if SITE_SETTINGS["TORAH_SPECIFIC"]:
        title = topic_obj.get_primary_title(short_lang) + " | " + _("Texts & Source Sheets from Torah, Talmud and Sefaria's library of Jewish sources.")
        desc = _("Jewish texts and source sheets about %(topic)s from Torah, Talmud and other sources in Sefaria's library.") % {'topic': topic_obj.get_primary_title(short_lang)}
    else:
        title = topic_obj.get_primary_title(short_lang) + " | " + _("Texts & Source Sheets.")
        desc = _("Texts and source sheets about %(topic)s") % {'topic': topic_obj.get_primary_title(short_lang)}

    return render_template(request, 'base.html', props, {
        "title": title,
        "desc":  desc,
    })


def all_topics_page(request, letter):
    """
    Page listing all topics alphabetically.
    """
    props={
        "initialMenu": "allTopics",
        "initialNavigationTopicLetter": letter,
    }
    title = _("Explore Jewish Texts by Topic") if SITE_SETTINGS["TORAH_SPECIFIC"] else _("Explore by Topics")
    desc = _("Explore Jewish texts related to traditional and contemporary topics, coming from Torah, Talmud, and more.")\
        if SITE_SETTINGS["TORAH_SPECIFIC"] else _("Explore by Topic")
    return render_template(request, 'base.html', props, {
        "title": title,
        "desc":  desc
    })

def get_search_params(get_dict, i=None):
    def get_param(param, i=None):
        return "{}{}".format(param, "" if i is None else i)

    def get_filters(prefix, filter_type):
        return [urllib.parse.unquote(f) for f in get_dict.get(get_param(prefix+filter_type+"Filters", i)).split("|")] if get_dict.get(get_param(prefix+filter_type+"Filters", i), "") else []

    sheet_filters_types = ("collections", "topics_en", "topics_he")
    sheet_filters = []
    sheet_agg_types = []
    for filter_type in sheet_filters_types:
        filters = get_filters("s", filter_type)
        sheet_filters += filters
        sheet_agg_types += [filter_type] * len(filters)
    text_filters = get_filters("t", "path")

    return {
        "query": urllib.parse.unquote(get_dict.get(get_param("q", i), "")),
        "tab": urllib.parse.unquote(get_dict.get(get_param("tab", i), "text")),
        "textField": ("naive_lemmatizer" if get_dict.get(get_param("tvar", i)) == "1" else "exact") if get_dict.get(get_param("tvar", i)) else "",
        "textSort": get_dict.get(get_param("tsort", i), None),
        "textFilters": text_filters,
        "textFilterAggTypes": [None for _ in text_filters],  # currently unused. just needs to be equal len as text_filters
        "sheetSort": get_dict.get(get_param("ssort", i), None),
        "sheetFilters": sheet_filters,
        "sheetFilterAggTypes": sheet_agg_types,
    }


def get_version_preferences_from_dict(oref, version_preferences_by_corpus):
    corpus = oref.index.get_primary_corpus()
    vpref_dict = version_preferences_by_corpus.get(corpus, None)
    if vpref_dict is None:
        return None
    return vpref_dict


def override_version_with_preference(oref, request, versionEn, versionHe):
    vpref_dict = get_version_preferences_from_dict(oref, request.version_preferences_by_corpus)
    if vpref_dict is None:
        return versionEn, versionHe
    for lang, vtitle in vpref_dict.items():
        if Version().load({"versionTitle": vtitle, "language": lang, "title": oref.index.title}):
            # vpref exists and the version exists for this text
            if lang == "en" and not versionEn:
                versionEn = vtitle
            elif lang == "he" and not versionHe:
                versionHe = vtitle
    return versionEn, versionHe


@ensure_csrf_cookie
@sanitize_get_params
def search(request):
    """
    Search or Search Results page.
    """
    search_params = get_search_params(request.GET)

    props={
        "initialMenu": "search",
        "initialQuery": search_params["query"],
        "initialSearchTab": search_params["tab"],
        "initialTextSearchFilters": search_params["textFilters"],
        "initialTextSearchFilterAggTypes": search_params["textFilterAggTypes"],
        "initialTextSearchField": search_params["textField"],
        "initialTextSearchSortType": search_params["textSort"],
        "initialSheetSearchFilters": search_params["sheetFilters"],
        "initialSheetSearchFilterAggTypes": search_params["sheetFilterAggTypes"],
        "initialSheetSearchSortType": search_params["sheetSort"]
    }

    desc = _("Search 3,000 years of Jewish texts in Hebrew and English translation.") if SITE_SETTINGS["TORAH_SPECIFIC"] else _("Search")

    return render_template(request,'base.html', props, {
        "title":     (search_params["query"] + " | " if search_params["query"] else "") + _(SITE_SETTINGS["SITE_NAME"]["en"]+" Search"),
        "desc":      desc
    })


@login_required
def enable_new_editor(request):
    profile = UserProfile(id=request.user.id)
    profile.update({"uses_new_editor": True, "show_editor_toggle": True})
    profile.save()
    return redirect(f"/profile/{profile.slug}")

@login_required
def disable_new_editor(request):
    profile = UserProfile(id=request.user.id)
    profile.update({"uses_new_editor": False})
    profile.save()
    return redirect(f"/profile/{profile.slug}")


def public_collections(request):
    props = base_props(request)
    props.update({
        "collectionListing": CollectionSet.get_collection_listing(request.user.id)
    })
    title = _("Sefaria Collections")
    return menu_page(request, props, "collectionsPublic")


@login_required
def my_notes_redirect(request):
    return redirect("/my/profile?tab=notes")


def topic_page_redirect(request, tag):
    """
    Redirect legacy URLs to topics pages.
    """
    return redirect("/topics/{}".format(tag), permanent=True)


def sheets_pages_redirect(request, type=None):
    """
    Redirects old sheet pages URLs
    """
    if type == "public":
        return redirect("/sheets", permanent=True)

    elif type == "private":
        return redirect("/my/profile", permanent=True)


def topics_redirect(request):
    """
    Redirect legacy URLs (sheet tags page) to topics
    """
    return redirect("/topics", permanent=True)


@sanitize_get_params
def collection_page(request, slug):
    """
    Main page for collection named by `slug`
    """
    collection = Collection().load({"$or": [{"slug": slug}, {"privateSlug": slug}]})
    if not collection:
        raise Http404
    if slug != collection.slug:
        # Support URLs using previous set private slug
        return redirect("/collections/{}".format(collection.slug))

    authenticated = request.user.is_authenticated and collection.is_member(request.user.id)

    props = base_props(request)
    props.update({
        "initialMenu":     "collection",
        "initialCollectionName": collection.name,
        "initialCollectionSlug": collection.slug,
        "initialCollectionTag": request.GET.get("tag", None),
        "initialTab":  request.GET.get("tab", None)
    })

    props["collectionData"] = collection.contents(with_content=True, authenticated=authenticated)
    del props["collectionData"]["lastModified"]

    return render_template(request, 'base.html', props, {
        "title": collection.name + " | " + _("Sefaria Collections"),
        "desc": props["collectionData"].get("description", ""),
        "noindex": not getattr(collection, "listed", False)
    })


@login_required
def edit_collection_page(request, slug=None):
    if slug:
        collection = Collection().load({"slug": slug})
        if not collection:
            raise Http404
        collectionData = collection.contents()
        del collectionData["lastModified"]
    else:
        collectionData = None

    return render_template(request, 'edit_collection.html', None, {"initialData": collectionData})


def groups_redirect(request, group):
    """
    Redirect legacy groups URLs to collections.
    """
    if not group:
        return redirect("/collections")
    collection = Collection().load({"name": group.replace("-", " ")})
    if not collection:
        raise Http404

    param = "?tag={}".format(request.GET["tag"]) if "tag" in request.GET else ""
    url = "/collections/{}{}".format(collection.slug, param)
    return redirect(url)


@sanitize_get_params
def translations_page(request, slug):
    """
    Main page for translations
    """
    title_dictionary = {
        #"ar": {"name": "Arabic", "nativeName": "عربى"},
        "de": {"name": "German", "nativeName": "Deutsch", "title": "Jüdische Texte in Deutscher Sprache", "desc": "Die größte kostenlose Bibliothek jüdischer Texte, die online auf Hebräisch, Deutsch und Englisch gelesen werden kann, einschließlich Tora, Tanach, Talmud, Mischna, Midrasch, Kommentare und mehr."},
        "en": {"name": "English", "nativeName": "English", "title": "Jewish Texts in English", "desc": "The largest free library of Jewish texts available to read online in Hebrew and English including Torah, Tanakh, Talmud, Mishnah, Midrash, commentaries and more."},
        "eo": {"name": "Esperanto", "nativeName": "Esperanto", "title": "Judaj Tekstoj en Esperanto", "desc": "La plej granda senpaga biblioteko de judaj tekstoj legebla interrete en la hebrea, Esperanto kaj la angla inkluzive de Torao, Tanaĥo, Talmudo, Miŝnao, Midraŝo, komentaĵoj kaj pli."},
        "es": {"name": "Spanish", "nativeName": "Español", "title": "Textos Judíos en Español", "desc": "La biblioteca gratuita más grande de textos judíos disponibles para leer en línea en hebreo, español e inglés, incluyendo Torá, Tanaj, Talmud, Mishná, Midrash, comentarios y más."},
        "fa": {"name": "Persian", "nativeName": "فارسی", "title": "متون یهودی به زبان فارسی", "desc": "بزرگترین کتابخانه رایگان متون یهودی در دسترس برای خواندن آنلاین به زبان های عبری، فارسی و انگلیسی از جمله تورات، تناخ، تلمود، میشنا، میدراش، تفسیرها و غیره."},
        "fi": {"name": "Finnish", "nativeName": "suomen kieli", "title": "Juutalaiset tekstit suomeksi", "desc":"Suurin ilmainen kirjasto juutalaisia tekstejä luettavaksi verkossa hepreaksi, suomeksi ja englanniksi, mukaan lukien Toora, Tanakh, Talmud, Mishna, Midrash, kommentit ja paljon muuta."},
        "fr": {"name": "French", "nativeName": "Français", "title": "Textes juifs en français", "desc": "La plus grande bibliothèque gratuite de textes juifs disponibles à lire en ligne en hébreu, français et anglais, y compris Torah, Tanakh, Talmud, Mishnah, Midrash, commentaires et plus encore."},
        "he": {"name": "Hebrew", "nativeName": "עברית", "title": "ספריה בעברית", "desc": "הספרייה החינמית הגדולה ביותר של טקסטים יהודיים הזמינים לקריאה מקוונת בעברית ובאנגלית, לרבות תורה, תנח, תלמוד, משנה, מדרש, פירושים ועוד."},
        "it": {"name": "Italian", "nativeName": "Italiano", "title": "Testi ebraici in italiano", "desc": "La più grande libreria gratuita di testi ebraici disponibile per la lettura online in ebraico, italiano e inglese, inclusi Torah, Tanakh, Talmud, Mishnah, Midrash, commenti e altro ancora." },
        #"lad": {"name": "Ladino", "nativeName": "Judeo-español"},
        "pl": {"name": "Polish", "nativeName": "Polskie", "title": "Teksty żydowskie w języku polskim", "desc": "Największa bezpłatna biblioteka tekstów żydowskich dostępna do czytania online w języku hebrajskim, polskim i angielskim, w tym Tora, Tanach, Talmud, Miszna, Midrasz, komentarze i wiele innych."},
        "pt": {"name": "Portuguese", "nativeName": "Português", "title": "Textos judaicos em portugues", "desc": "A maior biblioteca gratuita de textos judaicos disponível para leitura online em hebraico, português e inglês, incluindo Torá, Tanakh, Talmud, Mishnah, Midrash, comentários e muito mais."},
        "ru": {"name": "Russian", "nativeName": "Pусский", "title": "Еврейские тексты на русском языке", "desc": "Самая большая бесплатная библиотека еврейских текстов, доступных для чтения онлайн на иврите, русском и английском языках, включая Тору, Танах, Талмуд, Мишну, Мидраш, комментарии и многое другое."},
        "yi": {"name": "Yiddish", "nativeName": "יידיש", "title": "יידישע טעקסטן אויף יידיש", "desc": "די גרעסטע פרייע ביבליאָטעק פון יידישע טעקסטן צו לייענען אָנליין אין לשון קדוש ,יידיש און ענגליש. תורה, תנך, תלמוד, משנה, מדרש, פירושים און אזוי אנדערע."},
    }
    if slug not in title_dictionary:
        raise Http404
    props = base_props(request)
    props.update({
        "initialMenu":              "translationsPage",
        "initialTranslationsSlug":   slug,
    })
    return render_template(request, 'base.html', props, {
        "title": title_dictionary[slug]["title"] if "title" in title_dictionary[slug] else "Jewish Texts in " + title_dictionary[slug]["name"] if slug in title_dictionary else "Jewish Texts in" + " " + slug,
        "desc": title_dictionary[slug]["desc"] if "desc" in title_dictionary[slug] else "The largest free library of Jewish texts available to read online in Hebrew, " + title_dictionary[slug]["name"] +", and English including Torah, Tanakh, Talmud, Mishnah, Midrash, commentaries and more.",
        "noindex": False
    })


@sanitize_get_params
def menu_page(request, props=None, page="", title="", desc=""):
    """
    View for any App page that can described with the `menuOpen` param in React
    """
    # Here we call props.update() and not a new dict because props are passed in from higher functions
    props = props if props else {}
    props.update({
        "initialMenu": page,
    })
    return render_template(request, 'base.html', props, {
        "title":          title,
        "desc":           desc,
        "canonical_url":  canonical_url(request),
    })


def _get_user_calendar_params(request):
    if request.user.is_authenticated:
        profile = UserProfile(user_obj=request.user)
        custom = profile.settings.get("textual_custom", "ashkenazi")
    else:
        custom = "ashkenazi" # this is default because this is the most complete data set
    return {"diaspora": request.diaspora, "custom": custom}


def texts_list(request):
    title = _(SITE_SETTINGS["LONG_SITE_NAME"])
    desc  = _(SITE_SETTINGS["LIBRARY_MESSAGE"])
    return menu_page(request, page="navigation", title=title, desc=desc)


def calendars(request):
    title = _("Learning Schedules") + " | " + _(SITE_SETTINGS["LIBRARY_NAME"]["en"])
    desc  = _("Weekly Torah portions, Daf Yomi, and other schedules for Torah learning.")
    return menu_page(request, page="calendars", title=title, desc=desc)


@login_required
def saved(request):
    title = _("My Saved Content")
    desc = _("See your saved content on {}".format(SITE_SETTINGS["SITE_NAME"]["en"]))
    profile = UserProfile(user_obj=request.user)
    props = {"saved": {"loaded": True, "items": profile.get_history(saved=True, secondary=False, serialized=True, annotate=True, limit=20)}}
    return menu_page(request, props, page="saved", title=title, desc=desc)

def user_history(request):
    if request.user.is_authenticated:
        profile = UserProfile(user_obj=request.user)
        uhistory =  profile.get_history(secondary=False, serialized=True, annotate=True, limit=20) if profile.settings.get("reading_history", True) else []
    else:
        uhistory = _get_anonymous_user_history(request)
    props = {"userHistory": {"loaded": True, "items": uhistory}}
    title = _("My User History")
    desc = _("See your user history on {}".format(SITE_SETTINGS["SITE_NAME"]["en"]))
    return menu_page(request, props, page="history", title=title, desc=desc)


def updates(request):
    title = _("New Additions to the {} Library".format(SITE_SETTINGS["SITE_NAME"]["en"]))
    desc  = _("See texts, translations and connections that have been recently added to {}".format(SITE_SETTINGS["SITE_NAME"]["en"]))
    return menu_page(request, page="updates", title=title, desc=desc)

<<<<<<< HEAD
@staff_member_required
def story_editor(request):
    title = _("Story Editor")
    return menu_page(request, page="story_editor", title=title)

=======
>>>>>>> 536a7ee7

@login_required
def user_stats(request):
    title = _("User Stats")
    return menu_page(request, page="user_stats", title=title)

@login_required
def notifications(request):
    # Notifications content is not rendered server side
    title = _("{} Notifications".format(SITE_SETTINGS["SITE_NAME"]["en"]))
    notifications = UserProfile(user_obj=request.user).recent_notifications()
    props = {
        "notifications": notifications.client_contents(),
    }
    return menu_page(request, props, page="notifications", title=title)

@staff_member_required
def modtools(request):
    title = _("Moderator Tools")
    return menu_page(request, page="modtools", title=title)


def canonical_url(request):
    if not SITE_SETTINGS["TORAH_SPECIFIC"]:
        return None

    path = request.get_full_path()
    if request.interfaceLang == "hebrew":
        host = "https://www.sefaria.org.il"
        # Default params for texts, text toc, and text category
        path = re.sub("\?lang=he(&aliyot=0)?$", "", path)
    else:
        host = "https://www.sefaria.org"
        # Default params for texts, text toc, and text category
        path = re.sub("\?lang=bi(&aliyot=0)?$", "", path)

    path = "" if path == "/" else path
    return host + path

"""
JSON - LD snippets for use in "rich snippets" - semantic markup.
"""
def _crumb(pos, id, name):
    return {
        "@type": "ListItem",
        "position": pos,
        "name": name,
        "item": {
            "@id": id,
        }}


def sheet_crumbs(request, sheet=None):
    if sheet is None:
        return ""
    short_lang = 'en' if request.interfaceLang == 'english' else 'he'
    main_topic = get_top_topic(sheet)
    if main_topic is None:  # crumbs make no sense if there are no topics on sheet
        return ""
    breadcrumbJsonList = [
        _crumb(1, "/topics", _("Topics")),
        _crumb(2, f"/topics/{main_topic.slug}", main_topic.get_primary_title(short_lang)),
        _crumb(3, f"/sheets/{sheet['id']}", _("Source Sheet"))
    ]
    return json.dumps({
        "@context": "http://schema.org",
        "@type": "BreadcrumbList",
        "itemListElement": breadcrumbJsonList
    })


def ld_cat_crumbs(request, cats=None, title=None, oref=None):
    """
    JSON - LD breadcrumbs(https://developers.google.com/search/docs/data-types/breadcrumbs)
    :param cats: List of category names
    :param title: String
    :return: serialized json-ld object, for inclusion in <script> tag.
    """

    if cats is None and title is None and oref is None:
        return ""

    # Fill in missing information
    if oref is not None:
        assert isinstance(oref, Ref)
        if cats is None:
            cats = oref.index.categories[:]
        if title is None:
            title = oref.index.title
    elif title is not None and cats is None:
        cats = library.get_index(title).categories[:]


    breadcrumbJsonList = [_crumb(1, "/texts", _("Texts"))]
    nextPosition = 2

    for i,c in enumerate(cats):
        name = hebrew_term(c) if request.interfaceLang == "hebrew" else c
        breadcrumbJsonList += [_crumb(nextPosition, "/texts/" + "/".join(cats[0:i+1]), name)]
        nextPosition += 1

    if title:
        name = hebrew_term(title) if request.interfaceLang == "hebrew" else title
        breadcrumbJsonList += [_crumb(nextPosition, "/" + title.replace(" ", "_"), name)]
        nextPosition += 1

        if oref and oref.index_node != oref.index.nodes:
            for snode in oref.index_node.ancestors()[1:] + [oref.index_node]:
                if snode.is_default():
                    continue
                name = snode.primary_title("he") if request.interfaceLang == "hebrew" else  snode.primary_title("en")
                breadcrumbJsonList += [_crumb(nextPosition, "/" + snode.ref().url(), name)]
                nextPosition += 1

        #todo: range?
        if oref and getattr(oref.index_node, "depth", None) and not oref.is_range():
            depth = oref.index_node.depth
            for i in range(len(oref.sections)):
                if request.interfaceLang == "english":
                    name = oref.index_node.sectionNames[i] + " " + oref.normal_section(i, "en")
                else:
                    name = hebrew_term(oref.index_node.sectionNames[i]) + " " + oref.normal_section(i, "he")
                breadcrumbJsonList += [_crumb(nextPosition, "/" + oref.context_ref(depth - i - 1).url(), name)]
                nextPosition += 1

    return json.dumps({
        "@context": "http://schema.org",
        "@type": "BreadcrumbList",
        "itemListElement": breadcrumbJsonList
    })


@ensure_csrf_cookie
@sanitize_get_params
def edit_text(request, ref=None, lang=None, version=None):
    """
    Opens a view directly to adding, editing or translating a given text.
    """
    if ref is not None:
        try:
            oref = Ref(ref)
            if oref.sections == []:
                # Only text name specified, let them chose section first
                initJSON = json.dumps({"mode": "add new", "newTitle": oref.normal()})
                mode = "Add"
            else:
                # Pull a particular section to edit
                version = version.replace("_", " ") if version else None
                #text = get_text(ref, lang=lang, version=version)
                text = TextFamily(Ref(ref), lang=lang, version=version).contents()
                text["mode"] = request.path.split("/")[1]
                mode = text["mode"].capitalize()
                text["edit_lang"] = lang if lang is not None else request.contentLang
                text["edit_version"] = version
                initJSON = json.dumps(text)
        except Exception as e:
            index = library.get_index(ref)
            if index:
                ref = None
                initJSON = json.dumps({"mode": "add new", "newTitle": index.contents()['title']})
    else:
        initJSON = json.dumps({"mode": "add new"})

    titles = json.dumps(library.full_title_list())
    page_title = "%s %s" % (mode, ref) if ref else "Add a New Text"

    return render_template(request,'edit_text.html', None, {
        'titles': titles,
        'initJSON': initJSON,
        'page_title': page_title,
    })

@ensure_csrf_cookie
@sanitize_get_params
def edit_text_info(request, title=None, new_title=None):
    """
    Opens the Edit Text Info page.
    """
    if title:
        # Edit Existing
        title = title.replace("_", " ")
        i = library.get_index(title)
        if not (request.user.is_staff or user_started_text(request.user.id, title)):
            return render_template(request,'static/generic.html', None, {
                "title": "Permission Denied",
                "content": "The Text Info for %s is locked.<br><br>Please email hello@sefaria.org if you believe edits are needed." % title
            })
        indexJSON = json.dumps(i.contents() if "toc" in request.GET else i.contents())
        versions = VersionSet({"title": title})
        text_exists = versions.count() > 0
        new = False
    elif new_title:
        # Add New
        new_title = new_title.replace("_", " ")
        try: # Redirect to edit path if this title already exists
            library.get_index(new_title)
            return redirect("/edit/textinfo/%s" % new_title)
        except BookNameError:
            pass
        indexJSON = json.dumps({"title": new_title})
        text_exists = False
        new = True

    return render_template(request,'edit_text_info.html', None, {
        'title': title,
         'indexJSON': indexJSON,
         'text_exists': text_exists,
         'new': new,
         'toc': library.get_toc()
     })

@ensure_csrf_cookie
@staff_member_required
def terms_editor(request, term=None):
    """
    Add/Editor a term using the JSON Editor.
    """
    if term is not None:
        existing_term = Term().load_by_title(term)
        data = existing_term.contents() if existing_term else {"name": term, "titles": []}
    else:
        return render_template(request,'static/generic.html', None, {
            "title": "Terms Editor",
            "content": "Please include the primary Term name in the URL to uses the Terms Editor."
        })

    dataJSON = json.dumps(data)
    return render_template(request,'edit_term.html', None, {
        'term': term,
        'dataJSON': dataJSON,
        'is_update': "true" if existing_term else "false"
    })


def interface_language_redirect(request, language):
    """
    Set the interfaceLang cookie, saves to UserProfile (if logged in)
    and redirects to `next` url param.
    """
    next = request.GET.get("next", "/")
    next = "/" if next == "undefined" else next

    for domain in DOMAIN_LANGUAGES:
        if DOMAIN_LANGUAGES[domain] == language and not request.get_host() in domain:
            next = domain + next
            next = next + ("&" if "?" in next else "?") + "set-language-cookie"
            break

    response = redirect(next)

    response.set_cookie("interfaceLang", language)
    if request.user.is_authenticated:
        p = UserProfile(id=request.user.id)
        p.settings["interface_language"] = language
        p.save()
    return response


@catch_error_as_json
@csrf_exempt
def modify_bulk_text_api(request, title):
    title = title.replace('_', ' ')
    if request.method == "POST":
        skip_links = request.GET.get("skip_links", False)
        count_after = int(request.GET.get("count_after", 0))
        j = request.POST.get("json")
        if not j:
            return jsonResponse({"error": "Missing 'json' parameter in post data."})
        t = json.loads(j)
        versionTitle = t['versionTitle']
        language = t['language']
        versionSource = t.get("versionSource", None)
        version = Version().load({"title": title, "versionTitle": versionTitle, "language": language})
        if version is None:
            return jsonResponse({"error": f"Version does not exist. Title: {title}, VTitle: {versionTitle}, Language: {language}"})

        def modify(uid):
            error_map = tracker.modify_bulk_text(uid, version, t['text_map'], vsource=versionSource, skip_links=skip_links, count_after=count_after)
            response = {"status": "ok"}
            if len(error_map) > 0:
                response["status"] = "some refs failed"
                response["ref_error_map"] = error_map
            return response

        if not request.user.is_authenticated:
            key = request.POST.get("apikey")
            if not key:
                return jsonResponse({"error": "You must be logged in or use an API key to save texts."})
            apikey = db.apikeys.find_one({"key": key})
            if not apikey:
                return jsonResponse({"error": "Unrecognized API key."})
            return jsonResponse(modify(apikey['uid']))
        else:
            @staff_member_required
            @csrf_protect
            def protected_post(request):
                return jsonResponse(modify(request.user.id))
            return protected_post(request)
    return jsonResponse({"error": "Unsupported HTTP method."}, callback=request.GET.get("callback", None))


@catch_error_as_json
@csrf_exempt
def texts_api(request, tref):
    oref = Ref(tref)

    if request.method == "GET":
        uref = oref.url()
        if uref and tref != uref:    # This is very similar to reader.reader_redirect subfunction, above.
            url = "/api/texts/" + uref
            response = redirect(iri_to_uri(url), permanent=True)
            params = request.GET.urlencode()
            response['Location'] += "?%s" % params if params else ""
            return response

        cb         = request.GET.get("callback", None)
        context    = int(request.GET.get("context", 1))
        commentary = bool(int(request.GET.get("commentary", False)))
        pad        = bool(int(request.GET.get("pad", 1)))
        versionEn  = request.GET.get("ven", None)
        firstAvailableRef = bool(int(request.GET.get("firstAvailableRef", False)))  # use first available ref, which may not be the same as oref
        if firstAvailableRef:
            temp_oref = oref.first_available_section_ref()
            oref = temp_oref or oref  # don't overwrite oref if first available section ref fails
        if versionEn:
            versionEn = versionEn.replace("_", " ")
        versionHe  = request.GET.get("vhe", None)
        if versionHe:
            versionHe = versionHe.replace("_", " ")
        layer_name = request.GET.get("layer", None)
        alts       = bool(int(request.GET.get("alts", True)))
        wrapLinks = bool(int(request.GET.get("wrapLinks", False)))
        wrapNamedEntities = bool(int(request.GET.get("wrapNamedEntities", False)))
        stripItags = bool(int(request.GET.get("stripItags", False)))
        multiple = int(request.GET.get("multiple", 0))  # Either undefined, or a positive integer (indicating how many sections forward) or negative integer (indicating backward)
        translationLanguagePreference = request.GET.get("transLangPref", None)  # as opposed to vlangPref, this refers to the actual lang of the text
        fallbackOnDefaultVersion = bool(int(request.GET.get("fallbackOnDefaultVersion", False)))

        def _get_text(oref, versionEn=versionEn, versionHe=versionHe, commentary=commentary, context=context, pad=pad,
                      alts=alts, wrapLinks=wrapLinks, layer_name=layer_name, wrapNamedEntities=wrapNamedEntities):
            text_family_kwargs = dict(version=versionEn, lang="en", version2=versionHe, lang2="he",
                                      commentary=commentary, context=context, pad=pad, alts=alts,
                                      wrapLinks=wrapLinks, stripItags=stripItags, wrapNamedEntities=wrapNamedEntities,
                                      translationLanguagePreference=translationLanguagePreference,
                                      fallbackOnDefaultVersion=fallbackOnDefaultVersion)
            try:
                text = TextFamily(oref, **text_family_kwargs).contents()
            except AttributeError as e:
                oref = oref.default_child_ref()
                text = TextFamily(oref, **text_family_kwargs).contents()
            except NoVersionFoundError as e:
                return {"error": str(e), "ref": oref.normal(), "enVersion": versionEn, "heVersion": versionHe}


            # TODO: what if pad is false and the ref is of an entire book? Should next_section_ref return None in that case?
            oref               = oref.padded_ref() if pad else oref
            try:
                text["next"]       = oref.next_section_ref().normal() if oref.next_section_ref() else None
                text["prev"]       = oref.prev_section_ref().normal() if oref.prev_section_ref() else None
            except AttributeError as e:
                # There are edge cases where the TextFamily call above works on a default node, but the next section call here does not.
                oref = oref.default_child_ref()
                text["next"] = oref.next_section_ref().normal() if oref.next_section_ref() else None
                text["prev"] = oref.prev_section_ref().normal() if oref.prev_section_ref() else None
            text["commentary"] = text.get("commentary", [])
            text["sheets"]     = get_sheets_for_ref(tref) if int(request.GET.get("sheets", 0)) else []

            if layer_name:
                layer = Layer().load({"urlkey": layer_name})
                if not layer:
                    raise InputError("Layer not found.")
                layer_content        = [format_note_object_for_client(n) for n in layer.all(tref=tref)]
                text["layer"]        = layer_content
                text["layer_name"]   = layer_name
                text["_loadSourcesFromDiscussion"] = True
            else:
                text["layer"] = []

            return text

        if not multiple or abs(multiple) == 1:
            text = _get_text(oref, versionEn=versionEn, versionHe=versionHe, commentary=commentary, context=context, pad=pad,
                             alts=alts, wrapLinks=wrapLinks, layer_name=layer_name)
            return jsonResponse(text, cb)
        else:
            # Return list of many sections
            assert multiple != 0
            direction = "next" if multiple > 0 else "prev"
            target_count = abs(multiple)

            current = 0
            texts = []

            while current < target_count:
                text = _get_text(oref, versionEn=versionEn, versionHe=versionHe, commentary=commentary, context=context, pad=pad,
                             alts=alts, wrapLinks=wrapLinks, layer_name=layer_name)
                texts += [text]
                if not text[direction]:
                    break
                oref = Ref(text[direction])
                current += 1

            return jsonResponse(texts, cb)

    if request.method == "POST":
        j = request.POST.get("json")
        if not j:
            return jsonResponse({"error": "Missing 'json' parameter in post data."})

        oref = oref.default_child_ref()  # Make sure we're on the textual child
        skip_links = request.GET.get("skip_links", False)
        count_after = int(request.GET.get("count_after", 0))

        if not request.user.is_authenticated:
            key = request.POST.get("apikey")
            if not key:
                return jsonResponse({"error": "You must be logged in or use an API key to save texts."})
            apikey = db.apikeys.find_one({"key": key})
            if not apikey:
                return jsonResponse({"error": "Unrecognized API key."})
            t = json.loads(j)
            tracker.modify_text(apikey["uid"], oref, t["versionTitle"], t["language"], t["text"], t["versionSource"], method="API", skip_links=skip_links, count_after=count_after)
            return jsonResponse({"status": "ok"})
        else:
            @csrf_protect
            def protected_post(request):
                t = json.loads(j)
                tracker.modify_text(request.user.id, oref, t["versionTitle"], t["language"], t["text"], t.get("versionSource", None), skip_links=skip_links, count_after=count_after)
                return jsonResponse({"status": "ok"})
            return protected_post(request)

    if request.method == "DELETE":
        versionEn = request.GET.get("ven", None)
        versionHe = request.GET.get("vhe", None)
        if not request.user.is_staff:
            return jsonResponse({"error": "Only moderators can delete texts."})
        if not (tref and (versionEn or versionHe)):
            return jsonResponse({"error": "To delete a text version please specifiy a text title, version title and language."})

        tref    = tref.replace("_", " ")
        if versionEn:
            versionEn = versionEn.replace("_", " ")
            v = Version().load({"title": tref, "versionTitle": versionEn, "language": "en"})

            if not v:
                return jsonResponse({"error": "Text version not found."})

            v.delete()
            record_version_deletion(tref, versionEn, "en", request.user.id)

            if USE_VARNISH:
                invalidate_linked(oref)
                invalidate_ref(oref, "en", versionEn)
        if versionHe:
            versionHe = versionHe.replace("_", " ")
            v = Version().load({"title": tref, "versionTitle": versionHe, "language": "he"})

            if not v:
                return jsonResponse({"error": "Text version not found."})

            v.delete()
            record_version_deletion(tref, versionHe, "he", request.user.id)

            if USE_VARNISH:
                invalidate_linked(oref)
                invalidate_ref(oref, "he", versionHe)

        return jsonResponse({"status": "ok"})

    return jsonResponse({"error": "Unsupported HTTP method."}, callback=request.GET.get("callback", None))

@catch_error_as_json
@csrf_exempt
def social_image_api(request, tref):
    lang = request.GET.get("lang", "en")
    if lang == "bi":
        lang = "en"
    version = request.GET.get("ven", None) if lang == "en" else request.GET.get("vhe", None)
    platform = request.GET.get("platform", "twitter")

    try:
        ref = Ref(tref)
        ref_str = ref.normal() if lang == "en" else ref.he_normal()

        if version:
            version = version.replace("_", " ")

        tf = TextFamily(ref, stripItags=True, lang=lang, version=version, context=0, commentary=False).contents()

        he = tf["he"] if type(tf["he"]) is list else [tf["he"]]
        en = tf["text"] if type(tf["text"]) is list else [tf["text"]]

        text = en if lang == "en" else he
        text = ' '.join(text)
        cat = tf["primary_category"]

    except:
        text = None
        cat = None
        ref_str = None


    res = make_img_http_response(text, cat, ref_str, lang, platform)

    return res


@catch_error_as_json
@csrf_exempt
def old_text_versions_api_redirect(request, tref, lang, version):
    url = "/api/texts/{}?v{}={}".format(tref, lang, version)
    response = redirect(iri_to_uri(url), permanent=True)
    params = request.GET.urlencode()
    response['Location'] += "&{}".format(params) if params else ""
    return response


def old_recent_redirect(request):
    return redirect("/texts/history", permanent=True)


@catch_error_as_json
def parashat_hashavua_api(request):
    callback = request.GET.get("callback", None)
    p = get_parasha(datetime.now(), request.diaspora)
    p["date"] = p["date"].isoformat()
    #p.update(get_text(p["ref"]))
    p.update(TextFamily(Ref(p["ref"])).contents())
    return jsonResponse(p, callback)


@catch_error_as_json
def table_of_contents_api(request):
    return jsonResponse(library.get_toc(), callback=request.GET.get("callback", None))


@catch_error_as_json
def search_autocomplete_redirecter(request):
    query = request.GET.get("q", "")
    topic_override = query.startswith('#')
    query = query[1:] if topic_override else query
    completions_dict = get_name_completions(query, 1, False, topic_override)
    ref = completions_dict['ref']
    object_data = completions_dict['object_data']
    if ref:
        response = redirect('/{}'.format(ref.url()), permanent=False)
    elif object_data is not None and object_data.get('type', '') in {'Topic', 'PersonTopic', 'AuthorTopic'}:
        response = redirect('/topics/{}'.format(object_data['key']), permanent=False)
    elif object_data is not None and object_data.get('type', '') == 'TocCategory':
        response = redirect('/{}'.format(object_data['key']), permanent=False)
    else:
        response = redirect('/search?q={}'.format(query), permanent=False)
    return response


@catch_error_as_json
def opensearch_suggestions_api(request):
    # see here for docs: http://www.opensearch.org/Specifications/OpenSearch/Extensions/Suggestions/1.1
    query = request.GET.get("q", "")
    completions_dict = get_name_completions(query, 5, False)
    ret_data = [
        query,
        completions_dict["completions"]
    ]
    return jsonResponse(ret_data, callback=request.GET.get("callback", None))


@catch_error_as_json
def text_titles_api(request):
    return jsonResponse({"books": library.full_title_list()}, callback=request.GET.get("callback", None))


@catch_error_as_json
@csrf_exempt
def index_node_api(request, title):
    pass

@catch_error_as_json
@csrf_exempt
def index_api(request, title, raw=False):
    """
    API for manipulating text index records (aka "Text Info")
    """
    if request.method == "GET":
        with_content_counts = bool(request.GET.get("with_content_counts", False))
        i = library.get_index(title).contents(raw=raw, with_content_counts=with_content_counts)

        if request.GET.get("with_related_topics", False):
            i["relatedTopics"] = get_topics_for_book(title, annotate=True)

        return jsonResponse(i, callback=request.GET.get("callback", None))

    if request.method == "POST":
        # use the update function if update is in the params
        func = tracker.update if request.GET.get("update", False) else tracker.add
        j = json.loads(request.POST.get("json"))
        if not j:
            return jsonResponse({"error": "Missing 'json' parameter in post data."})
        j["title"] = title.replace("_", " ")
        #todo: move this to texts_api, pass the changes down through the tracker and text chunk
        #if "versionTitle" in j:
        #    if j["versionTitle"] == "Sefaria Community Translation":
        #        j["license"] = "CC0"
        #        j["licenseVetter"] = True
        if not request.user.is_authenticated:
            key = request.POST.get("apikey")
            if not key:
                return jsonResponse({"error": "You must be logged in or use an API key to save texts."})
            apikey = db.apikeys.find_one({"key": key})
            if not apikey:
                return jsonResponse({"error": "Unrecognized API key."})
            return jsonResponse(func(apikey["uid"], Index, j, method="API", raw=raw).contents(raw=raw))
        else:
            title = j.get("oldTitle", j.get("title"))
            try:
                library.get_index(title)  # getting the index just to tell if it exists
                # Only allow staff and the person who submitted a text to edit
                if not request.user.is_staff and not user_started_text(request.user.id, title):
                   return jsonResponse({"error": "{} is protected from change.<br/><br/>See a mistake?<br/>Email hello@sefaria.org.".format(title)})
            except BookNameError:
                pass  # if this is a new text, allow any logged in user to submit
        @csrf_protect
        def protected_index_post(request):
            return jsonResponse(
                func(request.user.id, Index, j, raw=raw).contents(raw=raw)
            )
        return protected_index_post(request)

    if request.method == "DELETE":
        if not request.user.is_staff:
            return jsonResponse({"error": "Only moderators can delete texts indices."})

        title = title.replace("_", " ")

        i = library.get_index(title)

        i.delete()
        record_index_deletion(title, request.user.id)

        return jsonResponse({"status": "ok"})

    return jsonResponse({"error": "Unsupported HTTP method."}, callback=request.GET.get("callback", None))


@catch_error_as_json
@json_response_decorator
@django_cache(cache_type="persistent", default_on_miss=True, decorate_data_with_key=True)
def bare_link_api(request, book, cat):
    if request.method == "GET":
        resp = get_book_link_collection(book, cat)
        return resp

    elif request.method == "POST":
        return {"error": "Not implemented."}


@catch_error_as_json
@json_response_decorator
@django_cache(cache_type="persistent", default_on_miss=True, decorate_data_with_key=True)
def link_count_api(request, cat1, cat2):
    """
    Return a count document with the number of links between every text in cat1 and every text in cat2
    """
    if request.method == "GET":
        resp = get_link_counts(cat1, cat2)
        return resp

    elif request.method == "POST":
        return {"error": "Not implemented."}


@catch_error_as_json
def word_count_api(request, title, version, language):
    if request.method == "GET":
        counts = VersionSet({"title": title, "versionTitle": version, "language": language}).word_count()
        resp = jsonResponse({"wordCount": counts}, callback=request.GET.get("callback", None))
        return resp

    elif request.method == "POST":
        return jsonResponse({"error": "Not implemented."})


@catch_error_as_json
def counts_api(request, title):
    """
    API for retrieving the counts document for a given text node.
    :param title: A valid node title
    """
    title = title.replace("_", " ")

    if request.method == "GET":
        return jsonResponse(StateNode(title).contents(), callback=request.GET.get("callback", None))

    elif request.method == "POST":
        if not request.user.is_staff:
            return jsonResponse({"error": "Not permitted."})

        if "update" in request.GET:
            flag = request.GET.get("flag", None)
            if not flag:
                return jsonResponse({"error": "'flag' parameter missing."})
            val = request.GET.get("val", None)
            val = True if val == "true" else False

            vs = VersionState(title)
            if not vs:
                raise InputError("State not found for : {}".format(title))
            vs.set_flag(flag, val).save()

            return jsonResponse({"status": "ok"})

        return jsonResponse({"error": "Not implemented."})

@catch_error_as_json
def shape_api(request, title):
    """
    API for retrieving a shape document for a given text or category.
    For simple texts, returns a dict with keys:
	{
		"section": Category immediately above book
		"heTitle": Hebrew title of node
		"length": Number of chapters
		"chapters": List of Chapter Lengths (think about depth 1 & 3)
		"title": English title of node
		"book": English title of Book
	}
    For complex texts or categories, returns a list of dicts.
    :param title: A valid node title or a path to a category, separated by /.

    "depth" parameter is DEPRECATED. I don't believe it's used but if so, below is the old documenation for it
    The "depth" parameter in the query string indicates how many levels in the category tree to descend.  Default is 2.
    If depth == 0, descends to end of tree

    The "dependents" parameter, if true, includes dependent texts.  By default, they are filtered out.
    """
    def _simple_shape(snode):
        sn = StateNode(snode=snode)
        shape = sn.var("all", "shape")

        return {
            "section": snode.index.categories[-1],
            "heTitle": snode.full_title("he"),
            "title": snode.full_title("en"),
            "length": len(shape) if isinstance(shape, list) else 1,  # hmmmm
            "chapters": shape,
            "book": snode.index.title,
            "heBook": snode.index.get_title(lang="he"),
        }

    def _collapse_book_leaf_shapes(leaf_shapes):
        """Groups leaf node shapes for a single book into one object so that resulting list corresponds 1:1 to books"""
        if type(leaf_shapes) != list:
            return leaf_shapes

        results = []
        prev_shape = None
        complex_book_in_progress = None

        for shape in leaf_shapes:
            if prev_shape and prev_shape["book"] != shape["book"]:
                if complex_book_in_progress:
                    results.append(complex_book_in_progress)
                    complex_book_in_progress = None
                else:
                    results.append(prev_shape)
            elif prev_shape:
                complex_book_in_progress = complex_book_in_progress or {
                    "isComplex": True,
                    "section": prev_shape["section"],
                    "length": prev_shape["length"],
                    "chapters": [prev_shape],
                    "book": prev_shape["book"],
                    "heBook": prev_shape["heBook"],
                }
                complex_book_in_progress["chapters"].append(shape)
                complex_book_in_progress["length"] += shape["length"]
            prev_shape = shape

        results.append(complex_book_in_progress or prev_shape)

        return results

    title = title.replace("_", " ")

    if request.method == "GET":
        sn = library.get_schema_node(title, "en")

        # Leaf Node
        if sn and not sn.children:
            res = [_simple_shape(sn)]

        # Branch Node
        elif sn and sn.children:
            res = [_simple_shape(n) for n in sn.get_leaf_nodes()]

        # Category
        else:
            cat_list = title.split("/")
            depth = request.GET.get("depth", 2)
            include_dependents = request.GET.get("dependents", False)
            indexes = []
            if len(cat_list) == 1:
                # try as corpus
                indexes = library.get_indexes_in_corpus(cat_list[0], include_dependant=include_dependents, full_records=True)
            if len(indexes) == 0:
                cat = library.get_toc_tree().lookup(cat_list)  # just used for validating that the cat exists
                if not cat:
                    res = {"error": "No index or category found to match {}".format(title)}
                    return jsonResponse(res, callback=request.GET.get("callback", None))
                indexes = library.get_indexes_in_category_path(cat_list, include_dependant=include_dependents, full_records=True)

            res = [_simple_shape(jan) for index in indexes for jan in index.nodes.get_leaf_nodes()]

        res = _collapse_book_leaf_shapes(res)
        return jsonResponse(res, callback=request.GET.get("callback", None))



@catch_error_as_json
def text_preview_api(request, title):
    """
    API for retrieving a document that gives preview text (first characters of each section)
    for text 'title'
    """
    oref = Ref(title)
    response = oref.index.contents()
    response['node_title'] = oref.index_node.full_title()

    def get_preview(prev_oref):
        text = TextFamily(prev_oref, pad=False, commentary=False)

        if prev_oref.index_node.depth == 1:
            # Give deeper previews for texts with depth 1 (boring to look at otherwise)
            text.text, text.he = [[i] for i in text.text], [[i] for i in text.he]
        preview = text_preview(text.text, text.he) if (text.text or text.he) else []
        return preview if isinstance(preview, list) else [preview]

    if not oref.index_node.has_children():
        response['preview'] = get_preview(oref)
    elif oref.index_node.has_default_child():
        r = oref.index_node.get_default_child().ref()  # Get ref through ref() to get default leaf node and avoid getting parent node
        response['preview'] = get_preview(r)

    return jsonResponse(response, callback=request.GET.get("callback", None))


def revarnish_link(link):
    if USE_VARNISH:
        for ref in link.refs:
            invalidate_ref(Ref(ref), purge=True)


@catch_error_as_json
@csrf_exempt
def links_api(request, link_id_or_ref=None):
    """
    API for textual links.
    Currently also handles post notes.
    #TODO: can we distinguish between a link_id (mongo id) for POSTs and a ref for GETs?
    """

    def _internal_do_post(request, link, uid, **kwargs):
        func = tracker.update if "_id" in link else tracker.add
        # use the correct function if params indicate this is a note save
        # func = save_note if "type" in j and j["type"] == "note" else save_link
        #obj = func(apikey["uid"], model.Link, link, **kwargs)
        obj = func(uid, Link, link, **kwargs)
        try:
            if USE_VARNISH:
                revarnish_link(obj)
        except Exception as e:
            logger.error(e)
        return format_object_for_client(obj)

    def _internal_do_delete(request, link_id_or_ref, uid):
        obj = tracker.delete(uid, Link, link_id_or_ref, callback=revarnish_link)
        return obj

    if request.method == "GET":
        callback=request.GET.get("callback", None)
        if link_id_or_ref is None:
            return jsonResponse({"error": "Missing text identifier"}, callback)
        #The Ref instanciation is just to validate the Ref and let an error bubble up.
        #TODO is there are better way to validate the ref from GET params?
        Ref(link_id_or_ref)
        with_text = int(request.GET.get("with_text", 1))
        with_sheet_links = int(request.GET.get("with_sheet_links", 0))
        return jsonResponse(get_links(link_id_or_ref, with_text=with_text, with_sheet_links=with_sheet_links), callback)

    if not request.user.is_authenticated:
        delete_query = QueryDict(request.body)
        key = delete_query.get("apikey") #key = request.POST.get("apikey")
        if not key:
            return jsonResponse({"error": "You must be logged in or use an API key to add, edit or delete links."})
        apikey = db.apikeys.find_one({"key": key})
        if not apikey:
            return jsonResponse({"error": "Unrecognized API key."})
        uid = apikey["uid"]
        kwargs = {"method": "API"}
        user = User.objects.get(id=apikey["uid"])
    else:
        user = request.user
        uid = request.user.id
        kwargs = {}
        _internal_do_post = csrf_protect(_internal_do_post)
        _internal_do_delete = staff_member_required(csrf_protect(_internal_do_delete))

    if request.method == "POST":
        j = request.POST.get("json")
        if not j:
            return jsonResponse({"error": "Missing 'json' parameter in post data."})

        j = json.loads(j)
        skip_check = request.GET.get("skip_lang_check", 0)
        override_preciselink = request.GET.get("override_preciselink", 0)
        if isinstance(j, list):
            res = []
            for i in j:
                try:
                    if skip_check:
                        i["_skip_lang_check"] = True
                    if override_preciselink:
                        i["_override_preciselink"] = True
                    retval = _internal_do_post(request, i, uid, **kwargs)
                    res.append({"status": "ok. Link: {} | {} Saved".format(retval["ref"], retval["anchorRef"])})
                except Exception as e:
                    res.append({"error": "Link: {} | {} Error: {}".format(i["refs"][0], i["refs"][1], str(e))})

            try:
                res_slice = request.GET.get("truncate_response", None)
                if res_slice:
                    res_slice = int(res_slice)
            except Exception as e:
                res_slice = None
            return jsonResponse(res[:res_slice])
        else:
            if skip_check:
                j["_skip_lang_check"] = True
            return jsonResponse(_internal_do_post(request, j, uid, **kwargs))

    if request.method == "DELETE":
        if not link_id_or_ref:
            return jsonResponse({"error": "No link id given for deletion."})

        if not user.is_staff:
            return jsonResponse({"error": "Only Sefaria Moderators can delete links."})

        try:
            ref = Ref(link_id_or_ref)
        except InputError as e:
            if ObjectId.is_valid(link_id_or_ref):
                # link_id_or_ref is id so just delete this link
                retval = _internal_do_delete(request, link_id_or_ref, uid)
                return jsonResponse(retval)
            else:
                return jsonResponse({"error": "{} is neither a valid Ref nor a valid Mongo ObjectID. {}".format(link_id_or_ref, e)})

        ls = LinkSet(ref)
        if ls.count() == 0:
            return jsonResponse({"error": "No links found for {}".format(ref)})

        results = []
        for l in ls:
            link_id = str(l._id)
            refs = l.refs
            try:
                retval = _internal_do_delete(request, link_id, uid)
                if "error" in retval:
                    raise Exception(retval["error"])
                else:
                    results.append({"status": "ok. Link: {} | {} Deleted".format(refs[0], refs[1])})
            except Exception as e:
                results.append({"error": "Link: {} | {} Error: {}".format(refs[0], refs[1], str(e))})

        return jsonResponse(results)


    return jsonResponse({"error": "Unsupported HTTP method."})


@catch_error_as_json
@csrf_exempt
def link_summary_api(request, ref):
    """
    Returns a summary of links available for ref.
    """
    oref    = Ref(ref)
    summary = oref.linkset().summary(oref)
    return jsonResponse(summary, callback=request.GET.get("callback", None))


@catch_error_as_json
@csrf_exempt
def notes_api(request, note_id_or_ref):
    """
    API for user notes.
    A call to this API with GET returns the list of public notes and private notes belong to the current user on this Ref.
    """
    if request.method == "GET":
        creds = user_credentials(request)
        if not note_id_or_ref:
            raise Http404
        oref = Ref(note_id_or_ref)
        cb = request.GET.get("callback", None)
        private = request.GET.get("private", False)
        res = get_notes(oref, uid=creds["user_id"], public=(not private))
        return jsonResponse(res, cb)

    if request.method == "POST":
        j = request.POST.get("json")
        if not j:
            return jsonResponse({"error": "Missing 'json' parameter in post data."})
        note = json.loads(j)

        if "refs" in note:
            # If data was posted with an array or refs, squish them into one
            # This assumes `refs` are sequential.
            note["ref"] = Ref(note["refs"][0]).to(Ref(note["refs"][-1])).normal()
            del note["refs"]

        func = tracker.update if "_id" in note else tracker.add
        if "_id" in note:
            note["_id"] = ObjectId(note["_id"])
        if not request.user.is_authenticated:
            key = request.POST.get("apikey")
            if not key:
                return jsonResponse({"error": "You must be logged in or use an API key to add, edit or delete links."})

            apikey = db.apikeys.find_one({"key": key})
            if not apikey:
                return jsonResponse({"error": "Unrecognized API key."})
            note["owner"] = apikey["uid"]
            response = format_object_for_client(
                func(apikey["uid"], Note, note, method="API")
            )
        else:
            note["owner"] = request.user.id
            @csrf_protect
            def protected_note_post(req):
                resp = format_object_for_client(
                    func(req.user.id, Note, note)
                )
                return resp
            response = protected_note_post(request)
        if request.POST.get("layer", None):
            layer = Layer().load({"urlkey": request.POST.get("layer")})
            if not layer:
                raise InputError("Layer not found.")
            else:
                # Create notifications for this activity
                path = "/" + note["ref"] + "?layer=" + layer.urlkey
                if ObjectId(response["_id"]) not in layer.note_ids:
                # only notify for new notes, not edits
                    for uid in layer.listeners():
                        if request.user.id == uid:
                            continue
                        n = Notification({"uid": uid})
                        n.make_discuss(adder_id=request.user.id, discussion_path=path)
                        n.save()
                layer.add_note(response["_id"])
                layer.save()

        return jsonResponse(response)

    if request.method == "DELETE":
        if not request.user.is_authenticated:
            return jsonResponse({"error": "You must be logged in to delete notes."})
        return jsonResponse(
            tracker.delete(request.user.id, Note, note_id_or_ref)
        )

    return jsonResponse({"error": "Unsupported HTTP method."})


@api_view(["GET"])
@catch_error_as_json
def all_notes_api(request):

    private = request.GET.get("private", False)
    if private:
        if not request.user.is_authenticated:
            res = {"error": "You must be logged in to access you notes."}
        else:
            res = [note.contents(with_string_id=True) for note in NoteSet({"owner": request.user.id}, sort=[("_id", -1)]) ]
    else:
        resr = {"error": "Not implemented."}
    return jsonResponse(res, callback=request.GET.get("callback", None))


@catch_error_as_json
def related_api(request, tref):
    """
    Single API to bundle available content related to `tref`.
    """
    if request.GET.get("private", False) and request.user.is_authenticated:
        oref = Ref(tref)
        response = {
            "sheets": get_sheets_for_ref(tref, uid=request.user.id),
            "notes": get_notes(oref, uid=request.user.id, public=False)
        }
    elif request.GET.get("private", False) and not request.user.is_authenticated:
        response = {"error": "You must be logged in to access private content."}
    else:
        response = {
            "links": get_links(tref, with_text=False, with_sheet_links=request.GET.get("with_sheet_links", False)),
            "sheets": get_sheets_for_ref(tref),
            "notes": [],  # get_notes(oref, public=True) # Hiding public notes for now
            "webpages": get_webpages_for_ref(tref),
            "topics": get_topics_for_ref(tref, annotate=True),
            "manuscripts": ManuscriptPageSet.load_set_for_client(tref),
            "media": get_media_for_ref(tref),
        }
        for value in response.values():
            for item in value:
                if 'expandedRefs' in item:
                    del item['expandedRefs']
    return jsonResponse(response, callback=request.GET.get("callback", None))


@catch_error_as_json
def versions_api(request, tref):
    """
    API for retrieving available text versions list of a ref.
    """
    oref = Ref(tref)
    versions = oref.version_list()

    return jsonResponse(versions, callback=request.GET.get("callback", None))


@catch_error_as_json
def version_status_api(request):
    res = []
    for v in VersionSet():
        try:
            res.append({
                "id": str(v._id),
                "title": v.title,
                "version": v.versionTitle,
                "language": v.language,
                "categories": v.get_index().categories,
                "wordcount": v.word_count()
            })
        except Exception:
            pass
    return jsonResponse(sorted(res, key = lambda x: x["title"] + x["version"]), callback=request.GET.get("callback", None))




@json_response_decorator
@django_cache(cache_type="persistent", default_on_miss=True, decorate_data_with_key=True)
def version_status_tree_api(request, lang=None):
    return library.simplify_toc(lang=lang)


@sanitize_get_params
def visualize_library(request, lang=None, cats=None):

    template_vars = {"lang": lang or "",
                     "cats": json.dumps(cats.replace("_", " ").split("/") if cats else [])}

    return render_template(request,'visual_library.html', None, template_vars)


def visualize_toc(request):
    return render_template(request,'visual_toc.html', None, {})


def visualize_parasha_colors(request):
    return render_template(request,'visual_parasha_colors.html', None, {})


def visualize_links_through_rashi(request):
    level = request.GET.get("level", 1)
    json_file = "../static/files/torah_rashi_torah.json" if level == 1 else "../static/files/tanach_rashi_tanach.json"
    return render_template(request,'visualize_links_through_rashi.html', None, {"json_file": json_file})

def talmudic_relationships(request):
    json_file = "../static/files/talmudic_relationships_data.json"
    return render_template(request,'talmudic_relationships.html', None, {"json_file": json_file})

def sefer_hachinukh_mitzvot(request):
    csv_file = "../static/files/mitzvot.csv"
    return render_template(request,'sefer_hachinukh_mitzvot.html', None, {"csv": csv_file})

def unique_words_viz(request):
    csv_file = "../static/files/commentators_torah_unique_words.csv"
    return render_template(request,'unique_words_viz.html', None, {"csv": csv_file})

@catch_error_as_json
def set_lock_api(request, tref, lang, version):
    """
    API to set an edit lock on a text segment.
    """
    user = request.user.id if request.user.is_authenticated else 0
    set_lock(Ref(tref).normal(), lang, version.replace("_", " "), user)
    return jsonResponse({"status": "ok"})


@catch_error_as_json
def release_lock_api(request, tref, lang, version):
    """
    API to release the edit lock on a text segment.
    """
    release_lock(Ref(tref).normal(), lang, version.replace("_", " "))
    return jsonResponse({"status": "ok"})


@catch_error_as_json
def check_lock_api(request, tref, lang, version):
    """
    API to check whether a text segment currently has an edit lock.
    """
    locked = check_lock(Ref(tref).normal(), lang, version.replace("_", " "))
    return jsonResponse({"locked": locked})


@catch_error_as_json
def lock_text_api(request, title, lang, version):
    """
    API for locking or unlocking a text as a whole.
    To unlock, include the URL parameter "action=unlock"
    """
    if not request.user.is_staff:
        return jsonResponse({"error": "Only Sefaria Moderators can lock texts."})

    title   = title.replace("_", " ")
    version = version.replace("_", " ")
    vobj = Version().load({"title": title, "language": lang, "versionTitle": version})

    if request.GET.get("action", None) == "unlock":
        vobj.status = None
    else:
        vobj.status = "locked"

    vobj.save()
    return jsonResponse({"status": "ok"})


@catch_error_as_json
@csrf_exempt
def flag_text_api(request, title, lang, version):
    """
    API for manipulating attributes of versions.
    versionTitle changes are handled with an attribute called `newVersionTitle`

    Non-Identifying attributes handled:
        versionSource, versionNotes, license, priority, digitizedBySefaria

    `language` attributes are not handled.
    """
    _attributes_to_save = Version.optional_attrs + ["versionSource"]

    if not request.user.is_authenticated:
        key = request.POST.get("apikey")
        if not key:
            return jsonResponse({"error": "You must be logged in or use an API key to perform this action."})
        apikey = db.apikeys.find_one({"key": key})
        if not apikey:
            return jsonResponse({"error": "Unrecognized API key."})
        user = User.objects.get(id=apikey["uid"])
        if not user.is_staff:
            return jsonResponse({"error": "Only Sefaria Moderators can flag texts."})

        flags = json.loads(request.POST.get("json"))
        title   = title.replace("_", " ")
        version = version.replace("_", " ")
        vobj = Version().load({"title": title, "language": lang, "versionTitle": version})
        if flags.get("newVersionTitle"):
            vobj.versionTitle = flags.get("newVersionTitle")
        for flag in _attributes_to_save:
            if flag in flags:
                setattr(vobj, flag, flags[flag])
        vobj.save()
        return jsonResponse({"status": "ok"})
    elif request.user.is_staff:
        @csrf_protect
        def protected_post(request, title, lang, version):
            flags = json.loads(request.POST.get("json"))
            title   = title.replace("_", " ")
            version = version.replace("_", " ")
            vobj = Version().load({"title": title, "language": lang, "versionTitle": version})
            if flags.get("newVersionTitle"):
                vobj.versionTitle = flags.get("newVersionTitle")
            for flag in _attributes_to_save:
                if flag in flags:
                    setattr(vobj, flag, flags[flag])
            vobj.save()
            return jsonResponse({"status": "ok"})
        return protected_post(request, title, lang, version)
    else:
        return jsonResponse({"error": "Unauthorized"})


@catch_error_as_json
@csrf_exempt
def tag_category_api(request, path=None):
    if request.method == "GET":
        if not path or path == "index":
            categories = TopicSet({"isTopLevelDisplay": True}, sort=[("displayOrder", 1)])
        else:
            slug = SluggedAbstractMongoRecord.normalize_slug(path)
            topic = Topic.init(slug)
            if not topic:
                categories = []
            else:
                links = topic.link_set(query_kwargs={"linkType": "displays-under", "toTopic": slug})
                categories = [Topic.init(l.topic) for l in links]
                categories.sort(key=lambda x: getattr(x, 'displayOrder', 10000))

        category_names = [{
            "tag":   category.get_primary_title('en'),
            "heTag": category.get_primary_title("he"),
            "slug":  category.slug
        } for category in categories]
        return jsonResponse(category_names)




@catch_error_as_json
@csrf_exempt
def category_api(request, path=None):
    """
    API for looking up categories and adding Categories to the Category collection.
    GET takes a category path on the URL.  Returns the category specified.
       e.g. "api/category/Tanakh/Torah"
       If the category is not found, it will return "error" in a json object.
       It will also attempt to find the closest parent.  If found, it will include "closest_parent" alongside "error".
    POST takes no arguments on the URL.  Takes complete category as payload.  Category must not already exist.  Parent of category must exist.
    """
    if request.method == "GET":
        if not path:
            return jsonResponse({"error": "Please provide category path."})
        cats = path.split("/")
        cat = Category().load({"path": cats})
        if cat:
            return jsonResponse(cat.contents())
        else:
            for i in range(len(cats) - 1, 0, -1):
                cat = Category().load({"path": cats[:i]})
                if cat:
                    return jsonResponse({"error": "Category not found", "closest_parent": cat.contents()})
        return jsonResponse({"error": "Category not found"})

    if request.method == "POST":
        def _internal_do_post(request, cat, uid, **kwargs):
            return tracker.add(uid, Category, cat, **kwargs).contents()

        if not request.user.is_authenticated:
            key = request.POST.get("apikey")
            if not key:
                return jsonResponse({"error": "You must be logged in or use an API key to add or delete categories."})
            apikey = db.apikeys.find_one({"key": key})
            if not apikey:
                return jsonResponse({"error": "Unrecognized API key."})
            user = User.objects.get(id=apikey["uid"])
            if not user.is_staff:
                return jsonResponse({"error": "Only Sefaria Moderators can add or delete categories."})
            uid = apikey["uid"]
            kwargs = {"method": "API"}
        elif request.user.is_staff:
            uid = request.user.id
            kwargs = {}
            _internal_do_post = csrf_protect(_internal_do_post)
        else:
            return jsonResponse({"error": "Only Sefaria Moderators can add or delete categories."})

        j = request.POST.get("json")
        if not j:
            return jsonResponse({"error": "Missing 'json' parameter in post data."})
        j = json.loads(j)
        if "path" not in j:
            return jsonResponse({"error": "'path' is a required attribute"})
        if Category().load({"path": j["path"]}):
            return jsonResponse({"error": "Category {} already exists.".format(", ".join(j["path"]))})
        if not Category().load({"path": j["path"][:-1]}):
            return jsonResponse({"error": "No parent category found: {}".format(", ".join(j["path"][:-1]))})
        return jsonResponse(_internal_do_post(request, j, uid, **kwargs))

    if request.method == "DELETE":
        return jsonResponse({"error": "Unsupported HTTP method."})  # TODO: support this?

    return jsonResponse({"error": "Unsupported HTTP method."})


@catch_error_as_json
@csrf_exempt
def calendars_api(request):
    if request.method == "GET":
        diaspora = request.GET.get("diaspora", "1")
        custom = request.GET.get("custom", None)
        zone_name = request.GET.get("timezone", timezone.get_current_timezone_name())

        try:
            zone = pytz.timezone(zone_name)
        except pytz.exceptions.UnknownTimeZoneError as e:
            return jsonResponse({"error": "Unknown 'timezone' value: '%s'." % zone_name})

        try:
            year = int(request.GET.get("year", None))
            month = int(request.GET.get("month", None))
            day = int(request.GET.get("day", None))
            # If a user is asking the API for a specific date there's really no reason to specify a timezone.
            # The user also doesnt expect the date to get mangled by the default timzone which might implicitly set it back a day
            datetimeobj = datetime(year, month, day, tzinfo=pytz.timezone("UTC"))
        except Exception as e:
            datetimeobj = timezone.localtime(timezone.now(), timezone=zone)

        if diaspora not in ["0", "1"]:
            return jsonResponse({"error": "'Diaspora' parameter must be 1 or 0."})
        else:
            diaspora = True if diaspora == "1" else False
            calendars = get_all_calendar_items(datetimeobj, diaspora=diaspora, custom=custom)
            return jsonResponse({"date": datetimeobj.date().isoformat(),
                                 "timezone" : datetimeobj.tzinfo.zone,
                                 "calendar_items": calendars},
                                callback=request.GET.get("callback", None))


@catch_error_as_json
@csrf_exempt
def parasha_next_read_api(request, parasha):
    """
    Get info on when `parasha` is next read.
    Returns JSON with Haftarahs read and date of when this parasha is next read
    :param request:
    :return:
    """
    if request.method == "GET":
        datetimeobj = timezone.localtime(timezone.now())
        return jsonResponse(parashat_hashavua_and_haftara(datetimeobj, request.diaspora, parasha=parasha, ret_type='dict'))


@catch_error_as_json
@csrf_exempt
def terms_api(request, name):
    """
    API for adding a Term to the Term collection.
    This is mainly to be used for adding hebrew internationalization language for section names, categories and commentators
    """
    if request.method == "GET":
        term = Term().load({'name': name}) or Term().load_by_title(name)
        if term is None:
            return jsonResponse({"error": "Term does not exist."})
        else:
            return jsonResponse(term.contents(), callback=request.GET.get("callback", None))

    if request.method in ("POST", "DELETE"):
        def _internal_do_post(request, uid):
            t = Term().load({'name': name}) or Term().load_by_title(name)
            if request.method == "POST":
                term = request.POST.get("json")
                if not term:
                    return {"error": "Missing 'json' parameter in POST data."}
                term = json.loads(term)
                if t and not request.GET.get("update"):
                    return {"error": "Term already exists."}
                elif t and request.GET.get("update"):
                    term["_id"] = t._id

                func = tracker.update if request.GET.get("update", False) else tracker.add
                return func(uid, Term, term, **kwargs).contents()

            elif request.method == "DELETE":
                if not t:
                    return {"error": 'Term "%s" does not exist.' % name}
                return tracker.delete(uid, Term, t._id)

        if not request.user.is_authenticated:
            key = request.POST.get("apikey")
            if not key:
                return jsonResponse({"error": "You must be logged in or use an API key to add, edit or delete terms."})
            apikey = db.apikeys.find_one({"key": key})
            if not apikey:
                return jsonResponse({"error": "Unrecognized API key."})
            user = User.objects.get(id=apikey["uid"])
            if not user.is_staff:
                return jsonResponse({"error": "Only Sefaria Moderators can add or edit terms."})
            uid = apikey["uid"]
            kwargs = {"method": "API"}
        elif request.user.is_staff:
            uid = request.user.id
            kwargs = {}
            _internal_do_post = csrf_protect(_internal_do_post)
        else:
            return jsonResponse({"error": "Only Sefaria Moderators can add or edit terms."})

        return jsonResponse(_internal_do_post(request, uid))

    return jsonResponse({"error": "Unsupported HTTP method."})


def get_name_completions(name, limit, ref_only, topic_override=False):
    lang = "he" if is_hebrew(name) else "en"
    completer = library.ref_auto_completer(lang) if ref_only else library.full_auto_completer(lang)
    object_data = None
    ref = None
    topic = None
    if topic_override:
        topic_set = TopicSet({"titles.text": re.compile(fr'^{re.escape(name)}$', flags=re.IGNORECASE)}, sort=[("numSources", -1)], limit=1)
        if topic_set.count() > 0:
            topic = topic_set.array()[0]
    try:
        ref = Ref(name)
        inode = ref.index_node
        if isinstance(inode, SheetLibraryNode):
            ref = None
            raise InputError

        # Find possible dictionary entries.  This feels like a messy way to do this.  Needs a refactor.
        if inode.is_virtual and inode.parent and getattr(inode.parent, "lexiconName", None) in library._lexicon_auto_completer:
            base_title = inode.parent.full_title()
            lexicon_ac = library.lexicon_auto_completer(inode.parent.lexiconName)
            t = [base_title + ", " + t[1] for t in lexicon_ac.items(inode.word)[:limit or None]]
            completions = list(OrderedDict.fromkeys(t))  # filter out dupes
            completion_objects = [o for n in completions for o in lexicon_ac.get_data(n)]

        else:
            completions, completion_objects = completer.complete(name, limit)
            object_data = completer.get_object(name)

    except DictionaryEntryNotFoundError as e:
        # A dictionary beginning, but not a valid entry
        lexicon_ac = library.lexicon_auto_completer(e.lexicon_name)
        t = [e.base_title + ", " + t[1] for t in lexicon_ac.items(e.word)[:limit or None]]
        completions = list(OrderedDict.fromkeys(t))  # filter out dupes
        completion_objects = [o for n in completions for o in lexicon_ac.get_data(n)]
    except InputError:  # Not a Ref
        completions, completion_objects = completer.complete(name, limit)
        object_data = completer.get_object(name)

    return {
        "completions": completions,
        "completion_objects": completion_objects,
        "lang": lang,
        "object_data": object_data,
        "ref": ref,
        "topic": topic,
    }


@catch_error_as_json
def topic_completion_api(request, topic):
    limit = int(request.GET.get("limit", 10))
    result = library.topic_auto_completer().complete(topic, limit=limit)
    return jsonResponse(result)


@catch_error_as_json
def name_api(request, name):
    if request.method != "GET":
        return jsonResponse({"error": "Unsupported HTTP method."})
    topic_override = name.startswith('#')
    name = name[1:] if topic_override else name
    # Number of results to return.  0 indicates no limit
    LIMIT = int(request.GET.get("limit", 10))
    ref_only = request.GET.get("ref_only", False)
    completions_dict = get_name_completions(name, LIMIT, ref_only, topic_override)
    ref = completions_dict["ref"]
    topic = completions_dict["topic"]
    d = {
        "lang": completions_dict["lang"],
        "is_ref": False,
        "completions": completions_dict["completions"],
        "completion_objects": completions_dict["completion_objects"],
    }
    if ref:
        inode = ref.index_node
        d.update({
            "is_ref": True,
            "is_book": ref.is_book_level(),
            "is_node": len(ref.sections) == 0,
            "is_section": ref.is_section_level(),
            "is_segment": ref.is_segment_level(),
            "is_range": ref.is_range(),
            "type": "ref",
            "ref": ref.normal(),
            "url": ref.url(),
            "index": ref.index.title,
            "book": ref.book,
            "internalSections": ref.sections,
            "internalToSections": ref.toSections,
            "sections": ref.normal_sections(),  # this switch is to match legacy behavior of parseRef
            "toSections": ref.normal_toSections(),
            # todo: ADD textual completions as well (huh?)
            "examples": []
        })
        if inode.has_numeric_continuation():
            inode = inode.get_default_child() if inode.has_default_child() else inode
            d["sectionNames"] = inode.sectionNames
            d["heSectionNames"] = list(map(hebrew_term, inode.sectionNames))
            d["addressExamples"] = [t.toStr("en", 3*i+3) for i,t in enumerate(inode._addressTypes)]
            d["heAddressExamples"] = [t.toStr("he", 3*i+3) for i,t in enumerate(inode._addressTypes)]
    elif topic:
        d['topic_slug'] = topic.slug
    elif completions_dict["object_data"]:
        # let's see if it's a known name of another sort
        d["type"] = completions_dict["object_data"]["type"]
        d["key"] = completions_dict["object_data"]["key"]

    return jsonResponse(d)


@catch_error_as_json
def dictionary_completion_api(request, word, lexicon=None):
    """
    Given a dictionary, looks up the word in that dictionary
    :param request:
    :param word:
    :param dictionary:
    :return:
    """
    if request.method != "GET":
        return jsonResponse({"error": "Unsupported HTTP method."})

    # Number of results to return.  0 indicates no limit
    LIMIT = int(request.GET.get("limit", 10))

    if lexicon is None:
        ac = library.cross_lexicon_auto_completer()
        rs, _ = ac.complete(word, LIMIT)
        result = [[r, r] for r in rs]  # ac.title_trie[ac.normalizer(r)][0]["key"] - this was when we wanted the first option with nikud
    else:
        matches = [(item[0], x) for item in library.lexicon_auto_completer(lexicon).items(word)[:LIMIT] for x in item[1]]
        result = sorted(set(matches), key=lambda x: matches.index(x))  # dedup matches
    return jsonResponse(result)


@catch_error_as_json
def dictionary_api(request, word):
    """
    Looks for lexicon entries for the given string.
    If the string is more than one word, this will look for substring matches when not finding for the original input
    Optional attributes:
    'lookup_ref' to fine tune the search
    'never_split' to limit lookup to only the actual input string
    'always_split' to look for substring matches regardless of results for original input
    :param request:
    :param word:
    :return:
    """
    kwargs = {}
    for key in ["lookup_ref", "never_split", "always_split", "always_consonants"]:
        if request.GET.get(key, None):
            kwargs[key] = request.GET.get(key)
    result = []
    ls = LexiconLookupAggregator.lexicon_lookup(word, **kwargs)
    if ls:
        for l in ls:
            result.append(l.contents())

    return jsonResponse(result, callback=request.GET.get("callback", None))


@login_required
def user_stats_api(request, uid):

    assert request.method == "GET", "Unsupported Method"
    u = request.user
    assert (u.is_active and u.is_staff) or (int(uid) == u.id)
    quick = bool(request.GET.get("quick", False))
    if quick:
        return jsonResponse(public_user_data(uid))
    return jsonResponse(user_stats_data(uid))


@login_required
def site_stats_api(request):
    assert request.method == "GET", "Unsupported Method"
    return jsonResponse(site_stats_data())


@catch_error_as_json
def updates_api(request, gid=None):
    """
    API for retrieving general notifications.
    """
    if request.method == "GET":
        page      = int(request.GET.get("page", 0))
        page_size = int(request.GET.get("page_size", 10))

        notifications = GlobalNotificationSet({},limit=page_size, page=page)

        return jsonResponse({
                                "updates": notifications.client_contents(),
                                "page": page,
                                "page_size": page_size,
                                "count": notifications.count()
                            })

    elif request.method == "POST":
        if not request.user.is_authenticated:
            key = request.POST.get("apikey")
            if not key:
                return jsonResponse({"error": "You must be logged in or use an API key to perform this action."})
            apikey = db.apikeys.find_one({"key": key})
            if not apikey:
                return jsonResponse({"error": "Unrecognized API key."})
            user = User.objects.get(id=apikey["uid"])
            if not user.is_staff:
                return jsonResponse({"error": "Only Sefaria Moderators can add announcements."})

            payload = json.loads(request.POST.get("json"))
            try:
                GlobalNotification(payload).save()
                return jsonResponse({"status": "ok"})
            except AssertionError as e:
                return jsonResponse({"error": str(e)})

        elif request.user.is_staff:
            @csrf_protect
            def protected_post(request):
                payload = json.loads(request.POST.get("json"))
                try:
                    GlobalNotification(payload).save()
                    return jsonResponse({"status": "ok"})
                except AssertionError as e:
                    return jsonResponse({"error": str(e)})

            return protected_post(request)
        else:
            return jsonResponse({"error": "Unauthorized"})

    elif request.method == "DELETE":
        if not gid:
            return jsonResponse({"error": "No post id given for deletion."})
        if request.user.is_staff:
            @csrf_protect
            def protected_post(request):
                GlobalNotification().load_by_id(gid).delete()
                return jsonResponse({"status": "ok"})

            return protected_post(request)
        else:
            return jsonResponse({"error": "Unauthorized"})


@catch_error_as_json
def notifications_api(request):
    """
    API for retrieving user notifications.
    """
    if not request.user.is_authenticated:
        return jsonResponse({"error": "You must be logged in to access your notifications."})

    page      = int(request.GET.get("page", 0))
    page_size = int(request.GET.get("page_size", 10))

    notifications = NotificationSet().recent_for_user(request.user.id, limit=page_size, page=page)

    return jsonResponse({
        "notifications": notifications.client_contents(),
        "page": page,
        "page_size": page_size,
        "count": len(notifications)
    })


@catch_error_as_json
def notifications_read_api(request):
    """
    API for marking notifications as read

    Takes JSON in the "notifications" parameter of an array of
    notifcation ids as strings.
    """
    if request.method == "POST":
        notifications = request.POST.get("notifications")
        if not notifications:
            return jsonResponse({"error": "'notifications' post parameter missing."})
        if notifications == "all":
            notificationSet = NotificationSet().unread_for_user(request.user.id)
            for notification in notificationSet:
                notification.mark_read().save()
        else:
            notifications = json.loads(notifications)
            for id in notifications:
                notification = Notification().load_by_id(id)
                if notification.uid != request.user.id:
                    # Only allow expiring your own notifications
                    continue
                notification.mark_read().save()

        return jsonResponse({
                                "status": "ok",
                                "unreadCount": UserProfile(user_obj=request.user).unread_notification_count()
                            })

    else:
        return jsonResponse({"error": "Unsupported HTTP method."})


@catch_error_as_json
def messages_api(request):
    """
    API for posting user to user messages
    """
    if not request.user.is_authenticated:
        return jsonResponse({"error": "You must be logged in to access your messages."})

    if request.method == "POST":
        j = request.POST.get("json")
        if not j:
            return jsonResponse({"error": "No post JSON."})
        j = json.loads(j)

        Notification({"uid": j["recipient"]}).make_message(sender_id=request.user.id, message=j["message"]).save()
        return jsonResponse({"status": "ok"})

    elif request.method == "GET":
        return jsonResponse({"error": "Unsupported HTTP method."})


@catch_error_as_json
def follow_api(request, action, uid):
    """
    API for following and unfollowing another user.
    """
    if request.method != "POST":
        return jsonResponse({"error": "Unsupported HTTP method."})

    if not request.user.is_authenticated:
        return jsonResponse({"error": "You must be logged in to follow."})

    follow = FollowRelationship(follower=request.user.id, followee=int(uid))
    if action == "follow":
        follow.follow()
    elif action == "unfollow":
        follow.unfollow()

    return jsonResponse({"status": "ok"})


@catch_error_as_json
def follow_list_api(request, kind, uid):
    """
    API for retrieving a list of followers/followees for a given user.
    """
    if kind == "followers":
        f = FollowersSet(int(uid))
    elif kind == "followees":
        f = FolloweesSet(int(uid))

    return jsonResponse(annotate_user_list(f.uids))

@catch_error_as_json
def block_api(request, action, uid):
    """
    API for following and unfollowing another user.
    """

    if request.method != "POST":
        return jsonResponse({"error": "Unsupported HTTP method."}, status=405)

    if not request.user.is_authenticated:
        return jsonResponse({"error": "You must be logged in to follow."}, status=401)

    block = BlockRelationship(blocker=request.user.id, blockee=int(uid))
    if action == "block":
        block.block()
    elif action == "unblock":
        block.unblock()

    return jsonResponse({"status": "ok"})


def background_data_api(request):
    """
    API that bundles data which we want the client to prefetch,
    but should not block initial pageload.
    """
    language = request.GET.get("locale", 'english')
    # This is an API, its excluded from interfacelang middleware. There's no point in defaulting to request.interfaceLang here as its always 'english'.

    data = {}
    data.update(community_page_data(request, language=language))

    return jsonResponse(data)


@catch_error_as_json
def texts_history_api(request, tref, lang=None, version=None):
    """
    API for retrieving history information about a given text.
    """
    if request.method != "GET":
        return jsonResponse({"error": "Unsupported HTTP method."})

    tref = Ref(tref).normal()
    refRe = '^%s$|^%s:' % (tref, tref)
    if lang and version:
        query = {"ref": {"$regex": refRe }, "language": lang, "version": version.replace("_", " ")}
    else:
        query = {"ref": {"$regex": refRe }}
    history = db.history.find(query)

    summary = {"copiers": set(), "translators": set(), "editors": set(), "reviewers": set() }
    updated = history[0]["date"].isoformat() if len(history) else "Unknown"

    for act in history:
        if act["rev_type"].startswith("edit"):
            summary["editors"].update([act["user"]])
        elif act["rev_type"] == "review":
            summary["reviewers"].update([act["user"]])
        elif act["version"] == "Sefaria Community Translation":
            summary["translators"].update([act["user"]])
        else:
            summary["copiers"].update([act["user"]])

    # Don't list copiers and translators as editors as well
    summary["editors"].difference_update(summary["copiers"])
    summary["editors"].difference_update(summary["translators"])

    for group in summary:
        uids = list(summary[group])
        names = []
        for uid in uids:
            try:
                user = User.objects.get(id=uid)
                name = "%s %s" % (user.first_name, user.last_name)
                link = user_link(uid)
            except User.DoesNotExist:
                name = "Someone"
                link = user_link(-1)
            u = {
                'name': name,
                'link': link
            }
            names.append(u)
        summary[group] = names

    summary["lastUpdated"] = updated

    return jsonResponse(summary, callback=request.GET.get("callback", None))


@sanitize_get_params
def topics_page(request):
    """
    Page of all Topics
    """
    props = {
        "initialMenu":  "topics",
        "initialTopic": None,
    }

    desc = _("Explore Jewish Texts by Topic on Sefaria") if SITE_SETTINGS["TORAH_SPECIFIC"] else _("Explore by Topics")
    return render_template(request, 'base.html', props, {
        "title":          _("Topics") + " | " + _(SITE_SETTINGS["SITE_NAME"]["en"]),
        "desc":           desc
    })

@sanitize_get_params
def topic_page(request, topic):
    """
    Page of an individual Topic
    """
    topic_obj = Topic.init(topic)
    if topic_obj is None:
        # try to normalize
        topic_obj = Topic.init(SluggedAbstractMongoRecord.normalize_slug(topic))
        if topic_obj is None:
            raise Http404
        topic = topic_obj.slug
    props = {
        "initialMenu": "topics",
        "initialTopic": topic,
        "initialTab": urllib.parse.unquote(request.GET.get('tab', 'sources')),
        "initialTopicTitle": {
            "en": topic_obj.get_primary_title('en'),
            "he": topic_obj.get_primary_title('he')
        },
        "topicData": _topic_page_data(topic),
    }

    short_lang = 'en' if request.interfaceLang == 'english' else 'he'
    if SITE_SETTINGS["TORAH_SPECIFIC"]:
        header = _("Texts & Source Sheets from Torah, Talmud and Sefaria's library of Jewish sources.")
        desc = _("Jewish texts and source sheets about %(topic)s from Torah, Talmud and other sources in Sefaria's library.") % {
                   'topic': topic_obj.get_primary_title(short_lang)}
    else:
        header = _("Texts & Source Sheets")
        desc = _("Texts and source sheets about %(topic)s") % {'topic': topic_obj.get_primary_title(short_lang)}

    title = topic_obj.get_primary_title(short_lang) + " | " + header

    topic_desc = getattr(topic_obj, 'description', {}).get(short_lang, '')
    if topic_desc is not None:
        desc += " " + topic_desc
    return render_template(request,'base.html', props, {
        "title":          title,
        "desc":           desc,
    })

@catch_error_as_json
def topics_list_api(request):
    """
    API to get data for a particular topic.
    """
    limit = int(request.GET.get("limit", 1000))
    topics = get_all_topics(limit)
    response = [t.contents() for t in topics]
    response = jsonResponse(response, callback=request.GET.get("callback", None))
    response["Cache-Control"] = "max-age=3600"
    return response


@staff_member_required
def add_new_topic_api(request):
    if request.method == "POST":
        data = json.loads(request.POST["json"])
        t = Topic({'slug': "", "isTopLevelDisplay": data["category"] == "Main Menu", "data_source": "sefaria", "numSources": 0})
        t.add_title(data["title"], 'en', True, True)
        if "heTitle" in data:
            t.add_title(data["heTitle"], "he", True, True)
        t.set_slug_to_primary_title()

        if data["category"] != "Main Menu":  # not Top Level so create an IntraTopicLink to category
            new_link = IntraTopicLink({"toTopic": data["category"], "fromTopic": t.slug, "linkType": "displays-under", "dataSource": "sefaria"})
            new_link.save()

        t.description_published = True
        t.change_description(data["description"], data.get("catDescription", ""))
        t.save()

        library.get_topic_toc(rebuild=True)
        library.get_topic_toc_json(rebuild=True)
        library.get_topic_toc_category_mapping(rebuild=True)

        def protected_index_post(request):
            return jsonResponse(t.contents())
        return protected_index_post(request)


@staff_member_required
def delete_topic(request, topic):
    if request.method == "DELETE":
        topic_obj = Topic().load({"slug": topic})
        if topic_obj:
            topic_obj.delete()
            library.get_topic_toc(rebuild=True)
            library.get_topic_toc_json(rebuild=True)
            library.get_topic_toc_category_mapping(rebuild=True)
            return jsonResponse({"status": "OK"})
        else:
            return jsonResponse({"error": "Topic {} doesn't exist".format(topic)})
    else:
        return jsonResponse({"error": "This API only accepts DELETE requests."})

@catch_error_as_json
def topics_api(request, topic, v2=False):
    """
    API to get data or edit data for an existing topic
    """
    if request.method == "GET":
        with_links = bool(int(request.GET.get("with_links", False)))
        annotate_links = bool(int(request.GET.get("annotate_links", False)))
        group_related = bool(int(request.GET.get("group_related", False)))
        with_refs = bool(int(request.GET.get("with_refs", False)))
        annotate_time_period = bool(int(request.GET.get("annotate_time_period", False)))
        with_indexes = bool(int(request.GET.get("with_indexes", False)))
        ref_link_type_filters = set(filter(lambda x: len(x) > 0, request.GET.get("ref_link_type_filters", "").split("|")))
        response = get_topic(v2, topic, with_links=with_links, annotate_links=annotate_links, with_refs=with_refs, group_related=group_related, annotate_time_period=annotate_time_period, ref_link_type_filters=ref_link_type_filters, with_indexes=with_indexes)
        return jsonResponse(response, callback=request.GET.get("callback", None))
    elif request.method == "POST":
        if not request.user.is_staff:
            return jsonResponse({"error": "Adding topics is locked.<br><br>Please email hello@sefaria.org if you believe edits are needed."})
        topic_data = json.loads(request.POST["json"])
        topic_obj = Topic().load({'slug': topic_data["origSlug"]})
        topic_obj.data_source = "sefaria"   #any topic edited manually should display automatically in the TOC and this flag ensures this

        if topic_data["origTitle"] != topic_data["title"]:
            # rename Topic
            topic_obj.add_title(topic_data["title"], 'en', True, True)
            topic_obj.set_slug_to_primary_title()

        if topic_data["origCategory"] != topic_data["category"]:
            # change IntraTopicLink from old category to new category and set newSlug if it changed
            # special casing for moving to and fro the Main Menu
            # and if we move the topic from top level, we must create one

            origLinkDict = {"fromTopic": topic_obj.slug, "toTopic": topic_data["origCategory"], "linkType": "displays-under"}

            if topic_data["category"] == "Main Menu":
                # create new link if existing link links topic to itself, as this means the topic
                # functions as both a topic and category. otherwise modify existing link
                origLink = IntraTopicLink() if topic_data["origCategory"] == topic_obj.slug else IntraTopicLink().load(origLinkDict)

                # a top-level topic won't display properly if it doesn't have children so need to set shouldDisplay flag
                child = IntraTopicLink().load({"linkType": "displays-under", "toTopic": topic_obj.slug})
                if child is None:
                    topic_obj.shouldDisplay = True
                    topic_obj.save()

                origLink.delete() # if we move topic to top level, we delete the IntraTopicLink

                # if topic has sources and we dont create an IntraTopicLink to itself, they wont be accessible from the topic TOC
                linkToItself = {"fromTopic": topic_obj.slug, "toTopic": topic_obj.slug, "dataSource": "sefaria",
                                "linkType": "displays-under"}
                if getattr(topic_obj, "numSources", 0) > 0 and IntraTopicLink().load(linkToItself) is None:
                    IntraTopicLink(linkToItself).save()
            else:
                # create new link (1) if existing link links topic to itself, as this means the topic
                # functions as both a topic and category, or (2) if topic is being moved out of main menu, as this means no current link may exist
                origLink = IntraTopicLink() if topic_data["origCategory"] in ["Main Menu", topic_obj.slug] else IntraTopicLink().load(origLinkDict)
                origLink.fromTopic = topic_obj.slug
                origLink.toTopic = topic_data["category"]
                origLink.linkType = "displays-under"
                origLink.dataSource = "sefaria"
                origLink.save()

        topic_needs_save = False      # will get set to True if isTopLevelDisplay or description is changed

        if (topic_data["category"] == "Main Menu") != getattr(topic_obj, "isTopLevelDisplay", False):    # True when topic moved to top level or moved from top level
            topic_needs_save = True
            topic_obj.isTopLevelDisplay = topic_data["category"] == "Main Menu"

        if topic_data["origHeTitle"] != topic_data["heTitle"]:
            topic_obj.add_title(topic_data["heTitle"], 'he', True, True)
            topic_needs_save = True

        if topic_data["origDescription"] != topic_data["description"] or topic_data.get("origCatDescription", "") != topic_data.get("catDescription", ""):
            topic_obj.description_published = True
            topic_obj.change_description(topic_data["description"], topic_data.get("catDescription", ""))
            topic_needs_save = True

        if topic_needs_save:
            topic_obj.save()

        if topic_data["origCategory"] != topic_data["category"]:
            library.get_topic_toc(rebuild=True)
        else:
            path = get_path_for_topic_slug(topic_data["origSlug"])
            old_node = get_node_in_library_topic_toc(path)
            if topic_data["origSlug"] != old_node["slug"]:
                return jsonResponse({"error": f"Slug {topic_data['origSlug']} not found in library._topic_toc."})
            old_node.update({"en": topic_obj.get_primary_title(), "slug": topic_obj.slug, "description": topic_obj.description})
            if "heTitle" in topic_data:
                old_node["he"] = topic_obj.get_primary_title('he')
            if hasattr(topic_obj, "categoryDescription"):
                old_node["categoryDescription"] = topic_obj.categoryDescription

        library.get_topic_toc_json(rebuild=True)
        library.get_topic_toc_category_mapping(rebuild=True)

        def protected_index_post(request):
            return jsonResponse(topic_obj.contents())
        return protected_index_post(request)


@catch_error_as_json
def topic_graph_api(request, topic):
    link_type = request.GET.get("link-type", 'is-a')
    max_depth = int(request.GET.get("max-depth", -1))
    if max_depth == -1:
        max_depth = None
    topic_obj = Topic.init(topic)

    if topic_obj is None:
        response = {"error": f"Topic slug {topic} does not exist"}
    else:
        topics, links = topic_obj.topics_and_links_by_link_type_recursively(linkType=link_type, max_depth=max_depth)
        response = {
            "topics": [t.contents() for t in topics],
            "links": [l.contents() for l in links]
        }
    return jsonResponse(response, callback=request.GET.get("callback", None))


@catch_error_as_json
def topic_ref_api(request, tref):
    """
    API to get RefTopicLinks
    """
    if request.method == "GET":
        annotate = bool(int(request.GET.get("annotate", False)))
        response = get_topics_for_ref(tref, annotate)
        return jsonResponse(response, callback=request.GET.get("callback", None))
    elif request.method == "POST":
        if not request.user.is_staff:
            return jsonResponse({"error": "Only moderators can connect refs to topics."})

        slug = json.loads(request.POST.get("json")).get("topic", None)
        topic_obj = Topic().load({"slug": slug})
        if topic_obj is None:
            return jsonResponse({"error": "Topic does not exist"})

        ref_topic_link = {"toTopic": slug, "linkType": "about", "dataSource": "sefaria", "ref": tref}
        if RefTopicLink().load(ref_topic_link) is None:
            r = RefTopicLink(ref_topic_link)
            r.save()
            num_sources = getattr(topic_obj, "numSources", 0)
            topic_obj.numSources = num_sources + 1
            topic_obj.save()
            ref_topic_dict = ref_topic_link_prep(r.contents())
            ref_topic_dict = annotate_topic_link(ref_topic_dict, {slug: topic_obj})
            return jsonResponse(ref_topic_dict)
        else:
            return {"error": "Topic link already exists"}


_CAT_REF_LINK_TYPE_FILTER_MAP = {
    'authors': ['popular-writing-of'],
}

def _topic_page_data(topic):
    _topic_data(topic=topic, annotate_time_period=True)


def _topic_data(**kwargs):
    cat = library.get_topic_toc_category_mapping().get(topic, None)
    ref_link_type_filters = _CAT_REF_LINK_TYPE_FILTER_MAP.get(cat, ['about', 'popular-writing-of'])

    response = get_topic(True, ref_link_type_filters=ref_link_type_filters, **kwargs)
    return response


@catch_error_as_json
def bulk_topic_api(request):
    """
    Use POST because topic_slug_list can be very large when used for search topic filters
    :param request:
    :return:
    """
    if request.method == "POST":
        minify = request.GET.get("minify", False)
        postJSON = request.POST.get("json")
        topic_slug_list = json.loads(postJSON)
        response = [t.contents(minify=minify) for t in get_bulk_topics(topic_slug_list)]
        return jsonResponse(response, callback=request.GET.get("callback", None))


@catch_error_as_json
def recommend_topics_api(request, ref_list=None):
    """
    API to receive recommended topics for list of strings `refs`.
    """
    if request.method == "GET":
        refs = [Ref(ref).normal() for ref in ref_list.split("+")] if ref_list else []

    elif request.method == "POST":
        postJSON = request.POST.get("json")
        if not postJSON:
            return jsonResponse({"error": "No post JSON."})
        refs = json.loads(postJSON)

    response = {"topics": recommend_topics(refs)}
    response = jsonResponse(response, callback=request.GET.get("callback", None))
    return response


@ensure_csrf_cookie
@sanitize_get_params
def global_activity(request, page=1):
    """
    Recent Activity page listing all recent actions and contributor leaderboards.
    """
    page = int(page)
    page_size = 100

    if page > 40:
        return render_template(request,'static/generic.html', None, {
            "title": "Activity Unavailable",
            "content": "You have requested a page deep in Sefaria's history.<br><br>For performance reasons, this page is unavailable. If you need access to this information, please <a href='mailto:dev@sefaria.org'>email us</a>."
        })

    if "api" in request.GET:
        q = {}
    else:
        q = {"method": {"$ne": "API"}}

    filter_type = request.GET.get("type", None)
    activity, page = get_maximal_collapsed_activity(query=q, page_size=page_size, page=page, filter_type=filter_type)

    next_page = page + 1 if page else None
    next_page = "/activity/%d" % next_page if next_page else None
    next_page = "%s?type=%s" % (next_page, filter_type) if next_page and filter_type else next_page

    email = request.user.email if request.user.is_authenticated else False
    return render_template(request,'activity.html', None, {
        'activity': activity,
        'filter_type': filter_type,
        'email': email,
        'next_page': next_page,
        'he': request.interfaceLang == "hebrew", # to make templates less verbose
    })


@ensure_csrf_cookie
@sanitize_get_params
def user_activity(request, slug, page=1):
    """
    Recent Activity page for a single user.
    """
    page = int(page) if page else 1
    page_size = 100

    try:
        profile = UserProfile(slug=slug)
    except Exception as e:
        raise Http404


    if page > 40:
        return render_template(request,'static/generic.html', None, {
            "title": "Activity Unavailable",
            "content": "You have requested a page deep in Sefaria's history.<br><br>For performance reasons, this page is unavailable. If you need access to this information, please <a href='mailto:dev@sefaria.org'>email us</a>."
        })

    q              = {"user": profile.id}
    filter_type    = request.GET.get("type", None)
    activity, page = get_maximal_collapsed_activity(query=q, page_size=page_size, page=page, filter_type=filter_type)

    next_page = page + 1 if page else None
    next_page = "/activity/%d" % next_page if next_page else None
    next_page = "%s?type=%s" % (next_page, filter_type) if next_page and filter_type else next_page

    email = request.user.email if request.user.is_authenticated else False
    return render_template(request,'activity.html', None, {
        'activity': activity,
        'filter_type': filter_type,
        'profile': profile,
        'for_user': True,
        'email': email,
        'next_page': next_page,
        'he': request.interfaceLang == "hebrew", # to make templates less verbose
    })


@ensure_csrf_cookie
@sanitize_get_params
def segment_history(request, tref, lang, version, page=1):
    """
    View revision history for the text segment named by ref / lang / version.
    """
    try:
        oref = Ref(tref)
    except InputError:
        raise Http404

    page = int(page)
    nref = oref.normal()

    version = version.replace("_", " ")
    version_record = Version().load({"title":oref.index.title, "versionTitle":version, "language":lang})
    if not version_record:
        raise Http404("We do not have a version of {} called '{}'.  Please use the menu to find the text you are looking for.".format(oref.index.title, version))
    filter_type = request.GET.get("type", None)
    history = text_history(oref, version, lang, filter_type=filter_type, page=page)

    next_page = page + 1 if page else None
    next_page = "/activity/%s/%s/%s/%d" % (nref, lang, version, next_page) if next_page else None
    next_page = "%s?type=%s" % (next_page, filter_type) if next_page and filter_type else next_page

    email = request.user.email if request.user.is_authenticated else False
    return render_template(request,'activity.html', None, {
        'activity': history,
        "single": True,
        "ref": nref,
        "lang": lang,
        "version": version,
        "versionTitleInHebrew": getattr(version_record, "versionTitleInHebrew", version_record.versionTitle),
        'email': email,
        'filter_type': filter_type,
        'next_page': next_page,
        'he': request.interfaceLang == "hebrew", # to make templates less verbose
     })


@catch_error_as_json
def revert_api(request, tref, lang, version, revision):
    """
    API for reverting a text segment to a previous revision.
    """
    if not request.user.is_authenticated:
        return jsonResponse({"error": "You must be logged in to revert changes."})

    if request.method != "POST":
        return jsonResponse({"error": "Unsupported HTTP method."})

    revision = int(revision)
    version = version.replace("_", " ")
    oref = Ref(tref)

    new_text = text_at_revision(oref.normal(), version, lang, revision)

    tracker.modify_text(request.user.id, oref, version, lang, new_text, type="revert")

    return jsonResponse({"status": "ok"})


def leaderboard(request):
    return render_template(request,'leaderboard.html', None, {
        'leaders': top_contributors(),
        'leaders30': top_contributors(30),
        'leaders7': top_contributors(7),
        'leaders1': top_contributors(1),
    })

@catch_error_as_json
def chat_message_api(request):
    if request.method == "POST":
        messageJSON = request.POST.get("json")
        messageJSON = json.loads(messageJSON)

        room_id = messageJSON["roomId"]
        uids = room_id.split("-")
        if str(request.user.id) not in uids:
            return jsonResponse({"error": "Only members of a chatroom can post to it."})


        message = Message({"room_id": room_id,
                        "sender_id": messageJSON["senderId"],
                        "timestamp": messageJSON["timestamp"],
                        "message": messageJSON["messageContent"]})
        message.save()
        return jsonResponse({"status": "ok"})

    if request.method == "GET":
        room_id = request.GET.get("room_id")
        uids = room_id.split("-")


        if str(request.user.id) not in uids:
            return jsonResponse({"error": "Only members of a chatroom can view it."})

        skip = int(request.GET.get("skip", 0))
        limit = int(request.GET.get("limit", 10))

        messages = MessageSet({"room_id": room_id}, sort=[("timestamp", -1)], limit=limit, skip=skip).client_contents()
        return jsonResponse(messages)

    return jsonResponse({"error": "Unsupported HTTP method."})

@ensure_csrf_cookie
@sanitize_get_params
def user_profile(request, username):
    """
    User's profile page.
    """
    requested_profile = UserProfile(slug=username)
    if requested_profile.user is None:
        raise Http404
    if not requested_profile.user.is_active:
        raise Http404('Profile is inactive.')

    tab = request.GET.get("tab", "sheets")
    props = {
        "initialMenu":  "profile",
        "initialProfile": requested_profile.to_api_dict(),
        "initialTab": tab,
    }
    title = _("%(full_name)s on "+SITE_SETTINGS["SITE_NAME"]["en"]) % {"full_name": requested_profile.full_name}
    desc = _('%(full_name)s is on '+SITE_SETTINGS["SITE_NAME"]["en"]+'. Follow to view their public source sheets, notes and translations.') % {"full_name": requested_profile.full_name}
    return render_template(request,'base.html', props, {
        "title":          title,
        "desc":           desc,
    })


@catch_error_as_json
def profile_api(request):
    """
    API for user profiles.
    """
    if not request.user.is_authenticated:
        return jsonResponse({"error": _("You must be logged in to update your profile.")})

    if request.method == "POST":
        profileJSON = request.POST.get("json")
        if not profileJSON:
            return jsonResponse({"error": "No post JSON."})
        profileUpdate = json.loads(profileJSON)

        profile = UserProfile(id=request.user.id)
        profile.update(profileUpdate)

        error = profile.errors()
        #TODO: should validation not need to be called manually? maybe inside the save
        if error:
            return jsonResponse({"error": error})
        else:
            profile.save()
            return jsonResponse(profile.to_mongo_dict())
    return jsonResponse({"error": "Unsupported HTTP method."})


@login_required
@csrf_protect
def account_user_update(request):
    """
    API for user profiles.
    """
    if not request.user.is_authenticated:
        return jsonResponse({"error": _("You must be logged in to update your profile.")})

    if request.method == "POST":
        accountJSON = request.POST.get("json")
        if not accountJSON:
            return jsonResponse({"error": "No post JSON."})
        accountUpdate = json.loads(accountJSON)
        error = None
        # some validation on post fields
        if accountUpdate["email"] != accountUpdate["confirmEmail"]:
            error = _("Email fields did not match")
        elif not request.user.check_password(accountUpdate["confirmPassword"]):
            error = _("Incorrect account password for this account")
        else:
            # get the logged in user
            uuser = UserWrapper(request.user.email)
            try:
                uuser.set_email(accountUpdate["email"])
                uuser.save()
            except Exception as e:
                error = uuser.errors()

        if not error:
            return jsonResponse({"status": "ok"})
        else:
            return jsonResponse({"error": error})

    return jsonResponse({"error": "Unsupported HTTP method."})


@catch_error_as_json
def profile_get_api(request, slug):
    if request.method == "GET":
        profile = UserProfile(slug=slug)
        return jsonResponse(profile.to_api_dict())
    return jsonResponse({"error": "Unsupported HTTP method."})


@catch_error_as_json
def profile_follow_api(request, ftype, slug):
    if request.method == "GET":
        profile = UserProfile(slug=slug)
        follow_set = FollowersSet(profile.id) if ftype == "followers" else FolloweesSet(profile.id)
        response = [UserProfile(id=uid).to_api_dict(basic=True) for uid in follow_set.uids]
        return jsonResponse(response)
    return jsonResponse({"error": "Unsupported HTTP method."})


@catch_error_as_json
def profile_upload_photo(request):
    if not request.user.is_authenticated:
        return jsonResponse({"error": _("You must be logged in to update your profile photo.")})
    if request.method == "POST":
        now = epoch_time()

        profile = UserProfile(id=request.user.id)
        bucket_name = GoogleStorageManager.PROFILES_BUCKET
        image = Image.open(request.FILES['file'])
        old_big_pic_filename = GoogleStorageManager.get_filename_from_url(profile.profile_pic_url)
        old_small_pic_filename = GoogleStorageManager.get_filename_from_url(profile.profile_pic_url_small)

        big_pic_url = GoogleStorageManager.upload_file(get_resized_file(image, (250, 250)), "{}-{}.png".format(profile.slug, now), bucket_name, old_big_pic_filename)
        small_pic_url = GoogleStorageManager.upload_file(get_resized_file(image, (80, 80)), "{}-{}-small.png".format(profile.slug, now), bucket_name, old_small_pic_filename)

        profile.update({"profile_pic_url": big_pic_url, "profile_pic_url_small": small_pic_url})
        profile.save()
        public_user_data(request.user.id, ignore_cache=True)  # reset user data cache
        return jsonResponse({"urls": [big_pic_url, small_pic_url]})
    return jsonResponse({"error": "Unsupported HTTP method."})

MAX_LEN_USER_HISTORY = 3000
@api_view(["POST"])
@catch_error_as_json
def profile_sync_api(request):
    """
    API for syncing history and settings with your profile
    Required POST fields: settings, last_sync
    POST payload should look like
    {
        settings: {..., time_stamp},
        user_history: [{...},...],
        last_sync: ...
    }
    """
    if not request.user.is_authenticated:
        return jsonResponse({"error": _("You must be logged in to update your profile.")})
    # fields in the POST req which can be synced
    syncable_fields = ["settings", "user_history"]
    if request.method == "POST":
        profile_updated = False
        post = request.POST
        now = epoch_time()
        no_return = request.GET.get("no_return", False)
        annotate = bool(int(request.GET.get("annotate", 0)))
        profile = UserProfile(id=request.user.id)
        ret = {"created": []}
        # sync items from request
        for field in syncable_fields:
            if field not in post:
                continue
            field_data = json.loads(post[field])
            if field == "settings":
                settings_time_stamp = field_data.pop("time_stamp")  # don't save time_stamp as a field of profile
                try:
                    # mobile app is sending time_stamps as strings. for now, patch by casting server-side. can be None if user hasn't updated settings yet.
                    settings_time_stamp = 0 if settings_time_stamp is None else int(settings_time_stamp)
                except ValueError as e:
                    logger.warning(f'profile_sync_api: {e}')
                    continue
                if settings_time_stamp > profile.attr_time_stamps[field]:
                    # this change happened after other changes in the db
                    profile.attr_time_stamps.update({field: settings_time_stamp})
                    settingsInDB = profile.settings
                    settingsInDB.update(field_data)
                    profile.update({
                        field: settingsInDB,
                        "attr_time_stamps": profile.attr_time_stamps
                    })
                    profile_updated = True
            elif field == "user_history":
                if len(field_data) > MAX_LEN_USER_HISTORY:
                    return jsonResponse({"error": f"Length of user history sync too large. Maximum supported is {MAX_LEN_USER_HISTORY}."})
                # loop thru `field_data` reversed to apply `last_place` to the last item read in each book
                for hist in reversed(field_data):
                    if 'ref' not in hist:
                        logger.warning(f'Ref not in hist. History item: {hist}. User ID: {request.user.id}')
                        continue
                    try:
                        uh = profile.process_history_item(hist, now)
                        if uh:
                            ret["created"] += [uh.contents(for_api=True, annotate=annotate)]
                    except InputError:
                        # validation failed
                        continue

        if not no_return:
            # determine return value after new history saved to include new saved and deleted saves
            # send back items after `last_sync`
            if post.get("last_sync", None) == 'undefined':  # in certain rare sitatuations, last_sync is literally 'undefined'. This should be equivalent to sending '0'.
                last_sync = 0
            else:
                last_sync = json.loads(post.get("last_sync", str(profile.last_sync_web)))

            uhs = UserHistorySet({"uid": request.user.id, "server_time_stamp": {"$gt": last_sync}}, hint="uid_1_server_time_stamp_1")
            ret["last_sync"] = now
            ret["user_history"] = [uh.contents(for_api=True, annotate=False) for uh in uhs.array()]
            ret["settings"] = profile.settings
            ret["settings"]["time_stamp"] = profile.attr_time_stamps["settings"]
            if post.get("client", "") == "web":
                # TODO: This future proofing might not work, because even if we did want to keep local history for browsers, they'd need to store last sync time locally anyway.
                # request was made from web. update last_sync on profile
                profile.update({"last_sync_web": now})
                profile_updated = True
        if profile_updated:
            profile.save()
        return jsonResponse(ret)

    return jsonResponse({"error": "Unsupported HTTP method."})


@catch_error_as_json
@api_view(["DELETE"])
@permission_classes([IsAuthenticated])
def delete_user_account_api(request):
    # Deletes the user and emails sefaria staff for followup
    if not request.user.is_authenticated:
        return jsonResponse({"error": _("You must be logged in to delete your account.")})
    uid = request.user.id
    user_email = request.user.email
    email_subject = "User Account Deletion Followup"
    email_msg = "User {} has requested deletion of his account".format(user_email)
    reply_email = None
    try:
        delete_user_account(uid, False)
        email_msg += "\n\n The request was completed automatically."
        reply_email = user_email
        response = jsonResponse({"status": "ok"})
    except Exception as e:
        # There are on rare occasions ForeignKeyViolation exceptions due to records in gauth_credentialsmodel or gauth_flowmodel in the sql db not getting
        # removed properly
        email_msg += "\n\n The request failed to complete automatically. The user has been directed to email in his request."
        logger.error("User {} deletion failed. {}".format(uid, e))
        response = jsonResponse({"error": "There was an error deleting the account", "user": user_email})

    EmailMultiAlternatives(email_subject, email_msg, from_email="Sefaria System <dev@sefaria.org>", to=["Sefaria <hello@sefaria.org>"], reply_to=[reply_email if reply_email else "hello@sefaria.org"]).send()
    return response


def get_url_params_user_history(request):
    saved = request.GET.get("saved", None)
    if saved is not None:
        saved = bool(int(saved))
    secondary = request.GET.get("secondary", None)
    if secondary is not None:
        secondary = bool(int(secondary))
    last_place = request.GET.get("last_place", None)
    if last_place is not None:
        last_place = bool(int(last_place))
    tref = request.GET.get("tref", None)
    oref = Ref(tref) if tref else None
    return saved, secondary, last_place, oref


def saved_history_for_ref(request):
    """
    GET API for saved history of a ref
    :tref: Ref associated with history item
    """
    if request.method == "GET":
        _, _, _, oref = get_url_params_user_history(request)
        if oref is None:
            return jsonResponse({"error": "Must specify 'tref' param"})
        return jsonResponse(UserHistory.get_user_history(oref=oref, saved=True, serialized=True))
    return jsonResponse({"error": "Unsupported HTTP method."})


def _get_anonymous_user_history(request):
    history = json.loads(urllib.parse.unquote(request.COOKIES.get("user_history", '[]')))
    return history


def user_history_api(request):
    """
    GET API for user history for a particular user. optional URL params are
    :saved: bool. True if you only want saved items. None if you dont care
    :secondary: bool. True if you only want secondary items. None if you dont care
    :tref: Ref associated with history item
    """
    if request.method == "GET":
        if not request.user.is_authenticated:
            return jsonResponse(_get_anonymous_user_history(request))
        else:
            saved, secondary, last_place, oref = get_url_params_user_history(request)
            user = UserProfile(id=request.user.id)
            if "reading_history" in user.settings and not user.settings["reading_history"] and not saved:
                return jsonResponse([])
            skip = int(request.GET.get("skip", 0))
            limit = int(request.GET.get("limit", 100))
            annotate = bool(int(request.GET.get("annotate", 0)))
            return jsonResponse(user.get_history(oref=oref, saved=saved, secondary=secondary, serialized=True, annotate=annotate, last_place=last_place, skip=skip, limit=limit))
    return jsonResponse({"error": "Unsupported HTTP method."})


def profile_redirect(request, uid, page=1):
    """"
    Redirect to the profile of the logged in user.
    """
    return redirect("/profile/%s" % uid, permanent=True)


@login_required
def my_profile(request):
    """
    Redirect to a user profile
    """
    url = "/profile/%s" % UserProfile(id=request.user.id).slug
    if "tab" in request.GET:
        url += "?tab=" + request.GET.get("tab")
    return redirect(url)


def interrupting_messages_read_api(request, message):
    if not request.user.is_authenticated:
        return jsonResponse({"error": "You must be logged in to use this API."})
    profile = UserProfile(id=request.user.id)
    profile.mark_interrupting_message_read(message)
    return jsonResponse({"status": "ok"})


@login_required
@ensure_csrf_cookie
def edit_profile(request):
    """
    Page for editing a user's profile.
    """
    profile = UserProfile(id=request.user.id)
    sheets  = db.sheets.find({"owner": profile.id, "status": "public"}, {"id": 1, "datePublished": 1}).sort([["datePublished", -1]])
    return render_template(request,'edit_profile.html', None, {
      'user': request.user,
      'profile': profile,
      'sheets': sheets,
    })


@login_required
@ensure_csrf_cookie
def account_settings(request):
    """
    Page for managing a user's account settings.
    """
    profile = UserProfile(id=request.user.id)
    return render_template(request,'account_settings.html', None, {
        'user': request.user,
        'profile': profile,
        'lang_names_and_codes': zip([Locale(lang).languages[lang].capitalize() for lang in SITE_SETTINGS['SUPPORTED_TRANSLATION_LANGUAGES']], SITE_SETTINGS['SUPPORTED_TRANSLATION_LANGUAGES']),
        'translation_language_preference': (profile is not None and profile.settings.get("translation_language_preference", None)) or request.COOKIES.get("translation_language_preference", None)
    })


@ensure_csrf_cookie
def home(request):
    """
    Homepage (which is the texts page)
    """
    return redirect("/texts")


def community_page(request, props={}):
    """
    Community Page
    """
    title = _("From the Community: Today on Sefaria")
    desc  = _("New and featured source sheets, divrei torah, articles, sermons and more created by members of the Sefaria community.")
    data  = community_page_data(request, language=request.interfaceLang)
    data.update(props) # don't overwrite data that was passed n with props
    return menu_page(request, page="community", props=data, title=title, desc=desc)


def community_page_data(request, language="english"):
    data = {
        "community": get_community_page_items(language=language, diaspora=(language != "hebrew"))
    }
    if request.user.is_authenticated:
        profile = UserProfile(user_obj=request.user)
        data["followRecommendations"] = profile.follow_recommendations(lang=request.interfaceLang)
    else:
        data["followRecommendations"] = general_follow_recommendations(lang=request.interfaceLang)

    return data


@staff_member_required
def community_preview(request):
    """
    Preview the community page as it will appear at some date in the future
    """
    datetime_obj = datetime(2021,7, 25) + timedelta(days=1)
    tomorrow = datetime_obj.strftime("%-m/%-d/%y")
    date = request.GET.get("date", tomorrow)
    community = get_community_page_items(date=date, language=request.interfaceLang)

    return community_page(request, props={"community": community, "communityPreview": date})


@staff_member_required
def community_reset(request):
    """
    Reset the cache of the community page content from Google sheet
    """
    if MULTISERVER_ENABLED:
        server_coordinator.publish_event("in_memory_cache", "set", ["community-page-data-english", None])
        server_coordinator.publish_event("in_memory_cache", "set", ["community-page-data-hebrew", None])

    datetime_obj = datetime(2021,7, 25) + timedelta(days=1)
    tomorrow = datetime_obj.strftime("%-m/%-d/%y")
    date = request.GET.get("next", tomorrow)
    community = get_community_page_items(date=date, language=request.interfaceLang, refresh=True)

    return community_page(request, props={"community": community, "communityPreview": date})


def new_home_redirect(request):
    """ Redirect old /new-home urls to / """
    return redirect("/")


@ensure_csrf_cookie
def discussions(request):
    """
    Discussions page.
    """
    discussions = LayerSet({"owner": request.user.id})
    return render_template(request,'discussions.html', None, {
       "discussions": discussions,
    })


@catch_error_as_json
def new_discussion_api(request):
    """
    API for user profiles.
    """
    if not request.user.is_authenticated:
        return jsonResponse({"error": "You must be logged in to start a discussion."})

    if request.method == "POST":
        attempts = 10
        while attempts > 0:
            key = str(uuid.uuid4())[:8]
            if LayerSet({"urlkey": key}).count() > 0:
                attempts -= 1
                continue

            discussion = Layer({
                "urlkey": key,
                "owner": request.user.id,
                })
            discussion.save()
            return jsonResponse(discussion.contents())

        return jsonResponse({"error": "An extremely unlikely event has occurred."})

    return jsonResponse({"error": "Unsupported HTTP method."})


@ensure_csrf_cookie
def dashboard(request):
    """
    Dashboard page -- table view of all content
    """
    states = VersionStateSet(
        {},
        proj={"title": 1, "flags": 1, "linksCount": 1, "content._en.percentAvailable": 1, "content._he.percentAvailable": 1}
    ).array()
    flat_toc = library.get_toc_tree().flatten()

    def toc_sort(a):
        try:
            return flat_toc.index(a["title"])
        except:
            return 9999

    states = sorted(states, key=toc_sort)

    return render_template(request,'dashboard.html', None, {
        "states": states,
    })


@ensure_csrf_cookie
def metrics(request):
    """
    Metrics page. Shows graphs of core metrics.
    """
    metrics = db.metrics.find().sort("timestamp", 1)
    metrics_json = dumps(metrics)
    return render_template(request,'metrics.html', None,{
        "metrics_json": metrics_json,
    })


@ensure_csrf_cookie
def digitized_by_sefaria(request):
    """
    Metrics page. Shows graphs of core metrics.
    """
    texts = VersionSet({"digitizedBySefaria": True}, sort=[["title", 1]])
    return render_template(request,'static/digitized-by-sefaria.html', None, {
        "texts": texts,
    })


def parashat_hashavua_redirect(request):
    """ Redirects to this week's Parashah"""
    diaspora = request.GET.get("diaspora", "1")
    calendars = get_keyed_calendar_items()  # TODO Support israel / customs
    parashah = calendars["Parashat Hashavua"]
    return redirect(iri_to_uri("/" + parashah["url"]), permanent=False)


def daf_yomi_redirect(request):
    """ Redirects to today's Daf Yomi"""
    calendars = get_keyed_calendar_items()
    daf_yomi = calendars["Daf Yomi"]
    return redirect(iri_to_uri("/" + daf_yomi["url"]), permanent=False)


def random_ref(categories=None, titles=None):
    """
    Returns a valid random ref within the Sefaria library.
    """

    # refs = library.ref_list()
    # ref  = choice(refs)
    if categories is not None or titles is not None:
        if categories is None:
            categories = set()
        if titles is None:
            titles = set()
        all_indexes = [x for x in library.all_index_records() if x.title in titles or (x.get_primary_category() in categories)]
    else:
        all_indexes = library.all_index_records()
    # picking by text first biases towards short texts
    index = choice(all_indexes)
    try:
        ref = choice(index.all_segment_refs()).normal() # check for orphaned texts
        # ref = Ref(text).normal()
    except Exception:
        return random_ref()
    return ref


def random_redirect(request):
    """
    Redirect to a random text page.
    """
    response = redirect(iri_to_uri("/" + random_ref()), permanent=False)
    return response


def random_text_page(request):
    """
    Page for generating random texts.
    """
    return render_template(request,'random.html', None, {})


def random_text_api(request):
    """
    Return Texts API data for a random ref.
    """
    categories = set(request.GET.get('categories', '').split('|'))
    titles = set(request.GET.get('titles', '').split('|'))
    response = redirect(iri_to_uri("/api/texts/" + random_ref(categories, titles)) + "?commentary=0&context=0", permanent=False)
    return response


def translations_api(request, lang=None):
    """
    When a lang is provided, returns a dictionary of texts translated into that language,
    organized by category & secondary category.
    When a language is not provided, returns a list of distinct languages for which
    translations exist in the database.
    """
    bundle_commentaries_langs = ["en", "he"]
    if not lang:
        res = db.texts.distinct("actualLanguage")
        return jsonResponse(res)
    # import time
    # t0 = time.time()
    aggregation_query = [{"$match": {"actualLanguage": lang}}, {"$lookup": {
        "from": "index",
        "localField": "title",
        "foreignField": "title",
        "as": "index"
    }}, {"$lookup": {
        "from": "vstate",
        "localField": "title",
        "foreignField": "title",
        "as": "vstate"
    }}]
    if lang == "en":
        aggregation_query.append({"$match": {"vstate.flags.enComplete": True}})

    aggregation_query.extend([{"$project": {"index.dependence": 1, "index.order": 1, "index.collective_title": 1,
                                            "index.title": 1, "index.order": 1,
                                            "versionTitle": 1, "language": 1, "title": 1, "index.categories": 1,
                                            "priority": 1, "vstate.first_section_ref": 1}},
                              {"$sort": {"index.order.0": 1, "index.order.1": 1, "priority": -1}}])

    texts = db.texts.aggregate(aggregation_query)
    # t1 = time.time()
    # print("aggregation: ")
    # print(f"{t1 - t0}")
    res = {}
    titles = []
    for my_index in texts:
        if my_index["title"] not in titles:
            if len(my_index["index"]) > 0:
                my_index_info = my_index["index"][0]
                categories = my_index_info["categories"]
                if "Reference" in categories:
                    continue  # don't list references (also they don't fit assumptions)
                titles.append(my_index["title"])
                depth = 2
                ind = 0
                cur = res
                while len(categories) < depth:
                    categories = categories + ["Uncategorized"]
                while ind < depth and ind < len(categories):
                    if categories[ind] not in cur:
                        cur[categories[ind]] = [] if ind == depth - 1 else {}
                    cur = cur[categories[ind]]
                    ind += 1
                to_add = {}
                if "dependence" in my_index_info and "collective_title" in my_index_info \
                        and my_index_info["dependence"] == "Commentary" and lang in bundle_commentaries_langs:
                    if len(list(filter(lambda x: True if x["title"] == my_index_info["collective_title"] else False,
                                       cur))) > 0:
                        continue
                    else:
                        try:
                            to_add["title"] = my_index_info["collective_title"]
                            categories_to_add = categories[:categories.index(my_index_info["collective_title"]) + 1]
                            to_add["url"] = "/texts/" + "/".join(categories_to_add)
                        except:
                            print("failed to find author page for " + my_index_info["collective_title"] + ": " +
                                  my_index_info["title"])
                            # these are also not showing up in TOC
                            # TODO: fix assumptions?
                            continue
                else:
                    to_add["title"] = my_index_info["title"]
                    to_add["url"] = f'/{my_index["vstate"][0]["first_section_ref"].replace(":", ".")}?{"ven=" + my_index["versionTitle"] if my_index["language"] == "en" else "vhe=" + my_index["versionTitle"]}&lang=bi'

                if "order" in my_index["index"][0]:
                    to_add["order"] = my_index["index"][0]["order"]
                to_add["versionTitle"] = my_index["versionTitle"]
                to_add["rtlLanguage"] = my_index["language"]
                cur.append(to_add)
    # t2 = time.time()
    # print("create dictionary")
    # print(f"{t2 - t1}")
    return jsonResponse(res)


def random_by_topic_api(request):
    """
    Returns Texts API data for a random text taken from popular topic tags
    """
    cb = request.GET.get("callback", None)
    random_topic = get_random_topic(good_to_promote=True)
    if random_topic is None:
        return random_by_topic_api(request)
    random_source = get_random_topic_source(random_topic)
    if random_source is None:
        return random_by_topic_api(request)
    tref = random_source.normal()
    url = random_source.url()
    resp = jsonResponse({"ref": tref, "topic": random_topic.contents(), "url": url}, callback=cb)
    resp['Content-Type'] = "application/json; charset=utf-8"
    return resp


@csrf_exempt
def dummy_search_api(request):
    # Thou shalt upgrade thine app or thou shalt not glean the results of search thou seeketh
    # this api is meant to information users of the old search.sefaria.org to upgrade their apps to get search to work again
    were_sorry = "We're sorry, but your version of the app is no longer compatible with our new search. We recommend you upgrade the Sefaria app to fully enjoy all it has to offer <br> עמכם הסליחה, אך גרסת האפליקציה הנמצאת במכשירכם איננה תואמת את מנוע החיפוש החדש. אנא עדכנו את אפליקצית ספריא להמשך שימוש בחיפוש"
    resp = jsonResponse({
        "took": 613,
        "timed_out": False,
        "_shards": {
            "total": 5,
            "successful": 5,
            "skipped": 0,
            "failed": 0
        },
        "hits": {
            "total": 1,
            "max_score": 1234,
            "hits": [
                {
                    "_index": "merged-c",
                    "_type": "text",
                    "_id": "yoyo [he]",
                    "_score": 1,
                    "_source": {
                        "titleVariants": ["Upgrade"],
                        "path": "Tanakh/Torah/Genesis",
                        "version_priority": 0,
                        "content": were_sorry,
                        "exact": were_sorry,
                        "naive_lemmatizer": were_sorry,
                        "comp_date": -1400,
                        "categories": ["Tanakh", "Torah"],
                        "lang": "he",
                        "pagesheetrank": 1,
                        "ref": "Genesis 1:1",
                        "heRef": "בראשית א:א",
                        "version": None,
                        "order":"A00000100220030"
                    },
                    "highlight": {
                        "content": [
                            were_sorry
                        ],
                        "exact": [
                            were_sorry
                        ],
                        "naive_lemmatizer": [
                            were_sorry
                        ]
                    }
                }
            ]
        },
        "aggregations": {
            "category": {
                "buckets": []
            }
        }
    })
    resp['Content-Type'] = "application/json; charset=utf-8"
    return resp


@csrf_exempt
def search_wrapper_api(request):
    if request.method == "POST":
        if "json" in request.POST:
            j = request.POST.get("json")  # using form-urlencoded
        else:
            j = request.body  # using content-type: application/json
        j = json.loads(j)
        es_client = Elasticsearch(get_es_server_url(admin=True))
        search_obj = Search(using=es_client, index=j.get("type")).params(request_timeout=5)
        search_obj = get_query_obj(search_obj=search_obj, **j)
        response = search_obj.execute()
        if response.success():
            return jsonResponse(response.to_dict(), callback=request.GET.get("callback", None))
        return jsonResponse({"error": "Error with connection to Elasticsearch. Total shards: {}, Shards successful: {}, Timed out: {}".format(response._shards.total, response._shards.successful, response.timed_out)}, callback=request.GET.get("callback", None))
    return jsonResponse({"error": "Unsupported HTTP method."}, callback=request.GET.get("callback", None))

@csrf_exempt
def search_path_filter(request, book_title):
    oref = Ref(book_title)

    categories = oref.index.categories
    indexed_categories = get_search_categories(oref, categories)
    path = "/".join(indexed_categories+[book_title])
    return jsonResponse(path)



@ensure_csrf_cookie
def serve_static(request, page):
    """
    Serve a static page whose template matches the URL
    """
    return render_template(request,'static/%s.html' % page, None, {})

@ensure_csrf_cookie
def serve_static_by_lang(request, page):
    """
    Serve a static page whose template matches the URL
    """
    return render_template(request,'static/{}/{}.html'.format(request.LANGUAGE_CODE, page), None, {})


def annual_report(request, report_year):
    pdfs = {
        '2020': STATIC_URL + 'files/Sefaria 2020 Annual Report.pdf',
        '2021': 'https://indd.adobe.com/embed/98a016a2-c4d1-4f06-97fa-ed8876de88cf?startpage=1&allowFullscreen=true',
    }
    if report_year not in pdfs:
        raise Http404
    # Renders a simple template, does not extend base.html
    return render(request, template_name='static/annualreport.html', context={'reportYear': report_year, 'pdfURL': pdfs[report_year]})


@ensure_csrf_cookie
def explore(request, topCat, bottomCat, book1, book2, lang=None):
    """
    Serve the explorer, with the provided deep linked books
    """
    books = []
    for book in [book1, book2]:
        if book:
            books.append(book)

    if not topCat and not bottomCat:
        topCat, bottomCat = "Tanakh", "Bavli"
        urlRoot = "/explore"
    else:
        urlRoot = "/explore-" + topCat + "-and-" + bottomCat

    (topCat, bottomCat) = [x.replace("-","") for x in (topCat, bottomCat)]

    categories = {
        "Tanakh": {
            "title": "Tanakh",
            "heTitle": 'התנ"ך',
            "shapeParam": "Tanakh",
            "linkCountParam": "Tanakh",
        },
        "Torah": {
            "title": "Torah",
            "heTitle": 'תורה',
            "shapeParam": "Tanakh/Torah",
            "linkCountParam": "Torah",
        },
        "Bavli": {
            "title": "Talmud",
            "heTitle": "התלמוד",
            "shapeParam": "Bavli",
            "linkCountParam": "Bavli",
            "talmudAddressed": True,
        },
        "Yerushalmi": {
            "title": "Jerusalem Talmud",
            "heTitle": "התלמוד ירושלמי",
            "shapeParam": "Yerushalmi",
            "linkCountParam": "Yerushalmi",
            "talmudAddressed": True,
        },
        "Mishnah": {
            "title": "Mishnah",
            "heTitle": "המשנה",
            "shapeParam": "Mishnah",
            "linkCountParam": "Mishnah",
        },
        "Tosefta": {
            "title": "Tosefta",
            "heTitle": "התוספתא",
            "shapeParam": "Tosefta",
            "linkCountParam": "Tosefta",
        },
        "MidrashRabbah": {
            "title": "Midrash Rabbah",
            "heTitle": "מדרש רבה",
            "shapeParam": "Midrash/Aggadah/Midrash Rabbah",
            "linkCountParam": "Midrash Rabbah",
            "colorByBook": True,
        },
        "MishnehTorah": {
            "title": "Mishneh Torah",
            "heTitle": "משנה תורה",
            "shapeParam": "Halakhah/Mishneh Torah",
            "linkCountParam": "Mishneh Torah",
            "labelBySection": True,
        },
        "ShulchanArukh": {
            "title": "Shulchan Arukh",
            "heTitle": "השולחן ערוך",
            "shapeParam": "Halakhah/Shulchan Arukh",
            "linkCountParam": "Shulchan Arukh",
            "colorByBook": True,
        },
        "Zohar": {
            "title": "Zohar",
            "heTitle": "הזוהר",
            "shapeParam": "Zohar",
            "linkCountParam": "Zohar",
            "talmudAddressed": True,
        },
    }

    template_vars =  {
        "books": json.dumps(books),
        "categories": json.dumps(categories),
        "topCat": topCat,
        "bottomCat": bottomCat,
        "topCatTitle": categories[topCat]["heTitle"] if request.interfaceLang == "hebrew" else categories[topCat]["title"],
        "bottomCatTitle": categories[bottomCat]["heTitle"] if request.interfaceLang == "hebrew" else categories[bottomCat]["title"],
        "urlRoot": urlRoot,
    }
    if lang == "he": # Override language settings if 'he' is in URL
        request.contentLang = "hebrew"

    return render_template(request,'explore.html', None, template_vars)

@staff_member_required
def visualize_timeline(request):
    return render_template(request, 'timeline.html', None, {})


def person_page_redirect(request, name):
    person = PersonTopic.get_person_by_key(name)

    if not person:
        raise Http404

    url = f'/topics/{person.slug}'
    return redirect(iri_to_uri(url), permanent=True)


def person_index_redirect(request):
    return redirect(iri_to_uri('/topics/category/authors'), permanent=True)


def talmud_person_index_redirect(request):
    return redirect(iri_to_uri('/topics/category/talmudic-figures'), permanent=True)


def _get_sheet_tag_garden(tag):
    garden_key = "sheets.tagged.{}".format(tag)
    g = Garden().load({"key": garden_key})
    if not g:
        g = Garden({"key": garden_key, "title": "Sources from Sheets Tagged {}".format(tag), "heTitle": "מקורות מדפים מתויגים:" + " " + str(tag)})
        g.import_sheets_by_tag(tag)
        g.save()
    return g


def sheet_tag_garden_page(request, key):
    g = _get_sheet_tag_garden(key)
    return garden_page(request, g)


def sheet_tag_visual_garden_page(request, key):
    g = _get_sheet_tag_garden(key)
    return visual_garden_page(request, g)


def custom_visual_garden_page(request, key):
    g = Garden().load({"key": "sefaria.custom.{}".format(key)})
    if not g:
        raise Http404
    return visual_garden_page(request, g)


def _get_search_garden(q):
    garden_key = "search.query.{}".format(q)
    g = Garden().load({"key": garden_key})
    if not g:
        g = Garden({"key": garden_key, "title": "Search: {}".format(q), "heTitle": "חיפוש:" + " " + str(q)})
        g.import_search(q)
        g.save()
    return g


def search_query_visual_garden_page(request, q):
    g = _get_search_garden(q)
    return visual_garden_page(request, g)


def garden_page(request, g):
    template_vars = {
        'title': g.title,
        'heTitle': g.heTitle,
        'key': g.key,
        'stopCount': g.stopSet().count(),
        'stopsByTime': g.stopsByTime(),
        'stopsByPlace': g.stopsByPlace(),
        'stopsByAuthor': g.stopsByAuthor(),
        'stopsByTag': g.stopsByTag()
    }

    return render_template(request,'garden.html', None, template_vars)


def visual_garden_page(request, g):
    template_vars = {
        'title': g.title,
        'heTitle': g.heTitle,
        'subtitle': getattr(g, "subtitle", ""),
        'heSubtitle': getattr(g, "heSubtitle", ""),
        'key': g.key,
        'stopCount': g.stopSet().count(),
        'stops': json.dumps(g.stopData()),
        'places': g.placeSet().asGeoJson(as_string=True),
        'config': json.dumps(getattr(g, "config", {}))
    }

    return render_template(request,'visual_garden.html', None, template_vars)


@requires_csrf_token
def custom_page_not_found(request, exception, template_name='404.html'):
    return render_template(request, template_name=template_name, app_props=None, template_context={}, status=404)

@catch_error_as_json
@csrf_exempt
def manuscripts_for_source(request, tref):
    if request.method == "GET":
        if not Ref.is_ref(tref):
            return jsonResponse({"error": "Unrecognized Reference"})
        return jsonResponse(ManuscriptPageSet.load_set_for_client(tref))
    else:
        return jsonResponse({"error": "Unsupported HTTP method."}, callback=request.GET.get("callback", None))


@requires_csrf_token
def custom_server_error(request, template_name='500.html'):
    """
    500 error handler.

    Templates: `500.html`
    """
    return render_template(request, template_name=template_name, app_props=None, template_context={}, status=500)
    #t = get_template(template_name) # You need to create a 500.html template.
    #return http.HttpResponseServerError(t.render({'request_path': request.path}, request))


def apple_app_site_association(request):
    teamID = "2626EW4BML"
    bundleID = "org.sefaria.sefariaApp"
    return jsonResponse({
        "applinks": {
            "apps": [],
            "details": [
                {
                    "appID": "{}.{}".format(teamID, bundleID),
                    "paths": ["*"]
                }
            ]
        }
    })

def android_asset_links_json(request):
    return jsonResponse(
        [{
            "relation": ["delegate_permission/common.handle_all_urls"],
            "target": {
                "namespace": "android_app",
                "package_name": "org.sefaria.sefaria",
                "sha256_cert_fingerprints":
                    ["FD:86:BA:99:63:C2:71:D9:5F:E6:0D:0B:0F:A1:67:EA:26:15:45:BE:0C:D0:DF:69:64:01:F3:AD:D0:EE:C6:87"]
            }
        }]
    )

def application_health_api(request):
    """
    Defines the /healthz  and /health-check API endpoints which responds with
        200 if the application is ready for requests,
        500 if the application is not ready for requests
    """
    if library.is_initialized():
        return http.HttpResponse("Healthy", status="200")
    else:
        return http.HttpResponse("Unhealthy", status="500")


def application_health_api_nonlibrary(request):
    return http.HttpResponse("Healthy", status="200")


def rollout_health_api(request):
    """
    Defines the /healthz-rollout API endpoint which responds with
        200 if the services Django depends on, Redis, Multiserver, and NodeJs
            are available.
        500 if any of the aforementioned services are not available

    {
        allReady: (true|false)
        multiserverReady: (true|false)
        redisReady: (true|false)
        nodejsReady: (true|false)
    }
    """
    def isRedisReachable():
        try:
            redis_client = redis.StrictRedis(host=MULTISERVER_REDIS_SERVER, port=MULTISERVER_REDIS_PORT, db=MULTISERVER_REDIS_DB, decode_responses=True, encoding="utf-8")
            return redis_client.ping() == True
        except Exception as e:
            logger.warn(f"Failed redis healthcheck. Error: {e}")
            return False

    def isMultiserverReachable():
        return True

    def isNodeJsReachable():
        url = NODE_HOST + "/healthz"
        try:
            statusCode = urllib.request.urlopen(url).status
            return statusCode == 200
        except Exception as e:
            logger.warn(f"Failed node healthcheck. Error: {e}")
            return False

    allReady = isRedisReachable() and isMultiserverReachable() and isNodeJsReachable()

    resp = {
        'allReady': allReady,
        'multiserverReady': isMultiserverReachable(),
        'redisReady': isRedisReachable(),
        'nodejsReady': isNodeJsReachable(),
        'revisionNumber': os.getenv("HELM_REVISION"),
    }

    print(resp)

    if allReady:
        statusCode = 200
        logger.info("Passed rollout healthcheck.")
    else:
        statusCode = 503
        logger.warn("Failed rollout healthcheck. Healthcheck Response: {}".format(resp))

    return http.JsonResponse(resp, status=statusCode)

@login_required
def beit_midrash(request, slug):
    chavrutaId = request.GET.get("cid", None)
    starting_ref = request.GET.get("ref", None)

    if starting_ref:
        return redirect(f"/{urllib.parse.quote(starting_ref)}?beitMidrash={slug}")

    else:
        props = {"customBeitMidrashId": slug,}
        title = _("Sefaria Beit Midrash")
        desc  = _("The largest free library of Jewish texts available to read online in Hebrew and English including Torah, Tanakh, Talmud, Mishnah, Midrash, commentaries and more.")
        return menu_page(request, props, "navigation", title, desc)<|MERGE_RESOLUTION|>--- conflicted
+++ resolved
@@ -1080,15 +1080,6 @@
     desc  = _("See texts, translations and connections that have been recently added to {}".format(SITE_SETTINGS["SITE_NAME"]["en"]))
     return menu_page(request, page="updates", title=title, desc=desc)
 
-<<<<<<< HEAD
-@staff_member_required
-def story_editor(request):
-    title = _("Story Editor")
-    return menu_page(request, page="story_editor", title=title)
-
-=======
->>>>>>> 536a7ee7
-
 @login_required
 def user_stats(request):
     title = _("User Stats")
