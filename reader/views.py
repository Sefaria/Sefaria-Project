--- conflicted
+++ resolved
@@ -32,22 +32,12 @@
 from sefaria.system.exceptions import BookNameError
 from sefaria.workflows import *
 from sefaria.reviews import *
-<<<<<<< HEAD
-from sefaria.summaries import get_toc, flatten_toc
-from sefaria.counts import get_percent_available, get_translated_count_by_unit, get_untranslated_count_by_unit, set_counts_flag, get_link_counts
+from sefaria.summaries import get_toc, flatten_toc, get_or_make_summary_node
+from sefaria.counts import get_percent_available, get_translated_count_by_unit, get_untranslated_count_by_unit, set_counts_flag, get_link_counts, get_counts_doc
 from sefaria.model import *
 from sefaria.model.user_profile import annotate_user_list
 from sefaria.model.following import FollowRelationship, FollowersSet, FolloweesSet
 from sefaria.utils.users import user_link, user_started_text
-=======
-from sefaria.summaries import get_toc, flatten_toc, get_or_make_summary_node
-from sefaria.counts import get_percent_available, get_translated_count_by_unit, get_untranslated_count_by_unit, set_counts_flag, get_link_counts, get_counts_doc
-from sefaria.model.text import get_index, Index, Version, VersionSet, Ref
-from sefaria.model.notification import Notification, NotificationSet
-from sefaria.model.following import FollowRelationship, FollowersSet, FolloweesSet
-from sefaria.model.layer import Layer, LayerSet
-from sefaria.model.user_profile import annotate_user_list
->>>>>>> 65d5ec27
 from sefaria.sheets import LISTED_SHEETS, get_sheets_for_ref
 from sefaria.datatype.jagged_array import JaggedArray
 from sefaria.utils.users import user_link, user_started_text
@@ -187,13 +177,7 @@
     Opens a view directly to adding, editing or translating a given text.
     """
     if ref is not None:
-<<<<<<< HEAD
-        version = version.replace("_", " ") if version else None
-        #text = get_text(ref, lang=lang, version=version)
-        text = TextFamily(Ref(ref), lang=lang, version=version).contents()
-        text["mode"] = request.path.split("/")[1]
-        initJSON = json.dumps(text)
-=======
+
         oref = Ref(ref)
         if oref.sections == []:
             # Only text name specified, let them chose section first
@@ -202,23 +186,16 @@
         else:
             # Pull a particular section to edit
             version = version.replace("_", " ") if version else None
-            text = get_text(ref, lang=lang, version=version)
+            #text = get_text(ref, lang=lang, version=version)
+            text = TextFamily(Ref(ref), lang=lang, version=version).contents()
             text["mode"] = request.path.split("/")[1]
             mode = text["mode"].capitalize()
             initJSON = json.dumps(text)
->>>>>>> 65d5ec27
     else:
         initJSON = json.dumps({"mode": "add new"})
 
-<<<<<<< HEAD
     titles = json.dumps(model.library.full_title_list())
-    page_title = "%s %s" % (text["mode"].capitalize(), ref) if ref else "Add a New Text"
-    email = request.user.email if request.user.is_authenticated() else ""
-
-=======
-    titles = json.dumps(model.get_text_titles())
     page_title = "%s %s" % (mode, ref) if ref else "Add a New Text"
->>>>>>> 65d5ec27
 
     return render_to_response('reader.html',
                              {'titles': titles,
