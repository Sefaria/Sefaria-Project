--- conflicted
+++ resolved
@@ -3121,17 +3121,10 @@
     """
     slug = SluggedAbstractMongoRecord.normalize_slug(slug)
     topic_obj = Topic.init(slug)
-<<<<<<< HEAD
     if topic_obj is None or request.active_module not in DjangoTopic.objects.slug_to_pools.get(slug, []):
         raise Http404
 
-    short_lang = 'en' if request.interfaceLang == 'english' else 'he'
-=======
-    if topic_obj is None or request.active_module not in DjangoTopic.objects.slug_to_pools[slug]:
-        raise Http404
-
     short_lang = get_short_lang(request.interfaceLang)
->>>>>>> 6d70a9cc
     desc = title = ""
     short_title = topic_obj.get_primary_title(short_lang)
     if request.active_module == "library":
