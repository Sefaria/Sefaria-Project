--- conflicted
+++ resolved
@@ -3647,11 +3647,7 @@
     return redirect("/texts")
 
 
-<<<<<<< HEAD
-def community(request, props={}):
-=======
 def community_page(request, props={}):
->>>>>>> 3ec8a06a
     """
     Community Page
     """    
@@ -3675,26 +3671,16 @@
 
     return data
 
-<<<<<<< HEAD
-=======
-
->>>>>>> 3ec8a06a
+
 @staff_member_required
 def community_preview(request):
     """
     Preview the community page as it will appear at some date in the future
     """
-<<<<<<< HEAD
-    date = request.GET.get("date", "5/23/21")
-    community = get_community_page_items(date=date, language=request.interfaceLang)
-
-    return community(request, props={"community": community, "communityPreview": date})
-=======
     date = request.GET.get("date", "7/25/21")
     community = get_community_page_items(date=date, language=request.interfaceLang)
 
     return community_page(request, props={"community": community, "communityPreview": date})
->>>>>>> 3ec8a06a
 
 
 @staff_member_required
@@ -3702,17 +3688,10 @@
     """
     Reset the cache of the community page content from Google sheet
     """
-<<<<<<< HEAD
-    date = request.GET.get("next", "5/23/21")
-    community = get_community_page_items(date=date, language=request.interfaceLang, refresh=True)
-
-    return community(request, props={"community": community, "communityPreview": date})
-=======
     date = request.GET.get("next", "7/25/21")
     community = get_community_page_items(date=date, language=request.interfaceLang, refresh=True)
 
     return community_page(request, props={"community": community, "communityPreview": date})
->>>>>>> 3ec8a06a
 
 
 def new_home_redirect(request):
