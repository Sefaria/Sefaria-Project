--- conflicted
+++ resolved
@@ -183,11 +183,7 @@
             "is_editor": UserWrapper(user_obj=request.user).has_permission_group("Editors"),
             "full_name": profile.full_name,
             "profile_pic_url": profile.profile_pic_url,
-<<<<<<< HEAD
-            "is_history_enabled": profile.settings["reading_history"],
-=======
             "is_history_enabled": getattr(profile.settings,"reading_history", True),
->>>>>>> c59584be
             "following": profile.followees.uids,
 
             "calendars": get_todays_calendar_items(**_get_user_calendar_params(request)),
@@ -222,11 +218,7 @@
         "initialPath": request.get_full_path(),
         "interfaceLang": request.interfaceLang,
         "initialSettings": {
-<<<<<<< HEAD
-            "language":      request.contentLang,
-=======
             "language":      getattr(request, "contentLang", "english"),
->>>>>>> c59584be
             "layoutDefault": request.COOKIES.get("layoutDefault", "segmented"),
             "layoutTalmud":  request.COOKIES.get("layoutTalmud", "continuous"),
             "layoutTanakh":  request.COOKIES.get("layoutTanakh", "segmented"),
@@ -764,7 +756,6 @@
     return resp
 
 
-<<<<<<< HEAD
 def public_collections(request):
     props = base_props(request)
     props.update({
@@ -772,60 +763,6 @@
     })
     title = _("Sefaria Collections")
     return menu_page(request, props, "collectionsPublic")
-=======
-
-@sanitize_get_params
-def sheets(request):
-    """
-    Source Sheets Home Page.
-    """
-    props = {
-        "initialMenu": "sheets",
-        "topSheets": get_top_sheets(),
-        "tagList": public_tag_list(sort_by="count"),
-        "trendingTags": trending_topics(ntags=18)
-    }
-
-    title = _("Sefaria Source Sheets")
-    desc  = _("Explore thousands of public Source Sheets and use our Source Sheet Builder to create your own online.")
-    return render_template(request, 'base.html', props, {
-        "title":          title,
-        "desc":           desc,
-    })
-
-
-@sanitize_get_params
-def get_group_page(request, group, authenticated):
-    props = {
-        "initialMenu":     "sheets",
-        "initialSheetsTag": "sefaria-groups",
-        "initialGroup":     group,
-        "initialGroupTag":  request.GET.get("tag", None)
-    }
-    group = GroupSet({"name": group})
-    if not len(group):
-        raise Http404
-    props["groupData"] = group[0].contents(with_content=True, authenticated=authenticated)
-    return render_template(request, 'base.html', props, {
-        "title": group[0].name + " | " + _("Sefaria Groups"),
-        "desc": props["groupData"].get("description", ""),
-        "noindex": not getattr(group[0], "listed", False)
-    })
-
-
-def public_groups(request):
-    props = {
-        "groupListing": GroupSet.get_group_listing(request.user.id)
-    }
-    title = _("Sefaria Groups")
-    return menu_page(request, props, page="publicGroups", title=title)
-
-
-@login_required
-def my_groups(request):
-    title = _("Sefaria Groups")
-    return menu_page(request, page="myGroups", title=title)
->>>>>>> c59584be
 
 
 @login_required
@@ -902,28 +839,19 @@
     else:
         collectionData = None
 
-<<<<<<< HEAD
     return render_template(request, 'edit_collection.html', None, {"collectionData": collectionData})
-=======
-    return render_template(request, 'edit_group.html', None, {"groupData": groupData})
->>>>>>> c59584be
 
 
 def groups_redirect(request, group):
     """
     Redirect legacy groups URLs to collections.
     """
-<<<<<<< HEAD
     if not group:
         return redirect("/collections")
     collection = Collection().load({"name": group.sub("-", " ")})
     if not collection:
         return Http404
     return redirect("/collections{}".format(collection.slug))
-=======
-    groups = GroupSet(sort=[["name", 1]])
-    return render_template(request, "groups.html", None, {"groups": groups})
->>>>>>> c59584be
 
 
 @sanitize_get_params
@@ -3366,18 +3294,12 @@
         raise Http404
     if not requested_profile.user.is_active:
         raise Http404('Profile is inactive.')
-<<<<<<< HEAD
 
     tab = request.GET.get("tab", "sheets")
     props = {
         "initialMenu":  "profile",
         "initialProfile": requested_profile.to_api_dict(),
         "initialProfileTab": tab,
-=======
-    props = {
-        "initialMenu":  "profile",
-        "initialProfile": requested_profile.to_api_dict(),
->>>>>>> c59584be
     }
     title = "%(full_name)s on Sefaria" % {"full_name": requested_profile.full_name}
     desc = '%(full_name)s is on Sefaria. Follow to view their public source sheets, notes and translations.' % {"full_name": requested_profile.full_name}
@@ -4306,11 +4228,7 @@
     if room_id is None:
         raise Http404('Missing room ID.')
 
-<<<<<<< HEAD
-    return render_template(request,'static/chavruta.html', {
-=======
     return render_template(request,'static/chavruta.html', None, {
->>>>>>> c59584be
         "rtc_server": RTC_SERVER,
         "room_id": room_id,
         "starting_ref": starting_ref,
