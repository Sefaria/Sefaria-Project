--- conflicted
+++ resolved
@@ -495,17 +495,7 @@
         title = primary_ref.he_normal() if request.interfaceLang == "hebrew" else primary_ref.normal()
         breadcrumb = ld_cat_crumbs(request, oref=primary_ref)
 
-<<<<<<< HEAD
         if primary_ref.is_book_level():
-=======
-    else:
-        segmentIndex = primary_ref.sections[-1] - 1 if primary_ref.is_segment_level() else 0
-        try:
-            enText = _reduce_ranged_ref_text_to_first_section(props["initialPanels"][0]["text"].get("text",[]))
-            heText = _reduce_ranged_ref_text_to_first_section(props["initialPanels"][0]["text"].get("he",[]))
-            enDesc = enText[segmentIndex] if segmentIndex < len(enText) else "" # get english text for section if it exists
-            heDesc = heText[segmentIndex] if segmentIndex < len(heText) else "" # get hebrew text for section if it exists
->>>>>>> 88adcdad
             if request.interfaceLang == "hebrew":
                 desc = getattr(primary_ref.index, 'heDesc', "")
                 book = primary_ref.he_normal()
@@ -518,8 +508,8 @@
         else:
             segmentIndex = primary_ref.sections[-1] - 1 if primary_ref.is_segment_level() else 0
             try:
-                enText = props["initialPanels"][0]["text"].get("text",[])
-                heText = props["initialPanels"][0]["text"].get("he",[])
+                enText = _reduce_ranged_ref_text_to_first_section(props["initialPanels"][0]["text"].get("text", []))
+                heText = _reduce_ranged_ref_text_to_first_section(props["initialPanels"][0]["text"].get("he", []))
                 enDesc = enText[segmentIndex] if segmentIndex < len(enText) else "" # get english text for section if it exists
                 heDesc = heText[segmentIndex] if segmentIndex < len(heText) else "" # get hebrew text for section if it exists
                 if request.interfaceLang == "hebrew":
