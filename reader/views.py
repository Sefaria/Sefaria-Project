# -*- coding: utf-8 -*-
from datetime import datetime, timedelta
from elasticsearch_dsl import Search
from elasticsearch import Elasticsearch
from random import choice
import json
import urllib.request, urllib.parse, urllib.error
from bson.json_util import dumps
import socket
import bleach
from collections import OrderedDict
import pytz
from html import unescape
import redis
import os
import re
import uuid

from rest_framework.decorators import api_view, permission_classes
from rest_framework.permissions import IsAuthenticated
from django.template.loader import render_to_string
from django.shortcuts import render, redirect
from django.http import Http404, QueryDict
from django.contrib.auth.decorators import login_required
from django.contrib.admin.views.decorators import staff_member_required
from django.utils.encoding import iri_to_uri
from django.utils.translation import ugettext as _
from django.views.decorators.csrf import ensure_csrf_cookie, csrf_exempt, csrf_protect, requires_csrf_token
from django.contrib.auth.models import User
from django import http
from django.utils import timezone
from django.utils.html import strip_tags
from bson.objectid import ObjectId

from sefaria.model import *
from sefaria.google_storage_manager import GoogleStorageManager
from sefaria.model.user_profile import UserProfile, user_link, user_started_text, public_user_data
from sefaria.model.collection import CollectionSet
from sefaria.model.webpage import get_webpages_for_ref
from sefaria.model.media import get_media_for_ref
from sefaria.model.schema import SheetLibraryNode
from sefaria.model.following import general_follow_recommendations
from sefaria.model.trend import user_stats_data, site_stats_data
from sefaria.client.wrapper import format_object_for_client, format_note_object_for_client, get_notes, get_links
from sefaria.client.util import jsonResponse
from sefaria.history import text_history, get_maximal_collapsed_activity, top_contributors, text_at_revision, record_version_deletion, record_index_deletion
from sefaria.sheets import get_sheets_for_ref, get_sheet_for_panel, annotate_user_links, trending_topics
from sefaria.utils.util import text_preview
from sefaria.utils.hebrew import hebrew_term, is_hebrew
from sefaria.utils.calendars import get_all_calendar_items, get_todays_calendar_items, get_keyed_calendar_items, get_parasha, get_todays_parasha
from sefaria.utils.util import short_to_long_lang_code
from sefaria.settings import USE_VARNISH, USE_NODE, NODE_HOST, DOMAIN_LANGUAGES, MULTISERVER_ENABLED, SEARCH_ADMIN, RTC_SERVER, MULTISERVER_REDIS_SERVER, MULTISERVER_REDIS_PORT, MULTISERVER_REDIS_DB, DISABLE_AUTOCOMPLETER, ENABLE_LINKER
from sefaria.site.site_settings import SITE_SETTINGS
from sefaria.system.multiserver.coordinator import server_coordinator
from sefaria.system.decorators import catch_error_as_json, sanitize_get_params, json_response_decorator
from sefaria.system.exceptions import InputError, PartialRefInputError, BookNameError, NoVersionFoundError, DictionaryEntryNotFoundError
from sefaria.system.cache import django_cache
from sefaria.system.database import db
from sefaria.helper.search import get_query_obj
from sefaria.helper.topic import get_topic, get_all_topics, get_topics_for_ref, get_topics_for_book
from sefaria.helper.community_page import get_community_page_items
from sefaria.helper.file import get_resized_file
from sefaria.image_generator import make_img_http_response
import sefaria.tracker as tracker

if USE_VARNISH:
    from sefaria.system.varnish.wrapper import invalidate_ref, invalidate_linked

import structlog
logger = structlog.get_logger(__name__)

#    #    #
# Initialized cache library objects that depend on sefaria.model being completely loaded.
logger.info("Initializing library objects.")
logger.info("Initializing TOC Tree")
library.get_toc_tree()

logger.info("Initializing Shared Cache")
library.init_shared_cache()

if not DISABLE_AUTOCOMPLETER:
    logger.info("Initializing Full Auto Completer")
    library.build_full_auto_completer()

    logger.info("Initializing Ref Auto Completer")
    library.build_ref_auto_completer()

    logger.info("Initializing Lexicon Auto Completers")
    library.build_lexicon_auto_completers()

    logger.info("Initializing Cross Lexicon Auto Completer")
    library.build_cross_lexicon_auto_completer()

if ENABLE_LINKER:
    logger.info("Initializing Linker")
    library.build_ref_resolver()

if server_coordinator:
    server_coordinator.connect()
#    #    #


def render_template(request, template_name='base.html', app_props=None, template_context=None, content_type=None, status=None, using=None):
    """
    This is a general purpose custom function that serves to render all the templates in the project and provide a central point for all similar processing.
    It can take props that are meant for the Node render of ReaderApp (and will properly combine them with base_props() and serialize
    It also takes care of adding these props to the template context
    If needed (i.e. currently, if props are passed in) it will also attempt to call render_react_component so it doesnt have to be called by the view itself.
    :param request: the request object
    :param template_name: the template name to pass to render (defaults to base.html)
    :param app_props: props to pass to ReaderApp, either via node or the template for client side
    :param template_context: regular template context for the django template
    :param content_type: param from Django's render, if needed
    :param status: param from Django's render, if needed
    :param using: param from Django's render, if needed
    :return:
    """
    app_props = app_props if app_props else {}
    template_context = template_context if template_context else {}
    props = base_props(request)
    props.update(app_props)
    propsJSON = json.dumps(props, ensure_ascii=False)
    template_context["propsJSON"] = propsJSON
    if app_props: # We are rendering the ReaderApp in Node, otherwise its jsut a Django template view with ReaderApp set to headerMode
        html = render_react_component("ReaderApp", propsJSON)
        template_context["html"] = html
    return render(request, template_name=template_name, context=template_context, content_type=content_type, status=status, using=using)


def render_react_component(component, props):
    """
    Asks the Node Server to render `component` with `props`.
    `props` may either be JSON (to save reencoding) or a dictionary.
    Returns HTML.
    """
    if not USE_NODE:
        return render_to_string("elements/loading.html", context={"SITE_SETTINGS": SITE_SETTINGS})

    from sefaria.settings import NODE_TIMEOUT

    propsJSON = json.dumps(props, ensure_ascii=False) if isinstance(props, dict) else props
    cache_key = "todo" # zlib.compress(propsJSON)
    url = NODE_HOST + "/" + component + "/" + cache_key

    encoded_args = urllib.parse.urlencode({
        "propsJSON": propsJSON,
    }).encode("utf-8")
    try:
        req = urllib.request.Request(url)
        response = urllib.request.urlopen(req, encoded_args, NODE_TIMEOUT)
        html = response.read().decode("utf-8")
        return html
    except Exception as e:
        # Catch timeouts, however they may come.
        if isinstance(e, socket.timeout) or (hasattr(e, "reason") and isinstance(e.reason, socket.timeout)):
            props = json.loads(props) if isinstance(props, str) else props
            logger.warning("Node timeout: {} / {} / {} / {}\n".format(
                    props.get("initialPath"),
                    "MultiPanel" if props.get("multiPanel", True) else "Mobile",
                    "Logged In" if props.get("loggedIn", False) else "Logged Out",
                    props.get("interfaceLang")
            ))
            return render_to_string("elements/loading.html", context={"SITE_SETTINGS": SITE_SETTINGS})
        else:
            # If anything else goes wrong with Node, just fall back to client-side rendering
            logger.warning("Node error: Fell back to client-side rendering.")
            return render_to_string("elements/loading.html", context={"SITE_SETTINGS": SITE_SETTINGS})


def base_props(request):
    """
    Returns a dictionary of props that all App pages get based on the request
    AND are able to be sent over the wire to the Node SSR server.
    """
    from sefaria.model.user_profile import UserProfile, UserWrapper
    from sefaria.site.site_settings import SITE_SETTINGS
    from sefaria.settings import DEBUG, GLOBAL_INTERRUPTING_MESSAGE, RTC_SERVER

    if hasattr(request, "init_shared_cache"):
        logger.warning("Shared cache disappeared while application was running")
        library.init_shared_cache(rebuild=True)

    if request.user.is_authenticated:
        profile = UserProfile(user_obj=request.user)
        interrupting_message_dict = GLOBAL_INTERRUPTING_MESSAGE or {"name": profile.interrupting_message()}
        user_data = {
            "_uid": request.user.id,
            "_email": request.user.email,
            "_uses_new_editor": getattr(profile, "uses_new_editor", False),
            "slug": profile.slug if profile else "",
            "is_moderator": request.user.is_staff,
            "is_editor": UserWrapper(user_obj=request.user).has_permission_group("Editors"),
            "full_name": profile.full_name,
            "profile_pic_url": profile.profile_pic_url,
            "is_history_enabled": profile.settings.get("reading_history", True),
            "translationLanguagePreference": request.translation_language_preference,
            "versionPrefsByCorpus": request.version_preferences_by_corpus,
            "following": profile.followees.uids,
            "blocking": profile.blockees.uids,
            "calendars": get_todays_calendar_items(**_get_user_calendar_params(request)),
            "notificationCount": profile.unread_notification_count(),
            "notifications": profile.recent_notifications().client_contents(),
            "saved": {"loaded": False, "items": profile.get_history(saved=True, secondary=False, serialized=True, annotate=False)}, # saved is initially loaded without text annotations so it can quickly immediately mark any texts/sheets as saved, but marks as `loaded: false` so the full annotated data will be requested if the user visits the saved/history page
            "last_place": profile.get_history(last_place=True, secondary=False, sheets=False, serialized=True),
            "interruptingMessage": InterruptingMessage(attrs=interrupting_message_dict, request=request).contents(),
        }
    else:
        user_data = {
            "_uid": None,
            "_email": "",
            "slug": "",
            "is_moderator": False,
            "is_editor": False,
            "full_name": "",
            "profile_pic_url": "",
            "is_history_enabled": True,
            "translationLanguagePreference": request.translation_language_preference,
            "versionPrefsByCorpus": request.version_preferences_by_corpus,
            "following": [],
            "blocking": [],
            "calendars": get_todays_calendar_items(**_get_user_calendar_params(request)),
            "notificationCount": 0,
            "notifications": [],
            "saved": {"loaded": False, "items": []},
            "last_place": [],
            "interruptingMessage": InterruptingMessage(attrs=GLOBAL_INTERRUPTING_MESSAGE, request=request).contents(),
        }
    user_data.update({
        "last_cached": library.get_last_cached_time(),
        "multiPanel":  not request.user_agent.is_mobile and not "mobile" in request.GET,
        "initialPath": request.get_full_path(),
        "interfaceLang": request.interfaceLang,
        "translation_language_preference_suggestion": request.translation_language_preference_suggestion,
        "initialSettings": {
            "language":          getattr(request, "contentLang", "english"),
            "layoutDefault":     request.COOKIES.get("layoutDefault", "segmented"),
            "layoutTalmud":      request.COOKIES.get("layoutTalmud", "continuous"),
            "layoutTanakh":      request.COOKIES.get("layoutTanakh", "segmented"),
            "aliyotTorah":       request.COOKIES.get("aliyotTorah", "aliyotOff"),
            "vowels":            request.COOKIES.get("vowels", "all"),
            "punctuationTalmud": request.COOKIES.get("punctuationTalmud", "punctuationOn"),
            "biLayout":          request.COOKIES.get("biLayout", "stacked"),
            "color":             request.COOKIES.get("color", "light"),
            "fontSize":          request.COOKIES.get("fontSize", 62.5),
        },
        "trendingTopics": trending_topics(days=7, ntags=5),
        "_siteSettings": SITE_SETTINGS,
        "_debug": DEBUG,
        "rtc_server": RTC_SERVER
    })
    return user_data


def user_credentials(request):
    if request.user.is_authenticated:
        return {"user_type": "session", "user_id": request.user.id}
    else:
        req_key = request.POST.get("apikey", None)
        header_key = request.META.get("HTTP_X_API_KEY", None) #request.META["HTTP_AUTHORIZATION"]?
        key = req_key if req_key else header_key
        if not key:
            return {"user_type": "session", "user_id": None, "error": "You must be logged in or use an API key to add, edit or delete links."}
        apikey = db.apikeys.find_one({"key": key})
        if not apikey:
            return {"user_type": "API", "user_id": None, "error": "Unrecognized API key."}
        #user = User.objects.get(id=apikey["uid"])
        return {"user_type": "API", "user_id": apikey["uid"]}


@ensure_csrf_cookie
def catchall(request, tref, sheet=None):
    """
    Handle any URL not explicitly covers in urls.py.
    Catches text refs for text content and text titles for text table of contents.
    """
    def reader_redirect(uref):
        # Redirect to standard URLs
        url = "/" + uref

        response = redirect(iri_to_uri(url), permanent=True)
        params = request.GET.urlencode()
        response['Location'] += "?%s" % params if params else ""
        return response

    if sheet is None:
        try:
            oref = Ref(tref)
        except PartialRefInputError as e:
            logger.warning('{}'.format(e))
            matched_ref = Ref(e.matched_part)
            return reader_redirect(matched_ref.url())
        except InputError:
            raise Http404

        uref = oref.url()
        if uref and tref != uref:
            return reader_redirect(uref)

        return text_panels(request, ref=tref)

    return text_panels(request, ref=tref, sheet=sheet)


@ensure_csrf_cookie
def old_versions_redirect(request, tref, lang, version):
    url = "/{}?v{}={}".format(tref, lang, version)
    response = redirect(iri_to_uri(url), permanent=True)
    params = request.GET.urlencode()
    response['Location'] += "&{}".format(params) if params else ""
    return response

def get_connections_mode(filter):
    # List of sidebar modes that can function inside a URL parameter to open the sidebar in that state.
    sidebarModes = ("Sheets", "Notes", "About", "AboutSheet", "Navigation", "Translations", "Translation Open","WebPages", "extended notes", "Topics", "Torah Readings", "manuscripts", "Lexicon")
    if filter[0] in sidebarModes:
        return filter[0], True
    else:
        return "TextList", False

def make_panel_dict(oref, versionEn, versionHe, filter, versionFilter, mode, **kwargs):
    """
    Returns a dictionary corresponding to the React panel state,
    additionally setting `text` field with textual content.
    """
    if oref.is_book_level():
        index_details = library.get_index(oref.normal()).contents(with_content_counts=True)
        index_details["relatedTopics"] = get_topics_for_book(oref.normal(), annotate=True)
        if kwargs.get('extended notes', 0) and (versionEn is not None or versionHe is not None):
            currVersions = {"en": versionEn, "he": versionHe}
            if versionEn is not None and versionHe is not None:
                curr_lang = kwargs.get("panelDisplayLanguage", "en")
                for key in list(currVersions.keys()):
                    if key == curr_lang:
                        continue
                    else:
                        currVersions[key] = None
            panel = {
                "menuOpen": "extended notes",
                "mode": "Menu",
                "bookRef": oref.normal(),
                "indexDetails": index_details,
                "currVersions": currVersions
            }
        else:
            panel = {
                "menuOpen": "book toc",
                "mode": "Menu",
                "bookRef": oref.normal(),
                "indexDetails": index_details,
                "versions": oref.version_list()
            }
    else:
        section_ref = oref.first_available_section_ref()
        oref = section_ref if section_ref else oref
        panel = {
            "mode": mode,
            "ref": oref.normal(),
            "refs": [oref.normal()] if not oref.is_spanning() else [r.normal() for r in oref.split_spanning_ref()],
            "currVersions": {
                "en": versionEn,
                "he": versionHe,
            },
            "filter": filter,
            "versionFilter": versionFilter,
        }
        if filter and len(filter):
            panel["connectionsMode"], deleteFilter = get_connections_mode(filter)
            if deleteFilter == True:
                del panel['filter']

        settings_override = {}
        panelDisplayLanguage = kwargs.get("connectionsPanelDisplayLanguage", None) if mode == "Connections" else kwargs.get("panelDisplayLanguage", None)
        aliyotOverride = kwargs.get("aliyotOverride")
        panel["selectedWords"] = kwargs.get("selectedWords", None)
        panel["selectedNamedEntity"] = kwargs.get("selectedNamedEntity", None)
        panel["selectedNamedEntityText"] = kwargs.get("selectedNamedEntityText", None)
        if panelDisplayLanguage:
            settings_override.update({"language" : short_to_long_lang_code(panelDisplayLanguage)})
        if aliyotOverride:
            settings_override.update({"aliyotTorah": aliyotOverride})
        if settings_override:
            panel["settings"] = settings_override
        if mode != "Connections" and oref != None:
            try:
                text_family = TextFamily(oref, version=panel["currVersions"]["en"], lang="en", version2=panel["currVersions"]["he"], lang2="he", commentary=False,
                                  context=True, pad=True, alts=True, wrapLinks=False, translationLanguagePreference=kwargs.get("translationLanguagePreference", None)).contents()
            except NoVersionFoundError:
                text_family = {}
            text_family["updateFromAPI"] = True
            text_family["next"] = oref.next_section_ref().normal() if oref.next_section_ref() else None
            text_family["prev"] = oref.prev_section_ref().normal() if oref.prev_section_ref() else None
            panel["text"] = text_family

            if oref.index.categories == ["Tanakh", "Torah"]:
                panel["indexDetails"] = oref.index.contents() # Included for Torah Parashah titles rendered in text

            if oref.is_segment_level() or oref.is_range(): # we don't want to highlight "Genesis 3" but we do want "Genesis 3:4" and "Genesis 3-5"
                panel["highlightedRefs"] = [subref.normal() for subref in oref.range_list()]

    return panel


def make_search_panel_dict(get_dict, i, **kwargs):
    search_params = get_search_params(get_dict, i)
    # TODO hard to pass search params related to textSearchState and sheetSearchState as those are JS objects
    # TODO this is not such a pressing issue though
    panel = {
        "menuOpen": "search",
        "searchQuery": search_params["query"],
        "searchTab": search_params["tab"],
    }
    panelDisplayLanguage = kwargs.get("panelDisplayLanguage")
    if panelDisplayLanguage:
        panel["settings"] = {"language": short_to_long_lang_code(panelDisplayLanguage)}

    return panel


def make_sheet_panel_dict(sheet_id, filter, **kwargs):
    highlighted_node = None
    if "." in sheet_id:
        highlighted_node = int(sheet_id.split(".")[1])
        sheet_id = int(sheet_id.split(".")[0])
    sheet_id = int(sheet_id)

    db.sheets.update({"id": sheet_id}, {"$inc": {"views": 1}})
    sheet = get_sheet_for_panel(sheet_id)
    if "error" in sheet and sheet["error"] != "Sheet updated.":
        raise Http404
    sheet["ownerProfileUrl"] = public_user_data(sheet["owner"])["profileUrl"]

    if "assigner_id" in sheet:
        asignerData = public_user_data(sheet["assigner_id"])
        sheet["assignerName"] = asignerData["name"]
        sheet["assignerProfileUrl"] = asignerData["profileUrl"]
    if "viaOwner" in sheet:
        viaOwnerData = public_user_data(sheet["viaOwner"])
        sheet["viaOwnerName"] = viaOwnerData["name"]
        sheet["viaOwnerProfileUrl"] = viaOwnerData["profileUrl"]

    sheet["sources"] = annotate_user_links(sheet["sources"])
    panel = {
        "sheetID": sheet_id,
        "mode": "Sheet",
        "sheet": sheet,
        "highlightedNode": highlighted_node
    }

    ref = None
    if highlighted_node:
        ref = next((element["ref"] for element in sheet["sources"] if element.get("ref") and element["node"] == int(highlighted_node)), 'Sheet '+ str(sheet_id) + '.' + str(highlighted_node))

    panelDisplayLanguage = kwargs.get("panelDisplayLanguage")
    if panelDisplayLanguage:
        panel["settings"] = {"language": short_to_long_lang_code(panelDisplayLanguage)}

    referer = kwargs.get("referer")
    if referer == "/sheets/new":
        panel["sheet"]["editor"] = True

    panels = []
    panels.append(panel)

    if filter is not None and ref is not None:
        panels += [make_panel_dict(Ref(ref), None, None, filter, None, "Connections", **kwargs)]
        return panels
    else:
        return panels


def make_panel_dicts(oref, versionEn, versionHe, filter, versionFilter, multi_panel, **kwargs):
    """
    Returns an array of panel dictionaries.
    Depending on whether `multi_panel` is True, connections set in `filter` are displayed in either 1 or 2 panels.
    """
    panels = []
    # filter may have value [], meaning "all".  Therefore we test filter with "is not None".
    if filter is not None and multi_panel:
        panels += [make_panel_dict(oref, versionEn, versionHe, filter, versionFilter, "Text", **kwargs)]
        panels += [make_panel_dict(oref, versionEn, versionHe, filter, versionFilter, "Connections", **kwargs)]
    elif filter is not None and not multi_panel:
        panels += [make_panel_dict(oref, versionEn, versionHe, filter, versionFilter, "TextAndConnections", **kwargs)]
    else:
        panels += [make_panel_dict(oref, versionEn, versionHe, filter, versionFilter, "Text", **kwargs)]

    return panels


@sanitize_get_params
def text_panels(request, ref, version=None, lang=None, sheet=None):
    """
    Handles views of ReaderApp that involve texts, connections, and text table of contents in panels.
    """
    if sheet == None:
        try:
            primary_ref = oref = Ref(ref)
            if primary_ref.book == "Sheet":
                sheet = True
                ref = '.'.join(map(str, primary_ref.sections))
        except InputError:
            raise Http404

    panels = []
    multi_panel = not request.user_agent.is_mobile and not "mobile" in request.GET
    # Handle first panel which has a different signature in params
    versionEn = request.GET.get("ven", None)
    if versionEn:
        versionEn = versionEn.replace("_", " ")
    versionHe = request.GET.get("vhe", None)
    if versionHe:
        versionHe = versionHe.replace("_", " ")

    filter = request.GET.get("with").replace("_", " ").split("+") if request.GET.get("with") else None
    filter = [] if filter == ["all"] else filter

    noindex = False

    if sheet == None:
        versionFilter = [request.GET.get("vside").replace("_", " ")] if request.GET.get("vside") else []

        if versionEn and not Version().load({"versionTitle": versionEn, "language": "en"}):
            raise Http404
        if versionHe and not Version().load({"versionTitle": versionHe, "language": "he"}):
            raise Http404
        versionEn, versionHe = override_version_with_preference(oref, request, versionEn, versionHe)

        kwargs = {
            "panelDisplayLanguage": request.GET.get("lang", request.contentLang),
            'extended notes': int(request.GET.get("notes", 0)),
            "translationLanguagePreference": request.translation_language_preference,
        }
        if filter is not None:
            lang1 = kwargs["panelDisplayLanguage"]
            lang2 = request.GET.get("lang2", None)
            if lang2:
                kwargs["connectionsPanelDisplayLanguage"] = lang2 if lang2 in ["en", "he"] else lang1 if lang1 in ["en", "he"] else request.interfaceLang[0:2]
        if request.GET.get("aliyot", None):
            kwargs["aliyotOverride"] = "aliyotOn" if int(request.GET.get("aliyot")) == 1 else "aliyotOff"
        kwargs["selectedWords"] = request.GET.get("lookup", None)
        kwargs["selectedNamedEntity"] = request.GET.get("namedEntity", None)
        kwargs["selectedNamedEntityText"] = request.GET.get("namedEntityText", None)
        panels += make_panel_dicts(oref, versionEn, versionHe, filter, versionFilter, multi_panel, **kwargs)

    elif sheet == True:
        panels += make_sheet_panel_dict(ref, filter, **{"panelDisplayLanguage": request.GET.get("lang",request.contentLang), "referer": request.path})

    # Handle any panels after 1 which are identified with params like `p2`, `v2`, `l2`.
    i = 2
    while True:
        ref = request.GET.get("p{}".format(i))

        if not ref:
            break
        if ref == "search":
            panelDisplayLanguage = request.GET.get("lang{}".format(i), request.contentLang)
            panels += [make_search_panel_dict(request.GET, i, **{"panelDisplayLanguage": panelDisplayLanguage})]

        elif ref == "sheet":
            sheet_id = request.GET.get("s{}".format(i))
            panelDisplayLanguage = request.GET.get("lang", request.contentLang)
            panels += make_sheet_panel_dict(sheet_id, None, **{"panelDisplayLanguage": panelDisplayLanguage})

        else:
            try:
                oref = Ref(ref)
            except InputError:
                i += 1
                continue  # Stop processing all panels?
                # raise Http404

            versionEn  = request.GET.get("ven{}".format(i)).replace("_", " ") if request.GET.get("ven{}".format(i)) else None
            versionHe  = request.GET.get("vhe{}".format(i)).replace("_", " ") if request.GET.get("vhe{}".format(i)) else None
            if not versionEn and not versionHe:
                # potential link using old version format
                language = request.GET.get("l{}".format(i))
                if language == "en":
                    versionEn = request.GET.get("v{}".format(i)).replace("_", " ") if request.GET.get("v{}".format(i)) else None
                else: # he
                    versionHe = request.GET.get("v{}".format(i)).replace("_", " ") if request.GET.get("v{}".format(i)) else None
            versionEn, versionHe = override_version_with_preference(oref, request, versionEn, versionHe)
            filter   = request.GET.get("w{}".format(i)).replace("_", " ").split("+") if request.GET.get("w{}".format(i)) else None
            filter   = [] if filter == ["all"] else filter
            versionFilter = [request.GET.get("vside").replace("_", " ")] if request.GET.get("vside") else []
            kwargs = {
                "panelDisplayLanguage": request.GET.get("lang{}".format(i), request.contentLang),
                'extended notes': int(request.GET.get("notes{}".format(i), 0)),
                "translationLanguagePreference": request.translation_language_preference,
            }
            if request.GET.get("aliyot{}".format(i), None):
                kwargs["aliyotOverride"] = "aliyotOn" if int(request.GET.get("aliyot{}".format(i))) == 1 else "aliyotOff"
            kwargs["selectedWords"] = request.GET.get(f"lookup{i}", None)
            kwargs["selectedNamedEntity"] = request.GET.get(f"namedEntity{i}", None)
            kwargs["selectedNamedEntityText"] = request.GET.get(f"namedEntityText{i}", None)
            if (versionEn and not Version().load({"versionTitle": versionEn, "language": "en"})) or \
                (versionHe and not Version().load({"versionTitle": versionHe, "language": "he"})):
                i += 1
                continue  # Stop processing all panels?
                # raise Http404

            panels += make_panel_dicts(oref, versionEn, versionHe, filter, versionFilter, multi_panel, **kwargs)
        i += 1

    props = {
        "headerMode":                     False,
        "initialPanels":                  panels,
        "initialTab":                     request.GET.get("tab", None),
        "initialPanelCap":                len(panels),
        "initialQuery":                   None,
        "initialNavigationCategories":    None,
        "initialNavigationTopicCategory": None,
        "initialNavigationTopicTitle":    None,
        "customBeitMidrashId":            request.GET.get("beitMidrash", None)
    }
    if sheet == None:
        title = primary_ref.he_normal() if request.interfaceLang == "hebrew" else primary_ref.normal()
        breadcrumb = ld_cat_crumbs(request, oref=primary_ref)

        if primary_ref.is_book_level():
            if request.interfaceLang == "hebrew":
                desc = getattr(primary_ref.index, 'heDesc', "")
                book = primary_ref.he_normal()
            else:
                desc = getattr(primary_ref.index, 'enDesc', "")
                book = primary_ref.normal()
            read = _("Read the text of %(book)s online with commentaries and connections.") % {'book': book}
            desc = desc + " " + read if desc else read

        else:
            segmentIndex = primary_ref.sections[-1] - 1 if primary_ref.is_segment_level() else 0
            try:
                enText = _reduce_ranged_ref_text_to_first_section(panels[0]["text"].get("text", []))
                heText = _reduce_ranged_ref_text_to_first_section(panels[0]["text"].get("he", []))
                enDesc = enText[segmentIndex] if segmentIndex < len(enText) else "" # get english text for section if it exists
                heDesc = heText[segmentIndex] if segmentIndex < len(heText) else "" # get hebrew text for section if it exists
                if request.interfaceLang == "hebrew":
                    desc = heDesc or enDesc # if no hebrew, fall back on hebrew
                else:
                    desc = enDesc or heDesc  # if no english, fall back on hebrew

                desc = bleach.clean(desc, strip=True, tags=())
                desc = desc[:160].rsplit(' ', 1)[0] + "..."  # truncate as close to 160 characters as possible while maintaining whole word. Append ellipses.

            except (IndexError, KeyError):
                desc = _("Explore 3,000 years of Jewish texts in Hebrew and English translation.") if SITE_SETTINGS["TORAH_SPECIFIC"] else _("Explore texts.")

    else:
        sheet = panels[0].get("sheet",{})
        sheet["title"] = unescape(sheet["title"])
        title = strip_tags(sheet["title"]) + " | " + _(SITE_SETTINGS["SITE_NAME"]["en"])
        breadcrumb = sheet_crumbs(request, sheet)
        desc = unescape(sheet.get("summary", _("A source sheet created with Sefaria's Source Sheet Builder")))
        noindex = sheet.get("noindex", False) or sheet["status"] != "public"

    if len(panels) > 0 and panels[0].get("refs") == [] and panels[0].get("mode") == "Text":
        logger.debug("Mangled panel state: {}".format(panels), stack_info=True)
    return render_template(request, 'base.html', props, {
        "title":          title,
        "desc":           desc,
        "canonical_url":  canonical_url(request),
        "ldBreadcrumbs":  breadcrumb,
        "noindex":        noindex,
    })


def _reduce_ranged_ref_text_to_first_section(text_list):
    """
    given jagged-array-like list, return only first section
    :param text_list: list
    :return: returns list of text representing first section
    """
    if len(text_list) == 0:
        return text_list
    while not isinstance(text_list[0], str):
        text_list = text_list[0]
    return text_list


@sanitize_get_params
def texts_category_list(request, cats):
    """
    List of texts in a category.
    """
    if "Tanach" in cats:
        cats = cats.replace("Tanach", "Tanakh")
        return redirect("/texts/%s" % cats)

    if cats == "recent":
        title = _("Recently Viewed")
        desc  = _("Texts that you've recently viewed on {}.".format(SITE_SETTINGS["SITE_NAME"]["en"]))
    else:
        cats = cats.split("/")
        tocObject = library.get_toc_tree().lookup(cats)
        if len(cats) == 0 or tocObject is None:
            return texts_list(request)      
        cat_string = ", ".join(cats) if request.interfaceLang == "english" else ", ".join([hebrew_term(cat) for cat in cats])
        catDesc = getattr(tocObject, "enDesc", '') if request.interfaceLang == "english" else getattr(tocObject, "heDesc", '')
        catShortDesc = getattr(tocObject, "enShortDesc", '') if request.interfaceLang == "english" else getattr(tocObject, "heShortDesc", '')
        catDefaultDesc = _("Read %(categories)s texts online with commentaries and connections.") % {'categories': cat_string} 
        title = cat_string + _(" | "+SITE_SETTINGS["SITE_NAME"]["en"])
        desc  = catDesc if len(catDesc) else catShortDesc if len(catShortDesc) else catDefaultDesc

    props = {
        "initialMenu": "navigation",
        "initialNavigationCategories": cats,
    }
    return render_template(request, 'base.html', props, {
        "title":            title,
        "desc":             desc,
        "canonical_url":    canonical_url(request),
        "ldBreadcrumbs":    ld_cat_crumbs(request, cats)
    })


@sanitize_get_params
def topics_category_page(request, topicCategory):
    """
    List of topics in a category.
    """
    topic_obj = Topic.init(topicCategory)
    if not topic_obj:
        raise Http404
    props={
        "initialMenu": "topics",
        "initialNavigationTopicCategory": topicCategory,
        "initialNavigationTopicTitle": {
            "en": topic_obj.get_primary_title('en'),
            "he": topic_obj.get_primary_title('he')
        }
    }

    short_lang = 'en' if request.interfaceLang == 'english' else 'he'
    if SITE_SETTINGS["TORAH_SPECIFIC"]:
        title = topic_obj.get_primary_title(short_lang) + " | " + _("Texts & Source Sheets from Torah, Talmud and Sefaria's library of Jewish sources.")
        desc = _("Jewish texts and source sheets about %(topic)s from Torah, Talmud and other sources in Sefaria's library.") % {'topic': topic_obj.get_primary_title(short_lang)}
    else:
        title = topic_obj.get_primary_title(short_lang) + " | " + _("Texts & Source Sheets.")
        desc = _("Texts and source sheets about %(topic)s") % {'topic': topic_obj.get_primary_title(short_lang)}
    
    return render_template(request, 'base.html', props, {
        "title": title,
        "desc":  desc,
    })


def all_topics_page(request, letter):
    """
    Page listing all topics alphabetically.
    """
    props={
        "initialMenu": "allTopics",
        "initialNavigationTopicLetter": letter,
    }
    title = _("Explore Jewish Texts by Topic") if SITE_SETTINGS["TORAH_SPECIFIC"] else _("Explore by Topics")
    desc = _("Explore Jewish texts related to traditional and contemporary topics, coming from Torah, Talmud, and more.")\
        if SITE_SETTINGS["TORAH_SPECIFIC"] else _("Explore by Topic")
    return render_template(request, 'base.html', props, {
        "title": title,
        "desc":  desc
    })


def get_search_params(get_dict, i=None):
    def get_param(param, i=None):
        return "{}{}".format(param, "" if i is None else i)

    def get_filters(prefix, filter_type):
        return [urllib.parse.unquote(f) for f in get_dict.get(get_param(prefix+filter_type+"Filters", i)).split("|")] if get_dict.get(get_param(prefix+filter_type+"Filters", i), "") else []

    sheet_filters_types = ("collections", "topics_en", "topics_he")
    sheet_filters = []
    sheet_agg_types = []
    for filter_type in sheet_filters_types:
        filters = get_filters("s", filter_type)
        sheet_filters += filters
        sheet_agg_types += [filter_type] * len(filters)
    text_filters = get_filters("t", "path")

    return {
        "query": urllib.parse.unquote(get_dict.get(get_param("q", i), "")),
        "tab": urllib.parse.unquote(get_dict.get(get_param("tab", i), "text")),
        "textField": ("naive_lemmatizer" if get_dict.get(get_param("tvar", i)) == "1" else "exact") if get_dict.get(get_param("tvar", i)) else "",
        "textSort": get_dict.get(get_param("tsort", i), None),
        "textFilters": text_filters,
        "textFilterAggTypes": [None for _ in text_filters],  # currently unused. just needs to be equal len as text_filters
        "sheetSort": get_dict.get(get_param("ssort", i), None),
        "sheetFilters": sheet_filters,
        "sheetFilterAggTypes": sheet_agg_types,
    }


def get_version_preferences_from_dict(oref, version_preferences_by_corpus):
    corpus = oref.index.get_primary_corpus()
    vpref_dict = version_preferences_by_corpus.get(corpus, None)
    if vpref_dict is None:
        return None
    return vpref_dict


def override_version_with_preference(oref, request, versionEn, versionHe):
    vpref_dict = get_version_preferences_from_dict(oref, request.version_preferences_by_corpus)
    if vpref_dict is None:
        return versionEn, versionHe
    for lang, vtitle in vpref_dict.items():
        if Version().load({"versionTitle": vtitle, "language": lang, "title": oref.index.title}):
            # vpref exists and the version exists for this text
            if lang == "en" and not versionEn:
                versionEn = vtitle
            elif lang == "he" and not versionHe:
                versionHe = vtitle
    return versionEn, versionHe


@ensure_csrf_cookie
@sanitize_get_params
def search(request):
    """
    Search or Search Results page.
    """
    search_params = get_search_params(request.GET)

    props={
        "initialMenu": "search",
        "initialQuery": search_params["query"],
        "initialSearchTab": search_params["tab"],
        "initialTextSearchFilters": search_params["textFilters"],
        "initialTextSearchFilterAggTypes": search_params["textFilterAggTypes"],
        "initialTextSearchField": search_params["textField"],
        "initialTextSearchSortType": search_params["textSort"],
        "initialSheetSearchFilters": search_params["sheetFilters"],
        "initialSheetSearchFilterAggTypes": search_params["sheetFilterAggTypes"],
        "initialSheetSearchSortType": search_params["sheetSort"]
    }

    desc = _("Search 3,000 years of Jewish texts in Hebrew and English translation.") if SITE_SETTINGS["TORAH_SPECIFIC"] else _("Search")

    return render_template(request,'base.html', props, {
        "title":     (search_params["query"] + " | " if search_params["query"] else "") + _(SITE_SETTINGS["SITE_NAME"]["en"]+" Search"),
        "desc":      desc
    })


@login_required
def enable_new_editor(request):
    profile = UserProfile(id=request.user.id)
    profile.update({"uses_new_editor": True, "show_editor_toggle": True})
    profile.save()
    return redirect(f"/profile/{profile.slug}")

@login_required
def disable_new_editor(request):
    profile = UserProfile(id=request.user.id)
    profile.update({"uses_new_editor": False})
    profile.save()
    return redirect(f"/profile/{profile.slug}")


def public_collections(request):
    props = base_props(request)
    props.update({
        "collectionListing": CollectionSet.get_collection_listing(request.user.id)
    })
    title = _("Sefaria Collections")
    return menu_page(request, props, "collectionsPublic")


@login_required
def my_notes_redirect(request):
    return redirect("/my/profile?tab=notes")


def topic_page_redirect(request, tag):
    """
    Redirect legacy URLs to topics pages.
    """
    return redirect("/topics/{}".format(tag), permanent=True)


def sheets_pages_redirect(request, type=None):
    """
    Redirects old sheet pages URLs
    """
    if type == "public":
        return redirect("/sheets", permanent=True)

    elif type == "private":
        return redirect("/my/profile", permanent=True)


def topics_redirect(request):
    """
    Redirect legacy URLs (sheet tags page) to topics
    """
    return redirect("/topics", permanent=True)


@sanitize_get_params
def collection_page(request, slug):
    """
    Main page for collection named by `slug`
    """
    collection = Collection().load({"$or": [{"slug": slug}, {"privateSlug": slug}]})
    if not collection:
        raise Http404
    if slug != collection.slug:
        # Support URLs using previous set private slug
        return redirect("/collections/{}".format(collection.slug))

    authenticated = request.user.is_authenticated and collection.is_member(request.user.id)

    props = base_props(request)
    props.update({
        "initialMenu":     "collection",
        "initialCollectionName": collection.name,
        "initialCollectionSlug": collection.slug,
        "initialTab":  request.GET.get("tab", None)
    })

    props["collectionData"] = collection.contents(with_content=True, authenticated=authenticated)
    del props["collectionData"]["lastModified"]

    return render_template(request, 'base.html', props, {
        "title": collection.name + " | " + _("Sefaria Collections"),
        "desc": props["collectionData"].get("description", ""),
        "noindex": not getattr(collection, "listed", False)
    })


@login_required
def edit_collection_page(request, slug=None):
    if slug:
        collection = Collection().load({"slug": slug})
        if not collection:
            raise Http404
        collectionData = collection.contents()
        del collectionData["lastModified"]
    else:
        collectionData = None

    return render_template(request, 'edit_collection.html', None, {"initialData": collectionData})


def groups_redirect(request, group):
    """
    Redirect legacy groups URLs to collections.
    """
    if not group:
        return redirect("/collections")
    collection = Collection().load({"name": group.replace("-", " ")})
    if not collection:
        raise Http404

    param = "?tag={}".format(request.GET["tag"]) if "tag" in request.GET else ""
    url = "/collections/{}{}".format(collection.slug, param)
    return redirect(url)


@sanitize_get_params
def menu_page(request, props=None, page="", title="", desc=""):
    """
    View for any App page that can described with the `menuOpen` param in React
    """
    # Here we call props.update() and not a new dict because props are passed in from higher functions
    props = props if props else {}
    props.update({
        "initialMenu": page,
    })
    return render_template(request, 'base.html', props, {
        "title":          title,
        "desc":           desc,
        "canonical_url":  canonical_url(request),
    })


def _get_user_calendar_params(request):
    if request.user.is_authenticated:
        profile = UserProfile(user_obj=request.user)
        custom = profile.settings.get("textual_custom", "ashkenazi")
    else:
        custom = "ashkenazi" # this is default because this is the most complete data set
    return {"diaspora": request.diaspora, "custom": custom}


def texts_list(request):
    title = _(SITE_SETTINGS["LONG_SITE_NAME"])
    desc  = _(SITE_SETTINGS["LIBRARY_MESSAGE"])
    return menu_page(request, page="navigation", title=title, desc=desc)


def calendars(request):
    title = _("Learning Schedules") + " | " + _(SITE_SETTINGS["LIBRARY_NAME"]["en"])
    desc  = _("Weekly Torah portions, Daf Yomi, and other schedules for Torah learning.")
    return menu_page(request, page="calendars", title=title, desc=desc)


@login_required
def saved(request):
    title = _("My Saved Content")
    desc = _("See your saved content on {}".format(SITE_SETTINGS["SITE_NAME"]["en"]))
    profile = UserProfile(user_obj=request.user)
    props = {"saved": {"loaded": True, "items": profile.get_history(saved=True, secondary=False, serialized=True, annotate=True, limit=20)}}
    return menu_page(request, props, page="saved", title=title, desc=desc)


def user_history(request):
    if request.user.is_authenticated:
        profile = UserProfile(user_obj=request.user)
        uhistory =  profile.get_history(secondary=False, serialized=True, annotate=True, limit=20) if profile.settings.get("reading_history", True) else []
    else:
        uhistory = _get_anonymous_user_history(request)
    props = {"userHistory": {"loaded": True, "items": uhistory}}
    title = _("My User History")
    desc = _("See your user history on {}".format(SITE_SETTINGS["SITE_NAME"]["en"]))
    return menu_page(request, props, page="history", title=title, desc=desc)


def updates(request):
    title = _("New Additions to the {} Library".format(SITE_SETTINGS["SITE_NAME"]["en"]))
    desc  = _("See texts, translations and connections that have been recently added to {}".format(SITE_SETTINGS["SITE_NAME"]["en"]))
    return menu_page(request, page="updates", title=title, desc=desc)


@staff_member_required
def story_editor(request):
    title = _("Story Editor")
    return menu_page(request, page="story_editor", title=title)


@login_required
def user_stats(request):
    title = _("User Stats")
    return menu_page(request, page="user_stats", title=title)


@login_required
def notifications(request):
    # Notifications content is not rendered server side
    title = _("{} Notifications".format(SITE_SETTINGS["SITE_NAME"]["en"]))
    notifications = UserProfile(user_obj=request.user).recent_notifications()
    props = {
        "notifications": notifications.client_contents(),
    }
    return menu_page(request, props, page="notifications", title=title)


@staff_member_required
def modtools(request):
    title = _("Moderator Tools")
    return menu_page(request, page="modtools", title=title)


def canonical_url(request):
    if not SITE_SETTINGS["TORAH_SPECIFIC"]:
        return None

    path = request.get_full_path()
    if request.interfaceLang == "hebrew":
        host = "https://www.sefaria.org.il"
        # Default params for texts, text toc, and text category
        path = re.sub("\?lang=he(&aliyot=0)?$", "", path)
    else:
        host = "https://www.sefaria.org"
        # Default params for texts, text toc, and text category
        path = re.sub("\?lang=bi(&aliyot=0)?$", "", path)

    path = "" if path == "/" else path
    return host + path

"""
JSON - LD snippets for use in "rich snippets" - semantic markup.
"""
def _crumb(pos, id, name):
    return {
        "@type": "ListItem",
        "position": pos,
        "name": name,
        "item": {
            "@id": id,
        }}


def sheet_crumbs(request, sheet=None):
    from sefaria.helper.topic import get_top_topic
    if sheet is None:
        return ""
    short_lang = 'en' if request.interfaceLang == 'english' else 'he'
    main_topic = get_top_topic(sheet)
    if main_topic is None:  # crumbs make no sense if there are no topics on sheet
        return ""
    breadcrumbJsonList = [
        _crumb(1, "/topics", _("Topics")),
        _crumb(2, f"/topics/{main_topic.slug}", main_topic.get_primary_title(short_lang)),
        _crumb(3, f"/sheets/{sheet['id']}", _("Source Sheet"))
    ]
    return json.dumps({
        "@context": "http://schema.org",
        "@type": "BreadcrumbList",
        "itemListElement": breadcrumbJsonList
    })


def ld_cat_crumbs(request, cats=None, title=None, oref=None):
    """
    JSON - LD breadcrumbs(https://developers.google.com/search/docs/data-types/breadcrumbs)
    :param cats: List of category names
    :param title: String
    :return: serialized json-ld object, for inclusion in <script> tag.
    """

    if cats is None and title is None and oref is None:
        return ""

    # Fill in missing information
    if oref is not None:
        assert isinstance(oref, Ref)
        if cats is None:
            cats = oref.index.categories[:]
        if title is None:
            title = oref.index.title
    elif title is not None and cats is None:
        cats = library.get_index(title).categories[:]


    breadcrumbJsonList = [_crumb(1, "/texts", _("Texts"))]
    nextPosition = 2

    for i,c in enumerate(cats):
        name = hebrew_term(c) if request.interfaceLang == "hebrew" else c
        breadcrumbJsonList += [_crumb(nextPosition, "/texts/" + "/".join(cats[0:i+1]), name)]
        nextPosition += 1

    if title:
        name = hebrew_term(title) if request.interfaceLang == "hebrew" else title
        breadcrumbJsonList += [_crumb(nextPosition, "/" + title.replace(" ", "_"), name)]
        nextPosition += 1

        if oref and oref.index_node != oref.index.nodes:
            for snode in oref.index_node.ancestors()[1:] + [oref.index_node]:
                if snode.is_default():
                    continue
                name = snode.primary_title("he") if request.interfaceLang == "hebrew" else  snode.primary_title("en")
                breadcrumbJsonList += [_crumb(nextPosition, "/" + snode.ref().url(), name)]
                nextPosition += 1

        #todo: range?
        if oref and getattr(oref.index_node, "depth", None) and not oref.is_range():
            depth = oref.index_node.depth
            for i in range(len(oref.sections)):
                if request.interfaceLang == "english":
                    name = oref.index_node.sectionNames[i] + " " + oref.normal_section(i, "en")
                else:
                    name = hebrew_term(oref.index_node.sectionNames[i]) + " " + oref.normal_section(i, "he")
                breadcrumbJsonList += [_crumb(nextPosition, "/" + oref.context_ref(depth - i - 1).url(), name)]
                nextPosition += 1

    return json.dumps({
        "@context": "http://schema.org",
        "@type": "BreadcrumbList",
        "itemListElement": breadcrumbJsonList
    })


@ensure_csrf_cookie
@sanitize_get_params
def edit_text(request, ref=None, lang=None, version=None):
    """
    Opens a view directly to adding, editing or translating a given text.
    """
    if ref is not None:
        try:
            oref = Ref(ref)
            if oref.sections == []:
                # Only text name specified, let them chose section first
                initJSON = json.dumps({"mode": "add new", "newTitle": oref.normal()})
                mode = "Add"
            else:
                # Pull a particular section to edit
                version = version.replace("_", " ") if version else None
                #text = get_text(ref, lang=lang, version=version)
                text = TextFamily(Ref(ref), lang=lang, version=version).contents()
                text["mode"] = request.path.split("/")[1]
                mode = text["mode"].capitalize()
                text["edit_lang"] = lang if lang is not None else request.contentLang
                text["edit_version"] = version
                initJSON = json.dumps(text)
        except Exception as e:
            index = library.get_index(ref)
            if index:
                ref = None
                initJSON = json.dumps({"mode": "add new", "newTitle": index.contents()['title']})
    else:
        initJSON = json.dumps({"mode": "add new"})

    titles = json.dumps(library.full_title_list())
    page_title = "%s %s" % (mode, ref) if ref else "Add a New Text"

    return render_template(request,'edit_text.html', None, {
        'titles': titles,
        'initJSON': initJSON,
        'page_title': page_title,
    })

@ensure_csrf_cookie
@sanitize_get_params
def edit_text_info(request, title=None, new_title=None):
    """
    Opens the Edit Text Info page.
    """
    if title:
        # Edit Existing
        title = title.replace("_", " ")
        i = library.get_index(title)
        if not (request.user.is_staff or user_started_text(request.user.id, title)):
            return render_template(request,'static/generic.html', None, {
                "title": "Permission Denied",
                "content": "The Text Info for %s is locked.<br><br>Please email hello@sefaria.org if you believe edits are needed." % title
            })
        indexJSON = json.dumps(i.contents() if "toc" in request.GET else i.contents())
        versions = VersionSet({"title": title})
        text_exists = versions.count() > 0
        new = False
    elif new_title:
        # Add New
        new_title = new_title.replace("_", " ")
        try: # Redirect to edit path if this title already exists
            library.get_index(new_title)
            return redirect("/edit/textinfo/%s" % new_title)
        except BookNameError:
            pass
        indexJSON = json.dumps({"title": new_title})
        text_exists = False
        new = True

    return render_template(request,'edit_text_info.html', None, {
        'title': title,
         'indexJSON': indexJSON,
         'text_exists': text_exists,
         'new': new,
         'toc': library.get_toc()
     })

@ensure_csrf_cookie
@staff_member_required
def terms_editor(request, term=None):
    """
    Add/Editor a term using the JSON Editor.
    """
    if term is not None:
        existing_term = Term().load_by_title(term)
        data = existing_term.contents() if existing_term else {"name": term, "titles": []}
    else:
        return render_template(request,'static/generic.html', None, {
            "title": "Terms Editor",
            "content": "Please include the primary Term name in the URL to uses the Terms Editor."
        })

    dataJSON = json.dumps(data)
    return render_template(request,'edit_term.html', None, {
        'term': term,
        'dataJSON': dataJSON,
        'is_update': "true" if existing_term else "false"
    })


def interface_language_redirect(request, language):
    """
    Set the interfaceLang cookie, saves to UserProfile (if logged in)
    and redirects to `next` url param.
    """
    next = request.GET.get("next", "/")
    next = "/" if next == "undefined" else next

    for domain in DOMAIN_LANGUAGES:
        if DOMAIN_LANGUAGES[domain] == language and not request.get_host() in domain:
            next = domain + next
            next = next + ("&" if "?" in next else "?") + "set-language-cookie"
            break

    response = redirect(next)

    response.set_cookie("interfaceLang", language)
    if request.user.is_authenticated:
        p = UserProfile(id=request.user.id)
        p.settings["interface_language"] = language
        p.save()
    return response


@catch_error_as_json
@csrf_exempt
def modify_bulk_text_api(request, title):
    title = title.replace('_', ' ')
    if request.method == "POST":
        skip_links = request.GET.get("skip_links", False)
        count_after = int(request.GET.get("count_after", 0))
        j = request.POST.get("json")
        if not j:
            return jsonResponse({"error": "Missing 'json' parameter in post data."})
        t = json.loads(j)
        versionTitle = t['versionTitle']
        language = t['language']
        versionSource = t.get("versionSource", None)
        version = Version().load({"title": title, "versionTitle": versionTitle, "language": language})
        if version is None:
            return jsonResponse({"error": f"Version does not exist. Title: {title}, VTitle: {versionTitle}, Language: {language}"})

        def modify(uid):
            error_map = tracker.modify_bulk_text(uid, version, t['text_map'], vsource=versionSource, skip_links=skip_links, count_after=count_after)
            response = {"status": "ok"}
            if len(error_map) > 0:
                response["status"] = "some refs failed"
                response["ref_error_map"] = error_map
            return response

        if not request.user.is_authenticated:
            key = request.POST.get("apikey")
            if not key:
                return jsonResponse({"error": "You must be logged in or use an API key to save texts."})
            apikey = db.apikeys.find_one({"key": key})
            if not apikey:
                return jsonResponse({"error": "Unrecognized API key."})
            return jsonResponse(modify(apikey['uid']))
        else:
            @staff_member_required
            @csrf_protect
            def protected_post(request):
                return jsonResponse(modify(request.user.id))
            return protected_post(request)
    return jsonResponse({"error": "Unsupported HTTP method."}, callback=request.GET.get("callback", None))


@catch_error_as_json
@csrf_exempt
def texts_api(request, tref):
    oref = Ref(tref)

    if request.method == "GET":
        uref = oref.url()
        if uref and tref != uref:    # This is very similar to reader.reader_redirect subfunction, above.
            url = "/api/texts/" + uref
            response = redirect(iri_to_uri(url), permanent=True)
            params = request.GET.urlencode()
            response['Location'] += "?%s" % params if params else ""
            return response

        cb         = request.GET.get("callback", None)
        context    = int(request.GET.get("context", 1))
        commentary = bool(int(request.GET.get("commentary", False)))
        pad        = bool(int(request.GET.get("pad", 1)))
        versionEn  = request.GET.get("ven", None)
        firstAvailableRef = bool(int(request.GET.get("firstAvailableRef", False)))  # use first available ref, which may not be the same as oref
        if firstAvailableRef:
            temp_oref = oref.first_available_section_ref()
            oref = temp_oref or oref  # don't overwrite oref if first available section ref fails
        if versionEn:
            versionEn = versionEn.replace("_", " ")
        versionHe  = request.GET.get("vhe", None)
        if versionHe:
            versionHe = versionHe.replace("_", " ")
        layer_name = request.GET.get("layer", None)
        alts       = bool(int(request.GET.get("alts", True)))
        wrapLinks = bool(int(request.GET.get("wrapLinks", False)))
        wrapNamedEntities = bool(int(request.GET.get("wrapNamedEntities", False)))
        stripItags = bool(int(request.GET.get("stripItags", False)))
        multiple = int(request.GET.get("multiple", 0))  # Either undefined, or a positive integer (indicating how many sections forward) or negative integer (indicating backward)
        translationLanguagePreference = request.GET.get("transLangPref", None)  # as opposed to vlangPref, this refers to the actual lang of the text
        fallbackOnDefaultVersion = bool(int(request.GET.get("fallbackOnDefaultVersion", False)))

        def _get_text(oref, versionEn=versionEn, versionHe=versionHe, commentary=commentary, context=context, pad=pad,
                      alts=alts, wrapLinks=wrapLinks, layer_name=layer_name, wrapNamedEntities=wrapNamedEntities):
            text_family_kwargs = dict(version=versionEn, lang="en", version2=versionHe, lang2="he",
                                      commentary=commentary, context=context, pad=pad, alts=alts,
                                      wrapLinks=wrapLinks, stripItags=stripItags, wrapNamedEntities=wrapNamedEntities,
                                      translationLanguagePreference=translationLanguagePreference,
                                      fallbackOnDefaultVersion=fallbackOnDefaultVersion)
            try:
                text = TextFamily(oref, **text_family_kwargs).contents()
            except AttributeError as e:
                oref = oref.default_child_ref()
                text = TextFamily(oref, **text_family_kwargs).contents()
            except NoVersionFoundError as e:
                return {"error": str(e), "ref": oref.normal(), "enVersion": versionEn, "heVersion": versionHe}


            # TODO: what if pad is false and the ref is of an entire book? Should next_section_ref return None in that case?
            oref               = oref.padded_ref() if pad else oref
            try:
                text["next"]       = oref.next_section_ref().normal() if oref.next_section_ref() else None
                text["prev"]       = oref.prev_section_ref().normal() if oref.prev_section_ref() else None
            except AttributeError as e:
                # There are edge cases where the TextFamily call above works on a default node, but the next section call here does not.
                oref = oref.default_child_ref()
                text["next"] = oref.next_section_ref().normal() if oref.next_section_ref() else None
                text["prev"] = oref.prev_section_ref().normal() if oref.prev_section_ref() else None
            text["commentary"] = text.get("commentary", [])
            text["sheets"]     = get_sheets_for_ref(tref) if int(request.GET.get("sheets", 0)) else []

            if layer_name:
                layer = Layer().load({"urlkey": layer_name})
                if not layer:
                    raise InputError("Layer not found.")
                layer_content        = [format_note_object_for_client(n) for n in layer.all(tref=tref)]
                text["layer"]        = layer_content
                text["layer_name"]   = layer_name
                text["_loadSourcesFromDiscussion"] = True
            else:
                text["layer"] = []

            return text

        if not multiple or abs(multiple) == 1:
            text = _get_text(oref, versionEn=versionEn, versionHe=versionHe, commentary=commentary, context=context, pad=pad,
                             alts=alts, wrapLinks=wrapLinks, layer_name=layer_name)
            return jsonResponse(text, cb)
        else:
            # Return list of many sections
            assert multiple != 0
            direction = "next" if multiple > 0 else "prev"
            target_count = abs(multiple)

            current = 0
            texts = []

            while current < target_count:
                text = _get_text(oref, versionEn=versionEn, versionHe=versionHe, commentary=commentary, context=context, pad=pad,
                             alts=alts, wrapLinks=wrapLinks, layer_name=layer_name)
                texts += [text]
                if not text[direction]:
                    break
                oref = Ref(text[direction])
                current += 1

            return jsonResponse(texts, cb)

    if request.method == "POST":
        j = request.POST.get("json")
        if not j:
            return jsonResponse({"error": "Missing 'json' parameter in post data."})

        oref = oref.default_child_ref()  # Make sure we're on the textual child
        skip_links = request.GET.get("skip_links", False)
        count_after = int(request.GET.get("count_after", 0))

        if not request.user.is_authenticated:
            key = request.POST.get("apikey")
            if not key:
                return jsonResponse({"error": "You must be logged in or use an API key to save texts."})
            apikey = db.apikeys.find_one({"key": key})
            if not apikey:
                return jsonResponse({"error": "Unrecognized API key."})
            t = json.loads(j)
            tracker.modify_text(apikey["uid"], oref, t["versionTitle"], t["language"], t["text"], t["versionSource"], method="API", skip_links=skip_links, count_after=count_after)
            return jsonResponse({"status": "ok"})
        else:
            @csrf_protect
            def protected_post(request):
                t = json.loads(j)
                tracker.modify_text(request.user.id, oref, t["versionTitle"], t["language"], t["text"], t.get("versionSource", None), skip_links=skip_links, count_after=count_after)
                return jsonResponse({"status": "ok"})
            return protected_post(request)

    if request.method == "DELETE":
        versionEn = request.GET.get("ven", None)
        versionHe = request.GET.get("vhe", None)
        if not request.user.is_staff:
            return jsonResponse({"error": "Only moderators can delete texts."})
        if not (tref and (versionEn or versionHe)):
            return jsonResponse({"error": "To delete a text version please specifiy a text title, version title and language."})

        tref    = tref.replace("_", " ")
        if versionEn:
            versionEn = versionEn.replace("_", " ")
            v = Version().load({"title": tref, "versionTitle": versionEn, "language": "en"})

            if not v:
                return jsonResponse({"error": "Text version not found."})

            v.delete()
            record_version_deletion(tref, versionEn, "en", request.user.id)

            if USE_VARNISH:
                invalidate_linked(oref)
                invalidate_ref(oref, "en", versionEn)
        if versionHe:
            versionHe = versionHe.replace("_", " ")
            v = Version().load({"title": tref, "versionTitle": versionHe, "language": "he"})

            if not v:
                return jsonResponse({"error": "Text version not found."})

            v.delete()
            record_version_deletion(tref, versionHe, "he", request.user.id)

            if USE_VARNISH:
                invalidate_linked(oref)
                invalidate_ref(oref, "he", versionHe)

        return jsonResponse({"status": "ok"})

    return jsonResponse({"error": "Unsupported HTTP method."}, callback=request.GET.get("callback", None))

@catch_error_as_json
@csrf_exempt
def social_image_api(request, tref):
    lang = request.GET.get("lang", "en")
    if lang == "bi":
        lang = "en"
    version = request.GET.get("ven", None) if lang == "en" else request.GET.get("vhe", None)
    platform = request.GET.get("platform", "twitter")

    try:
        ref = Ref(tref)
        ref_str = ref.normal() if lang == "en" else ref.he_normal()

        if version:
            version = version.replace("_", " ")

        tf = TextFamily(ref, stripItags=True, lang=lang, version=version, context=0, commentary=False).contents()

        he = tf["he"] if type(tf["he"]) is list else [tf["he"]]
        en = tf["text"] if type(tf["text"]) is list else [tf["text"]]

        text = en if lang == "en" else he
        text = ' '.join(text)
        cat = tf["primary_category"]

    except:
        text = None
        cat = None
        ref_str = None


    res = make_img_http_response(text, cat, ref_str, lang, platform)

    return res


@catch_error_as_json
@csrf_exempt
def old_text_versions_api_redirect(request, tref, lang, version):
    url = "/api/texts/{}?v{}={}".format(tref, lang, version)
    response = redirect(iri_to_uri(url), permanent=True)
    params = request.GET.urlencode()
    response['Location'] += "&{}".format(params) if params else ""
    return response


def old_recent_redirect(request):
    return redirect("/texts/history", permanent=True)


@catch_error_as_json
def parashat_hashavua_api(request):
    callback = request.GET.get("callback", None)
    p = get_parasha(datetime.now(), request.diaspora)
    p["date"] = p["date"].isoformat()
    #p.update(get_text(p["ref"]))
    p.update(TextFamily(Ref(p["ref"])).contents())
    return jsonResponse(p, callback)


@catch_error_as_json
def table_of_contents_api(request):
    return jsonResponse(library.get_toc(), callback=request.GET.get("callback", None))


@catch_error_as_json
def search_autocomplete_redirecter(request):
    query = request.GET.get("q", "")
    topic_override = query.startswith('#')
    query = query[1:] if topic_override else query
    completions_dict = get_name_completions(query, 1, False, topic_override)
    ref = completions_dict['ref']
    object_data = completions_dict['object_data']
    if ref:
        response = redirect('/{}'.format(ref.url()), permanent=False)
    elif object_data is not None and object_data.get('type', '') in {'Topic', 'PersonTopic', 'AuthorTopic'}:
        response = redirect('/topics/{}'.format(object_data['key']), permanent=False)
    elif object_data is not None and object_data.get('type', '') == 'TocCategory':
        response = redirect('/{}'.format(object_data['key']), permanent=False)
    else:
        response = redirect('/search?q={}'.format(query), permanent=False)
    return response


@catch_error_as_json
def opensearch_suggestions_api(request):
    # see here for docs: http://www.opensearch.org/Specifications/OpenSearch/Extensions/Suggestions/1.1
    query = request.GET.get("q", "")
    completions_dict = get_name_completions(query, 5, False)
    ret_data = [
        query,
        completions_dict["completions"]
    ]
    return jsonResponse(ret_data, callback=request.GET.get("callback", None))


@catch_error_as_json
def text_titles_api(request):
    return jsonResponse({"books": library.full_title_list()}, callback=request.GET.get("callback", None))


@catch_error_as_json
@csrf_exempt
def index_node_api(request, title):
    pass

@catch_error_as_json
@csrf_exempt
def index_api(request, title, raw=False):
    """
    API for manipulating text index records (aka "Text Info")
    """
    if request.method == "GET":
        with_content_counts = bool(request.GET.get("with_content_counts", False))
        i = library.get_index(title).contents(raw=raw, with_content_counts=with_content_counts)

        if request.GET.get("with_related_topics", False):
            i["relatedTopics"] = get_topics_for_book(title, annotate=True)

        return jsonResponse(i, callback=request.GET.get("callback", None))

    if request.method == "POST":
        # use the update function if update is in the params
        func = tracker.update if request.GET.get("update", False) else tracker.add
        j = json.loads(request.POST.get("json"))
        if not j:
            return jsonResponse({"error": "Missing 'json' parameter in post data."})
        j["title"] = title.replace("_", " ")
        #todo: move this to texts_api, pass the changes down through the tracker and text chunk
        #if "versionTitle" in j:
        #    if j["versionTitle"] == "Sefaria Community Translation":
        #        j["license"] = "CC0"
        #        j["licenseVetter"] = True
        if not request.user.is_authenticated:
            key = request.POST.get("apikey")
            if not key:
                return jsonResponse({"error": "You must be logged in or use an API key to save texts."})
            apikey = db.apikeys.find_one({"key": key})
            if not apikey:
                return jsonResponse({"error": "Unrecognized API key."})
            return jsonResponse(func(apikey["uid"], Index, j, method="API", raw=raw).contents(raw=raw))
        else:
            title = j.get("oldTitle", j.get("title"))
            try:
                library.get_index(title)  # getting the index just to tell if it exists
                # Only allow staff and the person who submitted a text to edit
                if not request.user.is_staff and not user_started_text(request.user.id, title):
                   return jsonResponse({"error": "{} is protected from change.<br/><br/>See a mistake?<br/>Email hello@sefaria.org.".format(title)})
            except BookNameError:
                pass  # if this is a new text, allow any logged in user to submit
        @csrf_protect
        def protected_index_post(request):
            return jsonResponse(
                func(request.user.id, Index, j, raw=raw).contents(raw=raw)
            )
        return protected_index_post(request)

    if request.method == "DELETE":
        if not request.user.is_staff:
            return jsonResponse({"error": "Only moderators can delete texts indices."})

        title = title.replace("_", " ")

        i = library.get_index(title)

        i.delete()
        record_index_deletion(title, request.user.id)

        return jsonResponse({"status": "ok"})

    return jsonResponse({"error": "Unsupported HTTP method."}, callback=request.GET.get("callback", None))


@catch_error_as_json
@json_response_decorator
@django_cache(default_on_miss = True)
def bare_link_api(request, book, cat):
    if request.method == "GET":
        resp = get_book_link_collection(book, cat)
        return resp

    elif request.method == "POST":
        return {"error": "Not implemented."}


@catch_error_as_json
@json_response_decorator
@django_cache(default_on_miss = True)
def link_count_api(request, cat1, cat2):
    """
    Return a count document with the number of links between every text in cat1 and every text in cat2
    """
    if request.method == "GET":
        resp = get_link_counts(cat1, cat2)
        return resp

    elif request.method == "POST":
        return {"error": "Not implemented."}


@catch_error_as_json
def word_count_api(request, title, version, language):
    if request.method == "GET":
        counts = VersionSet({"title": title, "versionTitle": version, "language": language}).word_count()
        resp = jsonResponse({"wordCount": counts}, callback=request.GET.get("callback", None))
        return resp

    elif request.method == "POST":
        return jsonResponse({"error": "Not implemented."})


@catch_error_as_json
def counts_api(request, title):
    """
    API for retrieving the counts document for a given text node.
    :param title: A valid node title
    """
    title = title.replace("_", " ")

    if request.method == "GET":
        return jsonResponse(StateNode(title).contents(), callback=request.GET.get("callback", None))

    elif request.method == "POST":
        if not request.user.is_staff:
            return jsonResponse({"error": "Not permitted."})

        if "update" in request.GET:
            flag = request.GET.get("flag", None)
            if not flag:
                return jsonResponse({"error": "'flag' parameter missing."})
            val = request.GET.get("val", None)
            val = True if val == "true" else False

            vs = VersionState(title)
            if not vs:
                raise InputError("State not found for : {}".format(title))
            vs.set_flag(flag, val).save()

            return jsonResponse({"status": "ok"})

        return jsonResponse({"error": "Not implemented."})

@catch_error_as_json
def shape_api(request, title):
    """
    API for retrieving a shape document for a given text or category.
    For simple texts, returns a dict with keys:
	{
		"section": Category immediately above book
		"heTitle": Hebrew title of node
		"length": Number of chapters
		"chapters": List of Chapter Lengths (think about depth 1 & 3)
		"title": English title of node
		"book": English title of Book
	}
    For complex texts or categories, returns a list of dicts.
    :param title: A valid node title or a path to a category, separated by /.
    The "depth" parameter in the query string indicates how many levels in the category tree to descend.  Default is 2.
    If depth == 0, descends to end of tree
    The "dependents" parameter, if true, includes dependent texts.  By default, they are filtered out.
    """
    from sefaria.model.category import TocCollectionNode

    def _simple_shape(snode):
        sn = StateNode(snode=snode)
        shape = sn.var("all", "shape")

        return {
            "section": snode.index.categories[-1],
            "heTitle": snode.full_title("he"),
            "title": snode.full_title("en"),
            "length": len(shape) if isinstance(shape, list) else 1,  # hmmmm
            "chapters": shape,
            "book": snode.index.title,
            "heBook": snode.index.get_title(lang="he"),
        }

    def _collapse_book_leaf_shapes(leaf_shapes):
        """Groups leaf node shapes for a single book into one object so that resulting list corresponds 1:1 to books"""
        if type(leaf_shapes) != list:
            return leaf_shapes

        results = []
        prev_shape = None
        complex_book_in_progress = None

        for shape in leaf_shapes:
            if prev_shape and prev_shape["book"] != shape["book"]:
                if complex_book_in_progress:
                    results.append(complex_book_in_progress)
                    complex_book_in_progress = None
                else:
                    results.append(prev_shape)
            elif prev_shape:
                complex_book_in_progress = complex_book_in_progress or {
                    "isComplex": True,
                    "section": prev_shape["section"],
                    "length": prev_shape["length"],
                    "chapters": [prev_shape],
                    "book": prev_shape["book"],
                    "heBook": prev_shape["heBook"],
                }
                complex_book_in_progress["chapters"].append(shape)
                complex_book_in_progress["length"] += shape["length"]
            prev_shape = shape

        results.append(complex_book_in_progress or prev_shape)

        return results

    title = title.replace("_", " ")

    if request.method == "GET":
        sn = library.get_schema_node(title, "en")

        # Leaf Node
        if sn and not sn.children:
            res = [_simple_shape(sn)]

        # Branch Node
        elif sn and sn.children:
            res = [_simple_shape(n) for n in sn.get_leaf_nodes()]

        # Category
        else:
            cat = library.get_toc_tree().lookup(title.split("/"))

            if not cat:
                res = {"error": "No index or category found to match {}".format(title)}
            else:
                depth = request.GET.get("depth", 2)
                include_dependents = request.GET.get("dependents", False)

                leaves = cat.get_leaf_nodes() if depth == 0 else [n for n in cat.get_leaf_nodes_to_depth(depth)]
                leaves = [n for n in leaves if not isinstance(n, TocCollectionNode)]
                if not include_dependents:
                    leaves = [n for n in leaves if not getattr(n, "dependence", None)]

                res = [_simple_shape(jan) for toc_index in leaves for jan in toc_index.get_index_object().nodes.get_leaf_nodes()]

        res = _collapse_book_leaf_shapes(res)
        return jsonResponse(res, callback=request.GET.get("callback", None))



@catch_error_as_json
def text_preview_api(request, title):
    """
    API for retrieving a document that gives preview text (first characters of each section)
    for text 'title'
    """
    oref = Ref(title)
    response = oref.index.contents()
    response['node_title'] = oref.index_node.full_title()

    def get_preview(prev_oref):
        text = TextFamily(prev_oref, pad=False, commentary=False)

        if prev_oref.index_node.depth == 1:
            # Give deeper previews for texts with depth 1 (boring to look at otherwise)
            text.text, text.he = [[i] for i in text.text], [[i] for i in text.he]
        preview = text_preview(text.text, text.he) if (text.text or text.he) else []
        return preview if isinstance(preview, list) else [preview]

    if not oref.index_node.has_children():
        response['preview'] = get_preview(oref)
    elif oref.index_node.has_default_child():
        r = oref.index_node.get_default_child().ref()  # Get ref through ref() to get default leaf node and avoid getting parent node
        response['preview'] = get_preview(r)

    return jsonResponse(response, callback=request.GET.get("callback", None))


def revarnish_link(link):
    if USE_VARNISH:
        for ref in link.refs:
            invalidate_ref(Ref(ref), purge=True)


@catch_error_as_json
@csrf_exempt
def links_api(request, link_id_or_ref=None):
    """
    API for textual links.
    Currently also handles post notes.
    #TODO: can we distinguish between a link_id (mongo id) for POSTs and a ref for GETs?
    """

    def _internal_do_post(request, link, uid, **kwargs):
        func = tracker.update if "_id" in link else tracker.add
        # use the correct function if params indicate this is a note save
        # func = save_note if "type" in j and j["type"] == "note" else save_link
        #obj = func(apikey["uid"], model.Link, link, **kwargs)
        obj = func(uid, Link, link, **kwargs)
        try:
            if USE_VARNISH:
                revarnish_link(obj)
        except Exception as e:
            logger.error(e)
        return format_object_for_client(obj)

    def _internal_do_delete(request, link_id_or_ref, uid):
        obj = tracker.delete(uid, Link, link_id_or_ref, callback=revarnish_link)
        return obj

    if request.method == "GET":
        callback=request.GET.get("callback", None)
        if link_id_or_ref is None:
            return jsonResponse({"error": "Missing text identifier"}, callback)
        #The Ref instanciation is just to validate the Ref and let an error bubble up.
        #TODO is there are better way to validate the ref from GET params?
        Ref(link_id_or_ref)
        with_text = int(request.GET.get("with_text", 1))
        with_sheet_links = int(request.GET.get("with_sheet_links", 0))
        return jsonResponse(get_links(link_id_or_ref, with_text=with_text, with_sheet_links=with_sheet_links), callback)

    if not request.user.is_authenticated:
        delete_query = QueryDict(request.body)
        key = delete_query.get("apikey") #key = request.POST.get("apikey")
        if not key:
            return jsonResponse({"error": "You must be logged in or use an API key to add, edit or delete links."})
        apikey = db.apikeys.find_one({"key": key})
        if not apikey:
            return jsonResponse({"error": "Unrecognized API key."})
        uid = apikey["uid"]
        kwargs = {"method": "API"}
        user = User.objects.get(id=apikey["uid"])
    else:
        user = request.user
        uid = request.user.id
        kwargs = {}
        _internal_do_post = csrf_protect(_internal_do_post)
        _internal_do_delete = staff_member_required(csrf_protect(_internal_do_delete))

    if request.method == "POST":
        j = request.POST.get("json")
        if not j:
            return jsonResponse({"error": "Missing 'json' parameter in post data."})

        j = json.loads(j)
        skip_check = request.GET.get("skip_lang_check", 0)
        override_preciselink = request.GET.get("override_preciselink", 0)
        if isinstance(j, list):
            res = []
            for i in j:
                try:
                    if skip_check:
                        i["_skip_lang_check"] = True
                    if override_preciselink:
                        i["_override_preciselink"] = True
                    retval = _internal_do_post(request, i, uid, **kwargs)
                    res.append({"status": "ok. Link: {} | {} Saved".format(retval["ref"], retval["anchorRef"])})
                except Exception as e:
                    res.append({"error": "Link: {} | {} Error: {}".format(i["refs"][0], i["refs"][1], str(e))})

            try:
                res_slice = request.GET.get("truncate_response", None)
                if res_slice:
                    res_slice = int(res_slice)
            except Exception as e:
                res_slice = None
            return jsonResponse(res[:res_slice])
        else:
            if skip_check:
                j["_skip_lang_check"] = True
            return jsonResponse(_internal_do_post(request, j, uid, **kwargs))

    if request.method == "DELETE":
        if not link_id_or_ref:
            return jsonResponse({"error": "No link id given for deletion."})

        if not user.is_staff:
            return jsonResponse({"error": "Only Sefaria Moderators can delete links."})

        try:
            ref = Ref(link_id_or_ref)
        except InputError as e:
            if ObjectId.is_valid(link_id_or_ref):
                # link_id_or_ref is id so just delete this link
                retval = _internal_do_delete(request, link_id_or_ref, uid)
                return jsonResponse(retval)
            else:
                return jsonResponse({"error": "{} is neither a valid Ref nor a valid Mongo ObjectID. {}".format(link_id_or_ref, e)})

        ls = LinkSet(ref)
        if ls.count() == 0:
            return jsonResponse({"error": "No links found for {}".format(ref)})

        results = []
        for l in ls:
            link_id = str(l._id)
            refs = l.refs
            try:
                retval = _internal_do_delete(request, link_id, uid)
                if "error" in retval:
                    raise Exception(retval["error"])
                else:
                    results.append({"status": "ok. Link: {} | {} Deleted".format(refs[0], refs[1])})
            except Exception as e:
                results.append({"error": "Link: {} | {} Error: {}".format(refs[0], refs[1], str(e))})

        return jsonResponse(results)


    return jsonResponse({"error": "Unsupported HTTP method."})


@catch_error_as_json
@csrf_exempt
def link_summary_api(request, ref):
    """
    Returns a summary of links available for ref.
    """
    oref    = Ref(ref)
    summary = oref.linkset().summary(oref)
    return jsonResponse(summary, callback=request.GET.get("callback", None))


@catch_error_as_json
@csrf_exempt
def notes_api(request, note_id_or_ref):
    """
    API for user notes.
    A call to this API with GET returns the list of public notes and private notes belong to the current user on this Ref.
    """
    if request.method == "GET":
        creds = user_credentials(request)
        if not note_id_or_ref:
            raise Http404
        oref = Ref(note_id_or_ref)
        cb = request.GET.get("callback", None)
        private = request.GET.get("private", False)
        res = get_notes(oref, uid=creds["user_id"], public=(not private))
        return jsonResponse(res, cb)

    if request.method == "POST":
        j = request.POST.get("json")
        if not j:
            return jsonResponse({"error": "Missing 'json' parameter in post data."})
        note = json.loads(j)

        if "refs" in note:
            # If data was posted with an array or refs, squish them into one
            # This assumes `refs` are sequential.
            note["ref"] = Ref(note["refs"][0]).to(Ref(note["refs"][-1])).normal()
            del note["refs"]

        func = tracker.update if "_id" in note else tracker.add
        if "_id" in note:
            note["_id"] = ObjectId(note["_id"])
        if not request.user.is_authenticated:
            key = request.POST.get("apikey")
            if not key:
                return jsonResponse({"error": "You must be logged in or use an API key to add, edit or delete links."})

            apikey = db.apikeys.find_one({"key": key})
            if not apikey:
                return jsonResponse({"error": "Unrecognized API key."})
            note["owner"] = apikey["uid"]
            response = format_object_for_client(
                func(apikey["uid"], Note, note, method="API")
            )
        else:
            note["owner"] = request.user.id
            @csrf_protect
            def protected_note_post(req):
                resp = format_object_for_client(
                    func(req.user.id, Note, note)
                )
                return resp
            response = protected_note_post(request)
        if request.POST.get("layer", None):
            layer = Layer().load({"urlkey": request.POST.get("layer")})
            if not layer:
                raise InputError("Layer not found.")
            else:
                # Create notifications for this activity
                path = "/" + note["ref"] + "?layer=" + layer.urlkey
                if ObjectId(response["_id"]) not in layer.note_ids:
                # only notify for new notes, not edits
                    for uid in layer.listeners():
                        if request.user.id == uid:
                            continue
                        n = Notification({"uid": uid})
                        n.make_discuss(adder_id=request.user.id, discussion_path=path)
                        n.save()
                layer.add_note(response["_id"])
                layer.save()

        return jsonResponse(response)

    if request.method == "DELETE":
        if not request.user.is_authenticated:
            return jsonResponse({"error": "You must be logged in to delete notes."})
        return jsonResponse(
            tracker.delete(request.user.id, Note, note_id_or_ref)
        )

    return jsonResponse({"error": "Unsupported HTTP method."})


@api_view(["GET"])
@catch_error_as_json
def all_notes_api(request):

    private = request.GET.get("private", False)
    if private:
        if not request.user.is_authenticated:
            res = {"error": "You must be logged in to access you notes."}
        else:
            res = [note.contents(with_string_id=True) for note in NoteSet({"owner": request.user.id}, sort=[("_id", -1)]) ]
    else:
        resr = {"error": "Not implemented."}
    return jsonResponse(res, callback=request.GET.get("callback", None))


@catch_error_as_json
def related_api(request, tref):
    """
    Single API to bundle available content related to `tref`.
    """
    if request.GET.get("private", False) and request.user.is_authenticated:
        oref = Ref(tref)
        response = {
            "sheets": get_sheets_for_ref(tref, uid=request.user.id),
            "notes": get_notes(oref, uid=request.user.id, public=False)
        }
    elif request.GET.get("private", False) and not request.user.is_authenticated:
        response = {"error": "You must be logged in to access private content."}
    else:
        response = {
            "links": get_links(tref, with_text=False, with_sheet_links=request.GET.get("with_sheet_links", False)),
            "sheets": get_sheets_for_ref(tref),
            "notes": [],  # get_notes(oref, public=True) # Hiding public notes for now
            "webpages": get_webpages_for_ref(tref),
            "topics": get_topics_for_ref(tref, annotate=True),
            "manuscripts": ManuscriptPageSet.load_set_for_client(tref),
            "media": get_media_for_ref(tref),
        }
        for value in response.values():
            for item in value:
                if 'expandedRefs' in item:
                    del item['expandedRefs']
    return jsonResponse(response, callback=request.GET.get("callback", None))


@catch_error_as_json
def versions_api(request, tref):
    """
    API for retrieving available text versions list of a ref.
    """
    oref = Ref(tref)
    versions = oref.version_list()

    return jsonResponse(versions, callback=request.GET.get("callback", None))


@catch_error_as_json
def version_status_api(request):
    res = []
    for v in VersionSet():
        try:
            res.append({
                "id": str(v._id),
                "title": v.title,
                "version": v.versionTitle,
                "language": v.language,
                "categories": v.get_index().categories,
                "wordcount": v.word_count()
            })
        except Exception:
            pass
    return jsonResponse(sorted(res, key = lambda x: x["title"] + x["version"]), callback=request.GET.get("callback", None))




@json_response_decorator
@django_cache(default_on_miss = True)
def version_status_tree_api(request, lang=None):
    return library.simplify_toc(lang=lang)


@sanitize_get_params
def visualize_library(request, lang=None, cats=None):

    template_vars = {"lang": lang or "",
                     "cats": json.dumps(cats.replace("_", " ").split("/") if cats else [])}

    return render_template(request,'visual_library.html', None, template_vars)


def visualize_toc(request):
    return render_template(request,'visual_toc.html', None, {})


def visualize_parasha_colors(request):
    return render_template(request,'visual_parasha_colors.html', None, {})


def visualize_links_through_rashi(request):
    level = request.GET.get("level", 1)
    json_file = "../static/files/torah_rashi_torah.json" if level == 1 else "../static/files/tanach_rashi_tanach.json"
    return render_template(request,'visualize_links_through_rashi.html', None, {"json_file": json_file})

def talmudic_relationships(request):
    json_file = "../static/files/talmudic_relationships_data.json"
    return render_template(request,'talmudic_relationships.html', None, {"json_file": json_file})

def sefer_hachinukh_mitzvot(request):
    csv_file = "../static/files/mitzvot.csv"
    return render_template(request,'sefer_hachinukh_mitzvot.html', None, {"csv": csv_file})

def unique_words_viz(request):
    csv_file = "../static/files/commentators_torah_unique_words.csv"
    return render_template(request,'unique_words_viz.html', None, {"csv": csv_file})

@catch_error_as_json
def set_lock_api(request, tref, lang, version):
    """
    API to set an edit lock on a text segment.
    """
    user = request.user.id if request.user.is_authenticated else 0
    set_lock(Ref(tref).normal(), lang, version.replace("_", " "), user)
    return jsonResponse({"status": "ok"})


@catch_error_as_json
def release_lock_api(request, tref, lang, version):
    """
    API to release the edit lock on a text segment.
    """
    release_lock(Ref(tref).normal(), lang, version.replace("_", " "))
    return jsonResponse({"status": "ok"})


@catch_error_as_json
def check_lock_api(request, tref, lang, version):
    """
    API to check whether a text segment currently has an edit lock.
    """
    locked = check_lock(Ref(tref).normal(), lang, version.replace("_", " "))
    return jsonResponse({"locked": locked})


@catch_error_as_json
def lock_text_api(request, title, lang, version):
    """
    API for locking or unlocking a text as a whole.
    To unlock, include the URL parameter "action=unlock"
    """
    if not request.user.is_staff:
        return jsonResponse({"error": "Only Sefaria Moderators can lock texts."})

    title   = title.replace("_", " ")
    version = version.replace("_", " ")
    vobj = Version().load({"title": title, "language": lang, "versionTitle": version})

    if request.GET.get("action", None) == "unlock":
        vobj.status = None
    else:
        vobj.status = "locked"

    vobj.save()
    return jsonResponse({"status": "ok"})


@catch_error_as_json
@csrf_exempt
def flag_text_api(request, title, lang, version):
    """
    API for manipulating attributes of versions.
    versionTitle changes are handled with an attribute called `newVersionTitle`

    Non-Identifying attributes handled:
        versionSource, versionNotes, license, priority, digitizedBySefaria

    `language` attributes are not handled.
    """
    _attributes_to_save = Version.optional_attrs + ["versionSource"]

    if not request.user.is_authenticated:
        key = request.POST.get("apikey")
        if not key:
            return jsonResponse({"error": "You must be logged in or use an API key to perform this action."})
        apikey = db.apikeys.find_one({"key": key})
        if not apikey:
            return jsonResponse({"error": "Unrecognized API key."})
        user = User.objects.get(id=apikey["uid"])
        if not user.is_staff:
            return jsonResponse({"error": "Only Sefaria Moderators can flag texts."})

        flags = json.loads(request.POST.get("json"))
        title   = title.replace("_", " ")
        version = version.replace("_", " ")
        vobj = Version().load({"title": title, "language": lang, "versionTitle": version})
        if flags.get("newVersionTitle"):
            vobj.versionTitle = flags.get("newVersionTitle")
        for flag in _attributes_to_save:
            if flag in flags:
                setattr(vobj, flag, flags[flag])
        vobj.save()
        return jsonResponse({"status": "ok"})
    elif request.user.is_staff:
        @csrf_protect
        def protected_post(request, title, lang, version):
            flags = json.loads(request.POST.get("json"))
            title   = title.replace("_", " ")
            version = version.replace("_", " ")
            vobj = Version().load({"title": title, "language": lang, "versionTitle": version})
            if flags.get("newVersionTitle"):
                vobj.versionTitle = flags.get("newVersionTitle")
            for flag in _attributes_to_save:
                if flag in flags:
                    setattr(vobj, flag, flags[flag])
            vobj.save()
            return jsonResponse({"status": "ok"})
        return protected_post(request, title, lang, version)
    else:
        return jsonResponse({"error": "Unauthorized"})


@catch_error_as_json
@csrf_exempt
def tag_category_api(request, path=None):
    if request.method == "GET":
        if not path or path == "index":
            categories = TopicSet({"isTopLevelDisplay": True}, sort=[("displayOrder", 1)])
        else:
            from sefaria.model.abstract import SluggedAbstractMongoRecord
            slug = SluggedAbstractMongoRecord.normalize_slug(path)
            topic = Topic.init(slug)
            if not topic:
                categories = []
            else:
                links = topic.link_set(query_kwargs={"linkType": "displays-under", "toTopic": slug})
                categories = [Topic.init(l.topic) for l in links]
                categories.sort(key=lambda x: getattr(x, 'displayOrder', 10000))

        category_names = [{
            "tag":   category.get_primary_title('en'),
            "heTag": category.get_primary_title("he"),
            "slug":  category.slug
        } for category in categories]
        return jsonResponse(category_names)




@catch_error_as_json
@csrf_exempt
def category_api(request, path=None):
    """
    API for looking up categories and adding Categories to the Category collection.
    GET takes a category path on the URL.  Returns the category specified.
       e.g. "api/category/Tanakh/Torah"
       If the category is not found, it will return "error" in a json object.
       It will also attempt to find the closest parent.  If found, it will include "closest_parent" alongside "error".
    POST takes no arguments on the URL.  Takes complete category as payload.  Category must not already exist.  Parent of category must exist.
    """
    if request.method == "GET":
        if not path:
            return jsonResponse({"error": "Please provide category path."})
        cats = path.split("/")
        cat = Category().load({"path": cats})
        if cat:
            return jsonResponse(cat.contents())
        else:
            for i in range(len(cats) - 1, 0, -1):
                cat = Category().load({"path": cats[:i]})
                if cat:
                    return jsonResponse({"error": "Category not found", "closest_parent": cat.contents()})
        return jsonResponse({"error": "Category not found"})

    if request.method == "POST":
        def _internal_do_post(request, cat, uid, **kwargs):
            return tracker.add(uid, Category, cat, **kwargs).contents()

        if not request.user.is_authenticated:
            key = request.POST.get("apikey")
            if not key:
                return jsonResponse({"error": "You must be logged in or use an API key to add or delete categories."})
            apikey = db.apikeys.find_one({"key": key})
            if not apikey:
                return jsonResponse({"error": "Unrecognized API key."})
            user = User.objects.get(id=apikey["uid"])
            if not user.is_staff:
                return jsonResponse({"error": "Only Sefaria Moderators can add or delete categories."})
            uid = apikey["uid"]
            kwargs = {"method": "API"}
        elif request.user.is_staff:
            uid = request.user.id
            kwargs = {}
            _internal_do_post = csrf_protect(_internal_do_post)
        else:
            return jsonResponse({"error": "Only Sefaria Moderators can add or delete categories."})

        j = request.POST.get("json")
        if not j:
            return jsonResponse({"error": "Missing 'json' parameter in post data."})
        j = json.loads(j)
        if "path" not in j:
            return jsonResponse({"error": "'path' is a required attribute"})
        if Category().load({"path": j["path"]}):
            return jsonResponse({"error": "Category {} already exists.".format(", ".join(j["path"]))})
        if not Category().load({"path": j["path"][:-1]}):
            return jsonResponse({"error": "No parent category found: {}".format(", ".join(j["path"][:-1]))})
        return jsonResponse(_internal_do_post(request, j, uid, **kwargs))

    if request.method == "DELETE":
        return jsonResponse({"error": "Unsupported HTTP method."})  # TODO: support this?

    return jsonResponse({"error": "Unsupported HTTP method."})


@catch_error_as_json
@csrf_exempt
def calendars_api(request):
    if request.method == "GET":
        import datetime
        diaspora = request.GET.get("diaspora", "1")
        custom = request.GET.get("custom", None)
        zone_name = request.GET.get("timezone", timezone.get_current_timezone_name())

        try:
            zone = pytz.timezone(zone_name)
        except pytz.exceptions.UnknownTimeZoneError as e:
            return jsonResponse({"error": "Unknown 'timezone' value: '%s'." % zone_name})

        try:
            year = int(request.GET.get("year", None))
            month = int(request.GET.get("month", None))
            day = int(request.GET.get("day", None))
            # If a user is asking the API for a specific date there's really no reason to specify a timezone.
            # The user also doesnt expect the date to get mangled by the default timzone which might implicitly set it back a day
            datetimeobj = datetime.datetime(year, month, day, tzinfo=pytz.timezone("UTC"))
        except Exception as e:
            datetimeobj = timezone.localtime(timezone.now(), timezone=zone)

        if diaspora not in ["0", "1"]:
            return jsonResponse({"error": "'Diaspora' parameter must be 1 or 0."})
        else:
            diaspora = True if diaspora == "1" else False
            calendars = get_all_calendar_items(datetimeobj, diaspora=diaspora, custom=custom)
            return jsonResponse({"date": datetimeobj.date().isoformat(),
                                 "timezone" : datetimeobj.tzinfo.zone,
                                 "calendar_items": calendars},
                                callback=request.GET.get("callback", None))


@catch_error_as_json
@csrf_exempt
def parasha_next_read_api(request, parasha):
    """
    Get info on when `parasha` is next read.
    Returns JSON with Haftarahs read and date of when this parasha is next read
    :param request:
    :return:
    """
    from sefaria.utils.calendars import parashat_hashavua_and_haftara
    if request.method == "GET":
        datetimeobj = timezone.localtime(timezone.now())
        return jsonResponse(parashat_hashavua_and_haftara(datetimeobj, request.diaspora, parasha=parasha, ret_type='dict'))


@catch_error_as_json
@csrf_exempt
def terms_api(request, name):
    """
    API for adding a Term to the Term collection.
    This is mainly to be used for adding hebrew internationalization language for section names, categories and commentators
    """
    if request.method == "GET":
        term = Term().load({'name': name}) or Term().load_by_title(name)
        if term is None:
            return jsonResponse({"error": "Term does not exist."})
        else:
            return jsonResponse(term.contents(), callback=request.GET.get("callback", None))

    if request.method in ("POST", "DELETE"):
        def _internal_do_post(request, uid):
            t = Term().load({'name': name}) or Term().load_by_title(name)
            if request.method == "POST":
                term = request.POST.get("json")
                if not term:
                    return {"error": "Missing 'json' parameter in POST data."}
                term = json.loads(term)
                if t and not request.GET.get("update"):
                    return {"error": "Term already exists."}
                elif t and request.GET.get("update"):
                    term["_id"] = t._id

                func = tracker.update if request.GET.get("update", False) else tracker.add
                return func(uid, Term, term, **kwargs).contents()

            elif request.method == "DELETE":
                if not t:
                    return {"error": 'Term "%s" does not exist.' % name}
                return tracker.delete(uid, Term, t._id)

        if not request.user.is_authenticated:
            key = request.POST.get("apikey")
            if not key:
                return jsonResponse({"error": "You must be logged in or use an API key to add, edit or delete terms."})
            apikey = db.apikeys.find_one({"key": key})
            if not apikey:
                return jsonResponse({"error": "Unrecognized API key."})
            user = User.objects.get(id=apikey["uid"])
            if not user.is_staff:
                return jsonResponse({"error": "Only Sefaria Moderators can add or edit terms."})
            uid = apikey["uid"]
            kwargs = {"method": "API"}
        elif request.user.is_staff:
            uid = request.user.id
            kwargs = {}
            _internal_do_post = csrf_protect(_internal_do_post)
        else:
            return jsonResponse({"error": "Only Sefaria Moderators can add or edit terms."})

        return jsonResponse(_internal_do_post(request, uid))

    return jsonResponse({"error": "Unsupported HTTP method."})


def get_name_completions(name, limit, ref_only, topic_override=False):
    lang = "he" if is_hebrew(name) else "en"
    completer = library.ref_auto_completer(lang) if ref_only else library.full_auto_completer(lang)
    object_data = None
    ref = None
    topic = None
    if topic_override:
        topic_set = TopicSet({"titles.text": re.compile(fr'^{re.escape(name)}$', flags=re.IGNORECASE)}, sort=[("numSources", -1)], limit=1)
        if topic_set.count() > 0:
            topic = topic_set.array()[0]
    try:
        ref = Ref(name)
        inode = ref.index_node
        if isinstance(inode, SheetLibraryNode):
            ref = None
            raise InputError

        # Find possible dictionary entries.  This feels like a messy way to do this.  Needs a refactor.
        if inode.is_virtual and inode.parent and getattr(inode.parent, "lexiconName", None) in library._lexicon_auto_completer:
            base_title = inode.parent.full_title()
            lexicon_ac = library.lexicon_auto_completer(inode.parent.lexiconName)
            t = [base_title + ", " + t[1] for t in lexicon_ac.items(inode.word)[:limit or None]]
            completions = list(OrderedDict.fromkeys(t))  # filter out dupes
            completion_objects = [o for n in completions for o in lexicon_ac.get_data(n)]

        else:
            completions, completion_objects = completer.complete(name, limit)
            object_data = completer.get_object(name)

    except DictionaryEntryNotFoundError as e:
        # A dictionary beginning, but not a valid entry
        lexicon_ac = library.lexicon_auto_completer(e.lexicon_name)
        t = [e.base_title + ", " + t[1] for t in lexicon_ac.items(e.word)[:limit or None]]
        completions = list(OrderedDict.fromkeys(t))  # filter out dupes
        completion_objects = [o for n in completions for o in lexicon_ac.get_data(n)]
    except InputError:  # Not a Ref
        completions, completion_objects = completer.complete(name, limit)
        object_data = completer.get_object(name)

    return {
        "completions": completions,
        "completion_objects": completion_objects,
        "lang": lang,
        "object_data": object_data,
        "ref": ref,
        "topic": topic,
    }


@catch_error_as_json
def name_api(request, name):
    if request.method != "GET":
        return jsonResponse({"error": "Unsupported HTTP method."})
    topic_override = name.startswith('#')
    name = name[1:] if topic_override else name
    # Number of results to return.  0 indicates no limit
    LIMIT = int(request.GET.get("limit", 10))
    ref_only = request.GET.get("ref_only", False)
    completions_dict = get_name_completions(name, LIMIT, ref_only, topic_override)
    ref = completions_dict["ref"]
    topic = completions_dict["topic"]
    d = {
        "lang": completions_dict["lang"],
        "is_ref": False,
        "completions": completions_dict["completions"],
        "completion_objects": completions_dict["completion_objects"],
    }
    if ref:
        inode = ref.index_node
        d.update({
            "is_ref": True,
            "is_book": ref.is_book_level(),
            "is_node": len(ref.sections) == 0,
            "is_section": ref.is_section_level(),
            "is_segment": ref.is_segment_level(),
            "is_range": ref.is_range(),
            "type": "ref",
            "ref": ref.normal(),
            "url": ref.url(),
            "index": ref.index.title,
            "book": ref.book,
            "internalSections": ref.sections,
            "internalToSections": ref.toSections,
            "sections": ref.normal_sections(),  # this switch is to match legacy behavior of parseRef
            "toSections": ref.normal_toSections(),
            # todo: ADD textual completions as well (huh?)
            "examples": []
        })
        if inode.has_numeric_continuation():
            inode = inode.get_default_child() if inode.has_default_child() else inode
            d["sectionNames"] = inode.sectionNames
            d["heSectionNames"] = list(map(hebrew_term, inode.sectionNames))
            d["addressExamples"] = [t.toStr("en", 3*i+3) for i,t in enumerate(inode._addressTypes)]
            d["heAddressExamples"] = [t.toStr("he", 3*i+3) for i,t in enumerate(inode._addressTypes)]
    elif topic:
        d['topic_slug'] = topic.slug
    elif completions_dict["object_data"]:
        # let's see if it's a known name of another sort
        d["type"] = completions_dict["object_data"]["type"]
        d["key"] = completions_dict["object_data"]["key"]

    return jsonResponse(d)


@catch_error_as_json
def dictionary_completion_api(request, word, lexicon=None):
    """
    Given a dictionary, looks up the word in that dictionary
    :param request:
    :param word:
    :param dictionary:
    :return:
    """
    if request.method != "GET":
        return jsonResponse({"error": "Unsupported HTTP method."})

    # Number of results to return.  0 indicates no limit
    LIMIT = int(request.GET.get("limit", 10))

    if lexicon is None:
        ac = library.cross_lexicon_auto_completer()
        rs, _ = ac.complete(word, LIMIT)
        result = [[r, ac.title_trie[ac.normalizer(r)][0]["key"]] for r in rs]
    else:
        result = library.lexicon_auto_completer(lexicon).items(word)[:LIMIT]
    return jsonResponse(result)


@catch_error_as_json
def dictionary_api(request, word):
    """
    Looks for lexicon entries for the given string.
    If the string is more than one word, this will look for substring matches when not finding for the original input
    Optional attributes:
    'lookup_ref' to fine tune the search
    'never_split' to limit lookup to only the actual input string
    'always_split' to look for substring matches regardless of results for original input
    :param request:
    :param word:
    :return:
    """
    kwargs = {}
    for key in ["lookup_ref", "never_split", "always_split", "always_consonants"]:
        if request.GET.get(key, None):
            kwargs[key] = request.GET.get(key)
    result = []
    ls = LexiconLookupAggregator.lexicon_lookup(word, **kwargs)
    if ls:
        for l in ls:
            result.append(l.contents())

    return jsonResponse(result, callback=request.GET.get("callback", None))


@catch_error_as_json
def stories_api(request, gid=None):
    """
    API for retrieving stories.
    """

    # if not request.user.is_authenticated:
    #     return jsonResponse({"error": "You must be logged in to access your notifications."})

    if request.method == "GET":

        page      = int(request.GET.get("page", 0))
        page_size = int(request.GET.get("page_size", 10))
        shared_only = bool(request.GET.get("shared_only", False))
        admin_feed = bool(request.GET.get("admin_feed", False))

        if not request.user.is_authenticated:
            shared_only = True
            user = None
            traits = get_session_traits(request)
        else:
            user = UserProfile(id=request.user.id)
            traits = get_session_traits(request, request.user.id)

        if admin_feed:
            if not request.user.is_staff:
                return {"error": "Permission Denied"}
            stories = SharedStorySet({}, limit=page_size, page=page).contents()
            count = len(stories)
        elif shared_only or not user:
            stories = SharedStorySet.for_traits(traits, limit=page_size, page=page).contents()
            count = len(stories)
        else:
            stories = UserStorySet.recent_for_user(request.user.id, traits, limit=page_size, page=page).contents()
            count = len(stories)
            stories = addDynamicStories(stories, user, page)

        return jsonResponse({
                                "stories": stories,
                                "page": page,
                                "page_size": page_size,
                                "count": count
                            })

    elif request.method == "POST":
        if not request.user.is_authenticated:
            key = request.POST.get("apikey")
            if not key:
                return jsonResponse({"error": "You must be logged in or use an API key to perform this action."})
            apikey = db.apikeys.find_one({"key": key})
            if not apikey:
                return jsonResponse({"error": "Unrecognized API key."})
            user = User.objects.get(id=apikey["uid"])
            if not user.is_staff:
                return jsonResponse({"error": "Only Sefaria Moderators can add stories."})

            payload = json.loads(request.POST.get("json"))
            try:
                s = SharedStory(payload).save()
                return jsonResponse({"status": "ok", "story": s.contents()})
            except AssertionError as e:
                return jsonResponse({"error": str(e)})

        elif request.user.is_staff:
            @csrf_protect
            def protected_post(request):
                payload = json.loads(request.POST.get("json"))
                try:
                    s = SharedStory(payload).save()
                    return jsonResponse({"status": "ok", "story": s.contents()})
                except AssertionError as e:
                    return jsonResponse({"error": str(e)})

            return protected_post(request)
        else:
            return jsonResponse({"error": "Unauthorized"})

    elif request.method == "DELETE":
        if not gid:
            return jsonResponse({"error": "No post id given for deletion."})
        if request.user.is_staff:
            @csrf_protect
            def protected_post(request):
                SharedStory().load_by_id(gid).delete()
                return jsonResponse({"status": "ok"})

            return protected_post(request)
        else:
            return jsonResponse({"error": "Unauthorized"})

def addDynamicStories(stories, user, page):
    """

    :param stories: Array of Story.contents() dicts
    :param user: UserProfile object
    :param page: Which page of stories are we rendering - 0 based
    :return: Array of Story.contents() dicts.
    """
    if page == 0:
        # Disable most recent story
        return stories

        # Keep Reading Most recent
        most_recent = user.get_history(last_place=True, secondary=False, limit=1)[0]
        if most_recent:
            if getattr(most_recent, "is_sheet", None):
                stry = SheetListFactory().generate_story(
                    sheet_ids=[most_recent.sheet_id],
                    title={"en": "Keep Reading", "he": "המשך לקרוא"},
                    lead={"en": "Sheets", "he": "דפים"}
                )
            else:
                stry = TextPassageStoryFactory().generate_from_user_history(most_recent,
                    lead={"en": "Keep Reading", "he": "המשך לקרוא"})
            stories = [stry.contents()] + stories

    if page == 1:
        # Show an old saved story
        saved = user.get_history(saved=True, secondary=False, sheets=False)
        if len(saved) > 2:
            saved_item = choice(saved)
            stry = TextPassageStoryFactory().generate_from_user_history(saved_item,
                    lead={"en": "Take Another Look", "he": "קרא עוד"})
            stories = [stry.contents()] + stories

    return stories


@login_required
def user_stats_api(request, uid):

    assert request.method == "GET", "Unsupported Method"
    u = request.user
    assert (u.is_active and u.is_staff) or (int(uid) == u.id)
    quick = bool(request.GET.get("quick", False))
    if quick:
        return jsonResponse(public_user_data(uid))
    return jsonResponse(user_stats_data(uid))


@login_required
def site_stats_api(request):
    assert request.method == "GET", "Unsupported Method"
    return jsonResponse(site_stats_data())


@staff_member_required
def story_reflector(request):
    """
    Show what a story will look like.
    :param request:
    :return:
    """
    assert request.user.is_authenticated and request.user.is_staff and request.method == "POST"

    @csrf_protect
    def protected_post(request):
        payload = json.loads(request.POST.get("json"))

        factory_name = payload.get("factory")
        method_name = payload.get("method")
        if factory_name and method_name:
            try:
                del payload["factory"]
                del payload["method"]
                import sefaria.model.story as s
                factory = getattr(s, factory_name)
                method = getattr(factory, method_name)
                s = method(**payload)
                return jsonResponse(s.contents())
            except AssertionError as e:
                return jsonResponse({"error": str(e)})
        else:
            #Treat payload as attrs to story object
            try:
                s = SharedStory(payload)
                return jsonResponse(s.contents())
            except AssertionError as e:
                return jsonResponse({"error": str(e)})

    return protected_post(request)



@catch_error_as_json
def updates_api(request, gid=None):
    """
    API for retrieving general notifications.
    """
    if request.method == "GET":
        page      = int(request.GET.get("page", 0))
        page_size = int(request.GET.get("page_size", 10))

        notifications = GlobalNotificationSet({},limit=page_size, page=page)

        return jsonResponse({
                                "updates": notifications.client_contents(),
                                "page": page,
                                "page_size": page_size,
                                "count": notifications.count()
                            })

    elif request.method == "POST":
        if not request.user.is_authenticated:
            key = request.POST.get("apikey")
            if not key:
                return jsonResponse({"error": "You must be logged in or use an API key to perform this action."})
            apikey = db.apikeys.find_one({"key": key})
            if not apikey:
                return jsonResponse({"error": "Unrecognized API key."})
            user = User.objects.get(id=apikey["uid"])
            if not user.is_staff:
                return jsonResponse({"error": "Only Sefaria Moderators can add announcements."})

            payload = json.loads(request.POST.get("json"))
            try:
                gn = GlobalNotification(payload).save()
                SharedStory.from_global_notification(gn).save()
                return jsonResponse({"status": "ok"})
            except AssertionError as e:
                return jsonResponse({"error": str(e)})

        elif request.user.is_staff:
            @csrf_protect
            def protected_post(request):
                payload = json.loads(request.POST.get("json"))
                try:
                    gn = GlobalNotification(payload).save()
                    SharedStory.from_global_notification(gn).save()
                    return jsonResponse({"status": "ok"})
                except AssertionError as e:
                    return jsonResponse({"error": str(e)})

            return protected_post(request)
        else:
            return jsonResponse({"error": "Unauthorized"})

    elif request.method == "DELETE":
        if not gid:
            return jsonResponse({"error": "No post id given for deletion."})
        if request.user.is_staff:
            @csrf_protect
            def protected_post(request):
                GlobalNotification().load_by_id(gid).delete()
                return jsonResponse({"status": "ok"})

            return protected_post(request)
        else:
            return jsonResponse({"error": "Unauthorized"})


@catch_error_as_json
def notifications_api(request):
    """
    API for retrieving user notifications.
    """
    if not request.user.is_authenticated:
        return jsonResponse({"error": "You must be logged in to access your notifications."})

    page      = int(request.GET.get("page", 0))
    page_size = int(request.GET.get("page_size", 10))

    notifications = NotificationSet().recent_for_user(request.user.id, limit=page_size, page=page)

    return jsonResponse({
        "notifications": notifications.client_contents(),
        "page": page,
        "page_size": page_size,
        "count": len(notifications)
    })


@catch_error_as_json
def notifications_read_api(request):
    """
    API for marking notifications as read

    Takes JSON in the "notifications" parameter of an array of
    notifcation ids as strings.
    """
    if request.method == "POST":
        notifications = request.POST.get("notifications")
        if not notifications:
            return jsonResponse({"error": "'notifications' post parameter missing."})
        if notifications == "all":
            notificationSet = NotificationSet().unread_for_user(request.user.id)
            for notification in notificationSet:
                notification.mark_read().save()
        else:
            notifications = json.loads(notifications)
            for id in notifications:
                notification = Notification().load_by_id(id)
                if notification.uid != request.user.id:
                    # Only allow expiring your own notifications
                    continue
                notification.mark_read().save()

        return jsonResponse({
                                "status": "ok",
                                "unreadCount": UserProfile(user_obj=request.user).unread_notification_count()
                            })

    else:
        return jsonResponse({"error": "Unsupported HTTP method."})


@catch_error_as_json
def messages_api(request):
    """
    API for posting user to user messages
    """
    if not request.user.is_authenticated:
        return jsonResponse({"error": "You must be logged in to access your messages."})

    if request.method == "POST":
        j = request.POST.get("json")
        if not j:
            return jsonResponse({"error": "No post JSON."})
        j = json.loads(j)

        Notification({"uid": j["recipient"]}).make_message(sender_id=request.user.id, message=j["message"]).save()
        return jsonResponse({"status": "ok"})

    elif request.method == "GET":
        return jsonResponse({"error": "Unsupported HTTP method."})


@catch_error_as_json
def follow_api(request, action, uid):
    """
    API for following and unfollowing another user.
    """
    if request.method != "POST":
        return jsonResponse({"error": "Unsupported HTTP method."})

    if not request.user.is_authenticated:
        return jsonResponse({"error": "You must be logged in to follow."})

    follow = FollowRelationship(follower=request.user.id, followee=int(uid))
    if action == "follow":
        follow.follow()
    elif action == "unfollow":
        follow.unfollow()

    return jsonResponse({"status": "ok"})


@catch_error_as_json
def follow_list_api(request, kind, uid):
    """
    API for retrieving a list of followers/followees for a given user.
    """
    if kind == "followers":
        f = FollowersSet(int(uid))
    elif kind == "followees":
        f = FolloweesSet(int(uid))

    return jsonResponse(annotate_user_list(f.uids))

@catch_error_as_json
def block_api(request, action, uid):
    """
    API for following and unfollowing another user.
    """
    
    if request.method != "POST":
        return jsonResponse({"error": "Unsupported HTTP method."}, status=405)

    if not request.user.is_authenticated:
        return jsonResponse({"error": "You must be logged in to follow."}, status=401)

    block = BlockRelationship(blocker=request.user.id, blockee=int(uid))
    if action == "block":
        block.block()
    elif action == "unblock":
        block.unblock()

    return jsonResponse({"status": "ok"})


def background_data_api(request):
    """
    API that bundles data which we want the client to prefetch, 
    but should not block initial pageload.
    """
    language = request.GET.get("interfaceLang", request.interfaceLang)

    data = {}
    data.update(community_page_data(request, language=language))

    return jsonResponse(data)


@catch_error_as_json
def texts_history_api(request, tref, lang=None, version=None):
    """
    API for retrieving history information about a given text.
    """
    if request.method != "GET":
        return jsonResponse({"error": "Unsupported HTTP method."})

    tref = Ref(tref).normal()
    refRe = '^%s$|^%s:' % (tref, tref)
    if lang and version:
        query = {"ref": {"$regex": refRe }, "language": lang, "version": version.replace("_", " ")}
    else:
        query = {"ref": {"$regex": refRe }}
    history = db.history.find(query)

    summary = {"copiers": set(), "translators": set(), "editors": set(), "reviewers": set() }
    updated = history[0]["date"].isoformat() if len(history) else "Unknown"

    for act in history:
        if act["rev_type"].startswith("edit"):
            summary["editors"].update([act["user"]])
        elif act["rev_type"] == "review":
            summary["reviewers"].update([act["user"]])
        elif act["version"] == "Sefaria Community Translation":
            summary["translators"].update([act["user"]])
        else:
            summary["copiers"].update([act["user"]])

    # Don't list copiers and translators as editors as well
    summary["editors"].difference_update(summary["copiers"])
    summary["editors"].difference_update(summary["translators"])

    for group in summary:
        uids = list(summary[group])
        names = []
        for uid in uids:
            try:
                user = User.objects.get(id=uid)
                name = "%s %s" % (user.first_name, user.last_name)
                link = user_link(uid)
            except User.DoesNotExist:
                name = "Someone"
                link = user_link(-1)
            u = {
                'name': name,
                'link': link
            }
            names.append(u)
        summary[group] = names

    summary["lastUpdated"] = updated

    return jsonResponse(summary, callback=request.GET.get("callback", None))


@sanitize_get_params
def topics_page(request):
    """
    Page of all Topics
    """
    props = {
        "initialMenu":  "topics",
        "initialTopic": None,
    }

    desc = _("Explore Jewish Texts by Topic on Sefaria") if SITE_SETTINGS["TORAH_SPECIFIC"] else _("Explore by Topics")
    return render_template(request, 'base.html', props, {
        "title":          _("Topics") + " | " + _(SITE_SETTINGS["SITE_NAME"]["en"]),
        "desc":           desc
    })


@sanitize_get_params
def topic_page(request, topic):
    """
    Page of an individual Topic
    """
    topic_obj = Topic.init(topic)
    if topic_obj is None:
        # try to normalize
        from sefaria.model.abstract import SluggedAbstractMongoRecord
        topic_obj = Topic.init(SluggedAbstractMongoRecord.normalize_slug(topic))
        if topic_obj is None:
            raise Http404
        topic = topic_obj.slug
    props = {
        "initialMenu": "topics",
        "initialTopic": topic,
        "initialTab": urllib.parse.unquote(request.GET.get('tab', 'sources')),
        "initialTopicTitle": {
            "en": topic_obj.get_primary_title('en'),
            "he": topic_obj.get_primary_title('he')
        },
        "topicData": _topic_data(topic),
    }

    short_lang = 'en' if request.interfaceLang == 'english' else 'he'
    if SITE_SETTINGS["TORAH_SPECIFIC"]:
        header = _("Texts & Source Sheets from Torah, Talmud and Sefaria's library of Jewish sources.")
        desc = _("Jewish texts and source sheets about %(topic)s from Torah, Talmud and other sources in Sefaria's library.") % {
                   'topic': topic_obj.get_primary_title(short_lang)}
    else:
        header = _("Texts & Source Sheets")
        desc = _("Texts and source sheets about %(topic)s") % {'topic': topic_obj.get_primary_title(short_lang)}

    title = topic_obj.get_primary_title(short_lang) + " | " + header

    topic_desc = getattr(topic_obj, 'description', {}).get(short_lang, '')
    if topic_desc is not None:
        desc += " " + topic_desc
    return render_template(request,'base.html', props, {
        "title":          title,
        "desc":           desc,
    })

@catch_error_as_json
def topics_list_api(request):
    """
    API to get data for a particular topic.
    """
    limit = int(request.GET.get("limit", 1000))
    topics = get_all_topics(limit)
    response = [t.contents() for t in topics]
    response = jsonResponse(response, callback=request.GET.get("callback", None))
    response["Cache-Control"] = "max-age=3600"
    return response


@staff_member_required
def add_new_topic_api(request):
    if request.method == "POST":
        data = json.loads(request.POST["json"])
        t = Topic({'slug': ""})
        t.add_title(data["title"], 'en', True, True)
        t.isTopLevelDisplay = data["category"] == "Main Menu"
<<<<<<< HEAD
=======
        t.data_source = "sefaria"  # any topic edited manually should display automatically in the TOC and this flag ensures this

>>>>>>> b0848a93
        t.set_slug_to_primary_title()

        if data["category"] != "Main Menu":  # not Top Level so create an IntraTopicLink to category
            new_link = IntraTopicLink()
            new_link.toTopic = data["category"]
            new_link.fromTopic = t.slug
            new_link.linkType = "displays-under"
            new_link.dataSource = "sefaria"
            new_link.save()

        t.change_description(data["description"], data.get("catDescription", ""))
        t.save()

        @csrf_protect
        def protected_index_post(request):
            return jsonResponse(t.contents())
        return protected_index_post(request)


@staff_member_required
def delete_topic(request, topic):
    topic_obj = Topic().load({"slug": topic})
    if topic_obj:
        topic_obj.delete()
        return jsonResponse({"status": "OK"})
    else:
        return jsonResponse({"error": "Topic {} doesn't exist".format(topic)})

@catch_error_as_json
def topics_api(request, topic, v2=False):
    """
    API to get data or edit data for an existing topic
    """
    if request.method == "GET":
        with_links = bool(int(request.GET.get("with_links", False)))
        annotate_links = bool(int(request.GET.get("annotate_links", False)))
        group_related = bool(int(request.GET.get("group_related", False)))
        with_refs = bool(int(request.GET.get("with_refs", False)))
        annotate_time_period = bool(int(request.GET.get("annotate_time_period", False)))
        with_indexes = bool(int(request.GET.get("with_indexes", False)))
        ref_link_type_filters = set(filter(lambda x: len(x) > 0, request.GET.get("ref_link_type_filters", "").split("|")))
        response = get_topic(v2, topic, with_links, annotate_links, with_refs, group_related, annotate_time_period, ref_link_type_filters, with_indexes)
        return jsonResponse(response, callback=request.GET.get("callback", None))
    elif request.method == "POST":
        if not request.user.is_staff:
            return render_template(request, 'static/generic.html', None, {
                "title": "Permission Denied",
                "content": "Adding topics is locked.<br><br>Please email hello@sefaria.org if you believe edits are needed."
            })
        topic_data = json.loads(request.POST["json"])
        topic_obj = Topic().load({'slug': topic_data["origSlug"]})
        topic_obj.data_source = "sefaria"   #any topic edited manually should display automatically in the TOC and this flag ensures this

        if topic_data["origTitle"] != topic_data["title"]:
            # rename Topic
            topic_obj.add_title(topic_data["title"], 'en', True, True)
            topic_obj.set_slug_to_primary_title()

        if topic_data["origCategory"] != topic_data["category"]:
            # change IntraTopicLink from old category to new category and set newSlug if it changed
            # if we move topic to top level, we delete the IntraTopicLink and if we move the topic from top level, we must create one
            # as top level topics don't need intratopiclinks

            origLink = IntraTopicLink().load({"fromTopic": topic_obj.slug,
                                              "toTopic": topic_data["origCategory"],
                                              "linkType": "displays-under"})
            if topic_data["origCategory"] == "Main Menu":
                assert origLink is None
                origLink = IntraTopicLink()

            if topic_data["category"] == "Main Menu":
                # a top-level topic won't display properly if it doesn't have children so need to set shouldDisplay flag
                child = IntraTopicLink().load({"linkType": "displays-under", "toTopic": topic_obj.slug})
                if child is None:
                    topic_obj.shouldDisplay = True
                    topic_obj.save()

                origLink.delete() # get rid of link to previous category

                # if topic has sources and we dont create an IntraTopicLink to itself, they wont be accessible from the topic TOC
                linkToItself = {"fromTopic": topic_obj.slug, "toTopic": topic_obj.slug, "dataSource": "sefaria",
                                "linkType": "displays-under"}
                if getattr(topic_obj, "numSources", 0) > 0 and IntraTopicLink().load(linkToItself) is None:
                    IntraTopicLink(linkToItself).save()
            else:
                origLink.fromTopic = topic_obj.slug
                origLink.toTopic = topic_data["category"]
                origLink.linkType = "displays-under"
                origLink.dataSource = "sefaria"
                origLink.save()

        needs_save = False      # will get set to True if isTopLevelDisplay or description is changed

        if (topic_data["category"] == "Main Menu") != getattr(topic_obj, "isTopLevelDisplay", False):    # True when topic moved to top level or moved from top level
            needs_save = True
            topic_obj.isTopLevelDisplay = topic_data["category"] == "Main Menu"

        if topic_data["origDescription"] != topic_data["description"] or topic_data.get("origCatDescription", "") != topic_data.get("catDescription", ""):
            topic_obj.change_description(topic_data["description"], topic_data.get("catDescription", ""))
            needs_save = True

        if needs_save:
            topic_obj.save()

        @csrf_protect
        def protected_index_post(request):
            return jsonResponse(topic_obj.contents())
        return protected_index_post(request)

@catch_error_as_json
def topic_graph_api(request, topic):
    link_type = request.GET.get("link-type", 'is-a')
    max_depth = int(request.GET.get("max-depth", -1))
    if max_depth == -1:
        max_depth = None
    topic_obj = Topic.init(topic)

    if topic_obj is None:
        response = {"error": f"Topic slug {topic} does not exist"}
    else:
        topics, links = topic_obj.topics_and_links_by_link_type_recursively(linkType=link_type, max_depth=max_depth)
        response = {
            "topics": [t.contents() for t in topics],
            "links": [l.contents() for l in links]
        }
    return jsonResponse(response, callback=request.GET.get("callback", None))


@catch_error_as_json
def topic_ref_api(request, tref):
    """
    API to get RefTopicLinks
    """
    annotate = bool(int(request.GET.get("annotate", False)))
    response = get_topics_for_ref(tref, annotate)
    return jsonResponse(response, callback=request.GET.get("callback", None))

_CAT_REF_LINK_TYPE_FILTER_MAP = {
    'authors': ['popular-writing-of'],
}
def _topic_data(topic):
    cat = library.get_topic_toc_category_mapping().get(topic, None)
    ref_link_type_filters = _CAT_REF_LINK_TYPE_FILTER_MAP.get(cat, ['about', 'popular-writing-of'])
    response = get_topic(True, topic, with_links=True, annotate_links=True, with_refs=True, group_related=True, annotate_time_period=False, ref_link_type_filters=ref_link_type_filters, with_indexes=True) 
    return response


@catch_error_as_json
def bulk_topic_api(request):
    """
    Use POST because topic_slug_list can be very large when used for search topic filters
    :param request:
    :return:
    """
    from sefaria.helper.topic import get_bulk_topics
    if request.method == "POST":
        minify = request.GET.get("minify", False)
        postJSON = request.POST.get("json")
        topic_slug_list = json.loads(postJSON)
        response = [t.contents(minify=minify) for t in get_bulk_topics(topic_slug_list)]
        return jsonResponse(response, callback=request.GET.get("callback", None))


@catch_error_as_json
def recommend_topics_api(request, ref_list=None):
    """
    API to receive recommended topics for list of strings `refs`.
    """
    from sefaria.helper.topic import recommend_topics

    if request.method == "GET":
        refs = [Ref(ref).normal() for ref in ref_list.split("+")] if ref_list else []

    elif request.method == "POST":
        postJSON = request.POST.get("json")
        if not postJSON:
            return jsonResponse({"error": "No post JSON."})
        refs = json.loads(postJSON)

    response = {"topics": recommend_topics(refs)}
    response = jsonResponse(response, callback=request.GET.get("callback", None))
    return response


@ensure_csrf_cookie
@sanitize_get_params
def global_activity(request, page=1):
    """
    Recent Activity page listing all recent actions and contributor leaderboards.
    """
    page = int(page)
    page_size = 100

    if page > 40:
        return render_template(request,'static/generic.html', None, {
            "title": "Activity Unavailable",
            "content": "You have requested a page deep in Sefaria's history.<br><br>For performance reasons, this page is unavailable. If you need access to this information, please <a href='mailto:dev@sefaria.org'>email us</a>."
        })

    if "api" in request.GET:
        q = {}
    else:
        q = {"method": {"$ne": "API"}}

    filter_type = request.GET.get("type", None)
    activity, page = get_maximal_collapsed_activity(query=q, page_size=page_size, page=page, filter_type=filter_type)

    next_page = page + 1 if page else None
    next_page = "/activity/%d" % next_page if next_page else None
    next_page = "%s?type=%s" % (next_page, filter_type) if next_page and filter_type else next_page

    email = request.user.email if request.user.is_authenticated else False
    return render_template(request,'activity.html', None, {
        'activity': activity,
        'filter_type': filter_type,
        'email': email,
        'next_page': next_page,
        'he': request.interfaceLang == "hebrew", # to make templates less verbose
    })


@ensure_csrf_cookie
@sanitize_get_params
def user_activity(request, slug, page=1):
    """
    Recent Activity page for a single user.
    """
    page = int(page) if page else 1
    page_size = 100

    try:
        profile = UserProfile(slug=slug)
    except Exception as e:
        raise Http404


    if page > 40:
        return render_template(request,'static/generic.html', None, {
            "title": "Activity Unavailable",
            "content": "You have requested a page deep in Sefaria's history.<br><br>For performance reasons, this page is unavailable. If you need access to this information, please <a href='mailto:dev@sefaria.org'>email us</a>."
        })

    q              = {"user": profile.id}
    filter_type    = request.GET.get("type", None)
    activity, page = get_maximal_collapsed_activity(query=q, page_size=page_size, page=page, filter_type=filter_type)

    next_page = page + 1 if page else None
    next_page = "/activity/%d" % next_page if next_page else None
    next_page = "%s?type=%s" % (next_page, filter_type) if next_page and filter_type else next_page

    email = request.user.email if request.user.is_authenticated else False
    return render_template(request,'activity.html', None, {
        'activity': activity,
        'filter_type': filter_type,
        'profile': profile,
        'for_user': True,
        'email': email,
        'next_page': next_page,
        'he': request.interfaceLang == "hebrew", # to make templates less verbose
    })


@ensure_csrf_cookie
@sanitize_get_params
def segment_history(request, tref, lang, version, page=1):
    """
    View revision history for the text segment named by ref / lang / version.
    """
    try:
        oref = Ref(tref)
    except InputError:
        raise Http404

    page = int(page)
    nref = oref.normal()

    version = version.replace("_", " ")
    version_record = Version().load({"title":oref.index.title, "versionTitle":version, "language":lang})
    if not version_record:
        raise Http404("We do not have a version of {} called '{}'.  Please use the menu to find the text you are looking for.".format(oref.index.title, version))
    filter_type = request.GET.get("type", None)
    history = text_history(oref, version, lang, filter_type=filter_type, page=page)

    next_page = page + 1 if page else None
    next_page = "/activity/%s/%s/%s/%d" % (nref, lang, version, next_page) if next_page else None
    next_page = "%s?type=%s" % (next_page, filter_type) if next_page and filter_type else next_page

    email = request.user.email if request.user.is_authenticated else False
    return render_template(request,'activity.html', None, {
        'activity': history,
        "single": True,
        "ref": nref,
        "lang": lang,
        "version": version,
        "versionTitleInHebrew": getattr(version_record, "versionTitleInHebrew", version_record.versionTitle),
        'email': email,
        'filter_type': filter_type,
        'next_page': next_page,
        'he': request.interfaceLang == "hebrew", # to make templates less verbose
     })


@catch_error_as_json
def revert_api(request, tref, lang, version, revision):
    """
    API for reverting a text segment to a previous revision.
    """
    if not request.user.is_authenticated:
        return jsonResponse({"error": "You must be logged in to revert changes."})

    if request.method != "POST":
        return jsonResponse({"error": "Unsupported HTTP method."})

    revision = int(revision)
    version = version.replace("_", " ")
    oref = Ref(tref)

    new_text = text_at_revision(oref.normal(), version, lang, revision)

    tracker.modify_text(request.user.id, oref, version, lang, new_text, type="revert")

    return jsonResponse({"status": "ok"})


def leaderboard(request):
    return render_template(request,'leaderboard.html', None, {
        'leaders': top_contributors(),
        'leaders30': top_contributors(30),
        'leaders7': top_contributors(7),
        'leaders1': top_contributors(1),
    })

@catch_error_as_json
def chat_message_api(request):
    if request.method == "POST":
        messageJSON = request.POST.get("json")
        messageJSON = json.loads(messageJSON)

        room_id = messageJSON["roomId"]
        uids = room_id.split("-")
        if str(request.user.id) not in uids:
            return jsonResponse({"error": "Only members of a chatroom can post to it."})


        message = Message({"room_id": room_id,
                        "sender_id": messageJSON["senderId"], 
                        "timestamp": messageJSON["timestamp"], 
                        "message": messageJSON["messageContent"]})
        message.save()
        return jsonResponse({"status": "ok"})

    if request.method == "GET":
        room_id = request.GET.get("room_id")
        uids = room_id.split("-")


        if str(request.user.id) not in uids:
            return jsonResponse({"error": "Only members of a chatroom can view it."})

        skip = int(request.GET.get("skip", 0))
        limit = int(request.GET.get("limit", 10))

        messages = MessageSet({"room_id": room_id}, sort=[("timestamp", -1)], limit=limit, skip=skip).client_contents()
        return jsonResponse(messages)

    return jsonResponse({"error": "Unsupported HTTP method."})

@ensure_csrf_cookie
@sanitize_get_params
def user_profile(request, username):
    """
    User's profile page.
    """
    requested_profile = UserProfile(slug=username)
    if requested_profile.user is None:
        raise Http404
    if not requested_profile.user.is_active:
        raise Http404('Profile is inactive.')

    tab = request.GET.get("tab", "sheets")
    props = {
        "initialMenu":  "profile",
        "initialProfile": requested_profile.to_api_dict(),
        "initialTab": tab,
    }
    title = _("%(full_name)s on "+SITE_SETTINGS["SITE_NAME"]["en"]) % {"full_name": requested_profile.full_name}
    desc = _('%(full_name)s is on '+SITE_SETTINGS["SITE_NAME"]["en"]+'. Follow to view their public source sheets, notes and translations.') % {"full_name": requested_profile.full_name}
    return render_template(request,'base.html', props, {
        "title":          title,
        "desc":           desc,
    })


@catch_error_as_json
def profile_api(request):
    """
    API for user profiles.
    """
    if not request.user.is_authenticated:
        return jsonResponse({"error": _("You must be logged in to update your profile.")})

    if request.method == "POST":
        profileJSON = request.POST.get("json")
        if not profileJSON:
            return jsonResponse({"error": "No post JSON."})
        profileUpdate = json.loads(profileJSON)

        profile = UserProfile(id=request.user.id)
        profile.update(profileUpdate)

        error = profile.errors()
        #TODO: should validation not need to be called manually? maybe inside the save
        if error:
            return jsonResponse({"error": error})
        else:
            profile.save()
            return jsonResponse(profile.to_mongo_dict())
    return jsonResponse({"error": "Unsupported HTTP method."})


@login_required
@csrf_protect
def account_user_update(request):
    """
    API for user profiles.
    """
    if not request.user.is_authenticated:
        return jsonResponse({"error": _("You must be logged in to update your profile.")})

    if request.method == "POST":
        accountJSON = request.POST.get("json")
        if not accountJSON:
            return jsonResponse({"error": "No post JSON."})
        accountUpdate = json.loads(accountJSON)
        error = None
        # some validation on post fields
        if accountUpdate["email"] != accountUpdate["confirmEmail"]:
            error = _("Email fields did not match")
        elif not request.user.check_password(accountUpdate["confirmPassword"]):
            error = _("Incorrect account password for this account")
        else:
            # get the logged in user
            uuser = UserWrapper(request.user.email)
            try:
                uuser.set_email(accountUpdate["email"])
                uuser.save()
            except Exception as e:
                error = uuser.errors()

        if not error:
            return jsonResponse({"status": "ok"})
        else:
            return jsonResponse({"error": error})

    return jsonResponse({"error": "Unsupported HTTP method."})


@catch_error_as_json
def profile_get_api(request, slug):
    if request.method == "GET":
        profile = UserProfile(slug=slug)
        return jsonResponse(profile.to_api_dict())
    return jsonResponse({"error": "Unsupported HTTP method."})


@catch_error_as_json
def profile_follow_api(request, ftype, slug):
    if request.method == "GET":
        profile = UserProfile(slug=slug)
        follow_set = FollowersSet(profile.id) if ftype == "followers" else FolloweesSet(profile.id)
        response = [UserProfile(id=uid).to_api_dict(basic=True) for uid in follow_set.uids]
        return jsonResponse(response)
    return jsonResponse({"error": "Unsupported HTTP method."})


@catch_error_as_json
def profile_upload_photo(request):
    if not request.user.is_authenticated:
        return jsonResponse({"error": _("You must be logged in to update your profile photo.")})
    if request.method == "POST":
        from PIL import Image
        from io import BytesIO
        from sefaria.utils.util import epoch_time
        now = epoch_time()

        profile = UserProfile(id=request.user.id)
        bucket_name = GoogleStorageManager.PROFILES_BUCKET
        image = Image.open(request.FILES['file'])
        old_big_pic_filename = GoogleStorageManager.get_filename(profile.profile_pic_url)
        old_small_pic_filename = GoogleStorageManager.get_filename(profile.profile_pic_url_small)

        big_pic_url = GoogleStorageManager.upload_file(get_resized_file(image, (250, 250)), "{}-{}.png".format(profile.slug, now), bucket_name, old_big_pic_filename)
        small_pic_url = GoogleStorageManager.upload_file(get_resized_file(image, (80, 80)), "{}-{}-small.png".format(profile.slug, now), bucket_name, old_small_pic_filename)

        profile.update({"profile_pic_url": big_pic_url, "profile_pic_url_small": small_pic_url})
        profile.save()
        public_user_data(request.user.id, ignore_cache=True)  # reset user data cache
        return jsonResponse({"urls": [big_pic_url, small_pic_url]})
    return jsonResponse({"error": "Unsupported HTTP method."})

MAX_LEN_USER_HISTORY = 3000
@api_view(["POST"])
@catch_error_as_json
def profile_sync_api(request):
    """
    API for syncing history and settings with your profile
    Required POST fields: settings, last_sync
    POST payload should look like
    {
        settings: {..., time_stamp},
        user_history: [{...},...],
        last_sync: ...
    }
    """
    if not request.user.is_authenticated:
        return jsonResponse({"error": _("You must be logged in to update your profile.")})
    # fields in the POST req which can be synced
    syncable_fields = ["settings", "user_history"]
    if request.method == "POST":
        profile_updated = False
        post = request.POST
        from sefaria.utils.util import epoch_time
        now = epoch_time()
        no_return = request.GET.get("no_return", False)
        annotate = bool(int(request.GET.get("annotate", 0)))
        profile = UserProfile(id=request.user.id)
        ret = {"created": []}
        # sync items from request
        for field in syncable_fields:
            if field not in post:
                continue
            field_data = json.loads(post[field])
            if field == "settings":
                settings_time_stamp = field_data.pop("time_stamp")  # don't save time_stamp as a field of profile
                try:
                    # mobile app is sending time_stamps as strings. for now, patch by casting server-side. can be None if user hasn't updated settings yet.
                    settings_time_stamp = 0 if settings_time_stamp is None else int(settings_time_stamp)
                except ValueError as e:
                    logger.warning(f'profile_sync_api: {e}')
                    continue
                if settings_time_stamp > profile.attr_time_stamps[field]:
                    # this change happened after other changes in the db
                    profile.attr_time_stamps.update({field: settings_time_stamp})
                    settingsInDB = profile.settings
                    settingsInDB.update(field_data)
                    profile.update({
                        field: settingsInDB,
                        "attr_time_stamps": profile.attr_time_stamps
                    })
                    profile_updated = True
            elif field == "user_history":
                if len(field_data) > MAX_LEN_USER_HISTORY:
                    return jsonResponse({"error": f"Length of user history sync too large. Maximum supported is {MAX_LEN_USER_HISTORY}."})
                # loop thru `field_data` reversed to apply `last_place` to the last item read in each book
                for hist in reversed(field_data):
                    if 'ref' not in hist:
                        logger.warning(f'Ref not in hist. History item: {hist}. User ID: {request.user.id}')
                        continue
                    try:
                        uh = profile.process_history_item(hist, now)
                        if uh:
                            ret["created"] += [uh.contents(for_api=True, annotate=annotate)]
                    except InputError:
                        # validation failed
                        continue

        if not no_return:
            # determine return value after new history saved to include new saved and deleted saves
            # send back items after `last_sync`
            if post.get("last_sync", None) == 'undefined':  # in certain rare sitatuations, last_sync is literally 'undefined'. This should be equivalent to sending '0'.
                last_sync = 0
            else:
                last_sync = json.loads(post.get("last_sync", str(profile.last_sync_web)))

            uhs = UserHistorySet({"uid": request.user.id, "server_time_stamp": {"$gt": last_sync}}, hint="uid_1_server_time_stamp_1")
            ret["last_sync"] = now
            ret["user_history"] = [uh.contents(for_api=True, annotate=False) for uh in uhs.array()]
            ret["settings"] = profile.settings
            ret["settings"]["time_stamp"] = profile.attr_time_stamps["settings"]
            if post.get("client", "") == "web":
                # TODO: This future proofing might not work, because even if we did want to keep local history for browsers, they'd need to store last sync time locally anyway.
                # request was made from web. update last_sync on profile
                profile.update({"last_sync_web": now})
                profile_updated = True
        if profile_updated:
            profile.save()
        return jsonResponse(ret)

    return jsonResponse({"error": "Unsupported HTTP method."})


@catch_error_as_json
@api_view(["DELETE"])
@permission_classes([IsAuthenticated])
def delete_user_account_api(request):
    # Deletes the user and emails sefaria staff for followup
    from sefaria.utils.user import delete_user_account
    from django.core.mail import EmailMultiAlternatives
    
    if not request.user.is_authenticated:
        return jsonResponse({"error": _("You must be logged in to delete your account.")})
    uid = request.user.id
    user_email = request.user.email
    email_subject = "User Account Deletion Followup"
    email_msg = "User {} has requested deletion of his account".format(user_email)
    reply_email = None
    try:
        delete_user_account(uid, False)
        email_msg += "\n\n The request was completed automatically."
        reply_email = user_email
        response = jsonResponse({"status": "ok"})
    except Exception as e: 
        # There are on rare occasions ForeignKeyViolation exceptions due to records in gauth_credentialsmodel or gauth_flowmodel in the sql db not getting 
        # removed properly
        email_msg += "\n\n The request failed to complete automatically. The user has been directed to email in his request."
        logger.error("User {} deletion failed. {}".format(uid, e))
        response = jsonResponse({"error": "There was an error deleting the account", "user": user_email})
        
    EmailMultiAlternatives(email_subject, email_msg, from_email="Sefaria System <dev@sefaria.org>", to=["Sefaria <hello@sefaria.org>"], reply_to=[reply_email if reply_email else "hello@sefaria.org"]).send()
    return response


def get_url_params_user_history(request):
    saved = request.GET.get("saved", None)
    if saved is not None:
        saved = bool(int(saved))
    secondary = request.GET.get("secondary", None)
    if secondary is not None:
        secondary = bool(int(secondary))
    last_place = request.GET.get("last_place", None)
    if last_place is not None:
        last_place = bool(int(last_place))
    tref = request.GET.get("tref", None)
    oref = Ref(tref) if tref else None
    return saved, secondary, last_place, oref


def saved_history_for_ref(request):
    """
    GET API for saved history of a ref
    :tref: Ref associated with history item
    """
    if request.method == "GET":
        _, _, _, oref = get_url_params_user_history(request)
        if oref is None:
            return jsonResponse({"error": "Must specify 'tref' param"})
        return jsonResponse(UserHistory.get_user_history(oref=oref, saved=True, serialized=True))
    return jsonResponse({"error": "Unsupported HTTP method."})


def _get_anonymous_user_history(request):
    import urllib.parse
    history = json.loads(urllib.parse.unquote(request.COOKIES.get("user_history", '[]')))
    return history


def user_history_api(request):
    """
    GET API for user history for a particular user. optional URL params are
    :saved: bool. True if you only want saved items. None if you dont care
    :secondary: bool. True if you only want secondary items. None if you dont care
    :tref: Ref associated with history item
    """
    if request.method == "GET":
        if not request.user.is_authenticated:
            return jsonResponse(_get_anonymous_user_history(request))
        else:
            saved, secondary, last_place, oref = get_url_params_user_history(request)
            user = UserProfile(id=request.user.id)
            if "reading_history" in user.settings and not user.settings["reading_history"] and not saved:
                return jsonResponse([])
            skip = int(request.GET.get("skip", 0))
            limit = int(request.GET.get("limit", 100))
            annotate = bool(int(request.GET.get("annotate", 0)))
            return jsonResponse(user.get_history(oref=oref, saved=saved, secondary=secondary, serialized=True, annotate=annotate, last_place=last_place, skip=skip, limit=limit))
    return jsonResponse({"error": "Unsupported HTTP method."})


def profile_redirect(request, uid, page=1):
    """"
    Redirect to the profile of the logged in user.
    """
    return redirect("/profile/%s" % uid, permanent=True)


@login_required
def my_profile(request):
    """
    Redirect to a user profile
    """
    url = "/profile/%s" % UserProfile(id=request.user.id).slug
    if "tab" in request.GET:
        url += "?tab=" + request.GET.get("tab")
    return redirect(url) 


def interrupting_messages_read_api(request, message):
    if not request.user.is_authenticated:
        return jsonResponse({"error": "You must be logged in to use this API."})
    profile = UserProfile(id=request.user.id)
    profile.mark_interrupting_message_read(message)
    return jsonResponse({"status": "ok"})


@login_required
@ensure_csrf_cookie
def edit_profile(request):
    """
    Page for editing a user's profile.
    """
    profile = UserProfile(id=request.user.id)
    sheets  = db.sheets.find({"owner": profile.id, "status": "public"}, {"id": 1, "datePublished": 1}).sort([["datePublished", -1]])
    return render_template(request,'edit_profile.html', None, {
      'user': request.user,
      'profile': profile,
      'sheets': sheets,
    })


@login_required
@ensure_csrf_cookie
def account_settings(request):
    """
    Page for managing a user's account settings.
    """
    from babel import Locale
    profile = UserProfile(id=request.user.id)
    return render_template(request,'account_settings.html', None, {
        'user': request.user,
        'profile': profile,
        'lang_names_and_codes': zip([Locale(lang).languages[lang].capitalize() for lang in SITE_SETTINGS['SUPPORTED_TRANSLATION_LANGUAGES']], SITE_SETTINGS['SUPPORTED_TRANSLATION_LANGUAGES']), 
        'translation_language_preference': (profile is not None and profile.settings.get("translation_language_preference", None)) or request.COOKIES.get("translation_language_preference", None)
    })


@ensure_csrf_cookie
def home(request):
    """
    Homepage (which is the texts page)
    """
    return redirect("/texts")


def community_page(request, props={}):
    """
    Community Page
    """    
    title = _("From the Community: Today on Sefaria")
    desc  = _("New and featured source sheets, divrei torah, articles, sermons and more created by members of the Sefaria community.")
    data  = community_page_data(request, language=request.interfaceLang)
    data.update(props) # don't overwrite data that was passed n with props
    return menu_page(request, page="community", props=data, title=title, desc=desc)


def community_page_data(request, language="english"):
    from sefaria.model.user_profile import UserProfile

    data = {
        "community": get_community_page_items(language=language, diaspora=(request.interfaceLang != "hebrew"))
    }
    if request.user.is_authenticated:
        profile = UserProfile(user_obj=request.user)
        data["followRecommendations"] = profile.follow_recommendations(lang=request.interfaceLang)
    else:
        data["followRecommendations"] = general_follow_recommendations(lang=request.interfaceLang)

    return data


@staff_member_required
def community_preview(request):
    """
    Preview the community page as it will appear at some date in the future
    """
    datetime_obj = datetime(2021,7, 25) + timedelta(days=1)
    tomorrow = datetime_obj.strftime("%-m/%-d/%y")
    date = request.GET.get("date", tomorrow)
    community = get_community_page_items(date=date, language=request.interfaceLang)

    return community_page(request, props={"community": community, "communityPreview": date})


@staff_member_required
def community_reset(request):
    """
    Reset the cache of the community page content from Google sheet
    """
    if MULTISERVER_ENABLED:
        server_coordinator.publish_event("in_memory_cache", "set", ["community-page-data-english", None])
        server_coordinator.publish_event("in_memory_cache", "set", ["community-page-data-hebrew", None])

    datetime_obj = datetime(2021,7, 25) + timedelta(days=1)
    tomorrow = datetime_obj.strftime("%-m/%-d/%y")
    date = request.GET.get("next", tomorrow)
    community = get_community_page_items(date=date, language=request.interfaceLang, refresh=True)

    return community_page(request, props={"community": community, "communityPreview": date})


def new_home_redirect(request):
    """ Redirect old /new-home urls to / """
    return redirect("/")    


@ensure_csrf_cookie
def discussions(request):
    """
    Discussions page.
    """
    discussions = LayerSet({"owner": request.user.id})
    return render_template(request,'discussions.html', None, {
       "discussions": discussions,
    })


@catch_error_as_json
def new_discussion_api(request):
    """
    API for user profiles.
    """
    if not request.user.is_authenticated:
        return jsonResponse({"error": "You must be logged in to start a discussion."})

    if request.method == "POST":
        import uuid
        attempts = 10
        while attempts > 0:
            key = str(uuid.uuid4())[:8]
            if LayerSet({"urlkey": key}).count() > 0:
                attempts -= 1
                continue

            discussion = Layer({
                "urlkey": key,
                "owner": request.user.id,
                })
            discussion.save()
            return jsonResponse(discussion.contents())

        return jsonResponse({"error": "An extremely unlikely event has occurred."})

    return jsonResponse({"error": "Unsupported HTTP method."})


@ensure_csrf_cookie
def dashboard(request):
    """
    Dashboard page -- table view of all content
    """
    states = VersionStateSet(
        {},
        proj={"title": 1, "flags": 1, "linksCount": 1, "content._en.percentAvailable": 1, "content._he.percentAvailable": 1}
    ).array()
    flat_toc = library.get_toc_tree().flatten()

    def toc_sort(a):
        try:
            return flat_toc.index(a["title"])
        except:
            return 9999

    states = sorted(states, key=toc_sort)

    return render_template(request,'dashboard.html', None, {
        "states": states,
    })


@ensure_csrf_cookie
def metrics(request):
    """
    Metrics page. Shows graphs of core metrics.
    """
    metrics = db.metrics.find().sort("timestamp", 1)
    metrics_json = dumps(metrics)
    return render_template(request,'metrics.html', None,{
        "metrics_json": metrics_json,
    })


@ensure_csrf_cookie
def digitized_by_sefaria(request):
    """
    Metrics page. Shows graphs of core metrics.
    """
    texts = VersionSet({"digitizedBySefaria": True}, sort=[["title", 1]])
    return render_template(request,'static/digitized-by-sefaria.html', None, {
        "texts": texts,
    })


def parashat_hashavua_redirect(request):
    """ Redirects to this week's Parashah"""
    diaspora = request.GET.get("diaspora", "1")
    calendars = get_keyed_calendar_items()  # TODO Support israel / customs
    parashah = calendars["Parashat Hashavua"]
    return redirect(iri_to_uri("/" + parashah["url"]), permanent=False)


def daf_yomi_redirect(request):
    """ Redirects to today's Daf Yomi"""
    calendars = get_keyed_calendar_items()
    daf_yomi = calendars["Daf Yomi"]
    return redirect(iri_to_uri("/" + daf_yomi["url"]), permanent=False)


def random_ref(categories=None, titles=None):
    """
    Returns a valid random ref within the Sefaria library.
    """

    # refs = library.ref_list()
    # ref  = choice(refs)
    if categories is not None or titles is not None:
        if categories is None:
            categories = set()
        if titles is None:
            titles = set()
        all_indexes = [x for x in library.all_index_records() if x.title in titles or (x.get_primary_category() in categories)]
    else:
        all_indexes = library.all_index_records()
    # picking by text first biases towards short texts
    index = choice(all_indexes)
    try:
        ref = choice(index.all_segment_refs()).normal() # check for orphaned texts
        # ref = Ref(text).normal()
    except Exception:
        return random_ref()
    return ref


def random_redirect(request):
    """
    Redirect to a random text page.
    """
    response = redirect(iri_to_uri("/" + random_ref()), permanent=False)
    return response


def random_text_page(request):
    """
    Page for generating random texts.
    """
    return render_template(request,'random.html', None, {})


def random_text_api(request):
    """
    Return Texts API data for a random ref.
    """
    categories = set(request.GET.get('categories', '').split('|'))
    titles = set(request.GET.get('titles', '').split('|'))
    response = redirect(iri_to_uri("/api/texts/" + random_ref(categories, titles)) + "?commentary=0&context=0", permanent=False)
    return response


def random_by_topic_api(request):
    """
    Returns Texts API data for a random text taken from popular topic tags
    """
    from sefaria.helper.topic import get_random_topic, get_random_topic_source

    cb = request.GET.get("callback", None)
    random_topic = get_random_topic(good_to_promote=True)
    if random_topic is None:
        return random_by_topic_api(request)
    random_source = get_random_topic_source(random_topic)
    if random_source is None:
        return random_by_topic_api(request)
    tref = random_source.normal()
    url = random_source.url()
    resp = jsonResponse({"ref": tref, "topic": random_topic.contents(), "url": url}, callback=cb)
    resp['Content-Type'] = "application/json; charset=utf-8"
    return resp


@csrf_exempt
def dummy_search_api(request):
    # Thou shalt upgrade thine app or thou shalt not glean the results of search thou seeketh
    # this api is meant to information users of the old search.sefaria.org to upgrade their apps to get search to work again
    were_sorry = "We're sorry, but your version of the app is no longer compatible with our new search. We recommend you upgrade the Sefaria app to fully enjoy all it has to offer <br> עמכם הסליחה, אך גרסת האפליקציה הנמצאת במכשירכם איננה תואמת את מנוע החיפוש החדש. אנא עדכנו את אפליקצית ספריא להמשך שימוש בחיפוש"
    resp = jsonResponse({
        "took": 613,
        "timed_out": False,
        "_shards": {
            "total": 5,
            "successful": 5,
            "skipped": 0,
            "failed": 0
        },
        "hits": {
            "total": 1,
            "max_score": 1234,
            "hits": [
                {
                    "_index": "merged-c",
                    "_type": "text",
                    "_id": "yoyo [he]",
                    "_score": 1,
                    "_source": {
                        "titleVariants": ["Upgrade"],
                        "path": "Tanakh/Torah/Genesis",
                        "version_priority": 0,
                        "content": were_sorry,
                        "exact": were_sorry,
                        "naive_lemmatizer": were_sorry,
                        "comp_date": -1400,
                        "categories": ["Tanakh", "Torah"],
                        "lang": "he",
                        "pagesheetrank": 1,
                        "ref": "Genesis 1:1",
                        "heRef": "בראשית א:א",
                        "version": None,
                        "order":"A00000100220030"
                    },
                    "highlight": {
                        "content": [
                            were_sorry
                        ],
                        "exact": [
                            were_sorry
                        ],
                        "naive_lemmatizer": [
                            were_sorry
                        ]
                    }
                }
            ]
        },
        "aggregations": {
            "category": {
                "buckets": []
            }
        }
    })
    resp['Content-Type'] = "application/json; charset=utf-8"
    return resp


@csrf_exempt
def search_wrapper_api(request):
    if request.method == "POST":
        if "json" in request.POST:
            j = request.POST.get("json")  # using form-urlencoded
        else:
            j = request.body  # using content-type: application/json
        j = json.loads(j)
        es_client = Elasticsearch(SEARCH_ADMIN)
        search_obj = Search(using=es_client, index=j.get("type")).params(request_timeout=5)
        search_obj = get_query_obj(search_obj=search_obj, **{k: v for k, v in list(j.items())})
        response = search_obj.execute()
        if response.success():
            return jsonResponse(response.to_dict(), callback=request.GET.get("callback", None))
        return jsonResponse({"error": "Error with connection to Elasticsearch. Total shards: {}, Shards successful: {}, Timed out: {}".format(response._shards.total, response._shards.successful, response.timed_out)}, callback=request.GET.get("callback", None))
    return jsonResponse({"error": "Unsupported HTTP method."}, callback=request.GET.get("callback", None))


@ensure_csrf_cookie
def serve_static(request, page):
    """
    Serve a static page whose template matches the URL
    """
    return render_template(request,'static/%s.html' % page, None, {})

@ensure_csrf_cookie
def serve_static_by_lang(request, page):
    """
    Serve a static page whose template matches the URL
    """
    return render_template(request,'static/{}/{}.html'.format(request.LANGUAGE_CODE, page), None, {})



@ensure_csrf_cookie
def explore(request, topCat, bottomCat, book1, book2, lang=None):
    """
    Serve the explorer, with the provided deep linked books
    """
    books = []
    for book in [book1, book2]:
        if book:
            books.append(book)

    if not topCat and not bottomCat:
        topCat, bottomCat = "Tanakh", "Bavli"
        urlRoot = "/explore"
    else:
        urlRoot = "/explore-" + topCat + "-and-" + bottomCat

    (topCat, bottomCat) = [x.replace("-","") for x in (topCat, bottomCat)]

    categories = {
        "Tanakh": {
            "title": "Tanakh",
            "heTitle": 'התנ"ך',
            "shapeParam": "Tanakh",
            "linkCountParam": "Tanakh",
        },
        "Torah": {
            "title": "Torah",
            "heTitle": 'תורה',
            "shapeParam": "Tanakh/Torah",
            "linkCountParam": "Torah",
        },
        "Bavli": {
            "title": "Talmud",
            "heTitle": "התלמוד",
            "shapeParam": "Talmud/Bavli",
            "linkCountParam": "Bavli",
            "talmudAddressed": True,
        },
        "Yerushalmi": {
            "title": "Jerusalem Talmud",
            "heTitle": "התלמוד ירושלמי",
            "shapeParam": "Talmud/Yerushalmi",
            "linkCountParam": "Yerushalmi",
            "talmudAddressed": True,
        },
        "Mishnah": {
            "title": "Mishnah",
            "heTitle": "המשנה",
            "shapeParam": "Mishnah",
            "linkCountParam": "Mishnah",
        },
        "Tosefta": {
            "title": "Tosefta",
            "heTitle": "התוספתא",
            "shapeParam": "Tosefta",
            "linkCountParam": "Tosefta",
        },
        "MidrashRabbah": {
            "title": "Midrash Rabbah",
            "heTitle": "מדרש רבה",
            "shapeParam": "Midrash/Aggadah/Midrash Rabbah",
            "linkCountParam": "Midrash Rabbah",
            "colorByBook": True,
        },
        "MishnehTorah": {
            "title": "Mishneh Torah",
            "heTitle": "משנה תורה",
            "shapeParam": "Halakhah/Mishneh Torah",
            "linkCountParam": "Mishneh Torah",
            "labelBySection": True,
        },
        "ShulchanArukh": {
            "title": "Shulchan Arukh",
            "heTitle": "השולחן ערוך",
            "shapeParam": "Halakhah/Shulchan Arukh",
            "linkCountParam": "Shulchan Arukh",
            "colorByBook": True,
        },
        "Zohar": {
            "title": "Zohar",
            "heTitle": "הזוהר",
            "shapeParam": "Zohar",
            "linkCountParam": "Zohar",
            "talmudAddressed": True,
        },
    }

    template_vars =  {
        "books": json.dumps(books),
        "categories": json.dumps(categories),
        "topCat": topCat,
        "bottomCat": bottomCat,
        "topCatTitle": categories[topCat]["heTitle"] if request.interfaceLang == "hebrew" else categories[topCat]["title"],
        "bottomCatTitle": categories[bottomCat]["heTitle"] if request.interfaceLang == "hebrew" else categories[bottomCat]["title"],
        "urlRoot": urlRoot,
    }
    if lang == "he": # Override language settings if 'he' is in URL
        request.contentLang = "hebrew"

    return render_template(request,'explore.html', None, template_vars)

@staff_member_required
def visualize_timeline(request):
    return render_template(request, 'timeline.html', None, {})


def person_page_redirect(request, name):
    person = PersonTopic.get_person_by_key(name)

    if not person:
        raise Http404

    url = f'/topics/{person.slug}'
    return redirect(iri_to_uri(url), permanent=True)


def person_index_redirect(request):
    return redirect(iri_to_uri('/topics/category/authors'), permanent=True)
    

def talmud_person_index_redirect(request):
    return redirect(iri_to_uri('/topics/category/talmudic-figures'), permanent=True)


def _get_sheet_tag_garden(tag):
    garden_key = "sheets.tagged.{}".format(tag)
    g = Garden().load({"key": garden_key})
    if not g:
        g = Garden({"key": garden_key, "title": "Sources from Sheets Tagged {}".format(tag), "heTitle": "מקורות מדפים מתויגים:" + " " + str(tag)})
        g.import_sheets_by_tag(tag)
        g.save()
    return g


def sheet_tag_garden_page(request, key):
    g = _get_sheet_tag_garden(key)
    return garden_page(request, g)


def sheet_tag_visual_garden_page(request, key):
    g = _get_sheet_tag_garden(key)
    return visual_garden_page(request, g)


def custom_visual_garden_page(request, key):
    g = Garden().load({"key": "sefaria.custom.{}".format(key)})
    if not g:
        raise Http404
    return visual_garden_page(request, g)


def _get_search_garden(q):
    garden_key = "search.query.{}".format(q)
    g = Garden().load({"key": garden_key})
    if not g:
        g = Garden({"key": garden_key, "title": "Search: {}".format(q), "heTitle": "חיפוש:" + " " + str(q)})
        g.import_search(q)
        g.save()
    return g


def search_query_visual_garden_page(request, q):
    g = _get_search_garden(q)
    return visual_garden_page(request, g)


def garden_page(request, g):
    template_vars = {
        'title': g.title,
        'heTitle': g.heTitle,
        'key': g.key,
        'stopCount': g.stopSet().count(),
        'stopsByTime': g.stopsByTime(),
        'stopsByPlace': g.stopsByPlace(),
        'stopsByAuthor': g.stopsByAuthor(),
        'stopsByTag': g.stopsByTag()
    }

    return render_template(request,'garden.html', None, template_vars)


def visual_garden_page(request, g):
    template_vars = {
        'title': g.title,
        'heTitle': g.heTitle,
        'subtitle': getattr(g, "subtitle", ""),
        'heSubtitle': getattr(g, "heSubtitle", ""),
        'key': g.key,
        'stopCount': g.stopSet().count(),
        'stops': json.dumps(g.stopData()),
        'places': g.placeSet().asGeoJson(as_string=True),
        'config': json.dumps(getattr(g, "config", {}))
    }

    return render_template(request,'visual_garden.html', None, template_vars)


@requires_csrf_token
def custom_page_not_found(request, exception, template_name='404.html'):
    return render_template(request, template_name=template_name, app_props=None, template_context={}, status=404)

@catch_error_as_json
@csrf_exempt
def manuscripts_for_source(request, tref):
    if request.method == "GET":
        if not Ref.is_ref(tref):
            return jsonResponse({"error": "Unrecognized Reference"})
        return jsonResponse(ManuscriptPageSet.load_set_for_client(tref))
    else:
        return jsonResponse({"error": "Unsupported HTTP method."}, callback=request.GET.get("callback", None))


@requires_csrf_token
def custom_server_error(request, template_name='500.html'):
    """
    500 error handler.

    Templates: `500.html`
    """
    return render_template(request, template_name=template_name, app_props=None, template_context={}, status=500)
    #t = get_template(template_name) # You need to create a 500.html template.
    #return http.HttpResponseServerError(t.render({'request_path': request.path}, request))


def apple_app_site_association(request):
    teamID = "2626EW4BML"
    bundleID = "org.sefaria.sefariaApp"
    return jsonResponse({
        "applinks": {
            "apps": [],
            "details": [
                {
                    "appID": "{}.{}".format(teamID, bundleID),
                    "paths": ["*"]
                }
            ]
        }
    })

def android_asset_links_json(request):
    return jsonResponse(
        [{
            "relation": ["delegate_permission/common.handle_all_urls"],
            "target": {
                "namespace": "android_app",
                "package_name": "org.sefaria.sefaria",
                "sha256_cert_fingerprints":
                    ["FD:86:BA:99:63:C2:71:D9:5F:E6:0D:0B:0F:A1:67:EA:26:15:45:BE:0C:D0:DF:69:64:01:F3:AD:D0:EE:C6:87"]
            }
        }]
    )

def application_health_api(request):
    """
    Defines the /healthz  and /health-check API endpoints which responds with
        200 if the application is ready for requests,
        500 if the application is not ready for requests
    """
    if library.is_initialized():
        return http.HttpResponse("Healthy", status="200")
    else:
        return http.HttpResponse("Unhealthy", status="500")


def application_health_api_nonlibrary(request):
    return http.HttpResponse("Healthy", status="200")


def rollout_health_api(request):
    """
    Defines the /healthz-rollout API endpoint which responds with
        200 if the services Django depends on, Redis, Multiserver, and NodeJs
            are available.
        500 if any of the aforementioned services are not available

    {
        allReady: (true|false)
        multiserverReady: (true|false)
        redisReady: (true|false)
        nodejsReady: (true|false)
    }
    """
    def isRedisReachable():
        try:
            redis_client = redis.StrictRedis(host=MULTISERVER_REDIS_SERVER, port=MULTISERVER_REDIS_PORT, db=MULTISERVER_REDIS_DB, decode_responses=True, encoding="utf-8")
            return redis_client.ping() == True
        except:
            return False

    def isMultiserverReachable():
        return True

    def isNodeJsReachable():
        url = NODE_HOST + "/healthz"
        try:
            statusCode = urllib.request.urlopen(url).status
            return statusCode == 200
        except Exception as e:
            logger.warn(e)
            return False

    allReady = isRedisReachable() and isMultiserverReachable() and isNodeJsReachable()

    resp = {
        'allReady': allReady,
        'multiserverReady': isMultiserverReachable(),
        'redisReady': isRedisReachable(),
        'nodejsReady': isNodeJsReachable(),
        'revisionNumber': os.getenv("HELM_REVISION"),
    }

    print(resp)

    if allReady:
        statusCode = 200
        logger.info("Passed rollout healthcheck.")
    else:
        statusCode = 503
        logger.warn("Failed rollout healthcheck. Healthcheck Response: {}".format(resp))

    return http.JsonResponse(resp, status=statusCode)

@login_required
def beit_midrash(request, slug):
    chavrutaId = request.GET.get("cid", None)
    starting_ref = request.GET.get("ref", None)

    if starting_ref:
        return redirect(f"/{urllib.parse.quote(starting_ref)}?beitMidrash={slug}")

    else:
        props = {"customBeitMidrashId": slug,}
        title = _("Sefaria Beit Midrash")
        desc  = _("The largest free library of Jewish texts available to read online in Hebrew and English including Torah, Tanakh, Talmud, Mishnah, Midrash, commentaries and more.")
        return menu_page(request, props, "navigation", title, desc)<|MERGE_RESOLUTION|>--- conflicted
+++ resolved
@@ -3205,11 +3205,7 @@
         t = Topic({'slug': ""})
         t.add_title(data["title"], 'en', True, True)
         t.isTopLevelDisplay = data["category"] == "Main Menu"
-<<<<<<< HEAD
-=======
         t.data_source = "sefaria"  # any topic edited manually should display automatically in the TOC and this flag ensures this
-
->>>>>>> b0848a93
         t.set_slug_to_primary_title()
 
         if data["category"] != "Main Menu":  # not Top Level so create an IntraTopicLink to category
