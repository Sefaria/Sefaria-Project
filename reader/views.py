--- conflicted
+++ resolved
@@ -51,11 +51,7 @@
 from sefaria.utils.util import short_to_long_lang_code
 import sefaria.tracker as tracker
 from sefaria.system.cache import django_cache
-<<<<<<< HEAD
-from sefaria.settings import USE_VARNISH, USE_NODE, NODE_HOST, DOMAIN_LANGUAGES, SEARCH_ADMIN, RTC_SERVER
-=======
 from sefaria.settings import USE_VARNISH, USE_NODE, NODE_HOST, DOMAIN_LANGUAGES, MULTISERVER_ENABLED, SEARCH_ADMIN, RTC_SERVER, MULTISERVER_REDIS_SERVER, MULTISERVER_REDIS_PORT, MULTISERVER_REDIS_DB
->>>>>>> fbfdf7dc
 from sefaria.site.site_settings import SITE_SETTINGS
 from sefaria.system.multiserver.coordinator import server_coordinator
 from sefaria.helper.search import get_query_obj
@@ -1204,7 +1200,6 @@
     return response
 
 
-<<<<<<< HEAD
 @catch_error_as_json
 @csrf_exempt
 def modify_bulk_text_api(request, title):
@@ -1242,24 +1237,6 @@
                 return jsonResponse({"status": "ok", "ref_error_map": error_map})
             return protected_post(request)        
     return jsonResponse({"error": "Unsupported HTTP method."}, callback=request.GET.get("callback", None))
-=======
-#todo: is this used elsewhere? move it?
-def count_and_index(c_oref, c_lang, vtitle, to_count=1):
-    # count available segments of text
-    if to_count:
-        library.recount_index_in_toc(c_oref.index)
-        if MULTISERVER_ENABLED:
-            server_coordinator.publish_event("library", "recount_index_in_toc", [c_oref.index.title])
-
-    from sefaria.settings import SEARCH_INDEX_ON_SAVE
-    if SEARCH_INDEX_ON_SAVE:
-        IndexQueue({
-            "ref": c_oref.normal(),
-            "lang": c_lang,
-            "version": vtitle,
-            "type": "ref",
-        }).save()
->>>>>>> fbfdf7dc
 
 
 @catch_error_as_json
