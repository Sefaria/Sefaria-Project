--- conflicted
+++ resolved
@@ -3542,18 +3542,13 @@
                     if 'ref' not in hist:
                         logger.warning(f'Ref not in hist. Post data: {post[field]}. User ID: {request.user.id}')
                         continue
-<<<<<<< HEAD
-                    uh = profile.process_history_item(hist, now)
-                    if uh:
-                        ret["created"] += [uh.contents(for_api=True)]
-=======
                     try:
-                        uh = UserHistory.save_history_item(request.user.id, hist, now)
+                        uh = profile.process_history_item(hist, now)
+                        if uh:
+                            ret["created"] += [uh.contents(for_api=True)]
                     except InputError:
                         # validation failed
                         continue
-                    ret["created"] += [uh.contents(for_api=True)]
->>>>>>> 52e0fa42
 
         if not no_return:
             # determine return value after new history saved to include new saved and deleted saves
