import dateutil.parser
import dateutil.parser
from datetime import datetime, timedelta
from pprint import pprint
from collections import defaultdict
from numbers import Number
from sets import Set
from random import randint
from bson.json_util import dumps

from django.template import Context, loader, RequestContext
from django.shortcuts import render_to_response, get_object_or_404, redirect
from django.http import HttpResponse, HttpResponseRedirect, Http404
from django.contrib.auth.decorators import login_required
from django.views.decorators.csrf import ensure_csrf_cookie, csrf_exempt, csrf_protect
from django.core.urlresolvers import reverse
from django.utils import simplejson as json
from django.contrib.auth.models import User

from sefaria.texts import parse_ref, get_index, get_text, get_text_titles, make_ref_re
from sefaria.history import get_maximal_collapsed_activity
from sefaria.util import *
from sefaria.calendars import *
from sefaria.workflows import *
from sefaria.reviews import *
from sefaria.summaries import get_toc, flatten_toc
from sefaria.counts import get_percent_available, get_translated_count_by_unit, get_untranslated_count_by_unit, set_counts_flag
from sefaria.notifications import Notification, NotificationSet
from sefaria.following import FollowRelationship
from sefaria.users import UserProfile
from sefaria.sheets import LISTED_SHEETS
import sefaria.locks
import sefaria.calendars


@ensure_csrf_cookie
def reader(request, ref, lang=None, version=None):

	# Redirect to standard URLs
	# Let unknown refs pass through 
	uref = url_ref(ref)
	if uref and ref != uref:
		url = "/" + uref
		if lang and version:
			url += "/%s/%s" % (lang, version)

		response = redirect(url, permanent=True)
		params = request.GET.urlencode()
		response['Location'] += "?%s" % params if params else ""
		return response

	# BANDAID - return the first section only of a spanning ref
	pRef = parse_ref(ref)
	if "error" not in pRef and is_spanning_ref(pRef):
		ref = split_spanning_ref(pRef)[0]
		url = "/" + ref
		if lang and version:
			url += "/%s/%s" % (lang, version)
		response = redirect(url)
		params = request.GET.urlencode()
		response['Location'] += "?%s" % params if params else ""
		return response

	version = version.replace("_", " ") if version else None
	text = get_text(ref, lang=lang, version=version)
	if not "error" in text:
		notes = get_notes(ref, uid=request.user.id, context=1)
		text["commentary"] += notes
	initJSON = json.dumps(text)
	
	lines = True if "error" in text or text["type"] not in ('Tanach', 'Talmud') or text["book"] == "Psalms" else False
	email = request.user.email if request.user.is_authenticated() else ""
	
	zippedText = map(None, text["text"], text["he"]) if not "error" in text else []

	# Pull language setting from cookie or Accept-Lanugage header
	langMode = request.COOKIES.get('langMode') or request.LANGUAGE_CODE or 'en'
	langMode = 'he' if langMode == 'he-il' else langMode
	# URL parameter trumps cookie
	langMode = request.GET.get("lang", langMode)
	langMode = "bi" if langMode in ("he-en", "en-he") else langMode
	# Don't allow languages other than what we currently handle
	langMode = 'en' if langMode not in ('en', 'he', 'bi') else langMode
	# Substitue language mode if text not available in that language
	if not "error" in text:
		if is_text_empty(text["text"]) and not langMode == "he":
			langMode = "he"
		if is_text_empty(text["he"]) and not langMode == "en":
			langMode = "en"
	langClass = {"en": "english", "he": "hebrew", "bi": "bilingual heLeft"}[langMode]

	return render_to_response('reader.html', 
							 {'text': text,
							 'initJSON': initJSON,
							 'zippedText': zippedText,
							 'lines': lines,
							 'langClass': langClass,
							 'page_title': norm_ref(ref) or "Unknown Text",
							 'title_variants': "(%s)" % ", ".join(text.get("titleVariants", []) + [text.get("heTitle", "")]),
							 'email': email}, 
							 RequestContext(request))


@ensure_csrf_cookie
def edit_text(request, ref=None, lang=None, version=None, new_name=None):
	"""
	Opens a view directly to adding, editing or translating a given text.
	"""
	if ref is not None:
		version = version.replace("_", " ") if version else None
		text = get_text(ref, lang=lang, version=version)
		text["mode"] = request.path.split("/")[1] 
		initJSON = json.dumps(text)
	else:
		new_name = new_name.replace("_", " ") if new_name else new_name
		initJSON = json.dumps({"mode": "add new", "title": new_name})

	titles = json.dumps(get_text_titles())
	page_title = "%s %s" % (text["mode"].capitalize(), ref) if ref else "Add a New Text" 
	email = request.user.email if request.user.is_authenticated() else ""


	return render_to_response('reader.html', 
							 {'titles': titles,
							 'initJSON': initJSON, 
							 'page_title': page_title,
							 'email': email}, 
							 RequestContext(request))

@ensure_csrf_cookie
def texts_list(request):
	return render_to_response('texts.html', 
							 {}, 
							 RequestContext(request))

@ensure_csrf_cookie
def search(request):
	return render_to_response('search.html',
							 {}, 
							 RequestContext(request))


@csrf_exempt
def texts_api(request, ref, lang=None, version=None):
	if request.method == "GET":
		cb = request.GET.get("callback", None)
		context = int(request.GET.get("context", 1))
		commentary = bool(int(request.GET.get("commentary", True)))
		version = version.replace("_", " ") if version else None

		text = get_text(ref, version=version, lang=lang, commentary=commentary, context=context)
		
		if "error" in text:
			return jsonResponse(text, cb)

		if "commentary" in text:
			# If this is a spanning ref it can't handle commmentary,
			# so check if the field is actually present 
			notes = get_notes(ref, uid=request.user.id, context=1)
			text["commentary"] += notes

		return jsonResponse(text, cb)


	if request.method == "POST":
		j = request.POST.get("json")
		if not j:
			return jsonResponse({"error": "Missing 'json' parameter in post data."})
		
		# Parameters to suppress some costly operations after save
		count_after = int(request.GET.get("count_after", 1))
		index_after = int(request.GET.get("index_after", 1))
		if not request.user.is_authenticated():
			key = request.POST.get("apikey")
			if not key:
				return jsonResponse({"error": "You must be logged in or use an API key to save texts."})
			apikey = db.apikeys.find_one({"key": key})
			if not apikey:
				return jsonResponse({"error": "Unrecognized API key."})
			response = save_text(ref, json.loads(j), apikey["uid"], method="API", count_after=count_after, index_after=index_after)
			return jsonResponse(response)
		else:
			@csrf_protect
			def protected_post(request):
				response = save_text(ref, json.loads(j), request.user.id, count_after=count_after, index_after=index_after)
				return jsonResponse(response)
			return protected_post(request)

	return jsonResponse({"error": "Unsuported HTTP method."})


def parashat_hashavua_api(request):
	callback = request.GET.get("callback", None)
	p = sefaria.calendars.this_weeks_parasha(datetime.now())
	p["date"] = p["date"].isoformat()
	p.update(get_text(p["ref"]))
	return jsonResponse(p, callback)


def table_of_contents_api(request):
	return jsonResponse(get_toc())


def text_titles_api(request):
	return jsonResponse({"books": get_text_titles()})


@csrf_exempt
def index_api(request, title):
	"""
	API for manipulating text index records (aka "Text Info")
	"""
	if request.method == "GET":
		i = get_index(title)
		return jsonResponse(i)
	
	if request.method == "POST":
		# use the update function if update is in the params
		func = update_index if request.GET.get("update", False) else save_index
		j = json.loads(request.POST.get("json"))
		if not j:
			return jsonResponse({"error": "Missing 'json' parameter in post data."})
		j["title"] = title.replace("_", " ")	
		if not request.user.is_authenticated():
			key = request.POST.get("apikey")
			if not key:
				return jsonResponse({"error": "You must be logged in or use an API key to save texts."})
			apikey = db.apikeys.find_one({"key": key})
			if not apikey:
				return jsonResponse({"error": "Unrecognized API key."})
			return jsonResponse(func(j, apikey["uid"], method="API"))
		else:
			@csrf_protect
			def protected_index_post(request):
				return jsonResponse(func(j, request.user.id))
			return protected_index_post(request)

	return jsonResponse({"error": "Unsuported HTTP method."})


def counts_api(request, title):
	"""
	API for retrieving the counts document for a given text.
	"""
	if request.method == "GET":
		return jsonResponse(get_counts(title))

	elif request.method == "POST":
		if not request.user.is_staff:
			return jsonResponse({"error": "Not permitted."})

		if "update" in request.GET:
			flag = request.GET.get("flag", None)
			if not flag:
				return jsonResponse({"error": "'flag' parameter missing."})
			val  = request.GET.get("val", None)
			val = True if val == "true" else False

			set_counts_flag(title, flag, val)

			return jsonResponse({"status": "ok"})

		return jsonResponse({"error": "Not implemented."})



@csrf_exempt
def links_api(request, link_id_or_ref=None):
	"""
	API for manipulating textual links.
	Currently also handles post notes.
	"""
	#TODO: can we distinguish between a link_id (mongo id) for POSTs and a ref for GETs?
	if request.method == "GET":
		if link_id_or_ref is None:
			return jsonResponse({"error": "Missing text identifier"})
		#TODO is there are better way to validate the ref from GET params?
		pRef = parse_ref(link_id_or_ref)
		if "error" in pRef:
			return jsonResponse(pRef)
		with_text = int(request.GET.get("with_text", 1))
		return jsonResponse(get_links(link_id_or_ref, with_text))

	if request.method == "POST":
		j = request.POST.get("json")
		if not j:
			return jsonResponse({"error": "Missing 'json' parameter in post data."})
		j = json.loads(j)
		# use the correct function if params indicate this is a note save
		func = save_note if "type" in j and j["type"] == "note" else save_link

		if not request.user.is_authenticated():
			key = request.POST.get("apikey")
			if not key:
				return jsonResponse({"error": "You must be logged in or use an API key to add, edit or delete links."})
			apikey = db.apikeys.find_one({"key": key})
			if not apikey:
				return jsonResponse({"error": "Unrecognized API key."})
			return jsonResponse(func(j, apikey["uid"], method="API"))
		else:
			@csrf_protect
			def protected_link_post(request):
				response = func(j, request.user.id)
				return jsonResponse(response)
			return protected_link_post(request)
			# does this need @csrf_protect?
	
	if request.method == "DELETE":
		if not link_id_or_ref:
			return jsonResponse({"error": "No link id given for deletion."})

		return jsonResponse(delete_link(link_id_or_ref, request.user.id))

	return jsonResponse({"error": "Unsuported HTTP method."})


def notes_api(request, note_id):
	"""
	API for user notes.
	Currently only handles deleting. Adding and editing are handled throughout the links API.
	"""
	if request.method == "DELETE":
		if not request.user.is_authenticated():
			return jsonResponse({"error": "You must be logged in to delete notes."})
		return jsonResponse(delete_note(note_id, request.user.id))

	return jsonResponse({"error": "Unsuported HTTP method."})


def versions_api(request, ref):
	"""
	API for retrieving available text versions list of a ref.
	"""
	pRef = parse_ref(ref)
	if "error" in pRef:
		return jsonResponse(pRef)
	versions = db.texts.find({"title": pRef["book"]})
	results = []
	for v in versions:
		results.append({ 
				"title": v["versionTitle"],
				"source": v["versionSource"],
				"langauge": v["language"]
			})

	return jsonResponse(results)


def set_lock_api(request, ref, lang, version):
	"""
	API to set an edit lock on a text segment.
	"""
	user = request.user.id if request.user.is_authenticated() else 0
	sefaria.locks.set_lock(norm_ref(ref), lang, version.replace("_", " "), user)
	return jsonResponse({"status": "ok"})


def release_lock_api(request, ref, lang, version):
	"""
	API to release the edit lock on a text segment.
	"""
	sefaria.locks.release_lock(norm_ref(ref), lang, version.replace("_", " "))
	return jsonResponse({"status": "ok"})


def check_lock_api(request, ref, lang, version):
	"""
	API to check whether a text segment currently has an edit lock.
	"""
	locked = sefaria.locks.check_lock(norm_ref(ref), lang, version.replace("_", " "))
	return jsonResponse({"locked": locked})


def lock_text_api(request, title, lang, version):
	"""
	API for locking or unlocking a text as a whole.
	To unlock, include the URL parameter "action=unlock"
	"""
	if not request.user.is_staff:
		return {"error": "Only Sefaria Moderators can lock texts."}

	if request.GET.get("action", None) == "unlock":
		return jsonResponse(set_text_version_status(title, lang, version, status=None))
	else:
		return jsonResponse(set_text_version_status(title, lang, version, status="locked"))


def notifications_api(request):
	"""
	API for retrieving user notifications.
	"""
	if not request.user.is_authenticated():
		return jsonResponse({"error": "You must be logged in to access your notifications."})

	page      = int(request.GET.get("page", 1))
	page_size = int(request.GET.get("page_size", 10))

	notifications = NotificationSet().recent_for_user(request.user.id, limit=page_size, page=page)

	return jsonResponse({
							"html": notifications.to_HTML(),
							"page": page,
							"page_size": page_size,
							"count": notifications.count 
						})


def notifications_read_api(request):
	"""
	API for marking notifications as read

	Takes JSON in the "notifications" parameter of an array of 
	notifcation ids as strings.
	"""
	if request.method == "POST":
		notifications = request.POST.get("notifications")
		if not notifications:
			return jsonResponse({"error": "'notifications' post parameter missing."})
		notifications = json.loads(notifications)
		for id in notifications:
			notification = Notification(_id=id)
			if notification.uid != request.user.id: 
				# Only allow expiring your own notifications
				continue
			notification.mark_read().save()

		return jsonResponse({"status": "ok"})

	else:
		return jsonResponse({"error": "Unsupported HTTP method."})


def messages_api(request):
	"""
	API for posting user to user messages
	"""
	if not request.user.is_authenticated():
		return jsonResponse({"error": "You must be logged in to access your messages."})

	if request.method == "POST":
		j = request.POST.get("json")
		if not j:
			return jsonResponse({"error": "No post JSON."})
		j = json.loads(j)

		Notification(uid=j["recipient"]).make_message(sender_id=request.user.id, message=j["message"]).save()
		return jsonResponse({"status": "ok"})

	elif request.method == "GET":
		return jsonResponse({"error": "Unsupported HTTP method."})


def follow_api(request, action, uid):
	if request.method != "POST":
		return jsonResponse({"error": "Unsupported HTTP method."})

	if not request.user.is_authenticated():
		return jsonResponse({"error": "You must be logged in to follow."})

	follow = FollowRelationship(follower=request.user.id, followee=int(uid))
	if action == "follow":
		follow.follow()
	elif action == "unfollow":
		follow.unfollow()

	return jsonResponse({"status": "ok"}) 


def texts_history_api(request, ref, lang=None, version=None):
	"""
	API for retrieving history information about a given text.
	"""
	if request.method != "GET":
		return jsonResponse({"error": "Unsuported HTTP method."})

	ref = norm_ref(ref)
	refRe = '^%s$|^%s:' % (ref, ref) 
	if lang and version:
		query = {"ref": {"$regex": refRe }, "language": lang, "version": version.replace("_", " ")}
	else:
		query = {"ref": {"$regex": refRe }}
	history = db.history.find(query)

	summary = {"copiers": Set(), "translators": Set(), "editors": Set(), "reviewers": Set() }

	for act in history:
		if act["rev_type"].startswith("edit"):
			summary["editors"].update([act["user"]])
		elif act["rev_type"] == "review":
			summary["reviewers"].update([act["user"]])
		elif act["version"] == "Sefaria Community Translation":
			summary["translators"].update([act["user"]])
		else:
			summary["copiers"].update([act["user"]])

	# Don't list copiers and translators as editors as well
	summary["editors"].difference_update(summary["copiers"])
	summary["editors"].difference_update(summary["translators"])

	for group in summary:
		uids = list(summary[group])
		names = []
		for uid in uids:
			try:
				user = User.objects.get(id=uid)
				name = "%s %s" % (user.first_name, user.last_name)
				link = user_link(uid)
			except User.DoesNotExist:
				name = "Someone"
				link = user_link(-1)
			u = {
				'name': name,
				'link': link
			}
			names.append(u)
		summary[group] = names

	return jsonResponse(summary)


def reviews_api(request, ref=None, lang=None, version=None, review_id=None):
	if request.method == "GET":
		if ref and lang and version:
			pRef = parse_ref(ref)
			if "error" in pRef:
				return jsonResponse(pRef)
			ref = make_ref(pRef)
			version = version.replace("_", " ")

			reviews = get_reviews(ref, lang, version)
			last_edit = get_last_edit_date(ref, lang, version)
			score_since_last_edit = get_review_score_since_last_edit(ref, lang, version, reviews=reviews, last_edit=last_edit)

			for r in reviews:
				r["date"] = r["date"].isoformat()

			response = {
				"ref":                ref,
				"lang":               lang,
				"version":            version,
				"reviews":            reviews,
				"reviewCount":        len(reviews),
				"scoreSinceLastEdit": score_since_last_edit,
				"lastEdit":           last_edit.isoformat() if last_edit else None,
			}
		elif review_id:
			response = {}

		return jsonResponse(response)


	elif request.method == "POST":
		if not request.user.is_authenticated():
			return jsonResponse({"error": "You must be logged in to write reviews."})
		j = request.POST.get("json")
		if not j:
			return jsonResponse({"error": "No post JSON."})
		j = json.loads(j)
		
		response = save_review(j, request.user.id)
		return jsonResponse(response)

	elif request.method == "DELETE":
		if not review_id:
			return jsonResponse({"error": "No review ID given for deletion."})

		return jsonResponse(delete_review(review_id, request.user.id))

	else:
		return jsonResponse({"error": "Unsuported HTTP method."})


@ensure_csrf_cookie
def global_activity(request, page=1):
	"""
	Recent Activity page listing all recent actions and contributor leaderboards.
	"""
	page = int(page)
	page_size = 100

	if "api" in request.GET:
		q = {}
	else:
		q = {"method": {"$ne": "API"}}

	filter_type = request.GET.get("type", None)
	activity, page = get_maximal_collapsed_activity(query=q, page_size=page_size, page=page, filter_type=filter_type)

	next_page = page + 1 if page else None
	next_page = "/activity/%d" % next_page if next_page else None
	next_page = "%s?type=%s" % (next_page, filter_type) if next_page and filter_type else next_page

	email = request.user.email if request.user.is_authenticated() else False
	return render_to_response('activity.html', 
							 {'activity': activity,
							 	'filter_type': filter_type,
								'leaders': top_contributors(),
								'leaders30': top_contributors(30),
								'leaders7': top_contributors(7),
								'leaders1': top_contributors(1),
								'email': email,
								'next_page': next_page,
								}, 
							 RequestContext(request))


@ensure_csrf_cookie
def segment_history(request, ref, lang, version):
	"""
	View revision history for the text segment named by ref / lang / version. 
	"""
	nref = norm_ref(ref)
	if not nref:
		return HttpResponse("There was an error in your text reference: %s" % parse_ref(ref)["error"])

	version = version.replace("_", " ")
	filter_type = request.GET.get("type", None)
	history = text_history(nref, version, lang, filter_type=filter_type)

	email = request.user.email if request.user.is_authenticated() else False
	return render_to_response('activity.html', 
							 {'activity': history,
							   "single": True,
							   "ref": nref, 
							   "lang": lang, 
							   "version": version,
							   'email': email,
							   'filter_type': filter_type,
							 }, 
							 RequestContext(request))


def revert_api(request, ref, lang, version, revision):
	"""
	API for reverting a text segment to a previous revision.
	"""
	if not request.user.is_authenticated():
		return jsonResponse({"error": "You must be logged in to revert changes."})

	if request.method != "POST":
		return jsonResponse({"error": "Unsupported HTTP method."})

	revision = int(revision)
	version = version.replace("_", " ")
	ref = norm_ref(ref)
	if not ref:
		# pass along the error message if norm_ref failed
		return jsonResponse(parse_ref(ref))

	existing = get_text(ref, commentary=0, version=version, lang=lang)
	if "error" in existing:
		return jsonResponse(existing)

	text = {
		"versionTitle": version,
		"versionSource": existing["versionSource"] if lang == "en" else existing["heVersionSource"],
		"language": lang,
		"text": text_at_revision(ref, version, lang, revision)
	}

	return jsonResponse(save_text(ref, text, request.user.id, type="revert text"))


@ensure_csrf_cookie
def user_profile(request, username, page=1):
	"""
	User's profile page. 
	"""
	user           = get_object_or_404(User, username=username)	
	profile        = UserProfile(user.id)
	following      = profile.followed_by(request.user.id) if request.user.is_authenticated() else False
	
	page_size      = 32
	page           = int(page) if page else 1
	query          = {"user": user.id}
	filter_type    = request.GET["type"] if "type" in request.GET else None
	activity, apage= get_maximal_collapsed_activity(query=query, page_size=page_size, page=page, filter_type=filter_type)
	notes, npage   = get_maximal_collapsed_activity(query=query, page_size=page_size, page=page, filter_type="add_note")

	contributed    = activity[0]["date"] if activity else None 
	scoreDoc       = db.leaders_alltime.find_one({"_id": user.id})
	score          = int(scoreDoc["count"]) if scoreDoc else 0
<<<<<<< HEAD
	sheets         =  db.sheets.find({"owner": user.id, "status": {"$in": LISTED_SHEETS }}).sort([["datePublished", -1]])
=======
	sheets         = db.sheets.find({"owner": user.id, "status": {"$in": LISTED_SHEETS }})
>>>>>>> b392ea61

	next_page      = apage + 1 if apage else None
	next_page      = "/profile/%s/%d" % (username, next_page) if next_page else None

	return render_to_response("profile.html", 
							 {'profile': user,
							 	'extended_profile': profile,
							 	'following': following,
								'activity': activity,
								'sheets': sheets,
								'notes': notes,
								'joined': user.date_joined,
								'contributed': contributed,
								'score': score,
								'filter_type': filter_type,
								'next_page': next_page,
								"single": False,
							  }, 
							 RequestContext(request))



def profile_api(request):
	"""
	API for editing user profile.
	"""
	if not request.user.is_authenticated():
		return jsonResponse({"error": "You must be logged in to update your profile."})

	if request.method == "POST":

		profileJSON = request.POST.get("json")
		if not profileJSON:
			return jsonResponse({"error": "No post JSON."})
		profileUpdate = json.loads(profileJSON)

		profile = UserProfile(request.user.id)
		profile.update(profileUpdate).save()

		return jsonResponse({"status": "ok"})

	return jsonResponse({"error": "Unsupported HTTP method."})


@login_required
@ensure_csrf_cookie
def account_settings(request):
	"""
	Page for managing a user's account settings.
	"""
	profile = UserProfile(request.user.id)
	return render_to_response('account_settings.html', 
							 {
							    'user': request.user,
							 	'profile': profile,
							  }, 
							 RequestContext(request))

@ensure_csrf_cookie
def splash(request):
	"""
	Homepage a.k.a. Splash page.
	"""
	daf_today          = daf_yomi(datetime.now())
	daf_tomorrow       = daf_yomi(datetime.now() + timedelta(1))
	parasha            = this_weeks_parasha(datetime.now())
	metrics            = db.metrics.find().sort("timestamp", -1).limit(1)[0]
	activity, page     = get_maximal_collapsed_activity(query={}, page_size=5, page=1)

	# Pull language setting from Accept-Lanugage header
	langClass = 'hebrew' if request.LANGUAGE_CODE in ('he', 'he-il') else 'english'

	return render_to_response('static/splash.html',
							 {
							  "activity": activity,
							  "metrics": metrics,
							  "headline": randint(1,3), #random choice of 3 headlines
							  "daf_today": daf_today,
							  "daf_tomorrow": daf_tomorrow,
							  "parasha": parasha,
							  "langClass": langClass,
							  },
							  RequestContext(request))


@ensure_csrf_cookie
def dashboard(request):
	"""
	Dashboard page -- table view of all content
	"""
	counts = db.counts.find({"title": {"$exists": 1}}, 
		{"title": 1, "flags": 1, "linksCount": 1, "percentAvailable": 1})
	
	toc = get_toc()
	flat_toc = flatten_toc(toc)

	def toc_sort(a):
		try:
			return flat_toc.index(a["title"])
		except:
			return 9999

	counts = sorted(counts, key=toc_sort)

	return render_to_response('dashboard.html',
								{
									"counts": counts,
								},
								RequestContext(request))


@ensure_csrf_cookie
def translation_flow(request, ref):
	"""
	Assign a user a paritcular bit of text to translate within 'ref',
	either a text title or category. 
	"""
	ref = ref.replace("_", " ")
	generic_response = { "title": "Help Translate %s" % ref, "content": "" }
	categories = get_text_categories()
	next_text = None
	next_section = None

	# expire old locks before checking for a currently unlocked text
	sefaria.locks.expire_locks()

	pRef = parse_ref(ref, pad=False)
	if "error" not in pRef and len(pRef["sections"]) == 0:
		# ref is an exact text Title
		text = norm_ref(ref)

		# normalize URL
		if request.path != "/translate/%s" % url_ref(text):
			return redirect("/translate/%s" % url_ref(text), permanent=True)

		# Check for completion
		if get_percent_available(text) == 100:
			generic_response["content"] = "<h3>Sefaria now has a complete translation of %s</h3>But you can still contribute in other ways.</h3> <a href='/contribute'>Learn More.</a>" % ref
			return render_to_response('static/generic.html', generic_response, RequestContext(request))

		if "random" in request.GET:
			# choose a ref from a random section within this text
			skip = int(request.GET.get("skip")) if "skip" in request.GET else None
			assigned_ref = random_untranslated_ref_in_text(text, skip=skip)
			
			if assigned_ref:
				next_section = parse_ref(assigned_ref)["sections"][0]
		
		elif "section" in request.GET:
			# choose the next ref within the specified section
			next_section = int(request.GET["section"])
			assigned_ref = next_untranslated_ref_in_text(text, section=next_section)
		
		else:
			# choose the next ref in this text in order
			assigned_ref = next_untranslated_ref_in_text(text)
	
		if not assigned_ref:
			generic_response["content"] = "All remaining sections in %s are being worked on by other contributors. Work on <a href='/translate/%s'>another text</a> for now." % (text, ref)
			return render_to_response('static/generic.html', generic_response, RequestContext(request))
		
	elif "error" not in pRef and len(pRef["sections"]) > 0:
		# ref is a citation to a particular location in a text
		# for now, send this to the edit_text view
		return edit_text(request, ref)
		
	elif "error" in pRef and ref in categories:
		# ref is a text Category
		cat = ref

		# Check for completion
		if get_percent_available(cat) == 100:
			generic_response["content"] = "<h3>Sefaria now has a complete translation of %s</h3>But you can still contribute in other ways.</h3> <a href='/contribute'>Learn More.</a>" % ref
			return render_to_response('static/generic.html', generic_response, RequestContext(request))

		if "random" in request.GET:
			# choose a random text from this cateogory
			skip = int(request.GET.get("skip")) if "skip" in request.GET else None
			text = random_untranslated_text_in_category(cat, skip=skip)
			assigned_ref = next_untranslated_ref_in_text(text)
			next_text = text

		elif "text" in request.GET:
			# choose the next text requested in URL
			text = norm_ref(request.GET["text"])
			next_text = text
			if get_percent_available(text) == 100:
				generic_response["content"] = "%s is complete! Work on <a href='/translate/%s'>another text</a>." % (next, ref)
				return render_to_response('static/generic.html', generic_response, RequestContext(request))
			
			assigned_ref = next_untranslated_ref_in_text(text)
			if "error" in assigned_ref:
				generic_response["content"] = "All remaining sections in %s are being worked on by other contributors. Work on <a href='/translate/%s'>another text</a> for now." % (next, ref)
				return render_to_response('static/generic.html', generic_response, RequestContext(request))

		else:
			# choose the next text in order
			skip = 0
			assigned_ref = {"error": "haven't chosen yet"}
			# TODO -- need an escape valve here
			while "error" in assigned_ref:
				text = next_untranslated_text_in_category(cat, skip=skip)
				assigned_ref = next_untranslated_ref_in_text(text)
				skip += 1
	
	else:
		# we don't know what this is
		generic_response["content"] = "<b>%s</b> isn't a known text or category.<br>But you can still contribute in other ways.</h3> <a href='/contribute'>Learn More.</a>" % (ref)
		return render_to_response('static/generic.html', generic_response, RequestContext(request))


	# get the assigned text
	assigned = get_text(assigned_ref, context=0, commentary=False)

	# Put a lock on this assignment
	user = request.user.id if request.user.is_authenticated() else 0
	sefaria.locks.set_lock(assigned_ref, "en", "Sefaria Community Translation", user)
	
	# if the assigned text is actually empty, run this request again
	# but leave the new lock in place to skip over it
	if "he" not in assigned or not len(assigned["he"]):
		return translation_flow(request, ref)

	# get percentage and remaining counts
	# percent   = get_percent_available(assigned["book"])
	translated = get_translated_count_by_unit(assigned["book"], unit=assigned["sectionNames"][-1])
	remaining = get_untranslated_count_by_unit(assigned["book"], unit=assigned["sectionNames"][-1])
	percent = 100 * translated / float(translated + remaining)


	return render_to_response('translate_campaign.html', 
									{"title": "Help Translate %s" % ref,
									"base_ref": ref,
									"assigned_ref": assigned_ref,
									"assigned_ref_url": url_ref(assigned_ref),
									"assigned_text": assigned["he"],
									"assigned_segment_name": assigned["sectionNames"][-1],
									"assigned": assigned,
									"translated": translated,
									"remaining": remaining,
									"percent": percent,
									"thanks": "thank" in request.GET,
									"random_param": "&skip=%d" % assigned["sections"][0] if request.GET.get("random") else "",
									"next_text": next_text,
									"next_section": next_section,
									},
									RequestContext(request))

@ensure_csrf_cookie
def contest_splash(request, slug):
	"""
	Splash page for contest. 

	Example of adding a contest record to the DB:
	db.contests.save({
			"contest_start"    : datetime.strptime("3/5/14", "%m/%d/%y"),
			"contest_end"      : datetime.strptime("3/26/14", "%m/%d/%y"),
			"version"          : "Sefaria Community Translation",
			"ref_regex"        : "^Shulchan Arukh, Even HaEzer ",
			"assignment_url"   : "/translate/Shulchan_Arukh,_Even_HaEzer",
			"title"            : "Translate Shulchan Arukh, Even HaEzer",
			"slug"             : "shulchan-arukh-even-haezer"
	})
	"""
	settings = db.contests.find_one({"slug": slug})
	if not settings:
		raise Http404

	settings["copy_template"] = "static/contest/%s.html" % settings["slug"]

	leaderboard_condition = make_leaderboard_condition( start     = settings["contest_start"], 
														end       = settings["contest_end"], 
														version   = settings["version"], 
														ref_regex = settings["ref_regex"])

	now = datetime.now()
	if now < settings["contest_start"]:
		settings["phase"] = "pre"
		settings["leaderboard"] = None
		settings["time_to_start"] = td_format(settings["contest_start"] - now)

	elif settings["contest_start"] < now < settings["contest_end"]:
		settings["phase"] = "active"
		settings["leaderboard_title"] = "Current Leaders"
		settings["leaderboard"] = make_leaderboard(leaderboard_condition)
		settings["time_to_end"] = td_format(settings["contest_end"] - now)

	elif settings["contest_end"] < now:
		settings["phase"] = "post"
		settings["leaderboard_title"] = "Contest Leaders (Unreviewed)"

		settings["leaderboard"] = make_leaderboard(leaderboard_condition)


	return render_to_response("contest_splash.html",
								settings,
								RequestContext(request))

@ensure_csrf_cookie
def metrics(request):
	"""
	Metrics page. Shows graphs of core metrics. 
	"""
	metrics = db.metrics.find().sort("timestamp", 1)
	metrics_json = dumps(metrics)
	return render_to_response('metrics.html', 
								{
									"metrics_json": metrics_json,
								},
								RequestContext(request))

@ensure_csrf_cookie
def serve_static(request, page):
	"""
	Serve a static page whose template matches the URL
	"""
	return render_to_response('static/%s.html' % page, {}, RequestContext(request))


<|MERGE_RESOLUTION|>--- conflicted
+++ resolved
@@ -680,11 +680,7 @@
 	contributed    = activity[0]["date"] if activity else None 
 	scoreDoc       = db.leaders_alltime.find_one({"_id": user.id})
 	score          = int(scoreDoc["count"]) if scoreDoc else 0
-<<<<<<< HEAD
-	sheets         =  db.sheets.find({"owner": user.id, "status": {"$in": LISTED_SHEETS }}).sort([["datePublished", -1]])
-=======
-	sheets         = db.sheets.find({"owner": user.id, "status": {"$in": LISTED_SHEETS }})
->>>>>>> b392ea61
+	sheets         = db.sheets.find({"owner": user.id, "status": {"$in": LISTED_SHEETS }}).sort([["datePublished", -1]])
 
 	next_page      = apage + 1 if apage else None
 	next_page      = "/profile/%s/%d" % (username, next_page) if next_page else None
