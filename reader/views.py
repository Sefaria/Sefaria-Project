<<<<<<< HEAD
# noinspection PyUnresolvedReferences
=======
import dateutil.parser
import dateutil.parser
import urllib
import hashlib
>>>>>>> 9ea80f6e
from datetime import datetime, timedelta
from sets import Set
from random import randint

from bson.json_util import dumps
from django.template import RequestContext
from django.shortcuts import render_to_response, get_object_or_404, redirect


# noinspection PyUnresolvedReferences
from django.http import HttpResponse, Http404
from django.contrib.auth.decorators import login_required
from django.views.decorators.csrf import ensure_csrf_cookie, csrf_exempt, csrf_protect
# noinspection PyUnresolvedReferences
from django.utils import simplejson as json
# noinspection PyUnresolvedReferences
from django.contrib.auth.models import User

# noinspection PyUnresolvedReferences
from sefaria.texts import parse_ref, get_index, get_text, get_text_titles, make_ref_re
# noinspection PyUnresolvedReferences
from sefaria.history import get_maximal_collapsed_activity
# noinspection PyUnresolvedReferences
from sefaria.utils.util import *
from sefaria.calendars import *
from sefaria.workflows import *
from sefaria.reviews import *
from sefaria.summaries import get_toc, flatten_toc
from sefaria.counts import get_percent_available, get_translated_count_by_unit, get_untranslated_count_by_unit, set_counts_flag
from sefaria.notifications import Notification, NotificationSet
from sefaria.following import FollowRelationship, FollowersSet, FolloweesSet
from sefaria.users import UserProfile
from sefaria.sheets import LISTED_SHEETS
import sefaria.system.locks as locks
import sefaria.calendars


@ensure_csrf_cookie
def reader(request, ref, lang=None, version=None):

	# Redirect to standard URLs
	# Let unknown refs pass through 
	uref = url_ref(ref)
	if uref and ref != uref:
		url = "/" + uref
		if lang and version:
			url += "/%s/%s" % (lang, version)

		response = redirect(url, permanent=True)
		params = request.GET.urlencode()
		response['Location'] += "?%s" % params if params else ""
		return response

	# BANDAID - return the first section only of a spanning ref
	pRef = parse_ref(ref)
	if "error" not in pRef and is_spanning_ref(pRef):
		ref = split_spanning_ref(pRef)[0]
		url = "/" + ref
		if lang and version:
			url += "/%s/%s" % (lang, version)
		response = redirect(url)
		params = request.GET.urlencode()
		response['Location'] += "?%s" % params if params else ""
		return response

	version = version.replace("_", " ") if version else None
	text = get_text(ref, lang=lang, version=version)
	if not "error" in text:
		notes = get_notes(ref, uid=request.user.id, context=1)
		text["commentary"] += notes
	initJSON = json.dumps(text)
	
	lines = True if "error" in text or text["type"] not in ('Tanach', 'Talmud') or text["book"] == "Psalms" else False
	email = request.user.email if request.user.is_authenticated() else ""
	
	zippedText = map(None, text["text"], text["he"]) if not "error" in text else []

	# Pull language setting from cookie or Accept-Lanugage header
	langMode = request.COOKIES.get('langMode') or request.LANGUAGE_CODE or 'en'
	langMode = 'he' if langMode == 'he-il' else langMode
	# URL parameter trumps cookie
	langMode = request.GET.get("lang", langMode)
	langMode = "bi" if langMode in ("he-en", "en-he") else langMode
	# Don't allow languages other than what we currently handle
	langMode = 'en' if langMode not in ('en', 'he', 'bi') else langMode
	# Substitue language mode if text not available in that language
	if not "error" in text:
		if is_text_empty(text["text"]) and not langMode == "he":
			langMode = "he"
		if is_text_empty(text["he"]) and not langMode == "en":
			langMode = "en"
	langClass = {"en": "english", "he": "hebrew", "bi": "bilingual heLeft"}[langMode]

	return render_to_response('reader.html', 
							 {'text': text,
							 'initJSON': initJSON,
							 'zippedText': zippedText,
							 'lines': lines,
							 'langClass': langClass,
							 'page_title': norm_ref(ref) or "Unknown Text",
							 'title_variants': "(%s)" % ", ".join(text.get("titleVariants", []) + [text.get("heTitle", "")]),
							 'email': email}, 
							 RequestContext(request))


@ensure_csrf_cookie
def edit_text(request, ref=None, lang=None, version=None, new_name=None):
	"""
	Opens a view directly to adding, editing or translating a given text.
	"""
	if ref is not None:
		version = version.replace("_", " ") if version else None
		text = get_text(ref, lang=lang, version=version)
		text["mode"] = request.path.split("/")[1] 
		initJSON = json.dumps(text)
	else:
		new_name = new_name.replace("_", " ") if new_name else new_name
		initJSON = json.dumps({"mode": "add new", "title": new_name})

	titles = json.dumps(get_text_titles())
	page_title = "%s %s" % (text["mode"].capitalize(), ref) if ref else "Add a New Text" 
	email = request.user.email if request.user.is_authenticated() else ""


	return render_to_response('reader.html', 
							 {'titles': titles,
							 'initJSON': initJSON, 
							 'page_title': page_title,
							 'email': email}, 
							 RequestContext(request))

@ensure_csrf_cookie
def texts_list(request):
	return render_to_response('texts.html', 
							 {}, 
							 RequestContext(request))

@ensure_csrf_cookie
def search(request):
	return render_to_response('search.html',
							 {}, 
							 RequestContext(request))


@csrf_exempt
def texts_api(request, ref, lang=None, version=None):
	if request.method == "GET":
		cb = request.GET.get("callback", None)
		context = int(request.GET.get("context", 1))
		commentary = bool(int(request.GET.get("commentary", True)))
		version = version.replace("_", " ") if version else None

		text = get_text(ref, version=version, lang=lang, commentary=commentary, context=context)
		
		if "error" in text:
			return jsonResponse(text, cb)

		if "commentary" in text:
			# If this is a spanning ref it can't handle commmentary,
			# so check if the field is actually present 
			notes = get_notes(ref, uid=request.user.id, context=1)
			text["commentary"] += notes

		return jsonResponse(text, cb)


	if request.method == "POST":
		j = request.POST.get("json")
		if not j:
			return jsonResponse({"error": "Missing 'json' parameter in post data."})
		
		# Parameters to suppress some costly operations after save
		count_after = int(request.GET.get("count_after", 1))
		index_after = int(request.GET.get("index_after", 1))
		if not request.user.is_authenticated():
			key = request.POST.get("apikey")
			if not key:
				return jsonResponse({"error": "You must be logged in or use an API key to save texts."})
			apikey = db.apikeys.find_one({"key": key})
			if not apikey:
				return jsonResponse({"error": "Unrecognized API key."})
			response = save_text(ref, json.loads(j), apikey["uid"], method="API", count_after=count_after, index_after=index_after)
			return jsonResponse(response)
		else:
			@csrf_protect
			def protected_post(request):
				response = save_text(ref, json.loads(j), request.user.id, count_after=count_after, index_after=index_after)
				return jsonResponse(response)
			return protected_post(request)

	return jsonResponse({"error": "Unsuported HTTP method."})


def parashat_hashavua_api(request):
	callback = request.GET.get("callback", None)
	p = sefaria.calendars.this_weeks_parasha(datetime.now())
	p["date"] = p["date"].isoformat()
	p.update(get_text(p["ref"]))
	return jsonResponse(p, callback)


def table_of_contents_api(request):
	return jsonResponse(get_toc())


def text_titles_api(request):
	return jsonResponse({"books": get_text_titles()})


@csrf_exempt
def index_api(request, title):
	"""
	API for manipulating text index records (aka "Text Info")
	"""
	if request.method == "GET":
		i = get_index(title)
		return jsonResponse(i)
	
	if request.method == "POST":
		# use the update function if update is in the params
		func = update_index if request.GET.get("update", False) else save_index
		j = json.loads(request.POST.get("json"))
		if not j:
			return jsonResponse({"error": "Missing 'json' parameter in post data."})
		j["title"] = title.replace("_", " ")	
		if not request.user.is_authenticated():
			key = request.POST.get("apikey")
			if not key:
				return jsonResponse({"error": "You must be logged in or use an API key to save texts."})
			apikey = db.apikeys.find_one({"key": key})
			if not apikey:
				return jsonResponse({"error": "Unrecognized API key."})
			return jsonResponse(func(j, apikey["uid"], method="API"))
		else:
			@csrf_protect
			def protected_index_post(request):
				return jsonResponse(func(j, request.user.id))
			return protected_index_post(request)

	return jsonResponse({"error": "Unsuported HTTP method."})


def counts_api(request, title):
	"""
	API for retrieving the counts document for a given text.
	"""
	if request.method == "GET":
		return jsonResponse(get_counts(title))

	elif request.method == "POST":
		if not request.user.is_staff:
			return jsonResponse({"error": "Not permitted."})

		if "update" in request.GET:
			flag = request.GET.get("flag", None)
			if not flag:
				return jsonResponse({"error": "'flag' parameter missing."})
			val  = request.GET.get("val", None)
			val = True if val == "true" else False

			set_counts_flag(title, flag, val)

			return jsonResponse({"status": "ok"})

		return jsonResponse({"error": "Not implemented."})



@csrf_exempt
def links_api(request, link_id_or_ref=None):
	"""
	API for sting textual links.
	Currently also handles post notes.
	"""
	#TODO: can we distinguish between a link_id (mongo id) for POSTs and a ref for GETs?
	if request.method == "GET":
		if link_id_or_ref is None:
			return jsonResponse({"error": "Missing text identifier"})
		#TODO is there are better way to validate the ref from GET params?
		pRef = parse_ref(link_id_or_ref)
		if "error" in pRef:
			return jsonResponse(pRef)
		with_text = int(request.GET.get("with_text", 1))
		return jsonResponse(get_links(link_id_or_ref, with_text))

	if request.method == "POST":
		j = request.POST.get("json")
		if not j:
			return jsonResponse({"error": "Missing 'json' parameter in post data."})
		j = json.loads(j)
		if isinstance(j, list):
			func = save_link_batch
		else:
			# use the correct function if params indicate this is a note save
			func = save_note if "type" in j and j["type"] == "note" else save_link

		if not request.user.is_authenticated():
			key = request.POST.get("apikey")
			if not key:
				return jsonResponse({"error": "You must be logged in or use an API key to add, edit or delete links."})
			apikey = db.apikeys.find_one({"key": key})
			if not apikey:
				return jsonResponse({"error": "Unrecognized API key."})
			return jsonResponse(func(j, apikey["uid"], method="API"))
		else:
			@csrf_protect
			def protected_link_post(request):
				response = func(j, request.user.id)
				return jsonResponse(response)
			return protected_link_post(request)
	
	if request.method == "DELETE":
		if not link_id_or_ref:
			return jsonResponse({"error": "No link id given for deletion."})

		return jsonResponse(delete_link(link_id_or_ref, request.user.id))

	return jsonResponse({"error": "Unsuported HTTP method."})


def notes_api(request, note_id):
	"""
	API for user notes.
	Currently only handles deleting. Adding and editing are handled throughout the links API.
	"""
	if request.method == "DELETE":
		if not request.user.is_authenticated():
			return jsonResponse({"error": "You must be logged in to delete notes."})
		return jsonResponse(delete_note(note_id, request.user.id))

	return jsonResponse({"error": "Unsuported HTTP method."})


def versions_api(request, ref):
	"""
	API for retrieving available text versions list of a ref.
	"""
	pRef = parse_ref(ref)
	if "error" in pRef:
		return jsonResponse(pRef)
	versions = db.texts.find({"title": pRef["book"]})
	results = []
	for v in versions:
		results.append({ 
				"title": v["versionTitle"],
				"source": v["versionSource"],
				"langauge": v["language"]
			})

	return jsonResponse(results)


def set_lock_api(request, ref, lang, version):
	"""
	API to set an edit lock on a text segment.
	"""
	user = request.user.id if request.user.is_authenticated() else 0
	locks.set_lock(norm_ref(ref), lang, version.replace("_", " "), user)
	return jsonResponse({"status": "ok"})


def release_lock_api(request, ref, lang, version):
	"""
	API to release the edit lock on a text segment.
	"""
	locks.release_lock(norm_ref(ref), lang, version.replace("_", " "))
	return jsonResponse({"status": "ok"})


def check_lock_api(request, ref, lang, version):
	"""
	API to check whether a text segment currently has an edit lock.
	"""
	locked = locks.check_lock(norm_ref(ref), lang, version.replace("_", " "))
	return jsonResponse({"locked": locked})


def lock_text_api(request, title, lang, version):
	"""
	API for locking or unlocking a text as a whole.
	To unlock, include the URL parameter "action=unlock"
	"""
	if not request.user.is_staff:
		return {"error": "Only Sefaria Moderators can lock texts."}

	if request.GET.get("action", None) == "unlock":
		return jsonResponse(set_text_version_status(title, lang, version, status=None))
	else:
		return jsonResponse(set_text_version_status(title, lang, version, status="locked"))


def notifications_api(request):
	"""
	API for retrieving user notifications.
	"""
	if not request.user.is_authenticated():
		return jsonResponse({"error": "You must be logged in to access your notifications."})

	page      = int(request.GET.get("page", 1))
	page_size = int(request.GET.get("page_size", 10))

	notifications = NotificationSet().recent_for_user(request.user.id, limit=page_size, page=page)

	return jsonResponse({
							"html": notifications.to_HTML(),
							"page": page,
							"page_size": page_size,
							"count": notifications.count 
						})


def notifications_read_api(request):
	"""
	API for marking notifications as read

	Takes JSON in the "notifications" parameter of an array of 
	notifcation ids as strings.
	"""
	if request.method == "POST":
		notifications = request.POST.get("notifications")
		if not notifications:
			return jsonResponse({"error": "'notifications' post parameter missing."})
		notifications = json.loads(notifications)
		for id in notifications:
			notification = Notification(_id=id)
			if notification.uid != request.user.id: 
				# Only allow expiring your own notifications
				continue
			notification.mark_read().save()

		return jsonResponse({"status": "ok"})

	else:
		return jsonResponse({"error": "Unsupported HTTP method."})


def messages_api(request):
	"""
	API for posting user to user messages
	"""
	if not request.user.is_authenticated():
		return jsonResponse({"error": "You must be logged in to access your messages."})

	if request.method == "POST":
		j = request.POST.get("json")
		if not j:
			return jsonResponse({"error": "No post JSON."})
		j = json.loads(j)

		Notification(uid=j["recipient"]).make_message(sender_id=request.user.id, message=j["message"]).save()
		return jsonResponse({"status": "ok"})

	elif request.method == "GET":
		return jsonResponse({"error": "Unsupported HTTP method."})


def follow_api(request, action, uid):
	"""
	API for following and unfollowing another user.
	"""
	if request.method != "POST":
		return jsonResponse({"error": "Unsupported HTTP method."})

	if not request.user.is_authenticated():
		return jsonResponse({"error": "You must be logged in to follow."})

	follow = FollowRelationship(follower=request.user.id, followee=int(uid))
	if action == "follow":
		follow.follow()
	elif action == "unfollow":
		follow.unfollow()

	return jsonResponse({"status": "ok"}) 


def follow_list_api(request, kind, uid):
	"""
	API for retrieving a list of followers/followees for a given user.
	"""
	if kind == "followers":
		f = FollowersSet(int(uid))
	elif kind == "followees":
		f = FolloweesSet(int(uid))

	return jsonResponse(annotate_user_list(f.uids))


def texts_history_api(request, ref, lang=None, version=None):
	"""
	API for retrieving history information about a given text.
	"""
	if request.method != "GET":
		return jsonResponse({"error": "Unsuported HTTP method."})

	ref = norm_ref(ref)
	refRe = '^%s$|^%s:' % (ref, ref) 
	if lang and version:
		query = {"ref": {"$regex": refRe }, "language": lang, "version": version.replace("_", " ")}
	else:
		query = {"ref": {"$regex": refRe }}
	history = db.history.find(query)

	summary = {"copiers": Set(), "translators": Set(), "editors": Set(), "reviewers": Set() }

	for act in history:
		if act["rev_type"].startswith("edit"):
			summary["editors"].update([act["user"]])
		elif act["rev_type"] == "review":
			summary["reviewers"].update([act["user"]])
		elif act["version"] == "Sefaria Community Translation":
			summary["translators"].update([act["user"]])
		else:
			summary["copiers"].update([act["user"]])

	# Don't list copiers and translators as editors as well
	summary["editors"].difference_update(summary["copiers"])
	summary["editors"].difference_update(summary["translators"])

	for group in summary:
		uids = list(summary[group])
		names = []
		for uid in uids:
			try:
				user = User.objects.get(id=uid)
				name = "%s %s" % (user.first_name, user.last_name)
				link = user_link(uid)
			except User.DoesNotExist:
				name = "Someone"
				link = user_link(-1)
			u = {
				'name': name,
				'link': link
			}
			names.append(u)
		summary[group] = names

	return jsonResponse(summary)


def reviews_api(request, ref=None, lang=None, version=None, review_id=None):
	if request.method == "GET":
		if ref and lang and version:
			pRef = parse_ref(ref)
			if "error" in pRef:
				return jsonResponse(pRef)
			ref = make_ref(pRef)
			version = version.replace("_", " ")

			reviews = get_reviews(ref, lang, version)
			last_edit = get_last_edit_date(ref, lang, version)
			score_since_last_edit = get_review_score_since_last_edit(ref, lang, version, reviews=reviews, last_edit=last_edit)

			for r in reviews:
				r["date"] = r["date"].isoformat()

			response = {
				"ref":                ref,
				"lang":               lang,
				"version":            version,
				"reviews":            reviews,
				"reviewCount":        len(reviews),
				"scoreSinceLastEdit": score_since_last_edit,
				"lastEdit":           last_edit.isoformat() if last_edit else None,
			}
		elif review_id:
			response = {}

		return jsonResponse(response)


	elif request.method == "POST":
		if not request.user.is_authenticated():
			return jsonResponse({"error": "You must be logged in to write reviews."})
		j = request.POST.get("json")
		if not j:
			return jsonResponse({"error": "No post JSON."})
		j = json.loads(j)
		
		response = save_review(j, request.user.id)
		return jsonResponse(response)

	elif request.method == "DELETE":
		if not review_id:
			return jsonResponse({"error": "No review ID given for deletion."})

		return jsonResponse(delete_review(review_id, request.user.id))

	else:
		return jsonResponse({"error": "Unsuported HTTP method."})


@ensure_csrf_cookie
def global_activity(request, page=1):
	"""
	Recent Activity page listing all recent actions and contributor leaderboards.
	"""
	page = int(page)
	page_size = 100

	if "api" in request.GET:
		q = {}
	else:
		q = {"method": {"$ne": "API"}}

	filter_type = request.GET.get("type", None)
	activity, page = get_maximal_collapsed_activity(query=q, page_size=page_size, page=page, filter_type=filter_type)

	next_page = page + 1 if page else None
	next_page = "/activity/%d" % next_page if next_page else None
	next_page = "%s?type=%s" % (next_page, filter_type) if next_page and filter_type else next_page

	email = request.user.email if request.user.is_authenticated() else False
	return render_to_response('activity.html', 
							 {'activity': activity,
							 	'filter_type': filter_type,
								'leaders': top_contributors(),
								'leaders30': top_contributors(30),
								'leaders7': top_contributors(7),
								'leaders1': top_contributors(1),
								'email': email,
								'next_page': next_page,
								}, 
							 RequestContext(request))


@ensure_csrf_cookie
def segment_history(request, ref, lang, version):
	"""
	View revision history for the text segment named by ref / lang / version. 
	"""
	nref = norm_ref(ref)
	if not nref:
		return HttpResponse("There was an error in your text reference: %s" % parse_ref(ref)["error"])

	version = version.replace("_", " ")
	filter_type = request.GET.get("type", None)
	history = text_history(nref, version, lang, filter_type=filter_type)

	email = request.user.email if request.user.is_authenticated() else False
	return render_to_response('activity.html', 
							 {'activity': history,
							   "single": True,
							   "ref": nref, 
							   "lang": lang, 
							   "version": version,
							   'email': email,
							   'filter_type': filter_type,
							 }, 
							 RequestContext(request))


def revert_api(request, ref, lang, version, revision):
	"""
	API for reverting a text segment to a previous revision.
	"""
	if not request.user.is_authenticated():
		return jsonResponse({"error": "You must be logged in to revert changes."})

	if request.method != "POST":
		return jsonResponse({"error": "Unsupported HTTP method."})

	revision = int(revision)
	version = version.replace("_", " ")
	ref = norm_ref(ref)
	if not ref:
		# pass along the error message if norm_ref failed
		return jsonResponse(parse_ref(ref))

	existing = get_text(ref, commentary=0, version=version, lang=lang)
	if "error" in existing:
		return jsonResponse(existing)

	text = {
		"versionTitle": version,
		"versionSource": existing["versionSource"] if lang == "en" else existing["heVersionSource"],
		"language": lang,
		"text": text_at_revision(ref, version, lang, revision)
	}

	return jsonResponse(save_text(ref, text, request.user.id, type="revert text"))


@ensure_csrf_cookie
def user_profile(request, username, page=1):
	"""
	User's profile page. 
	"""
	user           = get_object_or_404(User, username=username)	
	profile        = UserProfile(user.id)
	following      = profile.followed_by(request.user.id) if request.user.is_authenticated() else False

	page_size      = 20
	page           = int(page) if page else 1
	query          = {"user": user.id}
	filter_type    = request.GET["type"] if "type" in request.GET else None
	activity, apage= get_maximal_collapsed_activity(query=query, page_size=page_size, page=page, filter_type=filter_type)
	notes, npage   = get_maximal_collapsed_activity(query=query, page_size=page_size, page=page, filter_type="add_note")

	contributed    = activity[0]["date"] if activity else None 
	scores         = db.leaders_alltime.find_one({"_id": user.id})
	score          = int(scores["count"]) if scores else 0
	user_texts     = scores.get("texts", None) if scores else None
	sheets         = db.sheets.find({"owner": user.id, "status": {"$in": LISTED_SHEETS }}).sort([["datePublished", -1]])

	next_page      = apage + 1 if apage else None
	next_page      = "/profile/%s/%d" % (username, next_page) if next_page else None

	return render_to_response("profile.html", 
							 {
							 	'profile': profile,
							 	'following': following,
								'activity': activity,
								'sheets': sheets,
								'notes': notes,
								'joined': user.date_joined,
								'contributed': contributed,
								'score': score,
								'scores': scores,
								'user_texts': user_texts,
								'filter_type': filter_type,
								'next_page': next_page,
								"single": False,
							  }, 
							 RequestContext(request))


def profile_api(request):
	"""
	API for user profiles.
	"""
	if not request.user.is_authenticated():
		return jsonResponse({"error": "You must be logged in to update your profile."})

	if request.method == "POST":

		profileJSON = request.POST.get("json")
		if not profileJSON:
			return jsonResponse({"error": "No post JSON."})
		profileUpdate = json.loads(profileJSON)

		profile = UserProfile(request.user.id)
		profile.update(profileUpdate).save()

		return jsonResponse(profile.to_DICT())

	return jsonResponse({"error": "Unsupported HTTP method."})


def profile_redirect(request, username, page=1):
	"""
	Redirect to a user profile
	"""
	return redirect("/profile/%s" % username, permanent=True)


@login_required
def my_profile(request):
	""""
	Redirect to the profile of the logged in user.
	"""
	return redirect("/profile/%s" % request.user._username )


@login_required
@ensure_csrf_cookie
def edit_profile(request):
	"""
	Page for managing a user's account settings.
	"""
	profile = UserProfile(request.user.id)
	return render_to_response('edit_profile.html', 
							 {
							    'user': request.user,
							 	'profile': profile,
							  }, 
							 RequestContext(request))


@login_required
@ensure_csrf_cookie
def account_settings(request):
	"""
	Page for managing a user's account settings.
	"""
	profile = UserProfile(request.user.id)
	return render_to_response('account_settings.html', 
							 {
							    'user': request.user,
							 	'profile': profile,
							  }, 
							 RequestContext(request))

@ensure_csrf_cookie
def splash(request):
	"""
	Homepage a.k.a. Splash page.
	"""
	daf_today          = daf_yomi(datetime.now())
	daf_tomorrow       = daf_yomi(datetime.now() + timedelta(1))
	parasha            = this_weeks_parasha(datetime.now())
	metrics            = db.metrics.find().sort("timestamp", -1).limit(1)[0]
	activity, page     = get_maximal_collapsed_activity(query={}, page_size=5, page=1)

	# Pull language setting from Accept-Lanugage header
	langClass = 'hebrew' if request.LANGUAGE_CODE in ('he', 'he-il') else 'english'

	return render_to_response('static/splash.html',
							 {
							  "activity": activity,
							  "metrics": metrics,
							  "headline": randint(1,3), #random choice of 3 headlines
							  "daf_today": daf_today,
							  "daf_tomorrow": daf_tomorrow,
							  "parasha": parasha,
							  "langClass": langClass,
							  },
							  RequestContext(request))


@ensure_csrf_cookie
def dashboard(request):
	"""
	Dashboard page -- table view of all content
	"""
	counts = db.counts.find({"title": {"$exists": 1}}, 
		{"title": 1, "flags": 1, "linksCount": 1, "percentAvailable": 1})
	
	toc = get_toc()
	flat_toc = flatten_toc(toc)

	def toc_sort(a):
		try:
			return flat_toc.index(a["title"])
		except:
			return 9999

	counts = sorted(counts, key=toc_sort)

	return render_to_response('dashboard.html',
								{
									"counts": counts,
								},
								RequestContext(request))


@ensure_csrf_cookie
def translation_flow(request, ref):
	"""
	Assign a user a paritcular bit of text to translate within 'ref',
	either a text title or category. 
	"""
	ref = ref.replace("_", " ")
	generic_response = { "title": "Help Translate %s" % ref, "content": "" }
	categories = get_text_categories()
	next_text = None
	next_section = None

	# expire old locks before checking for a currently unlocked text
	locks.expire_locks()

	pRef = parse_ref(ref, pad=False)
	if "error" not in pRef and len(pRef["sections"]) == 0:
		# ref is an exact text Title
		text = norm_ref(ref)

		# normalize URL
		if request.path != "/translate/%s" % url_ref(text):
			return redirect("/translate/%s" % url_ref(text), permanent=True)

		# Check for completion
		if get_percent_available(text) == 100:
			generic_response["content"] = "<h3>Sefaria now has a complete translation of %s</h3>But you can still contribute in other ways.</h3> <a href='/contribute'>Learn More.</a>" % ref
			return render_to_response('static/generic.html', generic_response, RequestContext(request))

		if "random" in request.GET:
			# choose a ref from a random section within this text
			skip = int(request.GET.get("skip")) if "skip" in request.GET else None
			assigned_ref = random_untranslated_ref_in_text(text, skip=skip)
			
			if assigned_ref:
				next_section = parse_ref(assigned_ref)["sections"][0]
		
		elif "section" in request.GET:
			# choose the next ref within the specified section
			next_section = int(request.GET["section"])
			assigned_ref = next_untranslated_ref_in_text(text, section=next_section)
		
		else:
			# choose the next ref in this text in order
			assigned_ref = next_untranslated_ref_in_text(text)
	
		if not assigned_ref:
			generic_response["content"] = "All remaining sections in %s are being worked on by other contributors. Work on <a href='/translate/%s'>another text</a> for now." % (text, ref)
			return render_to_response('static/generic.html', generic_response, RequestContext(request))
		
	elif "error" not in pRef and len(pRef["sections"]) > 0:
		# ref is a citation to a particular location in a text
		# for now, send this to the edit_text view
		return edit_text(request, ref)
		
	elif "error" in pRef and ref in categories:
		# ref is a text Category
		cat = ref

		# Check for completion
		if get_percent_available(cat) == 100:
			generic_response["content"] = "<h3>Sefaria now has a complete translation of %s</h3>But you can still contribute in other ways.</h3> <a href='/contribute'>Learn More.</a>" % ref
			return render_to_response('static/generic.html', generic_response, RequestContext(request))

		if "random" in request.GET:
			# choose a random text from this cateogory
			skip = int(request.GET.get("skip")) if "skip" in request.GET else None
			text = random_untranslated_text_in_category(cat, skip=skip)
			assigned_ref = next_untranslated_ref_in_text(text)
			next_text = text

		elif "text" in request.GET:
			# choose the next text requested in URL
			text = norm_ref(request.GET["text"])
			next_text = text
			if get_percent_available(text) == 100:
				generic_response["content"] = "%s is complete! Work on <a href='/translate/%s'>another text</a>." % (next, ref)
				return render_to_response('static/generic.html', generic_response, RequestContext(request))
			
			assigned_ref = next_untranslated_ref_in_text(text)
			if "error" in assigned_ref:
				generic_response["content"] = "All remaining sections in %s are being worked on by other contributors. Work on <a href='/translate/%s'>another text</a> for now." % (next, ref)
				return render_to_response('static/generic.html', generic_response, RequestContext(request))

		else:
			# choose the next text in order
			skip = 0
			assigned_ref = {"error": "haven't chosen yet"}
			# TODO -- need an escape valve here
			while "error" in assigned_ref:
				text = next_untranslated_text_in_category(cat, skip=skip)
				assigned_ref = next_untranslated_ref_in_text(text)
				skip += 1
	
	else:
		# we don't know what this is
		generic_response["content"] = "<b>%s</b> isn't a known text or category.<br>But you can still contribute in other ways.</h3> <a href='/contribute'>Learn More.</a>" % (ref)
		return render_to_response('static/generic.html', generic_response, RequestContext(request))


	# get the assigned text
	assigned = get_text(assigned_ref, context=0, commentary=False)

	# Put a lock on this assignment
	user = request.user.id if request.user.is_authenticated() else 0
	locks.set_lock(assigned_ref, "en", "Sefaria Community Translation", user)
	
	# if the assigned text is actually empty, run this request again
	# but leave the new lock in place to skip over it
	if "he" not in assigned or not len(assigned["he"]):
		return translation_flow(request, ref)

	# get percentage and remaining counts
	# percent   = get_percent_available(assigned["book"])
	translated = get_translated_count_by_unit(assigned["book"], unit=assigned["sectionNames"][-1])
	remaining = get_untranslated_count_by_unit(assigned["book"], unit=assigned["sectionNames"][-1])
	percent = 100 * translated / float(translated + remaining)


	return render_to_response('translate_campaign.html', 
									{"title": "Help Translate %s" % ref,
									"base_ref": ref,
									"assigned_ref": assigned_ref,
									"assigned_ref_url": url_ref(assigned_ref),
									"assigned_text": assigned["he"],
									"assigned_segment_name": assigned["sectionNames"][-1],
									"assigned": assigned,
									"translated": translated,
									"remaining": remaining,
									"percent": percent,
									"thanks": "thank" in request.GET,
									"random_param": "&skip=%d" % assigned["sections"][0] if request.GET.get("random") else "",
									"next_text": next_text,
									"next_section": next_section,
									},
									RequestContext(request))

@ensure_csrf_cookie
def contest_splash(request, slug):
	"""
	Splash page for contest. 

	Example of adding a contest record to the DB:
	db.contests.save({
			"contest_start"    : datetime.strptime("3/5/14", "%m/%d/%y"),
			"contest_end"      : datetime.strptime("3/26/14", "%m/%d/%y"),
			"version"          : "Sefaria Community Translation",
			"ref_regex"        : "^Shulchan Arukh, Even HaEzer ",
			"assignment_url"   : "/translate/Shulchan_Arukh,_Even_HaEzer",
			"title"            : "Translate Shulchan Arukh, Even HaEzer",
			"slug"             : "shulchan-arukh-even-haezer"
	})
	"""
	settings = db.contests.find_one({"slug": slug})
	if not settings:
		raise Http404

	settings["copy_template"] = "static/contest/%s.html" % settings["slug"]

	leaderboard_condition = make_leaderboard_condition( start     = settings["contest_start"], 
														end       = settings["contest_end"], 
														version   = settings["version"], 
														ref_regex = settings["ref_regex"])

	now = datetime.now()
	if now < settings["contest_start"]:
		settings["phase"] = "pre"
		settings["leaderboard"] = None
		settings["time_to_start"] = td_format(settings["contest_start"] - now)

	elif settings["contest_start"] < now < settings["contest_end"]:
		settings["phase"] = "active"
		settings["leaderboard_title"] = "Current Leaders"
		settings["leaderboard"] = make_leaderboard(leaderboard_condition)
		settings["time_to_end"] = td_format(settings["contest_end"] - now)

	elif settings["contest_end"] < now:
		settings["phase"] = "post"
		settings["leaderboard_title"] = "Contest Leaders (Unreviewed)"

		settings["leaderboard"] = make_leaderboard(leaderboard_condition)


	return render_to_response("contest_splash.html",
								settings,
								RequestContext(request))

@ensure_csrf_cookie
def metrics(request):
	"""
	Metrics page. Shows graphs of core metrics. 
	"""
	metrics = db.metrics.find().sort("timestamp", 1)
	metrics_json = dumps(metrics)
	return render_to_response('metrics.html', 
								{
									"metrics_json": metrics_json,
								},
								RequestContext(request))

@ensure_csrf_cookie
def serve_static(request, page):
	"""
	Serve a static page whose template matches the URL
	"""
	return render_to_response('static/%s.html' % page, {}, RequestContext(request))


<|MERGE_RESOLUTION|>--- conflicted
+++ resolved
@@ -1,11 +1,4 @@
-<<<<<<< HEAD
 # noinspection PyUnresolvedReferences
-=======
-import dateutil.parser
-import dateutil.parser
-import urllib
-import hashlib
->>>>>>> 9ea80f6e
 from datetime import datetime, timedelta
 from sets import Set
 from random import randint
