# -*- coding: utf-8 -*-

# noinspection PyUnresolvedReferences
from datetime import datetime, timedelta, date
from sets import Set
from random import choice
from pprint import pprint
import json
import urlparse
import urllib2
import urllib
import dateutil.parser
import base64
import zlib
from bson.json_util import dumps
import p929
import socket
import bleach

from django.views.decorators.cache import cache_page
from django.template import RequestContext, loader
from django.template.loader import render_to_string
from django.shortcuts import render_to_response, get_object_or_404, redirect
from django.http import Http404, HttpResponse
from django.contrib.auth.decorators import login_required
from django.contrib.admin.views.decorators import staff_member_required
from django.utils.http import urlquote
from django.utils.encoding import iri_to_uri
from django.utils.translation import ugettext as _
from django.views.decorators.csrf import ensure_csrf_cookie, csrf_exempt, csrf_protect, requires_csrf_token
from django.contrib.auth.models import User
from django import http

from sefaria.model import *
from sefaria.workflows import *
from sefaria.reviews import *
from sefaria.model.user_profile import user_link, user_started_text, unread_notifications_count_for_user
from sefaria.model.group import GroupSet
from sefaria.model.topic import get_topics
from sefaria.client.wrapper import format_object_for_client, format_note_object_for_client, get_notes, get_links
from sefaria.system.exceptions import InputError, PartialRefInputError, BookNameError, NoVersionFoundError, DuplicateRecordError
# noinspection PyUnresolvedReferences
from sefaria.client.util import jsonResponse
from sefaria.history import text_history, get_maximal_collapsed_activity, top_contributors, make_leaderboard, make_leaderboard_condition, text_at_revision, record_version_deletion, record_index_deletion
from sefaria.system.decorators import catch_error_as_json
from sefaria.summaries import get_or_make_summary_node
from sefaria.sheets import get_sheets_for_ref, public_sheets, get_sheets_by_tag, user_sheets, user_tags, recent_public_tags, sheet_to_dict, get_top_sheets, public_tag_list, group_sheets
from sefaria.utils.util import list_depth, text_preview
from sefaria.utils.hebrew import hebrew_plural, hebrew_term, encode_hebrew_numeral, encode_hebrew_daf, is_hebrew, strip_cantillation, has_cantillation
from sefaria.utils.talmud import section_to_daf, daf_to_section
from sefaria.datatype.jagged_array import JaggedArray
from sefaria.utils.calendars import get_todays_calendar_items
import sefaria.utils.calendars
from sefaria.utils.util import short_to_long_lang_code, titlecase
import sefaria.tracker as tracker
from sefaria.system.cache import django_cache_decorator
from sefaria.settings import USE_VARNISH, USE_NODE, NODE_HOST, DOMAIN_LANGUAGES
if USE_VARNISH:
    from sefaria.system.sf_varnish import invalidate_ref, invalidate_linked

import logging
logger = logging.getLogger(__name__)

#    #    #
# Initialized cache library objects that depend on sefaria.model being completely loaded.
logger.warn("Initializing library objects.")
library.get_toc_tree()
library.build_full_auto_completer()
library.build_ref_auto_completer()
#    #    #

@ensure_csrf_cookie
def reader(request, tref):
    # Redirect to standard URLs
    def reader_redirect(uref):
        url = "/" + uref

        response = redirect(iri_to_uri(url), permanent=True)
        params = request.GET.urlencode()
        response['Location'] += "?%s" % params if params else ""
        return response

    try:
        oref = model.Ref(tref)
    except PartialRefInputError as e:
        logger.warning(u'{}'.format(e))
        matched_ref = Ref(e.matched_part)
        return reader_redirect(matched_ref.url())
    except InputError:
        raise Http404

    uref = oref.url()
    if uref and tref != uref:
        return reader_redirect(uref)

    # Return Text TOC if this is a bare text title
    if oref.sections == [] and (oref.index.title == oref.normal() or getattr(oref.index_node, "depth", 0) > 1):
        return text_toc(request, oref)
    # or if this is a schema node with multiple sections underneath it
    if (not getattr(oref.index_node, "depth", None)):
        return text_toc(request, oref)

    if not request.COOKIES.get('s1'):
        return s2(request, ref=tref)


    # TODO Everything below is S1 and will be removed

    # BANDAID - for spanning refs, return the first section
    oref = oref.padded_ref()
    if oref.is_spanning():
        first_oref = oref.first_spanned_ref()
        return reader_redirect(first_oref.url())

    version = request.GET.get("ven", None)
    lang = None
    if version:
        version = version.replace("_", " ")
        lang = "en"
    else:
        version = request.GET.get("vhe", None)
        if version:
            version = version.replace("_", " ")
            lang = "he"
    try:
        text = TextFamily(oref, lang=lang, version=version, commentary=False, alts=True).contents()
    except NoVersionFoundError:
        raise Http404

    text.update({"commentary": [], "notes": [], "sheets": [], "layer": [], "connectionsLoadNeeded": True})
    hasSidebar = True

    layer_name = request.GET.get("layer", None)
    if layer_name and not "error" in text:
        layer = Layer().load({"urlkey": layer_name})
        if not layer:
            raise InputError("Layer not found.")
        text["layer"]        = [format_note_object_for_client(n) for n in layer.all(tref=tref)]
        text["_loadSourcesFromDiscussion"] = True

    text["next"] = oref.next_section_ref().normal() if oref.next_section_ref() else None
    text["prev"] = oref.prev_section_ref().normal() if oref.prev_section_ref() else None
    text["ref"] = Ref(text["ref"]).normal()

    if lang and version:
        text['new_preferred_version'] = {'lang': lang, 'version': version}

    zipped_text = map(None, text["text"], text["he"]) if not "error" in text else []
    if "error" not in text:
        if len(text["sections"]) == text["textDepth"]:
            section = text["sections"][-1] - 1
            en = text["text"][section] if len(text.get("text", [])) > section else ""
            en = "" if not isinstance(en, basestring) else en
            he = text["he"][section] if len(text.get("he", [])) > section else ""
            he = "" if not isinstance(he, basestring) else he
            description_text = " ".join((en, he))
        else:
            en = text.get("text", []) if isinstance(text.get("text", []), list) else []
            he = text.get("he", []) if isinstance(text.get("he", []), list) else []
            lines = [line for line in (en+he) if isinstance(line, basestring)]
            description_text = " ".join(lines)
        description_text = strip_tags(description_text)[:600] + "..."
    else:
        description_text = "Unknown Text."

    initJSON    = json.dumps(text)
    lines       = request.GET.get("layout", None) or "lines" if "error" in text or text["type"] not in ('Tanakh', 'Talmud') or text["book"] == "Psalms" else "block"
    layout      = request.GET.get("layout") if request.GET.get("layout") in ("heLeft", "heRight") else "heLeft"
    sidebarLang = request.GET.get('sidebarLang', None) or request.COOKIES.get('sidebarLang', "all")
    sidebarLang = {"all": "sidebarAll", "he": "sidebarHebrew", "en": "sidebarEnglish"}.get(sidebarLang, "sidebarAll")
    lexicon     = request.GET.get('lexicon', 0)

    template_vars = {'text': text,
                     'hasSidebar': hasSidebar,
                     'initJSON': initJSON,
                     'zipped_text': zipped_text,
                     'description_text': description_text,
                     'page_title': oref.normal() if "error" not in text else "Unknown Text",
                     'title_variants': "(%s)" % ", ".join(text.get("titleVariants", []) + text.get("heTitleVariants", [])),
                     'sidebarLang': sidebarLang,
                     'lines': lines,
                     'layout': layout,
                     'lexicon': lexicon,
                    }

    if "error" not in text:
    # Override Content Language Settings if text not available in given langauge
        if is_text_empty(text["text"]):
            request.contentLang = "hebrew"
        if is_text_empty(text["he"]):
            request.contentLang = "english"
    # Override if a specfic version was requested
        if lang:
            request.contentLang = {"he": "hebrew", "en": "english"}[lang]

    return render_to_response('reader.html', template_vars, RequestContext(request))

@ensure_csrf_cookie
def old_versions_redirect(request, tref, lang, version):
    url = "/{}?v{}={}".format(tref, lang, version)
    response = redirect(iri_to_uri(url), permanent=True)
    params = request.GET.urlencode()
    response['Location'] += "&{}".format(params) if params else ""
    return response


def esi_account_box(request):
    return render_to_response('elements/accountBox.html', {}, RequestContext(request))


def switch_to_s1(request):
    """Set the S1 cookie then redirect to /"""
    next = request.GET.get("next", "/")
    response = redirect(next)
    response.set_cookie("s1", "true")
    return response


def switch_to_s2(request):
    """Set the S2 cookie then redirect to /texts"""
    next = request.GET.get("next", "/texts")
    response = redirect(next)
    response.set_cookie("s1", "")
    return response


def render_react_component(component, props):
    """
    Asks the Node Server to render `component` with `props`.
    `props` may either be JSON (to save reencoding) or a dictionary.
    Returns HTML.
    """
    if not USE_NODE:
        return render_to_string("elements/loading.html")

    from sefaria.settings import NODE_TIMEOUT, NODE_TIMEOUT_MONITOR

    propsJSON = json.dumps(props) if isinstance(props, dict) else props
    cache_key = "todo" # zlib.compress(propsJSON)
    url = NODE_HOST + "/" + component + "/" + cache_key

    encoded_args = urllib.urlencode({
        "propsJSON": propsJSON,
    })
    try:
        response = urllib2.urlopen(url, encoded_args, NODE_TIMEOUT)
        html = response.read()
        return html
    except Exception as e:
        # Catch timeouts, however they may come.  Write to file NODE_TIMEOUT_MONITOR, which forever monitors to restart process
        if isinstance(e, socket.timeout) or (hasattr(e, "reason") and isinstance(e.reason, socket.timeout)):
            logger.exception("Node timeout: Fell back to client-side rendering.")
            with open(NODE_TIMEOUT_MONITOR, "a") as myfile:
                props = json.loads(props) if isinstance(props, str) else props
                myfile.write("Timeout at {}: {} / {} / {} / {}\n".format(
                    datetime.now().isoformat(),
                    props.get("initialPath"),
                    "MultiPanel" if props.get("multiPanel", True) else "Mobile",
                    "Logged In" if props.get("loggedIn", False) else "Logged Out",
                    props.get("interfaceLang")
                ))
            return render_to_string("elements/loading.html")
        else:
            # If anything else goes wrong with Node, just fall back to client-side rendering
            logger.exception("Node error: Fell back to client-side rendering.")
            return render_to_string("elements/loading.html")


def make_panel_dict(oref, versionEn, versionHe, filter, versionFilter, mode, **kwargs):
    """
    Returns a dictionary corresponding to the React panel state,
    additionally setting `text` field with textual content.
    """
    if oref.is_book_level():
        if kwargs.get('extended notes', 0) and (versionEn is not None or versionHe is not None):
            currVersions = {"en": versionEn, "he": versionHe}
            if versionEn is not None and versionHe is not None:
                curr_lang = kwargs.get("panelDisplayLanguage", "en")
                for key in currVersions.keys():
                    if key == curr_lang:
                        continue
                    else:
                        currVersions[key] = None
            panel = {
                "menuOpen": "extended notes",
                "bookRef": oref.normal(),
                "indexDetails": library.get_index(oref.normal()).contents_with_content_counts(),
                "currVersions": currVersions
            }
        else:
            panel = {
                "menuOpen": "book toc",
                "bookRef": oref.normal(),
                "indexDetails": library.get_index(oref.normal()).contents_with_content_counts(),
                "versions": oref.version_list()
            }
    else:
        section_ref = oref.first_available_section_ref()
        oref = section_ref if section_ref else oref
        panel = {
            "mode": mode,
            "ref": oref.normal(),
            "refs": [oref.normal()] if not oref.is_spanning() else [r.normal() for r in oref.split_spanning_ref()],
            "currVersions": {
                "en": versionEn,
                "he": versionHe,
            },
            "filter": filter,
            "versionFilter": versionFilter,
        }
        if filter and len(filter):
            if filter[0] in ("Sheets", "Notes", "About", "Versions", "Version Open", "extended notes"):
                panel["connectionsMode"] = filter[0]
            else:
                panel["connectionsMode"] = "TextList"

        settings_override = {}
        panelDisplayLanguage = kwargs.get("panelDisplayLanguage")
        aliyotOverride = kwargs.get("aliyotOverride")
        if panelDisplayLanguage:
            settings_override.update({"language" : short_to_long_lang_code(panelDisplayLanguage)})
        if aliyotOverride:
            settings_override.update({"aliyotTorah": aliyotOverride})
        if settings_override:
            panel["settings"] = settings_override
        if mode != "Connections":
            try:
                text_family = TextFamily(oref, version=panel["currVersions"]["en"], lang="en", version2=panel["currVersions"]["he"], lang2="he", commentary=False,
                                  context=True, pad=True, alts=True, wrapLinks=False).contents()
            except NoVersionFoundError:
                text_family = {}
            text_family["updateFromAPI"] = True
            text_family["next"] = oref.next_section_ref().normal() if oref.next_section_ref() else None
            text_family["prev"] = oref.prev_section_ref().normal() if oref.prev_section_ref() else None
            panel["text"] = text_family

            if oref.index.categories == [u"Tanakh", u"Torah"]:
                panel["indexDetails"] = oref.index.contents(v2=True) # Included for Torah Parashah titles rendered in text

            if oref.is_segment_level(): # Note: a ranging or spanning ref like "Genesis 1:2-3:4" is considered segment level
                panel["highlightedRefs"] = [subref.normal() for subref in oref.range_list()]

    return panel


def make_search_panel_dict(query, **kwargs):
    panel = {
        "menuOpen": "search",
        "searchQuery": query
    }
    panelDisplayLanguage = kwargs.get("panelDisplayLanguage")
    if panelDisplayLanguage:
        panel["settings"] = {"language": short_to_long_lang_code(panelDisplayLanguage)}

    return panel


def make_panel_dicts(oref, versionEn, versionHe, filter, versionFilter, multi_panel, **kwargs):
    """
    Returns an array of panel dictionaries.
    Depending on whether `multi_panel` is True, connections set in `filter` are displayed in either 1 or 2 panels.
    """
    panels = []
    # filter may have value [], meaning "all".  Therefore we test filter with "is not None".
    if filter is not None and multi_panel:
        panels += [make_panel_dict(oref, versionEn, versionHe, filter, versionFilter, "Text", **kwargs)]
        panels += [make_panel_dict(oref, versionEn, versionHe, filter, versionFilter, "Connections", **kwargs)]
    elif filter is not None and not multi_panel:
        panels += [make_panel_dict(oref, versionEn, versionHe, filter, versionFilter, "TextAndConnections", **kwargs)]
    else:
        panels += [make_panel_dict(oref, versionEn, versionHe, filter, versionFilter, "Text", **kwargs)]

    return panels


def s2_props(request):
    """
    Returns a dictionary of props that all S2 pages get based on the request.
    """
    request_context = RequestContext(request)
    return {
        "multiPanel": request.flavour != "mobile" and not "mobile" in request.GET,
        "initialPath": request.get_full_path(),
        "recentlyViewed": request_context.get("recentlyViewed"),
        "loggedIn": request.user.is_authenticated(),
        "_uid": request.user.id,
        "interfaceLang": request.interfaceLang,
        "initialSettings": {
            "language":      request.contentLang,
            "layoutDefault": request.COOKIES.get("layoutDefault", "segmented"),
            "layoutTalmud":  request.COOKIES.get("layoutTalmud", "continuous"),
            "layoutTanakh":  request.COOKIES.get("layoutTanakh", "segmented"),
            "aliyotTorah":   request.COOKIES.get("aliyotTorah", "aliyotOff"),
            "vowels":        request.COOKIES.get("vowels", "all"),
            "biLayout":      request.COOKIES.get("biLayout", "stacked"),
            "color":         request.COOKIES.get("color", "light"),
            "fontSize":      request.COOKIES.get("fontSize", 62.5),
        },
    }


def s2(request, ref, version=None, lang=None):
    """
    Reader App.
    """
    try:
        primary_ref = oref = Ref(ref)
    except InputError:
        raise Http404

    props = s2_props(request)

    panels = []
    multi_panel = props["multiPanel"]
    # Handle first panel which has a different signature in params
    versionEn = request.GET.get("ven", None)
    if versionEn:
        versionEn = versionEn.replace("_", " ")
    versionHe = request.GET.get("vhe", None)
    if versionHe:
        versionHe = versionHe.replace("_", " ")

    filter = request.GET.get("with").replace("_", " ").split("+") if request.GET.get("with") else None
    filter = [] if filter == ["all"] else filter

    versionFilter = [request.GET.get("vside").replace("_", " ")] if request.GET.get("vside") else []

    if versionEn and not Version().load({"versionTitle": versionEn, "language": "en"}):
        raise Http404
    if versionHe and not Version().load({"versionTitle": versionHe, "language": "he"}):
        raise Http404
<<<<<<< HEAD

    panels += make_panel_dicts(oref, versionEn, versionHe, filter, versionFilter, multi_panel,
                               **{"panelDisplayLanguage": request.GET.get("lang", props["initialSettings"]["language"]),
                                  'extended notes': int(request.GET.get("notes", 0))})
=======
    kwargs = {
        "panelDisplayLanguage": request.GET.get("lang", props["initialSettings"]["language"])
    }
    if request.GET.get("aliyot", None):
        kwargs["aliyotOverride"] = "aliyotOn" if int(request.GET.get("aliyot")) == 1 else "aliyotOff"
    panels += make_panel_dicts(oref, versionEn, versionHe, filter, versionFilter, multi_panel, **kwargs)
>>>>>>> 7594147b

    # Handle any panels after 1 which are identified with params like `p2`, `v2`, `l2`.
    i = 2
    while True:
        ref = request.GET.get("p{}".format(i))
        if not ref:
            break
        if ref == "search":
            query = request.GET.get("q{}".format(i))
            panelDisplayLanguage = request.GET.get("lang{}".format(i), props["initialSettings"]["language"])
            panels += [make_search_panel_dict(query, **{"panelDisplayLanguage": panelDisplayLanguage})]

        else:
            try:
                oref = Ref(ref)
            except InputError:
                i += 1
                continue  # Stop processing all panels?
                # raise Http404

            versionEn  = request.GET.get("ven{}".format(i)).replace(u"_", u" ") if request.GET.get("ven{}".format(i)) else None
            versionHe  = request.GET.get("vhe{}".format(i)).replace(u"_", u" ") if request.GET.get("vhe{}".format(i)) else None
            if not versionEn and not versionHe:
                # potential link using old version format
                language = request.GET.get("l{}".format(i))
                if language == "en":
                    versionEn = request.GET.get("v{}".format(i)).replace(u"_", u" ") if request.GET.get("v{}".format(i)) else None
                else: # he
                    versionHe = request.GET.get("v{}".format(i)).replace(u"_", u" ") if request.GET.get("v{}".format(i)) else None

            filter   = request.GET.get("w{}".format(i)).replace("_", " ").split("+") if request.GET.get("w{}".format(i)) else None
            filter   = [] if filter == ["all"] else filter
            versionFilter = [request.GET.get("vside").replace("_", " ")] if request.GET.get("vside") else []
            kwargs = {
                "panelDisplayLanguage": request.GET.get("lang{}".format(i), props["initialSettings"]["language"])
            }
            if request.GET.get("aliyot{}".format(i), None):
                kwargs["aliyotOverride"] = "aliyotOn" if int(request.GET.get("aliyot{}".format(i))) == 1 else "aliyotOff"

            if (versionEn and not Version().load({"versionTitle": versionEn, "language": "en"})) or \
                (versionHe and not Version().load({"versionTitle": versionHe, "language": "he"})):
                i += 1
                continue  # Stop processing all panels?
                # raise Http404

<<<<<<< HEAD
            panels += make_panel_dicts(oref, versionEn, versionHe, filter, versionFilter, multi_panel,
                                       **{"panelDisplayLanguage": panelDisplayLanguage,
                                          'extended notes': int(request.GET.get("notes{}".format(i), 0))})
=======
            panels += make_panel_dicts(oref, versionEn, versionHe, filter, versionFilter, multi_panel, **kwargs)
>>>>>>> 7594147b
        i += 1

    props.update({
        "headerMode":                  False,
        "initialRefs":                 panels[0].get("refs", []),
        "initialFilter":               panels[0].get("filter", None), # used only for mobile, TextAndConnections case.
        "initialBookRef":              panels[0].get("bookRef", None),
        "initialPanels":               panels,
        "initialPanelCap":             len(panels),
        "initialQuery":                None,
        "initialSearchFilters":        None,
        "initialSheetsTag":            None,
        "initialNavigationCategories": None,
    })
    title = primary_ref.he_normal() if request.interfaceLang == "hebrew" else primary_ref.normal()

    if primary_ref.is_book_level():
        if request.interfaceLang == "hebrew":
            desc = getattr(primary_ref.index, 'heDesc', "")
            book = primary_ref.he_normal()
        else:
            desc = getattr(primary_ref.index, 'enDesc', "")
            book = primary_ref.normal()
        read = _("Read the text of %(book)s online with commentaries and connections.") % {'book': book}
        desc = desc + " " + read if desc else read

    else:
        segmentIndex = primary_ref.sections[-1] - 1 if primary_ref.is_segment_level() else 0
        try:
            enText = _reduce_ranged_ref_text_to_first_section(props["initialPanels"][0]["text"].get("text",[]))
            heText = _reduce_ranged_ref_text_to_first_section(props["initialPanels"][0]["text"].get("he",[]))
            enDesc = enText[segmentIndex] if segmentIndex < len(enText) else "" # get english text for section if it exists
            heDesc = heText[segmentIndex] if segmentIndex < len(heText) else "" # get hebrew text for section if it exists
            if request.interfaceLang == "hebrew":
                desc = heDesc or enDesc # if no hebrew, fall back on hebrew
            else:
                desc = enDesc or heDesc  # if no english, fall back on hebrew

            desc = bleach.clean(desc, strip=True, tags=())
            desc = desc[:160].rsplit(' ', 1)[0] + "..."  # truncate as close to 160 characters as possible while maintaining whole word. Append ellipses.

        except (IndexError, KeyError):
            desc = _("Explore 3,000 years of Jewish texts in Hebrew and English translation.")

    propsJSON = json.dumps(props)
    html = render_react_component("ReaderApp", propsJSON)
    return render_to_response('s2.html', {
        "propsJSON":      propsJSON,
        "html":           html,
        "title":          title,
        "desc":           desc,
        "ldBreadcrumbs":  ld_cat_crumbs(request, oref=primary_ref)
    }, RequestContext(request))


def _reduce_ranged_ref_text_to_first_section(text_list):
    """
    given jagged-array-like list, return only first section
    :param text_list: list
    :return: returns list of text representing first section
    """
    if len(text_list) == 0:
        return text_list
    while not isinstance(text_list[0], basestring):
        text_list = text_list[0]
    return text_list

def s2_texts_category(request, cats):
    """
    List of texts in a category.
    """
    props = s2_props(request)
    cats  = cats.split("/")
    if cats != ["recent"]:
        toc        = library.get_toc()
        cat_toc    = get_or_make_summary_node(toc, cats, make_if_not_found=False)
        if cat_toc is None or len(cats) == 0:
            return s2_texts(request)
        cat_string = u", ".join(cats) if request.interfaceLang == "english" else u", ".join([hebrew_term(cat) for cat in cats])
        title = cat_string + _(" | Sefaria")
        desc  = _("Read %(categories)s texts online with commentaries and connections.") % {'categories': cat_string}

    else:
        title = _("Recently Viewed")
        desc  = _("Texts that you've recently viewed on Sefaria.")

    props.update({
        "initialMenu": "navigation",
        "initialNavigationCategories": cats,
    })
    propsJSON = json.dumps(props)
    html = render_react_component("ReaderApp", propsJSON)
    return render_to_response('s2.html', {
        "propsJSON":        propsJSON,
        "html":             html,
        "title":            title,
        "desc":             desc,
        "ldBreadcrumbs":    ld_cat_crumbs(request, cats)
    }, RequestContext(request))


def s2_search(request):
    """
    Search or Search Results page.
    """
    search_filters = request.GET.get("filters").split("|") if request.GET.get("filters") else []
    initialQuery   = urllib.unquote(request.GET.get("q")) if request.GET.get("q") else ""
    field          = ("naive_lemmatizer" if request.GET.get("var") == "1" else "exact") if request.GET.get("var") else ""
    sort           = ("chronological" if request.GET.get("sort") == "c" else "relevance") if request.GET.get("sort") else ""

    props = s2_props(request)
    props.update({
        "initialMenu": "search",
        "initialQuery": initialQuery,
        "initialSearchFilters": search_filters,
        "initialSearchField": field,
        "initialSearchSortType": sort,
    })
    propsJSON = json.dumps(props)
    html = render_react_component("ReaderApp", propsJSON)
    return render_to_response('s2.html', {
        "propsJSON": propsJSON,
        "html":      html,
        "title":     (initialQuery + " | " if initialQuery else "") + _("Sefaria Search"),
        "desc":      _("Search 3,000 years of Jewish texts in Hebrew and English translation.")
    }, RequestContext(request))


def s2_sheets(request):
    """
    Source Sheets Home Page.
    """
    props = s2_props(request)
    props.update({
        "initialMenu": "sheets",
        "topSheets": get_top_sheets(),
        "tagList": public_tag_list(sort_by="count"),
        "trendingTags": recent_public_tags(days=14, ntags=18)
    })

    title = _("Sefaria Source Sheets")
    desc  = _("Explore thousands of public Source Sheets and use our Source Sheet Builder to create your own online.")
    propsJSON = json.dumps(props)
    html = render_react_component("ReaderApp", propsJSON)
    return render_to_response('s2.html', {
        "propsJSON":      propsJSON,
        "title":          title,
        "desc":           desc,
        "html":           html,
    }, RequestContext(request))


def s2_group_sheets(request, group, authenticated):
    props = s2_props(request)
    props.update({
        "initialMenu":     "sheets",
        "initialSheetsTag": "sefaria-groups",
        "initialGroup":     group,
    })
    group = GroupSet({"name": group})
    if not len(group):
        raise Http404
    props["groupData"] = group[0].contents(with_content=True, authenticated=authenticated)

    propsJSON = json.dumps(props)
    html = render_react_component("ReaderApp", propsJSON)
    return render_to_response('s2.html', {
        "propsJSON": propsJSON,
        "html": html,
        "title": group[0].name + " | " + _("Sefaria Groups"),
        "desc": props["groupData"].get("description", ""),
    }, RequestContext(request))


def s2_public_groups(request):
    props = s2_props(request)
    title = _("Sefaria Groups")
    return s2_page(request, props, "publicGroups")


@login_required
def s2_my_groups(request):
    props = s2_props(request)
    title = _("Sefaria Groups")
    return s2_page(request, props, "myGroups")


@login_required
def s2_my_notes(request):
    title = _("My Notes on Sefaria")
    props = s2_props(request)
    return s2_page(request, props, "myNotes", title)


def s2_sheets_by_tag(request, tag):
    """
    Page of sheets by tag.
    Currently used to for "My Sheets" and  "All Sheets" as well.
    """
    if tag != Term.normalize(tag):
        return redirect("/sheets/tags/%s" % Term.normalize(tag))

    props = s2_props(request)
    props.update({
        "initialMenu":     "sheets",
        "initialSheetsTag": tag,
    })
    if tag == "My Sheets" and request.user.is_authenticated():
        props["userSheets"] = user_sheets(request.user.id)["sheets"]
        props["userTags"]   = user_tags(request.user.id)
        title = _("My Source Sheets | Sefaria Source Sheets")
        desc  = _("My Sources Sheets on Sefaria, both private and public.")

    elif tag == "My Sheets" and not request.user.is_authenticated():
        return redirect("/login?next=/sheets/private")

    elif tag == "All Sheets":
        props["publicSheets"] = {"offset0num50": public_sheets(limit=50)["sheets"]}
        title = _("Public Source Sheets | Sefaria Source Sheets")
        desc  = _("Explore thousands of public Source Sheets drawing on Sefaria's library of Jewish texts.")

    else:
        props["tagSheets"]    = [sheet_to_dict(s) for s in get_sheets_by_tag(tag)]
        tag   = Term.normalize(tag, lang=request.LANGUAGE_CODE)
        title = tag + _(" | Sefaria")
        desc  = _('Public Source Sheets on tagged with "%(tag)s", drawing from Sefaria\'s library of Jewish texts.') % {'tag': tag}

    propsJSON = json.dumps(props)
    html = render_react_component("ReaderApp", propsJSON)
    return render_to_response('s2.html', {
        "propsJSON":      propsJSON,
        "title":          title,
        "desc":           desc,
        "html":           html,
    }, RequestContext(request))


def s2_topics_page(request):
    """
    Page of sheets by tag.
    Currently used to for "My Sheets" and  "All Sheets" as well.
    """
    topics = get_topics()
    props = s2_props(request)
    props.update({
        "initialMenu":  "topics",
        "initialTopic": None,
        "topicList": topics.list(sort_by="count"),
        "trendingTags": recent_public_tags(days=14, ntags=12),
    })

    propsJSON = json.dumps(props)
    html = render_react_component("ReaderApp", propsJSON)
    return render_to_response('s2.html', {
        "propsJSON":      propsJSON,
        "title":          _("Topics") + " | " + _("Sefaria"),
        "desc":           _("Explore Jewish Texts by Topic on Sefaria"),
        "html":           html,
    }, RequestContext(request))


def s2_topic_page(request, topic):
    """
    Page of sheets by tag.
    Currently used to for "My Sheets" and  "All Sheets" as well.
    """
    if topic != Term.normalize(topic):
        return redirect("/topics/%s" % Term.normalize(topic))

    topics = get_topics()
    props = s2_props(request)
    props.update({
        "initialMenu":  "topics",
        "initialTopic": topic,
        "topicData": topics.get(topic).contents(),
    })

    title = u"%(topic)s | Sefaria" % {"topic": topic}
    desc  = u'Explore "%(topic)s" on Sefaria, drawing from our library of Jewish texts.' % {"topic": topic}

    propsJSON = json.dumps(props)
    html = render_react_component("ReaderApp", propsJSON)
    return render_to_response('s2.html', {
        "propsJSON":      propsJSON,
        "title":          title,
        "desc":           desc,
        "html":           html,
    }, RequestContext(request))


def s2_page(request, props, page, title="", desc=""):
    """
    View for any S2 page that can described with the `menuOpen` param in React
    """
    props.update({
        "initialMenu": page,
    })
    propsJSON = json.dumps(props)
    html = render_react_component("ReaderApp", propsJSON)
    return render_to_response('s2.html', {
        "propsJSON":      propsJSON,
        "title":          title,
        "desc":           desc,
        "html":           html,
    }, RequestContext(request))


def mobile_home(request):
    props = s2_props(request)
    return s2_page(request, props, "home")


def s2_texts(request):
    props = s2_props(request)
    title = _("The Sefaria Library")
    desc  = _("Browse 1,000s of Jewish texts in the Sefaria Library by category and title.")
    return s2_page(request, props, "navigation", title, desc)


def s2_updates(request):
    props = s2_props(request)
    title = _("New Additions to the Sefaria Library")
    desc  = _("See texts, translations and connections that have been recently added to Sefaria.")
    return s2_page(request, props, "updates", title, desc)


@login_required
def s2_account(request):
    title = _("Sefaria Account")
    props = s2_props(request)
    return s2_page(request, props, "account", title)


@login_required
def s2_notifications(request):
    # Notifications content is not rendered server side
    title = _("Sefaria Notifications")
    props = s2_props(request)
    return s2_page(request, props, "notifications", title)


@login_required
def s2_modtools(request):
    title = _("Moderator Tools")
    props = s2_props(request)
    return s2_page(request, props, "modtools", title)


def s2_extended_notes(request, tref, lang, version_title):
    if not Ref.is_ref(tref):
        raise Http404

    version_title = version_title.replace("_", " ")
    version = Version().load({'title': tref, 'language': lang, 'versionTitle': version_title})
    if version is None:
        return reader(request, tref)

    if not hasattr(version, 'extendedNotes') and not hasattr(version, 'extendedNotesHebrew'):
        return reader(request, tref, lang, version_title)

    title = _("Extended Notes")
    props = s2_props(request)
    panel = {
        "mode": "extended notes",
        "ref": tref,
        "refs": [tref],
        "version": version_title,
        "versionLanguage": lang,
        "extendedNotes": getattr(version, "extendedNotes", ""),
        "extendedNotesHebrew": getattr(version, "extendedNotesHebrew", "")
    }
    props['panels'] = [panel]
    return s2_page(request, props, "extended notes", title)


"""
JSON - LD snippets for use in "rich snippets" - semantic markup.
"""
def _crumb(pos, id, name):
    return {
        "@type": "ListItem",
        "position": pos,
        "item": {
            "@id": id,
            "name": name
        }}


def ld_cat_crumbs(request, cats=None, title=None, oref=None):
    """
    JSON - LD breadcrumbs(https://developers.google.com/search/docs/data-types/breadcrumbs)
    :param cats: List of category names
    :param title: String
    :return: serialized json-ld object, for inclusion in <script> tag.
    """

    if cats is None and title is None and oref is None:
        return u""

    # Fill in missing information
    if oref is not None:
        assert isinstance(oref, Ref)
        if cats is None:
            cats = oref.index.categories[:]
        if title is None:
            title = oref.index.title
    elif title is not None and cats is None:
        cats = library.get_index(title).categories[:]


    breadcrumbJsonList = [_crumb(1, "/texts", _("Texts"))]
    nextPosition = 2

    for i,c in enumerate(cats):
        name = hebrew_term(c) if request.interfaceLang == "hebrew" else c
        breadcrumbJsonList += [_crumb(nextPosition, "/texts/" + "/".join(cats[0:i+1]), name)]
        nextPosition += 1

    if title:
        name = hebrew_term(title) if request.interfaceLang == "hebrew" else title
        breadcrumbJsonList += [_crumb(nextPosition, "/" + title.replace(" ", "_"), name)]
        nextPosition += 1

        if oref and oref.index_node != oref.index.nodes:
            for snode in oref.index_node.ancestors()[1:] + [oref.index_node]:
                if snode.is_default():
                    continue
                name = snode.primary_title("he") if request.interfaceLang == "hebrew" else  snode.primary_title("en")
                breadcrumbJsonList += [_crumb(nextPosition, "/" + snode.ref().url(), name)]
                nextPosition += 1

        #todo: range?
        if oref and getattr(oref.index_node, "depth", None) and not oref.is_range():
            depth = oref.index_node.depth
            for i in range(len(oref.sections)):
                if request.interfaceLang == "english":
                    name = oref.index_node.sectionNames[i] + u" " + oref.normal_section(i, "en")
                else:
                    name = hebrew_term(oref.index_node.sectionNames[i]) + u" " + oref.normal_section(i, "he")
                breadcrumbJsonList += [_crumb(nextPosition, "/" + oref.context_ref(depth - i - 1).url(), name)]
                nextPosition += 1

    return json.dumps({
        "@context": "http://schema.org",
        "@type": "BreadcrumbList",
        "itemListElement": breadcrumbJsonList
    })


@ensure_csrf_cookie
def edit_text(request, ref=None, lang=None, version=None):
    """
    Opens a view directly to adding, editing or translating a given text.
    """
    if ref is not None:
        try:
            oref = Ref(ref)
            if oref.sections == []:
                # Only text name specified, let them chose section first
                initJSON = json.dumps({"mode": "add new", "newTitle": oref.normal()})
                mode = "Add"
            else:
                # Pull a particular section to edit
                version = version.replace("_", " ") if version else None
                #text = get_text(ref, lang=lang, version=version)
                text = TextFamily(Ref(ref), lang=lang, version=version).contents()
                text["mode"] = request.path.split("/")[1]
                mode = text["mode"].capitalize()
                text["edit_lang"] = lang if lang is not None else request.contentLang
                text["edit_version"] = version
                initJSON = json.dumps(text)
        except:
            index = library.get_index(ref)
            if index:
                ref = None
                initJSON = json.dumps({"mode": "add new", "newTitle": index.contents()['title']})
    else:
        initJSON = json.dumps({"mode": "add new"})

    titles = json.dumps(model.library.full_title_list())
    page_title = "%s %s" % (mode, ref) if ref else "Add a New Text"

    return render_to_response('edit_text.html',
                             {'titles': titles,
                              'initJSON': initJSON,
                              'page_title': page_title,
                             },
                             RequestContext(request))

@ensure_csrf_cookie
def edit_text_info(request, title=None, new_title=None):
    """
    Opens the Edit Text Info page.
    """
    if title:
        # Edit Existing
        title = title.replace("_", " ")
        i = library.get_index(title)
        if not (request.user.is_staff or user_started_text(request.user.id, title)):
            return render_to_response('static/generic.html', {"title": "Permission Denied", "content": "The Text Info for %s is locked.<br><br>Please email hello@sefaria.org if you believe edits are needed." % title}, RequestContext(request))
        indexJSON = json.dumps(i.contents(v2=True) if "toc" in request.GET else i.contents(force_complex=True))
        versions = VersionSet({"title": title})
        text_exists = versions.count() > 0
        new = False
    elif new_title:
        # Add New
        new_title = new_title.replace("_", " ")
        try: # Redirect to edit path if this title already exists
            i = library.get_index(new_title)
            return redirect("/edit/textinfo/%s" % new_title)
        except:
            pass
        indexJSON = json.dumps({"title": new_title})
        text_exists = False
        new = True

    return render_to_response('edit_text_info.html',
                             {'title': title,
                             'indexJSON': indexJSON,
                             'text_exists': text_exists,
                             'new': new,
                             'toc': library.get_toc()
                             },
                             RequestContext(request))

@ensure_csrf_cookie
@staff_member_required
def terms_editor(request, term=None):
    """
    Add/Editor a term using the JSON Editor.
    """
    if term is not None:
        existing_term = Term().load_by_title(term)
        data = existing_term.contents() if existing_term else {"name": term, "titles": []}
    else:
        generic_response = { "title": "Terms Editor", "content": "Please include the primary Term name in the URL to uses the Terms Editor." }
        return render_to_response('static/generic.html', generic_response, RequestContext(request))

    dataJSON = json.dumps(data)

    return render_to_response('edit_term.html',
                             {
                              'term': term,
                              'dataJSON': dataJSON,
                              'is_update': "true" if existing_term else "false"
                             },
                             RequestContext(request))


@django_cache_decorator(6000)
def make_toc_html(oref, zoom=1):
    """
    Returns the HTML of a text's Table of Contents, including any alternate structures.
    :param oref - Ref of the text to create. Ref is used instead of Index to allow
    for a different table of contents focusing on a single node of a complex text.
    :param zoom - integar specifying the level of granularity to show. 0 = Segment level,
    1 = Section level etc.
    """
    index = oref.index
    if index.is_complex():
        html = make_complex_toc_html(oref)
    else:
        state = StateNode(index.title)
        he_counts, en_counts = state.var("he", "availableTexts"), state.var("en", "availableTexts")
        if getattr(index.nodes, "toc_zoom", None):
            zoom = index.nodes.toc_zoom
        elif index.nodes.depth == 1:
            zoom = 0
        html = make_simple_toc_html(he_counts, en_counts, index.nodes.sectionNames, index.nodes.addressTypes, Ref(index.title), zoom=zoom)

    if index.has_alt_structures():
        default_name   = index.nodes.sectionNames[0] if not index.is_complex() else "Contents"
        default_struct = getattr(index, "default_struct", default_name)
        structs        = {default_name: html}  # store HTML for each structure
        alts           = index.get_alt_structures().items()
        for alt in alts:
            structs[alt[0]] = make_alt_toc_html(alt[1], index)

        items  = sorted(structs.items(), key=lambda x: 0 if x[0] == default_struct else 1)
        toggle, tocs = "", ""

        for item in items:
            toggle += "<span class='toggleDivider'>|</span>" if item[0] != default_struct else ""
            toggle += "<div class='altStructToggle" + (" active" if item[0] == default_struct else "") + "'>"
            toggle +=   "<span class='int-en'>" + item[0] + "</span>"
            toggle +=   "<span class='int-he'>" + hebrew_term(item[0]) + "</span>"
            toggle += "</div>"
            tocs   += "<div class='altStruct' " + ("style='display:none'" if item[0] != default_struct else "") + ">" + item[1] + "</div>"

        html = "<div id='structToggles'>" + toggle + "</div>" + tocs
    return html


def make_complex_toc_html(oref):
    """
    Returns the HTML of a complex text's Table of Contents.
    :param oref - Ref of the text to create. Ref is used instead of Index to allow
    for a different table of contents focusing on a single node.
    """
    index    = oref.index
    req_node = oref.index_node

    def node_line(node, depth, **kwargs):
        if depth == 0:
            return ""
        linked = "linked" if node.is_leaf() and node.depth == 1 else ""
        default = "default" if node.is_default() else ""
        url = "/" + node.ref().url()
        en_icon = '<i class="schema-node-control fa ' + ('fa-angle-right' if linked else 'fa-angle-down') + '"></i>'
        he_icon = '<i class="schema-node-control fa ' + ('fa-angle-left' if linked else 'fa-angle-down') + '"></i>'
        html = '<a href="' + urlquote(url) + '"' if linked else "<div "
        html += ' class="schema-node-toc depth' + str(depth) + ' ' + linked + ' ' + default + '">'
        if not default:
            html += '<span class="schema-node-title">'
            html +=    '<span class="en">' + node.primary_title() + en_icon + '</span>'
            html +=    '<span class="he">' + node.primary_title(lang='he') + he_icon + '</span>'
            html += '</span>'
        if node.is_leaf():
            focused = node is req_node
            html += '<div class="schema-node-contents ' + ('open' if focused or default else 'closed') + '">'
            node_state = kwargs["vs"].state_node(node)
            #Todo, handle Talmud and other address types, as well as commentary
            if getattr(node, "toc_zoom", None):
                zoom = node.toc_zoom
            else:
                zoom = 0 if node.depth == 1 else 1
            he_counts, en_counts = node_state.var("he", "availableTexts"), node_state.var("en", "availableTexts")
            content = make_simple_toc_html(he_counts, en_counts, node.sectionNames, node.addressTypes, node.ref(), zoom=zoom)
            content = content or "<div class='emptyMessage'>No text here.</div>"
            html += content + '</div>'
        html += "</a>" if linked else "</div>"
        return html

    vs = VersionState(index)
    html = index.nodes.traverse_to_string(node_line, vs=vs)
    return html


def make_alt_toc_html(alt, index):
    """
    Returns HTML Table of Contents for an alternate structure.
    :param alt - a TitledTreeNode representing an alternate structure.
    """
    def node_line(node, depth, **kwargs):
        if depth == 0 and node.has_children():
            return ""
        html    = ""
        refs            = getattr(node, "refs", False)
        includeSections = getattr(node, "includeSections", False)
        linked  = "linked" if (not refs and not includeSections and getattr(node, "wholeRef", None)) else ""
        default = "default" if node.is_default() else ""
        url     = u"/" + Ref(node.wholeRef).url() if linked else None
        en_icon = u'<i class="schema-node-control fa ' + ('fa-angle-right' if linked else 'fa-angle-down') + u'"></i>'
        he_icon = u'<i class="schema-node-control fa ' + ('fa-angle-left' if linked else 'fa-angle-down') + u'"></i>'
        html   += u'<a href="' + urlquote(url) + '"' if linked else "<div "
        html   += u' class="schema-node-toc depth' + str(depth) + ' ' + linked + ' ' + default + u'" >'
        wrap_counts  = lambda counts: counts if list_depth(counts) >= 2 else wrap_counts([counts])
        # wrap counts to ensure they are as though at section level, handles segment level refs
        if not default and depth > 0:
            html += u'<span class="schema-node-title">'
            html +=    u'<span class="en">' + node.primary_title() + en_icon + u'</span>'
            html +=    u'<span class="he">' + node.primary_title(lang='he') + he_icon + u'</span>'
            html += u'</span>'
        if refs:
            # todo handle refs with depth > 1
            html += u"<div class='schema-node-contents"
            html += u" closed" if depth > 0 else ""
            html += u"'>"
            html +=   u"<div class='sectionName'>"
            html +=     u"<span class='en'>" + hebrew_plural(node.sectionNames[0]) + u"</span>"
            html +=     u"<span class='he'>" + hebrew_term(node.sectionNames[0]) + u"</span>"
            html +=   u"</div>"
            for i in range(len(node.refs)):
                if not node.refs[i]:
                    continue
                target_ref = Ref(node.refs[i])
                state = kwargs["vs"].state_node(target_ref.index_node)  # "Binders" would need the slower - StateNode(snode=target_ref.index_node)
                he_counts, en_counts = state.var("he", "availableTexts"), state.var("en", "availableTexts")
                he    = wrap_counts(JaggedArray(he_counts).subarray_with_ref(target_ref).array())
                en    = wrap_counts(JaggedArray(en_counts).subarray_with_ref(target_ref).array())

                klass = u"en{} he{}".format(toc_availability_class(en), toc_availability_class(he))
                section_html = u"<span class='en'>{}</span><span class='he'>{}</span>".format(i + 1, encode_hebrew_numeral(i + 1, punctuation=False))
                html += u'<a class="sectionLink {}" href="/{}">{}</a>'.format(klass, target_ref.url(), section_html)

            html += u"</div>"
        elif includeSections:
            # Display each section included in node.wholeRef
            # todo check case where wholeRef points to complex node
            # todo check case where wholeRef points to book name (root of simple index)

            target_ref   = Ref(node.wholeRef)

            # Build up the count arrays for Hebrew and English
            state        = kwargs["vs"].state_node(target_ref.index_node)  # "Binders" would need the slower - StateNode(snode=target_ref.index_node)
            he_counts, en_counts = state.var("he", "availableTexts"), state.var("en", "availableTexts")
            he           = wrap_counts(JaggedArray(he_counts).subarray_with_ref(target_ref).array())
            en           = wrap_counts(JaggedArray(en_counts).subarray_with_ref(target_ref).array())

            # Determine the depth of target text, and build section and address arrays
            if len(target_ref.index_node.sectionNames) <= 1:    # There's only one level to the text
                index_of_range = 0
            elif target_ref.range_depth() < 2:                  # Either ranged at segment level or not at all
                index_of_range = 1
            else:                                               # Handling both section and supersection level ranges
                index_of_range = target_ref.range_index()
            sectionNames = target_ref.index_node.sectionNames[index_of_range:]
            addressTypes = target_ref.index_node.addressTypes[index_of_range:]

            base_oref = target_ref.context_ref(level=target_ref.range_depth())
            content = make_simple_toc_html(he, en, sectionNames, addressTypes, base_oref, offset_oref=target_ref)
            html += u"<div class='schema-node-contents open'>" + content + u"</div>"

        html += u"</a>" if linked else u"</div>"
        return html

    vs = VersionState(index)
    html = u"<div class='tocLevel'>" + alt.traverse_to_string(node_line, vs=vs) + u"</div>"
    return html


def make_simple_toc_html(he_toc, en_toc, labels, addresses, context_oref, zoom=1, offset_oref=None, offset_lines=None):
    """
    Returns HTML Table of Contents corresponding to jagged count arrays he_toc and en_toc.
    Runs recursively.
    :param he_toc - jagged int array of available counts in hebrew
    :param en_toc - jagged int array of available counts in english
    :param labels - list of section names for levels corresponding to toc
    :param addresses - list of address types, from Index record
    :param context_oref - :class:`Ref` - the context for this level of the text toc
    :param zoom - sets how many levels of final depth to summarize
    (e.g., 1 will hide segments and only show section level)
    :param offset_oref - :class:`Ref` of the first segment/section #was: int to add to each listed section (in the first super-section, if depth 3)
    :param offset_lines - tuple of strings to be appended to the URL of the first and last
    section (allows pointing to spans inside a section).
    """
    he_toc = [] if isinstance(he_toc, int) else he_toc
    en_toc = [] if isinstance(en_toc, int) else en_toc

    toc_length = len(he_toc)
    toc_depth = list_depth(he_toc, deep=True)

    # sanity checks
    assert(toc_depth == list_depth(en_toc, deep=True))
    assert(toc_length == len(en_toc))
    assert isinstance(context_oref, Ref)

    # For first iteration of alternate tocs - derive offset lines from offset_oref
    if offset_oref is not None and offset_lines is None:
        refs = offset_oref.split_spanning_ref()
        first, last = refs[0], refs[-1]
        offset_lines = (first.normal().rsplit(":", 1)[1] if first.is_segment_level() else "",
                        last.normal().rsplit(":", 1)[1] if last.is_segment_level() else "")

    html = ""
    if (toc_depth == zoom + 1):
        # We're at the terminal level, generate links (for zoom = 1 this is the section level)

        # offsets: list of integers for how much to offset each level of a ref sections
        offsets = [offset_oref.sections[i] - 1 if (offset_oref and len(offset_oref.sections) > i) else 0
                   for i in range(len(context_oref.index_node.sectionNames))]

        # For each element in the toc content, determine its availability and generate a link if it's there
        for i in range(toc_length):
            klass = u"he%s en%s" % (toc_availability_class(he_toc[i]), toc_availability_class(en_toc[i]))

            # Don't display sections with no content
            if klass == u"heNone enNone":
                continue

            # Cover all of the edge cases to get a clean section ref
            if context_oref.is_segment_level():
                section_oref = context_oref.context_ref()
            elif (context_oref.is_section_level() or toc_depth == 1) and zoom != 0:
                section_oref = context_oref
            else:
                offset_index = -2 if len(offsets) > 1 else -1
                section_oref = context_oref.subref(i + offsets[offset_index] + 1)

            # Build the section number
            section_html = u"<span class='en'>{}</span><span class='he'>{}</span>".format(
                section_oref.normal_last_section("en"),
                section_oref.normal_last_section("he", dotted=True, punctuation=False))

            # Build up URL into `path`
            path = section_oref.url()

            # Append offset lines
            if offset_lines and i == 0 and offset_lines[0]:
                path += "." + offset_lines[0]
                path = Ref(path).url()
            elif offset_lines and (i+1) == toc_length and offset_lines[1]:
                path += "." + offset_lines[1]
                path = Ref(path).url()

            # Make links point to first available content
            if zoom > 1:
                available = section_oref.first_available_section_ref()
                path = available.url() if available else path

            html += u'<a class="sectionLink %s" href="/%s">%s</a>' % (klass, path, section_html)

        # Build up the html for this TOC piece
        sectionName = u"<div class='sectionName'>"
        sectionName += u"<span class='en'>" + hebrew_plural(labels[0]) + u"</span>"
        sectionName += u"<span class='he'>" + hebrew_term(labels[0]) + u"</span>"
        sectionName += u"</div>"
        html = sectionName + html if html else ""

    else:
        # We're above the terminal level, recur into the subsections (for zoom = 1, this recurs into super-sections)
        if offset_oref is not None:
            # offset_refs: The starting refs for the each TOC jagged sub-arrays, including offset
            # context_refs: The ref for each TOC sub-array, ignoring offset
            offset_refs = offset_oref.starting_refs_of_span()
            context_refs = [offset_refs[0].context_ref(toc_depth - 1)] + offset_refs[1:]
            assert toc_length == len(offset_refs)

        for i in range(toc_length):
            # Pass down offset lines for first and last elements
            section_offset_lines = None
            if offset_lines and i == 0:
                section_offset_lines = (offset_lines[0], None)
            elif offset_lines and i == toc_length - 1:
                section_offset_lines = (None, offset_lines[1])

            # Get ref to identify this TOC part
            subref = context_oref.subref(i + 1) if offset_oref is None else context_refs[i]

            # Recur with subsection of TOC
            section_html = make_simple_toc_html(
                he_toc[i], en_toc[i], labels[1:], addresses[1:], subref,
                zoom=zoom, offset_oref=offset_refs[i] if offset_oref is not None else None,
                offset_lines=section_offset_lines
            )

            hide_toc_section = False
            if section_html == "":
                hide_toc_section = True

            section = subref.normal_last_section("en")
            he_section = subref.normal_last_section("he", dotted=True, punctuation=False)
            html += u"<div class='tocSection{}'>".format(u" noSubLevels" if hide_toc_section else u"")
            html += u"<div class='sectionName'>"
            html += u"<span class='en'>" + labels[0] + u" " + section + u"</span>"
            html += u"<span class='he'>" + hebrew_term(labels[0]) + u" " + he_section + u"</span>"
            html += u"</div>" + section_html + u"</div>"

    html = u"<div class='tocLevel'>" + html + u"</div>" if html else ""
    return html


def toc_availability_class(toc):
    """
    Returns the string of a class name in ("All", "Some", "None")
    according to how much content is available in toc,
    which may be either a list of ints or an int representing available counts.
    """
    if isinstance(toc, int):
        return "All" if toc else "None"
    else:
        counts = set([toc_availability_class(x) for x in toc])
        if counts == set(["All"]):
            return "All"
        elif "Some" in counts or counts == set(["All", "None"]):
            return "Some"
        else:
            return "None"


@ensure_csrf_cookie
def text_toc(request, oref):
    """
    Page representing a single text, showing its Table of Contents and related info.
    """
    if not request.COOKIES.get('s1'):
        return s2(request, ref=oref.normal())

    index         = oref.index
    title         = index.title
    heTitle       = index.get_title(lang='he')
    state         = StateNode(title)
    versions      = VersionSet({"title": title})

    categories    = index.categories[:]
    cat_slices    = [categories[:n+1] for n in range(len(categories))]  # successive sublists of cats, for category links

    c_indexes     = library.get_dependant_indices(book_title=title, dependence_type='Commentary', full_records=True)
    commentaries  = [i.toc_contents() for i in c_indexes]

    if index.is_complex():
        zoom = 1
    else:
        zoom = 0 if index.nodes.depth == 1 else 2 if getattr(index, 'dependence', None) == "Commentary" else 1
        zoom = int(request.GET.get("zoom", zoom))
    toc_html = make_toc_html(oref, zoom=zoom)

    if index.is_complex():
        count_strings = False
        complex = True
        zoom = 1
    else: # simple text
        complex = False
        talmud = Ref(index.title).is_talmud()
        count_strings = {
            "en": ", ".join([str(state.get_available_counts("en")[i]) + " " + hebrew_plural(index.nodes.sectionNames[i]) for i in range(index.nodes.depth)]),
            "he": ", ".join([str(state.get_available_counts("he")[i]) + " " + hebrew_plural(index.nodes.sectionNames[i]) for i in range(index.nodes.depth)]),
        } if state else None  #why the condition?

        if talmud and count_strings:
            count_strings["he"] = count_strings["he"].replace("Dappim", "Amudim")
            count_strings["en"] = count_strings["en"].replace("Dappim", "Amudim")
        if getattr(index, 'dependence', None) == "Commentary"  and state.get_flag("heComplete"):
            # Because commentary text is sparse, the code in make_toc_hmtl doens't work for completeness
            # Trust a flag if its set instead
            toc_html = toc_html.replace("heSome", "heAll")

    auths = index.author_objects()
    index_contents = index.contents(v2=True)


    template_vars = {
         "index":         index_contents,
         "authors":       auths,
         "versions":      versions,
         "commentaries":  commentaries,
         "heComplete":    state.get_flag("heComplete"),
         "enComplete":    state.get_flag("enComplete"),
         "count_strings": count_strings,
         "zoom":          zoom,
         "toc_html":      toc_html,
         "cat_slices":    cat_slices,
         "complex":       complex,
    }

    composition_time_period = index.composition_time_period()
    publication_time_period = index.publication_time_period()
    composition_place = index.composition_place()
    publication_place = index.publication_place()

    if composition_time_period:
        template_vars["comp_time_string"] = {
            "en": composition_time_period.period_string("en"),
            "he": composition_time_period.period_string("he"),
        }
    if publication_time_period:
        template_vars["pub_time_string"] = {
            "en": publication_time_period.period_string("en"),
            "he": publication_time_period.period_string("he"),
        }
    if composition_place:
        template_vars["comp_place"] = {
            "en": composition_place.primary_name("en"),
            "he": composition_place.primary_name("he"),
        }
    if publication_place:
        template_vars["pub_place"] = {
            "en": publication_place.primary_name("en"),
            "he": publication_place.primary_name("he"),
        }

    return render_to_response('text_toc.html',
                             template_vars,
                             RequestContext(request))


@ensure_csrf_cookie
def texts_list(request):
    """
    Page listing every text in the library.
    """
    if not request.COOKIES.get('s1'):
        return s2_texts(request)

    return render_to_response('texts.html',
                             {},
                             RequestContext(request))


def texts_category_list(request, cats):
    """
    Page listing every text in category
    """
    if "Tanach" in cats:
        cats = cats.replace("Tanach", "Tanakh")
        return redirect("/texts/%s" % cats)

    if not request.COOKIES.get('s1'):
        return s2_texts_category(request, cats)

    cats       = cats.split("/")
    toc        = library.get_toc()
    cat_toc    = get_or_make_summary_node(toc, cats, make_if_not_found=False)

    if cat_toc is None:
        raise Http404

    category   = cats[-1]
    heCategory = hebrew_term(category)

    if category in ("Bavli", "Yerushalmi"):
        category = "Talmud " + category
        heCategory = hebrew_term("Talmud") + " " + heCategory

    return render_to_response('text_category.html',
                             {
                             "categories": cats,
                             "category":   category,
                             "heCategory": heCategory,
                             "cat_toc": cat_toc,
                             "cat_path": "/" + "/".join(cats),
                             },
                             RequestContext(request))

@ensure_csrf_cookie
def search(request):
    if not request.COOKIES.get('s1'):
        return s2_search(request)

    return render_to_response('search.html',
                             {},
                             RequestContext(request))


def interface_language_redirect(request, language):
    """
    Set the interfaceLang cookie, saves to UserProfile (if logged in)
    and redirects to `next` url param.
    """
    next = request.GET.get("next", "/?home")
    next = "/?home" if next == "undefined" else next

    for domain in DOMAIN_LANGUAGES:
        if DOMAIN_LANGUAGES[domain] == language and not request.get_host() in domain:
            next = domain + next
            next = next + ("&" if "?" in next else "?") + "set-language-cookie"
            break

    response = redirect(next)

    response.set_cookie("interfaceLang", language)
    if request.user.is_authenticated():
        p = UserProfile(id=request.user.id)
        p.settings["interface_language"] = language
        p.save()
    return response


#todo: is this used elsewhere? move it?
def count_and_index(c_oref, c_lang, vtitle, to_count=1):
    # count available segments of text
    if to_count:
        library.recount_index_in_toc(c_oref.index)

    from sefaria.settings import SEARCH_INDEX_ON_SAVE
    if SEARCH_INDEX_ON_SAVE:
        model.IndexQueue({
            "ref": c_oref.normal(),
            "lang": c_lang,
            "version": vtitle,
            "type": "ref",
        }).save()


@catch_error_as_json
@csrf_exempt
def texts_api(request, tref):
    oref = Ref(tref)

    if request.method == "GET":
        uref = oref.url()
        if uref and tref != uref:    # This is very similar to reader.reader_redirect subfunction, above.
            url = "/api/texts/" + uref
            response = redirect(iri_to_uri(url), permanent=True)
            params = request.GET.urlencode()
            response['Location'] += "?%s" % params if params else ""
            return response

        cb         = request.GET.get("callback", None)
        context    = int(request.GET.get("context", 1))
        commentary = bool(int(request.GET.get("commentary", False)))
        pad        = bool(int(request.GET.get("pad", 1)))
        versionEn  = request.GET.get("ven", None)
        if versionEn:
            versionEn = versionEn.replace("_", " ")
        versionHe  = request.GET.get("vhe", None)
        if versionHe:
            versionHe = versionHe.replace("_", " ")
        layer_name = request.GET.get("layer", None)
        alts       = bool(int(request.GET.get("alts", True)))
        wrapLinks = bool(int(request.GET.get("wrapLinks", False)))


        try:
            text = TextFamily(oref, version=versionEn, lang="en", version2=versionHe, lang2="he", commentary=commentary, context=context, pad=pad, alts=alts, wrapLinks=wrapLinks).contents()
        except AttributeError as e:
            oref = oref.default_child_ref()
            text = TextFamily(oref, version=versionEn, lang="en", version2=versionHe, lang2="he", commentary=commentary, context=context, pad=pad, alts=alts, wrapLinks=wrapLinks).contents()
        except NoVersionFoundError as e:
            # Extended data is used by S2 in TextList.preloadAllCommentaryText()
            return jsonResponse({"error": unicode(e), "ref": oref.normal(), "enVersion": versionEn, "heVersion": versionHe}, callback=request.GET.get("callback", None))


        # TODO: what if pad is false and the ref is of an entire book? Should next_section_ref return None in that case?
        oref               = oref.padded_ref() if pad else oref
        try:
            text["next"]       = oref.next_section_ref().normal() if oref.next_section_ref() else None
            text["prev"]       = oref.prev_section_ref().normal() if oref.prev_section_ref() else None
        except AttributeError as e:
            # There are edge cases where the TextFamily call above works on a default node, but the next section call here does not.
            oref = oref.default_child_ref()
            text["next"] = oref.next_section_ref().normal() if oref.next_section_ref() else None
            text["prev"] = oref.prev_section_ref().normal() if oref.prev_section_ref() else None
        text["commentary"] = text.get("commentary", [])
        text["sheets"]     = get_sheets_for_ref(tref) if int(request.GET.get("sheets", 0)) else []

        if layer_name:
            layer = Layer().load({"urlkey": layer_name})
            if not layer:
                raise InputError("Layer not found.")
            layer_content        = [format_note_object_for_client(n) for n in layer.all(tref=tref)]
            text["layer"]        = layer_content
            text["layer_name"]   = layer_name
            text["_loadSourcesFromDiscussion"] = True
        else:
            text["layer"] = []

        return jsonResponse(text, cb)

    if request.method == "POST":
        j = request.POST.get("json")
        if not j:
            return jsonResponse({"error": "Missing 'json' parameter in post data."})

        oref = oref.default_child_ref()  # Make sure we're on the textual child
        skip_links = request.GET.get("skip_links", False)
        if not request.user.is_authenticated():
            key = request.POST.get("apikey")
            if not key:
                return jsonResponse({"error": "You must be logged in or use an API key to save texts."})
            apikey = db.apikeys.find_one({"key": key})
            if not apikey:
                return jsonResponse({"error": "Unrecognized API key."})
            t = json.loads(j)
            chunk = tracker.modify_text(apikey["uid"], oref, t["versionTitle"], t["language"], t["text"], t["versionSource"], method="API", skip_links=skip_links)
            count_after = int(request.GET.get("count_after", 0))
            count_and_index(oref, chunk.lang, chunk.vtitle, count_after)
            return jsonResponse({"status": "ok"})
        else:
            @csrf_protect
            def protected_post(request):
                t = json.loads(j)
                chunk = tracker.modify_text(request.user.id, oref, t["versionTitle"], t["language"], t["text"], t.get("versionSource", None), skip_links=skip_links)
                count_after = int(request.GET.get("count_after", 1))
                count_and_index(oref, chunk.lang, chunk.vtitle, count_after)
                return jsonResponse({"status": "ok"})
            return protected_post(request)

    if request.method == "DELETE":
        versionEn = request.GET.get("ven", None)
        versionHe = request.GET.get("vhe", None)
        if not request.user.is_staff:
            return jsonResponse({"error": "Only moderators can delete texts."})
        if not (tref and (versionEn or versionHe)):
            return jsonResponse({"error": "To delete a text version please specifiy a text title, version title and language."})

        tref    = tref.replace("_", " ")
        if versionEn:
            versionEn = versionEn.replace("_", " ")
            v = Version().load({"title": tref, "versionTitle": versionEn, "language": "en"})

            if not v:
                return jsonResponse({"error": "Text version not found."})

            v.delete()
            record_version_deletion(tref, versionEn, "en", request.user.id)

            if USE_VARNISH:
                invalidate_linked(oref)
                invalidate_ref(oref, "en", versionEn)
        if versionHe:
            versionHe = versionHe.replace("_", " ")
            v = Version().load({"title": tref, "versionTitle": versionHe, "language": "he"})

            if not v:
                return jsonResponse({"error": "Text version not found."})

            v.delete()
            record_version_deletion(tref, versionHe, "he", request.user.id)

            if USE_VARNISH:
                invalidate_linked(oref)
                invalidate_ref(oref, "he", versionHe)

        return jsonResponse({"status": "ok"})

    return jsonResponse({"error": "Unsupported HTTP method."}, callback=request.GET.get("callback", None))

@catch_error_as_json
@csrf_exempt
def old_text_versions_api_redirect(request, tref, lang, version):
    url = "/api/texts/{}?v{}={}".format(tref, lang, version)
    response = redirect(iri_to_uri(url), permanent=True)
    params = request.GET.urlencode()
    response['Location'] += "&{}".format(params) if params else ""
    return response


@catch_error_as_json
def parashat_hashavua_api(request):
    callback = request.GET.get("callback", None)
    p = sefaria.utils.calendars.this_weeks_parasha(datetime.now())
    p["date"] = p["date"].isoformat()
    #p.update(get_text(p["ref"]))
    p.update(TextFamily(Ref(p["ref"])).contents())
    return jsonResponse(p, callback)


@catch_error_as_json
def table_of_contents_api(request):
    return jsonResponse(library.get_toc(), callback=request.GET.get("callback", None))


@catch_error_as_json
def search_filter_table_of_contents_api(request):
    return jsonResponse(library.get_search_filter_toc(), callback=request.GET.get("callback", None))


@catch_error_as_json
def text_titles_api(request):
    return jsonResponse({"books": model.library.full_title_list()}, callback=request.GET.get("callback", None))


@catch_error_as_json
@csrf_exempt
def index_node_api(request, title):
    pass

@catch_error_as_json
@csrf_exempt
def index_api(request, title, v2=False, raw=False):
    """
    API for manipulating text index records (aka "Text Info")
    """
    if request.method == "GET":
        try:
            if request.GET.get("with_content_counts", False):
                i = library.get_index(title).contents_with_content_counts()
            else:
                i = library.get_index(title).contents(v2=v2, raw=raw)
        except InputError as e:
            node = library.get_schema_node(title)  # If the request were for v1 and fails, this falls back to v2.
            if not node:
                raise e
            if node.is_default():
                node = node.parent
            i = node.as_index_contents()

        return jsonResponse(i, callback=request.GET.get("callback", None))

    if request.method == "POST":
        # use the update function if update is in the params
        func = tracker.update if request.GET.get("update", False) else tracker.add
        j = json.loads(request.POST.get("json"))
        if not j:
            return jsonResponse({"error": "Missing 'json' parameter in post data."})
        j["title"] = title.replace("_", " ")
        #todo: move this to texts_api, pass the changes down through the tracker and text chunk
        #if "versionTitle" in j:
        #    if j["versionTitle"] == "Sefaria Community Translation":
        #        j["license"] = "CC0"
        #        j["licenseVetter"] = True
        if not request.user.is_authenticated():
            key = request.POST.get("apikey")
            if not key:
                return jsonResponse({"error": "You must be logged in or use an API key to save texts."})
            apikey = db.apikeys.find_one({"key": key})
            if not apikey:
                return jsonResponse({"error": "Unrecognized API key."})
            return jsonResponse(func(apikey["uid"], model.Index, j, method="API", v2=v2, raw=raw, force_complex=True).contents(v2=v2, raw=raw, force_complex=True))
        else:
            title = j.get("oldTitle", j.get("title"))
            try:
                library.get_index(title)  # getting the index just to tell if it exists
                # Only allow staff and the person who submitted a text to edit
                if not request.user.is_staff and not user_started_text(request.user.id, title):
                   return jsonResponse({"error": "{} is protected from change.<br/><br/>See a mistake?<br/>Email hello@sefaria.org.".format(title)})
            except BookNameError:
                pass  # if this is a new text, allow any logged in user to submit
        @csrf_protect
        def protected_index_post(request):
            return jsonResponse(
                func(request.user.id, model.Index, j, v2=v2, raw=raw, force_complex=True).contents(v2=v2, raw=raw, force_complex=True)
            )
        return protected_index_post(request)

    if request.method == "DELETE":
        if not request.user.is_staff:
            return jsonResponse({"error": "Only moderators can delete texts indices."})

        title = title.replace("_", " ")

        i = library.get_index(title)

        i.delete()
        record_index_deletion(title, request.user.id)

        return jsonResponse({"status": "ok"})

    return jsonResponse({"error": "Unsupported HTTP method."}, callback=request.GET.get("callback", None))


@catch_error_as_json
def bare_link_api(request, book, cat):

    if request.method == "GET":
        resp = jsonResponse(get_book_link_collection(book, cat), callback=request.GET.get("callback", None))
        resp['Content-Type'] = "application/json; charset=utf-8"
        return resp

    elif request.method == "POST":
        return jsonResponse({"error": "Not implemented."})


@catch_error_as_json
def link_count_api(request, cat1, cat2):
    """
    Return a count document with the number of links between every text in cat1 and every text in cat2
    """
    if request.method == "GET":
        resp = jsonResponse(get_link_counts(cat1, cat2))
        return resp

    elif request.method == "POST":
        return jsonResponse({"error": "Not implemented."})


@catch_error_as_json
def word_count_api(request, title, version, language):
    if request.method == "GET":
        counts = VersionSet({"title": title, "versionTitle": version, "language": language}).word_count()
        resp = jsonResponse({"wordCount": counts}, callback=request.GET.get("callback", None))
        return resp

    elif request.method == "POST":
        return jsonResponse({"error": "Not implemented."})


@catch_error_as_json
def counts_api(request, title):
    """
    API for retrieving the counts document for a given text node.
    :param title: A valid node title
    """
    title = title.replace("_", " ")

    if request.method == "GET":
        return jsonResponse(StateNode(title).contents(), callback=request.GET.get("callback", None))

    elif request.method == "POST":
        if not request.user.is_staff:
            return jsonResponse({"error": "Not permitted."})

        if "update" in request.GET:
            flag = request.GET.get("flag", None)
            if not flag:
                return jsonResponse({"error": "'flag' parameter missing."})
            val = request.GET.get("val", None)
            val = True if val == "true" else False

            vs = VersionState(title)
            if not vs:
                raise InputError("State not found for : {}".format(title))
            vs.set_flag(flag, val).save()

            return jsonResponse({"status": "ok"})

        return jsonResponse({"error": "Not implemented."})

@catch_error_as_json
def shape_api(request, title):
    """
    API for retrieving a shape document for a given text or category.
    For simple texts, returns a dict with keys:
	{
		"section": Category immediately above book?,
		[Perhaps, instead, "categories"]
		"heTitle": Hebrew title of node
		"length": Number of chapters,
		"chapters": List of Chapter Lengths (think about depth 1 & 3)
		"title": English title of node
		"book": English title of Book
	}
    For complex texts or categories, returns a list of dicts.
    :param title: A valid node title or a path to a category, separated by /.
    The "depth" parameter in the query string indicates how many levels in the category tree to descend.  Default is 2.
    If depth == 0, descends to end of tree
    The "dependents" parameter, if true, includes dependent texts.  By default, they are filtered out.

    """

    def _simple_shape(snode):
        sn = StateNode(snode=snode)
        shape = sn.var("all", "shape")

        return {
            "section": snode.index.categories[-1],
            "heTitle": snode.primary_title("he"),
            "title": snode.primary_title("en"),
            "length": len(shape) if isinstance(shape, list) else 1,  # hmmmm
            "chapters": shape,
            "book": snode.index.title,
        }

    title = title.replace("_", " ")

    if request.method == "GET":
        sn = library.get_schema_node(title, "en")

        # Leaf Node
        if sn and not sn.children:
            res = _simple_shape(sn)

        # Branch Node
        elif sn and sn.children:
            res = [_simple_shape(n) for n in sn.get_leaf_nodes()]

        # Category
        else:
            cat = library.get_toc_tree().lookup(title.split("/"))

            if not cat:
                res = {"error": "No index or category found to match {}".format(title)}
            else:
                depth = request.GET.get("depth", 2)
                include_dependents = request.GET.get("dependents", False)

                leaves = cat.get_leaf_nodes() if depth == 0 else [n for n in cat.get_leaf_nodes_to_depth(depth)]
                if not include_dependents:
                    leaves = [n for n in leaves if not n.dependence]

                res = [_simple_shape(jan) for toc_index in leaves for jan in toc_index.get_index_object().nodes.get_leaf_nodes()]

        return jsonResponse(res, callback=request.GET.get("callback", None))



@catch_error_as_json
def text_preview_api(request, title):
    """
    API for retrieving a document that gives preview text (first characters of each section)
    for text 'title'
    """
    oref = Ref(title)
    response = oref.index.contents(v2=True)
    response['node_title'] = oref.index_node.full_title()

    def get_preview(prev_oref):
        text = TextFamily(prev_oref, pad=False, commentary=False)

        if prev_oref.index_node.depth == 1:
            # Give deeper previews for texts with depth 1 (boring to look at otherwise)
            text.text, text.he = [[i] for i in text.text], [[i] for i in text.he]
        preview = text_preview(text.text, text.he) if (text.text or text.he) else []
        return preview if isinstance(preview, list) else [preview]

    if not oref.index_node.has_children():
        response['preview'] = get_preview(oref)
    elif oref.index_node.has_default_child():
        r = oref.index_node.get_default_child().ref()  # Get ref through ref() to get default leaf node and avoid getting parent node
        response['preview'] = get_preview(r)

    return jsonResponse(response, callback=request.GET.get("callback", None))

def revarnish_link(link):
    if USE_VARNISH:
        for ref in link.refs:
            invalidate_ref(Ref(ref), purge=True)

@catch_error_as_json
@csrf_exempt
def links_api(request, link_id_or_ref=None):
    """
    API for textual links.
    Currently also handles post notes.
    #TODO: can we distinguish between a link_id (mongo id) for POSTs and a ref for GETs?
    """
    if request.method == "GET":
        callback=request.GET.get("callback", None)
        if link_id_or_ref is None:
            return jsonResponse({"error": "Missing text identifier"}, callback)
        #The Ref instanciation is just to validate the Ref and let an error bubble up.
        #TODO is there are better way to validate the ref from GET params?
        model.Ref(link_id_or_ref)
        with_text = int(request.GET.get("with_text", 1))
        return jsonResponse(get_links(link_id_or_ref, with_text), callback)

    if request.method == "POST":
        def _internal_do_post(request, link, uid, **kwargs):
            func = tracker.update if "_id" in link else tracker.add
            # use the correct function if params indicate this is a note save
            # func = save_note if "type" in j and j["type"] == "note" else save_link
            #obj = func(apikey["uid"], model.Link, link, **kwargs)
            obj = func(uid, model.Link, link, **kwargs)
            try:
                if USE_VARNISH:
                    revarnish_link(obj)
            except Exception as e:
                logger.error(e)
            return format_object_for_client(obj)

        # delegate according to single/multiple objects posted
        if not request.user.is_authenticated():
            key = request.POST.get("apikey")
            if not key:
                return jsonResponse({"error": "You must be logged in or use an API key to add, edit or delete links."})
            apikey = db.apikeys.find_one({"key": key})
            if not apikey:
                return jsonResponse({"error": "Unrecognized API key."})
            uid = apikey["uid"]
            kwargs = {"method": "API"}
        else:
            uid = request.user.id
            kwargs = {}
            _internal_do_post = csrf_protect(_internal_do_post)

        j = request.POST.get("json")
        if not j:
            return jsonResponse({"error": "Missing 'json' parameter in post data."})

        j = json.loads(j)
        if isinstance(j, list):
            res = []
            for i in j:
                try:
                    retval = _internal_do_post(request, i, uid, **kwargs)
                    res.append({"status": "ok. Link: {} | {} Saved".format(retval["ref"], retval["anchorRef"])})
                except Exception as e:
                    res.append({"error": "Link: {} | {} Error: {}".format(i["refs"][0], i["refs"][1], unicode(e))})

            try:
                res_slice = request.GET.get("truncate_response", None)
                if res_slice:
                    res_slice = int(res_slice)
            except Exception as e:
                res_slice = None
            return jsonResponse(res[:res_slice])
        else:
            return jsonResponse(_internal_do_post(request, j, uid, **kwargs))

    if request.method == "DELETE":
        if not link_id_or_ref:
            return jsonResponse({"error": "No link id given for deletion."})

        return jsonResponse(
            tracker.delete(request.user.id, model.Link, link_id_or_ref, callback=revarnish_link)
        )

    return jsonResponse({"error": "Unsupported HTTP method."})


@catch_error_as_json
@csrf_exempt
def link_summary_api(request, ref):
    """
    Returns a summary of links available for ref.
    """
    oref    = Ref(ref)
    summary = oref.linkset().summary(oref)
    return jsonResponse(summary, callback=request.GET.get("callback", None))


@catch_error_as_json
@csrf_exempt
def notes_api(request, note_id_or_ref):
    """
    API for user notes.
    A call to this API with GET returns the list of public notes and private notes belong to the current user on this Ref.
    """
    if request.method == "GET":
        if not note_id_or_ref:
            raise Http404
        oref = Ref(note_id_or_ref)
        cb = request.GET.get("callback", None)
        private = request.GET.get("private", False)
        res = get_notes(oref, uid=request.user.id, public=(not private))
        return jsonResponse(res, cb)

    if request.method == "POST":
        j = request.POST.get("json")
        if not j:
            return jsonResponse({"error": "Missing 'json' parameter in post data."})
        note = json.loads(j)

        if "refs" in note:
            # If data was posted with an array or refs, squish them into one
            # This assumes `refs` are sequential.
            note["ref"] = Ref(note["refs"][0]).to(Ref(note["refs"][-1])).normal()
            del note["refs"]

        func = tracker.update if "_id" in note else tracker.add
        if "_id" in note:
            note["_id"] = ObjectId(note["_id"])
        if not request.user.is_authenticated():
            key = request.POST.get("apikey")
            if not key:
                return jsonResponse({"error": "You must be logged in or use an API key to add, edit or delete links."})

            apikey = db.apikeys.find_one({"key": key})
            if not apikey:
                return jsonResponse({"error": "Unrecognized API key."})
            note["owner"] = apikey["uid"]
            response = format_object_for_client(
                func(apikey["uid"], model.Note, note, method="API")
            )
        else:
            note["owner"] = request.user.id
            @csrf_protect
            def protected_note_post(req):
                resp = format_object_for_client(
                    func(req.user.id, model.Note, note)
                )
                return resp
            response = protected_note_post(request)
        if request.POST.get("layer", None):
            layer = Layer().load({"urlkey": request.POST.get("layer")})
            if not layer:
                raise InputError("Layer not found.")
            else:
                # Create notifications for this activity
                path = "/" + note["ref"] + "?layer=" + layer.urlkey
                if ObjectId(response["_id"]) not in layer.note_ids:
                # only notify for new notes, not edits
                    for uid in layer.listeners():
                        if request.user.id == uid:
                            continue
                        n = Notification({"uid": uid})
                        n.make_discuss(adder_id=request.user.id, discussion_path=path)
                        n.save()
                layer.add_note(response["_id"])
                layer.save()

        return jsonResponse(response)

    if request.method == "DELETE":
        if not request.user.is_authenticated():
            return jsonResponse({"error": "You must be logged in to delete notes."})
        return jsonResponse(
            tracker.delete(request.user.id, model.Note, note_id_or_ref)
        )

    return jsonResponse({"error": "Unsupported HTTP method."})


@catch_error_as_json
def all_notes_api(request):

    private = request.GET.get("private", False)
    if private:
        if not request.user.is_authenticated:
            res = {"error": "You must be logged in to access you notes."}
        else:
            res = [note.contents(with_string_id=True) for note in NoteSet({"owner": request.user.id}, sort=[("_id", -1)]) ]
    else:
        resr = {"error": "Not implemented."}
    return jsonResponse(res, callback=request.GET.get("callback", None))


@catch_error_as_json
def related_api(request, tref):
    """
    Single API to bundle available content related to `tref`.
    """
    oref = model.Ref(tref)
    if request.GET.get("private", False) and request.user.is_authenticated:
        response = {
            "sheets": get_sheets_for_ref(tref, uid=request.user.id),
            "notes": get_notes(oref, uid=request.user.id, public=False)
        }
    elif request.GET.get("private", False) and not request.user.is_authenticated:
        response = {"error": "You must be logged in to access private content."}
    else:
        response = {
            "links": get_links(tref, with_text=False),
            "sheets": get_sheets_for_ref(tref),
            "notes": [] # get_notes(oref, public=True) # Hiding public notes for now
        }
    return jsonResponse(response, callback=request.GET.get("callback", None))


@catch_error_as_json
def versions_api(request, tref):
    """
    API for retrieving available text versions list of a ref.
    """
    oref = model.Ref(tref)
    versions = oref.version_list()

    return jsonResponse(versions, callback=request.GET.get("callback", None))

@catch_error_as_json
def version_status_api(request):
    res = []
    for v in VersionSet():
        try:
            res.append({
                "id": str(v._id),
                "title": v.title,
                "version": v.versionTitle,
                "language": v.language,
                "categories": v.get_index().categories,
                "wordcount": v.word_count()
            })
        except Exception:
            pass
    return jsonResponse(sorted(res, key = lambda x: x["title"] + x["version"]), callback=request.GET.get("callback", None))


def version_status_tree_api(request, lang=None):
    def simplify_toc(toc_node, path):
        simple_nodes = []
        for x in toc_node:
            node_name = x.get("category", None) or x.get("title", None)
            node_path = path + [node_name]
            simple_node = {
                "name": node_name,
                "path": node_path
            }
            if "category" in x:
                simple_node["type"] = "category"
                simple_node["children"] = simplify_toc(x["contents"], node_path)
            elif "title" in x:
                query = {"title": x["title"]}
                if lang:
                    query["language"] = lang
                simple_node["type"] = "index"
                simple_node["children"] = [{
                       "name": u"{} ({})".format(v.versionTitle, v.language),
                       "path": node_path + [u"{} ({})".format(v.versionTitle, v.language)],
                       "size": v.word_count(),
                       "type": "version"
                   } for v in VersionSet(query)]
            simple_nodes.append(simple_node)
        return simple_nodes
    return jsonResponse({
        "name": "Whole Library" + " ({})".format(lang) if lang else "",
        "path": [],
        "children": simplify_toc(library.get_toc(), [])
    }, callback=request.GET.get("callback", None))


def visualize_library(request, lang=None, cats=None):

    template_vars = {"lang": lang or "",
                     "cats": json.dumps(cats.replace("_", " ").split("/") if cats else [])}

    return render_to_response('visual_library.html', template_vars, RequestContext(request))


def visualize_toc(request):
    return render_to_response('visual_toc.html', {}, RequestContext(request))


def visualize_parasha_colors(request):
    return render_to_response('visual_parasha_colors.html', {}, RequestContext(request))


def visualize_links_through_rashi(request):
    level = request.GET.get("level", 1)
    json_file = "../static/files/torah_rashi_torah.json" if level == 1 else "../static/files/tanach_rashi_tanach.json"
    return render_to_response('visualize_links_through_rashi.html', {"json_file": json_file}, RequestContext(request))


@catch_error_as_json
def set_lock_api(request, tref, lang, version):
    """
    API to set an edit lock on a text segment.
    """
    user = request.user.id if request.user.is_authenticated() else 0
    model.set_lock(model.Ref(tref).normal(), lang, version.replace("_", " "), user)
    return jsonResponse({"status": "ok"})


@catch_error_as_json
def release_lock_api(request, tref, lang, version):
    """
    API to release the edit lock on a text segment.
    """
    model.release_lock(model.Ref(tref).normal(), lang, version.replace("_", " "))
    return jsonResponse({"status": "ok"})


@catch_error_as_json
def check_lock_api(request, tref, lang, version):
    """
    API to check whether a text segment currently has an edit lock.
    """
    locked = model.check_lock(model.Ref(tref).normal(), lang, version.replace("_", " "))
    return jsonResponse({"locked": locked})


@catch_error_as_json
def lock_text_api(request, title, lang, version):
    """
    API for locking or unlocking a text as a whole.
    To unlock, include the URL parameter "action=unlock"
    """
    if not request.user.is_staff:
        return jsonResponse({"error": "Only Sefaria Moderators can lock texts."})

    title   = title.replace("_", " ")
    version = version.replace("_", " ")
    vobj = Version().load({"title": title, "language": lang, "versionTitle": version})

    if request.GET.get("action", None) == "unlock":
        vobj.status = None
    else:
        vobj.status = "locked"

    vobj.save()
    return jsonResponse({"status": "ok"})


@catch_error_as_json
@csrf_exempt
def flag_text_api(request, title, lang, version):
    """
    API for manipulating attributes of versions.
    versionTitle changes are handled with an attribute called `newVersionTitle`

    Non-Identifying attributes handled:
        versionSource, versionNotes, license, priority, digitizedBySefaria

    `language` attributes are not handled.
    """
    if not request.user.is_authenticated():
        key = request.POST.get("apikey")
        if not key:
            return jsonResponse({"error": "You must be logged in or use an API key to perform this action."})
        apikey = db.apikeys.find_one({"key": key})
        if not apikey:
            return jsonResponse({"error": "Unrecognized API key."})
        user = User.objects.get(id=apikey["uid"])
        if not user.is_staff:
            return jsonResponse({"error": "Only Sefaria Moderators can flag texts."})

        flags = json.loads(request.POST.get("json"))
        title   = title.replace("_", " ")
        version = version.replace("_", " ")
        vobj = Version().load({"title": title, "language": lang, "versionTitle": version})
        if flags.get("newVersionTitle"):
            vobj.versionTitle = flags.get("newVersionTitle")
        for flag in vobj.optional_attrs:
            if flag in flags:
                setattr(vobj, flag, flags[flag])
        vobj.save()
        return jsonResponse({"status": "ok"})
    elif request.user.is_staff:
        @csrf_protect
        def protected_post(request, title, lang, version):
            flags = json.loads(request.POST.get("json"))
            title   = title.replace("_", " ")
            version = version.replace("_", " ")
            vobj = Version().load({"title": title, "language": lang, "versionTitle": version})
            if flags.get("newVersionTitle"):
                vobj.versionTitle = flags.get("newVersionTitle")
            for flag in vobj.optional_attrs:
                if flag in flags:
                    setattr(vobj, flag, flags[flag])
            vobj.save()
            return jsonResponse({"status": "ok"})
        return protected_post(request, title, lang, version)
    else:
        return jsonResponse({"error": "Unauthorized"})


@catch_error_as_json
@csrf_exempt
def category_api(request, path=None):
    """
    API for looking up categories and adding Categories to the Category collection.
    GET takes a category path on the URL.  Returns the category specified.
       e.g. "api/category/Tanakh/Torah"
       If the category is not found, it will return "error" in a json object.
       It will also attempt to find the closest parent.  If found, it will include "closest_parent" alongside "error".
    POST takes no arguments on the URL.  Takes complete category as payload.  Category must not already exist.  Parent of category must exist.
    """
    if request.method == "GET":
        if not path:
            return jsonResponse({"error": "Please provide category path."})
        cats = path.split("/")
        cat = Category().load({"path": cats})
        if cat:
            return jsonResponse(cat.contents())
        else:
            for i in range(len(cats) - 1, 0, -1):
                cat = Category().load({"path": cats[:i]})
                if cat:
                    return jsonResponse({"error": "Category not found", "closest_parent": cat.contents()})
        return jsonResponse({"error": "Category not found"})

    if request.method == "POST":
        def _internal_do_post(request, cat, uid, **kwargs):
            return tracker.add(uid, model.Category, cat, **kwargs).contents()

        if not request.user.is_authenticated():
            key = request.POST.get("apikey")
            if not key:
                return jsonResponse({"error": "You must be logged in or use an API key to add or delete categories."})
            apikey = db.apikeys.find_one({"key": key})
            if not apikey:
                return jsonResponse({"error": "Unrecognized API key."})
            user = User.objects.get(id=apikey["uid"])
            if not user.is_staff:
                return jsonResponse({"error": "Only Sefaria Moderators can add or delete categories."})
            uid = apikey["uid"]
            kwargs = {"method": "API"}
        elif request.user.is_staff:
            uid = request.user.id
            kwargs = {}
            _internal_do_post = csrf_protect(_internal_do_post)
        else:
            return jsonResponse({"error": "Only Sefaria Moderators can add or delete categories."})

        j = request.POST.get("json")
        if not j:
            return jsonResponse({"error": "Missing 'json' parameter in post data."})
        j = json.loads(j)
        if "path" not in j:
            return jsonResponse({"error": "'path' is a required attribute"})
        if Category().load({"path": j["path"]}):
            return jsonResponse({"error": "Category {} already exists.".format(u", ".join(j["path"]))})
        if not Category().load({"path": j["path"][:-1]}):
            return jsonResponse({"error": "No parent category found: {}".format(u", ".join(j["path"][:-1]))})
        return jsonResponse(_internal_do_post(request, j, uid, **kwargs))

    if request.method == "DELETE":
        return jsonResponse({"error": "Unsupported HTTP method."})  # TODO: support this?

    return jsonResponse({"error": "Unsupported HTTP method."})


@catch_error_as_json
@csrf_exempt
def calendars_api(request):
    if request.method == "GET":
        diaspora = request.GET.get("diaspora", "1")
        if diaspora not in ["0", "1"]:
            return jsonResponse({"error": "'Diaspora' parameter must be 1 or 0."})
        else:
            diaspora = True if diaspora == "1" else False
            calendars = get_todays_calendar_items(diaspora=diaspora)
            return jsonResponse(calendars, callback=request.GET.get("callback", None))


@catch_error_as_json
@csrf_exempt
def terms_api(request, name):
    """
    API for adding a Term to the Term collection.
    This is mainly to be used for adding hebrew internationalization language for section names, categories and commentators
    """
    if request.method == "GET":
        term = Term().load({'name': name}) or Term().load_by_title(name)
        if term is None:
            return jsonResponse({"error": "Term does not exist."})
        else:
            return jsonResponse(term.contents(), callback=request.GET.get("callback", None))

    if request.method in ("POST", "DELETE"):
        def _internal_do_post(request, uid):
            t = Term().load({'name': name}) or Term().load_by_title(name)
            if request.method == "POST":
                term = request.POST.get("json")
                if not term:
                    return {"error": "Missing 'json' parameter in POST data."}
                term = json.loads(term)
                if t and not request.GET.get("update"):
                    return {"error": "Term already exists."}
                elif t and request.GET.get("update"):
                    term["_id"] = t._id

                func = tracker.update if request.GET.get("update", False) else tracker.add
                return func(uid, model.Term, term, **kwargs).contents()

            elif request.method == "DELETE":
                if not t:
                    return {"error": 'Term "%s" does not exist.' % term}
                return tracker.delete(uid, model.Term, t._id)

        if not request.user.is_authenticated():
            key = request.POST.get("apikey")
            if not key:
                return jsonResponse({"error": "You must be logged in or use an API key to add, edit or delete terms."})
            apikey = db.apikeys.find_one({"key": key})
            if not apikey:
                return jsonResponse({"error": "Unrecognized API key."})
            user = User.objects.get(id=apikey["uid"])
            if not user.is_staff:
                return jsonResponse({"error": "Only Sefaria Moderators can add or edit terms."})
            uid = apikey["uid"]
            kwargs = {"method": "API"}
        elif request.user.is_staff:
            uid = request.user.id
            kwargs = {}
            _internal_do_post = csrf_protect(_internal_do_post)
        else:
            return jsonResponse({"error": "Only Sefaria Moderators can add or edit terms."})

        return jsonResponse(_internal_do_post(request, uid))

    return jsonResponse({"error": "Unsupported HTTP method."})


@catch_error_as_json
def name_api(request, name):
    if request.method != "GET":
        return jsonResponse({"error": "Unsupported HTTP method."})

    # Number of results to return.  0 indicates no limit
    LIMIT = int(request.GET.get("limit", 16))
    ref_only = request.GET.get("ref_only", False)
    lang = "he" if is_hebrew(name) else "en"

    completer = library.ref_auto_completer(lang) if ref_only else library.full_auto_completer(lang)
    try:
        ref = Ref(name)
        inode = ref.index_node
        assert isinstance(inode, SchemaNode)

        completions = [name.capitalize()] + completer.next_steps_from_node(name)

        if LIMIT == 0 or len(completions) < LIMIT:
            current = {t: 1 for t in completions}
            additional_results = completer.complete(name, LIMIT)
            for res in additional_results:
                if res not in current:
                    completions += [res]

        d = {
            "lang": lang,
            "is_ref": True,
            "is_book": ref.is_book_level(),
            "is_node": len(ref.sections) == 0,
            "is_section": ref.is_section_level(),
            "is_segment": ref.is_segment_level(),
            "is_range": ref.is_range(),
            "type": "ref",
            "ref": ref.normal(),
            "url": ref.url(),
            "index": ref.index.title,
            "book": ref.book,
            "internalSections": ref.sections,
            "internalToSections": ref.toSections,
            "sections": ref.normal_sections(),  # this switch is to match legacy behavior of parseRef
            "toSections": ref.normal_toSections(),
            # "number_follows": inode.has_numeric_continuation(),
            # "titles_follow": titles_follow,
            "completions": completions[:LIMIT],
            # todo: ADD textual completions as well
            "examples": []
        }
        if inode.has_numeric_continuation():
            inode = inode.get_default_child() if inode.has_default_child() else inode
            d["sectionNames"] = inode.sectionNames
            d["heSectionNames"] = map(hebrew_term, inode.sectionNames)
            d["addressExamples"] = [t.toStr("en", 3*i+3) for i,t in enumerate(inode._addressTypes)]
            d["heAddressExamples"] = [t.toStr("he", 3*i+3) for i,t in enumerate(inode._addressTypes)]

    except InputError:
        # This is not a Ref
        d = {
            "lang": lang,
            "is_ref": False,
            "completions": completer.complete(name, LIMIT)
        }

        # let's see if it's a known name of another sort
        object_data = completer.get_data(name)
        if object_data:
            d["type"] = object_data["type"]
            d["key"] = object_data["key"]

    return jsonResponse(d)


@catch_error_as_json
def dictionary_api(request, word):
    """
    Looks for lexicon entries for the given string.
    If the string is more than one word, this will look for substring matches when not finding for the original input
    Optional attributes:
    'lookup_ref' to fine tune the search
    'never_split' to limit lookup to only the actual input string
    'always_split' to look for substring matches regardless of results for original input
    :param request:
    :param word:
    :return:
    """
    kwargs = {}
    for key in ["lookup_ref", "never_split", "always_split"]:
        if request.GET.get(key, None):
            kwargs[key] = request.GET.get(key)
    result = []
    ls = LexiconLookupAggregator.lexicon_lookup(word, **kwargs)
    if ls:
        for l in ls:
            result.append(l.contents())
        if len(result):
            return jsonResponse(result, callback=request.GET.get("callback", None))
    else:
        return jsonResponse({"error": "No information found for given word."})


@catch_error_as_json
def updates_api(request, gid=None):
    """
    API for retrieving general notifications.
    """

    if request.method == "GET":
        page      = int(request.GET.get("page", 0))
        page_size = int(request.GET.get("page_size", 10))

        notifications = GlobalNotificationSet({},limit=page_size, page=page)

        return jsonResponse({
                                "updates": notifications.contents(),
                                "page": page,
                                "page_size": page_size,
                                "count": notifications.count()
                            })

    elif request.method == "POST":
        if not request.user.is_authenticated():
            key = request.POST.get("apikey")
            if not key:
                return jsonResponse({"error": "You must be logged in or use an API key to perform this action."})
            apikey = db.apikeys.find_one({"key": key})
            if not apikey:
                return jsonResponse({"error": "Unrecognized API key."})
            user = User.objects.get(id=apikey["uid"])
            if not user.is_staff:
                return jsonResponse({"error": "Only Sefaria Moderators can add announcements."})

            payload = json.loads(request.POST.get("json"))
            try:
                GlobalNotification(payload).save()
                return jsonResponse({"status": "ok"})
            except AssertionError as e:
                return jsonResponse({"error": e.message})

        elif request.user.is_staff:
            @csrf_protect
            def protected_post(request):
                payload = json.loads(request.POST.get("json"))
                try:
                    GlobalNotification(payload).save()
                    return jsonResponse({"status": "ok"})
                except AssertionError as e:
                    return jsonResponse({"error": e.message})

            return protected_post(request)
        else:
            return jsonResponse({"error": "Unauthorized"})

    elif request.method == "DELETE":
        if not gid:
            return jsonResponse({"error": "No post id given for deletion."})
        if request.user.is_staff:
            @csrf_protect
            def protected_post(request):
                GlobalNotification().load_by_id(gid).delete()
                return jsonResponse({"status": "ok"})

            return protected_post(request)
        else:
            return jsonResponse({"error": "Unauthorized"})


@catch_error_as_json
def notifications_api(request):
    """
    API for retrieving user notifications.
    """
    if not request.user.is_authenticated():
        return jsonResponse({"error": "You must be logged in to access your notifications."})

    page      = int(request.GET.get("page", 0))
    page_size = int(request.GET.get("page_size", 10))

    notifications = NotificationSet().recent_for_user(request.user.id, limit=page_size, page=page)

    return jsonResponse({
                            "html": notifications.to_HTML(),
                            "page": page,
                            "page_size": page_size,
                            "count": notifications.count()
                        })


@catch_error_as_json
def notifications_read_api(request):
    """
    API for marking notifications as read

    Takes JSON in the "notifications" parameter of an array of
    notifcation ids as strings.
    """
    if request.method == "POST":
        notifications = request.POST.get("notifications")
        if not notifications:
            return jsonResponse({"error": "'notifications' post parameter missing."})
        notifications = json.loads(notifications)
        for id in notifications:
            notification = Notification().load_by_id(id)
            if notification.uid != request.user.id:
                # Only allow expiring your own notifications
                continue
            notification.mark_read().save()

        return jsonResponse({
                                "status": "ok",
                                "unreadCount": unread_notifications_count_for_user(request.user.id)
                            })

    else:
        return jsonResponse({"error": "Unsupported HTTP method."})


@catch_error_as_json
def messages_api(request):
    """
    API for posting user to user messages
    """
    if not request.user.is_authenticated():
        return jsonResponse({"error": "You must be logged in to access your messages."})

    if request.method == "POST":
        j = request.POST.get("json")
        if not j:
            return jsonResponse({"error": "No post JSON."})
        j = json.loads(j)

        Notification({"uid": j["recipient"]}).make_message(sender_id=request.user.id, message=j["message"]).save()
        return jsonResponse({"status": "ok"})

    elif request.method == "GET":
        return jsonResponse({"error": "Unsupported HTTP method."})


@catch_error_as_json
def follow_api(request, action, uid):
    """
    API for following and unfollowing another user.
    """
    if request.method != "POST":
        return jsonResponse({"error": "Unsupported HTTP method."})

    if not request.user.is_authenticated():
        return jsonResponse({"error": "You must be logged in to follow."})

    follow = FollowRelationship(follower=request.user.id, followee=int(uid))
    if action == "follow":
        follow.follow()
    elif action == "unfollow":
        follow.unfollow()

    return jsonResponse({"status": "ok"})


@catch_error_as_json
def follow_list_api(request, kind, uid):
    """
    API for retrieving a list of followers/followees for a given user.
    """
    if kind == "followers":
        f = FollowersSet(int(uid))
    elif kind == "followees":
        f = FolloweesSet(int(uid))

    return jsonResponse(annotate_user_list(f.uids))


@catch_error_as_json
def texts_history_api(request, tref, lang=None, version=None):
    """
    API for retrieving history information about a given text.
    """
    if request.method != "GET":
        return jsonResponse({"error": "Unsupported HTTP method."})

    tref = model.Ref(tref).normal()
    refRe = '^%s$|^%s:' % (tref, tref)
    if lang and version:
        query = {"ref": {"$regex": refRe }, "language": lang, "version": version.replace("_", " ")}
    else:
        query = {"ref": {"$regex": refRe }}
    history = db.history.find(query)

    summary = {"copiers": Set(), "translators": Set(), "editors": Set(), "reviewers": Set() }
    updated = history[0]["date"].isoformat() if history.count() else "Unknown"

    for act in history:
        if act["rev_type"].startswith("edit"):
            summary["editors"].update([act["user"]])
        elif act["rev_type"] == "review":
            summary["reviewers"].update([act["user"]])
        elif act["version"] == "Sefaria Community Translation":
            summary["translators"].update([act["user"]])
        else:
            summary["copiers"].update([act["user"]])

    # Don't list copiers and translators as editors as well
    summary["editors"].difference_update(summary["copiers"])
    summary["editors"].difference_update(summary["translators"])

    for group in summary:
        uids = list(summary[group])
        names = []
        for uid in uids:
            try:
                user = User.objects.get(id=uid)
                name = "%s %s" % (user.first_name, user.last_name)
                link = user_link(uid)
            except User.DoesNotExist:
                name = "Someone"
                link = user_link(-1)
            u = {
                'name': name,
                'link': link
            }
            names.append(u)
        summary[group] = names

    summary["lastUpdated"] = updated

    return jsonResponse(summary, callback=request.GET.get("callback", None))


@catch_error_as_json
def reviews_api(request, tref=None, lang=None, version=None, review_id=None):
    if request.method == "GET":
        callback=request.GET.get("callback", None)
        if tref and lang and version:
            nref = model.Ref(tref).normal()
            version = version.replace("_", " ")

            reviews = get_reviews(nref, lang, version)
            last_edit = get_last_edit_date(nref, lang, version)
            score_since_last_edit = get_review_score_since_last_edit(nref, lang, version, reviews=reviews, last_edit=last_edit)

            for r in reviews:
                r["date"] = r["date"].isoformat()

            response = {
                "ref":                nref,
                "lang":               lang,
                "version":            version,
                "reviews":            reviews,
                "reviewCount":        len(reviews),
                "scoreSinceLastEdit": score_since_last_edit,
                "lastEdit":           last_edit.isoformat() if last_edit else None,
            }
        elif review_id:
            response = {}

        return jsonResponse(response, callback)

    elif request.method == "POST":
        if not request.user.is_authenticated():
            return jsonResponse({"error": "You must be logged in to write reviews."})
        j = request.POST.get("json")
        if not j:
            return jsonResponse({"error": "No post JSON."})
        j = json.loads(j)

        response = save_review(j, request.user.id)
        return jsonResponse(response)

    elif request.method == "DELETE":
        if not review_id:
            return jsonResponse({"error": "No review ID given for deletion."})

        return jsonResponse(delete_review(review_id, request.user.id))

    else:
        return jsonResponse({"error": "Unsupported HTTP method."})


@catch_error_as_json
def topics_list_api(request):
    """
    API to get data for a particular topic.
    """
    topics = get_topics()
    response = topics.list(sort_by="count")
    response = jsonResponse(response, callback=request.GET.get("callback", None))
    response["Cache-Control"] = "max-age=3600"
    return response


@catch_error_as_json
def topics_api(request, topic):
    """
    API to get data for a particular topic.
    """
    topics = get_topics()
    topic = Term.normalize(titlecase(topic))
    response = topics.get(topic).contents()
    response = jsonResponse(response, callback=request.GET.get("callback", None))
    response["Cache-Control"] = "max-age=3600"
    return response


@catch_error_as_json
def recommend_topics_api(request, ref_list=None):
    """
    API to receive recommended topics for list of strings `refs`.
    """
    if request.method == "GET":
        refs = [Ref(ref).normal() for ref in ref_list.split("+")] if ref_list else []

    elif request.method == "POST":
        topics = get_topics()
        postJSON = request.POST.get("json")
        if not postJSON:
            return jsonResponse({"error": "No post JSON."})
        refs = json.loads(postJSON)

    topics = get_topics()
    response = {"topics": topics.recommend_topics(refs)}
    response = jsonResponse(response, callback=request.GET.get("callback", None))
    return response


@ensure_csrf_cookie
def global_activity(request, page=1):
    """
    Recent Activity page listing all recent actions and contributor leaderboards.
    """
    page = int(page)
    page_size = 100

    if page > 40:
        generic_response = { "title": "Activity Unavailable", "content": "You have requested a page deep in Sefaria's history.<br><br>For performance reasons, this page is unavailable. If you need access to this information, please <a href='mailto:dev@sefaria.org'>email us</a>." }
        return render_to_response('static/generic.html', generic_response, RequestContext(request))

    if "api" in request.GET:
        q = {}
    else:
        q = {"method": {"$ne": "API"}}

    filter_type = request.GET.get("type", None)
    activity, page = get_maximal_collapsed_activity(query=q, page_size=page_size, page=page, filter_type=filter_type)

    next_page = page + 1 if page else None
    next_page = "/activity/%d" % next_page if next_page else None
    next_page = "%s?type=%s" % (next_page, filter_type) if next_page and filter_type else next_page

    email = request.user.email if request.user.is_authenticated() else False
    return render_to_response('activity.html',
                             {'activity': activity,
                                'filter_type': filter_type,
                                'email': email,
                                'next_page': next_page,
                                'he': request.interfaceLang == "hebrew", # to make templates less verbose
                                },
                             RequestContext(request))


@ensure_csrf_cookie
def user_activity(request, slug, page=1):
    """
    Recent Activity page for a single user.
    """
    page = int(page) if page else 1
    page_size = 100

    try:
        profile = UserProfile(slug=slug)
    except Exception, e:
        raise Http404


    if page > 40:
        generic_response = { "title": "Activity Unavailable", "content": "You have requested a page deep in Sefaria's history.<br><br>For performance reasons, this page is unavailable. If you need access to this information, please <a href='mailto:dev@sefaria.org'>email us</a>." }
        return render_to_response('static/generic.html', generic_response, RequestContext(request))

    q              = {"user": profile.id}
    filter_type    = request.GET.get("type", None)
    activity, page = get_maximal_collapsed_activity(query=q, page_size=page_size, page=page, filter_type=filter_type)

    next_page = page + 1 if page else None
    next_page = "/activity/%d" % next_page if next_page else None
    next_page = "%s?type=%s" % (next_page, filter_type) if next_page and filter_type else next_page

    email = request.user.email if request.user.is_authenticated() else False
    return render_to_response('activity.html',
                             {'activity': activity,
                                'filter_type': filter_type,
                                'profile': profile,
                                'for_user': True,
                                'email': email,
                                'next_page': next_page,
                                'he': request.interfaceLang == "hebrew", # to make templates less verbose
                                },
                             RequestContext(request))


@ensure_csrf_cookie
def segment_history(request, tref, lang, version, page=1):
    """
    View revision history for the text segment named by ref / lang / version.
    """
    try:
        oref = model.Ref(tref)
    except InputError:
        raise Http404

    page = int(page)
    nref = oref.normal()

    version = version.replace("_", " ")
    version_record = Version().load({"title":oref.index.title, "versionTitle":version, "language":lang})
    if not version_record:
        raise Http404(u"We do not have a version of {} called '{}'.  Please use the menu to find the text you are looking for.".format(oref.index.title, version))
    filter_type = request.GET.get("type", None)
    history = text_history(oref, version, lang, filter_type=filter_type, page=page)

    next_page = page + 1 if page else None
    next_page = "/activity/%s/%s/%s/%d" % (nref, lang, version, next_page) if next_page else None
    next_page = "%s?type=%s" % (next_page, filter_type) if next_page and filter_type else next_page

    email = request.user.email if request.user.is_authenticated() else False
    return render_to_response('activity.html',
                             {'activity': history,
                               "single": True,
                               "ref": nref,
                               "lang": lang,
                               "version": version,
                               "versionTitleInHebrew": getattr(version_record, "versionTitleInHebrew", version_record.versionTitle),
                               'email': email,
                               'filter_type': filter_type,
                               'next_page': next_page,
                               'he': request.interfaceLang == "hebrew", # to make templates less verbose
                             },
                             RequestContext(request))


@catch_error_as_json
def revert_api(request, tref, lang, version, revision):
    """
    API for reverting a text segment to a previous revision.
    """
    if not request.user.is_authenticated():
        return jsonResponse({"error": "You must be logged in to revert changes."})

    if request.method != "POST":
        return jsonResponse({"error": "Unsupported HTTP method."})

    revision = int(revision)
    version = version.replace("_", " ")
    oref = model.Ref(tref)

    new_text = text_at_revision(oref.normal(), version, lang, revision)

    tracker.modify_text(request.user.id, oref, version, lang, new_text, type="revert")

    return jsonResponse({"status": "ok"})


def leaderboard(request):
    return render_to_response('leaderboard.html',
                             {'leaders': top_contributors(),
                                'leaders30': top_contributors(30),
                                'leaders7': top_contributors(7),
                                'leaders1': top_contributors(1),
                                },
                             RequestContext(request))


@ensure_csrf_cookie
def user_profile(request, username, page=1):
    """
    User's profile page.
    """
    try:
        profile    = UserProfile(slug=username)
    except Exception, e:
        # Couldn't find by slug, try looking up by username (old style urls)
        # If found, redirect to new URL
        # If we no longer want to support the old URLs, we can remove this
        user       = get_object_or_404(User, username=username)
        profile    = UserProfile(id=user.id)

        return redirect("/profile/%s" % profile.slug, permanent=True)


    following      = profile.followed_by(request.user.id) if request.user.is_authenticated() else False

    page_size      = 20
    page           = int(page) if page else 1
    if page > 40:
        generic_response = { "title": "Activity Unavailable", "content": "You have requested a page deep in Sefaria's history.<br><br>For performance reasons, this page is unavailable. If you need access to this information, please <a href='mailto:dev@sefaria.org'>email us</a>." }
        return render_to_response('static/generic.html', generic_response, RequestContext(request))

    query          = {"user": profile.id}
    filter_type    = request.GET["type"] if "type" in request.GET else None
    activity, apage= get_maximal_collapsed_activity(query=query, page_size=page_size, page=page, filter_type=filter_type)
    notes, npage   = get_maximal_collapsed_activity(query=query, page_size=page_size, page=page, filter_type="add_note")

    contributed    = activity[0]["date"] if activity else None
    scores         = db.leaders_alltime.find_one({"_id": profile.id})
    score          = int(scores["count"]) if scores else 0
    user_texts     = scores.get("texts", None) if scores else None
    sheets         = db.sheets.find({"owner": profile.id, "status": "public"}, {"id": 1, "datePublished": 1}).sort([["datePublished", -1]])

    next_page      = apage + 1 if apage else None
    next_page      = "/profile/%s/%d" % (username, next_page) if next_page else None

    return render_to_response("profile.html",
                             {
                                'profile': profile,
                                'following': following,
                                'activity': activity,
                                'sheets': sheets,
                                'notes': notes,
                                'joined': profile.date_joined,
                                'contributed': contributed,
                                'score': score,
                                'scores': scores,
                                'user_texts': user_texts,
                                'filter_type': filter_type,
                                'next_page': next_page,
                                "single": False,
                              },
                             RequestContext(request))


@catch_error_as_json
def profile_api(request):
    """
    API for user profiles.
    """
    if not request.user.is_authenticated():
        return jsonResponse({"error": _("You must be logged in to update your profile.")})

    if request.method == "POST":
        profileJSON = request.POST.get("json")
        if not profileJSON:
            return jsonResponse({"error": "No post JSON."})
        profileUpdate = json.loads(profileJSON)

        profile = UserProfile(id=request.user.id)
        profile.update(profileUpdate)

        error = profile.errors()
        #TODO: should validation not need to be called manually? maybe inside the save
        if error:
            return jsonResponse({"error": error})
        else:
            profile.save()
            return jsonResponse(profile.to_DICT())
    return jsonResponse({"error": "Unsupported HTTP method."})


def profile_redirect(request, uid, page=1):
    """"
    Redirect to the profile of the logged in user.
    """
    return redirect("/profile/%s" % uid, permanent=True)


@login_required
def my_profile(request):
    """
    Redirect to a user profile
    """
    return redirect("/profile/%s" % UserProfile(id=request.user.id).slug)


def interrupting_messages_read_api(request, message):
    if not request.user.is_authenticated():
        return jsonResponse({"error": "You must be logged in to use this API."})
    profile = UserProfile(id=request.user.id)
    profile.mark_interrupting_message_read(message)
    return jsonResponse({"status": "ok"})


@login_required
@ensure_csrf_cookie
def edit_profile(request):
    """
    Page for editing a user's profile.
    """
    profile = UserProfile(id=request.user.id)
    sheets  = db.sheets.find({"owner": profile.id, "status": "public"}, {"id": 1, "datePublished": 1}).sort([["datePublished", -1]])

    return render_to_response('edit_profile.html',
                              {
                              'user': request.user,
                              'profile': profile,
                              'sheets': sheets,
                              },
                              RequestContext(request))


@login_required
@ensure_csrf_cookie
def account_settings(request):
    """
    Page for managing a user's account settings.
    """
    profile = UserProfile(id=request.user.id)
    return render_to_response('account_settings.html',
                             {
                                'user': request.user,
                                'profile': profile,
                              },
                             RequestContext(request))


@ensure_csrf_cookie
def home(request):
    """
    Homepage
    """
    recent = request.COOKIES.get("recentlyViewed", None)
    if recent and not "home" in request.GET:
        return redirect("/texts")

    if request.flavour == "mobile":
        return mobile_home(request)

    today     = date.today()
    daf_today = sefaria.utils.calendars.daf_yomi(today)
    parasha   = sefaria.utils.calendars.this_weeks_parasha(datetime.now())
    metrics   = db.metrics.find().sort("timestamp", -1).limit(1)[0]

    return render_to_response('static/home.html',
                             {
                              "metrics": metrics,
                              "daf_today": daf_today,
                              "parasha": parasha,
                              },
                              RequestContext(request))

@ensure_csrf_cookie
def discussions(request):
    """
    Discussions page.
    """
    discussions = LayerSet({"owner": request.user.id})
    return render_to_response('discussions.html',
                                {
                                   "discussions": discussions,
                                },
                                RequestContext(request))


@catch_error_as_json
def new_discussion_api(request):
    """
    API for user profiles.
    """
    if not request.user.is_authenticated():
        return jsonResponse({"error": "You must be logged in to start a discussion."})

    if request.method == "POST":
        import uuid
        attempts = 10
        while attempts > 0:
            key = str(uuid.uuid4())[:8]
            if LayerSet({"urlkey": key}).count() > 0:
                attempts -= 1
                continue

            discussion = Layer({
                "urlkey": key,
                "owner": request.user.id,
                })
            discussion.save()
            return jsonResponse(discussion.contents())

        return jsonResponse({"error": "An extremely unlikley event has occurred."})

    return jsonResponse({"error": "Unsupported HTTP method."})


@ensure_csrf_cookie
def dashboard(request):
    """
    Dashboard page -- table view of all content
    """
    states = VersionStateSet(
        {},
        proj={"title": 1, "flags": 1, "linksCount": 1, "content._en.percentAvailable": 1, "content._he.percentAvailable": 1}
    ).array()
    flat_toc = library.get_toc_tree().flatten()

    def toc_sort(a):
        try:
            return flat_toc.index(a["title"])
        except:
            return 9999

    states = sorted(states, key=toc_sort)

    return render_to_response('dashboard.html',
                                {
                                    "states": states,
                                },
                                RequestContext(request))


@ensure_csrf_cookie
def translation_requests(request, completed_only=False, featured_only=False):
    """
    Page listing all outstnading translation requests.
    """
    page              = int(request.GET.get("page", 1)) - 1
    page_size         = 100
    query             = {"completed": False, "section_level": False} if not completed_only else {"completed": True}
    query             = {"completed": True, "featured": True} if completed_only and featured_only else query
    requests          = TranslationRequestSet(query, limit=page_size, page=page, sort=[["request_count", -1]])
    request_count     = TranslationRequestSet({"completed": False, "section_level": False}).count()
    complete_count    = TranslationRequestSet({"completed": True}).count()
    featured_complete = TranslationRequestSet({"completed": True, "featured": True}).count()
    next_page         = page + 2 if True or requests.count() == page_size else 0
    featured_query    = {"featured": True, "featured_until": { "$gt": datetime.now() } }
    featured          = TranslationRequestSet(featured_query, sort=[["completed", 1], ["featured_until", 1]])
    today             = datetime.today()
    featured_end      = today + timedelta(7 - ((today.weekday()+1) % 7)) # This coming Sunday
    featured_end      = featured_end.replace(hour=0, minute=0)  # At midnight
    current           = [d.featured_until <= featured_end for d in featured]
    featured_current  = sum(current)
    show_featured     = not completed_only and not page and ((request.user.is_staff and featured.count()) or (featured_current))

    return render_to_response('translation_requests.html',
                                {
                                    "featured": featured,
                                    "featured_current": featured_current,
                                    "show_featured": show_featured,
                                    "requests": requests,
                                    "request_count": request_count,
                                    "completed_only": completed_only,
                                    "complete_count": complete_count,
                                    "featured_complete": featured_complete,
                                    "featured_only": featured_only,
                                    "next_page": next_page,
                                    "page_offset": page * page_size
                                },
                                RequestContext(request))


def completed_translation_requests(request):
    """
    Wrapper for listing completed translations requests.
    """
    return translation_requests(request, completed_only=True)


def completed_featured_translation_requests(request):
    """
    Wrapper for listing completed translations requests.
    """
    return translation_requests(request, completed_only=True, featured_only=True)


@catch_error_as_json
def translation_request_api(request, tref):
    """
    API for requesting a text segment for translation.
    """
    if not request.user.is_authenticated():
        return jsonResponse({"error": "You must be logged in to request a translation."})

    oref = Ref(tref)
    ref = oref.normal()

    if "unrequest" in request.POST:
        TranslationRequest.remove_request(ref, request.user.id)
        response = {"status": "ok"}

    elif "feature" in request.POST:
        if not request.user.is_staff:
            response = {"error": "Only admins can feature requests."}
        else:
            tr                = TranslationRequest().load({"ref": ref})
            tr.featured       = True
            tr.featured_until = dateutil.parser.parse(request.POST.get("feature"))
            tr.save()
            response = {"status": "ok"}

    elif "unfeature" in request.POST:
        if not request.user.is_staff:
            response = {"error": "Only admins can unfeature requests."}
        else:
            tr = TranslationRequest().load({"ref": ref})
            tr.featured       = False
            tr.featured_until = None
            tr.save()
            response = {"status": "ok"}

    else:
        if oref.is_text_translated():
            response = {"error": "Sefaria already has a translation for %s." % ref}
        else:
            tr = TranslationRequest.make_request(ref, request.user.id)
            response = tr.contents()

    return jsonResponse(response)


@ensure_csrf_cookie
def translation_flow(request, tref):
    """
    Assign a user a paritcular bit of text to translate within 'ref',
    either a text title or category.
    """
    tref = tref.replace("_", " ")
    generic_response = { "title": "Help Translate %s" % tref, "content": "" }
    categories = model.library.get_text_categories()
    next_text = None
    next_section = None

    # expire old locks before checking for a currently unlocked text
    model.expire_locks()

    try:
        oref = model.Ref(tref)
    except InputError:
        oref = False
    if oref and len(oref.sections) == 0:
        # tref is an exact text Title

        # normalize URL
        if request.path != "/translate/%s" % oref.url():
            return redirect("/translate/%s" % oref.url(), permanent=True)

        # Check for completion
        if oref.get_state_node().get_percent_available("en") == 100:
            generic_response["content"] = "<h3>Sefaria now has a complete translation of %s</h3>But you can still contribute in other ways.</h3> <a href='/contribute'>Learn More.</a>" % tref
            return render_to_response('static/generic.html', generic_response, RequestContext(request))

        if "random" in request.GET:
            # choose a ref from a random section within this text
            if "skip" in request.GET:
                if oref.is_talmud():
                    skip = int(daf_to_section(request.GET.get("skip")))
                else:
                    skip = int(request.GET.get("skip"))
            else:
                skip = None
            assigned_ref = random_untranslated_ref_in_text(oref.normal(), skip=skip)

            if assigned_ref:
                next_section = model.Ref(assigned_ref).padded_ref().sections[0]

        elif "section" in request.GET:
            # choose the next ref within the specified section
            next_section = int(request.GET["section"])
            assigned_ref = next_untranslated_ref_in_text(oref.normal(), section=next_section)

        else:
            # choose the next ref in this text in order
            assigned_ref = next_untranslated_ref_in_text(oref.normal())

        if not assigned_ref:
            generic_response["content"] = "All remaining sections in %s are being worked on by other contributors. Work on <a href='/translate/%s'>another text</a> for now." % (oref.normal(), tref)
            return render_to_response('static/generic.html', generic_response, RequestContext(request))

    elif oref and len(oref.sections) > 0:
        # ref is a citation to a particular location in a text
        # for now, send this to the edit_text view
        return edit_text(request, tref)

    elif tref in categories:  #todo: Fix me to work with Version State!
        # ref is a text Category
        raise InputError("This function is under repair.  Our Apologies.")
        '''
        cat = tref

        # Check for completion
        if get_percent_available(cat) == 100:
            generic_response["content"] = "<h3>Sefaria now has a complete translation of %s</h3>But you can still contribute in other ways.</h3> <a href='/contribute'>Learn More.</a>" % tref
            return render_to_response('static/generic.html', generic_response, RequestContext(request))

        if "random" in request.GET:
            # choose a random text from this cateogory
            skip = int(request.GET.get("skip")) if "skip" in request.GET else None
            text = random_untranslated_text_in_category(cat, skip=skip)
            assigned_ref = next_untranslated_ref_in_text(text)
            next_text = text

        elif "text" in request.GET:
            # choose the next text requested in URL
            oref = model.Ref(request.GET["text"])
            text = oref.normal()
            next_text = text
            if oref.get_state_node().get_percent_available("en") == 100:
                generic_response["content"] = "%s is complete! Work on <a href='/translate/%s'>another text</a>." % (text, tref)
                return render_to_response('static/generic.html', generic_response, RequestContext(request))

            try:
                assigned_ref = next_untranslated_ref_in_text(text)
            except InputError:
                generic_response["content"] = "All remaining sections in %s are being worked on by other contributors. Work on <a href='/translate/%s'>another text</a> for now." % (text, tref)
                return render_to_response('static/generic.html', generic_response, RequestContext(request))

        else:
            # choose the next text in order
            skip = 0
            success = 0
            # TODO -- need an escape valve here
            while not success:
                try:
                    text = next_untranslated_text_in_category(cat, skip=skip)
                    assigned_ref = next_untranslated_ref_in_text(text)
                    skip += 1
                except InputError:
                    pass
                else:
                    success = 1
        '''
    else:
        # we don't know what this is
        generic_response["content"] = "<b>%s</b> isn't a known text or category.<br>But you can still contribute in other ways.</h3> <a href='/contribute'>Learn More.</a>" % (tref)
        return render_to_response('static/generic.html', generic_response, RequestContext(request))

    # get the assigned text
    assigned = TextFamily(Ref(assigned_ref), context=0, commentary=False).contents()

    # Put a lock on this assignment
    user = request.user.id if request.user.is_authenticated() else 0
    model.set_lock(assigned_ref, "en", "Sefaria Community Translation", user)

    # if the assigned text is actually empty, run this request again
    # but leave the new lock in place to skip over it
    if "he" not in assigned or not len(assigned["he"]):
        return translation_flow(request, tref)

    # get percentage and remaining counts
    # percent   = get_percent_available(assigned["book"])
    translated = StateNode(assigned["book"]).get_translated_count_by_unit(assigned["sectionNames"][-1])
    remaining = StateNode(assigned["book"]).get_untranslated_count_by_unit(assigned["sectionNames"][-1])
    percent    = 100 * translated / float(translated + remaining)


    return render_to_response('translate_campaign.html',
                                    {"title": "Help Translate %s" % tref,
                                    "base_ref": tref,
                                    "assigned_ref": assigned_ref,
                                    "assigned_ref_url": model.Ref(assigned_ref).url(),
                                    "assigned_text": assigned["he"],
                                    "assigned_segment_name": assigned["sectionNames"][-1],
                                    "assigned": assigned,
                                    "translated": translated,
                                    "remaining": remaining,
                                    "percent": percent,
                                    "thanks": "thank" in request.GET,
                                    "random_param": "&skip={}".format(assigned["sections"][0]) if request.GET.get("random") else "",
                                    "next_text": next_text,
                                    "next_section": next_section,
                                    },
                                    RequestContext(request))


@ensure_csrf_cookie
def contest_splash(request, slug):
    """
    Splash page for contest.

    Example of adding a contest record to the DB:
    db.contests.save({
            "contest_start"    : datetime.strptime("3/5/14", "%m/%d/%y"),
            "contest_end"      : datetime.strptime("3/26/14", "%m/%d/%y"),
            "version"          : "Sefaria Community Translation",
            "ref_regex"        : "^Shulchan Arukh, Even HaEzer ",
            "assignment_url"   : "/translate/Shulchan_Arukh,_Even_HaEzer",
            "title"            : "Translate Shulchan Arukh, Even HaEzer",
            "slug"             : "shulchan-arukh-even-haezer"
    })
    """
    settings = db.contests.find_one({"slug": slug})
    if not settings:
        raise Http404

    settings["copy_template"] = "static/contest/%s.html" % settings["slug"]

    leaderboard_condition = make_leaderboard_condition( start     = settings["contest_start"],
                                                        end       = settings["contest_end"],
                                                        version   = settings["version"],
                                                        ref_regex = settings["ref_regex"])

    now = datetime.now()
    if now < settings["contest_start"]:
        settings["phase"] = "pre"
        settings["leaderboard"] = None
        settings["time_to_start"] = td_format(settings["contest_start"] - now)

    elif settings["contest_start"] < now < settings["contest_end"]:
        settings["phase"] = "active"
        settings["leaderboard_title"] = "Current Leaders"
        settings["leaderboard"] = make_leaderboard(leaderboard_condition)
        settings["time_to_end"] = td_format(settings["contest_end"] - now)

    elif settings["contest_end"] < now:
        settings["phase"] = "post"
        settings["leaderboard_title"] = "Contest Leaders (Unreviewed)"

        settings["leaderboard"] = make_leaderboard(leaderboard_condition)


    return render_to_response("contest_splash.html",
                                settings,
                                RequestContext(request))


@ensure_csrf_cookie
def metrics(request):
    """
    Metrics page. Shows graphs of core metrics.
    """
    metrics = db.metrics.find().sort("timestamp", 1)
    metrics_json = dumps(metrics)
    return render_to_response('metrics.html',
                                {
                                    "metrics_json": metrics_json,
                                },
                                RequestContext(request))


@ensure_csrf_cookie
def connectPage(request):
    """
    Connect page - mailing list sign up, social media etc
    """
    # TODO update this for S2
    return redirect(iri_to_uri("/#homeConnect"), permanent=False)


@ensure_csrf_cookie
def digitized_by_sefaria(request):
    """
    Metrics page. Shows graphs of core metrics.
    """
    texts = VersionSet({"digitizedBySefaria": True}, sort=[["title", 1]])
    return render_to_response('static/digitized-by-sefaria.html',
                                {
                                    "texts": texts,
                                },
                                RequestContext(request))


def random_ref():
    """
    Returns a valid random ref within the Sefaria library.
    """

    # refs = library.ref_list()
    # ref  = choice(refs)

    # picking by text first biases towards short texts
    text = choice(VersionSet().distinct("title"))
    try:
        # ref  = choice(VersionStateSet({"title": text}).all_refs()) # check for orphaned texts
        ref = Ref(text).normal()
    except Exception:
        return random_ref()
    return ref


def random_redirect(request):
    """
    Redirect to a random text page.
    """
    response = redirect(iri_to_uri("/" + random_ref()), permanent=False)
    return response


def random_text_page(request):
    """
    Page for generating random texts.
    """
    return render_to_response('random.html', {}, RequestContext(request))


def random_text_api(request):
    """
    Return Texts API data for a random ref.
    """
    response = redirect(iri_to_uri("/api/texts/" + random_ref()) + "?commentary=0", permanent=False)
    return response

def random_by_topic_api(request):
    """
    Returns Texts API data for a random text taken from popular topic tags
    """
    random_topic = choice(filter(lambda x: x['count'] > 15, get_topics().list()))['tag']
    random_source = choice(get_topics().get(random_topic).contents()['sources'])[0]
    try:
        ref = Ref(random_source).normal()
    except Exception:
        return random_by_topic_api(request)
    cb = request.GET.get("callback", None)
    resp = jsonResponse({"ref": ref, "topic": random_topic}, callback=request.GET.get("callback", None))
    resp['Content-Type'] = "application/json; charset=utf-8"
    return resp


@ensure_csrf_cookie
def serve_static(request, page):
    """
    Serve a static page whose template matches the URL
    """
    return render_to_response('static/%s.html' % page, {}, RequestContext(request))


@ensure_csrf_cookie
def explore(request, book1, book2, lang=None):
    """
    Serve the explorer, with the provided deep linked books
    """
    books = []
    for book in [book1, book2]:
        if book:
            books.append(book)

    template_vars =  {"books": json.dumps(books)}
    if lang == "he": # Override language settings if 'he' is in URL
        request.contentLang = "hebrew"

    return render_to_response('explore.html', template_vars, RequestContext(request))


def person_page(request, name):
    person = Person().load({"key": name})

    if not person:
        raise Http404
    assert isinstance(person, Person)

    template_vars = person.contents()
    if request.interfaceLang == "hebrew":
        template_vars["name"] = person.primary_name("he")
        template_vars["bio"]= getattr(person, "heBio", _("Learn about %(name)s - works written, biographies, dates and more.") % {"name": person.primary_name("he")})
    else:
        template_vars["name"] = person.primary_name("en")
        template_vars["bio"]= getattr(person, "enBio", _("Learn about %(name)s - works written, biographies, dates and more.")  % {"name": person.primary_name("en")})

    template_vars["primary_name"] = {
        "en": person.primary_name("en"),
        "he": person.primary_name("he")
    }
    template_vars["secondary_names"] = {
        "en": person.secondary_names("en"),
        "he": person.secondary_names("he")
    }
    template_vars["time_period_name"] = {
        "en": person.mostAccurateTimePeriod().primary_name("en"),
        "he": person.mostAccurateTimePeriod().primary_name("he")
    }
    template_vars["time_period"] = {
        "en": person.mostAccurateTimePeriod().period_string("en"),
        "he": person.mostAccurateTimePeriod().period_string("he")
    }
    template_vars["relationships"] = person.get_grouped_relationships()
    template_vars["indexes"] = person.get_indexes()
    template_vars["post_talmudic"] = person.is_post_talmudic()
    template_vars["places"] = person.get_places()

    return render_to_response('person.html', template_vars, RequestContext(request))


def person_index(request):

    eras = ["GN", "RI", "AH", "CO"]
    template_vars = {
        "eras": []
    }
    for era in eras:
        tp = TimePeriod().load({"symbol": era})
        template_vars["eras"].append(
            {
                "name_en": tp.primary_name("en"),
                "name_he": tp.primary_name("he"),
                "years_en": tp.period_string("en"),
                "years_he": tp.period_string("he"),
                "people": [p for p in PersonSet({"era": era}, sort=[('deathYear', 1)]) if p.has_indexes()]
            }
        )

    return render_to_response('people.html', template_vars, RequestContext(request))


def talmud_person_index(request):
    gens = TimePeriodSet.get_generations()
    template_vars = {
        "gens": []
    }
    for gen in gens:
        people = gen.get_people_in_generation()
        template_vars["gens"].append({
            "name_en": gen.primary_name("en"),
            "name_he": gen.primary_name("he"),
            "years_en": gen.period_string("en"),
            "years_he": gen.period_string("he"),
            "people": [p for p in people]
        })
    return render_to_response('talmud_people.html', template_vars, RequestContext(request))


def _get_sheet_tag_garden(tag):
    garden_key = u"sheets.tagged.{}".format(tag)
    g = Garden().load({"key": garden_key})
    if not g:
        g = Garden({"key": garden_key, "title": u"Sources from Sheets Tagged {}".format(tag), "heTitle": u"מקורות מדפים מתויגים:" + u" " + unicode(tag)})
        g.import_sheets_by_tag(tag)
        g.save()
    return g


def sheet_tag_garden_page(request, key):
    g = _get_sheet_tag_garden(key)
    return garden_page(request, g)


def sheet_tag_visual_garden_page(request, key):
    g = _get_sheet_tag_garden(key)
    return visual_garden_page(request, g)


def custom_visual_garden_page(request, key):
    g = Garden().load({"key": "sefaria.custom.{}".format(key)})
    if not g:
        raise Http404
    return visual_garden_page(request, g)


def _get_search_garden(q):
    garden_key = u"search.query.{}".format(q)
    g = Garden().load({"key": garden_key})
    if not g:
        g = Garden({"key": garden_key, "title": u"Search: {}".format(q), "heTitle": u"חיפוש:" + u" " + unicode(q)})
        g.import_search(q)
        g.save()
    return g


def search_query_visual_garden_page(request, q):
    g = _get_search_garden(q)
    return visual_garden_page(request, g)


def garden_page(request, g):
    template_vars = {
        'title': g.title,
        'heTitle': g.heTitle,
        'key': g.key,
        'stopCount': g.stopSet().count(),
        'stopsByTime': g.stopsByTime(),
        'stopsByPlace': g.stopsByPlace(),
        'stopsByAuthor': g.stopsByAuthor(),
        'stopsByTag': g.stopsByTag()
    }

    return render_to_response('garden.html', template_vars, RequestContext(request))


def visual_garden_page(request, g):
    template_vars = {
        'title': g.title,
        'heTitle': g.heTitle,
        'subtitle': getattr(g, "subtitle", ""),
        'heSubtitle': getattr(g, "heSubtitle", ""),
        'key': g.key,
        'stopCount': g.stopSet().count(),
        'stops': json.dumps(g.stopData()),
        'places': g.placeSet().asGeoJson(as_string=True),
        'config': json.dumps(getattr(g, "config", {}))
    }

    return render_to_response('visual_garden.html', template_vars, RequestContext(request))


@requires_csrf_token
def custom_server_error(request, template_name='500.html'):
    """
    500 error handler.

    Templates: `500.html`
    Context: RequestContext
    """
    t = loader.get_template(template_name) # You need to create a 500.html template.
    return http.HttpResponseServerError(t.render(RequestContext(request, {'request_path': request.path})))<|MERGE_RESOLUTION|>--- conflicted
+++ resolved
@@ -429,19 +429,13 @@
         raise Http404
     if versionHe and not Version().load({"versionTitle": versionHe, "language": "he"}):
         raise Http404
-<<<<<<< HEAD
-
-    panels += make_panel_dicts(oref, versionEn, versionHe, filter, versionFilter, multi_panel,
-                               **{"panelDisplayLanguage": request.GET.get("lang", props["initialSettings"]["language"]),
-                                  'extended notes': int(request.GET.get("notes", 0))})
-=======
     kwargs = {
-        "panelDisplayLanguage": request.GET.get("lang", props["initialSettings"]["language"])
+        "panelDisplayLanguage": request.GET.get("lang", props["initialSettings"]["language"]),
+        'extended notes': int(request.GET.get("notes", 0)),
     }
     if request.GET.get("aliyot", None):
         kwargs["aliyotOverride"] = "aliyotOn" if int(request.GET.get("aliyot")) == 1 else "aliyotOff"
     panels += make_panel_dicts(oref, versionEn, versionHe, filter, versionFilter, multi_panel, **kwargs)
->>>>>>> 7594147b
 
     # Handle any panels after 1 which are identified with params like `p2`, `v2`, `l2`.
     i = 2
@@ -476,7 +470,8 @@
             filter   = [] if filter == ["all"] else filter
             versionFilter = [request.GET.get("vside").replace("_", " ")] if request.GET.get("vside") else []
             kwargs = {
-                "panelDisplayLanguage": request.GET.get("lang{}".format(i), props["initialSettings"]["language"])
+                "panelDisplayLanguage": request.GET.get("lang{}".format(i), props["initialSettings"]["language"]),
+                'extended notes': int(request.GET.get("notes{}".format(i), 0)),
             }
             if request.GET.get("aliyot{}".format(i), None):
                 kwargs["aliyotOverride"] = "aliyotOn" if int(request.GET.get("aliyot{}".format(i))) == 1 else "aliyotOff"
@@ -487,13 +482,7 @@
                 continue  # Stop processing all panels?
                 # raise Http404
 
-<<<<<<< HEAD
-            panels += make_panel_dicts(oref, versionEn, versionHe, filter, versionFilter, multi_panel,
-                                       **{"panelDisplayLanguage": panelDisplayLanguage,
-                                          'extended notes': int(request.GET.get("notes{}".format(i), 0))})
-=======
             panels += make_panel_dicts(oref, versionEn, versionHe, filter, versionFilter, multi_panel, **kwargs)
->>>>>>> 7594147b
         i += 1
 
     props.update({
