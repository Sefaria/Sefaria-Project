--- conflicted
+++ resolved
@@ -1506,8 +1506,11 @@
             # func = save_note if "type" in j and j["type"] == "note" else save_link
             #obj = func(apikey["uid"], model.Link, link, **kwargs)
             obj = func(uid, model.Link, link, **kwargs)
-            if USE_VARNISH:
-                revarnish_link(obj)
+            try:
+                if USE_VARNISH:
+                    revarnish_link(obj)
+            except Exception as e:
+                logger.error(e)
             return format_object_for_client(obj)
 
         # delegate according to single/multiple objects posted
@@ -1560,44 +1563,6 @@
     return jsonResponse({"error": "Unsuported HTTP method."})
 
 
-<<<<<<< HEAD
-=======
-def post_single_link(request, link):
-    func = tracker.update if "_id" in link else tracker.add
-        # use the correct function if params indicate this is a note save
-        # func = save_note if "type" in j and j["type"] == "note" else save_link
-
-    if not request.user.is_authenticated():
-        key = request.POST.get("apikey")
-        if not key:
-            return {"error": "You must be logged in or use an API key to add, edit or delete links."}
-
-        apikey = db.apikeys.find_one({"key": key})
-        if not apikey:
-            return {"error": "Unrecognized API key."}
-        obj = func(apikey["uid"], model.Link, link, method="API")
-        try:
-            if USE_VARNISH:
-                revarnish_link(obj)
-        except Exception as e:
-            logger.error(e)
-        response = format_object_for_client(obj)
-    else:
-        @csrf_protect
-        def protected_link_post(req):
-            obj=func(req.user.id, model.Link, link)
-            try:
-                if USE_VARNISH:
-                    revarnish_link(obj)
-            except Exception as e:
-                logger.error(e)
-            resp = format_object_for_client(obj)
-            return resp
-        response = protected_link_post(request)
-    return response
-
-
->>>>>>> 9f9110ee
 @catch_error_as_json
 @csrf_exempt
 def link_summary_api(request, ref):
