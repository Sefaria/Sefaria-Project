--- conflicted
+++ resolved
@@ -3095,12 +3095,7 @@
         data = json.loads(request.POST["json"])
         isTopLevelDisplay = data["category"] == Topic.ROOT
         t = Topic({'slug': "", "isTopLevelDisplay": isTopLevelDisplay, "data_source": "sefaria", "numSources": 0})
-<<<<<<< HEAD
-        update_topic_titles(t, data)
-=======
         update_topic_titles(t, **data)
-
->>>>>>> a8c6ee8d
         if not isTopLevelDisplay:  # not Top Level so create an IntraTopicLink to category
             new_link = IntraTopicLink({"toTopic": data["category"], "fromTopic": t.slug, "linkType": "displays-under", "dataSource": "sefaria"})
             new_link.save()
