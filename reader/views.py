# -*- coding: utf-8 -*-
from datetime import datetime, timedelta
from elasticsearch_dsl import Search
from elasticsearch import Elasticsearch
from random import choice
import json
import urllib.request, urllib.parse, urllib.error
from bson.json_util import dumps
import socket
import bleach
from collections import OrderedDict
import pytz
from html import unescape
import redis
import os
import re
import uuid

from rest_framework.decorators import api_view, permission_classes
from rest_framework.permissions import IsAuthenticated
from django.template.loader import render_to_string
from django.shortcuts import render, redirect
from django.http import Http404, QueryDict
from django.contrib.auth.decorators import login_required
from django.contrib.admin.views.decorators import staff_member_required
from django.utils.encoding import iri_to_uri
from django.utils.translation import ugettext as _
from django.views.decorators.csrf import ensure_csrf_cookie, csrf_exempt, csrf_protect, requires_csrf_token
from django.contrib.auth.models import User
from django import http
from django.utils import timezone
from django.utils.html import strip_tags
from bson.objectid import ObjectId

from sefaria.model import *
from sefaria.google_storage_manager import GoogleStorageManager
from sefaria.model.user_profile import UserProfile, user_link, user_started_text, public_user_data
from sefaria.model.collection import CollectionSet
from sefaria.model.webpage import get_webpages_for_ref
from sefaria.model.media import get_media_for_ref
from sefaria.model.schema import SheetLibraryNode
from sefaria.model.following import general_follow_recommendations
from sefaria.model.trend import user_stats_data, site_stats_data
from sefaria.client.wrapper import format_object_for_client, format_note_object_for_client, get_notes, get_links
from sefaria.client.util import jsonResponse
from sefaria.history import text_history, get_maximal_collapsed_activity, top_contributors, text_at_revision, record_version_deletion, record_index_deletion
from sefaria.sheets import get_sheets_for_ref, get_sheet_for_panel, annotate_user_links, trending_topics
from sefaria.utils.util import text_preview
from sefaria.utils.hebrew import hebrew_term, is_hebrew
from sefaria.utils.calendars import get_all_calendar_items, get_todays_calendar_items, get_keyed_calendar_items, get_parasha, get_todays_parasha
from sefaria.utils.util import short_to_long_lang_code
from sefaria.settings import USE_VARNISH, USE_NODE, NODE_HOST, DOMAIN_LANGUAGES, MULTISERVER_ENABLED, SEARCH_ADMIN, RTC_SERVER, MULTISERVER_REDIS_SERVER, MULTISERVER_REDIS_PORT, MULTISERVER_REDIS_DB, DISABLE_AUTOCOMPLETER, ENABLE_LINKER
from sefaria.site.site_settings import SITE_SETTINGS
from sefaria.system.multiserver.coordinator import server_coordinator
from sefaria.system.decorators import catch_error_as_json, sanitize_get_params, json_response_decorator
from sefaria.system.exceptions import InputError, PartialRefInputError, BookNameError, NoVersionFoundError, DictionaryEntryNotFoundError
from sefaria.system.cache import django_cache
from sefaria.system.database import db
from sefaria.helper.search import get_query_obj
from sefaria.helper.topic import get_topic, get_all_topics, get_topics_for_ref, get_topics_for_book, ref_topic_link_prep, annotate_topic_link
from sefaria.helper.community_page import get_community_page_items
from sefaria.helper.file import get_resized_file
from sefaria.image_generator import make_img_http_response
import sefaria.tracker as tracker

if USE_VARNISH:
    from sefaria.system.varnish.wrapper import invalidate_ref, invalidate_linked

import structlog
logger = structlog.get_logger(__name__)

#    #    #
# Initialized cache library objects that depend on sefaria.model being completely loaded.
logger.info("Initializing library objects.")
logger.info("Initializing TOC Tree")
library.get_toc_tree()

logger.info("Initializing Shared Cache")
library.init_shared_cache()

if not DISABLE_AUTOCOMPLETER:
    logger.info("Initializing Full Auto Completer")
    library.build_full_auto_completer()

    logger.info("Initializing Ref Auto Completer")
    library.build_ref_auto_completer()

    logger.info("Initializing Lexicon Auto Completers")
    library.build_lexicon_auto_completers()

    logger.info("Initializing Cross Lexicon Auto Completer")
    library.build_cross_lexicon_auto_completer()

    logger.info("Initializing Topic Auto Completer")
    library.build_topic_auto_completer()

if ENABLE_LINKER:
    logger.info("Initializing Linker")
    library.build_ref_resolver()

if server_coordinator:
    server_coordinator.connect()
#    #    #


def render_template(request, template_name='base.html', app_props=None, template_context=None, content_type=None, status=None, using=None):
    """
    This is a general purpose custom function that serves to render all the templates in the project and provide a central point for all similar processing.
    It can take props that are meant for the Node render of ReaderApp (and will properly combine them with base_props() and serialize
    It also takes care of adding these props to the template context
    If needed (i.e. currently, if props are passed in) it will also attempt to call render_react_component so it doesnt have to be called by the view itself.
    :param request: the request object
    :param template_name: the template name to pass to render (defaults to base.html)
    :param app_props: props to pass to ReaderApp, either via node or the template for client side
    :param template_context: regular template context for the django template
    :param content_type: param from Django's render, if needed
    :param status: param from Django's render, if needed
    :param using: param from Django's render, if needed
    :return:
    """
    app_props = app_props if app_props else {}
    template_context = template_context if template_context else {}
    props = base_props(request)
    props.update(app_props)
    propsJSON = json.dumps(props, ensure_ascii=False)
    template_context["propsJSON"] = propsJSON
    if app_props: # We are rendering the ReaderApp in Node, otherwise its jsut a Django template view with ReaderApp set to headerMode
        html = render_react_component("ReaderApp", propsJSON)
        template_context["html"] = html
    return render(request, template_name=template_name, context=template_context, content_type=content_type, status=status, using=using)


def render_react_component(component, props):
    """
    Asks the Node Server to render `component` with `props`.
    `props` may either be JSON (to save reencoding) or a dictionary.
    Returns HTML.
    """
    if not USE_NODE:
        return render_to_string("elements/loading.html", context={"SITE_SETTINGS": SITE_SETTINGS})

    from sefaria.settings import NODE_TIMEOUT

    propsJSON = json.dumps(props, ensure_ascii=False) if isinstance(props, dict) else props
    cache_key = "todo" # zlib.compress(propsJSON)
    url = NODE_HOST + "/" + component + "/" + cache_key

    encoded_args = urllib.parse.urlencode({
        "propsJSON": propsJSON,
    }).encode("utf-8")
    try:
        req = urllib.request.Request(url)
        response = urllib.request.urlopen(req, encoded_args, NODE_TIMEOUT)
        html = response.read().decode("utf-8")
        return html
    except Exception as e:
        # Catch timeouts, however they may come.
        if isinstance(e, socket.timeout) or (hasattr(e, "reason") and isinstance(e.reason, socket.timeout)):
            props = json.loads(props) if isinstance(props, str) else props
            logger.warning("Node timeout: {} / {} / {} / {}\n".format(
                    props.get("initialPath"),
                    "MultiPanel" if props.get("multiPanel", True) else "Mobile",
                    "Logged In" if props.get("loggedIn", False) else "Logged Out",
                    props.get("interfaceLang")
            ))
            return render_to_string("elements/loading.html", context={"SITE_SETTINGS": SITE_SETTINGS})
        else:
            # If anything else goes wrong with Node, just fall back to client-side rendering
            logger.warning("Node error: Fell back to client-side rendering.")
            return render_to_string("elements/loading.html", context={"SITE_SETTINGS": SITE_SETTINGS})


def base_props(request):
    """
    Returns a dictionary of props that all App pages get based on the request
    AND are able to be sent over the wire to the Node SSR server.
    """
    from sefaria.model.user_profile import UserProfile, UserWrapper
    from sefaria.site.site_settings import SITE_SETTINGS
    from sefaria.settings import DEBUG, GLOBAL_INTERRUPTING_MESSAGE, RTC_SERVER

    if hasattr(request, "init_shared_cache"):
        logger.warning("Shared cache disappeared while application was running")
        library.init_shared_cache(rebuild=True)

    if request.user.is_authenticated:
        profile = UserProfile(user_obj=request.user)
        interrupting_message_dict = GLOBAL_INTERRUPTING_MESSAGE or {"name": profile.interrupting_message()}
        user_data = {
            "_uid": request.user.id,
            "_email": request.user.email,
            "_uses_new_editor": getattr(profile, "uses_new_editor", False),
            "slug": profile.slug if profile else "",
            "is_moderator": request.user.is_staff,
            "is_editor": UserWrapper(user_obj=request.user).has_permission_group("Editors"),
            "full_name": profile.full_name,
            "profile_pic_url": profile.profile_pic_url,
            "is_history_enabled": profile.settings.get("reading_history", True),
            "translationLanguagePreference": request.translation_language_preference,
            "versionPrefsByCorpus": request.version_preferences_by_corpus,
            "following": profile.followees.uids,
            "blocking": profile.blockees.uids,
            "calendars": get_todays_calendar_items(**_get_user_calendar_params(request)),
            "notificationCount": profile.unread_notification_count(),
            "notifications": profile.recent_notifications().client_contents(),
            "saved": {"loaded": False, "items": profile.get_history(saved=True, secondary=False, serialized=True, annotate=False)}, # saved is initially loaded without text annotations so it can quickly immediately mark any texts/sheets as saved, but marks as `loaded: false` so the full annotated data will be requested if the user visits the saved/history page
            "last_place": profile.get_history(last_place=True, secondary=False, sheets=False, serialized=True),
            "interruptingMessage": InterruptingMessage(attrs=interrupting_message_dict, request=request).contents(),
        }
    else:
        user_data = {
            "_uid": None,
            "_email": "",
            "slug": "",
            "is_moderator": False,
            "is_editor": False,
            "full_name": "",
            "profile_pic_url": "",
            "is_history_enabled": True,
            "translationLanguagePreference": request.translation_language_preference,
            "versionPrefsByCorpus": request.version_preferences_by_corpus,
            "following": [],
            "blocking": [],
            "calendars": get_todays_calendar_items(**_get_user_calendar_params(request)),
            "notificationCount": 0,
            "notifications": [],
            "saved": {"loaded": False, "items": []},
            "last_place": [],
            "interruptingMessage": InterruptingMessage(attrs=GLOBAL_INTERRUPTING_MESSAGE, request=request).contents(),
        }
    user_data.update({
        "last_cached": library.get_last_cached_time(),
        "multiPanel":  not request.user_agent.is_mobile and not "mobile" in request.GET,
        "initialPath": request.get_full_path(),
        "interfaceLang": request.interfaceLang,
        "translation_language_preference_suggestion": request.translation_language_preference_suggestion,
        "initialSettings": {
            "language":          getattr(request, "contentLang", "english"),
            "layoutDefault":     request.COOKIES.get("layoutDefault", "segmented"),
            "layoutTalmud":      request.COOKIES.get("layoutTalmud", "continuous"),
            "layoutTanakh":      request.COOKIES.get("layoutTanakh", "segmented"),
            "aliyotTorah":       request.COOKIES.get("aliyotTorah", "aliyotOff"),
            "vowels":            request.COOKIES.get("vowels", "all"),
            "punctuationTalmud": request.COOKIES.get("punctuationTalmud", "punctuationOn"),
            "biLayout":          request.COOKIES.get("biLayout", "stacked"),
            "color":             request.COOKIES.get("color", "light"),
            "fontSize":          request.COOKIES.get("fontSize", 62.5),
        },
        "trendingTopics": trending_topics(days=7, ntags=5),
        "_siteSettings": SITE_SETTINGS,
        "_debug": DEBUG,
        "rtc_server": RTC_SERVER
    })
    return user_data


def user_credentials(request):
    if request.user.is_authenticated:
        return {"user_type": "session", "user_id": request.user.id}
    else:
        req_key = request.POST.get("apikey", None)
        header_key = request.META.get("HTTP_X_API_KEY", None) #request.META["HTTP_AUTHORIZATION"]?
        key = req_key if req_key else header_key
        if not key:
            return {"user_type": "session", "user_id": None, "error": "You must be logged in or use an API key to add, edit or delete links."}
        apikey = db.apikeys.find_one({"key": key})
        if not apikey:
            return {"user_type": "API", "user_id": None, "error": "Unrecognized API key."}
        #user = User.objects.get(id=apikey["uid"])
        return {"user_type": "API", "user_id": apikey["uid"]}


@ensure_csrf_cookie
def catchall(request, tref, sheet=None):
    """
    Handle any URL not explicitly covers in urls.py.
    Catches text refs for text content and text titles for text table of contents.
    """
    def reader_redirect(uref):
        # Redirect to standard URLs
        url = "/" + uref

        response = redirect(iri_to_uri(url), permanent=True)
        params = request.GET.urlencode()
        response['Location'] += "?%s" % params if params else ""
        return response

    if sheet is None:
        try:
            oref = Ref(tref)
        except PartialRefInputError as e:
            logger.warning('{}'.format(e))
            matched_ref = Ref(e.matched_part)
            return reader_redirect(matched_ref.url())
        except InputError:
            raise Http404

        uref = oref.url()
        if uref and tref != uref:
            return reader_redirect(uref)

        return text_panels(request, ref=tref)

    return text_panels(request, ref=tref, sheet=sheet)


@ensure_csrf_cookie
def old_versions_redirect(request, tref, lang, version):
    url = "/{}?v{}={}".format(tref, lang, version)
    response = redirect(iri_to_uri(url), permanent=True)
    params = request.GET.urlencode()
    response['Location'] += "&{}".format(params) if params else ""
    return response

def get_connections_mode(filter):
    # List of sidebar modes that can function inside a URL parameter to open the sidebar in that state.
    sidebarModes = ("Sheets", "Notes", "About", "AboutSheet", "Navigation", "Translations", "Translation Open","WebPages", "extended notes", "Topics", "Torah Readings", "manuscripts", "Lexicon")
    if filter[0] in sidebarModes:
        return filter[0], True
    else:
        return "TextList", False

def make_panel_dict(oref, versionEn, versionHe, filter, versionFilter, mode, **kwargs):
    """
    Returns a dictionary corresponding to the React panel state,
    additionally setting `text` field with textual content.
    """
    if oref.is_book_level():
        index_details = library.get_index(oref.normal()).contents(with_content_counts=True)
        index_details["relatedTopics"] = get_topics_for_book(oref.normal(), annotate=True)
        if kwargs.get('extended notes', 0) and (versionEn is not None or versionHe is not None):
            currVersions = {"en": versionEn, "he": versionHe}
            if versionEn is not None and versionHe is not None:
                curr_lang = kwargs.get("panelDisplayLanguage", "en")
                for key in list(currVersions.keys()):
                    if key == curr_lang:
                        continue
                    else:
                        currVersions[key] = None
            panel = {
                "menuOpen": "extended notes",
                "mode": "Menu",
                "bookRef": oref.normal(),
                "indexDetails": index_details,
                "currVersions": currVersions
            }
        else:
            panel = {
                "menuOpen": "book toc",
                "mode": "Menu",
                "bookRef": oref.normal(),
                "indexDetails": index_details,
                "versions": oref.version_list()
            }
    else:
        section_ref = oref.first_available_section_ref()
        oref = section_ref if section_ref else oref
        panel = {
            "mode": mode,
            "ref": oref.normal(),
            "refs": [oref.normal()] if not oref.is_spanning() else [r.normal() for r in oref.split_spanning_ref()],
            "currVersions": {
                "en": versionEn,
                "he": versionHe,
            },
            "filter": filter,
            "versionFilter": versionFilter,
        }
        if filter and len(filter):
            panel["connectionsMode"], deleteFilter = get_connections_mode(filter)
            if deleteFilter == True:
                del panel['filter']

        settings_override = {}
        panelDisplayLanguage = kwargs.get("connectionsPanelDisplayLanguage", None) if mode == "Connections" else kwargs.get("panelDisplayLanguage", None)
        aliyotOverride = kwargs.get("aliyotOverride")
        panel["selectedWords"] = kwargs.get("selectedWords", None)
        panel["selectedNamedEntity"] = kwargs.get("selectedNamedEntity", None)
        panel["selectedNamedEntityText"] = kwargs.get("selectedNamedEntityText", None)
        if panelDisplayLanguage:
            settings_override.update({"language" : short_to_long_lang_code(panelDisplayLanguage)})
        if aliyotOverride:
            settings_override.update({"aliyotTorah": aliyotOverride})
        if settings_override:
            panel["settings"] = settings_override
        if mode != "Connections" and oref != None:
            try:
                text_family = TextFamily(oref, version=panel["currVersions"]["en"], lang="en", version2=panel["currVersions"]["he"], lang2="he", commentary=False,
                                  context=True, pad=True, alts=True, wrapLinks=False, translationLanguagePreference=kwargs.get("translationLanguagePreference", None)).contents()
            except NoVersionFoundError:
                text_family = {}
            text_family["updateFromAPI"] = True
            text_family["next"] = oref.next_section_ref().normal() if oref.next_section_ref() else None
            text_family["prev"] = oref.prev_section_ref().normal() if oref.prev_section_ref() else None
            panel["text"] = text_family

            if oref.index.categories == ["Tanakh", "Torah"]:
                panel["indexDetails"] = oref.index.contents() # Included for Torah Parashah titles rendered in text

            if oref.is_segment_level() or oref.is_range(): # we don't want to highlight "Genesis 3" but we do want "Genesis 3:4" and "Genesis 3-5"
                panel["highlightedRefs"] = [subref.normal() for subref in oref.range_list()]

    return panel


def make_search_panel_dict(get_dict, i, **kwargs):
    search_params = get_search_params(get_dict, i)
    # TODO hard to pass search params related to textSearchState and sheetSearchState as those are JS objects
    # TODO this is not such a pressing issue though
    panel = {
        "menuOpen": "search",
        "searchQuery": search_params["query"],
        "searchTab": search_params["tab"],
    }
    panelDisplayLanguage = kwargs.get("panelDisplayLanguage")
    if panelDisplayLanguage:
        panel["settings"] = {"language": short_to_long_lang_code(panelDisplayLanguage)}

    return panel


def make_sheet_panel_dict(sheet_id, filter, **kwargs):
    highlighted_node = None
    if "." in sheet_id:
        highlighted_node = int(sheet_id.split(".")[1])
        sheet_id = int(sheet_id.split(".")[0])
    sheet_id = int(sheet_id)

    db.sheets.update({"id": sheet_id}, {"$inc": {"views": 1}})
    sheet = get_sheet_for_panel(sheet_id)
    if "error" in sheet and sheet["error"] != "Sheet updated.":
        raise Http404
    sheet["ownerProfileUrl"] = public_user_data(sheet["owner"])["profileUrl"]

    if "assigner_id" in sheet:
        asignerData = public_user_data(sheet["assigner_id"])
        sheet["assignerName"] = asignerData["name"]
        sheet["assignerProfileUrl"] = asignerData["profileUrl"]
    if "viaOwner" in sheet:
        viaOwnerData = public_user_data(sheet["viaOwner"])
        sheet["viaOwnerName"] = viaOwnerData["name"]
        sheet["viaOwnerProfileUrl"] = viaOwnerData["profileUrl"]

    sheet["sources"] = annotate_user_links(sheet["sources"])
    panel = {
        "sheetID": sheet_id,
        "mode": "Sheet",
        "sheet": sheet,
        "highlightedNode": highlighted_node
    }

    ref = None
    if highlighted_node:
        ref = next((element["ref"] for element in sheet["sources"] if element.get("ref") and element["node"] == int(highlighted_node)), 'Sheet '+ str(sheet_id) + '.' + str(highlighted_node))

    panelDisplayLanguage = kwargs.get("panelDisplayLanguage")
    if panelDisplayLanguage:
        panel["settings"] = {"language": short_to_long_lang_code(panelDisplayLanguage)}

    referer = kwargs.get("referer")
    if referer == "/sheets/new":
        panel["sheet"]["editor"] = True

    panels = []
    panels.append(panel)

    if filter is not None and ref is not None:
        panels += [make_panel_dict(Ref(ref), None, None, filter, None, "Connections", **kwargs)]
        return panels
    else:
        return panels


def make_panel_dicts(oref, versionEn, versionHe, filter, versionFilter, multi_panel, **kwargs):
    """
    Returns an array of panel dictionaries.
    Depending on whether `multi_panel` is True, connections set in `filter` are displayed in either 1 or 2 panels.
    """
    panels = []
    # filter may have value [], meaning "all".  Therefore we test filter with "is not None".
    if filter is not None and multi_panel:
        panels += [make_panel_dict(oref, versionEn, versionHe, filter, versionFilter, "Text", **kwargs)]
        panels += [make_panel_dict(oref, versionEn, versionHe, filter, versionFilter, "Connections", **kwargs)]
    elif filter is not None and not multi_panel:
        panels += [make_panel_dict(oref, versionEn, versionHe, filter, versionFilter, "TextAndConnections", **kwargs)]
    else:
        panels += [make_panel_dict(oref, versionEn, versionHe, filter, versionFilter, "Text", **kwargs)]

    return panels


@sanitize_get_params
def text_panels(request, ref, version=None, lang=None, sheet=None):
    """
    Handles views of ReaderApp that involve texts, connections, and text table of contents in panels.
    """
    if sheet == None:
        try:
            primary_ref = oref = Ref(ref)
            if primary_ref.book == "Sheet":
                sheet = True
                ref = '.'.join(map(str, primary_ref.sections))
        except InputError:
            raise Http404

    panels = []
    multi_panel = not request.user_agent.is_mobile and not "mobile" in request.GET
    # Handle first panel which has a different signature in params
    versionEn = request.GET.get("ven", None)
    if versionEn:
        versionEn = versionEn.replace("_", " ")
    versionHe = request.GET.get("vhe", None)
    if versionHe:
        versionHe = versionHe.replace("_", " ")

    filter = request.GET.get("with").replace("_", " ").split("+") if request.GET.get("with") else None
    filter = [] if filter == ["all"] else filter

    noindex = False

    if sheet == None:
        versionFilter = [request.GET.get("vside").replace("_", " ")] if request.GET.get("vside") else []

        if versionEn and not Version().load({"versionTitle": versionEn, "language": "en"}):
            raise Http404
        if versionHe and not Version().load({"versionTitle": versionHe, "language": "he"}):
            raise Http404
        versionEn, versionHe = override_version_with_preference(oref, request, versionEn, versionHe)

        kwargs = {
            "panelDisplayLanguage": request.GET.get("lang", request.contentLang),
            'extended notes': int(request.GET.get("notes", 0)),
            "translationLanguagePreference": request.translation_language_preference,
        }
        if filter is not None:
            lang1 = kwargs["panelDisplayLanguage"]
            lang2 = request.GET.get("lang2", None)
            if lang2:
                kwargs["connectionsPanelDisplayLanguage"] = lang2 if lang2 in ["en", "he"] else lang1 if lang1 in ["en", "he"] else request.interfaceLang[0:2]
        if request.GET.get("aliyot", None):
            kwargs["aliyotOverride"] = "aliyotOn" if int(request.GET.get("aliyot")) == 1 else "aliyotOff"
        kwargs["selectedWords"] = request.GET.get("lookup", None)
        kwargs["selectedNamedEntity"] = request.GET.get("namedEntity", None)
        kwargs["selectedNamedEntityText"] = request.GET.get("namedEntityText", None)
        panels += make_panel_dicts(oref, versionEn, versionHe, filter, versionFilter, multi_panel, **kwargs)

    elif sheet == True:
        panels += make_sheet_panel_dict(ref, filter, **{"panelDisplayLanguage": request.GET.get("lang",request.contentLang), "referer": request.path})

    # Handle any panels after 1 which are identified with params like `p2`, `v2`, `l2`.
    i = 2
    while True:
        ref = request.GET.get("p{}".format(i))

        if not ref:
            break
        if ref == "search":
            panelDisplayLanguage = request.GET.get("lang{}".format(i), request.contentLang)
            panels += [make_search_panel_dict(request.GET, i, **{"panelDisplayLanguage": panelDisplayLanguage})]

        elif ref == "sheet":
            sheet_id = request.GET.get("s{}".format(i))
            panelDisplayLanguage = request.GET.get("lang", request.contentLang)
            panels += make_sheet_panel_dict(sheet_id, None, **{"panelDisplayLanguage": panelDisplayLanguage})

        else:
            try:
                oref = Ref(ref)
            except InputError:
                i += 1
                continue  # Stop processing all panels?
                # raise Http404

            versionEn  = request.GET.get("ven{}".format(i)).replace("_", " ") if request.GET.get("ven{}".format(i)) else None
            versionHe  = request.GET.get("vhe{}".format(i)).replace("_", " ") if request.GET.get("vhe{}".format(i)) else None
            if not versionEn and not versionHe:
                # potential link using old version format
                language = request.GET.get("l{}".format(i))
                if language == "en":
                    versionEn = request.GET.get("v{}".format(i)).replace("_", " ") if request.GET.get("v{}".format(i)) else None
                else: # he
                    versionHe = request.GET.get("v{}".format(i)).replace("_", " ") if request.GET.get("v{}".format(i)) else None
            versionEn, versionHe = override_version_with_preference(oref, request, versionEn, versionHe)
            filter   = request.GET.get("w{}".format(i)).replace("_", " ").split("+") if request.GET.get("w{}".format(i)) else None
            filter   = [] if filter == ["all"] else filter
            versionFilter = [request.GET.get("vside").replace("_", " ")] if request.GET.get("vside") else []
            kwargs = {
                "panelDisplayLanguage": request.GET.get("lang{}".format(i), request.contentLang),
                'extended notes': int(request.GET.get("notes{}".format(i), 0)),
                "translationLanguagePreference": request.translation_language_preference,
            }
            if request.GET.get("aliyot{}".format(i), None):
                kwargs["aliyotOverride"] = "aliyotOn" if int(request.GET.get("aliyot{}".format(i))) == 1 else "aliyotOff"
            kwargs["selectedWords"] = request.GET.get(f"lookup{i}", None)
            kwargs["selectedNamedEntity"] = request.GET.get(f"namedEntity{i}", None)
            kwargs["selectedNamedEntityText"] = request.GET.get(f"namedEntityText{i}", None)
            if (versionEn and not Version().load({"versionTitle": versionEn, "language": "en"})) or \
                (versionHe and not Version().load({"versionTitle": versionHe, "language": "he"})):
                i += 1
                continue  # Stop processing all panels?
                # raise Http404

            panels += make_panel_dicts(oref, versionEn, versionHe, filter, versionFilter, multi_panel, **kwargs)
        i += 1

    props = {
        "headerMode":                     False,
        "initialPanels":                  panels,
        "initialTab":                     request.GET.get("tab", None),
        "initialPanelCap":                len(panels),
        "initialQuery":                   None,
        "initialNavigationCategories":    None,
        "initialNavigationTopicCategory": None,
        "initialNavigationTopicTitle":    None,
        "customBeitMidrashId":            request.GET.get("beitMidrash", None)
    }
    if sheet == None:
        title = primary_ref.he_normal() if request.interfaceLang == "hebrew" else primary_ref.normal()
        breadcrumb = ld_cat_crumbs(request, oref=primary_ref)

        if primary_ref.is_book_level():
            if request.interfaceLang == "hebrew":
                desc = getattr(primary_ref.index, 'heDesc', "")
                book = primary_ref.he_normal()
            else:
                desc = getattr(primary_ref.index, 'enDesc', "")
                book = primary_ref.normal()
            read = _("Read the text of %(book)s online with commentaries and connections.") % {'book': book}
            desc = desc + " " + read if desc else read

        else:
            segmentIndex = primary_ref.sections[-1] - 1 if primary_ref.is_segment_level() else 0
            try:
                enText = _reduce_ranged_ref_text_to_first_section(panels[0]["text"].get("text", []))
                heText = _reduce_ranged_ref_text_to_first_section(panels[0]["text"].get("he", []))
                enDesc = enText[segmentIndex] if segmentIndex < len(enText) else "" # get english text for section if it exists
                heDesc = heText[segmentIndex] if segmentIndex < len(heText) else "" # get hebrew text for section if it exists
                if request.interfaceLang == "hebrew":
                    desc = heDesc or enDesc # if no hebrew, fall back on hebrew
                else:
                    desc = enDesc or heDesc  # if no english, fall back on hebrew

                desc = bleach.clean(desc, strip=True, tags=())
                desc = desc[:160].rsplit(' ', 1)[0] + "..."  # truncate as close to 160 characters as possible while maintaining whole word. Append ellipses.

            except (IndexError, KeyError):
                desc = _("Explore 3,000 years of Jewish texts in Hebrew and English translation.")

    else:
        sheet = panels[0].get("sheet",{})
        sheet["title"] = unescape(sheet["title"])
        title = strip_tags(sheet["title"]) + " | " + _("Sefaria")
        breadcrumb = sheet_crumbs(request, sheet)
        desc = unescape(sheet.get("summary", _("A source sheet created with Sefaria's Source Sheet Builder")))
        noindex = sheet.get("noindex", False) or sheet["status"] != "public"

    if len(panels) > 0 and panels[0].get("refs") == [] and panels[0].get("mode") == "Text":
        logger.debug("Mangled panel state: {}".format(panels), stack_info=True)
    return render_template(request, 'base.html', props, {
        "title":          title,
        "desc":           desc,
        "canonical_url":  canonical_url(request),
        "ldBreadcrumbs":  breadcrumb,
        "noindex":        noindex,
    })


def _reduce_ranged_ref_text_to_first_section(text_list):
    """
    given jagged-array-like list, return only first section
    :param text_list: list
    :return: returns list of text representing first section
    """
    if len(text_list) == 0:
        return text_list
    while not isinstance(text_list[0], str):
        text_list = text_list[0]
    return text_list


@sanitize_get_params
def texts_category_list(request, cats):
    """
    List of texts in a category.
    """
    if "Tanach" in cats:
        cats = cats.replace("Tanach", "Tanakh")
        return redirect("/texts/%s" % cats)

    if cats == "recent":
        title = _("Recently Viewed")
        desc  = _("Texts that you've recently viewed on Sefaria.")
    else:
        cats = cats.split("/")
        tocObject = library.get_toc_tree().lookup(cats)
        if len(cats) == 0 or tocObject is None:
            return texts_list(request)      
        cat_string = ", ".join(cats) if request.interfaceLang == "english" else ", ".join([hebrew_term(cat) for cat in cats])
        catDesc = getattr(tocObject, "enDesc", '') if request.interfaceLang == "english" else getattr(tocObject, "heDesc", '')
        catShortDesc = getattr(tocObject, "enShortDesc", '') if request.interfaceLang == "english" else getattr(tocObject, "heShortDesc", '')
        catDefaultDesc = _("Read %(categories)s texts online with commentaries and connections.") % {'categories': cat_string} 
        title = cat_string + _(" | Sefaria")
        desc  = catDesc if len(catDesc) else catShortDesc if len(catShortDesc) else catDefaultDesc

    props = {
        "initialMenu": "navigation",
        "initialNavigationCategories": cats,
    }
    return render_template(request, 'base.html', props, {
        "title":            title,
        "desc":             desc,
        "canonical_url":    canonical_url(request),
        "ldBreadcrumbs":    ld_cat_crumbs(request, cats)
    })


@sanitize_get_params
def topics_category_page(request, topicCategory):
    """
    List of topics in a category.
    """
    topic_obj = Topic.init(topicCategory)
    if not topic_obj:
        raise Http404
    props={
        "initialMenu": "topics",
        "initialNavigationTopicCategory": topicCategory,
        "initialNavigationTopicTitle": {
            "en": topic_obj.get_primary_title('en'),
            "he": topic_obj.get_primary_title('he')
        }
    }

    short_lang = 'en' if request.interfaceLang == 'english' else 'he'
    title = topic_obj.get_primary_title(short_lang) + " | " + _("Texts & Source Sheets from Torah, Talmud and Sefaria's library of Jewish sources.")
    desc = _("Jewish texts and source sheets about %(topic)s from Torah, Talmud and other sources in Sefaria's library.") % {'topic': topic_obj.get_primary_title(short_lang)}
    
    return render_template(request, 'base.html', props, {
        "title": title,
        "desc":  desc,
    })


def all_topics_page(request, letter):
    """
    Page listing all topics alphabetically.
    """
    props={
        "initialMenu": "allTopics",
        "initialNavigationTopicLetter": letter,
    }
    return render_template(request, 'base.html', props, {
        "title": _("Explore Jewish Texts by Topic"),
        "desc":  _("Explore Jewish texts related to traditional and contemporary topics, coming from Torah, Talmud, and more."),
    })


def get_search_params(get_dict, i=None):
    def get_param(param, i=None):
        return "{}{}".format(param, "" if i is None else i)

    def get_filters(prefix, filter_type):
        return [urllib.parse.unquote(f) for f in get_dict.get(get_param(prefix+filter_type+"Filters", i)).split("|")] if get_dict.get(get_param(prefix+filter_type+"Filters", i), "") else []

    sheet_filters_types = ("collections", "topics_en", "topics_he")
    sheet_filters = []
    sheet_agg_types = []
    for filter_type in sheet_filters_types:
        filters = get_filters("s", filter_type)
        sheet_filters += filters
        sheet_agg_types += [filter_type] * len(filters)
    text_filters = get_filters("t", "path")

    return {
        "query": urllib.parse.unquote(get_dict.get(get_param("q", i), "")),
        "tab": urllib.parse.unquote(get_dict.get(get_param("tab", i), "text")),
        "textField": ("naive_lemmatizer" if get_dict.get(get_param("tvar", i)) == "1" else "exact") if get_dict.get(get_param("tvar", i)) else "",
        "textSort": get_dict.get(get_param("tsort", i), None),
        "textFilters": text_filters,
        "textFilterAggTypes": [None for _ in text_filters],  # currently unused. just needs to be equal len as text_filters
        "sheetSort": get_dict.get(get_param("ssort", i), None),
        "sheetFilters": sheet_filters,
        "sheetFilterAggTypes": sheet_agg_types,
    }


def get_version_preferences_from_dict(oref, version_preferences_by_corpus):
    corpus = oref.index.get_primary_corpus()
    vpref_dict = version_preferences_by_corpus.get(corpus, None)
    if vpref_dict is None:
        return None
    return vpref_dict


def override_version_with_preference(oref, request, versionEn, versionHe):
    vpref_dict = get_version_preferences_from_dict(oref, request.version_preferences_by_corpus)
    if vpref_dict is None:
        return versionEn, versionHe
    for lang, vtitle in vpref_dict.items():
        if Version().load({"versionTitle": vtitle, "language": lang, "title": oref.index.title}):
            # vpref exists and the version exists for this text
            if lang == "en" and not versionEn:
                versionEn = vtitle
            elif lang == "he" and not versionHe:
                versionHe = vtitle
    return versionEn, versionHe


@ensure_csrf_cookie
@sanitize_get_params
def search(request):
    """
    Search or Search Results page.
    """
    search_params = get_search_params(request.GET)

    props={
        "initialMenu": "search",
        "initialQuery": search_params["query"],
        "initialSearchTab": search_params["tab"],
        "initialTextSearchFilters": search_params["textFilters"],
        "initialTextSearchFilterAggTypes": search_params["textFilterAggTypes"],
        "initialTextSearchField": search_params["textField"],
        "initialTextSearchSortType": search_params["textSort"],
        "initialSheetSearchFilters": search_params["sheetFilters"],
        "initialSheetSearchFilterAggTypes": search_params["sheetFilterAggTypes"],
        "initialSheetSearchSortType": search_params["sheetSort"]
    }
    return render_template(request,'base.html', props, {
        "title":     (search_params["query"] + " | " if search_params["query"] else "") + _("Sefaria Search"),
        "desc":      _("Search 3,000 years of Jewish texts in Hebrew and English translation.")
    })


@login_required
def enable_new_editor(request):
    profile = UserProfile(id=request.user.id)
    profile.update({"uses_new_editor": True, "show_editor_toggle": True})
    profile.save()
    return redirect(f"/profile/{profile.slug}")

@login_required
def disable_new_editor(request):
    profile = UserProfile(id=request.user.id)
    profile.update({"uses_new_editor": False})
    profile.save()
    return redirect(f"/profile/{profile.slug}")


def public_collections(request):
    props = base_props(request)
    props.update({
        "collectionListing": CollectionSet.get_collection_listing(request.user.id)
    })
    title = _("Sefaria Collections")
    return menu_page(request, props, "collectionsPublic")


@login_required
def my_notes_redirect(request):
    return redirect("/my/profile?tab=notes")


def topic_page_redirect(request, tag):
    """
    Redirect legacy URLs to topics pages.
    """
    return redirect("/topics/{}".format(tag), permanent=True)


def sheets_pages_redirect(request, type=None):
    """
    Redirects old sheet pages URLs
    """
    if type == "public":
        return redirect("/sheets", permanent=True)

    elif type == "private":
        return redirect("/my/profile", permanent=True)


def topics_redirect(request):
    """
    Redirect legacy URLs (sheet tags page) to topics
    """
    return redirect("/topics", permanent=True)


@sanitize_get_params
def collection_page(request, slug):
    """
    Main page for collection named by `slug`
    """
    collection = Collection().load({"$or": [{"slug": slug}, {"privateSlug": slug}]})
    if not collection:
        raise Http404
    if slug != collection.slug:
        # Support URLs using previous set private slug
        return redirect("/collections/{}".format(collection.slug))

    authenticated = request.user.is_authenticated and collection.is_member(request.user.id)

    props = base_props(request)
    props.update({
        "initialMenu":     "collection",
        "initialCollectionName": collection.name,
        "initialCollectionSlug": collection.slug,
        "initialCollectionTag": request.GET.get("tag", None),
        "initialTab":  request.GET.get("tab", None)
    })

    props["collectionData"] = collection.contents(with_content=True, authenticated=authenticated)
    del props["collectionData"]["lastModified"]

    return render_template(request, 'base.html', props, {
        "title": collection.name + " | " + _("Sefaria Collections"),
        "desc": props["collectionData"].get("description", ""),
        "noindex": not getattr(collection, "listed", False)
    })


@login_required
def edit_collection_page(request, slug=None):
    if slug:
        collection = Collection().load({"slug": slug})
        if not collection:
            raise Http404
        collectionData = collection.contents()
        del collectionData["lastModified"]
    else:
        collectionData = None

    return render_template(request, 'edit_collection.html', None, {"initialData": collectionData})


def groups_redirect(request, group):
    """
    Redirect legacy groups URLs to collections.
    """
    if not group:
        return redirect("/collections")
    collection = Collection().load({"name": group.replace("-", " ")})
    if not collection:
        raise Http404

    param = "?tag={}".format(request.GET["tag"]) if "tag" in request.GET else ""
    url = "/collections/{}{}".format(collection.slug, param)
    return redirect(url)


@sanitize_get_params
def menu_page(request, props=None, page="", title="", desc=""):
    """
    View for any App page that can described with the `menuOpen` param in React
    """
    # Here we call props.update() and not a new dict because props are passed in from higher functions
    props = props if props else {}
    props.update({
        "initialMenu": page,
    })
    return render_template(request, 'base.html', props, {
        "title":          title,
        "desc":           desc,
        "canonical_url":  canonical_url(request),
    })


def _get_user_calendar_params(request):
    if request.user.is_authenticated:
        profile = UserProfile(user_obj=request.user)
        custom = profile.settings.get("textual_custom", "ashkenazi")
    else:
        custom = "ashkenazi" # this is default because this is the most complete data set
    return {"diaspora": request.diaspora, "custom": custom}


def texts_list(request):
    title = _("Sefaria: a Living Library of Jewish Texts Online")
    desc  = _("The largest free library of Jewish texts available to read online in Hebrew and English including Torah, Tanakh, Talmud, Mishnah, Midrash, commentaries and more.")
    return menu_page(request, page="navigation", title=title, desc=desc)


def calendars(request):
    title = _("Learning Schedules") + " | " + _(SITE_SETTINGS["LIBRARY_NAME"]["en"])
    desc  = _("Weekly Torah portions, Daf Yomi, and other schedules for Torah learning.")
    return menu_page(request, page="calendars", title=title, desc=desc)


@login_required
def saved(request):
    title = _("My Saved Content")
    desc = _("See your saved content on Sefaria")
    profile = UserProfile(user_obj=request.user)
    props = {"saved": {"loaded": True, "items": profile.get_history(saved=True, secondary=False, serialized=True, annotate=True, limit=20)}}
    return menu_page(request, props, page="saved", title=title, desc=desc)


def user_history(request):
    if request.user.is_authenticated:
        profile = UserProfile(user_obj=request.user)
        uhistory =  profile.get_history(secondary=False, serialized=True, annotate=True, limit=20) if profile.settings.get("reading_history", True) else []
    else:
        uhistory = _get_anonymous_user_history(request)
    props = {"userHistory": {"loaded": True, "items": uhistory}}
    title = _("My User History")
    desc = _("See your user history on Sefaria")
    return menu_page(request, props, page="history", title=title, desc=desc)


def updates(request):
    title = _("New Additions to the Sefaria Library")
    desc  = _("See texts, translations and connections that have been recently added to Sefaria.")
    return menu_page(request, page="updates", title=title, desc=desc)


@staff_member_required
def story_editor(request):
    title = _("Story Editor")
    return menu_page(request, page="story_editor", title=title)


@login_required
def user_stats(request):
    title = _("User Stats")
    return menu_page(request, page="user_stats", title=title)


@login_required
def notifications(request):
    # Notifications content is not rendered server side
    title = _("Sefaria Notifications")
    notifications = UserProfile(user_obj=request.user).recent_notifications()
    props = {
        "notifications": notifications.client_contents(),
    }
    return menu_page(request, props, page="notifications", title=title)


@staff_member_required
def modtools(request):
    title = _("Moderator Tools")
    return menu_page(request, page="modtools", title=title)


def canonical_url(request):
    if not SITE_SETTINGS["TORAH_SPECIFIC"]:
        return None

    path = request.get_full_path()
    if request.interfaceLang == "hebrew":
        host = "https://www.sefaria.org.il"
        # Default params for texts, text toc, and text category
        path = re.sub("\?lang=he(&aliyot=0)?$", "", path)
    else:
        host = "https://www.sefaria.org"
        # Default params for texts, text toc, and text category
        path = re.sub("\?lang=bi(&aliyot=0)?$", "", path)

    path = "" if path == "/" else path
    return host + path

"""
JSON - LD snippets for use in "rich snippets" - semantic markup.
"""
def _crumb(pos, id, name):
    return {
        "@type": "ListItem",
        "position": pos,
        "name": name,
        "item": {
            "@id": id,
        }}


def sheet_crumbs(request, sheet=None):
    from sefaria.helper.topic import get_top_topic
    if sheet is None:
        return ""
    short_lang = 'en' if request.interfaceLang == 'english' else 'he'
    main_topic = get_top_topic(sheet)
    if main_topic is None:  # crumbs make no sense if there are no topics on sheet
        return ""
    breadcrumbJsonList = [
        _crumb(1, "/topics", _("Topics")),
        _crumb(2, f"/topics/{main_topic.slug}", main_topic.get_primary_title(short_lang)),
        _crumb(3, f"/sheets/{sheet['id']}", _("Source Sheet"))
    ]
    return json.dumps({
        "@context": "http://schema.org",
        "@type": "BreadcrumbList",
        "itemListElement": breadcrumbJsonList
    })


def ld_cat_crumbs(request, cats=None, title=None, oref=None):
    """
    JSON - LD breadcrumbs(https://developers.google.com/search/docs/data-types/breadcrumbs)
    :param cats: List of category names
    :param title: String
    :return: serialized json-ld object, for inclusion in <script> tag.
    """

    if cats is None and title is None and oref is None:
        return ""

    # Fill in missing information
    if oref is not None:
        assert isinstance(oref, Ref)
        if cats is None:
            cats = oref.index.categories[:]
        if title is None:
            title = oref.index.title
    elif title is not None and cats is None:
        cats = library.get_index(title).categories[:]


    breadcrumbJsonList = [_crumb(1, "/texts", _("Texts"))]
    nextPosition = 2

    for i,c in enumerate(cats):
        name = hebrew_term(c) if request.interfaceLang == "hebrew" else c
        breadcrumbJsonList += [_crumb(nextPosition, "/texts/" + "/".join(cats[0:i+1]), name)]
        nextPosition += 1

    if title:
        name = hebrew_term(title) if request.interfaceLang == "hebrew" else title
        breadcrumbJsonList += [_crumb(nextPosition, "/" + title.replace(" ", "_"), name)]
        nextPosition += 1

        if oref and oref.index_node != oref.index.nodes:
            for snode in oref.index_node.ancestors()[1:] + [oref.index_node]:
                if snode.is_default():
                    continue
                name = snode.primary_title("he") if request.interfaceLang == "hebrew" else  snode.primary_title("en")
                breadcrumbJsonList += [_crumb(nextPosition, "/" + snode.ref().url(), name)]
                nextPosition += 1

        #todo: range?
        if oref and getattr(oref.index_node, "depth", None) and not oref.is_range():
            depth = oref.index_node.depth
            for i in range(len(oref.sections)):
                if request.interfaceLang == "english":
                    name = oref.index_node.sectionNames[i] + " " + oref.normal_section(i, "en")
                else:
                    name = hebrew_term(oref.index_node.sectionNames[i]) + " " + oref.normal_section(i, "he")
                breadcrumbJsonList += [_crumb(nextPosition, "/" + oref.context_ref(depth - i - 1).url(), name)]
                nextPosition += 1

    return json.dumps({
        "@context": "http://schema.org",
        "@type": "BreadcrumbList",
        "itemListElement": breadcrumbJsonList
    })


@ensure_csrf_cookie
@sanitize_get_params
def edit_text(request, ref=None, lang=None, version=None):
    """
    Opens a view directly to adding, editing or translating a given text.
    """
    if ref is not None:
        try:
            oref = Ref(ref)
            if oref.sections == []:
                # Only text name specified, let them chose section first
                initJSON = json.dumps({"mode": "add new", "newTitle": oref.normal()})
                mode = "Add"
            else:
                # Pull a particular section to edit
                version = version.replace("_", " ") if version else None
                #text = get_text(ref, lang=lang, version=version)
                text = TextFamily(Ref(ref), lang=lang, version=version).contents()
                text["mode"] = request.path.split("/")[1]
                mode = text["mode"].capitalize()
                text["edit_lang"] = lang if lang is not None else request.contentLang
                text["edit_version"] = version
                initJSON = json.dumps(text)
        except Exception as e:
            index = library.get_index(ref)
            if index:
                ref = None
                initJSON = json.dumps({"mode": "add new", "newTitle": index.contents()['title']})
    else:
        initJSON = json.dumps({"mode": "add new"})

    titles = json.dumps(library.full_title_list())
    page_title = "%s %s" % (mode, ref) if ref else "Add a New Text"

    return render_template(request,'edit_text.html', None, {
        'titles': titles,
        'initJSON': initJSON,
        'page_title': page_title,
    })

@ensure_csrf_cookie
@sanitize_get_params
def edit_text_info(request, title=None, new_title=None):
    """
    Opens the Edit Text Info page.
    """
    if title:
        # Edit Existing
        title = title.replace("_", " ")
        i = library.get_index(title)
        if not (request.user.is_staff or user_started_text(request.user.id, title)):
            return render_template(request,'static/generic.html', None, {
                "title": "Permission Denied",
                "content": "The Text Info for %s is locked.<br><br>Please email hello@sefaria.org if you believe edits are needed." % title
            })
        indexJSON = json.dumps(i.contents() if "toc" in request.GET else i.contents())
        versions = VersionSet({"title": title})
        text_exists = versions.count() > 0
        new = False
    elif new_title:
        # Add New
        new_title = new_title.replace("_", " ")
        try: # Redirect to edit path if this title already exists
            library.get_index(new_title)
            return redirect("/edit/textinfo/%s" % new_title)
        except BookNameError:
            pass
        indexJSON = json.dumps({"title": new_title})
        text_exists = False
        new = True

    return render_template(request,'edit_text_info.html', None, {
        'title': title,
         'indexJSON': indexJSON,
         'text_exists': text_exists,
         'new': new,
         'toc': library.get_toc()
     })

@ensure_csrf_cookie
@staff_member_required
def terms_editor(request, term=None):
    """
    Add/Editor a term using the JSON Editor.
    """
    if term is not None:
        existing_term = Term().load_by_title(term)
        data = existing_term.contents() if existing_term else {"name": term, "titles": []}
    else:
        return render_template(request,'static/generic.html', None, {
            "title": "Terms Editor",
            "content": "Please include the primary Term name in the URL to uses the Terms Editor."
        })

    dataJSON = json.dumps(data)
    return render_template(request,'edit_term.html', None, {
        'term': term,
        'dataJSON': dataJSON,
        'is_update': "true" if existing_term else "false"
    })


def interface_language_redirect(request, language):
    """
    Set the interfaceLang cookie, saves to UserProfile (if logged in)
    and redirects to `next` url param.
    """
    next = request.GET.get("next", "/")
    next = "/" if next == "undefined" else next

    for domain in DOMAIN_LANGUAGES:
        if DOMAIN_LANGUAGES[domain] == language and not request.get_host() in domain:
            next = domain + next
            next = next + ("&" if "?" in next else "?") + "set-language-cookie"
            break

    response = redirect(next)

    response.set_cookie("interfaceLang", language)
    if request.user.is_authenticated:
        p = UserProfile(id=request.user.id)
        p.settings["interface_language"] = language
        p.save()
    return response


@catch_error_as_json
@csrf_exempt
def modify_bulk_text_api(request, title):
    title = title.replace('_', ' ')
    if request.method == "POST":
        skip_links = request.GET.get("skip_links", False)
        count_after = int(request.GET.get("count_after", 0))
        j = request.POST.get("json")
        if not j:
            return jsonResponse({"error": "Missing 'json' parameter in post data."})
        t = json.loads(j)
        versionTitle = t['versionTitle']
        language = t['language']
        versionSource = t.get("versionSource", None)
        version = Version().load({"title": title, "versionTitle": versionTitle, "language": language})
        if version is None:
            return jsonResponse({"error": f"Version does not exist. Title: {title}, VTitle: {versionTitle}, Language: {language}"})

        def modify(uid):
            error_map = tracker.modify_bulk_text(uid, version, t['text_map'], vsource=versionSource, skip_links=skip_links, count_after=count_after)
            response = {"status": "ok"}
            if len(error_map) > 0:
                response["status"] = "some refs failed"
                response["ref_error_map"] = error_map
            return response

        if not request.user.is_authenticated:
            key = request.POST.get("apikey")
            if not key:
                return jsonResponse({"error": "You must be logged in or use an API key to save texts."})
            apikey = db.apikeys.find_one({"key": key})
            if not apikey:
                return jsonResponse({"error": "Unrecognized API key."})
            return jsonResponse(modify(apikey['uid']))
        else:
            @staff_member_required
            @csrf_protect
            def protected_post(request):
                return jsonResponse(modify(request.user.id))
            return protected_post(request)
    return jsonResponse({"error": "Unsupported HTTP method."}, callback=request.GET.get("callback", None))


@catch_error_as_json
@csrf_exempt
def texts_api(request, tref):
    oref = Ref(tref)

    if request.method == "GET":
        uref = oref.url()
        if uref and tref != uref:    # This is very similar to reader.reader_redirect subfunction, above.
            url = "/api/texts/" + uref
            response = redirect(iri_to_uri(url), permanent=True)
            params = request.GET.urlencode()
            response['Location'] += "?%s" % params if params else ""
            return response

        cb         = request.GET.get("callback", None)
        context    = int(request.GET.get("context", 1))
        commentary = bool(int(request.GET.get("commentary", False)))
        pad        = bool(int(request.GET.get("pad", 1)))
        versionEn  = request.GET.get("ven", None)
        firstAvailableRef = bool(int(request.GET.get("firstAvailableRef", False)))  # use first available ref, which may not be the same as oref
        if firstAvailableRef:
            temp_oref = oref.first_available_section_ref()
            oref = temp_oref or oref  # don't overwrite oref if first available section ref fails
        if versionEn:
            versionEn = versionEn.replace("_", " ")
        versionHe  = request.GET.get("vhe", None)
        if versionHe:
            versionHe = versionHe.replace("_", " ")
        layer_name = request.GET.get("layer", None)
        alts       = bool(int(request.GET.get("alts", True)))
        wrapLinks = bool(int(request.GET.get("wrapLinks", False)))
        wrapNamedEntities = bool(int(request.GET.get("wrapNamedEntities", False)))
        stripItags = bool(int(request.GET.get("stripItags", False)))
        multiple = int(request.GET.get("multiple", 0))  # Either undefined, or a positive integer (indicating how many sections forward) or negative integer (indicating backward)
        translationLanguagePreference = request.GET.get("transLangPref", None)  # as opposed to vlangPref, this refers to the actual lang of the text
        fallbackOnDefaultVersion = bool(int(request.GET.get("fallbackOnDefaultVersion", False)))

        def _get_text(oref, versionEn=versionEn, versionHe=versionHe, commentary=commentary, context=context, pad=pad,
                      alts=alts, wrapLinks=wrapLinks, layer_name=layer_name, wrapNamedEntities=wrapNamedEntities):
            text_family_kwargs = dict(version=versionEn, lang="en", version2=versionHe, lang2="he",
                                      commentary=commentary, context=context, pad=pad, alts=alts,
                                      wrapLinks=wrapLinks, stripItags=stripItags, wrapNamedEntities=wrapNamedEntities,
                                      translationLanguagePreference=translationLanguagePreference,
                                      fallbackOnDefaultVersion=fallbackOnDefaultVersion)
            try:
                text = TextFamily(oref, **text_family_kwargs).contents()
            except AttributeError as e:
                oref = oref.default_child_ref()
                text = TextFamily(oref, **text_family_kwargs).contents()
            except NoVersionFoundError as e:
                return {"error": str(e), "ref": oref.normal(), "enVersion": versionEn, "heVersion": versionHe}


            # TODO: what if pad is false and the ref is of an entire book? Should next_section_ref return None in that case?
            oref               = oref.padded_ref() if pad else oref
            try:
                text["next"]       = oref.next_section_ref().normal() if oref.next_section_ref() else None
                text["prev"]       = oref.prev_section_ref().normal() if oref.prev_section_ref() else None
            except AttributeError as e:
                # There are edge cases where the TextFamily call above works on a default node, but the next section call here does not.
                oref = oref.default_child_ref()
                text["next"] = oref.next_section_ref().normal() if oref.next_section_ref() else None
                text["prev"] = oref.prev_section_ref().normal() if oref.prev_section_ref() else None
            text["commentary"] = text.get("commentary", [])
            text["sheets"]     = get_sheets_for_ref(tref) if int(request.GET.get("sheets", 0)) else []

            if layer_name:
                layer = Layer().load({"urlkey": layer_name})
                if not layer:
                    raise InputError("Layer not found.")
                layer_content        = [format_note_object_for_client(n) for n in layer.all(tref=tref)]
                text["layer"]        = layer_content
                text["layer_name"]   = layer_name
                text["_loadSourcesFromDiscussion"] = True
            else:
                text["layer"] = []

            return text

        if not multiple or abs(multiple) == 1:
            text = _get_text(oref, versionEn=versionEn, versionHe=versionHe, commentary=commentary, context=context, pad=pad,
                             alts=alts, wrapLinks=wrapLinks, layer_name=layer_name)
            return jsonResponse(text, cb)
        else:
            # Return list of many sections
            assert multiple != 0
            direction = "next" if multiple > 0 else "prev"
            target_count = abs(multiple)

            current = 0
            texts = []

            while current < target_count:
                text = _get_text(oref, versionEn=versionEn, versionHe=versionHe, commentary=commentary, context=context, pad=pad,
                             alts=alts, wrapLinks=wrapLinks, layer_name=layer_name)
                texts += [text]
                if not text[direction]:
                    break
                oref = Ref(text[direction])
                current += 1

            return jsonResponse(texts, cb)

    if request.method == "POST":
        j = request.POST.get("json")
        if not j:
            return jsonResponse({"error": "Missing 'json' parameter in post data."})

        oref = oref.default_child_ref()  # Make sure we're on the textual child
        skip_links = request.GET.get("skip_links", False)
        count_after = int(request.GET.get("count_after", 0))

        if not request.user.is_authenticated:
            key = request.POST.get("apikey")
            if not key:
                return jsonResponse({"error": "You must be logged in or use an API key to save texts."})
            apikey = db.apikeys.find_one({"key": key})
            if not apikey:
                return jsonResponse({"error": "Unrecognized API key."})
            t = json.loads(j)
            tracker.modify_text(apikey["uid"], oref, t["versionTitle"], t["language"], t["text"], t["versionSource"], method="API", skip_links=skip_links, count_after=count_after)
            return jsonResponse({"status": "ok"})
        else:
            @csrf_protect
            def protected_post(request):
                t = json.loads(j)
                tracker.modify_text(request.user.id, oref, t["versionTitle"], t["language"], t["text"], t.get("versionSource", None), skip_links=skip_links, count_after=count_after)
                return jsonResponse({"status": "ok"})
            return protected_post(request)

    if request.method == "DELETE":
        versionEn = request.GET.get("ven", None)
        versionHe = request.GET.get("vhe", None)
        if not request.user.is_staff:
            return jsonResponse({"error": "Only moderators can delete texts."})
        if not (tref and (versionEn or versionHe)):
            return jsonResponse({"error": "To delete a text version please specifiy a text title, version title and language."})

        tref    = tref.replace("_", " ")
        if versionEn:
            versionEn = versionEn.replace("_", " ")
            v = Version().load({"title": tref, "versionTitle": versionEn, "language": "en"})

            if not v:
                return jsonResponse({"error": "Text version not found."})

            v.delete()
            record_version_deletion(tref, versionEn, "en", request.user.id)

            if USE_VARNISH:
                invalidate_linked(oref)
                invalidate_ref(oref, "en", versionEn)
        if versionHe:
            versionHe = versionHe.replace("_", " ")
            v = Version().load({"title": tref, "versionTitle": versionHe, "language": "he"})

            if not v:
                return jsonResponse({"error": "Text version not found."})

            v.delete()
            record_version_deletion(tref, versionHe, "he", request.user.id)

            if USE_VARNISH:
                invalidate_linked(oref)
                invalidate_ref(oref, "he", versionHe)

        return jsonResponse({"status": "ok"})

    return jsonResponse({"error": "Unsupported HTTP method."}, callback=request.GET.get("callback", None))

@catch_error_as_json
@csrf_exempt
def social_image_api(request, tref):
    lang = request.GET.get("lang", "en")
    if lang == "bi":
        lang = "en"
    version = request.GET.get("ven", None) if lang == "en" else request.GET.get("vhe", None)
    platform = request.GET.get("platform", "twitter")

    try:
        ref = Ref(tref)
        ref_str = ref.normal() if lang == "en" else ref.he_normal()

        if version:
            version = version.replace("_", " ")

        tf = TextFamily(ref, stripItags=True, lang=lang, version=version, context=0, commentary=False).contents()

        he = tf["he"] if type(tf["he"]) is list else [tf["he"]]
        en = tf["text"] if type(tf["text"]) is list else [tf["text"]]

        text = en if lang == "en" else he
        text = ' '.join(text)
        cat = tf["primary_category"]

    except:
        text = None
        cat = None
        ref_str = None


    res = make_img_http_response(text, cat, ref_str, lang, platform)

    return res


@catch_error_as_json
@csrf_exempt
def old_text_versions_api_redirect(request, tref, lang, version):
    url = "/api/texts/{}?v{}={}".format(tref, lang, version)
    response = redirect(iri_to_uri(url), permanent=True)
    params = request.GET.urlencode()
    response['Location'] += "&{}".format(params) if params else ""
    return response


def old_recent_redirect(request):
    return redirect("/texts/history", permanent=True)


@catch_error_as_json
def parashat_hashavua_api(request):
    callback = request.GET.get("callback", None)
    p = get_parasha(datetime.now(), request.diaspora)
    p["date"] = p["date"].isoformat()
    #p.update(get_text(p["ref"]))
    p.update(TextFamily(Ref(p["ref"])).contents())
    return jsonResponse(p, callback)


@catch_error_as_json
def table_of_contents_api(request):
    return jsonResponse(library.get_toc(), callback=request.GET.get("callback", None))


@catch_error_as_json
def search_autocomplete_redirecter(request):
    query = request.GET.get("q", "")
    topic_override = query.startswith('#')
    query = query[1:] if topic_override else query
    completions_dict = get_name_completions(query, 1, False, topic_override)
    ref = completions_dict['ref']
    object_data = completions_dict['object_data']
    if ref:
        response = redirect('/{}'.format(ref.url()), permanent=False)
    elif object_data is not None and object_data.get('type', '') in {'Topic', 'PersonTopic', 'AuthorTopic'}:
        response = redirect('/topics/{}'.format(object_data['key']), permanent=False)
    elif object_data is not None and object_data.get('type', '') == 'TocCategory':
        response = redirect('/{}'.format(object_data['key']), permanent=False)
    else:
        response = redirect('/search?q={}'.format(query), permanent=False)
    return response


@catch_error_as_json
def opensearch_suggestions_api(request):
    # see here for docs: http://www.opensearch.org/Specifications/OpenSearch/Extensions/Suggestions/1.1
    query = request.GET.get("q", "")
    completions_dict = get_name_completions(query, 5, False)
    ret_data = [
        query,
        completions_dict["completions"]
    ]
    return jsonResponse(ret_data, callback=request.GET.get("callback", None))


@catch_error_as_json
def text_titles_api(request):
    return jsonResponse({"books": library.full_title_list()}, callback=request.GET.get("callback", None))


@catch_error_as_json
@csrf_exempt
def index_node_api(request, title):
    pass

@catch_error_as_json
@csrf_exempt
def index_api(request, title, raw=False):
    """
    API for manipulating text index records (aka "Text Info")
    """
    if request.method == "GET":
        with_content_counts = bool(request.GET.get("with_content_counts", False))
        i = library.get_index(title).contents(raw=raw, with_content_counts=with_content_counts)

        if request.GET.get("with_related_topics", False):
            i["relatedTopics"] = get_topics_for_book(title, annotate=True)

        return jsonResponse(i, callback=request.GET.get("callback", None))

    if request.method == "POST":
        # use the update function if update is in the params
        func = tracker.update if request.GET.get("update", False) else tracker.add
        j = json.loads(request.POST.get("json"))
        if not j:
            return jsonResponse({"error": "Missing 'json' parameter in post data."})
        j["title"] = title.replace("_", " ")
        #todo: move this to texts_api, pass the changes down through the tracker and text chunk
        #if "versionTitle" in j:
        #    if j["versionTitle"] == "Sefaria Community Translation":
        #        j["license"] = "CC0"
        #        j["licenseVetter"] = True
        if not request.user.is_authenticated:
            key = request.POST.get("apikey")
            if not key:
                return jsonResponse({"error": "You must be logged in or use an API key to save texts."})
            apikey = db.apikeys.find_one({"key": key})
            if not apikey:
                return jsonResponse({"error": "Unrecognized API key."})
            return jsonResponse(func(apikey["uid"], Index, j, method="API", raw=raw).contents(raw=raw))
        else:
            title = j.get("oldTitle", j.get("title"))
            try:
                library.get_index(title)  # getting the index just to tell if it exists
                # Only allow staff and the person who submitted a text to edit
                if not request.user.is_staff and not user_started_text(request.user.id, title):
                   return jsonResponse({"error": "{} is protected from change.<br/><br/>See a mistake?<br/>Email hello@sefaria.org.".format(title)})
            except BookNameError:
                pass  # if this is a new text, allow any logged in user to submit
        @csrf_protect
        def protected_index_post(request):
            return jsonResponse(
                func(request.user.id, Index, j, raw=raw).contents(raw=raw)
            )
        return protected_index_post(request)

    if request.method == "DELETE":
        if not request.user.is_staff:
            return jsonResponse({"error": "Only moderators can delete texts indices."})

        title = title.replace("_", " ")

        i = library.get_index(title)

        i.delete()
        record_index_deletion(title, request.user.id)

        return jsonResponse({"status": "ok"})

    return jsonResponse({"error": "Unsupported HTTP method."}, callback=request.GET.get("callback", None))


@catch_error_as_json
@json_response_decorator
@django_cache(default_on_miss = True)
def bare_link_api(request, book, cat):
    if request.method == "GET":
        resp = get_book_link_collection(book, cat)
        return resp

    elif request.method == "POST":
        return {"error": "Not implemented."}


@catch_error_as_json
@json_response_decorator
@django_cache(default_on_miss = True)
def link_count_api(request, cat1, cat2):
    """
    Return a count document with the number of links between every text in cat1 and every text in cat2
    """
    if request.method == "GET":
        resp = get_link_counts(cat1, cat2)
        return resp

    elif request.method == "POST":
        return {"error": "Not implemented."}


@catch_error_as_json
def word_count_api(request, title, version, language):
    if request.method == "GET":
        counts = VersionSet({"title": title, "versionTitle": version, "language": language}).word_count()
        resp = jsonResponse({"wordCount": counts}, callback=request.GET.get("callback", None))
        return resp

    elif request.method == "POST":
        return jsonResponse({"error": "Not implemented."})


@catch_error_as_json
def counts_api(request, title):
    """
    API for retrieving the counts document for a given text node.
    :param title: A valid node title
    """
    title = title.replace("_", " ")

    if request.method == "GET":
        return jsonResponse(StateNode(title).contents(), callback=request.GET.get("callback", None))

    elif request.method == "POST":
        if not request.user.is_staff:
            return jsonResponse({"error": "Not permitted."})

        if "update" in request.GET:
            flag = request.GET.get("flag", None)
            if not flag:
                return jsonResponse({"error": "'flag' parameter missing."})
            val = request.GET.get("val", None)
            val = True if val == "true" else False

            vs = VersionState(title)
            if not vs:
                raise InputError("State not found for : {}".format(title))
            vs.set_flag(flag, val).save()

            return jsonResponse({"status": "ok"})

        return jsonResponse({"error": "Not implemented."})

@catch_error_as_json
def shape_api(request, title):
    """
    API for retrieving a shape document for a given text or category.
    For simple texts, returns a dict with keys:
	{
		"section": Category immediately above book
		"heTitle": Hebrew title of node
		"length": Number of chapters
		"chapters": List of Chapter Lengths (think about depth 1 & 3)
		"title": English title of node
		"book": English title of Book
	}
    For complex texts or categories, returns a list of dicts.
    :param title: A valid node title or a path to a category, separated by /.

    "depth" parameter is DEPRECATED. I don't believe it's used but if so, below is the old documenation for it
    The "depth" parameter in the query string indicates how many levels in the category tree to descend.  Default is 2.
    If depth == 0, descends to end of tree

    The "dependents" parameter, if true, includes dependent texts.  By default, they are filtered out.
    """
    from sefaria.model.category import TocCollectionNode

    def _simple_shape(snode):
        sn = StateNode(snode=snode)
        shape = sn.var("all", "shape")

        return {
            "section": snode.index.categories[-1],
            "heTitle": snode.full_title("he"),
            "title": snode.full_title("en"),
            "length": len(shape) if isinstance(shape, list) else 1,  # hmmmm
            "chapters": shape,
            "book": snode.index.title,
            "heBook": snode.index.get_title(lang="he"),
        }

    def _collapse_book_leaf_shapes(leaf_shapes):
        """Groups leaf node shapes for a single book into one object so that resulting list corresponds 1:1 to books"""
        if type(leaf_shapes) != list:
            return leaf_shapes

        results = []
        prev_shape = None
        complex_book_in_progress = None

        for shape in leaf_shapes:
            if prev_shape and prev_shape["book"] != shape["book"]:
                if complex_book_in_progress:
                    results.append(complex_book_in_progress)
                    complex_book_in_progress = None
                else:
                    results.append(prev_shape)
            elif prev_shape:
                complex_book_in_progress = complex_book_in_progress or {
                    "isComplex": True,
                    "section": prev_shape["section"],
                    "length": prev_shape["length"],
                    "chapters": [prev_shape],
                    "book": prev_shape["book"],
                    "heBook": prev_shape["heBook"],
                }
                complex_book_in_progress["chapters"].append(shape)
                complex_book_in_progress["length"] += shape["length"]
            prev_shape = shape

        results.append(complex_book_in_progress or prev_shape)

        return results

    title = title.replace("_", " ")

    if request.method == "GET":
        sn = library.get_schema_node(title, "en")

        # Leaf Node
        if sn and not sn.children:
            res = [_simple_shape(sn)]

        # Branch Node
        elif sn and sn.children:
            res = [_simple_shape(n) for n in sn.get_leaf_nodes()]

        # Category
        else:
            cat_list = title.split("/")
            depth = request.GET.get("depth", 2)
            include_dependents = request.GET.get("dependents", False)
            indexes = []
            if len(cat_list) == 1:
                # try as corpus
                indexes = library.get_indexes_in_corpus(cat_list[0], include_dependant=include_dependents, full_records=True)
            if len(indexes) == 0:
                cat = library.get_toc_tree().lookup(cat_list)  # just used for validating that the cat exists
                if not cat:
                    res = {"error": "No index or category found to match {}".format(title)}
                    return jsonResponse(res, callback=request.GET.get("callback", None))
                indexes = library.get_indexes_in_category_path(cat_list, include_dependant=include_dependents, full_records=True)

            res = [_simple_shape(jan) for index in indexes for jan in index.nodes.get_leaf_nodes()]

        res = _collapse_book_leaf_shapes(res)
        return jsonResponse(res, callback=request.GET.get("callback", None))



@catch_error_as_json
def text_preview_api(request, title):
    """
    API for retrieving a document that gives preview text (first characters of each section)
    for text 'title'
    """
    oref = Ref(title)
    response = oref.index.contents()
    response['node_title'] = oref.index_node.full_title()

    def get_preview(prev_oref):
        text = TextFamily(prev_oref, pad=False, commentary=False)

        if prev_oref.index_node.depth == 1:
            # Give deeper previews for texts with depth 1 (boring to look at otherwise)
            text.text, text.he = [[i] for i in text.text], [[i] for i in text.he]
        preview = text_preview(text.text, text.he) if (text.text or text.he) else []
        return preview if isinstance(preview, list) else [preview]

    if not oref.index_node.has_children():
        response['preview'] = get_preview(oref)
    elif oref.index_node.has_default_child():
        r = oref.index_node.get_default_child().ref()  # Get ref through ref() to get default leaf node and avoid getting parent node
        response['preview'] = get_preview(r)

    return jsonResponse(response, callback=request.GET.get("callback", None))


def revarnish_link(link):
    if USE_VARNISH:
        for ref in link.refs:
            invalidate_ref(Ref(ref), purge=True)


@catch_error_as_json
@csrf_exempt
def links_api(request, link_id_or_ref=None):
    """
    API for textual links.
    Currently also handles post notes.
    #TODO: can we distinguish between a link_id (mongo id) for POSTs and a ref for GETs?
    """

    def _internal_do_post(request, link, uid, **kwargs):
        func = tracker.update if "_id" in link else tracker.add
        # use the correct function if params indicate this is a note save
        # func = save_note if "type" in j and j["type"] == "note" else save_link
        #obj = func(apikey["uid"], model.Link, link, **kwargs)
        obj = func(uid, Link, link, **kwargs)
        try:
            if USE_VARNISH:
                revarnish_link(obj)
        except Exception as e:
            logger.error(e)
        return format_object_for_client(obj)

    def _internal_do_delete(request, link_id_or_ref, uid):
        obj = tracker.delete(uid, Link, link_id_or_ref, callback=revarnish_link)
        return obj

    if request.method == "GET":
        callback=request.GET.get("callback", None)
        if link_id_or_ref is None:
            return jsonResponse({"error": "Missing text identifier"}, callback)
        #The Ref instanciation is just to validate the Ref and let an error bubble up.
        #TODO is there are better way to validate the ref from GET params?
        Ref(link_id_or_ref)
        with_text = int(request.GET.get("with_text", 1))
        with_sheet_links = int(request.GET.get("with_sheet_links", 0))
        return jsonResponse(get_links(link_id_or_ref, with_text=with_text, with_sheet_links=with_sheet_links), callback)

    if not request.user.is_authenticated:
        delete_query = QueryDict(request.body)
        key = delete_query.get("apikey") #key = request.POST.get("apikey")
        if not key:
            return jsonResponse({"error": "You must be logged in or use an API key to add, edit or delete links."})
        apikey = db.apikeys.find_one({"key": key})
        if not apikey:
            return jsonResponse({"error": "Unrecognized API key."})
        uid = apikey["uid"]
        kwargs = {"method": "API"}
        user = User.objects.get(id=apikey["uid"])
    else:
        user = request.user
        uid = request.user.id
        kwargs = {}
        _internal_do_post = csrf_protect(_internal_do_post)
        _internal_do_delete = staff_member_required(csrf_protect(_internal_do_delete))

    if request.method == "POST":
        j = request.POST.get("json")
        if not j:
            return jsonResponse({"error": "Missing 'json' parameter in post data."})

        j = json.loads(j)
        skip_check = request.GET.get("skip_lang_check", 0)
        override_preciselink = request.GET.get("override_preciselink", 0)
        if isinstance(j, list):
            res = []
            for i in j:
                try:
                    if skip_check:
                        i["_skip_lang_check"] = True
                    if override_preciselink:
                        i["_override_preciselink"] = True
                    retval = _internal_do_post(request, i, uid, **kwargs)
                    res.append({"status": "ok. Link: {} | {} Saved".format(retval["ref"], retval["anchorRef"])})
                except Exception as e:
                    res.append({"error": "Link: {} | {} Error: {}".format(i["refs"][0], i["refs"][1], str(e))})

            try:
                res_slice = request.GET.get("truncate_response", None)
                if res_slice:
                    res_slice = int(res_slice)
            except Exception as e:
                res_slice = None
            return jsonResponse(res[:res_slice])
        else:
            if skip_check:
                j["_skip_lang_check"] = True
            return jsonResponse(_internal_do_post(request, j, uid, **kwargs))

    if request.method == "DELETE":
        if not link_id_or_ref:
            return jsonResponse({"error": "No link id given for deletion."})

        if not user.is_staff:
            return jsonResponse({"error": "Only Sefaria Moderators can delete links."})

        try:
            ref = Ref(link_id_or_ref)
        except InputError as e:
            if ObjectId.is_valid(link_id_or_ref):
                # link_id_or_ref is id so just delete this link
                retval = _internal_do_delete(request, link_id_or_ref, uid)
                return jsonResponse(retval)
            else:
                return jsonResponse({"error": "{} is neither a valid Ref nor a valid Mongo ObjectID. {}".format(link_id_or_ref, e)})

        ls = LinkSet(ref)
        if ls.count() == 0:
            return jsonResponse({"error": "No links found for {}".format(ref)})

        results = []
        for l in ls:
            link_id = str(l._id)
            refs = l.refs
            try:
                retval = _internal_do_delete(request, link_id, uid)
                if "error" in retval:
                    raise Exception(retval["error"])
                else:
                    results.append({"status": "ok. Link: {} | {} Deleted".format(refs[0], refs[1])})
            except Exception as e:
                results.append({"error": "Link: {} | {} Error: {}".format(refs[0], refs[1], str(e))})

        return jsonResponse(results)


    return jsonResponse({"error": "Unsupported HTTP method."})


@catch_error_as_json
@csrf_exempt
def link_summary_api(request, ref):
    """
    Returns a summary of links available for ref.
    """
    oref    = Ref(ref)
    summary = oref.linkset().summary(oref)
    return jsonResponse(summary, callback=request.GET.get("callback", None))


@catch_error_as_json
@csrf_exempt
def notes_api(request, note_id_or_ref):
    """
    API for user notes.
    A call to this API with GET returns the list of public notes and private notes belong to the current user on this Ref.
    """
    if request.method == "GET":
        creds = user_credentials(request)
        if not note_id_or_ref:
            raise Http404
        oref = Ref(note_id_or_ref)
        cb = request.GET.get("callback", None)
        private = request.GET.get("private", False)
        res = get_notes(oref, uid=creds["user_id"], public=(not private))
        return jsonResponse(res, cb)

    if request.method == "POST":
        j = request.POST.get("json")
        if not j:
            return jsonResponse({"error": "Missing 'json' parameter in post data."})
        note = json.loads(j)

        if "refs" in note:
            # If data was posted with an array or refs, squish them into one
            # This assumes `refs` are sequential.
            note["ref"] = Ref(note["refs"][0]).to(Ref(note["refs"][-1])).normal()
            del note["refs"]

        func = tracker.update if "_id" in note else tracker.add
        if "_id" in note:
            note["_id"] = ObjectId(note["_id"])
        if not request.user.is_authenticated:
            key = request.POST.get("apikey")
            if not key:
                return jsonResponse({"error": "You must be logged in or use an API key to add, edit or delete links."})

            apikey = db.apikeys.find_one({"key": key})
            if not apikey:
                return jsonResponse({"error": "Unrecognized API key."})
            note["owner"] = apikey["uid"]
            response = format_object_for_client(
                func(apikey["uid"], Note, note, method="API")
            )
        else:
            note["owner"] = request.user.id
            @csrf_protect
            def protected_note_post(req):
                resp = format_object_for_client(
                    func(req.user.id, Note, note)
                )
                return resp
            response = protected_note_post(request)
        if request.POST.get("layer", None):
            layer = Layer().load({"urlkey": request.POST.get("layer")})
            if not layer:
                raise InputError("Layer not found.")
            else:
                # Create notifications for this activity
                path = "/" + note["ref"] + "?layer=" + layer.urlkey
                if ObjectId(response["_id"]) not in layer.note_ids:
                # only notify for new notes, not edits
                    for uid in layer.listeners():
                        if request.user.id == uid:
                            continue
                        n = Notification({"uid": uid})
                        n.make_discuss(adder_id=request.user.id, discussion_path=path)
                        n.save()
                layer.add_note(response["_id"])
                layer.save()

        return jsonResponse(response)

    if request.method == "DELETE":
        if not request.user.is_authenticated:
            return jsonResponse({"error": "You must be logged in to delete notes."})
        return jsonResponse(
            tracker.delete(request.user.id, Note, note_id_or_ref)
        )

    return jsonResponse({"error": "Unsupported HTTP method."})


@api_view(["GET"])
@catch_error_as_json
def all_notes_api(request):

    private = request.GET.get("private", False)
    if private:
        if not request.user.is_authenticated:
            res = {"error": "You must be logged in to access you notes."}
        else:
            res = [note.contents(with_string_id=True) for note in NoteSet({"owner": request.user.id}, sort=[("_id", -1)]) ]
    else:
        resr = {"error": "Not implemented."}
    return jsonResponse(res, callback=request.GET.get("callback", None))


@catch_error_as_json
def related_api(request, tref):
    """
    Single API to bundle available content related to `tref`.
    """
    if request.GET.get("private", False) and request.user.is_authenticated:
        oref = Ref(tref)
        response = {
            "sheets": get_sheets_for_ref(tref, uid=request.user.id),
            "notes": get_notes(oref, uid=request.user.id, public=False)
        }
    elif request.GET.get("private", False) and not request.user.is_authenticated:
        response = {"error": "You must be logged in to access private content."}
    else:
        response = {
            "links": get_links(tref, with_text=False, with_sheet_links=request.GET.get("with_sheet_links", False)),
            "sheets": get_sheets_for_ref(tref),
            "notes": [],  # get_notes(oref, public=True) # Hiding public notes for now
            "webpages": get_webpages_for_ref(tref),
            "topics": get_topics_for_ref(tref, annotate=True),
            "manuscripts": ManuscriptPageSet.load_set_for_client(tref),
            "media": get_media_for_ref(tref),
        }
        for value in response.values():
            for item in value:
                if 'expandedRefs' in item:
                    del item['expandedRefs']
    return jsonResponse(response, callback=request.GET.get("callback", None))


@catch_error_as_json
def versions_api(request, tref):
    """
    API for retrieving available text versions list of a ref.
    """
    oref = Ref(tref)
    versions = oref.version_list()

    return jsonResponse(versions, callback=request.GET.get("callback", None))


@catch_error_as_json
def version_status_api(request):
    res = []
    for v in VersionSet():
        try:
            res.append({
                "id": str(v._id),
                "title": v.title,
                "version": v.versionTitle,
                "language": v.language,
                "categories": v.get_index().categories,
                "wordcount": v.word_count()
            })
        except Exception:
            pass
    return jsonResponse(sorted(res, key = lambda x: x["title"] + x["version"]), callback=request.GET.get("callback", None))




@json_response_decorator
@django_cache(default_on_miss = True)
def version_status_tree_api(request, lang=None):
    return library.simplify_toc(lang=lang)


@sanitize_get_params
def visualize_library(request, lang=None, cats=None):

    template_vars = {"lang": lang or "",
                     "cats": json.dumps(cats.replace("_", " ").split("/") if cats else [])}

    return render_template(request,'visual_library.html', None, template_vars)


def visualize_toc(request):
    return render_template(request,'visual_toc.html', None, {})


def visualize_parasha_colors(request):
    return render_template(request,'visual_parasha_colors.html', None, {})


def visualize_links_through_rashi(request):
    level = request.GET.get("level", 1)
    json_file = "../static/files/torah_rashi_torah.json" if level == 1 else "../static/files/tanach_rashi_tanach.json"
    return render_template(request,'visualize_links_through_rashi.html', None, {"json_file": json_file})

def talmudic_relationships(request):
    json_file = "../static/files/talmudic_relationships_data.json"
    return render_template(request,'talmudic_relationships.html', None, {"json_file": json_file})

def sefer_hachinukh_mitzvot(request):
    csv_file = "../static/files/mitzvot.csv"
    return render_template(request,'sefer_hachinukh_mitzvot.html', None, {"csv": csv_file})

def unique_words_viz(request):
    csv_file = "../static/files/commentators_torah_unique_words.csv"
    return render_template(request,'unique_words_viz.html', None, {"csv": csv_file})

@catch_error_as_json
def set_lock_api(request, tref, lang, version):
    """
    API to set an edit lock on a text segment.
    """
    user = request.user.id if request.user.is_authenticated else 0
    set_lock(Ref(tref).normal(), lang, version.replace("_", " "), user)
    return jsonResponse({"status": "ok"})


@catch_error_as_json
def release_lock_api(request, tref, lang, version):
    """
    API to release the edit lock on a text segment.
    """
    release_lock(Ref(tref).normal(), lang, version.replace("_", " "))
    return jsonResponse({"status": "ok"})


@catch_error_as_json
def check_lock_api(request, tref, lang, version):
    """
    API to check whether a text segment currently has an edit lock.
    """
    locked = check_lock(Ref(tref).normal(), lang, version.replace("_", " "))
    return jsonResponse({"locked": locked})


@catch_error_as_json
def lock_text_api(request, title, lang, version):
    """
    API for locking or unlocking a text as a whole.
    To unlock, include the URL parameter "action=unlock"
    """
    if not request.user.is_staff:
        return jsonResponse({"error": "Only Sefaria Moderators can lock texts."})

    title   = title.replace("_", " ")
    version = version.replace("_", " ")
    vobj = Version().load({"title": title, "language": lang, "versionTitle": version})

    if request.GET.get("action", None) == "unlock":
        vobj.status = None
    else:
        vobj.status = "locked"

    vobj.save()
    return jsonResponse({"status": "ok"})


@catch_error_as_json
@csrf_exempt
def flag_text_api(request, title, lang, version):
    """
    API for manipulating attributes of versions.
    versionTitle changes are handled with an attribute called `newVersionTitle`

    Non-Identifying attributes handled:
        versionSource, versionNotes, license, priority, digitizedBySefaria

    `language` attributes are not handled.
    """
    _attributes_to_save = Version.optional_attrs + ["versionSource"]

    if not request.user.is_authenticated:
        key = request.POST.get("apikey")
        if not key:
            return jsonResponse({"error": "You must be logged in or use an API key to perform this action."})
        apikey = db.apikeys.find_one({"key": key})
        if not apikey:
            return jsonResponse({"error": "Unrecognized API key."})
        user = User.objects.get(id=apikey["uid"])
        if not user.is_staff:
            return jsonResponse({"error": "Only Sefaria Moderators can flag texts."})

        flags = json.loads(request.POST.get("json"))
        title   = title.replace("_", " ")
        version = version.replace("_", " ")
        vobj = Version().load({"title": title, "language": lang, "versionTitle": version})
        if flags.get("newVersionTitle"):
            vobj.versionTitle = flags.get("newVersionTitle")
        for flag in _attributes_to_save:
            if flag in flags:
                setattr(vobj, flag, flags[flag])
        vobj.save()
        return jsonResponse({"status": "ok"})
    elif request.user.is_staff:
        @csrf_protect
        def protected_post(request, title, lang, version):
            flags = json.loads(request.POST.get("json"))
            title   = title.replace("_", " ")
            version = version.replace("_", " ")
            vobj = Version().load({"title": title, "language": lang, "versionTitle": version})
            if flags.get("newVersionTitle"):
                vobj.versionTitle = flags.get("newVersionTitle")
            for flag in _attributes_to_save:
                if flag in flags:
                    setattr(vobj, flag, flags[flag])
            vobj.save()
            return jsonResponse({"status": "ok"})
        return protected_post(request, title, lang, version)
    else:
        return jsonResponse({"error": "Unauthorized"})


@catch_error_as_json
@csrf_exempt
def tag_category_api(request, path=None):
    if request.method == "GET":
        if not path or path == "index":
            categories = TopicSet({"isTopLevelDisplay": True}, sort=[("displayOrder", 1)])
        else:
            from sefaria.model.abstract import SluggedAbstractMongoRecord
            slug = SluggedAbstractMongoRecord.normalize_slug(path)
            topic = Topic.init(slug)
            if not topic:
                categories = []
            else:
                links = topic.link_set(query_kwargs={"linkType": "displays-under", "toTopic": slug})
                categories = [Topic.init(l.topic) for l in links]
                categories.sort(key=lambda x: getattr(x, 'displayOrder', 10000))

        category_names = [{
            "tag":   category.get_primary_title('en'),
            "heTag": category.get_primary_title("he"),
            "slug":  category.slug
        } for category in categories]
        return jsonResponse(category_names)




@catch_error_as_json
@csrf_exempt
def category_api(request, path=None):
    """
    API for looking up categories and adding Categories to the Category collection.
    GET takes a category path on the URL.  Returns the category specified.
       e.g. "api/category/Tanakh/Torah"
       If the category is not found, it will return "error" in a json object.
       It will also attempt to find the closest parent.  If found, it will include "closest_parent" alongside "error".
    POST takes no arguments on the URL.  Takes complete category as payload.  Category must not already exist.  Parent of category must exist.
    """
    if request.method == "GET":
        if not path:
            return jsonResponse({"error": "Please provide category path."})
        cats = path.split("/")
        cat = Category().load({"path": cats})
        if cat:
            return jsonResponse(cat.contents())
        else:
            for i in range(len(cats) - 1, 0, -1):
                cat = Category().load({"path": cats[:i]})
                if cat:
                    return jsonResponse({"error": "Category not found", "closest_parent": cat.contents()})
        return jsonResponse({"error": "Category not found"})

    if request.method == "POST":
        def _internal_do_post(request, cat, uid, **kwargs):
            return tracker.add(uid, Category, cat, **kwargs).contents()

        if not request.user.is_authenticated:
            key = request.POST.get("apikey")
            if not key:
                return jsonResponse({"error": "You must be logged in or use an API key to add or delete categories."})
            apikey = db.apikeys.find_one({"key": key})
            if not apikey:
                return jsonResponse({"error": "Unrecognized API key."})
            user = User.objects.get(id=apikey["uid"])
            if not user.is_staff:
                return jsonResponse({"error": "Only Sefaria Moderators can add or delete categories."})
            uid = apikey["uid"]
            kwargs = {"method": "API"}
        elif request.user.is_staff:
            uid = request.user.id
            kwargs = {}
            _internal_do_post = csrf_protect(_internal_do_post)
        else:
            return jsonResponse({"error": "Only Sefaria Moderators can add or delete categories."})

        j = request.POST.get("json")
        if not j:
            return jsonResponse({"error": "Missing 'json' parameter in post data."})
        j = json.loads(j)
        if "path" not in j:
            return jsonResponse({"error": "'path' is a required attribute"})
        if Category().load({"path": j["path"]}):
            return jsonResponse({"error": "Category {} already exists.".format(", ".join(j["path"]))})
        if not Category().load({"path": j["path"][:-1]}):
            return jsonResponse({"error": "No parent category found: {}".format(", ".join(j["path"][:-1]))})
        return jsonResponse(_internal_do_post(request, j, uid, **kwargs))

    if request.method == "DELETE":
        return jsonResponse({"error": "Unsupported HTTP method."})  # TODO: support this?

    return jsonResponse({"error": "Unsupported HTTP method."})


@catch_error_as_json
@csrf_exempt
def calendars_api(request):
    if request.method == "GET":
        import datetime
        diaspora = request.GET.get("diaspora", "1")
        custom = request.GET.get("custom", None)
        zone_name = request.GET.get("timezone", timezone.get_current_timezone_name())

        try:
            zone = pytz.timezone(zone_name)
        except pytz.exceptions.UnknownTimeZoneError as e:
            return jsonResponse({"error": "Unknown 'timezone' value: '%s'." % zone_name})

        try:
            year = int(request.GET.get("year", None))
            month = int(request.GET.get("month", None))
            day = int(request.GET.get("day", None))
            # If a user is asking the API for a specific date there's really no reason to specify a timezone.
            # The user also doesnt expect the date to get mangled by the default timzone which might implicitly set it back a day
            datetimeobj = datetime.datetime(year, month, day, tzinfo=pytz.timezone("UTC"))
        except Exception as e:
            datetimeobj = timezone.localtime(timezone.now(), timezone=zone)

        if diaspora not in ["0", "1"]:
            return jsonResponse({"error": "'Diaspora' parameter must be 1 or 0."})
        else:
            diaspora = True if diaspora == "1" else False
            calendars = get_all_calendar_items(datetimeobj, diaspora=diaspora, custom=custom)
            return jsonResponse({"date": datetimeobj.date().isoformat(),
                                 "timezone" : datetimeobj.tzinfo.zone,
                                 "calendar_items": calendars},
                                callback=request.GET.get("callback", None))


@catch_error_as_json
@csrf_exempt
def parasha_next_read_api(request, parasha):
    """
    Get info on when `parasha` is next read.
    Returns JSON with Haftarahs read and date of when this parasha is next read
    :param request:
    :return:
    """
    from sefaria.utils.calendars import parashat_hashavua_and_haftara
    if request.method == "GET":
        datetimeobj = timezone.localtime(timezone.now())
        return jsonResponse(parashat_hashavua_and_haftara(datetimeobj, request.diaspora, parasha=parasha, ret_type='dict'))


@catch_error_as_json
@csrf_exempt
def terms_api(request, name):
    """
    API for adding a Term to the Term collection.
    This is mainly to be used for adding hebrew internationalization language for section names, categories and commentators
    """
    if request.method == "GET":
        term = Term().load({'name': name}) or Term().load_by_title(name)
        if term is None:
            return jsonResponse({"error": "Term does not exist."})
        else:
            return jsonResponse(term.contents(), callback=request.GET.get("callback", None))

    if request.method in ("POST", "DELETE"):
        def _internal_do_post(request, uid):
            t = Term().load({'name': name}) or Term().load_by_title(name)
            if request.method == "POST":
                term = request.POST.get("json")
                if not term:
                    return {"error": "Missing 'json' parameter in POST data."}
                term = json.loads(term)
                if t and not request.GET.get("update"):
                    return {"error": "Term already exists."}
                elif t and request.GET.get("update"):
                    term["_id"] = t._id

                func = tracker.update if request.GET.get("update", False) else tracker.add
                return func(uid, Term, term, **kwargs).contents()

            elif request.method == "DELETE":
                if not t:
                    return {"error": 'Term "%s" does not exist.' % name}
                return tracker.delete(uid, Term, t._id)

        if not request.user.is_authenticated:
            key = request.POST.get("apikey")
            if not key:
                return jsonResponse({"error": "You must be logged in or use an API key to add, edit or delete terms."})
            apikey = db.apikeys.find_one({"key": key})
            if not apikey:
                return jsonResponse({"error": "Unrecognized API key."})
            user = User.objects.get(id=apikey["uid"])
            if not user.is_staff:
                return jsonResponse({"error": "Only Sefaria Moderators can add or edit terms."})
            uid = apikey["uid"]
            kwargs = {"method": "API"}
        elif request.user.is_staff:
            uid = request.user.id
            kwargs = {}
            _internal_do_post = csrf_protect(_internal_do_post)
        else:
            return jsonResponse({"error": "Only Sefaria Moderators can add or edit terms."})

        return jsonResponse(_internal_do_post(request, uid))

    return jsonResponse({"error": "Unsupported HTTP method."})


def get_name_completions(name, limit, ref_only, topic_override=False):
    lang = "he" if is_hebrew(name) else "en"
    completer = library.ref_auto_completer(lang) if ref_only else library.full_auto_completer(lang)
    object_data = None
    ref = None
    topic = None
    if topic_override:
        topic_set = TopicSet({"titles.text": re.compile(fr'^{re.escape(name)}$', flags=re.IGNORECASE)}, sort=[("numSources", -1)], limit=1)
        if topic_set.count() > 0:
            topic = topic_set.array()[0]
    try:
        ref = Ref(name)
        inode = ref.index_node
        if isinstance(inode, SheetLibraryNode):
            ref = None
            raise InputError

        # Find possible dictionary entries.  This feels like a messy way to do this.  Needs a refactor.
        if inode.is_virtual and inode.parent and getattr(inode.parent, "lexiconName", None) in library._lexicon_auto_completer:
            base_title = inode.parent.full_title()
            lexicon_ac = library.lexicon_auto_completer(inode.parent.lexiconName)
            t = [base_title + ", " + t[1] for t in lexicon_ac.items(inode.word)[:limit or None]]
            completions = list(OrderedDict.fromkeys(t))  # filter out dupes
            completion_objects = [o for n in completions for o in lexicon_ac.get_data(n)]

        else:
            completions, completion_objects = completer.complete(name, limit)
            object_data = completer.get_object(name)

    except DictionaryEntryNotFoundError as e:
        # A dictionary beginning, but not a valid entry
        lexicon_ac = library.lexicon_auto_completer(e.lexicon_name)
        t = [e.base_title + ", " + t[1] for t in lexicon_ac.items(e.word)[:limit or None]]
        completions = list(OrderedDict.fromkeys(t))  # filter out dupes
        completion_objects = [o for n in completions for o in lexicon_ac.get_data(n)]
    except InputError:  # Not a Ref
        completions, completion_objects = completer.complete(name, limit)
        object_data = completer.get_object(name)

    return {
        "completions": completions,
        "completion_objects": completion_objects,
        "lang": lang,
        "object_data": object_data,
        "ref": ref,
        "topic": topic,
    }


@catch_error_as_json
def topic_completion_api(request, topic):
    LIMIT = int(request.GET.get("limit", 10))
    result = library.topic_auto_completer().complete(topic, limit=LIMIT)
    return jsonResponse(result)


@catch_error_as_json
def name_api(request, name):
    if request.method != "GET":
        return jsonResponse({"error": "Unsupported HTTP method."})
    topic_override = name.startswith('#')
    name = name[1:] if topic_override else name
    # Number of results to return.  0 indicates no limit
    LIMIT = int(request.GET.get("limit", 10))
    ref_only = request.GET.get("ref_only", False)
    completions_dict = get_name_completions(name, LIMIT, ref_only, topic_override)
    ref = completions_dict["ref"]
    topic = completions_dict["topic"]
    d = {
        "lang": completions_dict["lang"],
        "is_ref": False,
        "completions": completions_dict["completions"],
        "completion_objects": completions_dict["completion_objects"],
    }
    if ref:
        inode = ref.index_node
        d.update({
            "is_ref": True,
            "is_book": ref.is_book_level(),
            "is_node": len(ref.sections) == 0,
            "is_section": ref.is_section_level(),
            "is_segment": ref.is_segment_level(),
            "is_range": ref.is_range(),
            "type": "ref",
            "ref": ref.normal(),
            "url": ref.url(),
            "index": ref.index.title,
            "book": ref.book,
            "internalSections": ref.sections,
            "internalToSections": ref.toSections,
            "sections": ref.normal_sections(),  # this switch is to match legacy behavior of parseRef
            "toSections": ref.normal_toSections(),
            # todo: ADD textual completions as well (huh?)
            "examples": []
        })
        if inode.has_numeric_continuation():
            inode = inode.get_default_child() if inode.has_default_child() else inode
            d["sectionNames"] = inode.sectionNames
            d["heSectionNames"] = list(map(hebrew_term, inode.sectionNames))
            d["addressExamples"] = [t.toStr("en", 3*i+3) for i,t in enumerate(inode._addressTypes)]
            d["heAddressExamples"] = [t.toStr("he", 3*i+3) for i,t in enumerate(inode._addressTypes)]
    elif topic:
        d['topic_slug'] = topic.slug
    elif completions_dict["object_data"]:
        # let's see if it's a known name of another sort
        d["type"] = completions_dict["object_data"]["type"]
        d["key"] = completions_dict["object_data"]["key"]

    return jsonResponse(d)


@catch_error_as_json
def dictionary_completion_api(request, word, lexicon=None):
    """
    Given a dictionary, looks up the word in that dictionary
    :param request:
    :param word:
    :param dictionary:
    :return:
    """
    if request.method != "GET":
        return jsonResponse({"error": "Unsupported HTTP method."})

    # Number of results to return.  0 indicates no limit
    LIMIT = int(request.GET.get("limit", 10))

    if lexicon is None:
        ac = library.cross_lexicon_auto_completer()
        rs, _ = ac.complete(word, LIMIT)
        result = [[r, r] for r in rs]  # ac.title_trie[ac.normalizer(r)][0]["key"] - this was when we wanted the first option with nikud
    else:
        matches = [(item[0], x) for item in library.lexicon_auto_completer(lexicon).items(word)[:LIMIT] for x in item[1]]
        result = sorted(set(matches), key=lambda x: matches.index(x))  # dedup matches
    return jsonResponse(result)


@catch_error_as_json
def dictionary_api(request, word):
    """
    Looks for lexicon entries for the given string.
    If the string is more than one word, this will look for substring matches when not finding for the original input
    Optional attributes:
    'lookup_ref' to fine tune the search
    'never_split' to limit lookup to only the actual input string
    'always_split' to look for substring matches regardless of results for original input
    :param request:
    :param word:
    :return:
    """
    kwargs = {}
    for key in ["lookup_ref", "never_split", "always_split", "always_consonants"]:
        if request.GET.get(key, None):
            kwargs[key] = request.GET.get(key)
    result = []
    ls = LexiconLookupAggregator.lexicon_lookup(word, **kwargs)
    if ls:
        for l in ls:
            result.append(l.contents())

    return jsonResponse(result, callback=request.GET.get("callback", None))


@catch_error_as_json
def stories_api(request, gid=None):
    """
    API for retrieving stories.
    """

    # if not request.user.is_authenticated:
    #     return jsonResponse({"error": "You must be logged in to access your notifications."})

    if request.method == "GET":

        page      = int(request.GET.get("page", 0))
        page_size = int(request.GET.get("page_size", 10))
        shared_only = bool(request.GET.get("shared_only", False))
        admin_feed = bool(request.GET.get("admin_feed", False))

        if not request.user.is_authenticated:
            shared_only = True
            user = None
            traits = get_session_traits(request)
        else:
            user = UserProfile(id=request.user.id)
            traits = get_session_traits(request, request.user.id)

        if admin_feed:
            if not request.user.is_staff:
                return {"error": "Permission Denied"}
            stories = SharedStorySet({}, limit=page_size, page=page).contents()
            count = len(stories)
        elif shared_only or not user:
            stories = SharedStorySet.for_traits(traits, limit=page_size, page=page).contents()
            count = len(stories)
        else:
            stories = UserStorySet.recent_for_user(request.user.id, traits, limit=page_size, page=page).contents()
            count = len(stories)
            stories = addDynamicStories(stories, user, page)

        return jsonResponse({
                                "stories": stories,
                                "page": page,
                                "page_size": page_size,
                                "count": count
                            })

    elif request.method == "POST":
        if not request.user.is_authenticated:
            key = request.POST.get("apikey")
            if not key:
                return jsonResponse({"error": "You must be logged in or use an API key to perform this action."})
            apikey = db.apikeys.find_one({"key": key})
            if not apikey:
                return jsonResponse({"error": "Unrecognized API key."})
            user = User.objects.get(id=apikey["uid"])
            if not user.is_staff:
                return jsonResponse({"error": "Only Sefaria Moderators can add stories."})

            payload = json.loads(request.POST.get("json"))
            try:
                s = SharedStory(payload).save()
                return jsonResponse({"status": "ok", "story": s.contents()})
            except AssertionError as e:
                return jsonResponse({"error": str(e)})

        elif request.user.is_staff:
            @csrf_protect
            def protected_post(request):
                payload = json.loads(request.POST.get("json"))
                try:
                    s = SharedStory(payload).save()
                    return jsonResponse({"status": "ok", "story": s.contents()})
                except AssertionError as e:
                    return jsonResponse({"error": str(e)})

            return protected_post(request)
        else:
            return jsonResponse({"error": "Unauthorized"})

    elif request.method == "DELETE":
        if not gid:
            return jsonResponse({"error": "No post id given for deletion."})
        if request.user.is_staff:
            @csrf_protect
            def protected_post(request):
                SharedStory().load_by_id(gid).delete()
                return jsonResponse({"status": "ok"})

            return protected_post(request)
        else:
            return jsonResponse({"error": "Unauthorized"})

def addDynamicStories(stories, user, page):
    """

    :param stories: Array of Story.contents() dicts
    :param user: UserProfile object
    :param page: Which page of stories are we rendering - 0 based
    :return: Array of Story.contents() dicts.
    """
    if page == 0:
        # Disable most recent story
        return stories

        # Keep Reading Most recent
        most_recent = user.get_history(last_place=True, secondary=False, limit=1)[0]
        if most_recent:
            if getattr(most_recent, "is_sheet", None):
                stry = SheetListFactory().generate_story(
                    sheet_ids=[most_recent.sheet_id],
                    title={"en": "Keep Reading", "he": "המשך לקרוא"},
                    lead={"en": "Sheets", "he": "דפים"}
                )
            else:
                stry = TextPassageStoryFactory().generate_from_user_history(most_recent,
                    lead={"en": "Keep Reading", "he": "המשך לקרוא"})
            stories = [stry.contents()] + stories

    if page == 1:
        # Show an old saved story
        saved = user.get_history(saved=True, secondary=False, sheets=False)
        if len(saved) > 2:
            saved_item = choice(saved)
            stry = TextPassageStoryFactory().generate_from_user_history(saved_item,
                    lead={"en": "Take Another Look", "he": "קרא עוד"})
            stories = [stry.contents()] + stories

    return stories


@login_required
def user_stats_api(request, uid):

    assert request.method == "GET", "Unsupported Method"
    u = request.user
    assert (u.is_active and u.is_staff) or (int(uid) == u.id)
    quick = bool(request.GET.get("quick", False))
    if quick:
        return jsonResponse(public_user_data(uid))
    return jsonResponse(user_stats_data(uid))


@login_required
def site_stats_api(request):
    assert request.method == "GET", "Unsupported Method"
    return jsonResponse(site_stats_data())


@staff_member_required
def story_reflector(request):
    """
    Show what a story will look like.
    :param request:
    :return:
    """
    assert request.user.is_authenticated and request.user.is_staff and request.method == "POST"

    @csrf_protect
    def protected_post(request):
        payload = json.loads(request.POST.get("json"))

        factory_name = payload.get("factory")
        method_name = payload.get("method")
        if factory_name and method_name:
            try:
                del payload["factory"]
                del payload["method"]
                import sefaria.model.story as s
                factory = getattr(s, factory_name)
                method = getattr(factory, method_name)
                s = method(**payload)
                return jsonResponse(s.contents())
            except AssertionError as e:
                return jsonResponse({"error": str(e)})
        else:
            #Treat payload as attrs to story object
            try:
                s = SharedStory(payload)
                return jsonResponse(s.contents())
            except AssertionError as e:
                return jsonResponse({"error": str(e)})

    return protected_post(request)



@catch_error_as_json
def updates_api(request, gid=None):
    """
    API for retrieving general notifications.
    """
    if request.method == "GET":
        page      = int(request.GET.get("page", 0))
        page_size = int(request.GET.get("page_size", 10))

        notifications = GlobalNotificationSet({},limit=page_size, page=page)

        return jsonResponse({
                                "updates": notifications.client_contents(),
                                "page": page,
                                "page_size": page_size,
                                "count": notifications.count()
                            })

    elif request.method == "POST":
        if not request.user.is_authenticated:
            key = request.POST.get("apikey")
            if not key:
                return jsonResponse({"error": "You must be logged in or use an API key to perform this action."})
            apikey = db.apikeys.find_one({"key": key})
            if not apikey:
                return jsonResponse({"error": "Unrecognized API key."})
            user = User.objects.get(id=apikey["uid"])
            if not user.is_staff:
                return jsonResponse({"error": "Only Sefaria Moderators can add announcements."})

            payload = json.loads(request.POST.get("json"))
            try:
                gn = GlobalNotification(payload).save()
                SharedStory.from_global_notification(gn).save()
                return jsonResponse({"status": "ok"})
            except AssertionError as e:
                return jsonResponse({"error": str(e)})

        elif request.user.is_staff:
            @csrf_protect
            def protected_post(request):
                payload = json.loads(request.POST.get("json"))
                try:
                    gn = GlobalNotification(payload).save()
                    SharedStory.from_global_notification(gn).save()
                    return jsonResponse({"status": "ok"})
                except AssertionError as e:
                    return jsonResponse({"error": str(e)})

            return protected_post(request)
        else:
            return jsonResponse({"error": "Unauthorized"})

    elif request.method == "DELETE":
        if not gid:
            return jsonResponse({"error": "No post id given for deletion."})
        if request.user.is_staff:
            @csrf_protect
            def protected_post(request):
                GlobalNotification().load_by_id(gid).delete()
                return jsonResponse({"status": "ok"})

            return protected_post(request)
        else:
            return jsonResponse({"error": "Unauthorized"})


@catch_error_as_json
def notifications_api(request):
    """
    API for retrieving user notifications.
    """
    if not request.user.is_authenticated:
        return jsonResponse({"error": "You must be logged in to access your notifications."})

    page      = int(request.GET.get("page", 0))
    page_size = int(request.GET.get("page_size", 10))

    notifications = NotificationSet().recent_for_user(request.user.id, limit=page_size, page=page)

    return jsonResponse({
        "notifications": notifications.client_contents(),
        "page": page,
        "page_size": page_size,
        "count": len(notifications)
    })


@catch_error_as_json
def notifications_read_api(request):
    """
    API for marking notifications as read

    Takes JSON in the "notifications" parameter of an array of
    notifcation ids as strings.
    """
    if request.method == "POST":
        notifications = request.POST.get("notifications")
        if not notifications:
            return jsonResponse({"error": "'notifications' post parameter missing."})
        if notifications == "all":
            notificationSet = NotificationSet().unread_for_user(request.user.id)
            for notification in notificationSet:
                notification.mark_read().save()
        else:
            notifications = json.loads(notifications)
            for id in notifications:
                notification = Notification().load_by_id(id)
                if notification.uid != request.user.id:
                    # Only allow expiring your own notifications
                    continue
                notification.mark_read().save()

        return jsonResponse({
                                "status": "ok",
                                "unreadCount": UserProfile(user_obj=request.user).unread_notification_count()
                            })

    else:
        return jsonResponse({"error": "Unsupported HTTP method."})


@catch_error_as_json
def messages_api(request):
    """
    API for posting user to user messages
    """
    if not request.user.is_authenticated:
        return jsonResponse({"error": "You must be logged in to access your messages."})

    if request.method == "POST":
        j = request.POST.get("json")
        if not j:
            return jsonResponse({"error": "No post JSON."})
        j = json.loads(j)

        Notification({"uid": j["recipient"]}).make_message(sender_id=request.user.id, message=j["message"]).save()
        return jsonResponse({"status": "ok"})

    elif request.method == "GET":
        return jsonResponse({"error": "Unsupported HTTP method."})


@catch_error_as_json
def follow_api(request, action, uid):
    """
    API for following and unfollowing another user.
    """
    if request.method != "POST":
        return jsonResponse({"error": "Unsupported HTTP method."})

    if not request.user.is_authenticated:
        return jsonResponse({"error": "You must be logged in to follow."})

    follow = FollowRelationship(follower=request.user.id, followee=int(uid))
    if action == "follow":
        follow.follow()
    elif action == "unfollow":
        follow.unfollow()

    return jsonResponse({"status": "ok"})


@catch_error_as_json
def follow_list_api(request, kind, uid):
    """
    API for retrieving a list of followers/followees for a given user.
    """
    if kind == "followers":
        f = FollowersSet(int(uid))
    elif kind == "followees":
        f = FolloweesSet(int(uid))

    return jsonResponse(annotate_user_list(f.uids))

@catch_error_as_json
def block_api(request, action, uid):
    """
    API for following and unfollowing another user.
    """
    
    if request.method != "POST":
        return jsonResponse({"error": "Unsupported HTTP method."}, status=405)

    if not request.user.is_authenticated:
        return jsonResponse({"error": "You must be logged in to follow."}, status=401)

    block = BlockRelationship(blocker=request.user.id, blockee=int(uid))
    if action == "block":
        block.block()
    elif action == "unblock":
        block.unblock()

    return jsonResponse({"status": "ok"})


def background_data_api(request):
    """
    API that bundles data which we want the client to prefetch, 
    but should not block initial pageload.
    """
    language = request.GET.get("locale", 'english')
    # This is an API, its excluded from interfacelang middleware. There's no point in defaulting to request.interfaceLang here as its always 'english'. 

    data = {}
    data.update(community_page_data(request, language=language))

    return jsonResponse(data)


@catch_error_as_json
def texts_history_api(request, tref, lang=None, version=None):
    """
    API for retrieving history information about a given text.
    """
    if request.method != "GET":
        return jsonResponse({"error": "Unsupported HTTP method."})

    tref = Ref(tref).normal()
    refRe = '^%s$|^%s:' % (tref, tref)
    if lang and version:
        query = {"ref": {"$regex": refRe }, "language": lang, "version": version.replace("_", " ")}
    else:
        query = {"ref": {"$regex": refRe }}
    history = db.history.find(query)

    summary = {"copiers": set(), "translators": set(), "editors": set(), "reviewers": set() }
    updated = history[0]["date"].isoformat() if len(history) else "Unknown"

    for act in history:
        if act["rev_type"].startswith("edit"):
            summary["editors"].update([act["user"]])
        elif act["rev_type"] == "review":
            summary["reviewers"].update([act["user"]])
        elif act["version"] == "Sefaria Community Translation":
            summary["translators"].update([act["user"]])
        else:
            summary["copiers"].update([act["user"]])

    # Don't list copiers and translators as editors as well
    summary["editors"].difference_update(summary["copiers"])
    summary["editors"].difference_update(summary["translators"])

    for group in summary:
        uids = list(summary[group])
        names = []
        for uid in uids:
            try:
                user = User.objects.get(id=uid)
                name = "%s %s" % (user.first_name, user.last_name)
                link = user_link(uid)
            except User.DoesNotExist:
                name = "Someone"
                link = user_link(-1)
            u = {
                'name': name,
                'link': link
            }
            names.append(u)
        summary[group] = names

    summary["lastUpdated"] = updated

    return jsonResponse(summary, callback=request.GET.get("callback", None))


@sanitize_get_params
def topics_page(request):
    """
    Page of all Topics
    """
    props = {
        "initialMenu":  "topics",
        "initialTopic": None,
    }
    return render_template(request, 'base.html', props, {
        "title":          _("Topics") + " | " + _("Sefaria"),
        "desc":           _("Explore Jewish Texts by Topic on Sefaria"),
    })


@sanitize_get_params
def topic_page(request, topic):
    """
    Page of an individual Topic
    """
    topic_obj = Topic.init(topic)
    if topic_obj is None:
        # try to normalize
        from sefaria.model.abstract import SluggedAbstractMongoRecord
        topic_obj = Topic.init(SluggedAbstractMongoRecord.normalize_slug(topic))
        if topic_obj is None:
            raise Http404
        topic = topic_obj.slug
    props = {
        "initialMenu": "topics",
        "initialTopic": topic,
        "initialTab": urllib.parse.unquote(request.GET.get('tab', 'sources')),
        "initialTopicTitle": {
            "en": topic_obj.get_primary_title('en'),
            "he": topic_obj.get_primary_title('he')
        },
        "topicData": _topic_data(topic),
    }

    short_lang = 'en' if request.interfaceLang == 'english' else 'he'
    title = topic_obj.get_primary_title(short_lang) + " | " + _("Texts & Source Sheets from Torah, Talmud and Sefaria's library of Jewish sources.")
    desc = _("Jewish texts and source sheets about %(topic)s from Torah, Talmud and other sources in Sefaria's library.") % {'topic': topic_obj.get_primary_title(short_lang)}
    topic_desc = getattr(topic_obj, 'description', {}).get(short_lang, '')
    if topic_desc is not None:
        desc += " " + topic_desc
    return render_template(request,'base.html', props, {
        "title":          title,
        "desc":           desc,
    })

@catch_error_as_json
def topics_list_api(request):
    """
    API to get data for a particular topic.
    """
    limit = int(request.GET.get("limit", 1000))
    topics = get_all_topics(limit)
    response = [t.contents() for t in topics]
    response = jsonResponse(response, callback=request.GET.get("callback", None))
    response["Cache-Control"] = "max-age=3600"
    return response


@staff_member_required
def add_new_topic_api(request):
    if request.method == "POST":
        data = json.loads(request.POST["json"])
<<<<<<< HEAD
        t = Topic({'slug': ""})
        t.add_title(data["title"], 'en', True, True)
        t.isTopLevelDisplay = data["category"] == "Main Menu"
        t.data_source = "sefaria"  # any topic edited manually should display automatically in the TOC and this flag ensures this

        t.set_slug_to_primary_title()

        if data["category"] != "Main Menu":  # not Top Level so create an IntraTopicLink to category
            new_link = IntraTopicLink()
            new_link.toTopic = data["category"]
            new_link.fromTopic = t.slug
            new_link.linkType = "displays-under"
            new_link.dataSource = "sefaria"
=======
        t = Topic({'slug': "", "isTopLevelDisplay": data["category"] == "Main Menu", "data_source": "sefaria", "numSources": 0})
        t.add_title(data["title"], 'en', True, True)
        t.set_slug_to_primary_title()

        if data["category"] != "Main Menu":  # not Top Level so create an IntraTopicLink to category
            new_link = IntraTopicLink({"toTopic": data["category"], "fromTopic": t.slug, "linkType": "displays-under", "dataSource": "sefaria"})
>>>>>>> 8131430e
            new_link.save()

        t.change_description(data["description"], data.get("catDescription", ""))
        t.save()

<<<<<<< HEAD
        @csrf_protect
=======
>>>>>>> 8131430e
        def protected_index_post(request):
            return jsonResponse(t.contents())
        return protected_index_post(request)


@staff_member_required
def delete_topic(request, topic):
<<<<<<< HEAD
    topic_obj = Topic().load({"slug": topic})
    if topic_obj:
        topic_obj.delete()
        return jsonResponse({"status": "OK"})
    else:
        return jsonResponse({"error": "Topic {} doesn't exist".format(topic)})
=======
    if request.method == "DELETE":
        topic_obj = Topic().load({"slug": topic})
        if topic_obj:
            topic_obj.delete()
            return jsonResponse({"status": "OK"})
        else:
            return jsonResponse({"error": "Topic {} doesn't exist".format(topic)})
    else:
        return jsonResponse({"error": "This API only accepts DELETE requests."})
>>>>>>> 8131430e

@catch_error_as_json
def topics_api(request, topic, v2=False):
    """
    API to get data or edit data for an existing topic
    """
    if request.method == "GET":
        with_links = bool(int(request.GET.get("with_links", False)))
        annotate_links = bool(int(request.GET.get("annotate_links", False)))
        group_related = bool(int(request.GET.get("group_related", False)))
        with_refs = bool(int(request.GET.get("with_refs", False)))
        annotate_time_period = bool(int(request.GET.get("annotate_time_period", False)))
        with_indexes = bool(int(request.GET.get("with_indexes", False)))
        ref_link_type_filters = set(filter(lambda x: len(x) > 0, request.GET.get("ref_link_type_filters", "").split("|")))
        response = get_topic(v2, topic, with_links, annotate_links, with_refs, group_related, annotate_time_period, ref_link_type_filters, with_indexes)
        return jsonResponse(response, callback=request.GET.get("callback", None))
    elif request.method == "POST":
        if not request.user.is_staff:
<<<<<<< HEAD
            return render_template(request, 'static/generic.html', None, {
                "title": "Permission Denied",
                "content": "Adding topics is locked.<br><br>Please email hello@sefaria.org if you believe edits are needed."
            })
=======
            return jsonResponse({"error": "Adding topics is locked.<br><br>Please email hello@sefaria.org if you believe edits are needed."})
>>>>>>> 8131430e
        topic_data = json.loads(request.POST["json"])
        topic_obj = Topic().load({'slug': topic_data["origSlug"]})
        topic_obj.data_source = "sefaria"   #any topic edited manually should display automatically in the TOC and this flag ensures this

        if topic_data["origTitle"] != topic_data["title"]:
            # rename Topic
            topic_obj.add_title(topic_data["title"], 'en', True, True)
            topic_obj.set_slug_to_primary_title()

        if topic_data["origCategory"] != topic_data["category"]:
            # change IntraTopicLink from old category to new category and set newSlug if it changed
            # if we move topic to top level, we delete the IntraTopicLink and if we move the topic from top level, we must create one
            # as top level topics don't need intratopiclinks

            origLink = IntraTopicLink().load({"fromTopic": topic_obj.slug,
                                              "toTopic": topic_data["origCategory"],
                                              "linkType": "displays-under"})
            if topic_data["origCategory"] == "Main Menu":
                assert origLink is None
                origLink = IntraTopicLink()

            if topic_data["category"] == "Main Menu":
                # a top-level topic won't display properly if it doesn't have children so need to set shouldDisplay flag
                child = IntraTopicLink().load({"linkType": "displays-under", "toTopic": topic_obj.slug})
                if child is None:
                    topic_obj.shouldDisplay = True
                    topic_obj.save()

                origLink.delete() # get rid of link to previous category

                # if topic has sources and we dont create an IntraTopicLink to itself, they wont be accessible from the topic TOC
                linkToItself = {"fromTopic": topic_obj.slug, "toTopic": topic_obj.slug, "dataSource": "sefaria",
                                "linkType": "displays-under"}
                if getattr(topic_obj, "numSources", 0) > 0 and IntraTopicLink().load(linkToItself) is None:
                    IntraTopicLink(linkToItself).save()
            else:
                origLink.fromTopic = topic_obj.slug
                origLink.toTopic = topic_data["category"]
                origLink.linkType = "displays-under"
                origLink.dataSource = "sefaria"
                origLink.save()

        needs_save = False      # will get set to True if isTopLevelDisplay or description is changed

        if (topic_data["category"] == "Main Menu") != getattr(topic_obj, "isTopLevelDisplay", False):    # True when topic moved to top level or moved from top level
            needs_save = True
            topic_obj.isTopLevelDisplay = topic_data["category"] == "Main Menu"

        if topic_data["origDescription"] != topic_data["description"] or topic_data.get("origCatDescription", "") != topic_data.get("catDescription", ""):
            topic_obj.change_description(topic_data["description"], topic_data.get("catDescription", ""))
            needs_save = True

        if needs_save:
            topic_obj.save()

<<<<<<< HEAD

        @csrf_protect
=======
>>>>>>> 8131430e
        def protected_index_post(request):
            return jsonResponse(topic_obj.contents())
        return protected_index_post(request)


@catch_error_as_json
def topic_graph_api(request, topic):
    link_type = request.GET.get("link-type", 'is-a')
    max_depth = int(request.GET.get("max-depth", -1))
    if max_depth == -1:
        max_depth = None
    topic_obj = Topic.init(topic)

    if topic_obj is None:
        response = {"error": f"Topic slug {topic} does not exist"}
    else:
        topics, links = topic_obj.topics_and_links_by_link_type_recursively(linkType=link_type, max_depth=max_depth)
        response = {
            "topics": [t.contents() for t in topics],
            "links": [l.contents() for l in links]
        }
    return jsonResponse(response, callback=request.GET.get("callback", None))


@catch_error_as_json
def topic_ref_api(request, tref):
    """
    API to get RefTopicLinks
    """
    if request.method == "GET":
        annotate = bool(int(request.GET.get("annotate", False)))
        response = get_topics_for_ref(tref, annotate)
        return jsonResponse(response, callback=request.GET.get("callback", None))
    elif request.method == "POST":
        if not request.user.is_staff:
            return jsonResponse({"error": "Only moderators can connect refs to topics."})

        slug = json.loads(request.POST.get("json")).get("topic", "")
        topic_obj = Topic().load({"slug": slug})
        if topic_obj is None:
            return jsonResponse({"error": "Topic does not exist"})

        ref_topic_link = {"toTopic": slug, "linkType": "about", "dataSource": "sefaria", "ref": tref}
        if RefTopicLink().load(ref_topic_link) is None:
            r = RefTopicLink(ref_topic_link)
            r.save()
            num_sources = getattr(topic_obj, "numSources", 0)
            topic_obj.numSources = num_sources + 1
            topic_obj.save()
            ref_topic_dict = ref_topic_link_prep(r.contents())
            ref_topic_dict = annotate_topic_link(ref_topic_dict, {slug: topic_obj})
            return jsonResponse(ref_topic_dict)
        else:
            return {"error": "Topic link already exists"}


_CAT_REF_LINK_TYPE_FILTER_MAP = {
    'authors': ['popular-writing-of'],
}
def _topic_data(topic):
    cat = library.get_topic_toc_category_mapping().get(topic, None)
    ref_link_type_filters = _CAT_REF_LINK_TYPE_FILTER_MAP.get(cat, ['about', 'popular-writing-of'])
    response = get_topic(True, topic, with_links=True, annotate_links=True, with_refs=True, group_related=True, annotate_time_period=False, ref_link_type_filters=ref_link_type_filters, with_indexes=True) 
    return response


@catch_error_as_json
def bulk_topic_api(request):
    """
    Use POST because topic_slug_list can be very large when used for search topic filters
    :param request:
    :return:
    """
    from sefaria.helper.topic import get_bulk_topics
    if request.method == "POST":
        minify = request.GET.get("minify", False)
        postJSON = request.POST.get("json")
        topic_slug_list = json.loads(postJSON)
        response = [t.contents(minify=minify) for t in get_bulk_topics(topic_slug_list)]
        return jsonResponse(response, callback=request.GET.get("callback", None))


@catch_error_as_json
def recommend_topics_api(request, ref_list=None):
    """
    API to receive recommended topics for list of strings `refs`.
    """
    from sefaria.helper.topic import recommend_topics

    if request.method == "GET":
        refs = [Ref(ref).normal() for ref in ref_list.split("+")] if ref_list else []

    elif request.method == "POST":
        postJSON = request.POST.get("json")
        if not postJSON:
            return jsonResponse({"error": "No post JSON."})
        refs = json.loads(postJSON)

    response = {"topics": recommend_topics(refs)}
    response = jsonResponse(response, callback=request.GET.get("callback", None))
    return response


@ensure_csrf_cookie
@sanitize_get_params
def global_activity(request, page=1):
    """
    Recent Activity page listing all recent actions and contributor leaderboards.
    """
    page = int(page)
    page_size = 100

    if page > 40:
        return render_template(request,'static/generic.html', None, {
            "title": "Activity Unavailable",
            "content": "You have requested a page deep in Sefaria's history.<br><br>For performance reasons, this page is unavailable. If you need access to this information, please <a href='mailto:dev@sefaria.org'>email us</a>."
        })

    if "api" in request.GET:
        q = {}
    else:
        q = {"method": {"$ne": "API"}}

    filter_type = request.GET.get("type", None)
    activity, page = get_maximal_collapsed_activity(query=q, page_size=page_size, page=page, filter_type=filter_type)

    next_page = page + 1 if page else None
    next_page = "/activity/%d" % next_page if next_page else None
    next_page = "%s?type=%s" % (next_page, filter_type) if next_page and filter_type else next_page

    email = request.user.email if request.user.is_authenticated else False
    return render_template(request,'activity.html', None, {
        'activity': activity,
        'filter_type': filter_type,
        'email': email,
        'next_page': next_page,
        'he': request.interfaceLang == "hebrew", # to make templates less verbose
    })


@ensure_csrf_cookie
@sanitize_get_params
def user_activity(request, slug, page=1):
    """
    Recent Activity page for a single user.
    """
    page = int(page) if page else 1
    page_size = 100

    try:
        profile = UserProfile(slug=slug)
    except Exception as e:
        raise Http404


    if page > 40:
        return render_template(request,'static/generic.html', None, {
            "title": "Activity Unavailable",
            "content": "You have requested a page deep in Sefaria's history.<br><br>For performance reasons, this page is unavailable. If you need access to this information, please <a href='mailto:dev@sefaria.org'>email us</a>."
        })

    q              = {"user": profile.id}
    filter_type    = request.GET.get("type", None)
    activity, page = get_maximal_collapsed_activity(query=q, page_size=page_size, page=page, filter_type=filter_type)

    next_page = page + 1 if page else None
    next_page = "/activity/%d" % next_page if next_page else None
    next_page = "%s?type=%s" % (next_page, filter_type) if next_page and filter_type else next_page

    email = request.user.email if request.user.is_authenticated else False
    return render_template(request,'activity.html', None, {
        'activity': activity,
        'filter_type': filter_type,
        'profile': profile,
        'for_user': True,
        'email': email,
        'next_page': next_page,
        'he': request.interfaceLang == "hebrew", # to make templates less verbose
    })


@ensure_csrf_cookie
@sanitize_get_params
def segment_history(request, tref, lang, version, page=1):
    """
    View revision history for the text segment named by ref / lang / version.
    """
    try:
        oref = Ref(tref)
    except InputError:
        raise Http404

    page = int(page)
    nref = oref.normal()

    version = version.replace("_", " ")
    version_record = Version().load({"title":oref.index.title, "versionTitle":version, "language":lang})
    if not version_record:
        raise Http404("We do not have a version of {} called '{}'.  Please use the menu to find the text you are looking for.".format(oref.index.title, version))
    filter_type = request.GET.get("type", None)
    history = text_history(oref, version, lang, filter_type=filter_type, page=page)

    next_page = page + 1 if page else None
    next_page = "/activity/%s/%s/%s/%d" % (nref, lang, version, next_page) if next_page else None
    next_page = "%s?type=%s" % (next_page, filter_type) if next_page and filter_type else next_page

    email = request.user.email if request.user.is_authenticated else False
    return render_template(request,'activity.html', None, {
        'activity': history,
        "single": True,
        "ref": nref,
        "lang": lang,
        "version": version,
        "versionTitleInHebrew": getattr(version_record, "versionTitleInHebrew", version_record.versionTitle),
        'email': email,
        'filter_type': filter_type,
        'next_page': next_page,
        'he': request.interfaceLang == "hebrew", # to make templates less verbose
     })


@catch_error_as_json
def revert_api(request, tref, lang, version, revision):
    """
    API for reverting a text segment to a previous revision.
    """
    if not request.user.is_authenticated:
        return jsonResponse({"error": "You must be logged in to revert changes."})

    if request.method != "POST":
        return jsonResponse({"error": "Unsupported HTTP method."})

    revision = int(revision)
    version = version.replace("_", " ")
    oref = Ref(tref)

    new_text = text_at_revision(oref.normal(), version, lang, revision)

    tracker.modify_text(request.user.id, oref, version, lang, new_text, type="revert")

    return jsonResponse({"status": "ok"})


def leaderboard(request):
    return render_template(request,'leaderboard.html', None, {
        'leaders': top_contributors(),
        'leaders30': top_contributors(30),
        'leaders7': top_contributors(7),
        'leaders1': top_contributors(1),
    })

@catch_error_as_json
def chat_message_api(request):
    if request.method == "POST":
        messageJSON = request.POST.get("json")
        messageJSON = json.loads(messageJSON)

        room_id = messageJSON["roomId"]
        uids = room_id.split("-")
        if str(request.user.id) not in uids:
            return jsonResponse({"error": "Only members of a chatroom can post to it."})


        message = Message({"room_id": room_id,
                        "sender_id": messageJSON["senderId"], 
                        "timestamp": messageJSON["timestamp"], 
                        "message": messageJSON["messageContent"]})
        message.save()
        return jsonResponse({"status": "ok"})

    if request.method == "GET":
        room_id = request.GET.get("room_id")
        uids = room_id.split("-")


        if str(request.user.id) not in uids:
            return jsonResponse({"error": "Only members of a chatroom can view it."})

        skip = int(request.GET.get("skip", 0))
        limit = int(request.GET.get("limit", 10))

        messages = MessageSet({"room_id": room_id}, sort=[("timestamp", -1)], limit=limit, skip=skip).client_contents()
        return jsonResponse(messages)

    return jsonResponse({"error": "Unsupported HTTP method."})

@ensure_csrf_cookie
@sanitize_get_params
def user_profile(request, username):
    """
    User's profile page.
    """
    requested_profile = UserProfile(slug=username)
    if requested_profile.user is None:
        raise Http404
    if not requested_profile.user.is_active:
        raise Http404('Profile is inactive.')

    tab = request.GET.get("tab", "sheets")
    props = {
        "initialMenu":  "profile",
        "initialProfile": requested_profile.to_api_dict(),
        "initialTab": tab,
    }
    title = _("%(full_name)s on Sefaria") % {"full_name": requested_profile.full_name}
    desc = _('%(full_name)s is on Sefaria. Follow to view their public source sheets, notes and translations.') % {"full_name": requested_profile.full_name}
    return render_template(request,'base.html', props, {
        "title":          title,
        "desc":           desc,
    })


@catch_error_as_json
def profile_api(request):
    """
    API for user profiles.
    """
    if not request.user.is_authenticated:
        return jsonResponse({"error": _("You must be logged in to update your profile.")})

    if request.method == "POST":
        profileJSON = request.POST.get("json")
        if not profileJSON:
            return jsonResponse({"error": "No post JSON."})
        profileUpdate = json.loads(profileJSON)

        profile = UserProfile(id=request.user.id)
        profile.update(profileUpdate)

        error = profile.errors()
        #TODO: should validation not need to be called manually? maybe inside the save
        if error:
            return jsonResponse({"error": error})
        else:
            profile.save()
            return jsonResponse(profile.to_mongo_dict())
    return jsonResponse({"error": "Unsupported HTTP method."})


@login_required
@csrf_protect
def account_user_update(request):
    """
    API for user profiles.
    """
    if not request.user.is_authenticated:
        return jsonResponse({"error": _("You must be logged in to update your profile.")})

    if request.method == "POST":
        accountJSON = request.POST.get("json")
        if not accountJSON:
            return jsonResponse({"error": "No post JSON."})
        accountUpdate = json.loads(accountJSON)
        error = None
        # some validation on post fields
        if accountUpdate["email"] != accountUpdate["confirmEmail"]:
            error = _("Email fields did not match")
        elif not request.user.check_password(accountUpdate["confirmPassword"]):
            error = _("Incorrect account password for this account")
        else:
            # get the logged in user
            uuser = UserWrapper(request.user.email)
            try:
                uuser.set_email(accountUpdate["email"])
                uuser.save()
            except Exception as e:
                error = uuser.errors()

        if not error:
            return jsonResponse({"status": "ok"})
        else:
            return jsonResponse({"error": error})

    return jsonResponse({"error": "Unsupported HTTP method."})


@catch_error_as_json
def profile_get_api(request, slug):
    if request.method == "GET":
        profile = UserProfile(slug=slug)
        return jsonResponse(profile.to_api_dict())
    return jsonResponse({"error": "Unsupported HTTP method."})


@catch_error_as_json
def profile_follow_api(request, ftype, slug):
    if request.method == "GET":
        profile = UserProfile(slug=slug)
        follow_set = FollowersSet(profile.id) if ftype == "followers" else FolloweesSet(profile.id)
        response = [UserProfile(id=uid).to_api_dict(basic=True) for uid in follow_set.uids]
        return jsonResponse(response)
    return jsonResponse({"error": "Unsupported HTTP method."})


@catch_error_as_json
def profile_upload_photo(request):
    if not request.user.is_authenticated:
        return jsonResponse({"error": _("You must be logged in to update your profile photo.")})
    if request.method == "POST":
        from PIL import Image
        from io import BytesIO
        from sefaria.utils.util import epoch_time
        now = epoch_time()

        profile = UserProfile(id=request.user.id)
        bucket_name = GoogleStorageManager.PROFILES_BUCKET
        image = Image.open(request.FILES['file'])
        old_big_pic_filename = GoogleStorageManager.get_filename_from_url(profile.profile_pic_url)
        old_small_pic_filename = GoogleStorageManager.get_filename_from_url(profile.profile_pic_url_small)

        big_pic_url = GoogleStorageManager.upload_file(get_resized_file(image, (250, 250)), "{}-{}.png".format(profile.slug, now), bucket_name, old_big_pic_filename)
        small_pic_url = GoogleStorageManager.upload_file(get_resized_file(image, (80, 80)), "{}-{}-small.png".format(profile.slug, now), bucket_name, old_small_pic_filename)

        profile.update({"profile_pic_url": big_pic_url, "profile_pic_url_small": small_pic_url})
        profile.save()
        public_user_data(request.user.id, ignore_cache=True)  # reset user data cache
        return jsonResponse({"urls": [big_pic_url, small_pic_url]})
    return jsonResponse({"error": "Unsupported HTTP method."})

MAX_LEN_USER_HISTORY = 3000
@api_view(["POST"])
@catch_error_as_json
def profile_sync_api(request):
    """
    API for syncing history and settings with your profile
    Required POST fields: settings, last_sync
    POST payload should look like
    {
        settings: {..., time_stamp},
        user_history: [{...},...],
        last_sync: ...
    }
    """
    if not request.user.is_authenticated:
        return jsonResponse({"error": _("You must be logged in to update your profile.")})
    # fields in the POST req which can be synced
    syncable_fields = ["settings", "user_history"]
    if request.method == "POST":
        profile_updated = False
        post = request.POST
        from sefaria.utils.util import epoch_time
        now = epoch_time()
        no_return = request.GET.get("no_return", False)
        annotate = bool(int(request.GET.get("annotate", 0)))
        profile = UserProfile(id=request.user.id)
        ret = {"created": []}
        # sync items from request
        for field in syncable_fields:
            if field not in post:
                continue
            field_data = json.loads(post[field])
            if field == "settings":
                settings_time_stamp = field_data.pop("time_stamp")  # don't save time_stamp as a field of profile
                try:
                    # mobile app is sending time_stamps as strings. for now, patch by casting server-side. can be None if user hasn't updated settings yet.
                    settings_time_stamp = 0 if settings_time_stamp is None else int(settings_time_stamp)
                except ValueError as e:
                    logger.warning(f'profile_sync_api: {e}')
                    continue
                if settings_time_stamp > profile.attr_time_stamps[field]:
                    # this change happened after other changes in the db
                    profile.attr_time_stamps.update({field: settings_time_stamp})
                    settingsInDB = profile.settings
                    settingsInDB.update(field_data)
                    profile.update({
                        field: settingsInDB,
                        "attr_time_stamps": profile.attr_time_stamps
                    })
                    profile_updated = True
            elif field == "user_history":
                if len(field_data) > MAX_LEN_USER_HISTORY:
                    return jsonResponse({"error": f"Length of user history sync too large. Maximum supported is {MAX_LEN_USER_HISTORY}."})
                # loop thru `field_data` reversed to apply `last_place` to the last item read in each book
                for hist in reversed(field_data):
                    if 'ref' not in hist:
                        logger.warning(f'Ref not in hist. History item: {hist}. User ID: {request.user.id}')
                        continue
                    try:
                        uh = profile.process_history_item(hist, now)
                        if uh:
                            ret["created"] += [uh.contents(for_api=True, annotate=annotate)]
                    except InputError:
                        # validation failed
                        continue

        if not no_return:
            # determine return value after new history saved to include new saved and deleted saves
            # send back items after `last_sync`
            if post.get("last_sync", None) == 'undefined':  # in certain rare sitatuations, last_sync is literally 'undefined'. This should be equivalent to sending '0'.
                last_sync = 0
            else:
                last_sync = json.loads(post.get("last_sync", str(profile.last_sync_web)))

            uhs = UserHistorySet({"uid": request.user.id, "server_time_stamp": {"$gt": last_sync}}, hint="uid_1_server_time_stamp_1")
            ret["last_sync"] = now
            ret["user_history"] = [uh.contents(for_api=True, annotate=False) for uh in uhs.array()]
            ret["settings"] = profile.settings
            ret["settings"]["time_stamp"] = profile.attr_time_stamps["settings"]
            if post.get("client", "") == "web":
                # TODO: This future proofing might not work, because even if we did want to keep local history for browsers, they'd need to store last sync time locally anyway.
                # request was made from web. update last_sync on profile
                profile.update({"last_sync_web": now})
                profile_updated = True
        if profile_updated:
            profile.save()
        return jsonResponse(ret)

    return jsonResponse({"error": "Unsupported HTTP method."})


@catch_error_as_json
@api_view(["DELETE"])
@permission_classes([IsAuthenticated])
def delete_user_account_api(request):
    # Deletes the user and emails sefaria staff for followup
    from sefaria.utils.user import delete_user_account
    from django.core.mail import EmailMultiAlternatives
    
    if not request.user.is_authenticated:
        return jsonResponse({"error": _("You must be logged in to delete your account.")})
    uid = request.user.id
    user_email = request.user.email
    email_subject = "User Account Deletion Followup"
    email_msg = "User {} has requested deletion of his account".format(user_email)
    reply_email = None
    try:
        delete_user_account(uid, False)
        email_msg += "\n\n The request was completed automatically."
        reply_email = user_email
        response = jsonResponse({"status": "ok"})
    except Exception as e: 
        # There are on rare occasions ForeignKeyViolation exceptions due to records in gauth_credentialsmodel or gauth_flowmodel in the sql db not getting 
        # removed properly
        email_msg += "\n\n The request failed to complete automatically. The user has been directed to email in his request."
        logger.error("User {} deletion failed. {}".format(uid, e))
        response = jsonResponse({"error": "There was an error deleting the account", "user": user_email})
        
    EmailMultiAlternatives(email_subject, email_msg, from_email="Sefaria System <dev@sefaria.org>", to=["Sefaria <hello@sefaria.org>"], reply_to=[reply_email if reply_email else "hello@sefaria.org"]).send()
    return response


def get_url_params_user_history(request):
    saved = request.GET.get("saved", None)
    if saved is not None:
        saved = bool(int(saved))
    secondary = request.GET.get("secondary", None)
    if secondary is not None:
        secondary = bool(int(secondary))
    last_place = request.GET.get("last_place", None)
    if last_place is not None:
        last_place = bool(int(last_place))
    tref = request.GET.get("tref", None)
    oref = Ref(tref) if tref else None
    return saved, secondary, last_place, oref


def saved_history_for_ref(request):
    """
    GET API for saved history of a ref
    :tref: Ref associated with history item
    """
    if request.method == "GET":
        _, _, _, oref = get_url_params_user_history(request)
        if oref is None:
            return jsonResponse({"error": "Must specify 'tref' param"})
        return jsonResponse(UserHistory.get_user_history(oref=oref, saved=True, serialized=True))
    return jsonResponse({"error": "Unsupported HTTP method."})


def _get_anonymous_user_history(request):
    import urllib.parse
    history = json.loads(urllib.parse.unquote(request.COOKIES.get("user_history", '[]')))
    return history


def user_history_api(request):
    """
    GET API for user history for a particular user. optional URL params are
    :saved: bool. True if you only want saved items. None if you dont care
    :secondary: bool. True if you only want secondary items. None if you dont care
    :tref: Ref associated with history item
    """
    if request.method == "GET":
        if not request.user.is_authenticated:
            return jsonResponse(_get_anonymous_user_history(request))
        else:
            saved, secondary, last_place, oref = get_url_params_user_history(request)
            user = UserProfile(id=request.user.id)
            if "reading_history" in user.settings and not user.settings["reading_history"] and not saved:
                return jsonResponse([])
            skip = int(request.GET.get("skip", 0))
            limit = int(request.GET.get("limit", 100))
            annotate = bool(int(request.GET.get("annotate", 0)))
            return jsonResponse(user.get_history(oref=oref, saved=saved, secondary=secondary, serialized=True, annotate=annotate, last_place=last_place, skip=skip, limit=limit))
    return jsonResponse({"error": "Unsupported HTTP method."})


def profile_redirect(request, uid, page=1):
    """"
    Redirect to the profile of the logged in user.
    """
    return redirect("/profile/%s" % uid, permanent=True)


@login_required
def my_profile(request):
    """
    Redirect to a user profile
    """
    url = "/profile/%s" % UserProfile(id=request.user.id).slug
    if "tab" in request.GET:
        url += "?tab=" + request.GET.get("tab")
    return redirect(url) 


def interrupting_messages_read_api(request, message):
    if not request.user.is_authenticated:
        return jsonResponse({"error": "You must be logged in to use this API."})
    profile = UserProfile(id=request.user.id)
    profile.mark_interrupting_message_read(message)
    return jsonResponse({"status": "ok"})


@login_required
@ensure_csrf_cookie
def edit_profile(request):
    """
    Page for editing a user's profile.
    """
    profile = UserProfile(id=request.user.id)
    sheets  = db.sheets.find({"owner": profile.id, "status": "public"}, {"id": 1, "datePublished": 1}).sort([["datePublished", -1]])
    return render_template(request,'edit_profile.html', None, {
      'user': request.user,
      'profile': profile,
      'sheets': sheets,
    })


@login_required
@ensure_csrf_cookie
def account_settings(request):
    """
    Page for managing a user's account settings.
    """
    from babel import Locale
    profile = UserProfile(id=request.user.id)
    return render_template(request,'account_settings.html', None, {
        'user': request.user,
        'profile': profile,
        'lang_names_and_codes': zip([Locale(lang).languages[lang].capitalize() for lang in SITE_SETTINGS['SUPPORTED_TRANSLATION_LANGUAGES']], SITE_SETTINGS['SUPPORTED_TRANSLATION_LANGUAGES']), 
        'translation_language_preference': (profile is not None and profile.settings.get("translation_language_preference", None)) or request.COOKIES.get("translation_language_preference", None)
    })


@ensure_csrf_cookie
def home(request):
    """
    Homepage (which is the texts page)
    """
    return redirect("/texts")


def community_page(request, props={}):
    """
    Community Page
    """    
    title = _("From the Community: Today on Sefaria")
    desc  = _("New and featured source sheets, divrei torah, articles, sermons and more created by members of the Sefaria community.")
    data  = community_page_data(request, language=request.interfaceLang)
    data.update(props) # don't overwrite data that was passed n with props
    return menu_page(request, page="community", props=data, title=title, desc=desc)


def community_page_data(request, language="english"):
    from sefaria.model.user_profile import UserProfile

    data = {
        "community": get_community_page_items(language=language, diaspora=(language != "hebrew"))
    }
    if request.user.is_authenticated:
        profile = UserProfile(user_obj=request.user)
        data["followRecommendations"] = profile.follow_recommendations(lang=request.interfaceLang)
    else:
        data["followRecommendations"] = general_follow_recommendations(lang=request.interfaceLang)

    return data


@staff_member_required
def community_preview(request):
    """
    Preview the community page as it will appear at some date in the future
    """
    datetime_obj = datetime(2021,7, 25) + timedelta(days=1)
    tomorrow = datetime_obj.strftime("%-m/%-d/%y")
    date = request.GET.get("date", tomorrow)
    community = get_community_page_items(date=date, language=request.interfaceLang)

    return community_page(request, props={"community": community, "communityPreview": date})


@staff_member_required
def community_reset(request):
    """
    Reset the cache of the community page content from Google sheet
    """
    if MULTISERVER_ENABLED:
        server_coordinator.publish_event("in_memory_cache", "set", ["community-page-data-english", None])
        server_coordinator.publish_event("in_memory_cache", "set", ["community-page-data-hebrew", None])

    datetime_obj = datetime(2021,7, 25) + timedelta(days=1)
    tomorrow = datetime_obj.strftime("%-m/%-d/%y")
    date = request.GET.get("next", tomorrow)
    community = get_community_page_items(date=date, language=request.interfaceLang, refresh=True)

    return community_page(request, props={"community": community, "communityPreview": date})


def new_home_redirect(request):
    """ Redirect old /new-home urls to / """
    return redirect("/")    


@ensure_csrf_cookie
def discussions(request):
    """
    Discussions page.
    """
    discussions = LayerSet({"owner": request.user.id})
    return render_template(request,'discussions.html', None, {
       "discussions": discussions,
    })


@catch_error_as_json
def new_discussion_api(request):
    """
    API for user profiles.
    """
    if not request.user.is_authenticated:
        return jsonResponse({"error": "You must be logged in to start a discussion."})

    if request.method == "POST":
        import uuid
        attempts = 10
        while attempts > 0:
            key = str(uuid.uuid4())[:8]
            if LayerSet({"urlkey": key}).count() > 0:
                attempts -= 1
                continue

            discussion = Layer({
                "urlkey": key,
                "owner": request.user.id,
                })
            discussion.save()
            return jsonResponse(discussion.contents())

        return jsonResponse({"error": "An extremely unlikely event has occurred."})

    return jsonResponse({"error": "Unsupported HTTP method."})


@ensure_csrf_cookie
def dashboard(request):
    """
    Dashboard page -- table view of all content
    """
    states = VersionStateSet(
        {},
        proj={"title": 1, "flags": 1, "linksCount": 1, "content._en.percentAvailable": 1, "content._he.percentAvailable": 1}
    ).array()
    flat_toc = library.get_toc_tree().flatten()

    def toc_sort(a):
        try:
            return flat_toc.index(a["title"])
        except:
            return 9999

    states = sorted(states, key=toc_sort)

    return render_template(request,'dashboard.html', None, {
        "states": states,
    })


@ensure_csrf_cookie
def metrics(request):
    """
    Metrics page. Shows graphs of core metrics.
    """
    metrics = db.metrics.find().sort("timestamp", 1)
    metrics_json = dumps(metrics)
    return render_template(request,'metrics.html', None,{
        "metrics_json": metrics_json,
    })


@ensure_csrf_cookie
def digitized_by_sefaria(request):
    """
    Metrics page. Shows graphs of core metrics.
    """
    texts = VersionSet({"digitizedBySefaria": True}, sort=[["title", 1]])
    return render_template(request,'static/digitized-by-sefaria.html', None, {
        "texts": texts,
    })


def parashat_hashavua_redirect(request):
    """ Redirects to this week's Parashah"""
    diaspora = request.GET.get("diaspora", "1")
    calendars = get_keyed_calendar_items()  # TODO Support israel / customs
    parashah = calendars["Parashat Hashavua"]
    return redirect(iri_to_uri("/" + parashah["url"]), permanent=False)


def daf_yomi_redirect(request):
    """ Redirects to today's Daf Yomi"""
    calendars = get_keyed_calendar_items()
    daf_yomi = calendars["Daf Yomi"]
    return redirect(iri_to_uri("/" + daf_yomi["url"]), permanent=False)


def random_ref(categories=None, titles=None):
    """
    Returns a valid random ref within the Sefaria library.
    """

    # refs = library.ref_list()
    # ref  = choice(refs)
    if categories is not None or titles is not None:
        if categories is None:
            categories = set()
        if titles is None:
            titles = set()
        all_indexes = [x for x in library.all_index_records() if x.title in titles or (x.get_primary_category() in categories)]
    else:
        all_indexes = library.all_index_records()
    # picking by text first biases towards short texts
    index = choice(all_indexes)
    try:
        ref = choice(index.all_segment_refs()).normal() # check for orphaned texts
        # ref = Ref(text).normal()
    except Exception:
        return random_ref()
    return ref


def random_redirect(request):
    """
    Redirect to a random text page.
    """
    response = redirect(iri_to_uri("/" + random_ref()), permanent=False)
    return response


def random_text_page(request):
    """
    Page for generating random texts.
    """
    return render_template(request,'random.html', None, {})


def random_text_api(request):
    """
    Return Texts API data for a random ref.
    """
    categories = set(request.GET.get('categories', '').split('|'))
    titles = set(request.GET.get('titles', '').split('|'))
    response = redirect(iri_to_uri("/api/texts/" + random_ref(categories, titles)) + "?commentary=0&context=0", permanent=False)
    return response


def random_by_topic_api(request):
    """
    Returns Texts API data for a random text taken from popular topic tags
    """
    from sefaria.helper.topic import get_random_topic, get_random_topic_source

    cb = request.GET.get("callback", None)
    random_topic = get_random_topic(good_to_promote=True)
    if random_topic is None:
        return random_by_topic_api(request)
    random_source = get_random_topic_source(random_topic)
    if random_source is None:
        return random_by_topic_api(request)
    tref = random_source.normal()
    url = random_source.url()
    resp = jsonResponse({"ref": tref, "topic": random_topic.contents(), "url": url}, callback=cb)
    resp['Content-Type'] = "application/json; charset=utf-8"
    return resp


@csrf_exempt
def dummy_search_api(request):
    # Thou shalt upgrade thine app or thou shalt not glean the results of search thou seeketh
    # this api is meant to information users of the old search.sefaria.org to upgrade their apps to get search to work again
    were_sorry = "We're sorry, but your version of the app is no longer compatible with our new search. We recommend you upgrade the Sefaria app to fully enjoy all it has to offer <br> עמכם הסליחה, אך גרסת האפליקציה הנמצאת במכשירכם איננה תואמת את מנוע החיפוש החדש. אנא עדכנו את אפליקצית ספריא להמשך שימוש בחיפוש"
    resp = jsonResponse({
        "took": 613,
        "timed_out": False,
        "_shards": {
            "total": 5,
            "successful": 5,
            "skipped": 0,
            "failed": 0
        },
        "hits": {
            "total": 1,
            "max_score": 1234,
            "hits": [
                {
                    "_index": "merged-c",
                    "_type": "text",
                    "_id": "yoyo [he]",
                    "_score": 1,
                    "_source": {
                        "titleVariants": ["Upgrade"],
                        "path": "Tanakh/Torah/Genesis",
                        "version_priority": 0,
                        "content": were_sorry,
                        "exact": were_sorry,
                        "naive_lemmatizer": were_sorry,
                        "comp_date": -1400,
                        "categories": ["Tanakh", "Torah"],
                        "lang": "he",
                        "pagesheetrank": 1,
                        "ref": "Genesis 1:1",
                        "heRef": "בראשית א:א",
                        "version": None,
                        "order":"A00000100220030"
                    },
                    "highlight": {
                        "content": [
                            were_sorry
                        ],
                        "exact": [
                            were_sorry
                        ],
                        "naive_lemmatizer": [
                            were_sorry
                        ]
                    }
                }
            ]
        },
        "aggregations": {
            "category": {
                "buckets": []
            }
        }
    })
    resp['Content-Type'] = "application/json; charset=utf-8"
    return resp


@csrf_exempt
def search_wrapper_api(request):
    if request.method == "POST":
        if "json" in request.POST:
            j = request.POST.get("json")  # using form-urlencoded
        else:
            j = request.body  # using content-type: application/json
        j = json.loads(j)
        es_client = Elasticsearch(SEARCH_ADMIN)
        search_obj = Search(using=es_client, index=j.get("type")).params(request_timeout=5)
        search_obj = get_query_obj(search_obj=search_obj, **{k: v for k, v in list(j.items())})
        response = search_obj.execute()
        if response.success():
            return jsonResponse(response.to_dict(), callback=request.GET.get("callback", None))
        return jsonResponse({"error": "Error with connection to Elasticsearch. Total shards: {}, Shards successful: {}, Timed out: {}".format(response._shards.total, response._shards.successful, response.timed_out)}, callback=request.GET.get("callback", None))
    return jsonResponse({"error": "Unsupported HTTP method."}, callback=request.GET.get("callback", None))


@ensure_csrf_cookie
def serve_static(request, page):
    """
    Serve a static page whose template matches the URL
    """
    return render_template(request,'static/%s.html' % page, None, {})

@ensure_csrf_cookie
def serve_static_by_lang(request, page):
    """
    Serve a static page whose template matches the URL
    """
    return render_template(request,'static/{}/{}.html'.format(request.LANGUAGE_CODE, page), None, {})



@ensure_csrf_cookie
def explore(request, topCat, bottomCat, book1, book2, lang=None):
    """
    Serve the explorer, with the provided deep linked books
    """
    books = []
    for book in [book1, book2]:
        if book:
            books.append(book)

    if not topCat and not bottomCat:
        topCat, bottomCat = "Tanakh", "Bavli"
        urlRoot = "/explore"
    else:
        urlRoot = "/explore-" + topCat + "-and-" + bottomCat

    (topCat, bottomCat) = [x.replace("-","") for x in (topCat, bottomCat)]

    categories = {
        "Tanakh": {
            "title": "Tanakh",
            "heTitle": 'התנ"ך',
            "shapeParam": "Tanakh",
            "linkCountParam": "Tanakh",
        },
        "Torah": {
            "title": "Torah",
            "heTitle": 'תורה',
            "shapeParam": "Tanakh/Torah",
            "linkCountParam": "Torah",
        },
        "Bavli": {
            "title": "Talmud",
            "heTitle": "התלמוד",
            "shapeParam": "Bavli",
            "linkCountParam": "Bavli",
            "talmudAddressed": True,
        },
        "Yerushalmi": {
            "title": "Jerusalem Talmud",
            "heTitle": "התלמוד ירושלמי",
            "shapeParam": "Yerushalmi",
            "linkCountParam": "Yerushalmi",
            "talmudAddressed": True,
        },
        "Mishnah": {
            "title": "Mishnah",
            "heTitle": "המשנה",
            "shapeParam": "Mishnah",
            "linkCountParam": "Mishnah",
        },
        "Tosefta": {
            "title": "Tosefta",
            "heTitle": "התוספתא",
            "shapeParam": "Tosefta",
            "linkCountParam": "Tosefta",
        },
        "MidrashRabbah": {
            "title": "Midrash Rabbah",
            "heTitle": "מדרש רבה",
            "shapeParam": "Midrash/Aggadah/Midrash Rabbah",
            "linkCountParam": "Midrash Rabbah",
            "colorByBook": True,
        },
        "MishnehTorah": {
            "title": "Mishneh Torah",
            "heTitle": "משנה תורה",
            "shapeParam": "Halakhah/Mishneh Torah",
            "linkCountParam": "Mishneh Torah",
            "labelBySection": True,
        },
        "ShulchanArukh": {
            "title": "Shulchan Arukh",
            "heTitle": "השולחן ערוך",
            "shapeParam": "Halakhah/Shulchan Arukh",
            "linkCountParam": "Shulchan Arukh",
            "colorByBook": True,
        },
        "Zohar": {
            "title": "Zohar",
            "heTitle": "הזוהר",
            "shapeParam": "Zohar",
            "linkCountParam": "Zohar",
            "talmudAddressed": True,
        },
    }

    template_vars =  {
        "books": json.dumps(books),
        "categories": json.dumps(categories),
        "topCat": topCat,
        "bottomCat": bottomCat,
        "topCatTitle": categories[topCat]["heTitle"] if request.interfaceLang == "hebrew" else categories[topCat]["title"],
        "bottomCatTitle": categories[bottomCat]["heTitle"] if request.interfaceLang == "hebrew" else categories[bottomCat]["title"],
        "urlRoot": urlRoot,
    }
    if lang == "he": # Override language settings if 'he' is in URL
        request.contentLang = "hebrew"

    return render_template(request,'explore.html', None, template_vars)

@staff_member_required
def visualize_timeline(request):
    return render_template(request, 'timeline.html', None, {})


def person_page_redirect(request, name):
    person = PersonTopic.get_person_by_key(name)

    if not person:
        raise Http404

    url = f'/topics/{person.slug}'
    return redirect(iri_to_uri(url), permanent=True)


def person_index_redirect(request):
    return redirect(iri_to_uri('/topics/category/authors'), permanent=True)
    

def talmud_person_index_redirect(request):
    return redirect(iri_to_uri('/topics/category/talmudic-figures'), permanent=True)


def _get_sheet_tag_garden(tag):
    garden_key = "sheets.tagged.{}".format(tag)
    g = Garden().load({"key": garden_key})
    if not g:
        g = Garden({"key": garden_key, "title": "Sources from Sheets Tagged {}".format(tag), "heTitle": "מקורות מדפים מתויגים:" + " " + str(tag)})
        g.import_sheets_by_tag(tag)
        g.save()
    return g


def sheet_tag_garden_page(request, key):
    g = _get_sheet_tag_garden(key)
    return garden_page(request, g)


def sheet_tag_visual_garden_page(request, key):
    g = _get_sheet_tag_garden(key)
    return visual_garden_page(request, g)


def custom_visual_garden_page(request, key):
    g = Garden().load({"key": "sefaria.custom.{}".format(key)})
    if not g:
        raise Http404
    return visual_garden_page(request, g)


def _get_search_garden(q):
    garden_key = "search.query.{}".format(q)
    g = Garden().load({"key": garden_key})
    if not g:
        g = Garden({"key": garden_key, "title": "Search: {}".format(q), "heTitle": "חיפוש:" + " " + str(q)})
        g.import_search(q)
        g.save()
    return g


def search_query_visual_garden_page(request, q):
    g = _get_search_garden(q)
    return visual_garden_page(request, g)


def garden_page(request, g):
    template_vars = {
        'title': g.title,
        'heTitle': g.heTitle,
        'key': g.key,
        'stopCount': g.stopSet().count(),
        'stopsByTime': g.stopsByTime(),
        'stopsByPlace': g.stopsByPlace(),
        'stopsByAuthor': g.stopsByAuthor(),
        'stopsByTag': g.stopsByTag()
    }

    return render_template(request,'garden.html', None, template_vars)


def visual_garden_page(request, g):
    template_vars = {
        'title': g.title,
        'heTitle': g.heTitle,
        'subtitle': getattr(g, "subtitle", ""),
        'heSubtitle': getattr(g, "heSubtitle", ""),
        'key': g.key,
        'stopCount': g.stopSet().count(),
        'stops': json.dumps(g.stopData()),
        'places': g.placeSet().asGeoJson(as_string=True),
        'config': json.dumps(getattr(g, "config", {}))
    }

    return render_template(request,'visual_garden.html', None, template_vars)


@requires_csrf_token
def custom_page_not_found(request, exception, template_name='404.html'):
    return render_template(request, template_name=template_name, app_props=None, template_context={}, status=404)

@catch_error_as_json
@csrf_exempt
def manuscripts_for_source(request, tref):
    if request.method == "GET":
        if not Ref.is_ref(tref):
            return jsonResponse({"error": "Unrecognized Reference"})
        return jsonResponse(ManuscriptPageSet.load_set_for_client(tref))
    else:
        return jsonResponse({"error": "Unsupported HTTP method."}, callback=request.GET.get("callback", None))


@requires_csrf_token
def custom_server_error(request, template_name='500.html'):
    """
    500 error handler.

    Templates: `500.html`
    """
    return render_template(request, template_name=template_name, app_props=None, template_context={}, status=500)
    #t = get_template(template_name) # You need to create a 500.html template.
    #return http.HttpResponseServerError(t.render({'request_path': request.path}, request))


def apple_app_site_association(request):
    teamID = "2626EW4BML"
    bundleID = "org.sefaria.sefariaApp"
    return jsonResponse({
        "applinks": {
            "apps": [],
            "details": [
                {
                    "appID": "{}.{}".format(teamID, bundleID),
                    "paths": ["*"]
                }
            ]
        }
    })

def android_asset_links_json(request):
    return jsonResponse(
        [{
            "relation": ["delegate_permission/common.handle_all_urls"],
            "target": {
                "namespace": "android_app",
                "package_name": "org.sefaria.sefaria",
                "sha256_cert_fingerprints":
                    ["FD:86:BA:99:63:C2:71:D9:5F:E6:0D:0B:0F:A1:67:EA:26:15:45:BE:0C:D0:DF:69:64:01:F3:AD:D0:EE:C6:87"]
            }
        }]
    )

def application_health_api(request):
    """
    Defines the /healthz  and /health-check API endpoints which responds with
        200 if the application is ready for requests,
        500 if the application is not ready for requests
    """
    if library.is_initialized():
        return http.HttpResponse("Healthy", status="200")
    else:
        return http.HttpResponse("Unhealthy", status="500")


def application_health_api_nonlibrary(request):
    return http.HttpResponse("Healthy", status="200")


def rollout_health_api(request):
    """
    Defines the /healthz-rollout API endpoint which responds with
        200 if the services Django depends on, Redis, Multiserver, and NodeJs
            are available.
        500 if any of the aforementioned services are not available

    {
        allReady: (true|false)
        multiserverReady: (true|false)
        redisReady: (true|false)
        nodejsReady: (true|false)
    }
    """
    def isRedisReachable():
        try:
            redis_client = redis.StrictRedis(host=MULTISERVER_REDIS_SERVER, port=MULTISERVER_REDIS_PORT, db=MULTISERVER_REDIS_DB, decode_responses=True, encoding="utf-8")
            return redis_client.ping() == True
        except:
            return False

    def isMultiserverReachable():
        return True

    def isNodeJsReachable():
        url = NODE_HOST + "/healthz"
        try:
            statusCode = urllib.request.urlopen(url).status
            return statusCode == 200
        except Exception as e:
            logger.warn(e)
            return False

    allReady = isRedisReachable() and isMultiserverReachable() and isNodeJsReachable()

    resp = {
        'allReady': allReady,
        'multiserverReady': isMultiserverReachable(),
        'redisReady': isRedisReachable(),
        'nodejsReady': isNodeJsReachable(),
        'revisionNumber': os.getenv("HELM_REVISION"),
    }

    print(resp)

    if allReady:
        statusCode = 200
        logger.info("Passed rollout healthcheck.")
    else:
        statusCode = 503
        logger.warn("Failed rollout healthcheck. Healthcheck Response: {}".format(resp))

    return http.JsonResponse(resp, status=statusCode)

@login_required
def beit_midrash(request, slug):
    chavrutaId = request.GET.get("cid", None)
    starting_ref = request.GET.get("ref", None)

    if starting_ref:
        return redirect(f"/{urllib.parse.quote(starting_ref)}?beitMidrash={slug}")

    else:
        props = {"customBeitMidrashId": slug,}
        title = _("Sefaria Beit Midrash")
        desc  = _("The largest free library of Jewish texts available to read online in Hebrew and English including Torah, Tanakh, Talmud, Mishnah, Midrash, commentaries and more.")
        return menu_page(request, props, "navigation", title, desc)<|MERGE_RESOLUTION|>--- conflicted
+++ resolved
@@ -3199,37 +3199,17 @@
 def add_new_topic_api(request):
     if request.method == "POST":
         data = json.loads(request.POST["json"])
-<<<<<<< HEAD
-        t = Topic({'slug': ""})
-        t.add_title(data["title"], 'en', True, True)
-        t.isTopLevelDisplay = data["category"] == "Main Menu"
-        t.data_source = "sefaria"  # any topic edited manually should display automatically in the TOC and this flag ensures this
-
-        t.set_slug_to_primary_title()
-
-        if data["category"] != "Main Menu":  # not Top Level so create an IntraTopicLink to category
-            new_link = IntraTopicLink()
-            new_link.toTopic = data["category"]
-            new_link.fromTopic = t.slug
-            new_link.linkType = "displays-under"
-            new_link.dataSource = "sefaria"
-=======
         t = Topic({'slug': "", "isTopLevelDisplay": data["category"] == "Main Menu", "data_source": "sefaria", "numSources": 0})
         t.add_title(data["title"], 'en', True, True)
         t.set_slug_to_primary_title()
 
         if data["category"] != "Main Menu":  # not Top Level so create an IntraTopicLink to category
             new_link = IntraTopicLink({"toTopic": data["category"], "fromTopic": t.slug, "linkType": "displays-under", "dataSource": "sefaria"})
->>>>>>> 8131430e
             new_link.save()
 
         t.change_description(data["description"], data.get("catDescription", ""))
         t.save()
 
-<<<<<<< HEAD
-        @csrf_protect
-=======
->>>>>>> 8131430e
         def protected_index_post(request):
             return jsonResponse(t.contents())
         return protected_index_post(request)
@@ -3237,14 +3217,6 @@
 
 @staff_member_required
 def delete_topic(request, topic):
-<<<<<<< HEAD
-    topic_obj = Topic().load({"slug": topic})
-    if topic_obj:
-        topic_obj.delete()
-        return jsonResponse({"status": "OK"})
-    else:
-        return jsonResponse({"error": "Topic {} doesn't exist".format(topic)})
-=======
     if request.method == "DELETE":
         topic_obj = Topic().load({"slug": topic})
         if topic_obj:
@@ -3254,7 +3226,6 @@
             return jsonResponse({"error": "Topic {} doesn't exist".format(topic)})
     else:
         return jsonResponse({"error": "This API only accepts DELETE requests."})
->>>>>>> 8131430e
 
 @catch_error_as_json
 def topics_api(request, topic, v2=False):
@@ -3273,14 +3244,7 @@
         return jsonResponse(response, callback=request.GET.get("callback", None))
     elif request.method == "POST":
         if not request.user.is_staff:
-<<<<<<< HEAD
-            return render_template(request, 'static/generic.html', None, {
-                "title": "Permission Denied",
-                "content": "Adding topics is locked.<br><br>Please email hello@sefaria.org if you believe edits are needed."
-            })
-=======
             return jsonResponse({"error": "Adding topics is locked.<br><br>Please email hello@sefaria.org if you believe edits are needed."})
->>>>>>> 8131430e
         topic_data = json.loads(request.POST["json"])
         topic_obj = Topic().load({'slug': topic_data["origSlug"]})
         topic_obj.data_source = "sefaria"   #any topic edited manually should display automatically in the TOC and this flag ensures this
@@ -3336,11 +3300,6 @@
         if needs_save:
             topic_obj.save()
 
-<<<<<<< HEAD
-
-        @csrf_protect
-=======
->>>>>>> 8131430e
         def protected_index_post(request):
             return jsonResponse(topic_obj.contents())
         return protected_index_post(request)
