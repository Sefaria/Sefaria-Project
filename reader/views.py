--- conflicted
+++ resolved
@@ -12,12 +12,10 @@
 from collections import OrderedDict
 import pytz
 from html import unescape
-<<<<<<< HEAD
 import re
-=======
 import redis
 import os
->>>>>>> 486bdce9
+
 
 from rest_framework.decorators import api_view
 from django.template.loader import render_to_string
