--- conflicted
+++ resolved
@@ -832,25 +832,6 @@
         "noindex": True
     })
 
-<<<<<<< HEAD
-=======
-
-@login_required
-def enable_new_editor(request):
-    profile = UserProfile(id=request.user.id)
-    profile.update({"uses_new_editor": True, "show_editor_toggle": True})
-    profile.save()
-    return redirect(f"/sheets/profile/{profile.slug}")
-
-@login_required
-def disable_new_editor(request):
-    profile = UserProfile(id=request.user.id)
-    profile.update({"uses_new_editor": False})
-    profile.save()
-    return redirect(f"/sheets/profile/{profile.slug}")
-
-
->>>>>>> c8a6496a
 def public_collections(request):
     props = base_props(request)
     props.update({
