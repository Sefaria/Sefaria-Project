# -*- coding: utf-8 -*-

from datetime import datetime
from elasticsearch_dsl import Search
from elasticsearch import Elasticsearch
from random import choice
import json
import urllib.request, urllib.parse, urllib.error
from bson.json_util import dumps
import socket
import bleach
from collections import OrderedDict
import pytz
from html import unescape
import re
import redis
import os
import re


from rest_framework.decorators import api_view
from django.template.loader import render_to_string
from django.shortcuts import render, redirect
from django.http import Http404, QueryDict
from django.contrib.auth.decorators import login_required
from django.contrib.admin.views.decorators import staff_member_required
from django.utils.encoding import iri_to_uri
from django.utils.translation import ugettext as _
from django.views.decorators.csrf import ensure_csrf_cookie, csrf_exempt, csrf_protect, requires_csrf_token
from django.contrib.auth.models import User
from django import http
from django.utils import timezone
from django.utils.html import strip_tags
from bson.objectid import ObjectId

from sefaria.model import *
from sefaria.google_storage_manager import GoogleStorageManager
from sefaria.model.user_profile import UserProfile, user_link, user_started_text, public_user_data
from sefaria.model.collection import CollectionSet
from sefaria.model.webpage import get_webpages_for_ref
from sefaria.model.media import get_media_for_ref
from sefaria.model.schema import SheetLibraryNode
from sefaria.model.trend import user_stats_data, site_stats_data
from sefaria.client.wrapper import format_object_for_client, format_note_object_for_client, get_notes, get_links
from sefaria.system.exceptions import InputError, PartialRefInputError, BookNameError, NoVersionFoundError, DictionaryEntryNotFoundError
from sefaria.client.util import jsonResponse
from sefaria.history import text_history, get_maximal_collapsed_activity, top_contributors, text_at_revision, record_version_deletion, record_index_deletion
from sefaria.system.decorators import catch_error_as_json, sanitize_get_params, json_response_decorator
<<<<<<< HEAD
from sefaria.sheets import get_sheets_for_ref, get_sheet_for_panel, annotate_user_links, trending_topics
=======
from sefaria.sheets import get_sheets_for_ref, get_sheet_for_panel, annotate_user_links
>>>>>>> 5f5f48ee
from sefaria.utils.util import text_preview
from sefaria.utils.hebrew import hebrew_term, is_hebrew
from sefaria.utils.calendars import get_all_calendar_items, get_todays_calendar_items, get_keyed_calendar_items, get_parasha
from sefaria.utils.util import short_to_long_lang_code
import sefaria.tracker as tracker
from sefaria.system.cache import django_cache
from sefaria.settings import USE_VARNISH, USE_NODE, NODE_HOST, DOMAIN_LANGUAGES, MULTISERVER_ENABLED, SEARCH_ADMIN, RTC_SERVER, MULTISERVER_REDIS_SERVER, MULTISERVER_REDIS_PORT, MULTISERVER_REDIS_DB
from sefaria.site.site_settings import SITE_SETTINGS
from sefaria.system.multiserver.coordinator import server_coordinator
from sefaria.helper.search import get_query_obj
from sefaria.helper.topic import get_topic, get_all_topics, get_topics_for_ref
from sefaria.system.database import db

if USE_VARNISH:
    from sefaria.system.varnish.wrapper import invalidate_ref, invalidate_linked

import logging
logger = logging.getLogger(__name__)

#    #    #
# Initialized cache library objects that depend on sefaria.model being completely loaded.
logger.warning("Initializing library objects.")
logger.warning("Initializing TOC Tree")
library.get_toc_tree()


""" """
logger.warning("Initializing Full Auto Completer")
library.build_full_auto_completer()

logger.warning("Initializing Ref Auto Completer")
library.build_ref_auto_completer()

logger.warning("Initializing Lexicon Auto Completers")
library.build_lexicon_auto_completers()

logger.warning("Initializing Cross Lexicon Auto Completer")
library.build_cross_lexicon_auto_completer()

logger.warning("Initializing Shared Cache")
library.init_shared_cache()
""" """

if server_coordinator:
    server_coordinator.connect()
#    #    #


def render_template(request, template_name='base.html', app_props=None, template_context=None, content_type=None, status=None, using=None):
    """
    This is a general purpose custom function that serves to render all the templates in the project and provide a central point for all similar processing.
    It can take props that area meant for the Node render of ReaderApp (and will properly combine them with base_props() and serialize
    It also takes care of adding these props to the template context
    If needed (i.e. currently, if props are passed in) it will also attempt to call render_react_component so it doesnt have to be called by the view itself.
    :param request: the request object
    :param template_name: the template name to pass to render (defaults to base.html)
    :param app_props: props to pass to ReaderApp, either via node or the template for client side
    :param template_context: regular template context for the django template
    :param content_type: param from Django's render, if needed
    :param status: param from Django's render, if needed
    :param using: param from Django's render, if needed
    :return:
    """
    app_props = app_props if app_props else {}
    template_context = template_context if template_context else {}
    props = base_props(request)
    props.update(app_props)
    propsJSON = json.dumps(props, ensure_ascii=False)
    template_context["propsJSON"] = propsJSON
    if app_props: # We are rendering the ReaderApp in Node, otherwise its jsut a Django template view with ReaderApp set to headerMode
        html = render_react_component("ReaderApp", propsJSON)
        template_context["html"] = html
    return render(request, template_name=template_name, context=template_context, content_type=content_type, status=status, using=using)


def render_react_component(component, props):
    """
    Asks the Node Server to render `component` with `props`.
    `props` may either be JSON (to save reencoding) or a dictionary.
    Returns HTML.
    """
    if not USE_NODE:
        return render_to_string("elements/loading.html", context={"SITE_SETTINGS": SITE_SETTINGS})

    from sefaria.settings import NODE_TIMEOUT

    propsJSON = json.dumps(props, ensure_ascii=False) if isinstance(props, dict) else props
    cache_key = "todo" # zlib.compress(propsJSON)
    url = NODE_HOST + "/" + component + "/" + cache_key

    encoded_args = urllib.parse.urlencode({
        "propsJSON": propsJSON,
    }).encode("utf-8")
    try:
        req = urllib.request.Request(url)
        response = urllib.request.urlopen(req, encoded_args, NODE_TIMEOUT)
        html = response.read().decode("utf-8")
        return html
    except Exception as e:
        # Catch timeouts, however they may come.
        if isinstance(e, socket.timeout) or (hasattr(e, "reason") and isinstance(e.reason, socket.timeout)):
            props = json.loads(props) if isinstance(props, str) else props
            logger.exception("Node timeout: {} / {} / {} / {}\n".format(
                    props.get("initialPath"),
                    "MultiPanel" if props.get("multiPanel", True) else "Mobile",
                    "Logged In" if props.get("loggedIn", False) else "Logged Out",
                    props.get("interfaceLang")
            ))
            return render_to_string("elements/loading.html", context={"SITE_SETTINGS": SITE_SETTINGS})
        else:
            # If anything else goes wrong with Node, just fall back to client-side rendering
            logger.exception("Node error: Fell back to client-side rendering.")
            return render_to_string("elements/loading.html", context={"SITE_SETTINGS": SITE_SETTINGS})


def base_props(request):
    """
    Returns a dictionary of props that all App pages get based on the request
    AND are able to be sent over the wire to the Node SSR server.
    """
    from sefaria.model.user_profile import UserProfile, UserWrapper
    from sefaria.site.site_settings import SITE_SETTINGS
    from sefaria.settings import DEBUG, GLOBAL_INTERRUPTING_MESSAGE

    if hasattr(request, "init_shared_cache"):
        logger.warning("Shared cache disappeared while application was running")
        library.init_shared_cache(rebuild=True)

    if request.user.is_authenticated:
        profile = UserProfile(user_obj=request.user)
        interrupting_message_dict = GLOBAL_INTERRUPTING_MESSAGE or {"name": profile.interrupting_message()}
        user_data = {
            "_uid": request.user.id,
            "_email": request.user.email,
            "_uses_new_editor": request.COOKIES.get("new_editor", False),
            "slug": profile.slug if profile else "",
            "is_moderator": request.user.is_staff,
            "is_editor": UserWrapper(user_obj=request.user).has_permission_group("Editors"),
            "full_name": profile.full_name,
            "profile_pic_url": profile.profile_pic_url,
            "is_history_enabled": getattr(profile.settings,"reading_history", True),
            "following": profile.followees.uids,
            "calendars": get_todays_calendar_items(**_get_user_calendar_params(request)),
            "notificationCount": profile.unread_notification_count(),
            "notificationsHtml": profile.recent_notifications().to_HTML(),
            "saved": profile.get_user_history(saved=True, secondary=False, serialized=True),
            "last_place": profile.get_user_history(last_place=True, secondary=False, serialized=True),
            "interruptingMessage": InterruptingMessage(attrs=interrupting_message_dict, request=request).contents(),
        }
    else:
        user_data = {
            "_uid": None,
            "_email": "",
            "slug": "",
            "is_moderator": False,
            "is_editor": False,
            "full_name": "",
            "profile_pic_url": "",
            "is_history_enabled": True,
            "following": [],

            "calendars": get_todays_calendar_items(**_get_user_calendar_params(request)),
            "notificationCount": 0,
            "notificationsHtml": "",
            "saved": [],
            "last_place": [],
            "interruptingMessage": InterruptingMessage(attrs=GLOBAL_INTERRUPTING_MESSAGE, request=request).contents(),
        }
    user_data.update({
        "last_cached": library.get_last_cached_time(),
        "multiPanel":  not request.user_agent.is_mobile and not "mobile" in request.GET,
        "initialPath": request.get_full_path(),
        "interfaceLang": request.interfaceLang,
        "initialSettings": {
            "language":      getattr(request, "contentLang", "english"),
            "layoutDefault": request.COOKIES.get("layoutDefault", "segmented"),
            "layoutTalmud":  request.COOKIES.get("layoutTalmud", "continuous"),
            "layoutTanakh":  request.COOKIES.get("layoutTanakh", "segmented"),
            "aliyotTorah":   request.COOKIES.get("aliyotTorah", "aliyotOff"),
            "vowels":        request.COOKIES.get("vowels", "all"),
            "biLayout":      request.COOKIES.get("biLayout", "stacked"),
            "color":         request.COOKIES.get("color", "light"),
            "fontSize":      request.COOKIES.get("fontSize", 62.5),
        },
        "trendingTopics": trending_topics(days=7, ntags=5),
        "_siteSettings": SITE_SETTINGS,
        "_debug": DEBUG,
    })
    return user_data


def user_credentials(request):
    if request.user.is_authenticated:
        return {"user_type": "session", "user_id": request.user.id}
    else:
        req_key = request.POST.get("apikey", None)
        header_key = request.META.get("HTTP_X_API_KEY", None) #request.META["HTTP_AUTHORIZATION"]?
        key = req_key if req_key else header_key
        if not key:
            return {"user_type": "session", "user_id": None, "error": "You must be logged in or use an API key to add, edit or delete links."}
        apikey = db.apikeys.find_one({"key": key})
        if not apikey:
            return {"user_type": "API", "user_id": None, "error": "Unrecognized API key."}
        #user = User.objects.get(id=apikey["uid"])
        return {"user_type": "API", "user_id": apikey["uid"]}


@ensure_csrf_cookie
def catchall(request, tref, sheet=None):
    """
    Handle any URL not explicitly covers in urls.py.
    Catches text refs for text content and text titles for text table of contents.
    """
    def reader_redirect(uref):
        # Redirect to standard URLs
        url = "/" + uref

        response = redirect(iri_to_uri(url), permanent=True)
        params = request.GET.urlencode()
        response['Location'] += "?%s" % params if params else ""
        return response

    if sheet is None:
        try:
            oref = Ref(tref)
        except PartialRefInputError as e:
            logger.warning('{}'.format(e))
            matched_ref = Ref(e.matched_part)
            return reader_redirect(matched_ref.url())
        except InputError:
            raise Http404

        uref = oref.url()
        if uref and tref != uref:
            return reader_redirect(uref)

        return text_panels(request, ref=tref)

    return text_panels(request, ref=tref, sheet=sheet)


@ensure_csrf_cookie
def old_versions_redirect(request, tref, lang, version):
    url = "/{}?v{}={}".format(tref, lang, version)
    response = redirect(iri_to_uri(url), permanent=True)
    params = request.GET.urlencode()
    response['Location'] += "&{}".format(params) if params else ""
    return response


def make_panel_dict(oref, versionEn, versionHe, filter, versionFilter, mode, **kwargs):
    """
    Returns a dictionary corresponding to the React panel state,
    additionally setting `text` field with textual content.
    """
    if oref.is_book_level():
        if kwargs.get('extended notes', 0) and (versionEn is not None or versionHe is not None):
            currVersions = {"en": versionEn, "he": versionHe}
            if versionEn is not None and versionHe is not None:
                curr_lang = kwargs.get("panelDisplayLanguage", "en")
                for key in list(currVersions.keys()):
                    if key == curr_lang:
                        continue
                    else:
                        currVersions[key] = None
            panel = {
                "menuOpen": "extended notes",
                "bookRef": oref.normal(),
                "indexDetails": library.get_index(oref.normal()).contents_with_content_counts(),
                "currVersions": currVersions
            }
        else:
            panel = {
                "menuOpen": "book toc",
                "bookRef": oref.normal(),
                "indexDetails": library.get_index(oref.normal()).contents_with_content_counts(),
                "versions": oref.version_list()
            }
    else:
        section_ref = oref.first_available_section_ref()
        oref = section_ref if section_ref else oref
        panel = {
            "mode": mode,
            "ref": oref.normal(),
            "refs": [oref.normal()] if not oref.is_spanning() else [r.normal() for r in oref.split_spanning_ref()],
            "currVersions": {
                "en": versionEn,
                "he": versionHe,
            },
            "filter": filter,
            "versionFilter": versionFilter,
        }
        if filter and len(filter):
            # List of sidebar modes that can function inside a URL parameter to open the sidebar in that state.
            sidebarModes = ("Sheets", "Notes", "About", "Translations", "Translation Open",
                            "WebPages", "extended notes", "Topics", "Torah Readings", "manuscripts")
            if filter[0] in sidebarModes:
                panel["connectionsMode"] = filter[0]
                del panel['filter']
            else:
                panel["connectionsMode"] = "TextList"

        settings_override = {}
        panelDisplayLanguage = kwargs.get("panelDisplayLanguage")
        aliyotOverride = kwargs.get("aliyotOverride")
        if panelDisplayLanguage:
            settings_override.update({"language" : short_to_long_lang_code(panelDisplayLanguage)})
        if aliyotOverride:
            settings_override.update({"aliyotTorah": aliyotOverride})
        if settings_override:
            panel["settings"] = settings_override
        if mode != "Connections":
            try:
                text_family = TextFamily(oref, version=panel["currVersions"]["en"], lang="en", version2=panel["currVersions"]["he"], lang2="he", commentary=False,
                                  context=True, pad=True, alts=True, wrapLinks=False).contents()
            except NoVersionFoundError:
                text_family = {}
            text_family["updateFromAPI"] = True
            text_family["next"] = oref.next_section_ref().normal() if oref.next_section_ref() else None
            text_family["prev"] = oref.prev_section_ref().normal() if oref.prev_section_ref() else None
            panel["text"] = text_family

            if oref.index.categories == ["Tanakh", "Torah"]:
                panel["indexDetails"] = oref.index.contents(v2=True) # Included for Torah Parashah titles rendered in text

            if oref.is_segment_level(): # Note: a ranging or spanning ref like "Genesis 1:2-3:4" is considered segment level
                panel["highlightedRefs"] = [subref.normal() for subref in oref.range_list()]

    return panel


def make_search_panel_dict(get_dict, i, **kwargs):
    search_params = get_search_params(get_dict, i)
    # TODO hard to pass search params related to textSearchState and sheetSearchState as those are JS objects
    # TODO this is not such a pressing issue though
    panel = {
        "menuOpen": "search",
        "searchQuery": search_params["query"],
        "searchTab": search_params["tab"],
    }
    panelDisplayLanguage = kwargs.get("panelDisplayLanguage")
    if panelDisplayLanguage:
        panel["settings"] = {"language": short_to_long_lang_code(panelDisplayLanguage)}

    return panel


def make_sheet_panel_dict(sheet_id, filter, **kwargs):
    highlighted_node = None
    if "." in sheet_id:
        highlighted_node = sheet_id.split(".")[1]
        sheet_id = sheet_id.split(".")[0]

    db.sheets.update({"id": int(sheet_id)}, {"$inc": {"views": 1}})
    sheet = get_sheet_for_panel(int(sheet_id))
    if "error" in sheet:
        raise Http404
    sheet["ownerProfileUrl"] = public_user_data(sheet["owner"])["profileUrl"]

    if "assigner_id" in sheet:
        asignerData = public_user_data(sheet["assigner_id"])
        sheet["assignerName"] = asignerData["name"]
        sheet["assignerProfileUrl"] = asignerData["profileUrl"]
    if "viaOwner" in sheet:
        viaOwnerData = public_user_data(sheet["viaOwner"])
        sheet["viaOwnerName"] = viaOwnerData["name"]
        sheet["viaOwnerProfileUrl"] = viaOwnerData["profileUrl"]

    sheet["sources"] = annotate_user_links(sheet["sources"])
    panel = {
        "sheetID": sheet_id,
        "mode": "Sheet",
        "sheet": sheet,
        "highlightedNodes": highlighted_node
    }

    ref = None
    if highlighted_node:
        ref = next((element["ref"] for element in sheet["sources"] if element.get("ref") and element["node"] == int(highlighted_node)), None)

    panelDisplayLanguage = kwargs.get("panelDisplayLanguage")
    if panelDisplayLanguage:
        panel["settings"] = {"language": short_to_long_lang_code(panelDisplayLanguage)}

    referer = kwargs.get("referer")
    if referer == "/sheets/new":
        panel["sheet"]["editor"] = True

    panels = []
    panels.append(panel)

    if filter is not None and ref is not None:
        panels += [make_panel_dict(Ref(ref), None, None, filter, None, "Connections", **kwargs)]
        return panels
    else:
        return panels


def make_panel_dicts(oref, versionEn, versionHe, filter, versionFilter, multi_panel, **kwargs):
    """
    Returns an array of panel dictionaries.
    Depending on whether `multi_panel` is True, connections set in `filter` are displayed in either 1 or 2 panels.
    """
    panels = []
    # filter may have value [], meaning "all".  Therefore we test filter with "is not None".
    if filter is not None and multi_panel:
        panels += [make_panel_dict(oref, versionEn, versionHe, filter, versionFilter, "Text", **kwargs)]
        panels += [make_panel_dict(oref, versionEn, versionHe, filter, versionFilter, "Connections", **kwargs)]
    elif filter is not None and not multi_panel:
        panels += [make_panel_dict(oref, versionEn, versionHe, filter, versionFilter, "TextAndConnections", **kwargs)]
    else:
        panels += [make_panel_dict(oref, versionEn, versionHe, filter, versionFilter, "Text", **kwargs)]

    return panels


@sanitize_get_params
def text_panels(request, ref, version=None, lang=None, sheet=None):
    """
    Handles views of ReaderApp that involve texts, connections, and text table of contents in panels.
    """
    if sheet == None:
        try:
            primary_ref = oref = Ref(ref)
            if primary_ref.book == "Sheet":
                sheet = True
                ref = '.'.join(map(str, primary_ref.sections))
        except InputError:
            raise Http404

    panels = []
    multi_panel = not request.user_agent.is_mobile and not "mobile" in request.GET
    # Handle first panel which has a different signature in params
    versionEn = request.GET.get("ven", None)
    if versionEn:
        versionEn = versionEn.replace("_", " ")
    versionHe = request.GET.get("vhe", None)
    if versionHe:
        versionHe = versionHe.replace("_", " ")

    filter = request.GET.get("with").replace("_", " ").split("+") if request.GET.get("with") else None
    filter = [] if filter == ["all"] else filter

    noindex = False

    if sheet == None:
        versionFilter = [request.GET.get("vside").replace("_", " ")] if request.GET.get("vside") else []

        if versionEn and not Version().load({"versionTitle": versionEn, "language": "en"}):
            raise Http404
        if versionHe and not Version().load({"versionTitle": versionHe, "language": "he"}):
            raise Http404
        kwargs = {
            "panelDisplayLanguage": request.GET.get("lang", request.contentLang),
            'extended notes': int(request.GET.get("notes", 0)),
        }
        if request.GET.get("aliyot", None):
            kwargs["aliyotOverride"] = "aliyotOn" if int(request.GET.get("aliyot")) == 1 else "aliyotOff"
        panels += make_panel_dicts(oref, versionEn, versionHe, filter, versionFilter, multi_panel, **kwargs)

    elif sheet == True:
        panels += make_sheet_panel_dict(ref, filter, **{"panelDisplayLanguage": request.GET.get("lang", "bi"), "referer": request.path})

    # Handle any panels after 1 which are identified with params like `p2`, `v2`, `l2`.
    i = 2
    while True:
        ref = request.GET.get("p{}".format(i))

        if not ref:
            break
        if ref == "search":
            panelDisplayLanguage = request.GET.get("lang{}".format(i), request.contentLang)
            panels += [make_search_panel_dict(request.GET, i, **{"panelDisplayLanguage": panelDisplayLanguage})]

        elif ref == "sheet":
            sheet_id = request.GET.get("s{}".format(i))
            panelDisplayLanguage = request.GET.get("lang", "bi")
            panels += make_sheet_panel_dict(sheet_id, None, **{"panelDisplayLanguage": panelDisplayLanguage})

        else:
            try:
                oref = Ref(ref)
            except InputError:
                i += 1
                continue  # Stop processing all panels?
                # raise Http404

            versionEn  = request.GET.get("ven{}".format(i)).replace("_", " ") if request.GET.get("ven{}".format(i)) else None
            versionHe  = request.GET.get("vhe{}".format(i)).replace("_", " ") if request.GET.get("vhe{}".format(i)) else None
            if not versionEn and not versionHe:
                # potential link using old version format
                language = request.GET.get("l{}".format(i))
                if language == "en":
                    versionEn = request.GET.get("v{}".format(i)).replace("_", " ") if request.GET.get("v{}".format(i)) else None
                else: # he
                    versionHe = request.GET.get("v{}".format(i)).replace("_", " ") if request.GET.get("v{}".format(i)) else None

            filter   = request.GET.get("w{}".format(i)).replace("_", " ").split("+") if request.GET.get("w{}".format(i)) else None
            filter   = [] if filter == ["all"] else filter
            versionFilter = [request.GET.get("vside").replace("_", " ")] if request.GET.get("vside") else []
            kwargs = {
                "panelDisplayLanguage": request.GET.get("lang{}".format(i), request.contentLang),
                'extended notes': int(request.GET.get("notes{}".format(i), 0)),
            }
            if request.GET.get("aliyot{}".format(i), None):
                kwargs["aliyotOverride"] = "aliyotOn" if int(request.GET.get("aliyot{}".format(i))) == 1 else "aliyotOff"

            if (versionEn and not Version().load({"versionTitle": versionEn, "language": "en"})) or \
                (versionHe and not Version().load({"versionTitle": versionHe, "language": "he"})):
                i += 1
                continue  # Stop processing all panels?
                # raise Http404

            panels += make_panel_dicts(oref, versionEn, versionHe, filter, versionFilter, multi_panel, **kwargs)
        i += 1

    props = {
        "headerMode":                  False,
        "initialRefs":                 panels[0].get("refs", []),
        "initialFilter":               panels[0].get("filter", None), # used only for mobile, TextAndConnections case.
        "initialBookRef":              panels[0].get("bookRef", None),
        "initialPanels":               panels,
        "initialPanelCap":             len(panels),
        "initialQuery":                None,
        "initialSheetsTag":            None,
        "initialNavigationCategories": None,
        "initialNavigationTopicCategory":     None,
        "initialNavigationTopicTitle": None,
    }
    if sheet == None:
        title = primary_ref.he_normal() if request.interfaceLang == "hebrew" else primary_ref.normal()
        breadcrumb = ld_cat_crumbs(request, oref=primary_ref)

        if primary_ref.is_book_level():
            if request.interfaceLang == "hebrew":
                desc = getattr(primary_ref.index, 'heDesc', "")
                book = primary_ref.he_normal()
            else:
                desc = getattr(primary_ref.index, 'enDesc', "")
                book = primary_ref.normal()
            read = _("Read the text of %(book)s online with commentaries and connections.") % {'book': book}
            desc = desc + " " + read if desc else read

        else:
            segmentIndex = primary_ref.sections[-1] - 1 if primary_ref.is_segment_level() else 0
            try:
                enText = _reduce_ranged_ref_text_to_first_section(panels[0]["text"].get("text", []))
                heText = _reduce_ranged_ref_text_to_first_section(panels[0]["text"].get("he", []))
                enDesc = enText[segmentIndex] if segmentIndex < len(enText) else "" # get english text for section if it exists
                heDesc = heText[segmentIndex] if segmentIndex < len(heText) else "" # get hebrew text for section if it exists
                if request.interfaceLang == "hebrew":
                    desc = heDesc or enDesc # if no hebrew, fall back on hebrew
                else:
                    desc = enDesc or heDesc  # if no english, fall back on hebrew

                desc = bleach.clean(desc, strip=True, tags=())
                desc = desc[:160].rsplit(' ', 1)[0] + "..."  # truncate as close to 160 characters as possible while maintaining whole word. Append ellipses.

            except (IndexError, KeyError):
                desc = _("Explore 3,000 years of Jewish texts in Hebrew and English translation.")

    else:
        sheet = panels[0].get("sheet",{})
        sheet["title"] = unescape(sheet["title"])
        title = strip_tags(sheet["title"]) + " | " + _("Sefaria")
        breadcrumb = sheet_crumbs(request, sheet)
        desc = unescape(sheet.get("summary", _("A source sheet created with Sefaria's Source Sheet Builder")))
        noindex = sheet.get("noindex", False) or sheet["status"] != "public"

    if len(panels) > 0 and panels[0].get("refs") == [] and panels[0].get("mode") == "Text":
        logger.debug("Mangled panel state: {}".format(panels), stack_info=True)
    return render_template(request, 'base.html', props, {
        "title":          title,
        "desc":           desc,
        "canonical_url":  canonical_url(request),
        "ldBreadcrumbs":  breadcrumb,
        "noindex":        noindex,
    })

def _reduce_ranged_ref_text_to_first_section(text_list):
    """
    given jagged-array-like list, return only first section
    :param text_list: list
    :return: returns list of text representing first section
    """
    if len(text_list) == 0:
        return text_list
    while not isinstance(text_list[0], str):
        text_list = text_list[0]
    return text_list


@sanitize_get_params
def texts_category_list(request, cats):
    """
    List of texts in a category.
    """
    if "Tanach" in cats:
        cats = cats.replace("Tanach", "Tanakh")
        return redirect("/texts/%s" % cats)

    if cats == "recent":
        title = _("Recently Viewed")
        desc  = _("Texts that you've recently viewed on Sefaria.")
    else:
        cats = cats.split("/")
        if len(cats) == 0 or library.get_toc_tree().lookup(cats) is None:
            return texts_list(request)
        cat_string = ", ".join(cats) if request.interfaceLang == "english" else ", ".join([hebrew_term(cat) for cat in cats])
        title = cat_string + _(" | Sefaria")
        desc  = _("Read %(categories)s texts online with commentaries and connections.") % {'categories': cat_string}

    props = {
        "initialMenu": "navigation",
        "initialNavigationCategories": cats,
    }
    return render_template(request, 'base.html', props, {
        "title":            title,
        "desc":             desc,
        "canonical_url":    canonical_url(request),
        "ldBreadcrumbs":    ld_cat_crumbs(request, cats)
    })


@sanitize_get_params
def topics_category_page(request, topicCategory):
    """
    List of topics in a category.
    """
    topic_obj = Topic.init(topicCategory)
    props={
        "initialMenu": "topics",
        "initialNavigationTopicCategory": topicCategory,
        "initialNavigationTopicTitle": {
            "en": topic_obj.get_primary_title('en'),
            "he": topic_obj.get_primary_title('he')
        }
    }
    return render_template(request, 'base.html', props, {
        "title":            "",
        "desc":             "",
    })


def get_search_params(get_dict, i=None):
    def get_param(param, i=None):
        return "{}{}".format(param, "" if i is None else i)

    def get_filters(prefix, filter_type):
        return [urllib.parse.unquote(f) for f in get_dict.get(get_param(prefix+filter_type+"Filters", i)).split("|")] if get_dict.get(get_param(prefix+filter_type+"Filters", i), "") else []

    sheet_filters_types = ("collections", "topics_en", "topics_he")
    sheet_filters = []
    sheet_agg_types = []
    for filter_type in sheet_filters_types:
        filters = get_filters("s", filter_type)
        sheet_filters += filters
        sheet_agg_types += [filter_type] * len(filters)
    text_filters = get_filters("t", "path")

    return {
        "query": urllib.parse.unquote(get_dict.get(get_param("q", i), "")),
        "tab": urllib.parse.unquote(get_dict.get(get_param("tab", i), "text")),
        "textField": ("naive_lemmatizer" if get_dict.get(get_param("tvar", i)) == "1" else "exact") if get_dict.get(get_param("tvar", i)) else "",
        "textSort": get_dict.get(get_param("tsort", i), None),
        "textFilters": text_filters,
        "textFilterAggTypes": [None for _ in text_filters],  # currently unused. just needs to be equal len as text_filters
        "sheetSort": get_dict.get(get_param("ssort", i), None),
        "sheetFilters": sheet_filters,
        "sheetFilterAggTypes": sheet_agg_types,
    }


@ensure_csrf_cookie
@sanitize_get_params
def search(request):
    """
    Search or Search Results page.
    """
    search_params = get_search_params(request.GET)

    props={
        "initialMenu": "search",
        "initialQuery": search_params["query"],
        "initialSearchTab": search_params["tab"],
        "initialTextSearchFilters": search_params["textFilters"],
        "initialTextSearchFilterAggTypes": search_params["textFilterAggTypes"],
        "initialTextSearchField": search_params["textField"],
        "initialTextSearchSortType": search_params["textSort"],
        "initialSheetSearchFilters": search_params["sheetFilters"],
        "initialSheetSearchFilterAggTypes": search_params["sheetFilterAggTypes"],
        "initialSheetSearchSortType": search_params["sheetSort"]
    }
    return render_template(request,'base.html', props, {
        "title":     (search_params["query"] + " | " if search_params["query"] else "") + _("Sefaria Search"),
        "desc":      _("Search 3,000 years of Jewish texts in Hebrew and English translation.")
    })


@login_required
def enable_new_editor(request):
    resp = home(request)
    resp.set_cookie("new_editor", "yup", 60 * 60 * 24 * 365)
    return resp


@login_required
def disable_new_editor(request):
    resp = home(request)
    resp.delete_cookie("new_editor")
    return resp


def public_collections(request):
    props = base_props(request)
    props.update({
        "collectionListing": CollectionSet.get_collection_listing(request.user.id)
    })
    title = _("Sefaria Collections")
    return menu_page(request, props, "collectionsPublic")


@login_required
def my_notes(request):
    title = _("My Notes on Sefaria")
    return menu_page(request, page="myNotes", title=title)


def topic_page_redirect(request, tag):
    """
    Redirect legacy URLs to topics pages.
    """
    return redirect("/topics/{}".format(tag), permanent=True)


def sheets_pages_redirect(request, type=None):
    """
    Redirects old sheet pages URLs
    """
    if type == "public":
        return redirect("/sheets", permanent=True)

    elif type == "private":
        return redirect("/my/profile", permanent=True)


def topics_redirect(request):
    """
    Redirect legacy URLs (sheet tags page) to topics
    """
    return redirect("/topics", permanent=True)


@sanitize_get_params
def collection_page(request, slug):
    """
    Main page for collection named by `slug`
    """
    collection = Collection().load({"$or": [{"slug": slug}, {"privateSlug": slug}]})
    if not collection:
        raise Http404
    if slug != collection.slug:
        # Support URLs using previous set private slug
        return redirect("/collections/{}".format(collection.slug))

    authenticated = request.user.is_authenticated and collection.is_member(request.user.id)

    props = base_props(request)
    props.update({
        "initialMenu":     "collection",
        "initialCollectionName": collection.name,
        "initialCollectionSlug": collection.slug,
        "initialCollectionTag":  request.GET.get("tag", None)
    })

    props["collectionData"] = collection.contents(with_content=True, authenticated=authenticated)
    del props["collectionData"]["lastModified"]

    propsJSON = json.dumps(props)
    html = render_react_component("ReaderApp", propsJSON)
    return render(request, 'base.html', {
        "propsJSON": propsJSON,
        "html": html,
        "title": collection.name + " | " + _("Sefaria Collections"),
        "desc": props["collectionData"].get("description", ""),
        "noindex": not getattr(collection, "listed", False)
    })


@login_required
def edit_collection_page(request, slug=None):
    if slug:
        collection = Collection().load({"slug": slug})
        if not collection:
            raise Http404
        collectionData = collection.contents()
        del collectionData["lastModified"]
    else:
        collectionData = None

    return render_template(request, 'edit_collection.html', None, {"initialData": collectionData})


def groups_redirect(request, group):
    """
    Redirect legacy groups URLs to collections.
    """
    if not group:
        return redirect("/collections")
    collection = Collection().load({"name": group.replace("-", " ")})
    if not collection:
        raise Http404

    param = "?tag={}".format(request.GET["tag"]) if "tag" in request.GET else ""
    url = "/collections/{}{}".format(collection.slug, param)
    return redirect(url)


@sanitize_get_params
def menu_page(request, props=None, page="", title="", desc=""):
    """
    View for any App page that can described with the `menuOpen` param in React
    """
    # Here we call props.update() and not a new dict because props are passed in from higher functions
    props = props if props else {}
    props.update({
        "initialMenu": page,
    })
    return render_template(request, 'base.html', props, {
        "title":          title,
        "desc":           desc,
        "canonical_url":  canonical_url(request),
    })


def mobile_home(request):
    return menu_page(request, page="home")

def _get_user_calendar_params(request):
    if request.user.is_authenticated:
        profile = UserProfile(user_obj=request.user)
        custom = profile.settings.get("textual_custom", "ashkenazi")
    else:
        custom = "ashkenazi" # this is default because this is the most complete data set
    return {"diaspora": request.diaspora, "custom": custom}

def texts_list(request):
    title = _(SITE_SETTINGS["LIBRARY_NAME"]["en"])
    desc  = _("Browse 1,000s of Jewish texts in the Sefaria Library by category and title.")
    return menu_page(request, page="navigation", title=title, desc=desc)


def calendars(request):
    title = _("Study Schedules") + " | " + _(SITE_SETTINGS["LIBRARY_NAME"]["en"])
    desc  = _("Weekly Torah portions, Daf Yomi and other schedules for Torah learning.")
    return menu_page(request, page="calendars", title=title, desc=desc)


@login_required
def saved(request):
    title = _("My Saved Content")
    desc = _("See your saved content on Sefaria")
    return menu_page(request, page="saved", title=title, desc=desc)


def user_history(request):
    if request.user.is_authenticated:
        profile = UserProfile(user_obj=request.user)
        uhistory =  profile.get_user_history(secondary=False, serialized=True) if profile.settings["reading_history"] else []
    else:
        uhistory = _get_anonymous_user_history(request)
    props = {"userHistory": uhistory}
    title = _("My User History")
    desc = _("See your user history on Sefaria")
    return menu_page(request, props, page="history", title=title, desc=desc)


def updates(request):
    title = _("New Additions to the Sefaria Library")
    desc  = _("See texts, translations and connections that have been recently added to Sefaria.")
    return menu_page(request, page="updates", title=title, desc=desc)


def new_home(request):
    title = _("Sefaria: a Living Library of Jewish Texts Online")
    desc  = _( "The largest free library of Jewish texts available to read online in Hebrew and English including Torah, Tanakh, Talmud, Mishnah, Midrash, commentaries and more.")
    return menu_page(request, page="homefeed", title=title, desc=desc)


@staff_member_required
def story_editor(request):
    title = _("Story Editor")
    return menu_page(request, page="story_editor", title=title)


@login_required
def user_stats(request):
    title = _("User Stats")
    return menu_page(request, page="user_stats", title=title)


@login_required
def account(request):
    title = _("Sefaria Account")
    return menu_page(request, page="account", title=title)


@login_required
def notifications(request):
    # Notifications content is not rendered server side
    title = _("Sefaria Notifications")
    notifications = UserProfile(user_obj=request.user).recent_notifications()
    props = {
        "notificationsHtml": notifications.to_HTML(),
    }
    return menu_page(request, props, page="notifications", title=title)


@staff_member_required
def modtools(request):
    title = _("Moderator Tools")
    return menu_page(request, page="modtools", title=title)


def canonical_url(request):
    if not SITE_SETTINGS["TORAH_SPECIFIC"]:
        return None

    path = request.get_full_path()
    if request.interfaceLang == "hebrew":
        host = "https://www.sefaria.org.il"
        # Default params for texts, text toc, and text category
        path = re.sub("\?lang=he(&aliyot=0)?$", "", path)
    else:
        host = "https://www.sefaria.org"
        # Default params for texts, text toc, and text category
        path = re.sub("\?lang=bi(&aliyot=0)?$", "", path)

    path = re.sub("\?home$", "", path) # remove param to force homepage load

    path = "" if path == "/" else path
    return host + path

"""
JSON - LD snippets for use in "rich snippets" - semantic markup.
"""
def _crumb(pos, id, name):
    return {
        "@type": "ListItem",
        "position": pos,
        "name": name,
        "item": {
            "@id": id,
        }}


def sheet_crumbs(request, sheet=None):
    from sefaria.helper.topic import get_top_topic
    if sheet is None:
        return ""
    short_lang = 'en' if request.interfaceLang == 'english' else 'he'
    main_topic = get_top_topic(sheet)
    if main_topic is None:  # crumbs make no sense if there are no topics on sheet
        return ""
    breadcrumbJsonList = [
        _crumb(1, "/topics", _("Topics")),
        _crumb(2, f"/topics/{main_topic.slug}", main_topic.get_primary_title(short_lang)),
        _crumb(3, f"/sheets/{sheet['id']}", _("Source Sheet"))
    ]
    return json.dumps({
        "@context": "http://schema.org",
        "@type": "BreadcrumbList",
        "itemListElement": breadcrumbJsonList
    })


def ld_cat_crumbs(request, cats=None, title=None, oref=None):
    """
    JSON - LD breadcrumbs(https://developers.google.com/search/docs/data-types/breadcrumbs)
    :param cats: List of category names
    :param title: String
    :return: serialized json-ld object, for inclusion in <script> tag.
    """

    if cats is None and title is None and oref is None:
        return ""

    # Fill in missing information
    if oref is not None:
        assert isinstance(oref, Ref)
        if cats is None:
            cats = oref.index.categories[:]
        if title is None:
            title = oref.index.title
    elif title is not None and cats is None:
        cats = library.get_index(title).categories[:]


    breadcrumbJsonList = [_crumb(1, "/texts", _("Texts"))]
    nextPosition = 2

    for i,c in enumerate(cats):
        name = hebrew_term(c) if request.interfaceLang == "hebrew" else c
        breadcrumbJsonList += [_crumb(nextPosition, "/texts/" + "/".join(cats[0:i+1]), name)]
        nextPosition += 1

    if title:
        name = hebrew_term(title) if request.interfaceLang == "hebrew" else title
        breadcrumbJsonList += [_crumb(nextPosition, "/" + title.replace(" ", "_"), name)]
        nextPosition += 1

        if oref and oref.index_node != oref.index.nodes:
            for snode in oref.index_node.ancestors()[1:] + [oref.index_node]:
                if snode.is_default():
                    continue
                name = snode.primary_title("he") if request.interfaceLang == "hebrew" else  snode.primary_title("en")
                breadcrumbJsonList += [_crumb(nextPosition, "/" + snode.ref().url(), name)]
                nextPosition += 1

        #todo: range?
        if oref and getattr(oref.index_node, "depth", None) and not oref.is_range():
            depth = oref.index_node.depth
            for i in range(len(oref.sections)):
                if request.interfaceLang == "english":
                    name = oref.index_node.sectionNames[i] + " " + oref.normal_section(i, "en")
                else:
                    name = hebrew_term(oref.index_node.sectionNames[i]) + " " + oref.normal_section(i, "he")
                breadcrumbJsonList += [_crumb(nextPosition, "/" + oref.context_ref(depth - i - 1).url(), name)]
                nextPosition += 1

    return json.dumps({
        "@context": "http://schema.org",
        "@type": "BreadcrumbList",
        "itemListElement": breadcrumbJsonList
    })


@ensure_csrf_cookie
@sanitize_get_params
def edit_text(request, ref=None, lang=None, version=None):
    """
    Opens a view directly to adding, editing or translating a given text.
    """
    if ref is not None:
        try:
            oref = Ref(ref)
            if oref.sections == []:
                # Only text name specified, let them chose section first
                initJSON = json.dumps({"mode": "add new", "newTitle": oref.normal()})
                mode = "Add"
            else:
                # Pull a particular section to edit
                version = version.replace("_", " ") if version else None
                #text = get_text(ref, lang=lang, version=version)
                text = TextFamily(Ref(ref), lang=lang, version=version).contents()
                text["mode"] = request.path.split("/")[1]
                mode = text["mode"].capitalize()
                text["edit_lang"] = lang if lang is not None else request.contentLang
                text["edit_version"] = version
                initJSON = json.dumps(text)
        except:
            index = library.get_index(ref)
            if index:
                ref = None
                initJSON = json.dumps({"mode": "add new", "newTitle": index.contents()['title']})
    else:
        initJSON = json.dumps({"mode": "add new"})

    titles = json.dumps(library.full_title_list())
    page_title = "%s %s" % (mode, ref) if ref else "Add a New Text"

    return render_template(request,'edit_text.html', None, {
        'titles': titles,
        'initJSON': initJSON,
        'page_title': page_title,
    })

@ensure_csrf_cookie
@sanitize_get_params
def edit_text_info(request, title=None, new_title=None):
    """
    Opens the Edit Text Info page.
    """
    if title:
        # Edit Existing
        title = title.replace("_", " ")
        i = library.get_index(title)
        if not (request.user.is_staff or user_started_text(request.user.id, title)):
            return render_template(request,'static/generic.html', None, {
                "title": "Permission Denied",
                "content": "The Text Info for %s is locked.<br><br>Please email hello@sefaria.org if you believe edits are needed." % title
            })
        indexJSON = json.dumps(i.contents(v2=True) if "toc" in request.GET else i.contents(force_complex=True))
        versions = VersionSet({"title": title})
        text_exists = versions.count() > 0
        new = False
    elif new_title:
        # Add New
        new_title = new_title.replace("_", " ")
        try: # Redirect to edit path if this title already exists
            library.get_index(new_title)
            return redirect("/edit/textinfo/%s" % new_title)
        except BookNameError:
            pass
        indexJSON = json.dumps({"title": new_title})
        text_exists = False
        new = True

    return render_template(request,'edit_text_info.html', None, {
        'title': title,
         'indexJSON': indexJSON,
         'text_exists': text_exists,
         'new': new,
         'toc': library.get_toc()
     })

@ensure_csrf_cookie
@staff_member_required
def terms_editor(request, term=None):
    """
    Add/Editor a term using the JSON Editor.
    """
    if term is not None:
        existing_term = Term().load_by_title(term)
        data = existing_term.contents() if existing_term else {"name": term, "titles": []}
    else:
        return render_template(request,'static/generic.html', None, {
            "title": "Terms Editor",
            "content": "Please include the primary Term name in the URL to uses the Terms Editor."
        })

    dataJSON = json.dumps(data)
    return render_template(request,'edit_term.html', None, {
        'term': term,
        'dataJSON': dataJSON,
        'is_update': "true" if existing_term else "false"
    })


def interface_language_redirect(request, language):
    """
    Set the interfaceLang cookie, saves to UserProfile (if logged in)
    and redirects to `next` url param.
    """
    next = request.GET.get("next", "/?home")
    next = "/?home" if next == "undefined" else next

    for domain in DOMAIN_LANGUAGES:
        if DOMAIN_LANGUAGES[domain] == language and not request.get_host() in domain:
            next = domain + next
            next = next + ("&" if "?" in next else "?") + "set-language-cookie"
            break

    response = redirect(next)

    response.set_cookie("interfaceLang", language)
    if request.user.is_authenticated:
        p = UserProfile(id=request.user.id)
        p.settings["interface_language"] = language
        p.save()
    return response


<<<<<<< HEAD
#todo: is this used elsewhere? move it?
def count_and_index(c_oref, c_lang, vtitle, to_count=1):
    # count available segments of text
    if to_count:
        library.recount_index_in_toc(c_oref.index)
        if MULTISERVER_ENABLED:
            server_coordinator.publish_event("library", "recount_index_in_toc", [c_oref.index.title])

    from sefaria.settings import SEARCH_INDEX_ON_SAVE
    if SEARCH_INDEX_ON_SAVE:
        IndexQueue({
            "ref": c_oref.normal(),
            "lang": c_lang,
            "version": vtitle,
            "type": "ref",
        }).save()
=======
@catch_error_as_json
@csrf_exempt
def modify_bulk_text_api(request, title):
    title = title.replace('_', ' ')
    if request.method == "POST":
        skip_links = request.GET.get("skip_links", False)
        count_after = int(request.GET.get("count_after", 0))
        j = request.POST.get("json")
        if not j:
            return jsonResponse({"error": "Missing 'json' parameter in post data."})
        t = json.loads(j)
        versionTitle = t['versionTitle']
        language = t['language']
        versionSource = t.get("versionSource", None)
        version = Version().load({"title": title, "versionTitle": versionTitle, "language": language})
        if version is None:
            return jsonResponse({"error": f"Version does not exist. Title: {title}, VTitle: {versionTitle}, Language: {language}"})

        def modify(uid):
            error_map = tracker.modify_bulk_text(uid, version, t['text_map'], vsource=versionSource, skip_links=skip_links, count_after=count_after)
            response = {"status": "ok"}
            if len(error_map) > 0:
                response["status"] = "some refs failed"
                response["ref_error_map"] = error_map
            return response

        if not request.user.is_authenticated:
            key = request.POST.get("apikey")
            if not key:
                return jsonResponse({"error": "You must be logged in or use an API key to save texts."})
            apikey = db.apikeys.find_one({"key": key})
            if not apikey:
                return jsonResponse({"error": "Unrecognized API key."})
            return jsonResponse(modify(apikey['uid']))
        else:
            @csrf_protect
            def protected_post(request):
                return jsonResponse(modify(request.user.id))
            return protected_post(request)        
    return jsonResponse({"error": "Unsupported HTTP method."}, callback=request.GET.get("callback", None))
>>>>>>> 5f5f48ee


@catch_error_as_json
@csrf_exempt
def texts_api(request, tref):
    oref = Ref(tref)

    if request.method == "GET":
        uref = oref.url()
        if uref and tref != uref:    # This is very similar to reader.reader_redirect subfunction, above.
            url = "/api/texts/" + uref
            response = redirect(iri_to_uri(url), permanent=True)
            params = request.GET.urlencode()
            response['Location'] += "?%s" % params if params else ""
            return response

        cb         = request.GET.get("callback", None)
        context    = int(request.GET.get("context", 1))
        commentary = bool(int(request.GET.get("commentary", False)))
        pad        = bool(int(request.GET.get("pad", 1)))
        versionEn  = request.GET.get("ven", None)
        if versionEn:
            versionEn = versionEn.replace("_", " ")
        versionHe  = request.GET.get("vhe", None)
        if versionHe:
            versionHe = versionHe.replace("_", " ")
        layer_name = request.GET.get("layer", None)
        alts       = bool(int(request.GET.get("alts", True)))
        wrapLinks = bool(int(request.GET.get("wrapLinks", False)))
        wrapNamedEntities = bool(int(request.GET.get("wrapNamedEntities", False)))
        stripItags = bool(int(request.GET.get("stripItags", False)))
        multiple = int(request.GET.get("multiple", 0))  # Either undefined, or a positive integer (indicating how many sections forward) or negative integer (indicating backward)

        def _get_text(oref, versionEn=versionEn, versionHe=versionHe, commentary=commentary, context=context, pad=pad,
                      alts=alts, wrapLinks=wrapLinks, layer_name=layer_name, wrapNamedEntities=wrapNamedEntities):
            text_family_kwargs = dict(version=versionEn, lang="en", version2=versionHe, lang2="he",
                                      commentary=commentary, context=context, pad=pad, alts=alts,
                                      wrapLinks=wrapLinks, stripItags=stripItags, wrapNamedEntities=wrapNamedEntities)
            try:
                text = TextFamily(oref, **text_family_kwargs).contents()
            except AttributeError as e:
                oref = oref.default_child_ref()
                text = TextFamily(oref, **text_family_kwargs).contents()
            except NoVersionFoundError as e:
                return {"error": str(e), "ref": oref.normal(), "enVersion": versionEn, "heVersion": versionHe}


            # TODO: what if pad is false and the ref is of an entire book? Should next_section_ref return None in that case?
            oref               = oref.padded_ref() if pad else oref
            try:
                text["next"]       = oref.next_section_ref().normal() if oref.next_section_ref() else None
                text["prev"]       = oref.prev_section_ref().normal() if oref.prev_section_ref() else None
            except AttributeError as e:
                # There are edge cases where the TextFamily call above works on a default node, but the next section call here does not.
                oref = oref.default_child_ref()
                text["next"] = oref.next_section_ref().normal() if oref.next_section_ref() else None
                text["prev"] = oref.prev_section_ref().normal() if oref.prev_section_ref() else None
            text["commentary"] = text.get("commentary", [])
            text["sheets"]     = get_sheets_for_ref(tref) if int(request.GET.get("sheets", 0)) else []

            if layer_name:
                layer = Layer().load({"urlkey": layer_name})
                if not layer:
                    raise InputError("Layer not found.")
                layer_content        = [format_note_object_for_client(n) for n in layer.all(tref=tref)]
                text["layer"]        = layer_content
                text["layer_name"]   = layer_name
                text["_loadSourcesFromDiscussion"] = True
            else:
                text["layer"] = []

            return text

        if not multiple or abs(multiple) == 1:
            text = _get_text(oref, versionEn=versionEn, versionHe=versionHe, commentary=commentary, context=context, pad=pad,
                             alts=alts, wrapLinks=wrapLinks, layer_name=layer_name)
            return jsonResponse(text, cb)
        else:
            # Return list of many sections
            assert multiple != 0
            direction = "next" if multiple > 0 else "prev"
            target_count = abs(multiple)

            current = 0
            texts = []

            while current < target_count:
                text = _get_text(oref, versionEn=versionEn, versionHe=versionHe, commentary=commentary, context=context, pad=pad,
                             alts=alts, wrapLinks=wrapLinks, layer_name=layer_name)
                texts += [text]
                if not text[direction]:
                    break
                oref = Ref(text[direction])
                current += 1

            return jsonResponse(texts, cb)

    if request.method == "POST":
        j = request.POST.get("json")
        if not j:
            return jsonResponse({"error": "Missing 'json' parameter in post data."})

        oref = oref.default_child_ref()  # Make sure we're on the textual child
        skip_links = request.GET.get("skip_links", False)
        count_after = int(request.GET.get("count_after", 0))

        if not request.user.is_authenticated:
            key = request.POST.get("apikey")
            if not key:
                return jsonResponse({"error": "You must be logged in or use an API key to save texts."})
            apikey = db.apikeys.find_one({"key": key})
            if not apikey:
                return jsonResponse({"error": "Unrecognized API key."})
            t = json.loads(j)
            tracker.modify_text(apikey["uid"], oref, t["versionTitle"], t["language"], t["text"], t["versionSource"], method="API", skip_links=skip_links, count_after=count_after)
            return jsonResponse({"status": "ok"})
        else:
            @csrf_protect
            def protected_post(request):
                t = json.loads(j)
                tracker.modify_text(request.user.id, oref, t["versionTitle"], t["language"], t["text"], t.get("versionSource", None), skip_links=skip_links, count_after=count_after)
                return jsonResponse({"status": "ok"})
            return protected_post(request)

    if request.method == "DELETE":
        versionEn = request.GET.get("ven", None)
        versionHe = request.GET.get("vhe", None)
        if not request.user.is_staff:
            return jsonResponse({"error": "Only moderators can delete texts."})
        if not (tref and (versionEn or versionHe)):
            return jsonResponse({"error": "To delete a text version please specifiy a text title, version title and language."})

        tref    = tref.replace("_", " ")
        if versionEn:
            versionEn = versionEn.replace("_", " ")
            v = Version().load({"title": tref, "versionTitle": versionEn, "language": "en"})

            if not v:
                return jsonResponse({"error": "Text version not found."})

            v.delete()
            record_version_deletion(tref, versionEn, "en", request.user.id)

            if USE_VARNISH:
                invalidate_linked(oref)
                invalidate_ref(oref, "en", versionEn)
        if versionHe:
            versionHe = versionHe.replace("_", " ")
            v = Version().load({"title": tref, "versionTitle": versionHe, "language": "he"})

            if not v:
                return jsonResponse({"error": "Text version not found."})

            v.delete()
            record_version_deletion(tref, versionHe, "he", request.user.id)

            if USE_VARNISH:
                invalidate_linked(oref)
                invalidate_ref(oref, "he", versionHe)

        return jsonResponse({"status": "ok"})

    return jsonResponse({"error": "Unsupported HTTP method."}, callback=request.GET.get("callback", None))


@catch_error_as_json
@csrf_exempt
def old_text_versions_api_redirect(request, tref, lang, version):
    url = "/api/texts/{}?v{}={}".format(tref, lang, version)
    response = redirect(iri_to_uri(url), permanent=True)
    params = request.GET.urlencode()
    response['Location'] += "&{}".format(params) if params else ""
    return response


def old_recent_redirect(request):
    return redirect("/texts/history", permanent=True)


@catch_error_as_json
def parashat_hashavua_api(request):
    callback = request.GET.get("callback", None)
    p = get_parasha(datetime.now(), request.diaspora)
    p["date"] = p["date"].isoformat()
    #p.update(get_text(p["ref"]))
    p.update(TextFamily(Ref(p["ref"])).contents())
    return jsonResponse(p, callback)


@catch_error_as_json
def table_of_contents_api(request):
    return jsonResponse(library.get_toc(), callback=request.GET.get("callback", None))


@catch_error_as_json
def search_autocomplete_redirecter(request):
    query = request.GET.get("q", "")
    completions_dict = get_name_completions(query, 1, False)
    ref = completions_dict['ref']
    object_data = completions_dict['object_data']
    if ref:
        response = redirect('/{}'.format(ref.url()), permanent=False)
    elif object_data is not None and object_data.get('type', '') == 'Person':
        response = redirect('/person/{}'.format(object_data['key']), permanent=False)
    elif object_data is not None and object_data.get('type', '') == 'TocCategory':
        response = redirect('/{}'.format(object_data['key']), permanent=False)
    else:
        response = redirect('/search?q={}'.format(query), permanent=False)
    return response


@catch_error_as_json
def opensearch_suggestions_api(request):
    # see here for docs: http://www.opensearch.org/Specifications/OpenSearch/Extensions/Suggestions/1.1
    query = request.GET.get("q", "")
    completions_dict = get_name_completions(query, 5, False)
    ret_data = [
        query,
        completions_dict["completions"]
    ]
    return jsonResponse(ret_data, callback=request.GET.get("callback", None))


@catch_error_as_json
def text_titles_api(request):
    return jsonResponse({"books": library.full_title_list()}, callback=request.GET.get("callback", None))


@catch_error_as_json
@csrf_exempt
def index_node_api(request, title):
    pass

@catch_error_as_json
@csrf_exempt
def index_api(request, title, v2=False, raw=False):
    """
    API for manipulating text index records (aka "Text Info")
    """
    if request.method == "GET":
        try:
            if request.GET.get("with_content_counts", False):
                i = library.get_index(title).contents_with_content_counts()
            else:
                i = library.get_index(title).contents(v2=v2, raw=raw)
        except InputError as e:
            node = library.get_schema_node(title)  # If the request were for v1 and fails, this falls back to v2.
            if not node:
                raise e
            if node.is_default():
                node = node.parent
            i = node.as_index_contents()

        return jsonResponse(i, callback=request.GET.get("callback", None))

    if request.method == "POST":
        # use the update function if update is in the params
        func = tracker.update if request.GET.get("update", False) else tracker.add
        j = json.loads(request.POST.get("json"))
        if not j:
            return jsonResponse({"error": "Missing 'json' parameter in post data."})
        j["title"] = title.replace("_", " ")
        #todo: move this to texts_api, pass the changes down through the tracker and text chunk
        #if "versionTitle" in j:
        #    if j["versionTitle"] == "Sefaria Community Translation":
        #        j["license"] = "CC0"
        #        j["licenseVetter"] = True
        if not request.user.is_authenticated:
            key = request.POST.get("apikey")
            if not key:
                return jsonResponse({"error": "You must be logged in or use an API key to save texts."})
            apikey = db.apikeys.find_one({"key": key})
            if not apikey:
                return jsonResponse({"error": "Unrecognized API key."})
            return jsonResponse(func(apikey["uid"], Index, j, method="API", v2=v2, raw=raw, force_complex=True).contents(v2=v2, raw=raw, force_complex=True))
        else:
            title = j.get("oldTitle", j.get("title"))
            try:
                library.get_index(title)  # getting the index just to tell if it exists
                # Only allow staff and the person who submitted a text to edit
                if not request.user.is_staff and not user_started_text(request.user.id, title):
                   return jsonResponse({"error": "{} is protected from change.<br/><br/>See a mistake?<br/>Email hello@sefaria.org.".format(title)})
            except BookNameError:
                pass  # if this is a new text, allow any logged in user to submit
        @csrf_protect
        def protected_index_post(request):
            return jsonResponse(
                func(request.user.id, Index, j, v2=v2, raw=raw, force_complex=True).contents(v2=v2, raw=raw, force_complex=True)
            )
        return protected_index_post(request)

    if request.method == "DELETE":
        if not request.user.is_staff:
            return jsonResponse({"error": "Only moderators can delete texts indices."})

        title = title.replace("_", " ")

        i = library.get_index(title)

        i.delete()
        record_index_deletion(title, request.user.id)

        return jsonResponse({"status": "ok"})

    return jsonResponse({"error": "Unsupported HTTP method."}, callback=request.GET.get("callback", None))


@catch_error_as_json
@json_response_decorator
@django_cache(default_on_miss = True)
def bare_link_api(request, book, cat):
    if request.method == "GET":
        resp = get_book_link_collection(book, cat)
        return resp

    elif request.method == "POST":
        return {"error": "Not implemented."}


@catch_error_as_json
@json_response_decorator
@django_cache(default_on_miss = True)
def link_count_api(request, cat1, cat2):
    """
    Return a count document with the number of links between every text in cat1 and every text in cat2
    """
    if request.method == "GET":
        resp = get_link_counts(cat1, cat2)
        return resp

    elif request.method == "POST":
        return {"error": "Not implemented."}




@catch_error_as_json
def word_count_api(request, title, version, language):
    if request.method == "GET":
        counts = VersionSet({"title": title, "versionTitle": version, "language": language}).word_count()
        resp = jsonResponse({"wordCount": counts}, callback=request.GET.get("callback", None))
        return resp

    elif request.method == "POST":
        return jsonResponse({"error": "Not implemented."})


@catch_error_as_json
def counts_api(request, title):
    """
    API for retrieving the counts document for a given text node.
    :param title: A valid node title
    """
    title = title.replace("_", " ")

    if request.method == "GET":
        return jsonResponse(StateNode(title).contents(), callback=request.GET.get("callback", None))

    elif request.method == "POST":
        if not request.user.is_staff:
            return jsonResponse({"error": "Not permitted."})

        if "update" in request.GET:
            flag = request.GET.get("flag", None)
            if not flag:
                return jsonResponse({"error": "'flag' parameter missing."})
            val = request.GET.get("val", None)
            val = True if val == "true" else False

            vs = VersionState(title)
            if not vs:
                raise InputError("State not found for : {}".format(title))
            vs.set_flag(flag, val).save()

            return jsonResponse({"status": "ok"})

        return jsonResponse({"error": "Not implemented."})

@catch_error_as_json
def shape_api(request, title):
    """
    API for retrieving a shape document for a given text or category.
    For simple texts, returns a dict with keys:
	{
		"section": Category immediately above book
		"heTitle": Hebrew title of node
		"length": Number of chapters
		"chapters": List of Chapter Lengths (think about depth 1 & 3)
		"title": English title of node
		"book": English title of Book
	}
    For complex texts or categories, returns a list of dicts.
    :param title: A valid node title or a path to a category, separated by /.
    The "depth" parameter in the query string indicates how many levels in the category tree to descend.  Default is 2.
    If depth == 0, descends to end of tree
    The "dependents" parameter, if true, includes dependent texts.  By default, they are filtered out.
    """
    from sefaria.model.category import TocCollectionNode

    def _simple_shape(snode):
        sn = StateNode(snode=snode)
        shape = sn.var("all", "shape")

        return {
            "section": snode.index.categories[-1],
            "heTitle": snode.full_title("he"),
            "title": snode.full_title("en"),
            "length": len(shape) if isinstance(shape, list) else 1,  # hmmmm
            "chapters": shape,
            "book": snode.index.title,
            "heBook": snode.index.get_title(lang="he"),
        }

    def _collapse_book_leaf_shapes(leaf_shapes):
        """Groups leaf node shapes for a single book into one object so that resulting list corresponds 1:1 to books"""
        if type(leaf_shapes) != list:
            return leaf_shapes

        results = []
        prev_shape = None
        complex_book_in_progress = None

        for shape in leaf_shapes:
            if prev_shape and prev_shape["book"] != shape["book"]:
                if complex_book_in_progress:
                    results.append(complex_book_in_progress)
                    complex_book_in_progress = None
                else:
                    results.append(prev_shape)
            elif prev_shape:
                complex_book_in_progress = complex_book_in_progress or {
                    "isComplex": True,
                    "section": prev_shape["section"],
                    "length": prev_shape["length"],
                    "chapters": [prev_shape],
                    "book": prev_shape["book"],
                    "heBook": prev_shape["heBook"],
                }
                complex_book_in_progress["chapters"].append(shape)
                complex_book_in_progress["length"] += shape["length"]
            prev_shape = shape

        results.append(complex_book_in_progress or prev_shape)

        return results

    title = title.replace("_", " ")

    if request.method == "GET":
        sn = library.get_schema_node(title, "en")

        # Leaf Node
        if sn and not sn.children:
            res = [_simple_shape(sn)]

        # Branch Node
        elif sn and sn.children:
            res = [_simple_shape(n) for n in sn.get_leaf_nodes()]

        # Category
        else:
            cat = library.get_toc_tree().lookup(title.split("/"))

            if not cat:
                res = {"error": "No index or category found to match {}".format(title)}
            else:
                depth = request.GET.get("depth", 2)
                include_dependents = request.GET.get("dependents", False)

                leaves = cat.get_leaf_nodes() if depth == 0 else [n for n in cat.get_leaf_nodes_to_depth(depth)]
                leaves = [n for n in leaves if not isinstance(n, TocCollectionNode)]
                if not include_dependents:
                    leaves = [n for n in leaves if not n.dependence]

                res = [_simple_shape(jan) for toc_index in leaves for jan in toc_index.get_index_object().nodes.get_leaf_nodes()]

        res = _collapse_book_leaf_shapes(res)
        return jsonResponse(res, callback=request.GET.get("callback", None))



@catch_error_as_json
def text_preview_api(request, title):
    """
    API for retrieving a document that gives preview text (first characters of each section)
    for text 'title'
    """
    oref = Ref(title)
    response = oref.index.contents(v2=True)
    response['node_title'] = oref.index_node.full_title()

    def get_preview(prev_oref):
        text = TextFamily(prev_oref, pad=False, commentary=False)

        if prev_oref.index_node.depth == 1:
            # Give deeper previews for texts with depth 1 (boring to look at otherwise)
            text.text, text.he = [[i] for i in text.text], [[i] for i in text.he]
        preview = text_preview(text.text, text.he) if (text.text or text.he) else []
        return preview if isinstance(preview, list) else [preview]

    if not oref.index_node.has_children():
        response['preview'] = get_preview(oref)
    elif oref.index_node.has_default_child():
        r = oref.index_node.get_default_child().ref()  # Get ref through ref() to get default leaf node and avoid getting parent node
        response['preview'] = get_preview(r)

    return jsonResponse(response, callback=request.GET.get("callback", None))


def revarnish_link(link):
    if USE_VARNISH:
        for ref in link.refs:
            invalidate_ref(Ref(ref), purge=True)


@catch_error_as_json
@csrf_exempt
def links_api(request, link_id_or_ref=None):
    """
    API for textual links.
    Currently also handles post notes.
    #TODO: can we distinguish between a link_id (mongo id) for POSTs and a ref for GETs?
    """

    def _internal_do_post(request, link, uid, **kwargs):
        func = tracker.update if "_id" in link else tracker.add
        # use the correct function if params indicate this is a note save
        # func = save_note if "type" in j and j["type"] == "note" else save_link
        #obj = func(apikey["uid"], model.Link, link, **kwargs)
        obj = func(uid, Link, link, **kwargs)
        try:
            if USE_VARNISH:
                revarnish_link(obj)
        except Exception as e:
            logger.error(e)
        return format_object_for_client(obj)

    def _internal_do_delete(request, link_id_or_ref, uid):
        obj = tracker.delete(uid, Link, link_id_or_ref, callback=revarnish_link)
        return obj

    if request.method == "GET":
        callback=request.GET.get("callback", None)
        if link_id_or_ref is None:
            return jsonResponse({"error": "Missing text identifier"}, callback)
        #The Ref instanciation is just to validate the Ref and let an error bubble up.
        #TODO is there are better way to validate the ref from GET params?
        Ref(link_id_or_ref)
        with_text = int(request.GET.get("with_text", 1))
        with_sheet_links = int(request.GET.get("with_sheet_links", 0))
        return jsonResponse(get_links(link_id_or_ref, with_text=with_text, with_sheet_links=with_sheet_links), callback)

    if not request.user.is_authenticated:
        delete_query = QueryDict(request.body)
        key = delete_query.get("apikey") #key = request.POST.get("apikey")
        if not key:
            return jsonResponse({"error": "You must be logged in or use an API key to add, edit or delete links."})
        apikey = db.apikeys.find_one({"key": key})
        if not apikey:
            return jsonResponse({"error": "Unrecognized API key."})
        uid = apikey["uid"]
        kwargs = {"method": "API"}
        user = User.objects.get(id=apikey["uid"])
    else:
        user = request.user
        uid = request.user.id
        kwargs = {}
        _internal_do_post = csrf_protect(_internal_do_post)
        _internal_do_delete = staff_member_required(csrf_protect(_internal_do_delete))

    if request.method == "POST":
        j = request.POST.get("json")
        if not j:
            return jsonResponse({"error": "Missing 'json' parameter in post data."})

        j = json.loads(j)
        skip_check = request.GET.get("skip_lang_check", 0)
        if isinstance(j, list):
            res = []
            for i in j:
                try:
                    if skip_check:
                        i["_skip_lang_check"] = True
                    retval = _internal_do_post(request, i, uid, **kwargs)
                    res.append({"status": "ok. Link: {} | {} Saved".format(retval["ref"], retval["anchorRef"])})
                except Exception as e:
                    res.append({"error": "Link: {} | {} Error: {}".format(i["refs"][0], i["refs"][1], str(e))})

            try:
                res_slice = request.GET.get("truncate_response", None)
                if res_slice:
                    res_slice = int(res_slice)
            except Exception as e:
                res_slice = None
            return jsonResponse(res[:res_slice])
        else:
            if skip_check:
                j["_skip_lang_check"] = True
            return jsonResponse(_internal_do_post(request, j, uid, **kwargs))

    if request.method == "DELETE":
        if not link_id_or_ref:
            return jsonResponse({"error": "No link id given for deletion."})

        if not user.is_staff:
            return jsonResponse({"error": "Only Sefaria Moderators can delete links."})

        try:
            ref = Ref(link_id_or_ref)
        except InputError as e:
            if ObjectId.is_valid(link_id_or_ref):
                # link_id_or_ref is id so just delete this link
                retval = _internal_do_delete(request, link_id_or_ref, uid)
                return jsonResponse(retval)
            else:
                return jsonResponse({"error": "{} is neither a valid Ref nor a valid Mongo ObjectID. {}".format(link_id_or_ref, e)})

        ls = LinkSet(ref)
        if ls.count() == 0:
            return jsonResponse({"error": "No links found for {}".format(ref)})

        results = []
        for l in ls:
            link_id = str(l._id)
            refs = l.refs
            try:
                retval = _internal_do_delete(request, link_id, uid)
                if "error" in retval:
                    raise Exception(retval["error"])
                else:
                    results.append({"status": "ok. Link: {} | {} Deleted".format(refs[0], refs[1])})
            except Exception as e:
                results.append({"error": "Link: {} | {} Error: {}".format(refs[0], refs[1], str(e))})

        return jsonResponse(results)


    return jsonResponse({"error": "Unsupported HTTP method."})


@catch_error_as_json
@csrf_exempt
def link_summary_api(request, ref):
    """
    Returns a summary of links available for ref.
    """
    oref    = Ref(ref)
    summary = oref.linkset().summary(oref)
    return jsonResponse(summary, callback=request.GET.get("callback", None))


@catch_error_as_json
@csrf_exempt
def notes_api(request, note_id_or_ref):
    """
    API for user notes.
    A call to this API with GET returns the list of public notes and private notes belong to the current user on this Ref.
    """
    if request.method == "GET":
        creds = user_credentials(request)
        if not note_id_or_ref:
            raise Http404
        oref = Ref(note_id_or_ref)
        cb = request.GET.get("callback", None)
        private = request.GET.get("private", False)
        res = get_notes(oref, uid=creds["user_id"], public=(not private))
        return jsonResponse(res, cb)

    if request.method == "POST":
        j = request.POST.get("json")
        if not j:
            return jsonResponse({"error": "Missing 'json' parameter in post data."})
        note = json.loads(j)

        if "refs" in note:
            # If data was posted with an array or refs, squish them into one
            # This assumes `refs` are sequential.
            note["ref"] = Ref(note["refs"][0]).to(Ref(note["refs"][-1])).normal()
            del note["refs"]

        func = tracker.update if "_id" in note else tracker.add
        if "_id" in note:
            note["_id"] = ObjectId(note["_id"])
        if not request.user.is_authenticated:
            key = request.POST.get("apikey")
            if not key:
                return jsonResponse({"error": "You must be logged in or use an API key to add, edit or delete links."})

            apikey = db.apikeys.find_one({"key": key})
            if not apikey:
                return jsonResponse({"error": "Unrecognized API key."})
            note["owner"] = apikey["uid"]
            response = format_object_for_client(
                func(apikey["uid"], Note, note, method="API")
            )
        else:
            note["owner"] = request.user.id
            @csrf_protect
            def protected_note_post(req):
                resp = format_object_for_client(
                    func(req.user.id, Note, note)
                )
                return resp
            response = protected_note_post(request)
        if request.POST.get("layer", None):
            layer = Layer().load({"urlkey": request.POST.get("layer")})
            if not layer:
                raise InputError("Layer not found.")
            else:
                # Create notifications for this activity
                path = "/" + note["ref"] + "?layer=" + layer.urlkey
                if ObjectId(response["_id"]) not in layer.note_ids:
                # only notify for new notes, not edits
                    for uid in layer.listeners():
                        if request.user.id == uid:
                            continue
                        n = Notification({"uid": uid})
                        n.make_discuss(adder_id=request.user.id, discussion_path=path)
                        n.save()
                layer.add_note(response["_id"])
                layer.save()

        return jsonResponse(response)

    if request.method == "DELETE":
        if not request.user.is_authenticated:
            return jsonResponse({"error": "You must be logged in to delete notes."})
        return jsonResponse(
            tracker.delete(request.user.id, Note, note_id_or_ref)
        )

    return jsonResponse({"error": "Unsupported HTTP method."})


@api_view(["GET"])
@catch_error_as_json
def all_notes_api(request):

    private = request.GET.get("private", False)
    if private:
        if not request.user.is_authenticated:
            res = {"error": "You must be logged in to access you notes."}
        else:
            res = [note.contents(with_string_id=True) for note in NoteSet({"owner": request.user.id}, sort=[("_id", -1)]) ]
    else:
        resr = {"error": "Not implemented."}
    return jsonResponse(res, callback=request.GET.get("callback", None))


@catch_error_as_json
def related_api(request, tref):
    """
    Single API to bundle available content related to `tref`.
    """
    if request.GET.get("private", False) and request.user.is_authenticated:
        oref = Ref(tref)
        response = {
            "sheets": get_sheets_for_ref(tref, uid=request.user.id),
            "notes": get_notes(oref, uid=request.user.id, public=False)
        }
    elif request.GET.get("private", False) and not request.user.is_authenticated:
        response = {"error": "You must be logged in to access private content."}
    else:
        response = {
            "links": get_links(tref, with_text=False, with_sheet_links=request.GET.get("with_sheet_links", False)),
            "sheets": get_sheets_for_ref(tref),
            "notes": [],  # get_notes(oref, public=True) # Hiding public notes for now
            "webpages": get_webpages_for_ref(tref),
            "topics": get_topics_for_ref(tref, annotate=True),
            "manuscripts": ManuscriptPageSet.load_set_for_client(tref),
            "media": get_media_for_ref(tref),
        }
        for value in response.values():
            for item in value:
                if 'expandedRefs' in item:
                    del item['expandedRefs']
    return jsonResponse(response, callback=request.GET.get("callback", None))


@catch_error_as_json
def versions_api(request, tref):
    """
    API for retrieving available text versions list of a ref.
    """
    oref = Ref(tref)
    versions = oref.version_list()

    return jsonResponse(versions, callback=request.GET.get("callback", None))


@catch_error_as_json
def version_status_api(request):
    res = []
    for v in VersionSet():
        try:
            res.append({
                "id": str(v._id),
                "title": v.title,
                "version": v.versionTitle,
                "language": v.language,
                "categories": v.get_index().categories,
                "wordcount": v.word_count()
            })
        except Exception:
            pass
    return jsonResponse(sorted(res, key = lambda x: x["title"] + x["version"]), callback=request.GET.get("callback", None))




@json_response_decorator
@django_cache(default_on_miss = True)
def version_status_tree_api(request, lang=None):
    return library.simplify_toc(lang=lang)


@sanitize_get_params
def visualize_library(request, lang=None, cats=None):

    template_vars = {"lang": lang or "",
                     "cats": json.dumps(cats.replace("_", " ").split("/") if cats else [])}

    return render_template(request,'visual_library.html', None, template_vars)


def visualize_toc(request):
    return render_template(request,'visual_toc.html', None, {})


def visualize_parasha_colors(request):
    return render_template(request,'visual_parasha_colors.html', None, {})


def visualize_links_through_rashi(request):
    level = request.GET.get("level", 1)
    json_file = "../static/files/torah_rashi_torah.json" if level == 1 else "../static/files/tanach_rashi_tanach.json"
    return render_template(request,'visualize_links_through_rashi.html', None, {"json_file": json_file})

def talmudic_relationships(request):
    json_file = "../static/files/talmudic_relationships_data.json"
    return render_template(request,'talmudic_relationships.html', None, {"json_file": json_file})

def sefer_hachinukh_mitzvot(request):
    csv_file = "../static/files/mitzvot.csv"
    return render_template(request,'sefer_hachinukh_mitzvot.html', None, {"csv": csv_file})

def unique_words_viz(request):
    csv_file = "../static/files/commentators_torah_unique_words.csv"
    return render_template(request,'unique_words_viz.html', None, {"csv": csv_file})

@catch_error_as_json
def set_lock_api(request, tref, lang, version):
    """
    API to set an edit lock on a text segment.
    """
    user = request.user.id if request.user.is_authenticated else 0
    set_lock(Ref(tref).normal(), lang, version.replace("_", " "), user)
    return jsonResponse({"status": "ok"})


@catch_error_as_json
def release_lock_api(request, tref, lang, version):
    """
    API to release the edit lock on a text segment.
    """
    release_lock(Ref(tref).normal(), lang, version.replace("_", " "))
    return jsonResponse({"status": "ok"})


@catch_error_as_json
def check_lock_api(request, tref, lang, version):
    """
    API to check whether a text segment currently has an edit lock.
    """
    locked = check_lock(Ref(tref).normal(), lang, version.replace("_", " "))
    return jsonResponse({"locked": locked})


@catch_error_as_json
def lock_text_api(request, title, lang, version):
    """
    API for locking or unlocking a text as a whole.
    To unlock, include the URL parameter "action=unlock"
    """
    if not request.user.is_staff:
        return jsonResponse({"error": "Only Sefaria Moderators can lock texts."})

    title   = title.replace("_", " ")
    version = version.replace("_", " ")
    vobj = Version().load({"title": title, "language": lang, "versionTitle": version})

    if request.GET.get("action", None) == "unlock":
        vobj.status = None
    else:
        vobj.status = "locked"

    vobj.save()
    return jsonResponse({"status": "ok"})


@catch_error_as_json
@csrf_exempt
def flag_text_api(request, title, lang, version):
    """
    API for manipulating attributes of versions.
    versionTitle changes are handled with an attribute called `newVersionTitle`

    Non-Identifying attributes handled:
        versionSource, versionNotes, license, priority, digitizedBySefaria

    `language` attributes are not handled.
    """
    if not request.user.is_authenticated:
        key = request.POST.get("apikey")
        if not key:
            return jsonResponse({"error": "You must be logged in or use an API key to perform this action."})
        apikey = db.apikeys.find_one({"key": key})
        if not apikey:
            return jsonResponse({"error": "Unrecognized API key."})
        user = User.objects.get(id=apikey["uid"])
        if not user.is_staff:
            return jsonResponse({"error": "Only Sefaria Moderators can flag texts."})

        flags = json.loads(request.POST.get("json"))
        title   = title.replace("_", " ")
        version = version.replace("_", " ")
        vobj = Version().load({"title": title, "language": lang, "versionTitle": version})
        if flags.get("newVersionTitle"):
            vobj.versionTitle = flags.get("newVersionTitle")
        for flag in vobj.optional_attrs:
            if flag in flags:
                setattr(vobj, flag, flags[flag])
        vobj.save()
        return jsonResponse({"status": "ok"})
    elif request.user.is_staff:
        @csrf_protect
        def protected_post(request, title, lang, version):
            flags = json.loads(request.POST.get("json"))
            title   = title.replace("_", " ")
            version = version.replace("_", " ")
            vobj = Version().load({"title": title, "language": lang, "versionTitle": version})
            if flags.get("newVersionTitle"):
                vobj.versionTitle = flags.get("newVersionTitle")
            for flag in vobj.optional_attrs:
                if flag in flags:
                    setattr(vobj, flag, flags[flag])
            vobj.save()
            return jsonResponse({"status": "ok"})
        return protected_post(request, title, lang, version)
    else:
        return jsonResponse({"error": "Unauthorized"})


@catch_error_as_json
@csrf_exempt
def tag_category_api(request, path=None):
    if request.method == "GET":
        if not path or path == "index":
            categories = TopicSet({"isTopLevelDisplay": True}, sort=[("displayOrder", 1)])
        else:
            from sefaria.model.abstract import AbstractMongoRecord
            slug = AbstractMongoRecord.normalize_slug(path)
            topic = Topic.init(slug)
            if not topic:
                categories = []
            else:
                links = topic.link_set(query_kwargs={"linkType": "displays-under", "toTopic": slug})
                categories = [Topic.init(l.topic) for l in links]
                categories.sort(key=lambda x: getattr(x, 'displayOrder', 10000))

        category_names = [{
            "tag":   category.get_primary_title('en'),
            "heTag": category.get_primary_title("he"),
            "slug":  category.slug
        } for category in categories]
        return jsonResponse(category_names)




@catch_error_as_json
@csrf_exempt
def category_api(request, path=None):
    """
    API for looking up categories and adding Categories to the Category collection.
    GET takes a category path on the URL.  Returns the category specified.
       e.g. "api/category/Tanakh/Torah"
       If the category is not found, it will return "error" in a json object.
       It will also attempt to find the closest parent.  If found, it will include "closest_parent" alongside "error".
    POST takes no arguments on the URL.  Takes complete category as payload.  Category must not already exist.  Parent of category must exist.
    """
    if request.method == "GET":
        if not path:
            return jsonResponse({"error": "Please provide category path."})
        cats = path.split("/")
        cat = Category().load({"path": cats})
        if cat:
            return jsonResponse(cat.contents())
        else:
            for i in range(len(cats) - 1, 0, -1):
                cat = Category().load({"path": cats[:i]})
                if cat:
                    return jsonResponse({"error": "Category not found", "closest_parent": cat.contents()})
        return jsonResponse({"error": "Category not found"})

    if request.method == "POST":
        def _internal_do_post(request, cat, uid, **kwargs):
            return tracker.add(uid, Category, cat, **kwargs).contents()

        if not request.user.is_authenticated:
            key = request.POST.get("apikey")
            if not key:
                return jsonResponse({"error": "You must be logged in or use an API key to add or delete categories."})
            apikey = db.apikeys.find_one({"key": key})
            if not apikey:
                return jsonResponse({"error": "Unrecognized API key."})
            user = User.objects.get(id=apikey["uid"])
            if not user.is_staff:
                return jsonResponse({"error": "Only Sefaria Moderators can add or delete categories."})
            uid = apikey["uid"]
            kwargs = {"method": "API"}
        elif request.user.is_staff:
            uid = request.user.id
            kwargs = {}
            _internal_do_post = csrf_protect(_internal_do_post)
        else:
            return jsonResponse({"error": "Only Sefaria Moderators can add or delete categories."})

        j = request.POST.get("json")
        if not j:
            return jsonResponse({"error": "Missing 'json' parameter in post data."})
        j = json.loads(j)
        if "path" not in j:
            return jsonResponse({"error": "'path' is a required attribute"})
        if Category().load({"path": j["path"]}):
            return jsonResponse({"error": "Category {} already exists.".format(", ".join(j["path"]))})
        if not Category().load({"path": j["path"][:-1]}):
            return jsonResponse({"error": "No parent category found: {}".format(", ".join(j["path"][:-1]))})
        return jsonResponse(_internal_do_post(request, j, uid, **kwargs))

    if request.method == "DELETE":
        return jsonResponse({"error": "Unsupported HTTP method."})  # TODO: support this?

    return jsonResponse({"error": "Unsupported HTTP method."})


@catch_error_as_json
@csrf_exempt
def calendars_api(request):
    if request.method == "GET":
        import datetime
        diaspora = request.GET.get("diaspora", "1")
        custom = request.GET.get("custom", None)
        zone_name = request.GET.get("timezone", timezone.get_current_timezone_name())

        try:
            zone = pytz.timezone(zone_name)
        except pytz.exceptions.UnknownTimeZoneError as e:
            return jsonResponse({"error": "Unknown 'timezone' value: '%s'." % zone_name})

        try:
            year = int(request.GET.get("year", None))
            month = int(request.GET.get("month", None))
            day = int(request.GET.get("day", None))
            # If a user is asking the API for a specific date there's really no reason to specify a timezone.
            # The user also doesnt expect the date to get mangled by the default timzone which might implicitly set it back a day
            datetimeobj = datetime.datetime(year, month, day, tzinfo=pytz.timezone("UTC"))
        except Exception as e:
            datetimeobj = timezone.localtime(timezone.now(), timezone=zone)

        if diaspora not in ["0", "1"]:
            return jsonResponse({"error": "'Diaspora' parameter must be 1 or 0."})
        else:
            diaspora = True if diaspora == "1" else False
            calendars = get_all_calendar_items(datetimeobj, diaspora=diaspora, custom=custom)
            return jsonResponse({"date": datetimeobj.date().isoformat(),
                                 "timezone" : datetimeobj.tzinfo.zone,
                                 "calendar_items": calendars},
                                callback=request.GET.get("callback", None))


@catch_error_as_json
@csrf_exempt
def parasha_next_read_api(request, parasha):
    """
    Get info on when `parasha` is next read.
    Returns JSON with Haftarahs read and date of when this parasha is next read
    :param request:
    :return:
    """
    from sefaria.utils.calendars import parashat_hashavua_and_haftara
    if request.method == "GET":
        datetimeobj = timezone.localtime(timezone.now())
        return jsonResponse(parashat_hashavua_and_haftara(datetimeobj, request.diaspora, parasha=parasha, ret_type='dict'))


@catch_error_as_json
@csrf_exempt
def terms_api(request, name):
    """
    API for adding a Term to the Term collection.
    This is mainly to be used for adding hebrew internationalization language for section names, categories and commentators
    """
    if request.method == "GET":
        term = Term().load({'name': name}) or Term().load_by_title(name)
        if term is None:
            return jsonResponse({"error": "Term does not exist."})
        else:
            return jsonResponse(term.contents(), callback=request.GET.get("callback", None))

    if request.method in ("POST", "DELETE"):
        def _internal_do_post(request, uid):
            t = Term().load({'name': name}) or Term().load_by_title(name)
            if request.method == "POST":
                term = request.POST.get("json")
                if not term:
                    return {"error": "Missing 'json' parameter in POST data."}
                term = json.loads(term)
                if t and not request.GET.get("update"):
                    return {"error": "Term already exists."}
                elif t and request.GET.get("update"):
                    term["_id"] = t._id

                func = tracker.update if request.GET.get("update", False) else tracker.add
                return func(uid, Term, term, **kwargs).contents()

            elif request.method == "DELETE":
                if not t:
                    return {"error": 'Term "%s" does not exist.' % name}
                return tracker.delete(uid, Term, t._id)

        if not request.user.is_authenticated:
            key = request.POST.get("apikey")
            if not key:
                return jsonResponse({"error": "You must be logged in or use an API key to add, edit or delete terms."})
            apikey = db.apikeys.find_one({"key": key})
            if not apikey:
                return jsonResponse({"error": "Unrecognized API key."})
            user = User.objects.get(id=apikey["uid"])
            if not user.is_staff:
                return jsonResponse({"error": "Only Sefaria Moderators can add or edit terms."})
            uid = apikey["uid"]
            kwargs = {"method": "API"}
        elif request.user.is_staff:
            uid = request.user.id
            kwargs = {}
            _internal_do_post = csrf_protect(_internal_do_post)
        else:
            return jsonResponse({"error": "Only Sefaria Moderators can add or edit terms."})

        return jsonResponse(_internal_do_post(request, uid))

    return jsonResponse({"error": "Unsupported HTTP method."})


def get_name_completions(name, limit, ref_only, topic_override=False):
    lang = "he" if is_hebrew(name) else "en"
    completer = library.ref_auto_completer(lang) if ref_only else library.full_auto_completer(lang)
    object_data = None
    ref = None
    topic = None
    if topic_override:
        topic = Topic().load({"titles.text": name})
    try:
        ref = Ref(name)
        inode = ref.index_node
        if isinstance(inode, SheetLibraryNode):
            ref = None
            raise InputError

        # Find possible dictionary entries.  This feels like a messy way to do this.  Needs a refactor.
        if inode.is_virtual and inode.parent and getattr(inode.parent, "lexiconName", None) in library._lexicon_auto_completer:
            base_title = inode.parent.full_title()
            lexicon_ac = library.lexicon_auto_completer(inode.parent.lexiconName)
            t = [base_title + ", " + t[1] for t in lexicon_ac.items(inode.word)[:limit or None]]
            completions = list(OrderedDict.fromkeys(t))  # filter out dupes
            completion_objects = [o for n in completions for o in lexicon_ac.get_data(n)]

        else:
            completions, completion_objects = completer.complete(name, limit)
            object_data = completer.get_object(name)

    except DictionaryEntryNotFoundError as e:
        # A dictionary beginning, but not a valid entry
        lexicon_ac = library.lexicon_auto_completer(e.lexicon_name)
        t = [e.base_title + ", " + t[1] for t in lexicon_ac.items(e.word)[:limit or None]]
        completions = list(OrderedDict.fromkeys(t))  # filter out dupes
        completion_objects = [o for n in completions for o in lexicon_ac.get_data(n)]
    except InputError:  # Not a Ref
        completions, completion_objects = completer.complete(name, limit)
        object_data = completer.get_object(name)

    return {
        "completions": completions,
        "completion_objects": completion_objects,
        "lang": lang,
        "object_data": object_data,
        "ref": ref,
        "topic": topic,
    }


@catch_error_as_json
def name_api(request, name):
    if request.method != "GET":
        return jsonResponse({"error": "Unsupported HTTP method."})
    topic_override = name.startswith('#')
    name = name[1:] if topic_override else name
    # Number of results to return.  0 indicates no limit
    LIMIT = int(request.GET.get("limit", 10))
    ref_only = request.GET.get("ref_only", False)
    completions_dict = get_name_completions(name, LIMIT, ref_only, topic_override)
    ref = completions_dict["ref"]
    topic = completions_dict["topic"]
    d = {
        "lang": completions_dict["lang"],
        "is_ref": False,
        "completions": completions_dict["completions"],
        "completion_objects": completions_dict["completion_objects"],
    }
    if ref:
        inode = ref.index_node
        d.update({
            "is_ref": True,
            "is_book": ref.is_book_level(),
            "is_node": len(ref.sections) == 0,
            "is_section": ref.is_section_level(),
            "is_segment": ref.is_segment_level(),
            "is_range": ref.is_range(),
            "type": "ref",
            "ref": ref.normal(),
            "url": ref.url(),
            "index": ref.index.title,
            "book": ref.book,
            "internalSections": ref.sections,
            "internalToSections": ref.toSections,
            "sections": ref.normal_sections(),  # this switch is to match legacy behavior of parseRef
            "toSections": ref.normal_toSections(),
            # todo: ADD textual completions as well (huh?)
            "examples": []
        })
        if inode.has_numeric_continuation():
            inode = inode.get_default_child() if inode.has_default_child() else inode
            d["sectionNames"] = inode.sectionNames
            d["heSectionNames"] = list(map(hebrew_term, inode.sectionNames))
            d["addressExamples"] = [t.toStr("en", 3*i+3) for i,t in enumerate(inode._addressTypes)]
            d["heAddressExamples"] = [t.toStr("he", 3*i+3) for i,t in enumerate(inode._addressTypes)]
    elif topic:
        d['topic_slug'] = topic.slug
    elif completions_dict["object_data"]:
        # let's see if it's a known name of another sort
        d["type"] = completions_dict["object_data"]["type"]
        d["key"] = completions_dict["object_data"]["key"]

    return jsonResponse(d)


@catch_error_as_json
def dictionary_completion_api(request, word, lexicon=None):
    """
    Given a dictionary, looks up the word in that dictionary
    :param request:
    :param word:
    :param dictionary:
    :return:
    """
    if request.method != "GET":
        return jsonResponse({"error": "Unsupported HTTP method."})

    # Number of results to return.  0 indicates no limit
    LIMIT = int(request.GET.get("limit", 10))

    if lexicon is None:
        ac = library.cross_lexicon_auto_completer()
        rs, _ = ac.complete(word, LIMIT)
        result = [[r, ac.title_trie[ac.normalizer(r)][0]["key"]] for r in rs]
    else:
        result = library.lexicon_auto_completer(lexicon).items(word)[:LIMIT]
    return jsonResponse(result)


@catch_error_as_json
def dictionary_api(request, word):
    """
    Looks for lexicon entries for the given string.
    If the string is more than one word, this will look for substring matches when not finding for the original input
    Optional attributes:
    'lookup_ref' to fine tune the search
    'never_split' to limit lookup to only the actual input string
    'always_split' to look for substring matches regardless of results for original input
    :param request:
    :param word:
    :return:
    """
    kwargs = {}
    for key in ["lookup_ref", "never_split", "always_split", "always_consonants"]:
        if request.GET.get(key, None):
            kwargs[key] = request.GET.get(key)
    result = []
    ls = LexiconLookupAggregator.lexicon_lookup(word, **kwargs)
    if ls:
        for l in ls:
            result.append(l.contents())

    return jsonResponse(result, callback=request.GET.get("callback", None))


@catch_error_as_json
def stories_api(request, gid=None):
    """
    API for retrieving stories.
    """

    # if not request.user.is_authenticated:
    #     return jsonResponse({"error": "You must be logged in to access your notifications."})

    if request.method == "GET":

        page      = int(request.GET.get("page", 0))
        page_size = int(request.GET.get("page_size", 10))
        shared_only = bool(request.GET.get("shared_only", False))
        admin_feed = bool(request.GET.get("admin_feed", False))

        if not request.user.is_authenticated:
            shared_only = True
            user = None
            traits = get_session_traits(request)
        else:
            user = UserProfile(id=request.user.id)
            traits = get_session_traits(request, request.user.id)

        if admin_feed:
            if not request.user.is_staff:
                return {"error": "Permission Denied"}
            stories = SharedStorySet({}, limit=page_size, page=page).contents()
            count = len(stories)
        elif shared_only or not user:
            stories = SharedStorySet.for_traits(traits, limit=page_size, page=page).contents()
            count = len(stories)
        else:
            stories = UserStorySet.recent_for_user(request.user.id, traits, limit=page_size, page=page).contents()
            count = len(stories)
            stories = addDynamicStories(stories, user, page)

        return jsonResponse({
                                "stories": stories,
                                "page": page,
                                "page_size": page_size,
                                "count": count
                            })

    elif request.method == "POST":
        if not request.user.is_authenticated:
            key = request.POST.get("apikey")
            if not key:
                return jsonResponse({"error": "You must be logged in or use an API key to perform this action."})
            apikey = db.apikeys.find_one({"key": key})
            if not apikey:
                return jsonResponse({"error": "Unrecognized API key."})
            user = User.objects.get(id=apikey["uid"])
            if not user.is_staff:
                return jsonResponse({"error": "Only Sefaria Moderators can add stories."})

            payload = json.loads(request.POST.get("json"))
            try:
                s = SharedStory(payload).save()
                return jsonResponse({"status": "ok", "story": s.contents()})
            except AssertionError as e:
                return jsonResponse({"error": str(e)})

        elif request.user.is_staff:
            @csrf_protect
            def protected_post(request):
                payload = json.loads(request.POST.get("json"))
                try:
                    s = SharedStory(payload).save()
                    return jsonResponse({"status": "ok", "story": s.contents()})
                except AssertionError as e:
                    return jsonResponse({"error": str(e)})

            return protected_post(request)
        else:
            return jsonResponse({"error": "Unauthorized"})

    elif request.method == "DELETE":
        if not gid:
            return jsonResponse({"error": "No post id given for deletion."})
        if request.user.is_staff:
            @csrf_protect
            def protected_post(request):
                SharedStory().load_by_id(gid).delete()
                return jsonResponse({"status": "ok"})

            return protected_post(request)
        else:
            return jsonResponse({"error": "Unauthorized"})


def addDynamicStories(stories, user, page):
    """

    :param stories: Array of Story.contents() dicts
    :param user: UserProfile object
    :param page: Which page of stories are we rendering - 0 based
    :return: Array of Story.contents() dicts.
    """
    if page == 0:
        # Disable most recent story
        return stories

        # Keep Reading Most recent
        most_recent = user.get_user_history(last_place=True, secondary=False, limit=1)[0]
        if most_recent:
            if getattr(most_recent, "is_sheet", None):
                stry = SheetListFactory().generate_story(
                    sheet_ids=[most_recent.sheet_id],
                    title={"en": "Keep Reading", "he": "המשך לקרוא"},
                    lead={"en": "Sheets", "he": "דפים"}
                )
            else:
                stry = TextPassageStoryFactory().generate_from_user_history(most_recent,
                    lead={"en": "Keep Reading", "he": "המשך לקרוא"})
            stories = [stry.contents()] + stories

    if page == 1:
        # Show an old saved story
        saved = user.get_user_history(saved=True, secondary=False, sheets=False)
        if len(saved) > 2:
            saved_item = choice(saved)
            stry = TextPassageStoryFactory().generate_from_user_history(saved_item,
                    lead={"en": "Take Another Look", "he": "קרא עוד"})
            stories = [stry.contents()] + stories

    return stories


@login_required
def user_stats_api(request, uid):

    assert request.method == "GET", "Unsupported Method"
    u = request.user
    assert (u.is_active and u.is_staff) or (int(uid) == u.id)
    quick = bool(request.GET.get("quick", False))
    if quick:
        return jsonResponse(public_user_data(uid))
    return jsonResponse(user_stats_data(uid))


@login_required
def site_stats_api(request):
    assert request.method == "GET", "Unsupported Method"
    return jsonResponse(site_stats_data())


@staff_member_required
def story_reflector(request):
    """
    Show what a story will look like.
    :param request:
    :return:
    """
    assert request.user.is_authenticated and request.user.is_staff and request.method == "POST"

    @csrf_protect
    def protected_post(request):
        payload = json.loads(request.POST.get("json"))

        factory_name = payload.get("factory")
        method_name = payload.get("method")
        if factory_name and method_name:
            try:
                del payload["factory"]
                del payload["method"]
                import sefaria.model.story as s
                factory = getattr(s, factory_name)
                method = getattr(factory, method_name)
                s = method(**payload)
                return jsonResponse(s.contents())
            except AssertionError as e:
                return jsonResponse({"error": str(e)})
        else:
            #Treat payload as attrs to story object
            try:
                s = SharedStory(payload)
                return jsonResponse(s.contents())
            except AssertionError as e:
                return jsonResponse({"error": str(e)})

    return protected_post(request)



@catch_error_as_json
def updates_api(request, gid=None):
    """
    API for retrieving general notifications.
    """

    if request.method == "GET":
        page      = int(request.GET.get("page", 0))
        page_size = int(request.GET.get("page_size", 10))

        notifications = GlobalNotificationSet({},limit=page_size, page=page)

        return jsonResponse({
                                "updates": notifications.contents(),
                                "page": page,
                                "page_size": page_size,
                                "count": notifications.count()
                            })

    elif request.method == "POST":
        if not request.user.is_authenticated:
            key = request.POST.get("apikey")
            if not key:
                return jsonResponse({"error": "You must be logged in or use an API key to perform this action."})
            apikey = db.apikeys.find_one({"key": key})
            if not apikey:
                return jsonResponse({"error": "Unrecognized API key."})
            user = User.objects.get(id=apikey["uid"])
            if not user.is_staff:
                return jsonResponse({"error": "Only Sefaria Moderators can add announcements."})

            payload = json.loads(request.POST.get("json"))
            try:
                gn = GlobalNotification(payload).save()
                SharedStory.from_global_notification(gn).save()
                return jsonResponse({"status": "ok"})
            except AssertionError as e:
                return jsonResponse({"error": str(e)})

        elif request.user.is_staff:
            @csrf_protect
            def protected_post(request):
                payload = json.loads(request.POST.get("json"))
                try:
                    gn = GlobalNotification(payload).save()
                    SharedStory.from_global_notification(gn).save()
                    return jsonResponse({"status": "ok"})
                except AssertionError as e:
                    return jsonResponse({"error": str(e)})

            return protected_post(request)
        else:
            return jsonResponse({"error": "Unauthorized"})

    elif request.method == "DELETE":
        if not gid:
            return jsonResponse({"error": "No post id given for deletion."})
        if request.user.is_staff:
            @csrf_protect
            def protected_post(request):
                GlobalNotification().load_by_id(gid).delete()
                return jsonResponse({"status": "ok"})

            return protected_post(request)
        else:
            return jsonResponse({"error": "Unauthorized"})


@catch_error_as_json
def notifications_api(request):
    """
    API for retrieving user notifications.
    """
    if not request.user.is_authenticated:
        return jsonResponse({"error": "You must be logged in to access your notifications."})

    page      = int(request.GET.get("page", 0))
    page_size = int(request.GET.get("page_size", 10))

    notifications = NotificationSet().recent_for_user(request.user.id, limit=page_size, page=page)

    return jsonResponse({
                            "html": notifications.to_HTML(),
                            "page": page,
                            "page_size": page_size,
                            "count": len(notifications)
                        })


@catch_error_as_json
def notifications_read_api(request):
    """
    API for marking notifications as read

    Takes JSON in the "notifications" parameter of an array of
    notifcation ids as strings.
    """
    if request.method == "POST":
        notifications = request.POST.get("notifications")
        if not notifications:
            return jsonResponse({"error": "'notifications' post parameter missing."})
        notifications = json.loads(notifications)
        for id in notifications:
            notification = Notification().load_by_id(id)
            if notification.uid != request.user.id:
                # Only allow expiring your own notifications
                continue
            notification.mark_read().save()

        return jsonResponse({
                                "status": "ok",
                                "unreadCount": UserProfile(user_obj=request.user).unread_notification_count()
                            })

    else:
        return jsonResponse({"error": "Unsupported HTTP method."})


@catch_error_as_json
def messages_api(request):
    """
    API for posting user to user messages
    """
    if not request.user.is_authenticated:
        return jsonResponse({"error": "You must be logged in to access your messages."})

    if request.method == "POST":
        j = request.POST.get("json")
        if not j:
            return jsonResponse({"error": "No post JSON."})
        j = json.loads(j)

        Notification({"uid": j["recipient"]}).make_message(sender_id=request.user.id, message=j["message"]).save()
        return jsonResponse({"status": "ok"})

    elif request.method == "GET":
        return jsonResponse({"error": "Unsupported HTTP method."})


@catch_error_as_json
def follow_api(request, action, uid):
    """
    API for following and unfollowing another user.
    """
    if request.method != "POST":
        return jsonResponse({"error": "Unsupported HTTP method."})

    if not request.user.is_authenticated:
        return jsonResponse({"error": "You must be logged in to follow."})

    follow = FollowRelationship(follower=request.user.id, followee=int(uid))
    if action == "follow":
        follow.follow()
    elif action == "unfollow":
        follow.unfollow()

    return jsonResponse({"status": "ok"})


@catch_error_as_json
def follow_list_api(request, kind, uid):
    """
    API for retrieving a list of followers/followees for a given user.
    """
    if kind == "followers":
        f = FollowersSet(int(uid))
    elif kind == "followees":
        f = FolloweesSet(int(uid))

    return jsonResponse(annotate_user_list(f.uids))


@catch_error_as_json
def texts_history_api(request, tref, lang=None, version=None):
    """
    API for retrieving history information about a given text.
    """
    if request.method != "GET":
        return jsonResponse({"error": "Unsupported HTTP method."})

    tref = Ref(tref).normal()
    refRe = '^%s$|^%s:' % (tref, tref)
    if lang and version:
        query = {"ref": {"$regex": refRe }, "language": lang, "version": version.replace("_", " ")}
    else:
        query = {"ref": {"$regex": refRe }}
    history = db.history.find(query)

    summary = {"copiers": set(), "translators": set(), "editors": set(), "reviewers": set() }
    updated = history[0]["date"].isoformat() if len(history) else "Unknown"

    for act in history:
        if act["rev_type"].startswith("edit"):
            summary["editors"].update([act["user"]])
        elif act["rev_type"] == "review":
            summary["reviewers"].update([act["user"]])
        elif act["version"] == "Sefaria Community Translation":
            summary["translators"].update([act["user"]])
        else:
            summary["copiers"].update([act["user"]])

    # Don't list copiers and translators as editors as well
    summary["editors"].difference_update(summary["copiers"])
    summary["editors"].difference_update(summary["translators"])

    for group in summary:
        uids = list(summary[group])
        names = []
        for uid in uids:
            try:
                user = User.objects.get(id=uid)
                name = "%s %s" % (user.first_name, user.last_name)
                link = user_link(uid)
            except User.DoesNotExist:
                name = "Someone"
                link = user_link(-1)
            u = {
                'name': name,
                'link': link
            }
            names.append(u)
        summary[group] = names

    summary["lastUpdated"] = updated

    return jsonResponse(summary, callback=request.GET.get("callback", None))


@sanitize_get_params
def topics_page(request):
    """
    Page of all Topics
    """
    props = {
        "initialMenu":  "topics",
        "initialTopic": None,
        # "trendingTags": trending_tags(ntags=12),
    }
    return render_template(request, 'base.html', props, {
        "title":          _("Topics") + " | " + _("Sefaria"),
        "desc":           _("Explore Jewish Texts by Topic on Sefaria"),
    })


@sanitize_get_params
def topic_page(request, topic):
    """
    Page of an individual Topic
    """
    topic_obj = Topic.init(topic)
    if topic_obj is None:
        # try to normalize
        from sefaria.model.abstract import AbstractMongoRecord
        topic_obj = Topic.init(AbstractMongoRecord.normalize_slug(topic))
        if topic_obj is None:
            raise Http404
        topic = topic_obj.slug
    props = {
        "initialMenu": "topics",
        "initialTopic": topic,
        "initialTopicsTab": urllib.parse.unquote(request.GET.get('tab', 'sources')),
        "initialTopicTitle": {
            "en": topic_obj.get_primary_title('en'),
            "he": topic_obj.get_primary_title('he')
        },
        "topicData": _topic_data(topic),
    }

    short_lang = 'en' if request.interfaceLang == 'english' else 'he'
    title = topic_obj.get_primary_title(short_lang) + " | " + _("Texts & Source Sheets from Torah, Talmud and Sefaria's library of Jewish sources.")
    desc = _("Jewish texts and source sheets about %(topic)s from Torah, Talmud and other sources in Sefaria's library.") % {'topic': topic_obj.get_primary_title(short_lang)}
    topic_desc = getattr(topic_obj, 'description', {}).get(short_lang, '')
    if topic_desc is not None:
        desc += " " + topic_desc
    return render_template(request,'base.html', props, {
        "title":          title,
        "desc":           desc,
    })

@catch_error_as_json
def topics_list_api(request):
    """
    API to get data for a particular topic.
    """
    limit = int(request.GET.get("limit", 1000))
    topics = get_all_topics(limit)
    response = [t.contents() for t in topics]
    response = jsonResponse(response, callback=request.GET.get("callback", None))
    response["Cache-Control"] = "max-age=3600"
    return response


@catch_error_as_json
def topics_api(request, topic):
    """
    API to get data for a particular topic.
    """
    with_links = bool(int(request.GET.get("with_links", False)))
    annotate_links = bool(int(request.GET.get("annotate_links", False)))
    group_related = bool(int(request.GET.get("group_related", False)))
    with_refs = bool(int(request.GET.get("with_refs", False)))
    annotate_time_period = bool(int(request.GET.get("annotate_time_period", False)))
    ref_link_type_filters = set(filter(lambda x: len(x) > 0, request.GET.get("ref_link_type_filters", "").split("|")))
    response = get_topic(topic, with_links, annotate_links, with_refs, group_related, annotate_time_period, ref_link_type_filters)
    return jsonResponse(response, callback=request.GET.get("callback", None))


@catch_error_as_json
def topic_graph_api(request, topic):
    link_type = request.GET.get("link-type", 'is-a')
    max_depth = int(request.GET.get("max-depth", -1))
    if max_depth == -1:
        max_depth = None
    topic_obj = Topic.init(topic)

    if topic_obj is None:
        response = {"error": f"Topic slug {topic} does not exist"}
    else:
        topics, links = topic_obj.topics_and_links_by_link_type_recursively(linkType=link_type, max_depth=max_depth)
        response = {
            "topics": [t.contents() for t in topics],
            "links": [l.contents() for l in links]
        }
    return jsonResponse(response, callback=request.GET.get("callback", None))


@catch_error_as_json
def topic_ref_api(request, tref):
    """
    API to get RefTopicLinks
    """
    annotate = bool(int(request.GET.get("annotate", False)))
    response = get_topics_for_ref(tref, annotate)
    return jsonResponse(response, callback=request.GET.get("callback", None))


def _topic_data(topic):
    response = get_topic(topic, with_links=True, annotate_links=True, with_refs=True, group_related=True, annotate_time_period=False, ref_link_type_filters=['about'])
    return response


@catch_error_as_json
def bulk_topic_api(request):
    """
    Use POST because topic_slug_list can be very large when used for search topic filters
    :param request:
    :return:
    """
    from sefaria.helper.topic import get_bulk_topics
    if request.method == "POST":
        minify = request.GET.get("minify", False)
        postJSON = request.POST.get("json")
        topic_slug_list = json.loads(postJSON)
        response = [t.contents(minify=minify) for t in get_bulk_topics(topic_slug_list)]
        return jsonResponse(response, callback=request.GET.get("callback", None))


@catch_error_as_json
def recommend_topics_api(request, ref_list=None):
    """
    API to receive recommended topics for list of strings `refs`.
    """
    from sefaria.helper.topic import recommend_topics

    if request.method == "GET":
        refs = [Ref(ref).normal() for ref in ref_list.split("+")] if ref_list else []

    elif request.method == "POST":
        postJSON = request.POST.get("json")
        if not postJSON:
            return jsonResponse({"error": "No post JSON."})
        refs = json.loads(postJSON)

    response = {"topics": recommend_topics(refs)}
    response = jsonResponse(response, callback=request.GET.get("callback", None))
    return response


@ensure_csrf_cookie
@sanitize_get_params
def global_activity(request, page=1):
    """
    Recent Activity page listing all recent actions and contributor leaderboards.
    """
    page = int(page)
    page_size = 100

    if page > 40:
        return render_template(request,'static/generic.html', None, {
            "title": "Activity Unavailable",
            "content": "You have requested a page deep in Sefaria's history.<br><br>For performance reasons, this page is unavailable. If you need access to this information, please <a href='mailto:dev@sefaria.org'>email us</a>."
        })

    if "api" in request.GET:
        q = {}
    else:
        q = {"method": {"$ne": "API"}}

    filter_type = request.GET.get("type", None)
    activity, page = get_maximal_collapsed_activity(query=q, page_size=page_size, page=page, filter_type=filter_type)

    next_page = page + 1 if page else None
    next_page = "/activity/%d" % next_page if next_page else None
    next_page = "%s?type=%s" % (next_page, filter_type) if next_page and filter_type else next_page

    email = request.user.email if request.user.is_authenticated else False
    return render_template(request,'activity.html', None, {
        'activity': activity,
        'filter_type': filter_type,
        'email': email,
        'next_page': next_page,
        'he': request.interfaceLang == "hebrew", # to make templates less verbose
    })


@ensure_csrf_cookie
@sanitize_get_params
def user_activity(request, slug, page=1):
    """
    Recent Activity page for a single user.
    """
    page = int(page) if page else 1
    page_size = 100

    try:
        profile = UserProfile(slug=slug)
    except Exception as e:
        raise Http404


    if page > 40:
        return render_template(request,'static/generic.html', None, {
            "title": "Activity Unavailable",
            "content": "You have requested a page deep in Sefaria's history.<br><br>For performance reasons, this page is unavailable. If you need access to this information, please <a href='mailto:dev@sefaria.org'>email us</a>."
        })

    q              = {"user": profile.id}
    filter_type    = request.GET.get("type", None)
    activity, page = get_maximal_collapsed_activity(query=q, page_size=page_size, page=page, filter_type=filter_type)

    next_page = page + 1 if page else None
    next_page = "/activity/%d" % next_page if next_page else None
    next_page = "%s?type=%s" % (next_page, filter_type) if next_page and filter_type else next_page

    email = request.user.email if request.user.is_authenticated else False
    return render_template(request,'activity.html', None, {
        'activity': activity,
        'filter_type': filter_type,
        'profile': profile,
        'for_user': True,
        'email': email,
        'next_page': next_page,
        'he': request.interfaceLang == "hebrew", # to make templates less verbose
    })


@ensure_csrf_cookie
@sanitize_get_params
def segment_history(request, tref, lang, version, page=1):
    """
    View revision history for the text segment named by ref / lang / version.
    """
    try:
        oref = Ref(tref)
    except InputError:
        raise Http404

    page = int(page)
    nref = oref.normal()

    version = version.replace("_", " ")
    version_record = Version().load({"title":oref.index.title, "versionTitle":version, "language":lang})
    if not version_record:
        raise Http404("We do not have a version of {} called '{}'.  Please use the menu to find the text you are looking for.".format(oref.index.title, version))
    filter_type = request.GET.get("type", None)
    history = text_history(oref, version, lang, filter_type=filter_type, page=page)

    next_page = page + 1 if page else None
    next_page = "/activity/%s/%s/%s/%d" % (nref, lang, version, next_page) if next_page else None
    next_page = "%s?type=%s" % (next_page, filter_type) if next_page and filter_type else next_page

    email = request.user.email if request.user.is_authenticated else False
    return render_template(request,'activity.html', None, {
        'activity': history,
        "single": True,
        "ref": nref,
        "lang": lang,
        "version": version,
        "versionTitleInHebrew": getattr(version_record, "versionTitleInHebrew", version_record.versionTitle),
        'email': email,
        'filter_type': filter_type,
        'next_page': next_page,
        'he': request.interfaceLang == "hebrew", # to make templates less verbose
     })


@catch_error_as_json
def revert_api(request, tref, lang, version, revision):
    """
    API for reverting a text segment to a previous revision.
    """
    if not request.user.is_authenticated:
        return jsonResponse({"error": "You must be logged in to revert changes."})

    if request.method != "POST":
        return jsonResponse({"error": "Unsupported HTTP method."})

    revision = int(revision)
    version = version.replace("_", " ")
    oref = Ref(tref)

    new_text = text_at_revision(oref.normal(), version, lang, revision)

    tracker.modify_text(request.user.id, oref, version, lang, new_text, type="revert")

    return jsonResponse({"status": "ok"})


def leaderboard(request):
    return render_template(request,'leaderboard.html', None, {
        'leaders': top_contributors(),
        'leaders30': top_contributors(30),
        'leaders7': top_contributors(7),
        'leaders1': top_contributors(1),
    })


@ensure_csrf_cookie
@sanitize_get_params
def user_profile(request, username):
    """
    User's profile page.
    """
    requested_profile = UserProfile(slug=username)
    if requested_profile.user is None:
        raise Http404
    if not requested_profile.user.is_active:
        raise Http404('Profile is inactive.')

    tab = request.GET.get("tab", "sheets")
    props = {
        "initialMenu":  "profile",
        "initialProfile": requested_profile.to_api_dict(),
        "initialProfileTab": tab,
    }
    title = _("%(full_name)s on Sefaria") % {"full_name": requested_profile.full_name}
    desc = _('%(full_name)s is on Sefaria. Follow to view their public source sheets, notes and translations.') % {"full_name": requested_profile.full_name}
    return render_template(request,'base.html', props, {
        "title":          title,
        "desc":           desc,
    })


@catch_error_as_json
def profile_api(request):
    """
    API for user profiles.
    """
    if not request.user.is_authenticated:
        return jsonResponse({"error": _("You must be logged in to update your profile.")})

    if request.method == "POST":
        profileJSON = request.POST.get("json")
        if not profileJSON:
            return jsonResponse({"error": "No post JSON."})
        profileUpdate = json.loads(profileJSON)

        profile = UserProfile(id=request.user.id)
        profile.update(profileUpdate)

        error = profile.errors()
        #TODO: should validation not need to be called manually? maybe inside the save
        if error:
            return jsonResponse({"error": error})
        else:
            profile.save()
            return jsonResponse(profile.to_mongo_dict())
    return jsonResponse({"error": "Unsupported HTTP method."})


@login_required
@csrf_protect
def account_user_update(request):
    """
    API for user profiles.
    """
    if not request.user.is_authenticated:
        return jsonResponse({"error": _("You must be logged in to update your profile.")})

    if request.method == "POST":
        accountJSON = request.POST.get("json")
        if not accountJSON:
            return jsonResponse({"error": "No post JSON."})
        accountUpdate = json.loads(accountJSON)
        error = None
        # some validation on post fields
        if accountUpdate["email"] != accountUpdate["confirmEmail"]:
            error = _("Email fields did not match")
        elif not request.user.check_password(accountUpdate["confirmPassword"]):
            error = _("Incorrect account password for this account")
        else:
            # get the logged in user
            uuser = UserWrapper(request.user.email)
            try:
                uuser.set_email(accountUpdate["email"])
                uuser.save()
            except Exception as e:
                error = uuser.errors()

        if not error:
            return jsonResponse({"status": "ok"})
        else:
            return jsonResponse({"error": error})

    return jsonResponse({"error": "Unsupported HTTP method."})



@catch_error_as_json
def profile_get_api(request, slug):
    if request.method == "GET":
        profile = UserProfile(slug=slug)
        return jsonResponse(profile.to_api_dict())
    return jsonResponse({"error": "Unsupported HTTP method."})


@catch_error_as_json
def profile_follow_api(request, ftype, slug):
    if request.method == "GET":
        profile = UserProfile(slug=slug)
        follow_set = FollowersSet(profile.id) if ftype == "followers" else FolloweesSet(profile.id)
        response = [UserProfile(id=uid).to_api_dict(basic=True) for uid in follow_set.uids]
        return jsonResponse(response)
    return jsonResponse({"error": "Unsupported HTTP method."})

@catch_error_as_json
def profile_upload_photo(request):
    if not request.user.is_authenticated:
        return jsonResponse({"error": _("You must be logged in to update your profile photo.")})
    if request.method == "POST":
        from PIL import Image
        from io import BytesIO
        from sefaria.utils.util import epoch_time
        now = epoch_time()

        def get_resized_file(image, size):
            resized_image = image.resize(size, resample=Image.LANCZOS)
            resized_image_file = BytesIO()
            resized_image.save(resized_image_file, format="PNG")
            resized_image_file.seek(0)
            return resized_image_file

        profile = UserProfile(id=request.user.id)
        bucket_name = GoogleStorageManager.PROFILES_BUCKET
        image = Image.open(request.FILES['file'])
        old_big_pic_filename = re.findall(r"/([^/]+)$", profile.profile_pic_url)[0] if profile.profile_pic_url.startswith(GoogleStorageManager.BASE_URL) else None
        old_small_pic_filename = re.findall(r"/([^/]+)$", profile.profile_pic_url_small)[0] if profile.profile_pic_url_small.startswith(GoogleStorageManager.BASE_URL) else None

        big_pic_url = GoogleStorageManager.upload_file(get_resized_file(image, (250, 250)), "{}-{}.png".format(profile.slug, now), bucket_name, old_big_pic_filename)
        small_pic_url = GoogleStorageManager.upload_file(get_resized_file(image, (80, 80)), "{}-{}-small.png".format(profile.slug, now), bucket_name, old_small_pic_filename)

        profile.update({"profile_pic_url": big_pic_url, "profile_pic_url_small": small_pic_url})
        profile.save()
        public_user_data(request.user.id, ignore_cache=True)  # reset user data cache
        return jsonResponse({"urls": [big_pic_url, small_pic_url]})
    return jsonResponse({"error": "Unsupported HTTP method."})



@api_view(["POST"])
@catch_error_as_json
def profile_sync_api(request):
    """
    API for syncing history and settings with your profile
    Required POST fields: settings, last_sync
    POST payload should look like
    {
        settings: {..., time_stamp},
        user_history: [{...},...],
        last_sync: ...
    }
    """
    if not request.user.is_authenticated:
        return jsonResponse({"error": _("You must be logged in to update your profile.")})
    # fields in the POST req which can be synced
    syncable_fields = ["settings", "user_history"]
    if request.method == "POST":
        profile_updated = False
        post = request.POST
        from sefaria.utils.util import epoch_time
        now = epoch_time()
        no_return = request.GET.get("no_return", False)
        profile = UserProfile(id=request.user.id)
        ret = {"created": []}
        # sync items from request
        for field in syncable_fields:
            if field not in post:
                continue
            field_data = json.loads(post[field])
            if field == "settings":
                settings_time_stamp = field_data.pop("time_stamp")  # don't save time_stamp as a field of profile
                try:
                    # mobile app is sending time_stamps as strings. for now, patch by casting server-side. can be None if user hasn't updated settings yet.
                    settings_time_stamp = 0 if settings_time_stamp is None else int(settings_time_stamp)
                except ValueError as e:
                    logger.warning(f'profile_sync_api: {e}')
                    continue
                if settings_time_stamp > profile.attr_time_stamps[field]:
                    # this change happened after other changes in the db
                    profile.attr_time_stamps.update({field: settings_time_stamp})
                    settingsInDB = profile.settings
                    settingsInDB.update(field_data)
                    profile.update({
                        field: settingsInDB,
                        "attr_time_stamps": profile.attr_time_stamps
                    })
                    profile_updated = True
            elif field == "user_history":
                # loop thru `field_data` reversed to apply `last_place` to the last item read in each book
                for hist in reversed(field_data):
                    if 'ref' not in hist:
                        logger.warning(f'Ref not in hist. Post data: {post[field]}. User ID: {request.user.id}')
                        continue
                    try:
                        uh = profile.process_history_item(hist, now)
                        if uh:
                            ret["created"] += [uh.contents(for_api=True)]
                    except InputError:
                        # validation failed
                        continue

        if not no_return:
            # determine return value after new history saved to include new saved and deleted saves
            # send back items after `last_sync`
            if post.get("last_sync", None) == 'undefined':  # in certain rare sitatuations, last_sync is literally 'undefined'. This should be equivalent to sending '0'.
                last_sync = 0
            else:
                last_sync = json.loads(post.get("last_sync", str(profile.last_sync_web)))

            uhs = UserHistorySet({"uid": request.user.id, "server_time_stamp": {"$gt": last_sync}}, hint="uid_1_server_time_stamp_1")
            ret["last_sync"] = now
            ret["user_history"] = [uh.contents(for_api=True) for uh in uhs.array()]
            ret["settings"] = profile.settings
            ret["settings"]["time_stamp"] = profile.attr_time_stamps["settings"]
            if post.get("client", "") == "web":
                # TODO: This future proofing might not work, because even if we did want to keep local history for browsers, they'd need to store last sync time locally anyway.
                # request was made from web. update last_sync on profile
                profile.update({"last_sync_web": now})
                profile_updated = True
        if profile_updated:
            profile.save()
        return jsonResponse(ret)

    return jsonResponse({"error": "Unsupported HTTP method."})


def get_url_params_user_history(request):
    saved = request.GET.get("saved", None)
    if saved is not None:
        saved = bool(int(saved))
    secondary = request.GET.get("secondary", None)
    if secondary is not None:
        secondary = bool(int(secondary))
    last_place = request.GET.get("last_place", None)
    if last_place is not None:
        last_place = bool(int(last_place))
    tref = request.GET.get("tref", None)
    oref = Ref(tref) if tref else None
    return saved, secondary, last_place, oref


def saved_history_for_ref(request):
    """
    GET API for saved history of a ref
    :tref: Ref associated with history item
    """
    if request.method == "GET":
        _, _, _, oref = get_url_params_user_history(request)
        if oref is None:
            return jsonResponse({"error": "Must specify 'tref' param"})
        return jsonResponse(UserHistory.get_user_history(oref=oref, saved=True, serialized=True))
    return jsonResponse({"error": "Unsupported HTTP method."})

def _get_anonymous_user_history(request):
    import urllib.parse
    history = json.loads(urllib.parse.unquote(request.COOKIES.get("user_history", '[]')))
    return recents+history

def profile_get_user_history(request):
    """
    GET API for user history for a particular user. optional URL params are
    :saved: bool. True if you only want saved items. None if you dont care
    :secondary: bool. True if you only want secondary items. None if you dont care
    :tref: Ref associated with history item
    """
    if request.method == "GET":
        if not request.user.is_authenticated:
            return jsonResponse(_get_anonymous_user_history(request))
        else:
            saved, secondary, last_place, oref = get_url_params_user_history(request)
            user = UserProfile(id=request.user.id)
            if not user.settings["reading_history"] and not saved:
                return jsonResponse([])
            return jsonResponse(user.get_user_history(oref=oref, saved=saved, secondary=secondary, serialized=True, last_place=last_place))
    return jsonResponse({"error": "Unsupported HTTP method."})


def profile_redirect(request, uid, page=1):
    """"
    Redirect to the profile of the logged in user.
    """
    return redirect("/profile/%s" % uid, permanent=True)


@login_required
def my_profile(request):
    """
    Redirect to a user profile
    """
    return redirect("/profile/%s" % UserProfile(id=request.user.id).slug)


def interrupting_messages_read_api(request, message):
    if not request.user.is_authenticated:
        return jsonResponse({"error": "You must be logged in to use this API."})
    profile = UserProfile(id=request.user.id)
    profile.mark_interrupting_message_read(message)
    return jsonResponse({"status": "ok"})


@login_required
@ensure_csrf_cookie
def edit_profile(request):
    """
    Page for editing a user's profile.
    """
    profile = UserProfile(id=request.user.id)
    sheets  = db.sheets.find({"owner": profile.id, "status": "public"}, {"id": 1, "datePublished": 1}).sort([["datePublished", -1]])
    return render_template(request,'edit_profile.html', None, {
      'user': request.user,
      'profile': profile,
      'sheets': sheets,
    })


@login_required
@ensure_csrf_cookie
def account_settings(request):
    """
    Page for managing a user's account settings.
    """
    profile = UserProfile(id=request.user.id)
    return render_template(request,'account_settings.html', None, {
        'user': request.user,
        'profile': profile,
    })


@ensure_csrf_cookie
def home(request):
    """
    Homepage
    """
    if request.user_agent.is_mobile:
        return mobile_home(request)

    if not SITE_SETTINGS["TORAH_SPECIFIC"]:
        return redirect("/texts")

    show_feed = request.user.is_authenticated

    if show_feed:
        return redirect("/new-home")

    last_place = request.COOKIES.get("user_history", None)
    if (last_place or request.user.is_authenticated) and "home" not in request.GET:
        return redirect("/texts")

    calendar_items = get_keyed_calendar_items(request.diaspora)
    daf_today = calendar_items["Daf Yomi"]
    parasha   = calendar_items["Parashat Hashavua"]
    metrics   = db.metrics.find().sort("timestamp", -1).limit(1)[0]

    return render_template(request,'static/home.html', None, {
        "metrics": metrics,
        "daf_today": daf_today,
        "parasha": parasha,
        "canonical_url": canonical_url(request)
    })


@ensure_csrf_cookie
def discussions(request):
    """
    Discussions page.
    """
    discussions = LayerSet({"owner": request.user.id})
    return render_template(request,'discussions.html', None, {
       "discussions": discussions,
    })


@catch_error_as_json
def new_discussion_api(request):
    """
    API for user profiles.
    """
    if not request.user.is_authenticated:
        return jsonResponse({"error": "You must be logged in to start a discussion."})

    if request.method == "POST":
        import uuid
        attempts = 10
        while attempts > 0:
            key = str(uuid.uuid4())[:8]
            if LayerSet({"urlkey": key}).count() > 0:
                attempts -= 1
                continue

            discussion = Layer({
                "urlkey": key,
                "owner": request.user.id,
                })
            discussion.save()
            return jsonResponse(discussion.contents())

        return jsonResponse({"error": "An extremely unlikely event has occurred."})

    return jsonResponse({"error": "Unsupported HTTP method."})


@ensure_csrf_cookie
def dashboard(request):
    """
    Dashboard page -- table view of all content
    """
    states = VersionStateSet(
        {},
        proj={"title": 1, "flags": 1, "linksCount": 1, "content._en.percentAvailable": 1, "content._he.percentAvailable": 1}
    ).array()
    flat_toc = library.get_toc_tree().flatten()

    def toc_sort(a):
        try:
            return flat_toc.index(a["title"])
        except:
            return 9999

    states = sorted(states, key=toc_sort)

    return render_template(request,'dashboard.html', None, {
        "states": states,
    })


@ensure_csrf_cookie
def metrics(request):
    """
    Metrics page. Shows graphs of core metrics.
    """
    metrics = db.metrics.find().sort("timestamp", 1)
    metrics_json = dumps(metrics)
    return render_template(request,'metrics.html', None,{
        "metrics_json": metrics_json,
    })


@ensure_csrf_cookie
def digitized_by_sefaria(request):
    """
    Metrics page. Shows graphs of core metrics.
    """
    texts = VersionSet({"digitizedBySefaria": True}, sort=[["title", 1]])
    return render_template(request,'static/digitized-by-sefaria.html', None, {
        "texts": texts,
    })


def parashat_hashavua_redirect(request):
    """ Redirects to this week's Parashah"""
    diaspora = request.GET.get("diaspora", "1")
    calendars = get_keyed_calendar_items()  # TODO Support israel / customs
    parashah = calendars["Parashat Hashavua"]
    return redirect(iri_to_uri("/" + parashah["url"]), permanent=False)


def daf_yomi_redirect(request):
    """ Redirects to today's Daf Yomi"""
    calendars = get_keyed_calendar_items()
    daf_yomi = calendars["Daf Yomi"]
    return redirect(iri_to_uri("/" + daf_yomi["url"]), permanent=False)


def random_ref(categories=None, titles=None):
    """
    Returns a valid random ref within the Sefaria library.
    """

    # refs = library.ref_list()
    # ref  = choice(refs)
    if categories is not None or titles is not None:
        if categories is None:
            categories = set()
        if titles is None:
            titles = set()
        all_indexes = [x for x in library.all_index_records() if x.title in titles or (x.get_primary_category() in categories)]
    else:
        all_indexes = library.all_index_records()
    # picking by text first biases towards short texts
    index = choice(all_indexes)
    try:
        ref = choice(index.all_segment_refs()).normal() # check for orphaned texts
        # ref = Ref(text).normal()
    except Exception:
        return random_ref()
    return ref


def random_redirect(request):
    """
    Redirect to a random text page.
    """
    response = redirect(iri_to_uri("/" + random_ref()), permanent=False)
    return response


def random_text_page(request):
    """
    Page for generating random texts.
    """
    return render_template(request,'random.html', None, {})


def random_text_api(request):
    """
    Return Texts API data for a random ref.
    """
    categories = set(request.GET.get('categories', '').split('|'))
    titles = set(request.GET.get('titles', '').split('|'))
    response = redirect(iri_to_uri("/api/texts/" + random_ref(categories, titles)) + "?commentary=0&context=0", permanent=False)
    return response


def random_by_topic_api(request):
    """
    Returns Texts API data for a random text taken from popular topic tags
    """
    from sefaria.helper.topic import get_random_topic, get_random_topic_source

    cb = request.GET.get("callback", None)
    random_topic = get_random_topic(good_to_promote=True)
    if random_topic is None:
        return random_by_topic_api(request)
    random_source = get_random_topic_source(random_topic)
    if random_source is None:
        return random_by_topic_api(request)
    tref = random_source.normal()
    url = random_source.url()
    resp = jsonResponse({"ref": tref, "topic": random_topic.contents(), "url": url}, callback=cb)
    resp['Content-Type'] = "application/json; charset=utf-8"
    return resp

@csrf_exempt
def dummy_search_api(request):
    # Thou shalt upgrade thine app or thou shalt not glean the results of search thou seeketh
    # this api is meant to information users of the old search.sefaria.org to upgrade their apps to get search to work again
    were_sorry = "We're sorry, but your version of the app is no longer compatible with our new search. We recommend you upgrade the Sefaria app to fully enjoy all it has to offer <br> עמכם הסליחה, אך גרסת האפליקציה הנמצאת במכשירכם איננה תואמת את מנוע החיפוש החדש. אנא עדכנו את אפליקצית ספריא להמשך שימוש בחיפוש"
    resp = jsonResponse({
        "took": 613,
        "timed_out": False,
        "_shards": {
            "total": 5,
            "successful": 5,
            "skipped": 0,
            "failed": 0
        },
        "hits": {
            "total": 1,
            "max_score": 1234,
            "hits": [
                {
                    "_index": "merged-c",
                    "_type": "text",
                    "_id": "yoyo [he]",
                    "_score": 1,
                    "_source": {
                        "titleVariants": ["Upgrade"],
                        "path": "Tanakh/Torah/Genesis",
                        "version_priority": 0,
                        "content": were_sorry,
                        "exact": were_sorry,
                        "naive_lemmatizer": were_sorry,
                        "comp_date": -1400,
                        "categories": ["Tanakh", "Torah"],
                        "lang": "he",
                        "pagesheetrank": 1,
                        "ref": "Genesis 1:1",
                        "heRef": "בראשית א:א",
                        "version": None,
                        "order":"A00000100220030"
                    },
                    "highlight": {
                        "content": [
                            were_sorry
                        ],
                        "exact": [
                            were_sorry
                        ],
                        "naive_lemmatizer": [
                            were_sorry
                        ]
                    }
                }
            ]
        },
        "aggregations": {
            "category": {
                "buckets": []
            }
        }
    })
    resp['Content-Type'] = "application/json; charset=utf-8"
    return resp


@csrf_exempt
def search_wrapper_api(request):
    if request.method == "POST":
        if "json" in request.POST:
            j = request.POST.get("json")  # using form-urlencoded
        else:
            j = request.body  # using content-type: application/json
        j = json.loads(j)
        es_client = Elasticsearch(SEARCH_ADMIN)
        search_obj = Search(using=es_client, index=j.get("type")).params(request_timeout=5)
        search_obj = get_query_obj(search_obj=search_obj, **{k: v for k, v in list(j.items())})
        response = search_obj.execute()
        if response.success():
            return jsonResponse(response.to_dict(), callback=request.GET.get("callback", None))
        return jsonResponse({"error": "Error with connection to Elasticsearch. Total shards: {}, Shards successful: {}, Timed out: {}".format(response._shards.total, response._shards.successful, response.timed_out)}, callback=request.GET.get("callback", None))
    return jsonResponse({"error": "Unsupported HTTP method."}, callback=request.GET.get("callback", None))


@ensure_csrf_cookie
def serve_static(request, page):
    """
    Serve a static page whose template matches the URL
    """
    return render_template(request,'static/%s.html' % page, None, {})

@ensure_csrf_cookie
def serve_static_by_lang(request, page):
    """
    Serve a static page whose template matches the URL
    """
    return render_template(request,'static/{}/{}.html'.format(request.LANGUAGE_CODE, page), None, {})



@ensure_csrf_cookie
def explore(request, topCat, bottomCat, book1, book2, lang=None):
    """
    Serve the explorer, with the provided deep linked books
    """
    books = []
    for book in [book1, book2]:
        if book:
            books.append(book)

    if not topCat and not bottomCat:
        topCat, bottomCat = "Tanakh", "Bavli"
        urlRoot = "/explore"
    else:
        urlRoot = "/explore-" + topCat + "-and-" + bottomCat

    (topCat, bottomCat) = [x.replace("-","") for x in (topCat, bottomCat)]

    categories = {
        "Tanakh": {
            "title": "Tanakh",
            "heTitle": 'התנ"ך',
            "shapeParam": "Tanakh",
            "linkCountParam": "Tanakh",
        },
        "Torah": {
            "title": "Torah",
            "heTitle": 'תורה',
            "shapeParam": "Tanakh/Torah",
            "linkCountParam": "Torah",
        },
        "Bavli": {
            "title": "Talmud",
            "heTitle": "התלמוד",
            "shapeParam": "Talmud/Bavli",
            "linkCountParam": "Bavli",
            "talmudAddressed": True,
        },
        "Yerushalmi": {
            "title": "Jerusalem Talmud",
            "heTitle": "התלמוד ירושלמי",
            "shapeParam": "Talmud/Yerushalmi",
            "linkCountParam": "Yerushalmi",
            "talmudAddressed": True,
        },
        "Mishnah": {
            "title": "Mishnah",
            "heTitle": "המשנה",
            "shapeParam": "Mishnah",
            "linkCountParam": "Mishnah",
        },
        "Tosefta": {
            "title": "Tosefta",
            "heTitle": "התוספתא",
            "shapeParam": "Tosefta",
            "linkCountParam": "Tosefta",
        },
        "MidrashRabbah": {
            "title": "Midrash Rabbah",
            "heTitle": "מדרש רבה",
            "shapeParam": "Midrash/Aggadic Midrash/Midrash Rabbah",
            "linkCountParam": "Midrash Rabbah",
            "colorByBook": True,
        },
        "MishnehTorah": {
            "title": "Mishneh Torah",
            "heTitle": "משנה תורה",
            "shapeParam": "Halakhah/Mishneh Torah",
            "linkCountParam": "Mishneh Torah",
            "labelBySection": True,
        },
        "ShulchanArukh": {
            "title": "Shulchan Arukh",
            "heTitle": "השולחן ערוך",
            "shapeParam": "Halakhah/Shulchan Arukh",
            "linkCountParam": "Shulchan Arukh",
            "colorByBook": True,
        },
        "Zohar": {
            "title": "Zohar",
            "heTitle": "הזוהר",
            "shapeParam": "Zohar",
            "linkCountParam": "Zohar",
            "talmudAddressed": True,
        },
    }

    template_vars =  {
        "books": json.dumps(books),
        "categories": json.dumps(categories),
        "topCat": topCat,
        "bottomCat": bottomCat,
        "topCatTitle": categories[topCat]["heTitle"] if request.interfaceLang == "hebrew" else categories[topCat]["title"],
        "bottomCatTitle": categories[bottomCat]["heTitle"] if request.interfaceLang == "hebrew" else categories[bottomCat]["title"],
        "urlRoot": urlRoot,
    }
    if lang == "he": # Override language settings if 'he' is in URL
        request.contentLang = "hebrew"

    return render_template(request,'explore.html', None, template_vars)

@staff_member_required
def visualize_timeline(request):
    return render_template(request, 'timeline.html', None, {})


def person_page(request, name):
    person = Person().load({"key": name})

    if not person:
        raise Http404
    assert isinstance(person, Person)

    template_vars = person.contents()
    if request.interfaceLang == "hebrew":
        template_vars["name"] = person.primary_name("he")
        template_vars["bio"]= getattr(person, "heBio", _("Learn about %(name)s - works written, biographies, dates and more.") % {"name": person.primary_name("he")})
    else:
        template_vars["name"] = person.primary_name("en")
        template_vars["bio"]= getattr(person, "enBio", _("Learn about %(name)s - works written, biographies, dates and more.")  % {"name": person.primary_name("en")})

    template_vars["primary_name"] = {
        "en": person.primary_name("en"),
        "he": person.primary_name("he")
    }
    template_vars["secondary_names"] = {
        "en": person.secondary_names("en"),
        "he": person.secondary_names("he")
    }
    try:
        tp = person.mostAccurateTimePeriod()

        template_vars["time_period_name"] = {
            "en": tp.primary_name("en"),
            "he": tp.primary_name("he")
        }
        template_vars["time_period"] = {
            "en": tp.period_string("en"),
            "he": tp.period_string("he")
        }
    except AttributeError:
        pass
    template_vars["relationships"] = person.get_grouped_relationships()
    template_vars["indexes"] = person.get_indexes()
    template_vars["post_talmudic"] = person.is_post_talmudic()
    template_vars["places"] = person.get_places()

    return render_template(request,'person.html', None, template_vars)


def person_index(request):

    eras = ["GN", "RI", "AH", "CO"]
    template_vars = {
        "eras": []
    }
    for era in eras:
        tp = TimePeriod().load({"symbol": era})
        template_vars["eras"].append(
            {
                "name_en": tp.primary_name("en"),
                "name_he": tp.primary_name("he"),
                "years_en": tp.period_string("en"),
                "years_he": tp.period_string("he"),
                "people": [p for p in PersonSet({"era": era}, sort=[('deathYear', 1)]) if p.has_indexes()]
            }
        )

    return render_template(request,'people.html', None, template_vars)


def talmud_person_index(request):
    gens = TimePeriodSet.get_generations()
    template_vars = {
        "gens": []
    }
    for gen in gens:
        people = gen.get_people_in_generation()
        template_vars["gens"].append({
            "name_en": gen.primary_name("en"),
            "name_he": gen.primary_name("he"),
            "years_en": gen.period_string("en"),
            "years_he": gen.period_string("he"),
            "people": [p for p in people]
        })
    return render_template(request,'talmud_people.html', None, template_vars)


def _get_sheet_tag_garden(tag):
    garden_key = "sheets.tagged.{}".format(tag)
    g = Garden().load({"key": garden_key})
    if not g:
        g = Garden({"key": garden_key, "title": "Sources from Sheets Tagged {}".format(tag), "heTitle": "מקורות מדפים מתויגים:" + " " + str(tag)})
        g.import_sheets_by_tag(tag)
        g.save()
    return g


def sheet_tag_garden_page(request, key):
    g = _get_sheet_tag_garden(key)
    return garden_page(request, g)


def sheet_tag_visual_garden_page(request, key):
    g = _get_sheet_tag_garden(key)
    return visual_garden_page(request, g)


def custom_visual_garden_page(request, key):
    g = Garden().load({"key": "sefaria.custom.{}".format(key)})
    if not g:
        raise Http404
    return visual_garden_page(request, g)


def _get_search_garden(q):
    garden_key = "search.query.{}".format(q)
    g = Garden().load({"key": garden_key})
    if not g:
        g = Garden({"key": garden_key, "title": "Search: {}".format(q), "heTitle": "חיפוש:" + " " + str(q)})
        g.import_search(q)
        g.save()
    return g


def search_query_visual_garden_page(request, q):
    g = _get_search_garden(q)
    return visual_garden_page(request, g)


def garden_page(request, g):
    template_vars = {
        'title': g.title,
        'heTitle': g.heTitle,
        'key': g.key,
        'stopCount': g.stopSet().count(),
        'stopsByTime': g.stopsByTime(),
        'stopsByPlace': g.stopsByPlace(),
        'stopsByAuthor': g.stopsByAuthor(),
        'stopsByTag': g.stopsByTag()
    }

    return render_template(request,'garden.html', None, template_vars)


def visual_garden_page(request, g):
    template_vars = {
        'title': g.title,
        'heTitle': g.heTitle,
        'subtitle': getattr(g, "subtitle", ""),
        'heSubtitle': getattr(g, "heSubtitle", ""),
        'key': g.key,
        'stopCount': g.stopSet().count(),
        'stops': json.dumps(g.stopData()),
        'places': g.placeSet().asGeoJson(as_string=True),
        'config': json.dumps(getattr(g, "config", {}))
    }

    return render_template(request,'visual_garden.html', None, template_vars)


@requires_csrf_token
def custom_page_not_found(request, exception, template_name='404.html'):
    return render_template(request, template_name=template_name, app_props=None, template_context={}, status=404)

@catch_error_as_json
@csrf_exempt
def manuscripts_for_source(request, tref):
    if request.method == "GET":
        if not Ref.is_ref(tref):
            return jsonResponse({"error": "Unrecognized Reference"})
        return jsonResponse(ManuscriptPageSet.load_set_for_client(tref))
    else:
        return jsonResponse({"error": "Unsupported HTTP method."}, callback=request.GET.get("callback", None))


@requires_csrf_token
def custom_server_error(request, template_name='500.html'):
    """
    500 error handler.

    Templates: `500.html`
    """
    return render_template(request, template_name=template_name, app_props=None, template_context={}, status=500)
    #t = get_template(template_name) # You need to create a 500.html template.
    #return http.HttpResponseServerError(t.render({'request_path': request.path}, request))

def apple_app_site_association(request):
    teamID = "2626EW4BML"
    bundleID = "org.sefaria.sefariaApp"
    return jsonResponse({
        "applinks": {
            "apps": [],
            "details": [
                {
                    "appID": "{}.{}".format(teamID, bundleID),
                    "paths": ["*"]
                }
            ]
        }
    })

def application_health_api(request):
    """
    Defines the /healthz API endpoint which responds with
        200 if the appliation is ready for requests,
        500 if the application is not ready for requests
    """
    if library.is_initialized():
        return http.HttpResponse("Healthy", status="200")
    else:
        return http.HttpResponse("Unhealthy", status="500")

def application_health_api_nonlibrary(request):
    return http.HttpResponse("Healthy", status="200")

def rollout_health_api(request):
    """
    Defines the /healthz-rollout API endpoint which responds with 
        200 if the services Django depends on, Redis, Multiverver, and NodeJs
            are available.
        500 if any of the aforementioned services are not available

    {
        allReady: (true|false)
        multiserverReady: (true|false)
        redisReady: (true|false)
        nodejsReady: (true|false)
    }
    """
    def isRedisReachable():
        try: 
            redis_client = redis.StrictRedis(host=MULTISERVER_REDIS_SERVER, port=MULTISERVER_REDIS_PORT, db=MULTISERVER_REDIS_DB, decode_responses=True, encoding="utf-8")
            return redis_client.ping() == True
        except:
            return False

    def isMultiserverReachable():
        return True

    def isNodeJsReachable():
        url = NODE_HOST + "/healthz"
        try:
            statusCode = urllib.request.urlopen(url).status
            return statusCode == 200
        except Exception as e:
            logger.warn(e)
            return False

    allReady = isRedisReachable() and isMultiserverReachable() and isNodeJsReachable()

    resp = {
        'allReady': allReady,
        'multiserverReady': isMultiserverReachable(),
        'redisReady': isRedisReachable(),
        'nodejsReady': isNodeJsReachable(),
        'revisionNumber': os.getenv("HELM_REVISION"),
    }

    print(resp)

    if allReady:
        statusCode = 200
        logger.info("Passed rollout healthcheck.")
    else:
        statusCode = 503
        logger.warn("Failed rollout healthcheck. Healthcheck Response: {}".format(resp))

    return http.JsonResponse(resp, status=statusCode)

@login_required
def daf_roulette_redirect(request):
    return render_template(request,'static/chavruta.html', None, {
        "rtc_server": RTC_SERVER,
        "room_id": "",
        "starting_ref": "todays-daf-yomi",
        "roulette": "1",
    })

@login_required
def chevruta_redirect(request):
    room_id = request.GET.get("rid", None)
    starting_ref = request.GET.get("ref", "Genesis 1")
    roulette = request.GET.get("roulette", "0")

    if room_id is None:
        raise Http404('Missing room ID.')

    return render_template(request,'static/chavruta.html', None, {
        "rtc_server": RTC_SERVER,
        "room_id": room_id,
        "starting_ref": starting_ref,
        "roulette": roulette
    })<|MERGE_RESOLUTION|>--- conflicted
+++ resolved
@@ -12,11 +12,9 @@
 from collections import OrderedDict
 import pytz
 from html import unescape
-import re
 import redis
 import os
 import re
-
 
 from rest_framework.decorators import api_view
 from django.template.loader import render_to_string
@@ -46,11 +44,7 @@
 from sefaria.client.util import jsonResponse
 from sefaria.history import text_history, get_maximal_collapsed_activity, top_contributors, text_at_revision, record_version_deletion, record_index_deletion
 from sefaria.system.decorators import catch_error_as_json, sanitize_get_params, json_response_decorator
-<<<<<<< HEAD
 from sefaria.sheets import get_sheets_for_ref, get_sheet_for_panel, annotate_user_links, trending_topics
-=======
-from sefaria.sheets import get_sheets_for_ref, get_sheet_for_panel, annotate_user_links
->>>>>>> 5f5f48ee
 from sefaria.utils.util import text_preview
 from sefaria.utils.hebrew import hebrew_term, is_hebrew
 from sefaria.utils.calendars import get_all_calendar_items, get_todays_calendar_items, get_keyed_calendar_items, get_parasha
@@ -1214,24 +1208,6 @@
     return response
 
 
-<<<<<<< HEAD
-#todo: is this used elsewhere? move it?
-def count_and_index(c_oref, c_lang, vtitle, to_count=1):
-    # count available segments of text
-    if to_count:
-        library.recount_index_in_toc(c_oref.index)
-        if MULTISERVER_ENABLED:
-            server_coordinator.publish_event("library", "recount_index_in_toc", [c_oref.index.title])
-
-    from sefaria.settings import SEARCH_INDEX_ON_SAVE
-    if SEARCH_INDEX_ON_SAVE:
-        IndexQueue({
-            "ref": c_oref.normal(),
-            "lang": c_lang,
-            "version": vtitle,
-            "type": "ref",
-        }).save()
-=======
 @catch_error_as_json
 @csrf_exempt
 def modify_bulk_text_api(request, title):
@@ -1272,7 +1248,6 @@
                 return jsonResponse(modify(request.user.id))
             return protected_post(request)        
     return jsonResponse({"error": "Unsupported HTTP method."}, callback=request.GET.get("callback", None))
->>>>>>> 5f5f48ee
 
 
 @catch_error_as_json
