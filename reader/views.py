# -*- coding: utf-8 -*-

from datetime import datetime, timedelta
from elasticsearch_dsl import Search
from elasticsearch import Elasticsearch
from random import choice
import json
import urllib.request, urllib.parse, urllib.error
import dateutil.parser
from bson.json_util import dumps
import socket
import bleach
from collections import OrderedDict
import pytz

from rest_framework.decorators import api_view
from django.template.loader import render_to_string, get_template
from django.shortcuts import render, get_object_or_404, redirect
from django.http import Http404
from django.contrib.auth.decorators import login_required
from django.contrib.admin.views.decorators import staff_member_required
from django.utils.encoding import iri_to_uri
from django.utils.translation import ugettext as _
from django.views.decorators.csrf import ensure_csrf_cookie, csrf_exempt, csrf_protect, requires_csrf_token
from django.contrib.auth.models import User
from django import http
from django.utils import timezone

from sefaria.model import *
from sefaria.workflows import *
from sefaria.reviews import *
from sefaria.google_storage_manager import GoogleStorageManager
from sefaria.model.user_profile import user_link, user_started_text, unread_notifications_count_for_user, public_user_data
from sefaria.model.group import GroupSet
from sefaria.model.webpage import get_webpages_for_ref
from sefaria.model.audio import get_audio_for_ref
from sefaria.model.schema import SheetLibraryNode
from sefaria.model.trend import user_stats_data, site_stats_data
from sefaria.client.wrapper import format_object_for_client, format_note_object_for_client, get_notes, get_links
from sefaria.system.exceptions import InputError, PartialRefInputError, BookNameError, NoVersionFoundError, DictionaryEntryNotFoundError
from sefaria.client.util import jsonResponse
from sefaria.history import text_history, get_maximal_collapsed_activity, top_contributors, make_leaderboard, make_leaderboard_condition, text_at_revision, record_version_deletion, record_index_deletion
from sefaria.system.decorators import catch_error_as_json, sanitize_get_params, json_response_decorator
from sefaria.summaries import get_or_make_summary_node
from sefaria.sheets import get_sheets_for_ref, public_sheets, get_sheets_by_topic, user_sheets, user_tags, trending_topics, sheet_to_dict, get_top_sheets, public_tag_list, group_sheets, get_sheet_for_panel, annotate_user_links
from sefaria.utils.util import text_preview
from sefaria.utils.hebrew import hebrew_term, is_hebrew
from sefaria.utils.talmud import daf_to_section
from sefaria.utils.calendars import get_all_calendar_items, get_keyed_calendar_items, get_parasha
from sefaria.utils.util import short_to_long_lang_code, titlecase
import sefaria.tracker as tracker
from sefaria.system.cache import django_cache
from sefaria.settings import USE_VARNISH, USE_NODE, NODE_HOST, DOMAIN_LANGUAGES, MULTISERVER_ENABLED, SEARCH_ADMIN, RTC_SERVER
from sefaria.site.site_settings import SITE_SETTINGS
from sefaria.system.multiserver.coordinator import server_coordinator
from sefaria.helper.search import get_query_obj
from sefaria.helper.topic import get_topic, get_all_topics, get_topics_for_ref
from django.utils.html import strip_tags


if USE_VARNISH:
    from sefaria.system.varnish.wrapper import invalidate_ref, invalidate_linked

import logging
logger = logging.getLogger(__name__)

#    #    #
# Initialized cache library objects that depend on sefaria.model being completely loaded.
logger.warn("Initializing library objects.")
library.get_toc_tree()
library.build_full_auto_completer()
library.build_ref_auto_completer()
library.build_lexicon_auto_completers()
library.build_cross_lexicon_auto_completer()
if server_coordinator:
    server_coordinator.connect()
#    #    #

@ensure_csrf_cookie
def catchall(request, tref, sheet=None):
    """
    Handle any URL not explicitly covers in urls.py.
    Catches text refs for text content and text titles for text table of contents.
    """
    def reader_redirect(uref):
        # Redirect to standard URLs
        url = "/" + uref

        response = redirect(iri_to_uri(url), permanent=True)
        params = request.GET.urlencode()
        response['Location'] += "?%s" % params if params else ""
        return response

    if sheet is None:
        try:
            oref = model.Ref(tref)
        except PartialRefInputError as e:
            logger.warning('{}'.format(e))
            matched_ref = Ref(e.matched_part)
            return reader_redirect(matched_ref.url())
        except InputError:
            raise Http404

        uref = oref.url()
        if uref and tref != uref:
            return reader_redirect(uref)

        return text_panels(request, ref=tref)

    return text_panels(request, ref=tref, sheet=sheet)


@ensure_csrf_cookie
def old_versions_redirect(request, tref, lang, version):
    url = "/{}?v{}={}".format(tref, lang, version)
    response = redirect(iri_to_uri(url), permanent=True)
    params = request.GET.urlencode()
    response['Location'] += "&{}".format(params) if params else ""
    return response


def render_react_component(component, props):
    """
    Asks the Node Server to render `component` with `props`.
    `props` may either be JSON (to save reencoding) or a dictionary.
    Returns HTML.
    """
    if not USE_NODE:
        return render_to_string("elements/loading.html", context={"SITE_SETTINGS": SITE_SETTINGS})

    from sefaria.settings import NODE_TIMEOUT

    propsJSON = json.dumps(props) if isinstance(props, dict) else props
    cache_key = "todo" # zlib.compress(propsJSON)
    url = NODE_HOST + "/" + component + "/" + cache_key

    encoded_args = urllib.parse.urlencode({
        "propsJSON": propsJSON,
    }).encode("utf-8")
    try:
        req = urllib.request.Request(url)
        response = urllib.request.urlopen(req, encoded_args, NODE_TIMEOUT)
        html = response.read().decode("utf-8")
        return html
    except Exception as e:
        # Catch timeouts, however they may come.  Write to file NODE_TIMEOUT_MONITOR, which forever monitors to restart process
        if isinstance(e, socket.timeout) or (hasattr(e, "reason") and isinstance(e.reason, socket.timeout)):
            props = json.loads(props) if isinstance(props, str) else props
            logger.exception("Node timeout: {} / {} / {} / {}\n".format(
                    props.get("initialPath"),
                    "MultiPanel" if props.get("multiPanel", True) else "Mobile",
                    "Logged In" if props.get("loggedIn", False) else "Logged Out",
                    props.get("interfaceLang")
            ))
            return render_to_string("elements/loading.html", context={"SITE_SETTINGS": SITE_SETTINGS})
        else:
            # If anything else goes wrong with Node, just fall back to client-side rendering
            logger.exception("Node error: Fell back to client-side rendering.")
            return render_to_string("elements/loading.html", context={"SITE_SETTINGS": SITE_SETTINGS})


def make_panel_dict(oref, versionEn, versionHe, filter, versionFilter, mode, **kwargs):
    """
    Returns a dictionary corresponding to the React panel state,
    additionally setting `text` field with textual content.
    """
    if oref.is_book_level():
        if kwargs.get('extended notes', 0) and (versionEn is not None or versionHe is not None):
            currVersions = {"en": versionEn, "he": versionHe}
            if versionEn is not None and versionHe is not None:
                curr_lang = kwargs.get("panelDisplayLanguage", "en")
                for key in list(currVersions.keys()):
                    if key == curr_lang:
                        continue
                    else:
                        currVersions[key] = None
            panel = {
                "menuOpen": "extended notes",
                "bookRef": oref.normal(),
                "indexDetails": library.get_index(oref.normal()).contents_with_content_counts(),
                "currVersions": currVersions
            }
        else:
            panel = {
                "menuOpen": "book toc",
                "bookRef": oref.normal(),
                "indexDetails": library.get_index(oref.normal()).contents_with_content_counts(),
                "versions": oref.version_list()
            }
    else:
        section_ref = oref.first_available_section_ref()
        oref = section_ref if section_ref else oref
        panel = {
            "mode": mode,
            "ref": oref.normal(),
            "refs": [oref.normal()] if not oref.is_spanning() else [r.normal() for r in oref.split_spanning_ref()],
            "currVersions": {
                "en": versionEn,
                "he": versionHe,
            },
            "filter": filter,
            "versionFilter": versionFilter,
        }
        if filter and len(filter):
<<<<<<< HEAD
            if filter[0] in ("Sheets", "Notes", "About", "Versions", "Version Open", "WebPages", "Audio", "extended notes", "Topics"):
=======
            if filter[0] in ("Sheets", "Notes", "About", "Translations", "Translation Open", "WebPages", "extended notes", "Topics"):
>>>>>>> cb6210be
                panel["connectionsMode"] = filter[0]
            else:
                panel["connectionsMode"] = "TextList"

        settings_override = {}
        panelDisplayLanguage = kwargs.get("panelDisplayLanguage")
        aliyotOverride = kwargs.get("aliyotOverride")
        if panelDisplayLanguage:
            settings_override.update({"language" : short_to_long_lang_code(panelDisplayLanguage)})
        if aliyotOverride:
            settings_override.update({"aliyotTorah": aliyotOverride})
        if settings_override:
            panel["settings"] = settings_override
        if mode != "Connections":
            try:
                text_family = TextFamily(oref, version=panel["currVersions"]["en"], lang="en", version2=panel["currVersions"]["he"], lang2="he", commentary=False,
                                  context=True, pad=True, alts=True, wrapLinks=False).contents()
            except NoVersionFoundError:
                text_family = {}
            text_family["updateFromAPI"] = True
            text_family["next"] = oref.next_section_ref().normal() if oref.next_section_ref() else None
            text_family["prev"] = oref.prev_section_ref().normal() if oref.prev_section_ref() else None
            panel["text"] = text_family

            if oref.index.categories == ["Tanakh", "Torah"]:
                panel["indexDetails"] = oref.index.contents(v2=True) # Included for Torah Parashah titles rendered in text

            if oref.is_segment_level(): # Note: a ranging or spanning ref like "Genesis 1:2-3:4" is considered segment level
                panel["highlightedRefs"] = [subref.normal() for subref in oref.range_list()]

    return panel


def make_search_panel_dict(get_dict, i, **kwargs):
    search_params = get_search_params(get_dict, i)
    # TODO hard to pass search params related to textSearchState and sheetSearchState as those are JS objects
    # TODO this is not such a pressing issue though
    panel = {
        "menuOpen": "search",
        "searchQuery": search_params["query"],
        "searchTab": search_params["tab"],
    }
    panelDisplayLanguage = kwargs.get("panelDisplayLanguage")
    if panelDisplayLanguage:
        panel["settings"] = {"language": short_to_long_lang_code(panelDisplayLanguage)}

    return panel


def make_sheet_panel_dict(sheet_id, filter, **kwargs):
    highlighted_node = None
    if "." in sheet_id:
        highlighted_node = sheet_id.split(".")[1]
        sheet_id = sheet_id.split(".")[0]

    db.sheets.update({"id": int(sheet_id)}, {"$inc": {"views": 1}})
    sheet = get_sheet_for_panel(int(sheet_id))
    if "error" in sheet:
        raise Http404
    sheet["ownerProfileUrl"] = public_user_data(sheet["owner"])["profileUrl"]

    if "assigner_id" in sheet:
        asignerData = public_user_data(sheet["assigner_id"])
        sheet["assignerName"] = asignerData["name"]
        sheet["assignerProfileUrl"] = asignerData["profileUrl"]
    if "viaOwner" in sheet:
        viaOwnerData = public_user_data(sheet["viaOwner"])
        sheet["viaOwnerName"] = viaOwnerData["name"]
        sheet["viaOwnerProfileUrl"] = viaOwnerData["profileUrl"]

    sheet["sources"] = annotate_user_links(sheet["sources"])
    panel = {
        "sheetID": sheet_id,
        "mode": "Sheet",
        "sheet": sheet,
        "highlightedNodes": highlighted_node
    }

    if highlighted_node:
        ref = next((element["ref"] for element in sheet["sources"] if element.get("ref") and element["node"] == int(highlighted_node)), None)

    panelDisplayLanguage = kwargs.get("panelDisplayLanguage")
    if panelDisplayLanguage:
        panel["settings"] = {"language": short_to_long_lang_code(panelDisplayLanguage)}

    referer = kwargs.get("referer")
    if referer == "/sheets/new":
        panel["sheet"]["editor"] = True

    panels = []
    panels.append(panel)

    if filter is not None and ref is not None:
        panels += [make_panel_dict(Ref(ref), None, None, filter, None, "Connections", **kwargs)]
        return panels
    else:
        return panels


def make_panel_dicts(oref, versionEn, versionHe, filter, versionFilter, multi_panel, **kwargs):
    """
    Returns an array of panel dictionaries.
    Depending on whether `multi_panel` is True, connections set in `filter` are displayed in either 1 or 2 panels.
    """
    panels = []
    # filter may have value [], meaning "all".  Therefore we test filter with "is not None".
    if filter is not None and multi_panel:
        panels += [make_panel_dict(oref, versionEn, versionHe, filter, versionFilter, "Text", **kwargs)]
        panels += [make_panel_dict(oref, versionEn, versionHe, filter, versionFilter, "Connections", **kwargs)]
    elif filter is not None and not multi_panel:
        panels += [make_panel_dict(oref, versionEn, versionHe, filter, versionFilter, "TextAndConnections", **kwargs)]
    else:
        panels += [make_panel_dict(oref, versionEn, versionHe, filter, versionFilter, "Text", **kwargs)]

    return panels


def base_props(request):
    """
    Returns a dictionary of props that all App pages get based on the request.
    """
    from sefaria.system.context_processors import user_and_notifications
    return {
        "multiPanel": not request.user_agent.is_mobile and not "mobile" in request.GET,
        "initialPath": request.get_full_path(),
        "loggedIn": True if request.user.is_authenticated else False, # Django 1.10 changed this to a CallableBool, so it doesnt have a direct value of True/False,
        "_uid": request.user.id,
        "interfaceLang": request.interfaceLang,
        "initialSettings": {
            "language":      request.contentLang,
            "layoutDefault": request.COOKIES.get("layoutDefault", "segmented"),
            "layoutTalmud":  request.COOKIES.get("layoutTalmud", "continuous"),
            "layoutTanakh":  request.COOKIES.get("layoutTanakh", "segmented"),
            "aliyotTorah":   request.COOKIES.get("aliyotTorah", "aliyotOff"),
            "vowels":        request.COOKIES.get("vowels", "all"),
            "biLayout":      request.COOKIES.get("biLayout", "stacked"),
            "color":         request.COOKIES.get("color", "light"),
            "fontSize":      request.COOKIES.get("fontSize", 62.5),
        },
    }


@sanitize_get_params
def text_panels(request, ref, version=None, lang=None, sheet=None):
    """
    Handles views of ReaderApp that involve texts, connections, and text table of contents in panels.
    """
    if sheet == None:
        try:
            primary_ref = oref = Ref(ref)
            if primary_ref.book == "Sheet":
                sheet = True
                ref = '.'.join(map(str, primary_ref.sections))
        except InputError:
            raise Http404

    props = base_props(request)

    panels = []
    multi_panel = props["multiPanel"]
    # Handle first panel which has a different signature in params
    versionEn = request.GET.get("ven", None)
    if versionEn:
        versionEn = versionEn.replace("_", " ")
    versionHe = request.GET.get("vhe", None)
    if versionHe:
        versionHe = versionHe.replace("_", " ")

    filter = request.GET.get("with").replace("_", " ").split("+") if request.GET.get("with") else None
    filter = [] if filter == ["all"] else filter

    noindex = False

    if sheet == None:
        versionFilter = [request.GET.get("vside").replace("_", " ")] if request.GET.get("vside") else []

        if versionEn and not Version().load({"versionTitle": versionEn, "language": "en"}):
            raise Http404
        if versionHe and not Version().load({"versionTitle": versionHe, "language": "he"}):
            raise Http404
        kwargs = {
            "panelDisplayLanguage": request.GET.get("lang", props["initialSettings"]["language"]),
            'extended notes': int(request.GET.get("notes", 0)),
        }
        if request.GET.get("aliyot", None):
            kwargs["aliyotOverride"] = "aliyotOn" if int(request.GET.get("aliyot")) == 1 else "aliyotOff"
        panels += make_panel_dicts(oref, versionEn, versionHe, filter, versionFilter, multi_panel, **kwargs)

    elif sheet == True:
        panels += make_sheet_panel_dict(ref, filter, **{"panelDisplayLanguage": request.GET.get("lang", "bi"), "referer": request.path})

    # Handle any panels after 1 which are identified with params like `p2`, `v2`, `l2`.
    i = 2
    while True:
        ref = request.GET.get("p{}".format(i))

        if not ref:
            break
        if ref == "search":
            panelDisplayLanguage = request.GET.get("lang{}".format(i), props["initialSettings"]["language"])
            panels += [make_search_panel_dict(request.GET, i, **{"panelDisplayLanguage": panelDisplayLanguage})]

        elif ref == "sheet":
            sheet_id = request.GET.get("s{}".format(i))
            panelDisplayLanguage = request.GET.get("lang", "bi")
            panels += make_sheet_panel_dict(sheet_id, None, **{"panelDisplayLanguage": panelDisplayLanguage})

        else:
            try:
                oref = Ref(ref)
            except InputError:
                i += 1
                continue  # Stop processing all panels?
                # raise Http404

            versionEn  = request.GET.get("ven{}".format(i)).replace("_", " ") if request.GET.get("ven{}".format(i)) else None
            versionHe  = request.GET.get("vhe{}".format(i)).replace("_", " ") if request.GET.get("vhe{}".format(i)) else None
            if not versionEn and not versionHe:
                # potential link using old version format
                language = request.GET.get("l{}".format(i))
                if language == "en":
                    versionEn = request.GET.get("v{}".format(i)).replace("_", " ") if request.GET.get("v{}".format(i)) else None
                else: # he
                    versionHe = request.GET.get("v{}".format(i)).replace("_", " ") if request.GET.get("v{}".format(i)) else None

            filter   = request.GET.get("w{}".format(i)).replace("_", " ").split("+") if request.GET.get("w{}".format(i)) else None
            filter   = [] if filter == ["all"] else filter
            versionFilter = [request.GET.get("vside").replace("_", " ")] if request.GET.get("vside") else []
            kwargs = {
                "panelDisplayLanguage": request.GET.get("lang{}".format(i), props["initialSettings"]["language"]),
                'extended notes': int(request.GET.get("notes{}".format(i), 0)),
            }
            if request.GET.get("aliyot{}".format(i), None):
                kwargs["aliyotOverride"] = "aliyotOn" if int(request.GET.get("aliyot{}".format(i))) == 1 else "aliyotOff"

            if (versionEn and not Version().load({"versionTitle": versionEn, "language": "en"})) or \
                (versionHe and not Version().load({"versionTitle": versionHe, "language": "he"})):
                i += 1
                continue  # Stop processing all panels?
                # raise Http404

            panels += make_panel_dicts(oref, versionEn, versionHe, filter, versionFilter, multi_panel, **kwargs)
        i += 1

    props.update({
        "headerMode":                  False,
        "initialRefs":                 panels[0].get("refs", []),
        "initialFilter":               panels[0].get("filter", None), # used only for mobile, TextAndConnections case.
        "initialBookRef":              panels[0].get("bookRef", None),
        "initialPanels":               panels,
        "initialPanelCap":             len(panels),
        "initialQuery":                None,
        "initialSheetsTag":            None,
        "initialNavigationCategories": None,
        "initialNavigationTopicCategory":     None,
        "initialNavigationTopicTitle": None,
    })
    if sheet == None:
        title = primary_ref.he_normal() if request.interfaceLang == "hebrew" else primary_ref.normal()
        breadcrumb = ld_cat_crumbs(request, oref=primary_ref)

        if primary_ref.is_book_level():
            if request.interfaceLang == "hebrew":
                desc = getattr(primary_ref.index, 'heDesc', "")
                book = primary_ref.he_normal()
            else:
                desc = getattr(primary_ref.index, 'enDesc', "")
                book = primary_ref.normal()
            read = _("Read the text of %(book)s online with commentaries and connections.") % {'book': book}
            desc = desc + " " + read if desc else read

        else:
            segmentIndex = primary_ref.sections[-1] - 1 if primary_ref.is_segment_level() else 0
            try:
                enText = _reduce_ranged_ref_text_to_first_section(props["initialPanels"][0]["text"].get("text", []))
                heText = _reduce_ranged_ref_text_to_first_section(props["initialPanels"][0]["text"].get("he", []))
                enDesc = enText[segmentIndex] if segmentIndex < len(enText) else "" # get english text for section if it exists
                heDesc = heText[segmentIndex] if segmentIndex < len(heText) else "" # get hebrew text for section if it exists
                if request.interfaceLang == "hebrew":
                    desc = heDesc or enDesc # if no hebrew, fall back on hebrew
                else:
                    desc = enDesc or heDesc  # if no english, fall back on hebrew

                desc = bleach.clean(desc, strip=True, tags=())
                desc = desc[:160].rsplit(' ', 1)[0] + "..."  # truncate as close to 160 characters as possible while maintaining whole word. Append ellipses.

            except (IndexError, KeyError):
                desc = _("Explore 3,000 years of Jewish texts in Hebrew and English translation.")

    else:
        sheet = panels[0].get("sheet",{})
        title = strip_tags(sheet["title"]) + " | " + _("Sefaria Source Sheet")
        breadcrumb = sheet_crumbs(request, sheet)
        desc = sheet.get("summary", _("A source sheet created with Sefaria's Source Sheet Builder"))
        noindex = sheet["status"] != "public"

    propsJSON = json.dumps(props)
    if len(panels) > 0 and panels[0].get("refs") == [] and panels[0].get("mode") == "Text":
        logger.debug("Mangled panel state: {}".format(panels), stack_info=True)
    html = render_react_component("ReaderApp", propsJSON)
    return render(request, 'base.html', {
        "propsJSON":      propsJSON,
        "html":           html,
        "title":          title,
        "desc":           desc,
        "ldBreadcrumbs":  breadcrumb,
        "noindex":        noindex,
    })

def _reduce_ranged_ref_text_to_first_section(text_list):
    """
    given jagged-array-like list, return only first section
    :param text_list: list
    :return: returns list of text representing first section
    """
    if len(text_list) == 0:
        return text_list
    while not isinstance(text_list[0], str):
        text_list = text_list[0]
    return text_list


@sanitize_get_params
def texts_category_list(request, cats):
    """
    List of texts in a category.
    """
    if "Tanach" in cats:
        cats = cats.replace("Tanach", "Tanakh")
        return redirect("/texts/%s" % cats)

    props = base_props(request)
    cats  = cats.split("/")
    if cats != ["recent"]:
        toc        = library.get_toc()
        cat_toc    = get_or_make_summary_node(toc, cats, make_if_not_found=False)
        if cat_toc is None or len(cats) == 0:
            return texts_list(request)
        cat_string = ", ".join(cats) if request.interfaceLang == "english" else ", ".join([hebrew_term(cat) for cat in cats])
        title = cat_string + _(" | Sefaria")
        desc  = _("Read %(categories)s texts online with commentaries and connections.") % {'categories': cat_string}

    else:
        title = _("Recently Viewed")
        desc  = _("Texts that you've recently viewed on Sefaria.")

    props.update({
        "initialMenu": "navigation",
        "initialNavigationCategories": cats,
    })
    propsJSON = json.dumps(props)
    html = render_react_component("ReaderApp", propsJSON)
    return render(request, 'base.html', {
        "propsJSON":        propsJSON,
        "html":             html,
        "title":            title,
        "desc":             desc,
        "ldBreadcrumbs":    ld_cat_crumbs(request, cats)
    })

@sanitize_get_params
def topics_toc_page(request, topicCategory):
    """
    List of texts in a category.
    """
    props = base_props(request)
    topic_obj = Topic.init(topicCategory)
    props.update({
        "initialMenu": "navigation",
        "initialNavigationTopicCategory": topicCategory,
        "initialNavigationTopicTitle": {
            "en": topic_obj.get_primary_title('en'),
            "he": topic_obj.get_primary_title('he')
        }
    })
    propsJSON = json.dumps(props)
    html = render_react_component("ReaderApp", propsJSON)
    return render(request, 'base.html', {
        "propsJSON":        propsJSON,
        "html":             html,
        "title":            "",
        "desc":             "",
        #"ldBreadcrumbs":    ld_cat_crumbs(request, cats)
    })


def get_param(param, i=None):
    return "{}{}".format(param, "" if i is None else i)


def get_search_params(get_dict, i=None):
    gp = get_param
    sheet_group_search_filters = [urllib.parse.unquote(f) for f in get_dict.get(gp("sgroupFilters", i)).split("|")] if get_dict.get(gp("sgroupFilters", i),
                                                                                                     "") else []
    sheet_tags_search_filters = [urllib.parse.unquote(f) for f in get_dict.get(gp("stagsFilters", i), "").split("|")] if get_dict.get(gp("stagsFilters", i),
                                                                                                       "") else []
    sheet_agg_types = ['group'] * len(sheet_group_search_filters) + ['tags'] * len(
        sheet_tags_search_filters)  # i got a tingly feeling writing this
    text_filters = [urllib.parse.unquote(f) for f in get_dict.get(gp("tpathFilters", i)).split("|")] if get_dict.get(gp("tpathFilters", i)) else []
    return {
        "query": urllib.parse.unquote(get_dict.get(gp("q", i), "")),
        "tab": urllib.parse.unquote(get_dict.get(gp("tab", i), "text")),
        "textField": ("naive_lemmatizer" if get_dict.get(gp("tvar", i)) == "1" else "exact") if get_dict.get(gp("tvar", i)) else "",
        "textSort": get_dict.get(gp("tsort", i), None),
        "textFilters": text_filters,
        "textFilterAggTypes": [None for _ in text_filters],  # currently unused. just needs to be equal len as text_filters
        "sheetSort": get_dict.get(gp("ssort", i), None),
        "sheetFilters": (sheet_group_search_filters + sheet_tags_search_filters),
        "sheetFilterAggTypes": sheet_agg_types,
    }


@ensure_csrf_cookie
@sanitize_get_params
def search(request):
    """
    Search or Search Results page.
    """
    search_params = get_search_params(request.GET)

    props = base_props(request)
    props.update({
        "initialMenu": "search",
        "initialQuery": search_params["query"],
        "initialSearchTab": search_params["tab"],
        "initialTextSearchFilters": search_params["textFilters"],
        "initialTextSearchFilterAggTypes": search_params["textFilterAggTypes"],
        "initialTextSearchField": search_params["textField"],
        "initialTextSearchSortType": search_params["textSort"],
        "initialSheetSearchFilters": search_params["sheetFilters"],
        "initialSheetSearchFilterAggTypes": search_params["sheetFilterAggTypes"],
        "initialSheetSearchSortType": search_params["sheetSort"]
    })
    propsJSON = json.dumps(props)
    html = render_react_component("ReaderApp", propsJSON)
    return render(request,'base.html', {
        "propsJSON": propsJSON,
        "html":      html,
        "title":     (search_params["query"] + " | " if search_params["query"] else "") + _("Sefaria Search"),
        "desc":      _("Search 3,000 years of Jewish texts in Hebrew and English translation.")
    })


@login_required
def enable_new_editor(request):
    resp = home(request)
    resp.set_cookie("new_editor", "yup", 60 * 60 * 24 * 365)
    return resp


@login_required
def disable_new_editor(request):
    resp = home(request)
    resp.delete_cookie("new_editor")
    return resp



@sanitize_get_params
def sheets(request):
    """
    Source Sheets Home Page.
    """
    props = base_props(request)
    props.update({
        "initialMenu": "sheets",
        "topSheets": get_top_sheets(),
        "tagList": public_tag_list(sort_by="count"),
        "trendingTags": trending_topics(ntags=18)
    })

    title = _("Sefaria Source Sheets")
    desc  = _("Explore thousands of public Source Sheets and use our Source Sheet Builder to create your own online.")
    propsJSON = json.dumps(props)
    html = render_react_component("ReaderApp", propsJSON)
    return render(request, 'base.html', {
        "propsJSON":      propsJSON,
        "title":          title,
        "desc":           desc,
        "html":           html,
    })


@sanitize_get_params
def get_group_page(request, group, authenticated):
    props = base_props(request)
    props.update({
        "initialMenu":     "sheets",
        "initialSheetsTag": "sefaria-groups",
        "initialGroup":     group,
        "initialGroupTag":  request.GET.get("tag", None)
    })
    group = GroupSet({"name": group})
    if not len(group):
        raise Http404
    props["groupData"] = group[0].contents(with_content=True, authenticated=authenticated)

    propsJSON = json.dumps(props)
    html = render_react_component("ReaderApp", propsJSON)
    return render(request, 'base.html', {
        "propsJSON": propsJSON,
        "html": html,
        "title": group[0].name + " | " + _("Sefaria Groups"),
        "desc": props["groupData"].get("description", ""),
        "noindex": not getattr(group[0], "listed", False)
    })


def public_groups(request):
    props = base_props(request)
    title = _("Sefaria Groups")
    return menu_page(request, props, "publicGroups")


@login_required
def my_groups(request):
    props = base_props(request)
    title = _("Sefaria Groups")
    return menu_page(request, props, "myGroups")


@login_required
def my_notes(request):
    title = _("My Notes on Sefaria")
    props = base_props(request)
    return menu_page(request, props, "myNotes", title)


@sanitize_get_params
def sheets_by_tag(request, tag):
    """
    Page of sheets by tag.
    Currently used to for "My Sheets" and  "All Sheets" as well.
    """
    if tag != Term.normalize(tag):
        return redirect("/sheets/tags/%s" % Term.normalize(tag))

    props = base_props(request)
    props.update({
        "initialMenu":     "sheets",
        "initialSheetsTag": tag,
    })
    if tag == "My Sheets" and request.user.is_authenticated:
        props["userSheets"] = user_sheets(request.user.id)["sheets"]
        props["userTags"]   = user_tags(request.user.id)
        title = _("My Source Sheets | Sefaria Source Sheets")
        desc  = _("My Sources Sheets on Sefaria, both private and public.")

    elif tag == "My Sheets" and not request.user.is_authenticated:
        return redirect("/login?next=/sheets/private")

    elif tag == "All Sheets":
        props["publicSheets"] = {"offset0num50": public_sheets(limit=50)["sheets"]}
        title = _("Public Source Sheets | Sefaria Source Sheets")
        desc  = _("Explore thousands of public Source Sheets drawing on Sefaria's library of Jewish texts.")

    else:
        # redirect to topics
        return redirect("/topics/{}".format(tag), permanent=True)

    propsJSON = json.dumps(props)
    html = render_react_component("ReaderApp", propsJSON)
    return render(request,'base.html', {
        "propsJSON":      propsJSON,
        "title":          title,
        "desc":           desc,
        "html":           html,
    })


## Sheet Views
def sheets_list(request, type=None):
    """
    List of all public/your/all sheets
    either as a full page or as an HTML fragment
    """
    if not type:
        # Topics Splash page (for now while waiting for sheets landing page)
        return topics_page(request)

    response = { "status": 0 }

    if type == "public":
        return sheets_by_tag(request,"All Sheets")

    elif type == "private" and request.user.is_authenticated:
        return sheets_by_tag(request,"My Sheets")

    elif type == "private" and not request.user.is_authenticated:
        return redirect("/login?next=/sheets/private")


def sheets_tags_list(request):
    """
    Redirect to Sheets homepage which has tags list.
    Previously: View public sheets organized by tags.
    """
    return redirect("/sheets")


def group_page(request, group):
    """
    Main page for group `group`
    """
    group = group.replace("-", " ").replace("_", " ")
    group = Group().load({"name": group})
    if not group:
        raise Http404
    if request.user.is_authenticated and group.is_member(request.user.id):
        return get_group_page(request, group.name, True)
    else:
        return get_group_page(request, group.name, False)


@login_required
def edit_group_page(request, group=None):
    if group:
        group = group.replace("-", " ").replace("_", " ")
        group = Group().load({"name": group})
        if not group:
            raise Http404
        groupData = group.contents()
    else:
        groupData = None

    return render(request, 'edit_group.html', {"groupData": groupData})


@staff_member_required
def groups_admin_page(request):
    """
    Page listing all groups for admins
    """
    groups = GroupSet(sort=[["name", 1]])
    return render(request, "groups.html", {"groups": groups})


@sanitize_get_params
def menu_page(request, props, page, title="", desc=""):
    """
    View for any App page that can described with the `menuOpen` param in React
    """
    props.update({
        "initialMenu": page,
    })
    propsJSON = json.dumps(props)
    html = render_react_component("ReaderApp", propsJSON)
    return render(request, 'base.html', {
        "propsJSON":      propsJSON,
        "title":          title,
        "desc":           desc,
        "html":           html,
    })


def mobile_home(request):
    props = base_props(request)
    return menu_page(request, props, "home")


def texts_list(request):
    props = base_props(request)
    title = _(SITE_SETTINGS["LIBRARY_NAME"]["en"])
    desc  = _("Browse 1,000s of Jewish texts in the Sefaria Library by category and title.")
    return menu_page(request, props, "navigation", title, desc)


def saved(request):
    props = base_props(request)
    title = _("My Saved Content")
    desc = _("See your saved content on Sefaria")
    return menu_page(request, props, "saved", title, desc)


def user_history(request):
    props = base_props(request)
    title = _("My User History")
    desc = _("See your user history on Sefaria")
    return menu_page(request, props, "history", title, desc)


def updates(request):
    props = base_props(request)
    title = _("New Additions to the Sefaria Library")
    desc  = _("See texts, translations and connections that have been recently added to Sefaria.")
    return menu_page(request, props, "updates", title, desc)


def new_home(request):
    props = base_props(request)
    title = _("Sefaria: a Living Library of Jewish Texts Online")
    desc  = _( "The largest free library of Jewish texts available to read online in Hebrew and English including Torah, Tanakh, Talmud, Mishnah, Midrash, commentaries and more.")
    return menu_page(request, props, "homefeed", title, desc)


@staff_member_required
def story_editor(request):
    props = base_props(request)
    title = _("Story Editor")
    return menu_page(request, props, "story_editor", title)


@login_required
def user_stats(request):
    props = base_props(request)
    title = _("User Stats")
    return menu_page(request, props, "user_stats", title)

@login_required
def account(request):
    title = _("Sefaria Account")
    props = base_props(request)
    return menu_page(request, props, "account", title)


@login_required
def notifications(request):
    # Notifications content is not rendered server side
    title = _("Sefaria Notifications")
    props = base_props(request)
    return menu_page(request, props, "notifications", title)


@login_required
def modtools(request):
    title = _("Moderator Tools")
    props = base_props(request)
    return menu_page(request, props, "modtools", title)


""" Is this used?

def s2_extended_notes(request, tref, lang, version_title):
    if not Ref.is_ref(tref):
        raise Http404

    version_title = version_title.replace("_", " ")
    version = Version().load({'title': tref, 'language': lang, 'versionTitle': version_title})
    if version is None:
        return reader(request, tref)

    if not hasattr(version, 'extendedNotes') and not hasattr(version, 'extendedNotesHebrew'):
        return reader(request, tref, lang, version_title)

    title = _("Extended Notes")
    props = s2_props(request)
    panel = {
        "mode": "extended notes",
        "ref": tref,
        "refs": [tref],
        "version": version_title,
        "versionLanguage": lang,
        "extendedNotes": getattr(version, "extendedNotes", ""),
        "extendedNotesHebrew": getattr(version, "extendedNotesHebrew", "")
    }
    props['panels'] = [panel]
    return s2_page(request, props, "extended notes", title)
"""

"""
JSON - LD snippets for use in "rich snippets" - semantic markup.
"""
def _crumb(pos, id, name):
    return {
        "@type": "ListItem",
        "position": pos,
        "item": {
            "@id": id,
            "name": name
        }}


def sheet_crumbs(request, sheet=None):
    from sefaria.helper.topic import get_top_topic
    if sheet is None:
        return ""
    short_lang = 'en' if request.interfaceLang == 'english' else 'he'
    main_topic = get_top_topic(sheet)
    if main_topic is None:  # crumbs make no sense if there are no topics on sheet
        return ""
    breadcrumbJsonList = [
        _crumb(1, "/topics", _("Topics")),
        _crumb(2, f"/topics/{main_topic.slug}", main_topic.get_primary_title(short_lang)),
        _crumb(3, f"/sheets/{sheet['id']}", _("Source Sheet"))
    ]
    return json.dumps({
        "@context": "http://schema.org",
        "@type": "BreadcrumbList",
        "itemListElement": breadcrumbJsonList
    })


def ld_cat_crumbs(request, cats=None, title=None, oref=None):
    """
    JSON - LD breadcrumbs(https://developers.google.com/search/docs/data-types/breadcrumbs)
    :param cats: List of category names
    :param title: String
    :return: serialized json-ld object, for inclusion in <script> tag.
    """

    if cats is None and title is None and oref is None:
        return ""

    # Fill in missing information
    if oref is not None:
        assert isinstance(oref, Ref)
        if cats is None:
            cats = oref.index.categories[:]
        if title is None:
            title = oref.index.title
    elif title is not None and cats is None:
        cats = library.get_index(title).categories[:]


    breadcrumbJsonList = [_crumb(1, "/texts", _("Texts"))]
    nextPosition = 2

    for i,c in enumerate(cats):
        name = hebrew_term(c) if request.interfaceLang == "hebrew" else c
        breadcrumbJsonList += [_crumb(nextPosition, "/texts/" + "/".join(cats[0:i+1]), name)]
        nextPosition += 1

    if title:
        name = hebrew_term(title) if request.interfaceLang == "hebrew" else title
        breadcrumbJsonList += [_crumb(nextPosition, "/" + title.replace(" ", "_"), name)]
        nextPosition += 1

        if oref and oref.index_node != oref.index.nodes:
            for snode in oref.index_node.ancestors()[1:] + [oref.index_node]:
                if snode.is_default():
                    continue
                name = snode.primary_title("he") if request.interfaceLang == "hebrew" else  snode.primary_title("en")
                breadcrumbJsonList += [_crumb(nextPosition, "/" + snode.ref().url(), name)]
                nextPosition += 1

        #todo: range?
        if oref and getattr(oref.index_node, "depth", None) and not oref.is_range():
            depth = oref.index_node.depth
            for i in range(len(oref.sections)):
                if request.interfaceLang == "english":
                    name = oref.index_node.sectionNames[i] + " " + oref.normal_section(i, "en")
                else:
                    name = hebrew_term(oref.index_node.sectionNames[i]) + " " + oref.normal_section(i, "he")
                breadcrumbJsonList += [_crumb(nextPosition, "/" + oref.context_ref(depth - i - 1).url(), name)]
                nextPosition += 1

    return json.dumps({
        "@context": "http://schema.org",
        "@type": "BreadcrumbList",
        "itemListElement": breadcrumbJsonList
    })



@ensure_csrf_cookie
@sanitize_get_params
def edit_text(request, ref=None, lang=None, version=None):
    """
    Opens a view directly to adding, editing or translating a given text.
    """
    if ref is not None:
        try:
            oref = Ref(ref)
            if oref.sections == []:
                # Only text name specified, let them chose section first
                initJSON = json.dumps({"mode": "add new", "newTitle": oref.normal()})
                mode = "Add"
            else:
                # Pull a particular section to edit
                version = version.replace("_", " ") if version else None
                #text = get_text(ref, lang=lang, version=version)
                text = TextFamily(Ref(ref), lang=lang, version=version).contents()
                text["mode"] = request.path.split("/")[1]
                mode = text["mode"].capitalize()
                text["edit_lang"] = lang if lang is not None else request.contentLang
                text["edit_version"] = version
                initJSON = json.dumps(text)
        except:
            index = library.get_index(ref)
            if index:
                ref = None
                initJSON = json.dumps({"mode": "add new", "newTitle": index.contents()['title']})
    else:
        initJSON = json.dumps({"mode": "add new"})

    titles = json.dumps(model.library.full_title_list())
    page_title = "%s %s" % (mode, ref) if ref else "Add a New Text"

    return render(request,'edit_text.html',
                             {'titles': titles,
                              'initJSON': initJSON,
                              'page_title': page_title,
                             })

@ensure_csrf_cookie
@sanitize_get_params
def edit_text_info(request, title=None, new_title=None):
    """
    Opens the Edit Text Info page.
    """
    if title:
        # Edit Existing
        title = title.replace("_", " ")
        i = library.get_index(title)
        if not (request.user.is_staff or user_started_text(request.user.id, title)):
            return render(request,'static/generic.html', {"title": "Permission Denied", "content": "The Text Info for %s is locked.<br><br>Please email hello@sefaria.org if you believe edits are needed." % title})
        indexJSON = json.dumps(i.contents(v2=True) if "toc" in request.GET else i.contents(force_complex=True))
        versions = VersionSet({"title": title})
        text_exists = versions.count() > 0
        new = False
    elif new_title:
        # Add New
        new_title = new_title.replace("_", " ")
        try: # Redirect to edit path if this title already exists
            library.get_index(new_title)
            return redirect("/edit/textinfo/%s" % new_title)
        except BookNameError:
            pass
        indexJSON = json.dumps({"title": new_title})
        text_exists = False
        new = True

    return render(request,'edit_text_info.html',
                             {'title': title,
                             'indexJSON': indexJSON,
                             'text_exists': text_exists,
                             'new': new,
                             'toc': library.get_toc()
                             })

@ensure_csrf_cookie
@staff_member_required
def terms_editor(request, term=None):
    """
    Add/Editor a term using the JSON Editor.
    """
    if term is not None:
        existing_term = Term().load_by_title(term)
        data = existing_term.contents() if existing_term else {"name": term, "titles": []}
    else:
        generic_response = { "title": "Terms Editor", "content": "Please include the primary Term name in the URL to uses the Terms Editor." }
        return render(request,'static/generic.html', generic_response)

    dataJSON = json.dumps(data)

    return render(request,'edit_term.html',
                             {
                              'term': term,
                              'dataJSON': dataJSON,
                              'is_update': "true" if existing_term else "false"
                             })


def interface_language_redirect(request, language):
    """
    Set the interfaceLang cookie, saves to UserProfile (if logged in)
    and redirects to `next` url param.
    """
    next = request.GET.get("next", "/?home")
    next = "/?home" if next == "undefined" else next

    for domain in DOMAIN_LANGUAGES:
        if DOMAIN_LANGUAGES[domain] == language and not request.get_host() in domain:
            next = domain + next
            next = next + ("&" if "?" in next else "?") + "set-language-cookie"
            break

    response = redirect(next)

    response.set_cookie("interfaceLang", language)
    if request.user.is_authenticated:
        p = UserProfile(id=request.user.id)
        p.settings["interface_language"] = language
        p.save()
    return response


#todo: is this used elsewhere? move it?
def count_and_index(c_oref, c_lang, vtitle, to_count=1):
    # count available segments of text
    if to_count:
        library.recount_index_in_toc(c_oref.index)
        if MULTISERVER_ENABLED:
            server_coordinator.publish_event("library", "recount_index_in_toc", [c_oref.index.title])

    from sefaria.settings import SEARCH_INDEX_ON_SAVE
    if SEARCH_INDEX_ON_SAVE:
        model.IndexQueue({
            "ref": c_oref.normal(),
            "lang": c_lang,
            "version": vtitle,
            "type": "ref",
        }).save()


@catch_error_as_json
@csrf_exempt
def texts_api(request, tref):
    oref = Ref(tref)

    if request.method == "GET":
        uref = oref.url()
        if uref and tref != uref:    # This is very similar to reader.reader_redirect subfunction, above.
            url = "/api/texts/" + uref
            response = redirect(iri_to_uri(url), permanent=True)
            params = request.GET.urlencode()
            response['Location'] += "?%s" % params if params else ""
            return response

        cb         = request.GET.get("callback", None)
        context    = int(request.GET.get("context", 1))
        commentary = bool(int(request.GET.get("commentary", False)))
        pad        = bool(int(request.GET.get("pad", 1)))
        versionEn  = request.GET.get("ven", None)
        if versionEn:
            versionEn = versionEn.replace("_", " ")
        versionHe  = request.GET.get("vhe", None)
        if versionHe:
            versionHe = versionHe.replace("_", " ")
        layer_name = request.GET.get("layer", None)
        alts       = bool(int(request.GET.get("alts", True)))
        wrapLinks = bool(int(request.GET.get("wrapLinks", False)))
        stripItags = bool(int(request.GET.get("stripItags", False)))
        multiple = int(request.GET.get("multiple", 0))  # Either undefined, or a positive integer (indicating how many sections forward) or negative integer (indicating backward)

        def _get_text(oref, versionEn=versionEn, versionHe=versionHe, commentary=commentary, context=context, pad=pad,
                      alts=alts, wrapLinks=wrapLinks, layer_name=layer_name):
            text_family_kwargs = dict(version=versionEn, lang="en", version2=versionHe, lang2="he",
                                      commentary=commentary, context=context, pad=pad, alts=alts,
                                      wrapLinks=wrapLinks, stripItags=stripItags)
            try:
                text = TextFamily(oref, **text_family_kwargs).contents()
            except AttributeError as e:
                oref = oref.default_child_ref()
                text = TextFamily(oref, **text_family_kwargs).contents()
            except NoVersionFoundError as e:
                return {"error": str(e), "ref": oref.normal(), "enVersion": versionEn, "heVersion": versionHe}


            # TODO: what if pad is false and the ref is of an entire book? Should next_section_ref return None in that case?
            oref               = oref.padded_ref() if pad else oref
            try:
                text["next"]       = oref.next_section_ref().normal() if oref.next_section_ref() else None
                text["prev"]       = oref.prev_section_ref().normal() if oref.prev_section_ref() else None
            except AttributeError as e:
                # There are edge cases where the TextFamily call above works on a default node, but the next section call here does not.
                oref = oref.default_child_ref()
                text["next"] = oref.next_section_ref().normal() if oref.next_section_ref() else None
                text["prev"] = oref.prev_section_ref().normal() if oref.prev_section_ref() else None
            text["commentary"] = text.get("commentary", [])
            text["sheets"]     = get_sheets_for_ref(tref) if int(request.GET.get("sheets", 0)) else []

            if layer_name:
                layer = Layer().load({"urlkey": layer_name})
                if not layer:
                    raise InputError("Layer not found.")
                layer_content        = [format_note_object_for_client(n) for n in layer.all(tref=tref)]
                text["layer"]        = layer_content
                text["layer_name"]   = layer_name
                text["_loadSourcesFromDiscussion"] = True
            else:
                text["layer"] = []

            return text

        if not multiple or abs(multiple) == 1:
            text = _get_text(oref, versionEn=versionEn, versionHe=versionHe, commentary=commentary, context=context, pad=pad,
                             alts=alts, wrapLinks=wrapLinks, layer_name=layer_name)
            return jsonResponse(text, cb)
        else:
            # Return list of many sections
            assert multiple != 0
            direction = "next" if multiple > 0 else "prev"
            target_count = abs(multiple)

            current = 0
            texts = []

            while current < target_count:
                text = _get_text(oref, versionEn=versionEn, versionHe=versionHe, commentary=commentary, context=context, pad=pad,
                             alts=alts, wrapLinks=wrapLinks, layer_name=layer_name)
                texts += [text]
                if not text[direction]:
                    break
                oref = Ref(text[direction])
                current += 1

            return jsonResponse(texts, cb)

    if request.method == "POST":
        j = request.POST.get("json")
        if not j:
            return jsonResponse({"error": "Missing 'json' parameter in post data."})

        oref = oref.default_child_ref()  # Make sure we're on the textual child
        skip_links = request.GET.get("skip_links", False)
        if not request.user.is_authenticated:
            key = request.POST.get("apikey")
            if not key:
                return jsonResponse({"error": "You must be logged in or use an API key to save texts."})
            apikey = db.apikeys.find_one({"key": key})
            if not apikey:
                return jsonResponse({"error": "Unrecognized API key."})
            t = json.loads(j)
            chunk = tracker.modify_text(apikey["uid"], oref, t["versionTitle"], t["language"], t["text"], t["versionSource"], method="API", skip_links=skip_links)
            count_after = int(request.GET.get("count_after", 0))
            count_and_index(oref, chunk.lang, chunk.vtitle, count_after)
            return jsonResponse({"status": "ok"})
        else:
            @csrf_protect
            def protected_post(request):
                t = json.loads(j)
                chunk = tracker.modify_text(request.user.id, oref, t["versionTitle"], t["language"], t["text"], t.get("versionSource", None), skip_links=skip_links)
                count_after = int(request.GET.get("count_after", 1))
                count_and_index(oref, chunk.lang, chunk.vtitle, count_after)
                return jsonResponse({"status": "ok"})
            return protected_post(request)

    if request.method == "DELETE":
        versionEn = request.GET.get("ven", None)
        versionHe = request.GET.get("vhe", None)
        if not request.user.is_staff:
            return jsonResponse({"error": "Only moderators can delete texts."})
        if not (tref and (versionEn or versionHe)):
            return jsonResponse({"error": "To delete a text version please specifiy a text title, version title and language."})

        tref    = tref.replace("_", " ")
        if versionEn:
            versionEn = versionEn.replace("_", " ")
            v = Version().load({"title": tref, "versionTitle": versionEn, "language": "en"})

            if not v:
                return jsonResponse({"error": "Text version not found."})

            v.delete()
            record_version_deletion(tref, versionEn, "en", request.user.id)

            if USE_VARNISH:
                invalidate_linked(oref)
                invalidate_ref(oref, "en", versionEn)
        if versionHe:
            versionHe = versionHe.replace("_", " ")
            v = Version().load({"title": tref, "versionTitle": versionHe, "language": "he"})

            if not v:
                return jsonResponse({"error": "Text version not found."})

            v.delete()
            record_version_deletion(tref, versionHe, "he", request.user.id)

            if USE_VARNISH:
                invalidate_linked(oref)
                invalidate_ref(oref, "he", versionHe)

        return jsonResponse({"status": "ok"})

    return jsonResponse({"error": "Unsupported HTTP method."}, callback=request.GET.get("callback", None))


@catch_error_as_json
@csrf_exempt
def old_text_versions_api_redirect(request, tref, lang, version):
    url = "/api/texts/{}?v{}={}".format(tref, lang, version)
    response = redirect(iri_to_uri(url), permanent=True)
    params = request.GET.urlencode()
    response['Location'] += "&{}".format(params) if params else ""
    return response


def old_recent_redirect(request):
    return redirect("/texts/history", permanent=True)


@catch_error_as_json
def parashat_hashavua_api(request):
    callback = request.GET.get("callback", None)
    p = get_parasha(datetime.now(), request.diaspora)
    p["date"] = p["date"].isoformat()
    #p.update(get_text(p["ref"]))
    p.update(TextFamily(Ref(p["ref"])).contents())
    return jsonResponse(p, callback)


@catch_error_as_json
def table_of_contents_api(request):
    return jsonResponse(library.get_toc(), callback=request.GET.get("callback", None))


@catch_error_as_json
def search_filter_table_of_contents_api(request):
    return jsonResponse(library.get_search_filter_toc(), callback=request.GET.get("callback", None))

@catch_error_as_json
def search_autocomplete_redirecter(request):
    query = request.GET.get("q", "")
    completions_dict = get_name_completions(query, 1, False)
    ref = completions_dict['ref']
    object_data = completions_dict['object_data']
    if ref:
        response = redirect('/{}'.format(ref.url()), permanent=False)
    elif object_data is not None and object_data.get('type', '') == 'Person':
        response = redirect('/person/{}'.format(object_data['key']), permanent=False)
    elif object_data is not None and object_data.get('type', '') == 'TocCategory':
        response = redirect('/{}'.format(object_data['key']), permanent=False)
    else:
        response = redirect('/search?q={}'.format(query), permanent=False)
    return response


@catch_error_as_json
def opensearch_suggestions_api(request):
    # see here for docs: http://www.opensearch.org/Specifications/OpenSearch/Extensions/Suggestions/1.1
    query = request.GET.get("q", "")
    completions_dict = get_name_completions(query, 5, False)
    ret_data = [
        query,
        completions_dict["completions"]
    ]
    return jsonResponse(ret_data, callback=request.GET.get("callback", None))


@catch_error_as_json
def text_titles_api(request):
    return jsonResponse({"books": model.library.full_title_list()}, callback=request.GET.get("callback", None))


@catch_error_as_json
@csrf_exempt
def index_node_api(request, title):
    pass

@catch_error_as_json
@csrf_exempt
def index_api(request, title, v2=False, raw=False):
    """
    API for manipulating text index records (aka "Text Info")
    """
    if request.method == "GET":
        try:
            if request.GET.get("with_content_counts", False):
                i = library.get_index(title).contents_with_content_counts()
            else:
                i = library.get_index(title).contents(v2=v2, raw=raw)
        except InputError as e:
            node = library.get_schema_node(title)  # If the request were for v1 and fails, this falls back to v2.
            if not node:
                raise e
            if node.is_default():
                node = node.parent
            i = node.as_index_contents()

        return jsonResponse(i, callback=request.GET.get("callback", None))

    if request.method == "POST":
        # use the update function if update is in the params
        func = tracker.update if request.GET.get("update", False) else tracker.add
        j = json.loads(request.POST.get("json"))
        if not j:
            return jsonResponse({"error": "Missing 'json' parameter in post data."})
        j["title"] = title.replace("_", " ")
        #todo: move this to texts_api, pass the changes down through the tracker and text chunk
        #if "versionTitle" in j:
        #    if j["versionTitle"] == "Sefaria Community Translation":
        #        j["license"] = "CC0"
        #        j["licenseVetter"] = True
        if not request.user.is_authenticated:
            key = request.POST.get("apikey")
            if not key:
                return jsonResponse({"error": "You must be logged in or use an API key to save texts."})
            apikey = db.apikeys.find_one({"key": key})
            if not apikey:
                return jsonResponse({"error": "Unrecognized API key."})
            return jsonResponse(func(apikey["uid"], model.Index, j, method="API", v2=v2, raw=raw, force_complex=True).contents(v2=v2, raw=raw, force_complex=True))
        else:
            title = j.get("oldTitle", j.get("title"))
            try:
                library.get_index(title)  # getting the index just to tell if it exists
                # Only allow staff and the person who submitted a text to edit
                if not request.user.is_staff and not user_started_text(request.user.id, title):
                   return jsonResponse({"error": "{} is protected from change.<br/><br/>See a mistake?<br/>Email hello@sefaria.org.".format(title)})
            except BookNameError:
                pass  # if this is a new text, allow any logged in user to submit
        @csrf_protect
        def protected_index_post(request):
            return jsonResponse(
                func(request.user.id, model.Index, j, v2=v2, raw=raw, force_complex=True).contents(v2=v2, raw=raw, force_complex=True)
            )
        return protected_index_post(request)

    if request.method == "DELETE":
        if not request.user.is_staff:
            return jsonResponse({"error": "Only moderators can delete texts indices."})

        title = title.replace("_", " ")

        i = library.get_index(title)

        i.delete()
        record_index_deletion(title, request.user.id)

        return jsonResponse({"status": "ok"})

    return jsonResponse({"error": "Unsupported HTTP method."}, callback=request.GET.get("callback", None))


@catch_error_as_json
@json_response_decorator
@django_cache(default_on_miss = True)
def bare_link_api(request, book, cat):
    if request.method == "GET":
        resp = get_book_link_collection(book, cat)
        return resp

    elif request.method == "POST":
        return {"error": "Not implemented."}


@catch_error_as_json
@json_response_decorator
@django_cache(default_on_miss = True)
def link_count_api(request, cat1, cat2):
    """
    Return a count document with the number of links between every text in cat1 and every text in cat2
    """
    if request.method == "GET":
        resp = get_link_counts(cat1, cat2)
        return resp

    elif request.method == "POST":
        return {"error": "Not implemented."}




@catch_error_as_json
def word_count_api(request, title, version, language):
    if request.method == "GET":
        counts = VersionSet({"title": title, "versionTitle": version, "language": language}).word_count()
        resp = jsonResponse({"wordCount": counts}, callback=request.GET.get("callback", None))
        return resp

    elif request.method == "POST":
        return jsonResponse({"error": "Not implemented."})


@catch_error_as_json
def counts_api(request, title):
    """
    API for retrieving the counts document for a given text node.
    :param title: A valid node title
    """
    title = title.replace("_", " ")

    if request.method == "GET":
        return jsonResponse(StateNode(title).contents(), callback=request.GET.get("callback", None))

    elif request.method == "POST":
        if not request.user.is_staff:
            return jsonResponse({"error": "Not permitted."})

        if "update" in request.GET:
            flag = request.GET.get("flag", None)
            if not flag:
                return jsonResponse({"error": "'flag' parameter missing."})
            val = request.GET.get("val", None)
            val = True if val == "true" else False

            vs = VersionState(title)
            if not vs:
                raise InputError("State not found for : {}".format(title))
            vs.set_flag(flag, val).save()

            return jsonResponse({"status": "ok"})

        return jsonResponse({"error": "Not implemented."})

@catch_error_as_json
def shape_api(request, title):
    """
    API for retrieving a shape document for a given text or category.
    For simple texts, returns a dict with keys:
	{
		"section": Category immediately above book
		"heTitle": Hebrew title of node
		"length": Number of chapters
		"chapters": List of Chapter Lengths (think about depth 1 & 3)
		"title": English title of node
		"book": English title of Book
	}
    For complex texts or categories, returns a list of dicts.
    :param title: A valid node title or a path to a category, separated by /.
    The "depth" parameter in the query string indicates how many levels in the category tree to descend.  Default is 2.
    If depth == 0, descends to end of tree
    The "dependents" parameter, if true, includes dependent texts.  By default, they are filtered out.
    """
    from sefaria.model.category import TocGroupNode

    def _simple_shape(snode):
        sn = StateNode(snode=snode)
        shape = sn.var("all", "shape")

        return {
            "section": snode.index.categories[-1],
            "heTitle": snode.full_title("he"),
            "title": snode.full_title("en"),
            "length": len(shape) if isinstance(shape, list) else 1,  # hmmmm
            "chapters": shape,
            "book": snode.index.title,
            "heBook": snode.index.get_title(lang="he"),
        }

    def _collapse_book_leaf_shapes(leaf_shapes):
        """Groups leaf node shapes for a single book into one object so that resulting list corresponds 1:1 to books"""
        if type(leaf_shapes) != list:
            return leaf_shapes

        results = []
        prev_shape = None
        complex_book_in_progress = None

        for shape in leaf_shapes:
            if prev_shape and prev_shape["book"] != shape["book"]:
                if complex_book_in_progress:
                    results.append(complex_book_in_progress)
                    complex_book_in_progress = None
                else:
                    results.append(prev_shape)
            elif prev_shape:
                complex_book_in_progress = complex_book_in_progress or {
                    "isComplex": True,
                    "section": prev_shape["section"],
                    "length": prev_shape["length"],
                    "chapters": [prev_shape],
                    "book": prev_shape["book"],
                    "heBook": prev_shape["heBook"],
                }
                complex_book_in_progress["chapters"].append(shape)
                complex_book_in_progress["length"] += shape["length"]
            prev_shape = shape

        results.append(complex_book_in_progress or prev_shape)

        return results

    title = title.replace("_", " ")

    if request.method == "GET":
        sn = library.get_schema_node(title, "en")

        # Leaf Node
        if sn and not sn.children:
            res = [_simple_shape(sn)]

        # Branch Node
        elif sn and sn.children:
            res = [_simple_shape(n) for n in sn.get_leaf_nodes()]

        # Category
        else:
            cat = library.get_toc_tree().lookup(title.split("/"))

            if not cat:
                res = {"error": "No index or category found to match {}".format(title)}
            else:
                depth = request.GET.get("depth", 2)
                include_dependents = request.GET.get("dependents", False)

                leaves = cat.get_leaf_nodes() if depth == 0 else [n for n in cat.get_leaf_nodes_to_depth(depth)]
                leaves = [n for n in leaves if not isinstance(n, TocGroupNode)]
                if not include_dependents:
                    leaves = [n for n in leaves if not n.dependence]

                res = [_simple_shape(jan) for toc_index in leaves for jan in toc_index.get_index_object().nodes.get_leaf_nodes()]

        res = _collapse_book_leaf_shapes(res)
        return jsonResponse(res, callback=request.GET.get("callback", None))



@catch_error_as_json
def text_preview_api(request, title):
    """
    API for retrieving a document that gives preview text (first characters of each section)
    for text 'title'
    """
    oref = Ref(title)
    response = oref.index.contents(v2=True)
    response['node_title'] = oref.index_node.full_title()

    def get_preview(prev_oref):
        text = TextFamily(prev_oref, pad=False, commentary=False)

        if prev_oref.index_node.depth == 1:
            # Give deeper previews for texts with depth 1 (boring to look at otherwise)
            text.text, text.he = [[i] for i in text.text], [[i] for i in text.he]
        preview = text_preview(text.text, text.he) if (text.text or text.he) else []
        return preview if isinstance(preview, list) else [preview]

    if not oref.index_node.has_children():
        response['preview'] = get_preview(oref)
    elif oref.index_node.has_default_child():
        r = oref.index_node.get_default_child().ref()  # Get ref through ref() to get default leaf node and avoid getting parent node
        response['preview'] = get_preview(r)

    return jsonResponse(response, callback=request.GET.get("callback", None))


def revarnish_link(link):
    if USE_VARNISH:
        for ref in link.refs:
            invalidate_ref(Ref(ref), purge=True)


@catch_error_as_json
@csrf_exempt
def links_api(request, link_id_or_ref=None):
    """
    API for textual links.
    Currently also handles post notes.
    #TODO: can we distinguish between a link_id (mongo id) for POSTs and a ref for GETs?
    """

    def _internal_do_post(request, link, uid, **kwargs):
        func = tracker.update if "_id" in link else tracker.add
        # use the correct function if params indicate this is a note save
        # func = save_note if "type" in j and j["type"] == "note" else save_link
        #obj = func(apikey["uid"], model.Link, link, **kwargs)
        obj = func(uid, model.Link, link, **kwargs)
        try:
            if USE_VARNISH:
                revarnish_link(obj)
        except Exception as e:
            logger.error(e)
        return format_object_for_client(obj)

    def _internal_do_delete(request, link_id_or_ref, uid):
        obj = tracker.delete(uid, model.Link, link_id_or_ref, callback=revarnish_link)
        return obj

    if request.method == "GET":
        callback=request.GET.get("callback", None)
        if link_id_or_ref is None:
            return jsonResponse({"error": "Missing text identifier"}, callback)
        #The Ref instanciation is just to validate the Ref and let an error bubble up.
        #TODO is there are better way to validate the ref from GET params?
        model.Ref(link_id_or_ref)
        with_text = int(request.GET.get("with_text", 1))
        with_sheet_links = int(request.GET.get("with_sheet_links", 0))
        return jsonResponse(get_links(link_id_or_ref, with_text=with_text, with_sheet_links=with_sheet_links), callback)

    if not request.user.is_authenticated:
        key = request.POST.get("apikey")
        if not key:
            return jsonResponse({"error": "You must be logged in or use an API key to add, edit or delete links."})
        apikey = db.apikeys.find_one({"key": key})
        if not apikey:
            return jsonResponse({"error": "Unrecognized API key."})
        uid = apikey["uid"]
        kwargs = {"method": "API"}
        user = User.objects.get(id=apikey["uid"])
    else:
        user = request.user
        uid = request.user.id
        kwargs = {}
        _internal_do_post = csrf_protect(_internal_do_post)
        _internal_do_delete = staff_member_required(csrf_protect(_internal_do_delete))

    if request.method == "POST":
        j = request.POST.get("json")
        if not j:
            return jsonResponse({"error": "Missing 'json' parameter in post data."})

        j = json.loads(j)
        if isinstance(j, list):
            res = []
            for i in j:
                try:
                    retval = _internal_do_post(request, i, uid, **kwargs)
                    res.append({"status": "ok. Link: {} | {} Saved".format(retval["ref"], retval["anchorRef"])})
                except Exception as e:
                    res.append({"error": "Link: {} | {} Error: {}".format(i["refs"][0], i["refs"][1], str(e))})

            try:
                res_slice = request.GET.get("truncate_response", None)
                if res_slice:
                    res_slice = int(res_slice)
            except Exception as e:
                res_slice = None
            return jsonResponse(res[:res_slice])
        else:
            return jsonResponse(_internal_do_post(request, j, uid, **kwargs))

    if request.method == "DELETE":
        if not link_id_or_ref:
            return jsonResponse({"error": "No link id given for deletion."})
        if not user.is_staff:
            return jsonResponse({"error": "Only Sefaria Moderators can delete links."})
        retval = _internal_do_delete(request, link_id_or_ref, uid)

        return jsonResponse(retval)

    return jsonResponse({"error": "Unsupported HTTP method."})


@catch_error_as_json
@csrf_exempt
def link_summary_api(request, ref):
    """
    Returns a summary of links available for ref.
    """
    oref    = Ref(ref)
    summary = oref.linkset().summary(oref)
    return jsonResponse(summary, callback=request.GET.get("callback", None))


@catch_error_as_json
@csrf_exempt
def notes_api(request, note_id_or_ref):
    """
    API for user notes.
    A call to this API with GET returns the list of public notes and private notes belong to the current user on this Ref.
    """
    if request.method == "GET":
        if not note_id_or_ref:
            raise Http404
        oref = Ref(note_id_or_ref)
        cb = request.GET.get("callback", None)
        private = request.GET.get("private", False)
        res = get_notes(oref, uid=request.user.id, public=(not private))
        return jsonResponse(res, cb)

    if request.method == "POST":
        j = request.POST.get("json")
        if not j:
            return jsonResponse({"error": "Missing 'json' parameter in post data."})
        note = json.loads(j)

        if "refs" in note:
            # If data was posted with an array or refs, squish them into one
            # This assumes `refs` are sequential.
            note["ref"] = Ref(note["refs"][0]).to(Ref(note["refs"][-1])).normal()
            del note["refs"]

        func = tracker.update if "_id" in note else tracker.add
        if "_id" in note:
            note["_id"] = ObjectId(note["_id"])
        if not request.user.is_authenticated:
            key = request.POST.get("apikey")
            if not key:
                return jsonResponse({"error": "You must be logged in or use an API key to add, edit or delete links."})

            apikey = db.apikeys.find_one({"key": key})
            if not apikey:
                return jsonResponse({"error": "Unrecognized API key."})
            note["owner"] = apikey["uid"]
            response = format_object_for_client(
                func(apikey["uid"], model.Note, note, method="API")
            )
        else:
            note["owner"] = request.user.id
            @csrf_protect
            def protected_note_post(req):
                resp = format_object_for_client(
                    func(req.user.id, model.Note, note)
                )
                return resp
            response = protected_note_post(request)
        if request.POST.get("layer", None):
            layer = Layer().load({"urlkey": request.POST.get("layer")})
            if not layer:
                raise InputError("Layer not found.")
            else:
                # Create notifications for this activity
                path = "/" + note["ref"] + "?layer=" + layer.urlkey
                if ObjectId(response["_id"]) not in layer.note_ids:
                # only notify for new notes, not edits
                    for uid in layer.listeners():
                        if request.user.id == uid:
                            continue
                        n = Notification({"uid": uid})
                        n.make_discuss(adder_id=request.user.id, discussion_path=path)
                        n.save()
                layer.add_note(response["_id"])
                layer.save()

        return jsonResponse(response)

    if request.method == "DELETE":
        if not request.user.is_authenticated:
            return jsonResponse({"error": "You must be logged in to delete notes."})
        return jsonResponse(
            tracker.delete(request.user.id, model.Note, note_id_or_ref)
        )

    return jsonResponse({"error": "Unsupported HTTP method."})


@api_view(["GET"])
@catch_error_as_json
def all_notes_api(request):

    private = request.GET.get("private", False)
    if private:
        if not request.user.is_authenticated:
            res = {"error": "You must be logged in to access you notes."}
        else:
            res = [note.contents(with_string_id=True) for note in NoteSet({"owner": request.user.id}, sort=[("_id", -1)]) ]
    else:
        resr = {"error": "Not implemented."}
    return jsonResponse(res, callback=request.GET.get("callback", None))


@catch_error_as_json
def related_api(request, tref):
    """
    Single API to bundle available content related to `tref`.
    """
    if request.GET.get("private", False) and request.user.is_authenticated:
        oref = model.Ref(tref)
        response = {
            "sheets": get_sheets_for_ref(tref, uid=request.user.id),
            "notes": get_notes(oref, uid=request.user.id, public=False)
        }
    elif request.GET.get("private", False) and not request.user.is_authenticated:
        response = {"error": "You must be logged in to access private content."}
    else:
        response = {
            "links": get_links(tref, with_text=False, with_sheet_links=request.GET.get("with_sheet_links", False)),
            "sheets": get_sheets_for_ref(tref),
            "notes": [],  # get_notes(oref, public=True) # Hiding public notes for now
            "webpages": get_webpages_for_ref(tref),
            "topics": get_topics_for_ref(tref, annotate=True),
            "audio": get_audio_for_ref(tref),
        } 
    return jsonResponse(response, callback=request.GET.get("callback", None))


@catch_error_as_json
def versions_api(request, tref):
    """
    API for retrieving available text versions list of a ref.
    """
    oref = model.Ref(tref)
    versions = oref.version_list()

    return jsonResponse(versions, callback=request.GET.get("callback", None))


@catch_error_as_json
def version_status_api(request):
    res = []
    for v in VersionSet():
        try:
            res.append({
                "id": str(v._id),
                "title": v.title,
                "version": v.versionTitle,
                "language": v.language,
                "categories": v.get_index().categories,
                "wordcount": v.word_count()
            })
        except Exception:
            pass
    return jsonResponse(sorted(res, key = lambda x: x["title"] + x["version"]), callback=request.GET.get("callback", None))




@json_response_decorator
@django_cache(default_on_miss = True)
def version_status_tree_api(request, lang=None):
    return library.simplify_toc(lang=lang)


@sanitize_get_params
def visualize_library(request, lang=None, cats=None):

    template_vars = {"lang": lang or "",
                     "cats": json.dumps(cats.replace("_", " ").split("/") if cats else [])}

    return render(request,'visual_library.html', template_vars)


def visualize_toc(request):
    return render(request,'visual_toc.html', {})


def visualize_parasha_colors(request):
    return render(request,'visual_parasha_colors.html', {})


def visualize_links_through_rashi(request):
    level = request.GET.get("level", 1)
    json_file = "../static/files/torah_rashi_torah.json" if level == 1 else "../static/files/tanach_rashi_tanach.json"
    return render(request,'visualize_links_through_rashi.html', {"json_file": json_file})

def talmudic_relationships(request):
    json_file = "../static/files/talmudic_relationships_data.json"
    return render(request,'talmudic_relationships.html', {"json_file": json_file})

def sefer_hachinukh_mitzvot(request):
    csv_file = "../static/files/mitzvot.csv"
    return render(request,'sefer_hachinukh_mitzvot.html', {"csv": csv_file})

def unique_words_viz(request):
    csv_file = "../static/files/commentators_torah_unique_words.csv"
    return render(request,'unique_words_viz.html', {"csv": csv_file})

@catch_error_as_json
def set_lock_api(request, tref, lang, version):
    """
    API to set an edit lock on a text segment.
    """
    user = request.user.id if request.user.is_authenticated else 0
    model.set_lock(model.Ref(tref).normal(), lang, version.replace("_", " "), user)
    return jsonResponse({"status": "ok"})


@catch_error_as_json
def release_lock_api(request, tref, lang, version):
    """
    API to release the edit lock on a text segment.
    """
    model.release_lock(model.Ref(tref).normal(), lang, version.replace("_", " "))
    return jsonResponse({"status": "ok"})


@catch_error_as_json
def check_lock_api(request, tref, lang, version):
    """
    API to check whether a text segment currently has an edit lock.
    """
    locked = model.check_lock(model.Ref(tref).normal(), lang, version.replace("_", " "))
    return jsonResponse({"locked": locked})


@catch_error_as_json
def lock_text_api(request, title, lang, version):
    """
    API for locking or unlocking a text as a whole.
    To unlock, include the URL parameter "action=unlock"
    """
    if not request.user.is_staff:
        return jsonResponse({"error": "Only Sefaria Moderators can lock texts."})

    title   = title.replace("_", " ")
    version = version.replace("_", " ")
    vobj = Version().load({"title": title, "language": lang, "versionTitle": version})

    if request.GET.get("action", None) == "unlock":
        vobj.status = None
    else:
        vobj.status = "locked"

    vobj.save()
    return jsonResponse({"status": "ok"})


@catch_error_as_json
@csrf_exempt
def flag_text_api(request, title, lang, version):
    """
    API for manipulating attributes of versions.
    versionTitle changes are handled with an attribute called `newVersionTitle`

    Non-Identifying attributes handled:
        versionSource, versionNotes, license, priority, digitizedBySefaria

    `language` attributes are not handled.
    """
    if not request.user.is_authenticated:
        key = request.POST.get("apikey")
        if not key:
            return jsonResponse({"error": "You must be logged in or use an API key to perform this action."})
        apikey = db.apikeys.find_one({"key": key})
        if not apikey:
            return jsonResponse({"error": "Unrecognized API key."})
        user = User.objects.get(id=apikey["uid"])
        if not user.is_staff:
            return jsonResponse({"error": "Only Sefaria Moderators can flag texts."})

        flags = json.loads(request.POST.get("json"))
        title   = title.replace("_", " ")
        version = version.replace("_", " ")
        vobj = Version().load({"title": title, "language": lang, "versionTitle": version})
        if flags.get("newVersionTitle"):
            vobj.versionTitle = flags.get("newVersionTitle")
        for flag in vobj.optional_attrs:
            if flag in flags:
                setattr(vobj, flag, flags[flag])
        vobj.save()
        return jsonResponse({"status": "ok"})
    elif request.user.is_staff:
        @csrf_protect
        def protected_post(request, title, lang, version):
            flags = json.loads(request.POST.get("json"))
            title   = title.replace("_", " ")
            version = version.replace("_", " ")
            vobj = Version().load({"title": title, "language": lang, "versionTitle": version})
            if flags.get("newVersionTitle"):
                vobj.versionTitle = flags.get("newVersionTitle")
            for flag in vobj.optional_attrs:
                if flag in flags:
                    setattr(vobj, flag, flags[flag])
            vobj.save()
            return jsonResponse({"status": "ok"})
        return protected_post(request, title, lang, version)
    else:
        return jsonResponse({"error": "Unauthorized"})


@catch_error_as_json
@csrf_exempt
def tag_category_api(request, path=None):
    if request.method == "GET":
        if not path or path == "index":
            categories = TopicSet({"isTopLevelDisplay": True}, sort=[("displayOrder", 1)])
        else:
            from sefaria.model.abstract import AbstractMongoRecord
            slug = AbstractMongoRecord.normalize_slug(path)
            topic = Topic.init(slug)
            if not topic:
                categories = []
            else:
                links = topic.link_set(query_kwargs={"linkType": "displays-under", "toTopic": slug})
                categories = [Topic.init(l.topic) for l in links]
                categories.sort(key=lambda x: getattr(x, 'displayOrder', 10000))

        category_names = [{"tag": category.get_primary_title('en'), "heTag": category.get_primary_title("he"), } for category in categories]
        return jsonResponse(category_names)




@catch_error_as_json
@csrf_exempt
def category_api(request, path=None):
    """
    API for looking up categories and adding Categories to the Category collection.
    GET takes a category path on the URL.  Returns the category specified.
       e.g. "api/category/Tanakh/Torah"
       If the category is not found, it will return "error" in a json object.
       It will also attempt to find the closest parent.  If found, it will include "closest_parent" alongside "error".
    POST takes no arguments on the URL.  Takes complete category as payload.  Category must not already exist.  Parent of category must exist.
    """
    if request.method == "GET":
        if not path:
            return jsonResponse({"error": "Please provide category path."})
        cats = path.split("/")
        cat = Category().load({"path": cats})
        if cat:
            return jsonResponse(cat.contents())
        else:
            for i in range(len(cats) - 1, 0, -1):
                cat = Category().load({"path": cats[:i]})
                if cat:
                    return jsonResponse({"error": "Category not found", "closest_parent": cat.contents()})
        return jsonResponse({"error": "Category not found"})

    if request.method == "POST":
        def _internal_do_post(request, cat, uid, **kwargs):
            return tracker.add(uid, model.Category, cat, **kwargs).contents()

        if not request.user.is_authenticated:
            key = request.POST.get("apikey")
            if not key:
                return jsonResponse({"error": "You must be logged in or use an API key to add or delete categories."})
            apikey = db.apikeys.find_one({"key": key})
            if not apikey:
                return jsonResponse({"error": "Unrecognized API key."})
            user = User.objects.get(id=apikey["uid"])
            if not user.is_staff:
                return jsonResponse({"error": "Only Sefaria Moderators can add or delete categories."})
            uid = apikey["uid"]
            kwargs = {"method": "API"}
        elif request.user.is_staff:
            uid = request.user.id
            kwargs = {}
            _internal_do_post = csrf_protect(_internal_do_post)
        else:
            return jsonResponse({"error": "Only Sefaria Moderators can add or delete categories."})

        j = request.POST.get("json")
        if not j:
            return jsonResponse({"error": "Missing 'json' parameter in post data."})
        j = json.loads(j)
        if "path" not in j:
            return jsonResponse({"error": "'path' is a required attribute"})
        if Category().load({"path": j["path"]}):
            return jsonResponse({"error": "Category {} already exists.".format(", ".join(j["path"]))})
        if not Category().load({"path": j["path"][:-1]}):
            return jsonResponse({"error": "No parent category found: {}".format(", ".join(j["path"][:-1]))})
        return jsonResponse(_internal_do_post(request, j, uid, **kwargs))

    if request.method == "DELETE":
        return jsonResponse({"error": "Unsupported HTTP method."})  # TODO: support this?

    return jsonResponse({"error": "Unsupported HTTP method."})


@catch_error_as_json
@csrf_exempt
def calendars_api(request):
    if request.method == "GET":
        import datetime
        diaspora = request.GET.get("diaspora", "1")
        custom = request.GET.get("custom", None)

        zone_name = request.GET.get("timezone", timezone.get_current_timezone_name())
        try:
            zone = pytz.timezone(zone_name)
        except pytz.exceptions.UnknownTimeZoneError as e:
            return jsonResponse({"error": "Unknown 'timezone' value: '%s'." % zone_name})\

        try:
            year = int(request.GET.get("year", None))
            month = int(request.GET.get("month", None))
            day = int(request.GET.get("day", None))
            datetimeobj = datetime.datetime(year, month, day, tzinfo=zone)
        except Exception as e:
            datetimeobj = timezone.localtime(timezone.now(), timezone=zone)

        if diaspora not in ["0", "1"]:
            return jsonResponse({"error": "'Diaspora' parameter must be 1 or 0."})
        else:
            diaspora = True if diaspora == "1" else False
            calendars = get_all_calendar_items(datetimeobj, diaspora=diaspora, custom=custom)
            return jsonResponse({"date": datetimeobj.date().isoformat(),
                                 "timezone" : zone_name,
                                 "calendar_items": calendars},
                                callback=request.GET.get("callback", None))


@catch_error_as_json
@csrf_exempt
def parasha_next_read_api(request, parasha):
    """
    Get info on when `parasha` is next read.
    Returns JSON with Haftarahs read and date of when this parasha is next read
    :param request:
    :return:
    """
    from sefaria.utils.calendars import parashat_hashavua_and_haftara
    if request.method == "GET":
        datetimeobj = timezone.localtime(timezone.now())
        return jsonResponse(parashat_hashavua_and_haftara(datetimeobj, request.diaspora, parasha=parasha, ret_type='dict'))


@catch_error_as_json
@csrf_exempt
def terms_api(request, name):
    """
    API for adding a Term to the Term collection.
    This is mainly to be used for adding hebrew internationalization language for section names, categories and commentators
    """
    if request.method == "GET":
        term = Term().load({'name': name}) or Term().load_by_title(name)
        if term is None:
            return jsonResponse({"error": "Term does not exist."})
        else:
            return jsonResponse(term.contents(), callback=request.GET.get("callback", None))

    if request.method in ("POST", "DELETE"):
        def _internal_do_post(request, uid):
            t = Term().load({'name': name}) or Term().load_by_title(name)
            if request.method == "POST":
                term = request.POST.get("json")
                if not term:
                    return {"error": "Missing 'json' parameter in POST data."}
                term = json.loads(term)
                if t and not request.GET.get("update"):
                    return {"error": "Term already exists."}
                elif t and request.GET.get("update"):
                    term["_id"] = t._id

                func = tracker.update if request.GET.get("update", False) else tracker.add
                return func(uid, model.Term, term, **kwargs).contents()

            elif request.method == "DELETE":
                if not t:
                    return {"error": 'Term "%s" does not exist.' % name}
                return tracker.delete(uid, model.Term, t._id)

        if not request.user.is_authenticated:
            key = request.POST.get("apikey")
            if not key:
                return jsonResponse({"error": "You must be logged in or use an API key to add, edit or delete terms."})
            apikey = db.apikeys.find_one({"key": key})
            if not apikey:
                return jsonResponse({"error": "Unrecognized API key."})
            user = User.objects.get(id=apikey["uid"])
            if not user.is_staff:
                return jsonResponse({"error": "Only Sefaria Moderators can add or edit terms."})
            uid = apikey["uid"]
            kwargs = {"method": "API"}
        elif request.user.is_staff:
            uid = request.user.id
            kwargs = {}
            _internal_do_post = csrf_protect(_internal_do_post)
        else:
            return jsonResponse({"error": "Only Sefaria Moderators can add or edit terms."})

        return jsonResponse(_internal_do_post(request, uid))

    return jsonResponse({"error": "Unsupported HTTP method."})


def get_name_completions(name, limit, ref_only):
    lang = "he" if is_hebrew(name) else "en"
    completer = library.ref_auto_completer(lang) if ref_only else library.full_auto_completer(lang)
    object_data = None
    ref = None
    try:
        ref = Ref(name)
        inode = ref.index_node
        if isinstance(inode, SheetLibraryNode):
            ref = None
            raise InputError

        # Find possible dictionary entries.  This feels like a messy way to do this.  Needs a refactor.
        if inode.is_virtual and inode.parent and getattr(inode.parent, "lexiconName", None) in library._lexicon_auto_completer:
            base_title = inode.parent.full_title()
            lexicon_ac = library.lexicon_auto_completer(inode.parent.lexiconName)
            t = [base_title + ", " + t[1] for t in lexicon_ac.items(inode.word)[:limit or None]]
            completions = list(OrderedDict.fromkeys(t))  # filter out dupes
            completion_objects = [o for n in completions for o in lexicon_ac.get_data(n)]

        else:
            completions, completion_objects = completer.complete(name, limit)
            object_data = completer.get_object(name)

    except DictionaryEntryNotFoundError as e:
        # A dictionary beginning, but not a valid entry
        lexicon_ac = library.lexicon_auto_completer(e.lexicon_name)
        t = [e.base_title + ", " + t[1] for t in lexicon_ac.items(e.word)[:limit or None]]
        completions = list(OrderedDict.fromkeys(t))  # filter out dupes
        completion_objects = [o for n in completions for o in lexicon_ac.get_data(n)]
    except InputError:  # Not a Ref
        completions, completion_objects = completer.complete(name, limit)
        object_data = completer.get_object(name)

    return {
        "completions": completions[:limit or None],
        "completion_objects": completion_objects[:limit or None],
        "lang": lang,
        "object_data": object_data,
        "ref": ref
    }


@catch_error_as_json
def name_api(request, name):
    if request.method != "GET":
        return jsonResponse({"error": "Unsupported HTTP method."})

    # Number of results to return.  0 indicates no limit
    LIMIT = int(request.GET.get("limit", 10))
    ref_only = request.GET.get("ref_only", False)
    completions_dict = get_name_completions(name, LIMIT, ref_only)
    ref = completions_dict["ref"]
    if ref:
        inode = ref.index_node
        d = {
            "lang": completions_dict["lang"],
            "is_ref": True,
            "is_book": ref.is_book_level(),
            "is_node": len(ref.sections) == 0,
            "is_section": ref.is_section_level(),
            "is_segment": ref.is_segment_level(),
            "is_range": ref.is_range(),
            "type": "ref",
            "ref": ref.normal(),
            "url": ref.url(),
            "index": ref.index.title,
            "book": ref.book,
            "internalSections": ref.sections,
            "internalToSections": ref.toSections,
            "sections": ref.normal_sections(),  # this switch is to match legacy behavior of parseRef
            "toSections": ref.normal_toSections(),
            "completions": completions_dict["completions"] if LIMIT == 0 else completions_dict["completions"][:LIMIT],
            "completion_objects": completions_dict["completion_objects"],
            # todo: ADD textual completions as well
            "examples": []
        }
        if inode.has_numeric_continuation():
            inode = inode.get_default_child() if inode.has_default_child() else inode
            d["sectionNames"] = inode.sectionNames
            d["heSectionNames"] = list(map(hebrew_term, inode.sectionNames))
            d["addressExamples"] = [t.toStr("en", 3*i+3) for i,t in enumerate(inode._addressTypes)]
            d["heAddressExamples"] = [t.toStr("he", 3*i+3) for i,t in enumerate(inode._addressTypes)]

    else:
        # This is not a Ref
        d = {
            "lang": completions_dict["lang"],
            "is_ref": False,
            "completions": completions_dict["completions"],
            "completion_objects": completions_dict["completion_objects"],
        }

        # let's see if it's a known name of another sort
        if completions_dict["object_data"]:
            d["type"] = completions_dict["object_data"]["type"]
            d["key"] = completions_dict["object_data"]["key"]

    return jsonResponse(d)


@catch_error_as_json
def dictionary_completion_api(request, word, lexicon=None):
    """
    Given a dictionary, looks up the word in that dictionary
    :param request:
    :param word:
    :param dictionary:
    :return:
    """
    if request.method != "GET":
        return jsonResponse({"error": "Unsupported HTTP method."})

    # Number of results to return.  0 indicates no limit
    LIMIT = int(request.GET.get("limit", 10))

    if lexicon is None:
        ac = library.cross_lexicon_auto_completer()
        rs, _ = ac.complete(word, LIMIT)
        result = [[r, ac.title_trie[ac.normalizer(r)][0]["key"]] for r in rs]
    else:
        result = library.lexicon_auto_completer(lexicon).items(word)[:LIMIT]
    return jsonResponse(result)


@catch_error_as_json
def dictionary_api(request, word):
    """
    Looks for lexicon entries for the given string.
    If the string is more than one word, this will look for substring matches when not finding for the original input
    Optional attributes:
    'lookup_ref' to fine tune the search
    'never_split' to limit lookup to only the actual input string
    'always_split' to look for substring matches regardless of results for original input
    :param request:
    :param word:
    :return:
    """
    kwargs = {}
    for key in ["lookup_ref", "never_split", "always_split"]:
        if request.GET.get(key, None):
            kwargs[key] = request.GET.get(key)
    result = []
    ls = LexiconLookupAggregator.lexicon_lookup(word, **kwargs)
    if ls:
        for l in ls:
            result.append(l.contents())

    return jsonResponse(result, callback=request.GET.get("callback", None))


@catch_error_as_json
def stories_api(request, gid=None):
    """
    API for retrieving stories.
    """

    # if not request.user.is_authenticated:
    #     return jsonResponse({"error": "You must be logged in to access your notifications."})

    if request.method == "GET":

        page      = int(request.GET.get("page", 0))
        page_size = int(request.GET.get("page_size", 10))
        shared_only = bool(request.GET.get("shared_only", False))
        admin_feed = bool(request.GET.get("admin_feed", False))

        if not request.user.is_authenticated:
            shared_only = True
            user = None
            traits = get_session_traits(request)
        else:
            user = UserProfile(id=request.user.id)
            traits = get_session_traits(request, request.user.id)

        if admin_feed:
            if not request.user.is_staff:
                return {"error": "Permission Denied"}
            stories = SharedStorySet({}, limit=page_size, page=page).contents()
            count = len(stories)
        elif shared_only or not user:
            stories = SharedStorySet.for_traits(traits, limit=page_size, page=page).contents()
            count = len(stories)
        else:
            stories = UserStorySet.recent_for_user(request.user.id, traits, limit=page_size, page=page).contents()
            count = len(stories)
            stories = addDynamicStories(stories, user, page)

        return jsonResponse({
                                "stories": stories,
                                "page": page,
                                "page_size": page_size,
                                "count": count
                            })

    elif request.method == "POST":
        if not request.user.is_authenticated:
            key = request.POST.get("apikey")
            if not key:
                return jsonResponse({"error": "You must be logged in or use an API key to perform this action."})
            apikey = db.apikeys.find_one({"key": key})
            if not apikey:
                return jsonResponse({"error": "Unrecognized API key."})
            user = User.objects.get(id=apikey["uid"])
            if not user.is_staff:
                return jsonResponse({"error": "Only Sefaria Moderators can add stories."})

            payload = json.loads(request.POST.get("json"))
            try:
                s = SharedStory(payload).save()
                return jsonResponse({"status": "ok", "story": s.contents()})
            except AssertionError as e:
                return jsonResponse({"error": str(e)})

        elif request.user.is_staff:
            @csrf_protect
            def protected_post(request):
                payload = json.loads(request.POST.get("json"))
                try:
                    s = SharedStory(payload).save()
                    return jsonResponse({"status": "ok", "story": s.contents()})
                except AssertionError as e:
                    return jsonResponse({"error": str(e)})

            return protected_post(request)
        else:
            return jsonResponse({"error": "Unauthorized"})

    elif request.method == "DELETE":
        if not gid:
            return jsonResponse({"error": "No post id given for deletion."})
        if request.user.is_staff:
            @csrf_protect
            def protected_post(request):
                SharedStory().load_by_id(gid).delete()
                return jsonResponse({"status": "ok"})

            return protected_post(request)
        else:
            return jsonResponse({"error": "Unauthorized"})


def addDynamicStories(stories, user, page):
    """

    :param stories: Array of Story.contents() dicts
    :param user: UserProfile object
    :param page: Which page of stories are we rendering - 0 based
    :return: Array of Story.contents() dicts.
    """
    if page == 0:
        # Disable most recent story
        return stories

        # Keep Reading Most recent
        most_recent = user.get_user_history(last_place=True, secondary=False, limit=1)[0]
        if most_recent:
            if getattr(most_recent, "is_sheet", None):
                stry = SheetListFactory().generate_story(
                    sheet_ids=[most_recent.sheet_id],
                    title={"en": "Keep Reading", "he": "המשך לקרוא"},
                    lead={"en": "Sheets", "he": "דפים"}
                )
            else:
                stry = TextPassageStoryFactory().generate_from_user_history(most_recent,
                    lead={"en": "Keep Reading", "he": "המשך לקרוא"})
            stories = [stry.contents()] + stories

    if page == 1:
        # Show an old saved story
        saved = user.get_user_history(saved=True, secondary=False, sheets=False)
        if len(saved) > 2:
            saved_item = choice(saved)
            stry = TextPassageStoryFactory().generate_from_user_history(saved_item,
                    lead={"en": "Take Another Look", "he": "קרא עוד"})
            stories = [stry.contents()] + stories

    return stories


@login_required
def user_stats_api(request, uid):

    assert request.method == "GET", "Unsupported Method"
    u = request.user
    assert (u.is_active and u.is_staff) or (int(uid) == u.id)
    quick = bool(request.GET.get("quick", False))
    if quick:
        return jsonResponse(public_user_data(uid))
    return jsonResponse(user_stats_data(uid))


@login_required
def site_stats_api(request):
    assert request.method == "GET", "Unsupported Method"
    return jsonResponse(site_stats_data())


@staff_member_required
def story_reflector(request):
    """
    Show what a story will look like.
    :param request:
    :return:
    """
    assert request.user.is_authenticated and request.user.is_staff and request.method == "POST"

    @csrf_protect
    def protected_post(request):
        payload = json.loads(request.POST.get("json"))

        factory_name = payload.get("factory")
        method_name = payload.get("method")
        if factory_name and method_name:
            try:
                del payload["factory"]
                del payload["method"]
                import sefaria.model.story as s
                factory = getattr(s, factory_name)
                method = getattr(factory, method_name)
                s = method(**payload)
                return jsonResponse(s.contents())
            except AssertionError as e:
                return jsonResponse({"error": str(e)})
        else:
            #Treat payload as attrs to story object
            try:
                s = SharedStory(payload)
                return jsonResponse(s.contents())
            except AssertionError as e:
                return jsonResponse({"error": str(e)})

    return protected_post(request)



@catch_error_as_json
def updates_api(request, gid=None):
    """
    API for retrieving general notifications.
    """

    if request.method == "GET":
        page      = int(request.GET.get("page", 0))
        page_size = int(request.GET.get("page_size", 10))

        notifications = GlobalNotificationSet({},limit=page_size, page=page)

        return jsonResponse({
                                "updates": notifications.contents(),
                                "page": page,
                                "page_size": page_size,
                                "count": notifications.count()
                            })

    elif request.method == "POST":
        if not request.user.is_authenticated:
            key = request.POST.get("apikey")
            if not key:
                return jsonResponse({"error": "You must be logged in or use an API key to perform this action."})
            apikey = db.apikeys.find_one({"key": key})
            if not apikey:
                return jsonResponse({"error": "Unrecognized API key."})
            user = User.objects.get(id=apikey["uid"])
            if not user.is_staff:
                return jsonResponse({"error": "Only Sefaria Moderators can add announcements."})

            payload = json.loads(request.POST.get("json"))
            try:
                gn = GlobalNotification(payload).save()
                SharedStory.from_global_notification(gn).save()
                return jsonResponse({"status": "ok"})
            except AssertionError as e:
                return jsonResponse({"error": str(e)})

        elif request.user.is_staff:
            @csrf_protect
            def protected_post(request):
                payload = json.loads(request.POST.get("json"))
                try:
                    gn = GlobalNotification(payload).save()
                    SharedStory.from_global_notification(gn).save()
                    return jsonResponse({"status": "ok"})
                except AssertionError as e:
                    return jsonResponse({"error": str(e)})

            return protected_post(request)
        else:
            return jsonResponse({"error": "Unauthorized"})

    elif request.method == "DELETE":
        if not gid:
            return jsonResponse({"error": "No post id given for deletion."})
        if request.user.is_staff:
            @csrf_protect
            def protected_post(request):
                GlobalNotification().load_by_id(gid).delete()
                return jsonResponse({"status": "ok"})

            return protected_post(request)
        else:
            return jsonResponse({"error": "Unauthorized"})


@catch_error_as_json
def notifications_api(request):
    """
    API for retrieving user notifications.
    """
    if not request.user.is_authenticated:
        return jsonResponse({"error": "You must be logged in to access your notifications."})

    page      = int(request.GET.get("page", 0))
    page_size = int(request.GET.get("page_size", 10))

    notifications = NotificationSet().recent_for_user(request.user.id, limit=page_size, page=page)

    return jsonResponse({
                            "html": notifications.to_HTML(),
                            "page": page,
                            "page_size": page_size,
                            "count": len(notifications)
                        })


@catch_error_as_json
def notifications_read_api(request):
    """
    API for marking notifications as read

    Takes JSON in the "notifications" parameter of an array of
    notifcation ids as strings.
    """
    if request.method == "POST":
        notifications = request.POST.get("notifications")
        if not notifications:
            return jsonResponse({"error": "'notifications' post parameter missing."})
        notifications = json.loads(notifications)
        for id in notifications:
            notification = Notification().load_by_id(id)
            if notification.uid != request.user.id:
                # Only allow expiring your own notifications
                continue
            notification.mark_read().save()

        return jsonResponse({
                                "status": "ok",
                                "unreadCount": unread_notifications_count_for_user(request.user.id)
                            })

    else:
        return jsonResponse({"error": "Unsupported HTTP method."})


@catch_error_as_json
def messages_api(request):
    """
    API for posting user to user messages
    """
    if not request.user.is_authenticated:
        return jsonResponse({"error": "You must be logged in to access your messages."})

    if request.method == "POST":
        j = request.POST.get("json")
        if not j:
            return jsonResponse({"error": "No post JSON."})
        j = json.loads(j)

        Notification({"uid": j["recipient"]}).make_message(sender_id=request.user.id, message=j["message"]).save()
        return jsonResponse({"status": "ok"})

    elif request.method == "GET":
        return jsonResponse({"error": "Unsupported HTTP method."})


@catch_error_as_json
def follow_api(request, action, uid):
    """
    API for following and unfollowing another user.
    """
    if request.method != "POST":
        return jsonResponse({"error": "Unsupported HTTP method."})

    if not request.user.is_authenticated:
        return jsonResponse({"error": "You must be logged in to follow."})

    follow = FollowRelationship(follower=request.user.id, followee=int(uid))
    if action == "follow":
        follow.follow()
    elif action == "unfollow":
        follow.unfollow()

    return jsonResponse({"status": "ok"})


@catch_error_as_json
def follow_list_api(request, kind, uid):
    """
    API for retrieving a list of followers/followees for a given user.
    """
    if kind == "followers":
        f = FollowersSet(int(uid))
    elif kind == "followees":
        f = FolloweesSet(int(uid))

    return jsonResponse(annotate_user_list(f.uids))


@catch_error_as_json
def texts_history_api(request, tref, lang=None, version=None):
    """
    API for retrieving history information about a given text.
    """
    if request.method != "GET":
        return jsonResponse({"error": "Unsupported HTTP method."})

    tref = model.Ref(tref).normal()
    refRe = '^%s$|^%s:' % (tref, tref)
    if lang and version:
        query = {"ref": {"$regex": refRe }, "language": lang, "version": version.replace("_", " ")}
    else:
        query = {"ref": {"$regex": refRe }}
    history = db.history.find(query)

    summary = {"copiers": set(), "translators": set(), "editors": set(), "reviewers": set() }
    updated = history[0]["date"].isoformat() if len(history) else "Unknown"

    for act in history:
        if act["rev_type"].startswith("edit"):
            summary["editors"].update([act["user"]])
        elif act["rev_type"] == "review":
            summary["reviewers"].update([act["user"]])
        elif act["version"] == "Sefaria Community Translation":
            summary["translators"].update([act["user"]])
        else:
            summary["copiers"].update([act["user"]])

    # Don't list copiers and translators as editors as well
    summary["editors"].difference_update(summary["copiers"])
    summary["editors"].difference_update(summary["translators"])

    for group in summary:
        uids = list(summary[group])
        names = []
        for uid in uids:
            try:
                user = User.objects.get(id=uid)
                name = "%s %s" % (user.first_name, user.last_name)
                link = user_link(uid)
            except User.DoesNotExist:
                name = "Someone"
                link = user_link(-1)
            u = {
                'name': name,
                'link': link
            }
            names.append(u)
        summary[group] = names

    summary["lastUpdated"] = updated

    return jsonResponse(summary, callback=request.GET.get("callback", None))


@catch_error_as_json
def reviews_api(request, tref=None, lang=None, version=None, review_id=None):
    if request.method == "GET":
        callback=request.GET.get("callback", None)
        if tref and lang and version:
            nref = model.Ref(tref).normal()
            version = version.replace("_", " ")

            reviews = get_reviews(nref, lang, version)
            last_edit = get_last_edit_date(nref, lang, version)
            score_since_last_edit = get_review_score_since_last_edit(nref, lang, version, reviews=reviews, last_edit=last_edit)

            for r in reviews:
                r["date"] = r["date"].isoformat()

            response = {
                "ref":                nref,
                "lang":               lang,
                "version":            version,
                "reviews":            reviews,
                "reviewCount":        len(reviews),
                "scoreSinceLastEdit": score_since_last_edit,
                "lastEdit":           last_edit.isoformat() if last_edit else None,
            }
        elif review_id:
            response = {}

        return jsonResponse(response, callback)

    elif request.method == "POST":
        if not request.user.is_authenticated:
            return jsonResponse({"error": "You must be logged in to write reviews."})
        j = request.POST.get("json")
        if not j:
            return jsonResponse({"error": "No post JSON."})
        j = json.loads(j)

        response = save_review(j, request.user.id)
        return jsonResponse(response)

    elif request.method == "DELETE":
        if not review_id:
            return jsonResponse({"error": "No review ID given for deletion."})

        return jsonResponse(delete_review(review_id, request.user.id))

    else:
        return jsonResponse({"error": "Unsupported HTTP method."})




@sanitize_get_params
def topics_page(request):
    """
    Page of all Topics
    """
    props = base_props(request)
    props.update({
        "initialMenu":  "topics",
        "initialTopic": None,
        # "trendingTags": trending_tags(ntags=12),
    })

    propsJSON = json.dumps(props)
    html = render_react_component("ReaderApp", propsJSON)
    return render(request, 'base.html', {
        "propsJSON":      propsJSON,
        "title":          _("Topics") + " | " + _("Sefaria"),
        "desc":           _("Explore Jewish Texts by Topic on Sefaria"),
        "html":           html,
    })


@sanitize_get_params
def topic_page(request, topic):
    """
    Page of an individual Topic
    """
    topic_obj = Topic.init(topic)
    if topic_obj is None:
        # try to normalize
        from sefaria.model.abstract import AbstractMongoRecord
        topic_obj = Topic.init(AbstractMongoRecord.normalize_slug(topic))
        if topic_obj is None:
            raise Http404
        topic = topic_obj.slug
    props = base_props(request)
    props.update({
        "initialMenu": "topics",
        "initialTopic": topic,
        "initialTopicsTab": urllib.parse.unquote(request.GET.get('tab', 'sources')),
        "initialTopicTitle": {
            "en": topic_obj.get_primary_title('en'),
            "he": topic_obj.get_primary_title('he')
        },
        "topicData": _topic_data(topic),
    })

    short_lang = 'en' if request.interfaceLang == 'english' else 'he'
    title = topic_obj.get_primary_title(short_lang) + _(' | Sefaria')
    desc = _('Explore %(topic)s on Sefaria, drawing from our library of Jewish texts. ') % {'topic': topic_obj.get_primary_title(short_lang)}
    topic_desc = getattr(topic_obj, 'description', {}).get(short_lang, '')
    if topic_desc is not None:
        desc += topic_desc
    propsJSON = json.dumps(props)
    html = render_react_component("ReaderApp", propsJSON)
    return render(request,'base.html', {
        "propsJSON":      propsJSON,
        "title":          title,
        "desc":           desc,
        "html":           html,
    })

@catch_error_as_json
def topics_list_api(request):
    """
    API to get data for a particular topic.
    """
    limit = int(request.GET.get("limit", 1000))
    topics = get_all_topics(limit)
    response = [t.contents() for t in topics]
    response = jsonResponse(response, callback=request.GET.get("callback", None))
    response["Cache-Control"] = "max-age=3600"
    return response


@catch_error_as_json
def topics_api(request, topic):
    """
    API to get data for a particular topic.
    """
    with_links = bool(int(request.GET.get("with_links", False)))
    annotate_links = bool(int(request.GET.get("annotate_links", False)))
    group_related = bool(int(request.GET.get("group_related", False)))
    with_refs = bool(int(request.GET.get("with_refs", False)))
    response = get_topic(topic, with_links, annotate_links, with_refs, group_related)
    return jsonResponse(response, callback=request.GET.get("callback", None))


@catch_error_as_json
def topic_ref_api(request, tref):
    """
    API to get RefTopicLinks
    """
    annotate = bool(int(request.GET.get("annotate", False)))
    response = get_topics_for_ref(tref, annotate)
    return jsonResponse(response, callback=request.GET.get("callback", None))


def _topic_data(topic):
    response = get_topic(topic, with_links=True, annotate_links=True, with_refs=True, group_related=True)
    return response


@catch_error_as_json
def bulk_topic_api(request):
    """
    Use POST because topic_slug_list can be very large when used for search topic filters
    :param request:
    :return:
    """
    from sefaria.helper.topic import get_bulk_topics
    if request.method == "POST":
        minify = request.GET.get("minify", False)
        postJSON = request.POST.get("json")
        topic_slug_list = json.loads(postJSON)
        response = [t.contents(minify=minify) for t in get_bulk_topics(topic_slug_list)]
        return jsonResponse(response, callback=request.GET.get("callback", None))


@catch_error_as_json
def recommend_topics_api(request, ref_list=None):
    """
    API to receive recommended topics for list of strings `refs`.
    """
    from sefaria.helper.topic import recommend_topics

    if request.method == "GET":
        refs = [Ref(ref).normal() for ref in ref_list.split("+")] if ref_list else []

    elif request.method == "POST":
        postJSON = request.POST.get("json")
        if not postJSON:
            return jsonResponse({"error": "No post JSON."})
        refs = json.loads(postJSON)

    response = {"topics": recommend_topics(refs)}
    response = jsonResponse(response, callback=request.GET.get("callback", None))
    return response


@ensure_csrf_cookie
@sanitize_get_params
def global_activity(request, page=1):
    """
    Recent Activity page listing all recent actions and contributor leaderboards.
    """
    page = int(page)
    page_size = 100

    if page > 40:
        generic_response = { "title": "Activity Unavailable", "content": "You have requested a page deep in Sefaria's history.<br><br>For performance reasons, this page is unavailable. If you need access to this information, please <a href='mailto:dev@sefaria.org'>email us</a>." }
        return render(request,'static/generic.html', generic_response)

    if "api" in request.GET:
        q = {}
    else:
        q = {"method": {"$ne": "API"}}

    filter_type = request.GET.get("type", None)
    activity, page = get_maximal_collapsed_activity(query=q, page_size=page_size, page=page, filter_type=filter_type)

    next_page = page + 1 if page else None
    next_page = "/activity/%d" % next_page if next_page else None
    next_page = "%s?type=%s" % (next_page, filter_type) if next_page and filter_type else next_page

    email = request.user.email if request.user.is_authenticated else False
    return render(request,'activity.html',
                             {'activity': activity,
                                'filter_type': filter_type,
                                'email': email,
                                'next_page': next_page,
                                'he': request.interfaceLang == "hebrew", # to make templates less verbose
                                })


@ensure_csrf_cookie
@sanitize_get_params
def user_activity(request, slug, page=1):
    """
    Recent Activity page for a single user.
    """
    page = int(page) if page else 1
    page_size = 100

    try:
        profile = UserProfile(slug=slug)
    except Exception as e:
        raise Http404


    if page > 40:
        generic_response = { "title": "Activity Unavailable", "content": "You have requested a page deep in Sefaria's history.<br><br>For performance reasons, this page is unavailable. If you need access to this information, please <a href='mailto:dev@sefaria.org'>email us</a>." }
        return render(request,'static/generic.html', generic_response)

    q              = {"user": profile.id}
    filter_type    = request.GET.get("type", None)
    activity, page = get_maximal_collapsed_activity(query=q, page_size=page_size, page=page, filter_type=filter_type)

    next_page = page + 1 if page else None
    next_page = "/activity/%d" % next_page if next_page else None
    next_page = "%s?type=%s" % (next_page, filter_type) if next_page and filter_type else next_page

    email = request.user.email if request.user.is_authenticated else False
    return render(request,'activity.html',
                             {'activity': activity,
                                'filter_type': filter_type,
                                'profile': profile,
                                'for_user': True,
                                'email': email,
                                'next_page': next_page,
                                'he': request.interfaceLang == "hebrew", # to make templates less verbose
                                })


@ensure_csrf_cookie
@sanitize_get_params
def segment_history(request, tref, lang, version, page=1):
    """
    View revision history for the text segment named by ref / lang / version.
    """
    try:
        oref = model.Ref(tref)
    except InputError:
        raise Http404

    page = int(page)
    nref = oref.normal()

    version = version.replace("_", " ")
    version_record = Version().load({"title":oref.index.title, "versionTitle":version, "language":lang})
    if not version_record:
        raise Http404("We do not have a version of {} called '{}'.  Please use the menu to find the text you are looking for.".format(oref.index.title, version))
    filter_type = request.GET.get("type", None)
    history = text_history(oref, version, lang, filter_type=filter_type, page=page)

    next_page = page + 1 if page else None
    next_page = "/activity/%s/%s/%s/%d" % (nref, lang, version, next_page) if next_page else None
    next_page = "%s?type=%s" % (next_page, filter_type) if next_page and filter_type else next_page

    email = request.user.email if request.user.is_authenticated else False
    return render(request,'activity.html',
                             {'activity': history,
                               "single": True,
                               "ref": nref,
                               "lang": lang,
                               "version": version,
                               "versionTitleInHebrew": getattr(version_record, "versionTitleInHebrew", version_record.versionTitle),
                               'email': email,
                               'filter_type': filter_type,
                               'next_page': next_page,
                               'he': request.interfaceLang == "hebrew", # to make templates less verbose
                             })


@catch_error_as_json
def revert_api(request, tref, lang, version, revision):
    """
    API for reverting a text segment to a previous revision.
    """
    if not request.user.is_authenticated:
        return jsonResponse({"error": "You must be logged in to revert changes."})

    if request.method != "POST":
        return jsonResponse({"error": "Unsupported HTTP method."})

    revision = int(revision)
    version = version.replace("_", " ")
    oref = model.Ref(tref)

    new_text = text_at_revision(oref.normal(), version, lang, revision)

    tracker.modify_text(request.user.id, oref, version, lang, new_text, type="revert")

    return jsonResponse({"status": "ok"})


def leaderboard(request):
    return render(request,'leaderboard.html',
                             {'leaders': top_contributors(),
                                'leaders30': top_contributors(30),
                                'leaders7': top_contributors(7),
                                'leaders1': top_contributors(1),
                                })


@ensure_csrf_cookie
@sanitize_get_params
def user_profile(request, username):
    """
    User's profile page.
    """
    profile = UserProfile(slug=username)
    if profile.user is None:
        raise Http404
    if not profile.user.is_active:
        raise Http404('Profile is inactive.')

    props = base_props(request)
    profileJSON = profile.to_api_dict()
    props.update({
        "initialMenu":  "profile",
        "initialProfile": profileJSON,
    })
    title = "%(full_name)s on Sefaria" % {"full_name": profile.full_name}
    desc = '%(full_name)s is on Sefaria. Follow to view their public source sheets, notes and translations.' % {"full_name": profile.full_name}

    propsJSON = json.dumps(props)
    html = render_react_component("ReaderApp", propsJSON)
    return render(request,'base.html', {
        "propsJSON":      propsJSON,
        "title":          title,
        "desc":           desc,
        "html":           html,
    })


@catch_error_as_json
def profile_api(request):
    """
    API for user profiles.
    """
    if not request.user.is_authenticated:
        return jsonResponse({"error": _("You must be logged in to update your profile.")})

    if request.method == "POST":
        profileJSON = request.POST.get("json")
        if not profileJSON:
            return jsonResponse({"error": "No post JSON."})
        profileUpdate = json.loads(profileJSON)

        profile = UserProfile(id=request.user.id)
        profile.update(profileUpdate)

        error = profile.errors()
        #TODO: should validation not need to be called manually? maybe inside the save
        if error:
            return jsonResponse({"error": error})
        else:
            profile.save()
            return jsonResponse(profile.to_mongo_dict())
    return jsonResponse({"error": "Unsupported HTTP method."})


@login_required
@csrf_protect
def account_user_update(request):
    """
    API for user profiles.
    """
    if not request.user.is_authenticated:
        return jsonResponse({"error": _("You must be logged in to update your profile.")})

    if request.method == "POST":
        accountJSON = request.POST.get("json")
        if not accountJSON:
            return jsonResponse({"error": "No post JSON."})
        accountUpdate = json.loads(accountJSON)
        error = None
        # some validation on post fields
        if accountUpdate["email"] != accountUpdate["confirmEmail"]:
            error = _("Email fields did not match")
        elif not request.user.check_password(accountUpdate["confirmPassword"]):
            error = _("Incorrect account password for this account")
        else:
            # get the logged in user
            uuser = UserWrapper(request.user.email)
            try:
                uuser.set_email(accountUpdate["email"])
                uuser.save()
            except Exception as e:
                error = uuser.errors()

        if not error:
            return jsonResponse({"status": "ok"})
        else:
            return jsonResponse({"error": error})

    return jsonResponse({"error": "Unsupported HTTP method."})



@catch_error_as_json
def profile_get_api(request, slug):
    if request.method == "GET":
        profile = UserProfile(slug=slug)
        return jsonResponse(profile.to_api_dict())
    return jsonResponse({"error": "Unsupported HTTP method."})


@catch_error_as_json
def profile_follow_api(request, ftype, slug):
    if request.method == "GET":
        profile = UserProfile(slug=slug)
        follow_set = FollowersSet(profile.id) if ftype == "followers" else FolloweesSet(profile.id)
        response = [UserProfile(id=uid).to_api_dict(basic=True) for uid in follow_set.uids]
        return jsonResponse(response)
    return jsonResponse({"error": "Unsupported HTTP method."})

@catch_error_as_json
def profile_upload_photo(request):
    if not request.user.is_authenticated:
        return jsonResponse({"error": _("You must be logged in to update your profile photo.")})
    if request.method == "POST":
        from PIL import Image
        from io import BytesIO
        from sefaria.utils.util import epoch_time
        now = epoch_time()

        def get_resized_file(image, size):
            resized_image = image.resize(size, resample=Image.LANCZOS)
            resized_image_file = BytesIO()
            resized_image.save(resized_image_file, format="PNG")
            resized_image_file.seek(0)
            return resized_image_file

        profile = UserProfile(id=request.user.id)
        bucket_name = GoogleStorageManager.PROFILES_BUCKET
        image = Image.open(request.FILES['file'])
        old_big_pic_filename = re.findall(r"/([^/]+)$", profile.profile_pic_url)[0] if profile.profile_pic_url.startswith(GoogleStorageManager.BASE_URL) else None
        old_small_pic_filename = re.findall(r"/([^/]+)$", profile.profile_pic_url_small)[0] if profile.profile_pic_url_small.startswith(GoogleStorageManager.BASE_URL) else None

        big_pic_url = GoogleStorageManager.upload_file(get_resized_file(image, (250, 250)), "{}-{}.png".format(profile.slug, now), bucket_name, old_big_pic_filename)
        small_pic_url = GoogleStorageManager.upload_file(get_resized_file(image, (80, 80)), "{}-{}-small.png".format(profile.slug, now), bucket_name, old_small_pic_filename)

        profile.update({"profile_pic_url": big_pic_url, "profile_pic_url_small": small_pic_url})
        profile.save()
        public_user_data(request.user.id, ignore_cache=True)  # reset user data cache
        return jsonResponse({"urls": [big_pic_url, small_pic_url]})
    return jsonResponse({"error": "Unsupported HTTP method."})



@api_view(["POST"])
@catch_error_as_json
def profile_sync_api(request):
    """
    API for syncing history and settings with your profile
    Required POST fields: settings, last_synce
    POST payload should look like
    {
        settings: {..., time_stamp},
        user_history: [{...},...],
        last_sync: ...
    }
    """
    if not request.user.is_authenticated:
        return jsonResponse({"error": _("You must be logged in to update your profile.")})
    # fields in the POST req which can be synced
    syncable_fields = ["settings", "user_history"]
    if request.method == "POST":
        profile_updated = False
        post = request.POST
        from sefaria.utils.util import epoch_time
        now = epoch_time()
        no_return = request.GET.get("no_return", False)
        profile = UserProfile(id=request.user.id)
        ret = {"created": []}
        # sync items from request
        for field in syncable_fields:
            if field not in post:
                continue
            field_data = json.loads(post[field])
            if field == "settings":
                settings_time_stamp = field_data.pop("time_stamp")  # don't save time_stamp as a field of profile
                try:
                    # mobile app is sending time_stamps as strings. for now, patch by casting server-side. can be None if user hasn't updated settings yet.
                    settings_time_stamp = 0 if settings_time_stamp is None else int(settings_time_stamp)
                except ValueError as e:
                    logger.warning(f'profile_sync_api: {e}')
                    continue
                if settings_time_stamp > profile.attr_time_stamps[field]:
                    # this change happened after other changes in the db
                    profile.attr_time_stamps.update({field: settings_time_stamp})
                    profile.update({
                        field: field_data,
                        "attr_time_stamps": profile.attr_time_stamps
                    })
                    profile_updated = True
            elif field == "user_history":
                # loop thru `field_data` reversed to apply `last_place` to the last item read in each book
                for hist in reversed(field_data):
                    if 'ref' not in hist:
                        logger.warning(f'Ref not in hist. Post data: {post[field]}. User ID: {request.user.id}')
                        continue
                    uh = UserHistory.save_history_item(request.user.id, hist, now)
                    ret["created"] += [uh.contents(for_api=True)]

        if not no_return:
            # determine return value after new history saved to include new saved and deleted saves
            # send back items after `last_sync`
            last_sync = json.loads(post.get("last_sync", str(profile.last_sync_web)))
            uhs = UserHistorySet({"uid": request.user.id, "server_time_stamp": {"$gt": last_sync}}, hint="uid_1_server_time_stamp_1")
            ret["last_sync"] = now
            ret["user_history"] = [uh.contents(for_api=True) for uh in uhs.array()]
            ret["settings"] = profile.settings
            ret["settings"]["time_stamp"] = profile.attr_time_stamps["settings"]
            if post.get("client", "") == "web":
                # request was made from web. update last_sync on profile
                profile.update({"last_sync_web": now})
                profile_updated = True
        if profile_updated:
            profile.save()
        return jsonResponse(ret)

    return jsonResponse({"error": "Unsupported HTTP method."})


def get_url_params_user_history(request):
    saved = request.GET.get("saved", None)
    if saved is not None:
        saved = bool(int(saved))
    secondary = request.GET.get("secondary", None)
    if secondary is not None:
        secondary = bool(int(secondary))
    last_place = request.GET.get("last_place", None)
    if last_place is not None:
        last_place = bool(int(last_place))
    tref = request.GET.get("tref", None)
    oref = Ref(tref) if tref else None
    return saved, secondary, last_place, oref


def saved_history_for_ref(request):
    """
    GET API for saved history of a ref
    :tref: Ref associated with history item
    """
    if request.method == "GET":
        _, _, _, oref = get_url_params_user_history(request)
        if oref is None:
            return jsonResponse({"error": "Must specify 'tref' param"})
        return jsonResponse(UserHistory.get_user_history(oref=oref, saved=True, serialized=True))
    return jsonResponse({"error": "Unsupported HTTP method."})


def profile_get_user_history(request):
    """
    GET API for user history for a particular user. optional URL params are
    :saved: bool. True if you only want saved items. None if you dont care
    :secondary: bool. True if you only want secondary items. None if you dont care
    :tref: Ref associated with history item
    """
    if not request.user.is_authenticated:
        import urllib.parse
        recents = json.loads(urllib.parse.unquote(request.COOKIES.get("recentlyViewed", '[]')))  # for backwards compat
        recents = UserProfile.transformOldRecents(None, recents)
        history = json.loads(urllib.parse.unquote(request.COOKIES.get("user_history", '[]')))
        return jsonResponse(history + recents)
    if request.method == "GET":
        saved, secondary, last_place, oref = get_url_params_user_history(request)
        user = UserProfile(id=request.user.id)
        return jsonResponse(user.get_user_history(oref=oref, saved=saved, secondary=secondary, serialized=True, last_place=last_place))
    return jsonResponse({"error": "Unsupported HTTP method."})


def profile_redirect(request, uid, page=1):
    """"
    Redirect to the profile of the logged in user.
    """
    return redirect("/profile/%s" % uid, permanent=True)


@login_required
def my_profile(request):
    """
    Redirect to a user profile
    """
    return redirect("/profile/%s" % UserProfile(id=request.user.id).slug)


def interrupting_messages_read_api(request, message):
    if not request.user.is_authenticated:
        return jsonResponse({"error": "You must be logged in to use this API."})
    profile = UserProfile(id=request.user.id)
    profile.mark_interrupting_message_read(message)
    return jsonResponse({"status": "ok"})


@login_required
@ensure_csrf_cookie
def edit_profile(request):
    """
    Page for editing a user's profile.
    """
    profile = UserProfile(id=request.user.id)
    sheets  = db.sheets.find({"owner": profile.id, "status": "public"}, {"id": 1, "datePublished": 1}).sort([["datePublished", -1]])

    return render(request,'edit_profile.html',
                              {
                              'user': request.user,
                              'profile': profile,
                              'sheets': sheets,
                              })


@login_required
@ensure_csrf_cookie
def account_settings(request):
    """
    Page for managing a user's account settings.
    """
    profile = UserProfile(id=request.user.id)
    return render(request,'account_settings.html',
                             {
                                'user': request.user,
                                'profile': profile,
                              })


@ensure_csrf_cookie
def home(request):
    """
    Homepage
    """
    if request.user_agent.is_mobile:
        return mobile_home(request)

    if not SITE_SETTINGS["TORAH_SPECIFIC"]:
        return redirect("/texts")

    # show_feed = request.COOKIES.get("home_feed", None)
    show_feed = request.user.is_authenticated

    if show_feed:
        return redirect("/new-home")

    recent = request.COOKIES.get("recentlyViewed", None)
    last_place = request.COOKIES.get("user_history", None)
    if (recent or last_place or request.user.is_authenticated) and "home" not in request.GET:
        return redirect("/texts")

    calendar_items = get_keyed_calendar_items(request.diaspora)
    daf_today = calendar_items["Daf Yomi"]
    parasha   = calendar_items["Parashat Hashavua"]
    metrics   = db.metrics.find().sort("timestamp", -1).limit(1)[0]

    return render(request,'static/home.html',
                             {
                              "metrics": metrics,
                              "daf_today": daf_today,
                              "parasha": parasha,
                              })


@ensure_csrf_cookie
def discussions(request):
    """
    Discussions page.
    """
    discussions = LayerSet({"owner": request.user.id})
    return render(request,'discussions.html',
                                {
                                   "discussions": discussions,
                                })


@catch_error_as_json
def new_discussion_api(request):
    """
    API for user profiles.
    """
    if not request.user.is_authenticated:
        return jsonResponse({"error": "You must be logged in to start a discussion."})

    if request.method == "POST":
        import uuid
        attempts = 10
        while attempts > 0:
            key = str(uuid.uuid4())[:8]
            if LayerSet({"urlkey": key}).count() > 0:
                attempts -= 1
                continue

            discussion = Layer({
                "urlkey": key,
                "owner": request.user.id,
                })
            discussion.save()
            return jsonResponse(discussion.contents())

        return jsonResponse({"error": "An extremely unlikely event has occurred."})

    return jsonResponse({"error": "Unsupported HTTP method."})


@ensure_csrf_cookie
def dashboard(request):
    """
    Dashboard page -- table view of all content
    """
    states = VersionStateSet(
        {},
        proj={"title": 1, "flags": 1, "linksCount": 1, "content._en.percentAvailable": 1, "content._he.percentAvailable": 1}
    ).array()
    flat_toc = library.get_toc_tree().flatten()

    def toc_sort(a):
        try:
            return flat_toc.index(a["title"])
        except:
            return 9999

    states = sorted(states, key=toc_sort)

    return render(request,'dashboard.html',
                                {
                                    "states": states,
                                })


@ensure_csrf_cookie
@sanitize_get_params
def translation_requests(request, completed_only=False, featured_only=False):
    """
    Page listing all outstnading translation requests.
    """
    page              = int(request.GET.get("page", 1)) - 1
    page_size         = 100
    query             = {"completed": False, "section_level": False} if not completed_only else {"completed": True}
    query             = {"completed": True, "featured": True} if completed_only and featured_only else query
    requests          = TranslationRequestSet(query, limit=page_size, page=page, sort=[["request_count", -1]])
    request_count     = TranslationRequestSet({"completed": False, "section_level": False}).count()
    complete_count    = TranslationRequestSet({"completed": True}).count()
    featured_complete = TranslationRequestSet({"completed": True, "featured": True}).count()
    next_page         = page + 2 if True or len(requests) == page_size else 0
    featured_query    = {"featured": True, "featured_until": { "$gt": datetime.now() } }
    featured          = TranslationRequestSet(featured_query, sort=[["completed", 1], ["featured_until", 1]])
    today             = datetime.today()
    featured_end      = today + timedelta(7 - ((today.weekday()+1) % 7)) # This coming Sunday
    featured_end      = featured_end.replace(hour=0, minute=0)  # At midnight
    current           = [d.featured_until <= featured_end for d in featured]
    featured_current  = sum(current)
    show_featured     = not completed_only and not page and ((request.user.is_staff and len(featured)) or (featured_current))

    return render(request,'translation_requests.html',
                                {
                                    "featured": featured,
                                    "featured_current": featured_current,
                                    "show_featured": show_featured,
                                    "requests": requests,
                                    "request_count": request_count,
                                    "completed_only": completed_only,
                                    "complete_count": complete_count,
                                    "featured_complete": featured_complete,
                                    "featured_only": featured_only,
                                    "next_page": next_page,
                                    "page_offset": page * page_size
                                })


def completed_translation_requests(request):
    """
    Wrapper for listing completed translations requests.
    """
    return translation_requests(request, completed_only=True)


def completed_featured_translation_requests(request):
    """
    Wrapper for listing completed translations requests.
    """
    return translation_requests(request, completed_only=True, featured_only=True)


@catch_error_as_json
def translation_request_api(request, tref):
    """
    API for requesting a text segment for translation.
    """
    if not request.user.is_authenticated:
        return jsonResponse({"error": "You must be logged in to request a translation."})

    oref = Ref(tref)
    ref = oref.normal()

    if "unrequest" in request.POST:
        TranslationRequest.remove_request(ref, request.user.id)
        response = {"status": "ok"}

    elif "feature" in request.POST:
        if not request.user.is_staff:
            response = {"error": "Only admins can feature requests."}
        else:
            tr                = TranslationRequest().load({"ref": ref})
            tr.featured       = True
            tr.featured_until = dateutil.parser.parse(request.POST.get("feature"))
            tr.save()
            response = {"status": "ok"}

    elif "unfeature" in request.POST:
        if not request.user.is_staff:
            response = {"error": "Only admins can unfeature requests."}
        else:
            tr = TranslationRequest().load({"ref": ref})
            tr.featured       = False
            tr.featured_until = None
            tr.save()
            response = {"status": "ok"}

    else:
        if oref.is_text_translated():
            response = {"error": "Sefaria already has a translation for %s." % ref}
        else:
            tr = TranslationRequest.make_request(ref, request.user.id)
            response = tr.contents()

    return jsonResponse(response)


@ensure_csrf_cookie
@sanitize_get_params
def translation_flow(request, tref):
    """
    Assign a user a paritcular bit of text to translate within 'ref',
    either a text title or category.
    """
    tref = tref.replace("_", " ")
    generic_response = { "title": "Help Translate %s" % tref, "content": "" }
    categories = model.library.get_text_categories()
    next_text = None
    next_section = None

    # expire old locks before checking for a currently unlocked text
    model.expire_locks()

    try:
        oref = model.Ref(tref)
    except InputError:
        oref = False
    if oref and len(oref.sections) == 0:
        # tref is an exact text Title

        # normalize URL
        if request.path != "/translate/%s" % oref.url():
            return redirect("/translate/%s" % oref.url(), permanent=True)

        # Check for completion
        if oref.get_state_node().get_percent_available("en") == 100:
            generic_response["content"] = "<h3>Sefaria now has a complete translation of %s</h3>But you can still contribute in other ways.</h3> <a href='/contribute'>Learn More.</a>" % tref
            return render(request,'static/generic.html', generic_response)

        if "random" in request.GET:
            # choose a ref from a random section within this text
            if "skip" in request.GET:
                if oref.is_talmud():
                    skip = int(daf_to_section(request.GET.get("skip")))
                else:
                    skip = int(request.GET.get("skip"))
            else:
                skip = None
            assigned_ref = random_untranslated_ref_in_text(oref.normal(), skip=skip)

            if assigned_ref:
                next_section = model.Ref(assigned_ref).padded_ref().sections[0]

        elif "section" in request.GET:
            # choose the next ref within the specified section
            next_section = int(request.GET["section"])
            assigned_ref = next_untranslated_ref_in_text(oref.normal(), section=next_section)

        else:
            # choose the next ref in this text in order
            assigned_ref = next_untranslated_ref_in_text(oref.normal())

        if not assigned_ref:
            generic_response["content"] = "All remaining sections in %s are being worked on by other contributors. Work on <a href='/translate/%s'>another text</a> for now." % (oref.normal(), tref)
            return render(request,'static/generic.html', generic_response)

    elif oref and len(oref.sections) > 0:
        # ref is a citation to a particular location in a text
        # for now, send this to the edit_text view
        return edit_text(request, tref)

    elif tref in categories:  #todo: Fix me to work with Version State!
        # ref is a text Category
        raise InputError("This function is under repair.  Our Apologies.")
        '''
        cat = tref

        # Check for completion
        if get_percent_available(cat) == 100:
            generic_response["content"] = "<h3>Sefaria now has a complete translation of %s</h3>But you can still contribute in other ways.</h3> <a href='/contribute'>Learn More.</a>" % tref
            return render(request,'static/generic.html', generic_response)

        if "random" in request.GET:
            # choose a random text from this cateogory
            skip = int(request.GET.get("skip")) if "skip" in request.GET else None
            text = random_untranslated_text_in_category(cat, skip=skip)
            assigned_ref = next_untranslated_ref_in_text(text)
            next_text = text

        elif "text" in request.GET:
            # choose the next text requested in URL
            oref = model.Ref(request.GET["text"])
            text = oref.normal()
            next_text = text
            if oref.get_state_node().get_percent_available("en") == 100:
                generic_response["content"] = "%s is complete! Work on <a href='/translate/%s'>another text</a>." % (text, tref)
                return render(request,'static/generic.html', generic_response)

            try:
                assigned_ref = next_untranslated_ref_in_text(text)
            except InputError:
                generic_response["content"] = "All remaining sections in %s are being worked on by other contributors. Work on <a href='/translate/%s'>another text</a> for now." % (text, tref)
                return render(request,'static/generic.html', generic_response)

        else:
            # choose the next text in order
            skip = 0
            success = 0
            # TODO -- need an escape valve here
            while not success:
                try:
                    text = next_untranslated_text_in_category(cat, skip=skip)
                    assigned_ref = next_untranslated_ref_in_text(text)
                    skip += 1
                except InputError:
                    pass
                else:
                    success = 1
        '''
    else:
        # we don't know what this is
        generic_response["content"] = "<b>%s</b> isn't a known text or category.<br>But you can still contribute in other ways.</h3> <a href='/contribute'>Learn More.</a>" % (tref)
        return render(request,'static/generic.html', generic_response)

    # get the assigned text
    assigned = TextFamily(Ref(assigned_ref), context=0, commentary=False).contents()

    # Put a lock on this assignment
    user = request.user.id if request.user.is_authenticated else 0
    model.set_lock(assigned_ref, "en", "Sefaria Community Translation", user)

    # if the assigned text is actually empty, run this request again
    # but leave the new lock in place to skip over it
    if "he" not in assigned or not len(assigned["he"]):
        return translation_flow(request, tref)

    # get percentage and remaining counts
    # percent   = get_percent_available(assigned["book"])
    translated = StateNode(assigned["book"]).get_translated_count_by_unit(assigned["sectionNames"][-1])
    remaining = StateNode(assigned["book"]).get_untranslated_count_by_unit(assigned["sectionNames"][-1])
    percent    = 100 * translated / float(translated + remaining)


    return render(request,'translate_campaign.html',
                                    {"title": "Help Translate %s" % tref,
                                    "base_ref": tref,
                                    "assigned_ref": assigned_ref,
                                    "assigned_ref_url": model.Ref(assigned_ref).url(),
                                    "assigned_text": assigned["he"],
                                    "assigned_segment_name": assigned["sectionNames"][-1],
                                    "assigned": assigned,
                                    "translated": translated,
                                    "remaining": remaining,
                                    "percent": percent,
                                    "thanks": "thank" in request.GET,
                                    "random_param": "&skip={}".format(assigned["sections"][0]) if request.GET.get("random") else "",
                                    "next_text": next_text,
                                    "next_section": next_section,
                                    })


@ensure_csrf_cookie
@sanitize_get_params
def contest_splash(request, slug):
    """
    Splash page for contest.

    Example of adding a contest record to the DB:
    db.contests.save({
            "contest_start"    : datetime.strptime("3/5/14", "%m/%d/%y"),
            "contest_end"      : datetime.strptime("3/26/14", "%m/%d/%y"),
            "version"          : "Sefaria Community Translation",
            "ref_regex"        : "^Shulchan Arukh, Even HaEzer ",
            "assignment_url"   : "/translate/Shulchan_Arukh,_Even_HaEzer",
            "title"            : "Translate Shulchan Arukh, Even HaEzer",
            "slug"             : "shulchan-arukh-even-haezer"
    })
    """
    settings = db.contests.find_one({"slug": slug})
    if not settings:
        raise Http404

    settings["copy_template"] = "static/contest/%s.html" % settings["slug"]

    leaderboard_condition = make_leaderboard_condition( start     = settings["contest_start"],
                                                        end       = settings["contest_end"],
                                                        version   = settings["version"],
                                                        ref_regex = settings["ref_regex"])

    now = datetime.now()
    if now < settings["contest_start"]:
        settings["phase"] = "pre"
        settings["leaderboard"] = None
        settings["time_to_start"] = td_format(settings["contest_start"] - now)

    elif settings["contest_start"] < now < settings["contest_end"]:
        settings["phase"] = "active"
        settings["leaderboard_title"] = "Current Leaders"
        settings["leaderboard"] = make_leaderboard(leaderboard_condition)
        settings["time_to_end"] = td_format(settings["contest_end"] - now)

    elif settings["contest_end"] < now:
        settings["phase"] = "post"
        settings["leaderboard_title"] = "Contest Leaders (Unreviewed)"

        settings["leaderboard"] = make_leaderboard(leaderboard_condition)


    return render(request,"contest_splash.html",
                                settings)


@ensure_csrf_cookie
def metrics(request):
    """
    Metrics page. Shows graphs of core metrics.
    """
    metrics = db.metrics.find().sort("timestamp", 1)
    metrics_json = dumps(metrics)
    return render(request,'metrics.html',
                                {
                                    "metrics_json": metrics_json,
                                })


@ensure_csrf_cookie
def digitized_by_sefaria(request):
    """
    Metrics page. Shows graphs of core metrics.
    """
    texts = VersionSet({"digitizedBySefaria": True}, sort=[["title", 1]])
    return render(request,'static/digitized-by-sefaria.html',
                                {
                                    "texts": texts,
                                })


def parashat_hashavua_redirect(request):
    """ Redirects to this week's Parashah"""
    diaspora = request.GET.get("diaspora", "1")
    calendars = get_keyed_calendar_items()  # TODO Support israel / customs
    parashah = calendars["Parashat Hashavua"]
    return redirect(iri_to_uri("/" + parashah["url"]), permanent=False)


def daf_yomi_redirect(request):
    """ Redirects to today's Daf Yomi"""
    calendars = get_keyed_calendar_items()
    daf_yomi = calendars["Daf Yomi"]
    return redirect(iri_to_uri("/" + daf_yomi["url"]), permanent=False)


def random_ref(categories=None, titles=None):
    """
    Returns a valid random ref within the Sefaria library.
    """

    # refs = library.ref_list()
    # ref  = choice(refs)
    if categories is not None or titles is not None:
        if categories is None:
            categories = set()
        if titles is None:
            titles = set()
        all_indexes = [x for x in library.all_index_records() if x.title in titles or (x.get_primary_category() in categories)]
    else:
        all_indexes = library.all_index_records()
    # picking by text first biases towards short texts
    index = choice(all_indexes)
    try:
        ref = choice(index.all_segment_refs()).normal() # check for orphaned texts
        # ref = Ref(text).normal()
    except Exception:
        return random_ref()
    return ref


def random_redirect(request):
    """
    Redirect to a random text page.
    """
    response = redirect(iri_to_uri("/" + random_ref()), permanent=False)
    return response


def random_text_page(request):
    """
    Page for generating random texts.
    """
    return render(request,'random.html', {})


def random_text_api(request):
    """
    Return Texts API data for a random ref.
    """
    categories = set(request.GET.get('categories', '').split('|'))
    titles = set(request.GET.get('titles', '').split('|'))
    response = redirect(iri_to_uri("/api/texts/" + random_ref(categories, titles)) + "?commentary=0&context=0", permanent=False)
    return response


def random_by_topic_api(request):
    """
    Returns Texts API data for a random text taken from popular topic tags
    """
    from sefaria.helper.topic import get_random_topic, get_random_topic_source

    cb = request.GET.get("callback", None)
    random_topic = get_random_topic(good_to_promote=True)
    if random_topic is None:
        return random_by_topic_api(request)
    random_source = get_random_topic_source(random_topic)
    if random_source is None:
        return random_by_topic_api(request)
    tref = random_source.normal()
    url = random_source.url()
    resp = jsonResponse({"ref": tref, "topic": random_topic.contents(), "url": url}, callback=cb)
    resp['Content-Type'] = "application/json; charset=utf-8"
    return resp

@csrf_exempt
def dummy_search_api(request):
    # Thou shalt upgrade thine app or thou shalt not glean the results of search thou seeketh
    # this api is meant to information users of the old search.sefaria.org to upgrade their apps to get search to work again
    were_sorry = "We're sorry, but your version of the app is no longer compatible with our new search. We recommend you upgrade the Sefaria app to fully enjoy all it has to offer <br> עמכם הסליחה, אך גרסת האפליקציה הנמצאת במכשירכם איננה תואמת את מנוע החיפוש החדש. אנא עדכנו את אפליקצית ספריא להמשך שימוש בחיפוש"
    resp = jsonResponse({
        "took": 613,
        "timed_out": False,
        "_shards": {
            "total": 5,
            "successful": 5,
            "skipped": 0,
            "failed": 0
        },
        "hits": {
            "total": 1,
            "max_score": 1234,
            "hits": [
                {
                    "_index": "merged-c",
                    "_type": "text",
                    "_id": "yoyo [he]",
                    "_score": 1,
                    "_source": {
                        "titleVariants": ["Upgrade"],
                        "path": "Tanakh/Torah/Genesis",
                        "version_priority": 0,
                        "content": were_sorry,
                        "exact": were_sorry,
                        "naive_lemmatizer": were_sorry,
                        "comp_date": -1400,
                        "categories": ["Tanakh", "Torah"],
                        "lang": "he",
                        "pagesheetrank": 1,
                        "ref": "Genesis 1:1",
                        "heRef": "בראשית א:א",
                        "version": None,
                        "order":"A00000100220030"
                    },
                    "highlight": {
                        "content": [
                            were_sorry
                        ],
                        "exact": [
                            were_sorry
                        ],
                        "naive_lemmatizer": [
                            were_sorry
                        ]
                    }
                }
            ]
        },
        "aggregations": {
            "category": {
                "buckets": []
            }
        }
    })
    resp['Content-Type'] = "application/json; charset=utf-8"
    return resp


@csrf_exempt
def search_wrapper_api(request):
    if request.method == "POST":
        if "json" in request.POST:
            j = request.POST.get("json")  # using form-urlencoded
        else:
            j = request.body  # using content-type: application/json
        j = json.loads(j)
        es_client = Elasticsearch(SEARCH_ADMIN)
        search_obj = Search(using=es_client, index=j.get("type")).params(request_timeout=5)
        search_obj = get_query_obj(search_obj=search_obj, **{k: v for k, v in list(j.items())})
        response = search_obj.execute()
        if response.success():
            return jsonResponse(response.to_dict(), callback=request.GET.get("callback", None))
        return jsonResponse({"error": "Error with connection to Elasticsearch. Total shards: {}, Shards successful: {}, Timed out: {}".format(response._shards.total, response._shards.successful, response.timed_out)}, callback=request.GET.get("callback", None))
    return jsonResponse({"error": "Unsupported HTTP method."}, callback=request.GET.get("callback", None))


@ensure_csrf_cookie
def serve_static(request, page):
    """
    Serve a static page whose template matches the URL
    """
    return render(request,'static/%s.html' % page, {})


@ensure_csrf_cookie
def explore(request, topCat, bottomCat, book1, book2, lang=None):
    """
    Serve the explorer, with the provided deep linked books
    """
    books = []
    for book in [book1, book2]:
        if book:
            books.append(book)

    if not topCat and not bottomCat:
        topCat, bottomCat = "Tanakh", "Bavli"
        urlRoot = "/explore"
    else:
        urlRoot = "/explore-" + topCat + "-and-" + bottomCat

    (topCat, bottomCat) = [x.replace("-","") for x in (topCat, bottomCat)]

    categories = {
        "Tanakh": {
            "title": "Tanakh",
            "heTitle": 'התנ"ך',
            "shapeParam": "Tanakh",
            "linkCountParam": "Tanakh",
        },
        "Torah": {
            "title": "Torah",
            "heTitle": 'תורה',
            "shapeParam": "Tanakh/Torah",
            "linkCountParam": "Torah",
        },
        "Bavli": {
            "title": "Talmud",
            "heTitle": "התלמוד",
            "shapeParam": "Talmud/Bavli",
            "linkCountParam": "Bavli",
            "talmudAddressed": True,
        },
        "Yerushalmi": {
            "title": "Jerusalem Talmud",
            "heTitle": "התלמוד ירושלמי",
            "shapeParam": "Talmud/Yerushalmi",
            "linkCountParam": "Yerushalmi",
            "talmudAddressed": True,
        },
        "Mishnah": {
            "title": "Mishnah",
            "heTitle": "המשנה",
            "shapeParam": "Mishnah",
            "linkCountParam": "Mishnah",
        },
        "Tosefta": {
            "title": "Tosefta",
            "heTitle": "התוספתא",
            "shapeParam": "Tanaitic/Tosefta",
            "linkCountParam": "Tosefta",
        },
        "MidrashRabbah": {
            "title": "Midrash Rabbah",
            "heTitle": "מדרש רבה",
            "shapeParam": "Midrash/Aggadic Midrash/Midrash Rabbah",
            "linkCountParam": "Midrash Rabbah",
            "colorByBook": True,
        },
        "MishnehTorah": {
            "title": "Mishneh Torah",
            "heTitle": "משנה תורה",
            "shapeParam": "Halakhah/Mishneh Torah",
            "linkCountParam": "Mishneh Torah",
            "labelBySection": True,
        },
        "ShulchanArukh": {
            "title": "Shulchan Arukh",
            "heTitle": "השולחן ערוך",
            "shapeParam": "Halakhah/Shulchan Arukh",
            "linkCountParam": "Shulchan Arukh",
            "colorByBook": True,
        },
        "Zohar": {
            "title": "Zohar",
            "heTitle": "הזוהר",
            "shapeParam": "Zohar",
            "linkCountParam": "Zohar",
            "talmudAddressed": True,
        },
    }

    template_vars =  {
        "books": json.dumps(books),
        "categories": json.dumps(categories),
        "topCat": topCat,
        "bottomCat": bottomCat,
        "topCatTitle": categories[topCat]["heTitle"] if request.interfaceLang == "hebrew" else categories[topCat]["title"],
        "bottomCatTitle": categories[bottomCat]["heTitle"] if request.interfaceLang == "hebrew" else categories[bottomCat]["title"],
        "urlRoot": urlRoot,
    }
    if lang == "he": # Override language settings if 'he' is in URL
        request.contentLang = "hebrew"

    return render(request,'explore.html', template_vars)

@staff_member_required
def visualize_timeline(request):
    return render(request, 'timeline.html', {})


def person_page(request, name):
    person = Person().load({"key": name})

    if not person:
        raise Http404
    assert isinstance(person, Person)

    template_vars = person.contents()
    if request.interfaceLang == "hebrew":
        template_vars["name"] = person.primary_name("he")
        template_vars["bio"]= getattr(person, "heBio", _("Learn about %(name)s - works written, biographies, dates and more.") % {"name": person.primary_name("he")})
    else:
        template_vars["name"] = person.primary_name("en")
        template_vars["bio"]= getattr(person, "enBio", _("Learn about %(name)s - works written, biographies, dates and more.")  % {"name": person.primary_name("en")})

    template_vars["primary_name"] = {
        "en": person.primary_name("en"),
        "he": person.primary_name("he")
    }
    template_vars["secondary_names"] = {
        "en": person.secondary_names("en"),
        "he": person.secondary_names("he")
    }
    template_vars["time_period_name"] = {
        "en": person.mostAccurateTimePeriod().primary_name("en"),
        "he": person.mostAccurateTimePeriod().primary_name("he")
    }
    template_vars["time_period"] = {
        "en": person.mostAccurateTimePeriod().period_string("en"),
        "he": person.mostAccurateTimePeriod().period_string("he")
    }
    template_vars["relationships"] = person.get_grouped_relationships()
    template_vars["indexes"] = person.get_indexes()
    template_vars["post_talmudic"] = person.is_post_talmudic()
    template_vars["places"] = person.get_places()

    return render(request,'person.html', template_vars)


def person_index(request):

    eras = ["GN", "RI", "AH", "CO"]
    template_vars = {
        "eras": []
    }
    for era in eras:
        tp = TimePeriod().load({"symbol": era})
        template_vars["eras"].append(
            {
                "name_en": tp.primary_name("en"),
                "name_he": tp.primary_name("he"),
                "years_en": tp.period_string("en"),
                "years_he": tp.period_string("he"),
                "people": [p for p in PersonSet({"era": era}, sort=[('deathYear', 1)]) if p.has_indexes()]
            }
        )

    return render(request,'people.html', template_vars)


def talmud_person_index(request):
    gens = TimePeriodSet.get_generations()
    template_vars = {
        "gens": []
    }
    for gen in gens:
        people = gen.get_people_in_generation()
        template_vars["gens"].append({
            "name_en": gen.primary_name("en"),
            "name_he": gen.primary_name("he"),
            "years_en": gen.period_string("en"),
            "years_he": gen.period_string("he"),
            "people": [p for p in people]
        })
    return render(request,'talmud_people.html', template_vars)


def _get_sheet_tag_garden(tag):
    garden_key = "sheets.tagged.{}".format(tag)
    g = Garden().load({"key": garden_key})
    if not g:
        g = Garden({"key": garden_key, "title": "Sources from Sheets Tagged {}".format(tag), "heTitle": "מקורות מדפים מתויגים:" + " " + str(tag)})
        g.import_sheets_by_tag(tag)
        g.save()
    return g


def sheet_tag_garden_page(request, key):
    g = _get_sheet_tag_garden(key)
    return garden_page(request, g)


def sheet_tag_visual_garden_page(request, key):
    g = _get_sheet_tag_garden(key)
    return visual_garden_page(request, g)


def custom_visual_garden_page(request, key):
    g = Garden().load({"key": "sefaria.custom.{}".format(key)})
    if not g:
        raise Http404
    return visual_garden_page(request, g)


def _get_search_garden(q):
    garden_key = "search.query.{}".format(q)
    g = Garden().load({"key": garden_key})
    if not g:
        g = Garden({"key": garden_key, "title": "Search: {}".format(q), "heTitle": "חיפוש:" + " " + str(q)})
        g.import_search(q)
        g.save()
    return g


def search_query_visual_garden_page(request, q):
    g = _get_search_garden(q)
    return visual_garden_page(request, g)


def garden_page(request, g):
    template_vars = {
        'title': g.title,
        'heTitle': g.heTitle,
        'key': g.key,
        'stopCount': g.stopSet().count(),
        'stopsByTime': g.stopsByTime(),
        'stopsByPlace': g.stopsByPlace(),
        'stopsByAuthor': g.stopsByAuthor(),
        'stopsByTag': g.stopsByTag()
    }

    return render(request,'garden.html', template_vars)


def visual_garden_page(request, g):
    template_vars = {
        'title': g.title,
        'heTitle': g.heTitle,
        'subtitle': getattr(g, "subtitle", ""),
        'heSubtitle': getattr(g, "heSubtitle", ""),
        'key': g.key,
        'stopCount': g.stopSet().count(),
        'stops': json.dumps(g.stopData()),
        'places': g.placeSet().asGeoJson(as_string=True),
        'config': json.dumps(getattr(g, "config", {}))
    }

    return render(request,'visual_garden.html', template_vars)



@requires_csrf_token
def custom_server_error(request, template_name='500.html'):
    """
    500 error handler.

    Templates: `500.html`
    """
    t = get_template(template_name) # You need to create a 500.html template.
    return http.HttpResponseServerError(t.render({'request_path': request.path}, request))

def apple_app_site_association(request):
    teamID = "2626EW4BML"
    bundleID = "org.sefaria.sefariaApp"
    return jsonResponse({
        "applinks": {
            "apps": [],
            "details": [
                {
                    "appID": "{}.{}".format(teamID, bundleID),
                    "paths": ["*"]
                }
            ]
        }
    })

def application_health_api(request):
    """
    Defines the /healthz API endpoint which responds with
        200 if the appliation is ready for requests,
        500 if the application is not ready for requests
    """
    if library.is_initialized():
        return http.HttpResponse("Healthy", status="200")
    else:
        return http.HttpResponse("Unhealthy", status="500")

def application_health_api_nonlibrary(request):
    return http.HttpResponse("Healthy", status="200")

@login_required
def daf_roulette_redirect(request):
    return render(request,'static/dafroulette.html',
                             {
                              "rtc_server": RTC_SERVER,
                              "room_id": "",
                              "starting_ref": "todays-daf-yomi"
                              })

@login_required
def chevruta_redirect(request):
    room_id = request.GET.get("rid", None)
    starting_ref = request.GET.get("ref", "Genesis 1")

    return render(request,'static/dafroulette.html',
                             {
                              "rtc_server": RTC_SERVER,
                              "room_id": room_id,
                              "starting_ref": starting_ref
                              })<|MERGE_RESOLUTION|>--- conflicted
+++ resolved
@@ -202,11 +202,8 @@
             "versionFilter": versionFilter,
         }
         if filter and len(filter):
-<<<<<<< HEAD
-            if filter[0] in ("Sheets", "Notes", "About", "Versions", "Version Open", "WebPages", "Audio", "extended notes", "Topics"):
-=======
-            if filter[0] in ("Sheets", "Notes", "About", "Translations", "Translation Open", "WebPages", "extended notes", "Topics"):
->>>>>>> cb6210be
+
+            if filter[0] in ("Sheets", "Notes", "About", "Translations", "Translation Open", "WebPages", "Audio", "extended notes", "Topics"):
                 panel["connectionsMode"] = filter[0]
             else:
                 panel["connectionsMode"] = "TextList"
