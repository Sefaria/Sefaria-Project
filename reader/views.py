--- conflicted
+++ resolved
@@ -3073,13 +3073,11 @@
         "desc":           desc
     })
 
-<<<<<<< HEAD
-=======
+
 
 def topic_page_b(request, topic):
     return topic_page(request, topic, test_version="b")
 
->>>>>>> a7f61f2f
 @sanitize_get_params
 def topic_page(request, topic, test_version=None):
     """
