# -*- coding: utf-8 -*-
from datetime import datetime, timedelta
from elasticsearch_dsl import Search
from elasticsearch import Elasticsearch
from random import choice
import json
import urllib.request, urllib.parse, urllib.error
from bson.json_util import dumps
import socket
import bleach
from collections import OrderedDict
import pytz
from html import unescape
import redis
import os
import re
import uuid

from rest_framework.decorators import api_view, permission_classes
from rest_framework.permissions import IsAuthenticated
from django.template.loader import render_to_string
from django.shortcuts import render, redirect
from django.http import Http404, QueryDict
from django.contrib.auth.decorators import login_required
from django.contrib.admin.views.decorators import staff_member_required
from django.utils.encoding import iri_to_uri
from django.utils.translation import ugettext as _
from django.views.decorators.csrf import ensure_csrf_cookie, csrf_exempt, csrf_protect, requires_csrf_token
from django.contrib.auth.models import User
from django import http
from django.utils import timezone
from django.utils.html import strip_tags
from bson.objectid import ObjectId

from sefaria.model import *
from sefaria.google_storage_manager import GoogleStorageManager
from sefaria.model.user_profile import UserProfile, user_link, public_user_data, UserWrapper
from sefaria.model.collection import CollectionSet
from sefaria.model.webpage import get_webpages_for_ref
from sefaria.model.media import get_media_for_ref
from sefaria.model.schema import SheetLibraryNode
from sefaria.model.following import general_follow_recommendations
from sefaria.model.trend import user_stats_data, site_stats_data
from sefaria.client.wrapper import format_object_for_client, format_note_object_for_client, get_notes, get_links
from sefaria.client.util import jsonResponse
from sefaria.history import text_history, get_maximal_collapsed_activity, top_contributors, text_at_revision, record_version_deletion, record_index_deletion
from sefaria.sheets import get_sheets_for_ref, get_sheet_for_panel, annotate_user_links, trending_topics
from sefaria.utils.util import text_preview, short_to_long_lang_code, epoch_time
from sefaria.utils.hebrew import hebrew_term, has_hebrew
from sefaria.utils.calendars import get_all_calendar_items, get_todays_calendar_items, get_keyed_calendar_items, get_parasha, get_todays_parasha
from sefaria.settings import STATIC_URL, USE_VARNISH, USE_NODE, NODE_HOST, DOMAIN_LANGUAGES, MULTISERVER_ENABLED, MULTISERVER_REDIS_SERVER, \
    MULTISERVER_REDIS_PORT, MULTISERVER_REDIS_DB, DISABLE_AUTOCOMPLETER, ENABLE_LINKER
from sefaria.site.site_settings import SITE_SETTINGS
from sefaria.system.multiserver.coordinator import server_coordinator
from sefaria.system.decorators import catch_error_as_json, sanitize_get_params, json_response_decorator
from sefaria.system.exceptions import InputError, PartialRefInputError, BookNameError, NoVersionFoundError, DictionaryEntryNotFoundError
from sefaria.system.cache import django_cache
from sefaria.system.database import db
from sefaria.helper.search import get_query_obj
from sefaria.helper.crm.crm_mediator import CrmMediator
from sefaria.search import get_search_categories
from sefaria.helper.topic import get_topic, get_all_topics, get_topics_for_ref, get_topics_for_book, \
                                get_bulk_topics, recommend_topics, get_top_topic, get_random_topic, \
                                get_random_topic_source, edit_topic_source, \
                                update_order_of_topic_sources, delete_ref_topic_link, update_authors_place_and_time
from sefaria.helper.community_page import get_community_page_items
from sefaria.helper.file import get_resized_file
from sefaria.image_generator import make_img_http_response
import sefaria.tracker as tracker

from sefaria.settings import NODE_TIMEOUT, DEBUG
from sefaria.model.category import TocCollectionNode
from sefaria.model.abstract import SluggedAbstractMongoRecord
from sefaria.utils.calendars import parashat_hashavua_and_haftara
import sefaria.model.story as sefaria_story
from PIL import Image
from io import BytesIO
from sefaria.utils.user import delete_user_account
from django.core.mail import EmailMultiAlternatives
from babel import Locale
from sefaria.helper.topic import update_topic, update_topic_titles
from sefaria.helper.category import update_order_of_category_children, check_term

if USE_VARNISH:
    from sefaria.system.varnish.wrapper import invalidate_ref, invalidate_linked

import structlog
logger = structlog.get_logger(__name__)

#    #    #
# Initialized cache library objects that depend on sefaria.model being completely loaded.
logger.info("Initializing library objects.")
logger.info("Initializing TOC Tree")
library.get_toc_tree()

logger.info("Initializing Shared Cache")
library.init_shared_cache()

if not DISABLE_AUTOCOMPLETER:
    logger.info("Initializing Full Auto Completer")
    library.build_full_auto_completer()

    logger.info("Initializing Ref Auto Completer")
    library.build_ref_auto_completer()

    logger.info("Initializing Lexicon Auto Completers")
    library.build_lexicon_auto_completers()

    logger.info("Initializing Cross Lexicon Auto Completer")
    library.build_cross_lexicon_auto_completer()

    logger.info("Initializing Topic Auto Completer")
    library.build_topic_auto_completer()

if ENABLE_LINKER:
    logger.info("Initializing Linker")
    library.build_ref_resolver()

if server_coordinator:
    server_coordinator.connect()
#    #    #


def render_template(request, template_name='base.html', app_props=None, template_context=None, content_type=None, status=None, using=None):
    """
    This is a general purpose custom function that serves to render all the templates in the project and provide a central point for all similar processing.
    It can take props that are meant for the Node render of ReaderApp (and will properly combine them with base_props() and serialize
    It also takes care of adding these props to the template context
    If needed (i.e. currently, if props are passed in) it will also attempt to call render_react_component so it doesnt have to be called by the view itself.
    :param request: the request object
    :param template_name: the template name to pass to render (defaults to base.html)
    :param app_props: props to pass to ReaderApp, either via node or the template for client side
    :param template_context: regular template context for the django template
    :param content_type: param from Django's render, if needed
    :param status: param from Django's render, if needed
    :param using: param from Django's render, if needed
    :return:
    """
    app_props = app_props if app_props else {}
    template_context = template_context if template_context else {}
    props = base_props(request)
    props.update(app_props)
    propsJSON = json.dumps(props, ensure_ascii=False)
    template_context["propsJSON"] = propsJSON
    if app_props: # We are rendering the ReaderApp in Node, otherwise its jsut a Django template view with ReaderApp set to headerMode
        html = render_react_component("ReaderApp", propsJSON)
        template_context["html"] = html
    return render(request, template_name=template_name, context=template_context, content_type=content_type, status=status, using=using)


def render_react_component(component, props):
    """
    Asks the Node Server to render `component` with `props`.
    `props` may either be JSON (to save reencoding) or a dictionary.
    Returns HTML.
    """
    if not USE_NODE:
        return render_to_string("elements/loading.html", context={"SITE_SETTINGS": SITE_SETTINGS})

    propsJSON = json.dumps(props, ensure_ascii=False) if isinstance(props, dict) else props
    cache_key = "todo" # zlib.compress(propsJSON)
    url = NODE_HOST + "/" + component + "/" + cache_key

    encoded_args = urllib.parse.urlencode({
        "propsJSON": propsJSON,
    }).encode("utf-8")
    try:
        req = urllib.request.Request(url)
        response = urllib.request.urlopen(req, encoded_args, NODE_TIMEOUT)
        html = response.read().decode("utf-8")
        return html
    except Exception as e:
        # Catch timeouts, however they may come.
        if isinstance(e, socket.timeout) or (hasattr(e, "reason") and isinstance(e.reason, socket.timeout)):
            props = json.loads(props) if isinstance(props, str) else props
            logger.warning("Node timeout: {} / {} / {} / {}\n".format(
                    props.get("initialPath"),
                    "MultiPanel" if props.get("multiPanel", True) else "Mobile",
                    "Logged In" if props.get("loggedIn", False) else "Logged Out",
                    props.get("interfaceLang")
            ))
            return render_to_string("elements/loading.html", context={"SITE_SETTINGS": SITE_SETTINGS})
        else:
            # If anything else goes wrong with Node, just fall back to client-side rendering
            logger.warning("Node error: Fell back to client-side rendering.")
            return render_to_string("elements/loading.html", context={"SITE_SETTINGS": SITE_SETTINGS})


def base_props(request):
    """
    Returns a dictionary of props that all App pages get based on the request
    AND are able to be sent over the wire to the Node SSR server.
    """
    if hasattr(request, "init_shared_cache"):
        logger.warning("Shared cache disappeared while application was running")
        library.init_shared_cache(rebuild=True)

    if request.user.is_authenticated:
        profile = UserProfile(user_obj=request.user)
        user_data = {
            "_uid": request.user.id,
            "_email": request.user.email,
            "_uses_new_editor": getattr(profile, "uses_new_editor", False),
            "slug": profile.slug if profile else "",
            "is_moderator": request.user.is_staff,
            "is_editor": UserWrapper(user_obj=request.user).has_permission_group("Editors"),
            "is_sustainer": profile.is_sustainer,
            "full_name": profile.full_name,
            "profile_pic_url": profile.profile_pic_url,
            "is_history_enabled": profile.settings.get("reading_history", True),
            "translationLanguagePreference": request.translation_language_preference,
            "versionPrefsByCorpus": request.version_preferences_by_corpus,
            "following": profile.followees.uids,
            "blocking": profile.blockees.uids,
            "calendars": get_todays_calendar_items(**_get_user_calendar_params(request)),
            "notificationCount": profile.unread_notification_count(),
            "notifications": profile.recent_notifications().client_contents(),
            "saved": {"loaded": False, "items": profile.get_history(saved=True, secondary=False, serialized=True, annotate=False)}, # saved is initially loaded without text annotations so it can quickly immediately mark any texts/sheets as saved, but marks as `loaded: false` so the full annotated data will be requested if the user visits the saved/history page
            "last_place": profile.get_history(last_place=True, secondary=False, sheets=False, serialized=True)
        }
    else:
        user_data = {
            "_uid": None,
            "_email": "",
            "slug": "",
            "is_moderator": False,
            "is_editor": False,
            "is_sustainer": False,
            "full_name": "",
            "profile_pic_url": "",
            "is_history_enabled": True,
            "translationLanguagePreference": request.translation_language_preference,
            "versionPrefsByCorpus": request.version_preferences_by_corpus,
            "following": [],
            "blocking": [],
            "calendars": get_todays_calendar_items(**_get_user_calendar_params(request)),
            "notificationCount": 0,
            "notifications": [],
            "saved": {"loaded": False, "items": []},
            "last_place": []
        }
    user_data.update({
        "last_cached": library.get_last_cached_time(),
        "multiPanel":  not request.user_agent.is_mobile and not "mobile" in request.GET,
        "initialPath": request.get_full_path(),
        "interfaceLang": request.interfaceLang,
        "translation_language_preference_suggestion": request.translation_language_preference_suggestion,
        "initialSettings": {
            "language":          getattr(request, "contentLang", "english"),
            "layoutDefault":     request.COOKIES.get("layoutDefault", "segmented"),
            "layoutTalmud":      request.COOKIES.get("layoutTalmud", "continuous"),
            "layoutTanakh":      request.COOKIES.get("layoutTanakh", "segmented"),
            "aliyotTorah":       request.COOKIES.get("aliyotTorah", "aliyotOff"),
            "vowels":            request.COOKIES.get("vowels", "all"),
            "punctuationTalmud": request.COOKIES.get("punctuationTalmud", "punctuationOn"),
            "biLayout":          request.COOKIES.get("biLayout", "stacked"),
            "color":             request.COOKIES.get("color", "light"),
            "fontSize":          request.COOKIES.get("fontSize", 62.5),
        },
        "trendingTopics": trending_topics(days=7, ntags=5),
        "_siteSettings": SITE_SETTINGS,
        "_debug": DEBUG
    })
    return user_data


def user_credentials(request):
    if request.user.is_authenticated:
        return {"user_type": "session", "user_id": request.user.id}
    else:
        req_key = request.POST.get("apikey", None)
        header_key = request.META.get("HTTP_X_API_KEY", None) #request.META["HTTP_AUTHORIZATION"]?
        key = req_key if req_key else header_key
        if not key:
            return {"user_type": "session", "user_id": None, "error": "You must be logged in or use an API key to add, edit or delete links."}
        apikey = db.apikeys.find_one({"key": key})
        if not apikey:
            return {"user_type": "API", "user_id": None, "error": "Unrecognized API key."}
        #user = User.objects.get(id=apikey["uid"])
        return {"user_type": "API", "user_id": apikey["uid"]}


@ensure_csrf_cookie
def catchall(request, tref, sheet=None):
    """
    Handle any URL not explicitly covers in urls.py.
    Catches text refs for text content and text titles for text table of contents.
    """
    def reader_redirect(uref):
        # Redirect to standard URLs
        url = "/" + uref

        response = redirect(iri_to_uri(url), permanent=True)
        params = request.GET.urlencode()
        response['Location'] += "?%s" % params if params else ""
        return response

    if sheet is None:
        try:
            oref = Ref.instantiate_ref_with_legacy_parse_fallback(tref)
        except InputError:
            raise Http404

        uref = oref.url()
        if uref and tref != uref:
            return reader_redirect(uref)

        return text_panels(request, ref=tref)

    return text_panels(request, ref=tref, sheet=sheet)


@ensure_csrf_cookie
def old_versions_redirect(request, tref, lang, version):
    url = "/{}?v{}={}".format(tref, lang, version)
    response = redirect(iri_to_uri(url), permanent=True)
    params = request.GET.urlencode()
    response['Location'] += "&{}".format(params) if params else ""
    return response

def get_connections_mode(filter):
    # List of sidebar modes that can function inside a URL parameter to open the sidebar in that state.
    sidebarModes = ("Sheets", "Notes", "About", "AboutSheet", "Navigation", "Translations", "Translation Open","WebPages", "extended notes", "Topics", "Torah Readings", "manuscripts", "Lexicon", "SidebarSearch")
    if filter[0] in sidebarModes:
        return filter[0], True
    elif filter[0].endswith(" ConnectionsList"):
        return "ConnectionsList", False
    elif filter[0].startswith("WebPage:"):
        return "WebPagesList", False
    else:
        return "TextList", False

def make_panel_dict(oref, versionEn, versionHe, filter, versionFilter, mode, **kwargs):
    """
    Returns a dictionary corresponding to the React panel state,
    additionally setting `text` field with textual content.
    """
    if oref.is_book_level():
        index_details = library.get_index(oref.normal()).contents(with_content_counts=True)
        index_details["relatedTopics"] = get_topics_for_book(oref.normal(), annotate=True)
        if kwargs.get('extended notes', 0) and (versionEn is not None or versionHe is not None):
            currVersions = {"en": versionEn, "he": versionHe}
            if versionEn is not None and versionHe is not None:
                curr_lang = kwargs.get("panelDisplayLanguage", "en")
                for key in list(currVersions.keys()):
                    if key == curr_lang:
                        continue
                    else:
                        currVersions[key] = None
            panel = {
                "menuOpen": "extended notes",
                "mode": "Menu",
                "bookRef": oref.normal(),
                "indexDetails": index_details,
                "currVersions": currVersions
            }
        else:
            panel = {
                "menuOpen": "book toc",
                "mode": "Menu",
                "bookRef": oref.normal(),
                "indexDetails": index_details,
                "versions": oref.version_list()
            }
    else:
        section_ref = oref.first_available_section_ref()
        oref = section_ref if section_ref else oref
        panel = {
            "mode": mode,
            "ref": oref.normal(),
            "refs": [oref.normal()] if not oref.is_spanning() else [r.normal() for r in oref.split_spanning_ref()],
            "currVersions": {
                "en": versionEn,
                "he": versionHe,
            },
            "filter": filter,
            "versionFilter": versionFilter,
        }
        if filter is not None:
            panel["highlightedRefs"] = kwargs.get("highlightedRefs", None)
            panel["showHighlight"] = kwargs.get('showHighlight', None)
            if len(filter):
                panel["connectionsMode"], delete_filter = get_connections_mode(filter)
                if panel["connectionsMode"] == "ConnectionsList":
                    panel['filter'] = [x.replace(" ConnectionsList", "") for x in panel['filter']]
                    if len(panel['filter']) == 1:
                        panel['connectionsCategory'] = panel['filter'][0]
                if panel['connectionsMode'] == "WebPagesList":
                    panel['webPagesFilter'] = [x.replace("WebPage:", "") for x in panel['filter']][0]
                if delete_filter:
                    del panel['filter']
        settings_override = {}
        panelDisplayLanguage = kwargs.get("connectionsPanelDisplayLanguage", None) if mode == "Connections" else kwargs.get("panelDisplayLanguage", None)
        aliyotOverride = kwargs.get("aliyotOverride")
        panel["selectedWords"] = kwargs.get("selectedWords", None)
        panel["sidebarSearchQuery"] = kwargs.get("sidebarSearchQuery", None)
        panel["selectedNamedEntity"] = kwargs.get("selectedNamedEntity", None)
        panel["selectedNamedEntityText"] = kwargs.get("selectedNamedEntityText", None)
        if panelDisplayLanguage:
            settings_override.update({"language" : short_to_long_lang_code(panelDisplayLanguage)})
        if aliyotOverride:
            settings_override.update({"aliyotTorah": aliyotOverride})
        if settings_override:
            panel["settings"] = settings_override
        if mode != "Connections" and oref != None:
            try:
                text_family = TextFamily(oref, version=panel["currVersions"]["en"], lang="en", version2=panel["currVersions"]["he"], lang2="he", commentary=False,
                                  context=True, pad=True, alts=True, wrapLinks=False, translationLanguagePreference=kwargs.get("translationLanguagePreference", None)).contents()
            except NoVersionFoundError:
                text_family = {}
            text_family["updateFromAPI"] = True
            text_family["next"] = oref.next_section_ref().normal() if oref.next_section_ref() else None
            text_family["prev"] = oref.prev_section_ref().normal() if oref.prev_section_ref() else None
            panel["text"] = text_family

            if oref.index.categories == ["Tanakh", "Torah"]:
                panel["indexDetails"] = oref.index.contents() # Included for Torah Parashah titles rendered in text

            if oref.is_segment_level() or oref.is_range(): # we don't want to highlight "Genesis 3" but we do want "Genesis 3:4" and "Genesis 3-5"
                panel["highlightedRefs"] = [subref.normal() for subref in oref.range_list()]

    return panel


def make_search_panel_dict(get_dict, i, **kwargs):
    search_params = get_search_params(get_dict, i)
    # TODO hard to pass search params related to textSearchState and sheetSearchState as those are JS objects
    # TODO this is not such a pressing issue though
    panel = {
        "menuOpen": "search",
        "searchQuery": search_params["query"],
        "searchTab": search_params["tab"],
    }
    panelDisplayLanguage = kwargs.get("panelDisplayLanguage")
    if panelDisplayLanguage:
        panel["settings"] = {"language": short_to_long_lang_code(panelDisplayLanguage)}

    return panel


def make_sheet_panel_dict(sheet_id, filter, **kwargs):
    highlighted_node = None
    if "." in sheet_id:
        highlighted_node = int(sheet_id.split(".")[1])
        sheet_id = int(sheet_id.split(".")[0])
    sheet_id = int(sheet_id)

    db.sheets.update({"id": sheet_id}, {"$inc": {"views": 1}})
    sheet = get_sheet_for_panel(sheet_id)
    if "error" in sheet and sheet["error"] != "Sheet updated.":
        raise Http404
    sheet["ownerProfileUrl"] = public_user_data(sheet["owner"])["profileUrl"]

    if "assigner_id" in sheet:
        asignerData = public_user_data(sheet["assigner_id"])
        sheet["assignerName"] = asignerData["name"]
        sheet["assignerProfileUrl"] = asignerData["profileUrl"]
    if "viaOwner" in sheet:
        viaOwnerData = public_user_data(sheet["viaOwner"])
        sheet["viaOwnerName"] = viaOwnerData["name"]
        sheet["viaOwnerProfileUrl"] = viaOwnerData["profileUrl"]

    sheet["sources"] = annotate_user_links(sheet["sources"])
    panel = {
        "sheetID": sheet_id,
        "mode": "Sheet",
        "sheet": sheet,
        "highlightedNode": highlighted_node
    }

    ref = None
    if highlighted_node:
        ref = next((element["ref"] for element in sheet["sources"] if element.get("ref") and element["node"] == int(highlighted_node)), 'Sheet '+ str(sheet_id) + '.' + str(highlighted_node))

    panelDisplayLanguage = kwargs.get("panelDisplayLanguage")
    if panelDisplayLanguage:
        panel["settings"] = {"language": short_to_long_lang_code(panelDisplayLanguage)}

    referer = kwargs.get("referer")
    if referer == "/sheets/new":
        panel["sheet"]["editor"] = True

    panels = []
    panels.append(panel)

    if filter is not None and ref is not None:
        panels += [make_panel_dict(Ref(ref), None, None, filter, None, "Connections", **kwargs)]
        return panels
    else:
        return panels


def make_panel_dicts(oref, versionEn, versionHe, filter, versionFilter, multi_panel, **kwargs):
    """
    Returns an array of panel dictionaries.
    Depending on whether `multi_panel` is True, connections set in `filter` are displayed in either 1 or 2 panels.
    """
    panels = []
    # filter may have value [], meaning "all".  Therefore we test filter with "is not None".
    if filter is not None and multi_panel:
        panels += [make_panel_dict(oref, versionEn, versionHe, filter, versionFilter, "Text", **kwargs)]
        panels += [make_panel_dict(oref, versionEn, versionHe, filter, versionFilter, "Connections", **kwargs)]
    elif filter is not None and not multi_panel:
        panels += [make_panel_dict(oref, versionEn, versionHe, filter, versionFilter, "TextAndConnections", **kwargs)]
    else:
        panels += [make_panel_dict(oref, versionEn, versionHe, filter, versionFilter, "Text", **kwargs)]

    return panels


@sanitize_get_params
def text_panels(request, ref, version=None, lang=None, sheet=None):
    """
    Handles views of ReaderApp that involve texts, connections, and text table of contents in panels.
    """
    if sheet == None:
        try:
            primary_ref = oref = Ref(ref)
            if primary_ref.book == "Sheet":
                sheet = True
                ref = '.'.join(map(str, primary_ref.sections))
        except InputError:
            raise Http404

    panels = []
    multi_panel = not request.user_agent.is_mobile and not "mobile" in request.GET
    # Handle first panel which has a different signature in params
    versionEn = request.GET.get("ven", None)
    if versionEn:
        versionEn = versionEn.replace("_", " ")
    versionHe = request.GET.get("vhe", None)
    if versionHe:
        versionHe = versionHe.replace("_", " ")

    filter = request.GET.get("with").replace("_", " ").split("+") if request.GET.get("with") else None
    filter = [] if filter == ["all"] else filter

    noindex = False

    if sheet == None:
        versionFilter = [request.GET.get("vside").replace("_", " ")] if request.GET.get("vside") else []

        if versionEn and not Version().load({"versionTitle": versionEn, "language": "en"}):
            raise Http404
        if versionHe and not Version().load({"versionTitle": versionHe, "language": "he"}):
            raise Http404
        versionEn, versionHe = override_version_with_preference(oref, request, versionEn, versionHe)

        kwargs = {
            "panelDisplayLanguage": request.GET.get("lang", request.contentLang),
            'extended notes': int(request.GET.get("notes", 0)),
            "translationLanguagePreference": request.translation_language_preference,
        }
        if filter is not None:
            lang1 = kwargs["panelDisplayLanguage"]
            lang2 = request.GET.get("lang2", None)
            if lang2:
                kwargs["connectionsPanelDisplayLanguage"] = lang2 if lang2 in ["en", "he"] else lang1 if lang1 in ["en", "he"] else request.interfaceLang[0:2]
            kwargs["highlightedRefs"] = [oref.normal()]
            kwargs["showHighlight"] = True
        if request.GET.get("aliyot", None):
            kwargs["aliyotOverride"] = "aliyotOn" if int(request.GET.get("aliyot")) == 1 else "aliyotOff"
        kwargs["selectedWords"] = request.GET.get("lookup", None)
        kwargs["sidebarSearchQuery"] = request.GET.get("sbsq", None)
        kwargs["selectedNamedEntity"] = request.GET.get("namedEntity", None)
        kwargs["selectedNamedEntityText"] = request.GET.get("namedEntityText", None)
        panels += make_panel_dicts(oref, versionEn, versionHe, filter, versionFilter, multi_panel, **kwargs)

    elif sheet == True:
        panels += make_sheet_panel_dict(ref, filter, **{"panelDisplayLanguage": request.GET.get("lang",request.contentLang), "referer": request.path})

    # Handle any panels after 1 which are identified with params like `p2`, `v2`, `l2`.
    i = 2
    while True:
        ref = request.GET.get("p{}".format(i))

        if not ref:
            break
        if ref == "search":
            panelDisplayLanguage = request.GET.get("lang{}".format(i), request.contentLang)
            panels += [make_search_panel_dict(request.GET, i, **{"panelDisplayLanguage": panelDisplayLanguage})]

        elif ref == "sheet":
            sheet_id = request.GET.get("s{}".format(i))
            panelDisplayLanguage = request.GET.get("lang", request.contentLang)
            panels += make_sheet_panel_dict(sheet_id, None, **{"panelDisplayLanguage": panelDisplayLanguage})

        else:
            try:
                oref = Ref(ref)
            except InputError:
                i += 1
                continue  # Stop processing all panels?
                # raise Http404

            versionEn  = request.GET.get("ven{}".format(i)).replace("_", " ") if request.GET.get("ven{}".format(i)) else None
            versionHe  = request.GET.get("vhe{}".format(i)).replace("_", " ") if request.GET.get("vhe{}".format(i)) else None
            if not versionEn and not versionHe:
                # potential link using old version format
                language = request.GET.get("l{}".format(i))
                if language == "en":
                    versionEn = request.GET.get("v{}".format(i)).replace("_", " ") if request.GET.get("v{}".format(i)) else None
                else: # he
                    versionHe = request.GET.get("v{}".format(i)).replace("_", " ") if request.GET.get("v{}".format(i)) else None
            versionEn, versionHe = override_version_with_preference(oref, request, versionEn, versionHe)
            filter   = request.GET.get("w{}".format(i)).replace("_", " ").split("+") if request.GET.get("w{}".format(i)) else None
            filter   = [] if filter == ["all"] else filter
            versionFilter = [request.GET.get("vside").replace("_", " ")] if request.GET.get("vside") else []
            kwargs = {
                "panelDisplayLanguage": request.GET.get("lang{}".format(i), request.contentLang),
                'extended notes': int(request.GET.get("notes{}".format(i), 0)),
                "translationLanguagePreference": request.translation_language_preference,
            }
            if request.GET.get("aliyot{}".format(i), None):
                kwargs["aliyotOverride"] = "aliyotOn" if int(request.GET.get("aliyot{}".format(i))) == 1 else "aliyotOff"
            kwargs["selectedWords"] = request.GET.get(f"lookup{i}", None)
            kwargs["sidebarSearchQuery"] = request.GET.get(f"sbsq{i}", None)
            kwargs["selectedNamedEntity"] = request.GET.get(f"namedEntity{i}", None)
            kwargs["selectedNamedEntityText"] = request.GET.get(f"namedEntityText{i}", None)
            if (versionEn and not Version().load({"versionTitle": versionEn, "language": "en"})) or \
                (versionHe and not Version().load({"versionTitle": versionHe, "language": "he"})):
                i += 1
                continue  # Stop processing all panels?
                # raise Http404

            panels += make_panel_dicts(oref, versionEn, versionHe, filter, versionFilter, multi_panel, **kwargs)
        i += 1

    props = {
        "headerMode":                     False,
        "initialPanels":                  panels,
        "initialTab":                     request.GET.get("tab", None),
        "initialPanelCap":                len(panels),
        "initialQuery":                   None,
        "initialNavigationCategories":    None,
        "initialNavigationTopicCategory": None,
        "initialNavigationTopicTitle":    None,
    }
    if sheet == None:
        title = primary_ref.he_normal() if request.interfaceLang == "hebrew" else primary_ref.normal()
        breadcrumb = ld_cat_crumbs(request, oref=primary_ref)

        if primary_ref.is_book_level():
            if request.interfaceLang == "hebrew":
                desc = getattr(primary_ref.index, 'heDesc', "")
                book = primary_ref.he_normal()
            else:
                desc = getattr(primary_ref.index, 'enDesc', "")
                book = primary_ref.normal()
            read = _("Read the text of %(book)s online with commentaries and connections.") % {'book': book}
            desc = desc + " " + read if desc else read

        else:
            segmentIndex = primary_ref.sections[-1] - 1 if primary_ref.is_segment_level() else 0
            try:
                enText = _reduce_ranged_ref_text_to_first_section(panels[0]["text"].get("text", []))
                heText = _reduce_ranged_ref_text_to_first_section(panels[0]["text"].get("he", []))
                enDesc = enText[segmentIndex] if segmentIndex < len(enText) else "" # get english text for section if it exists
                heDesc = heText[segmentIndex] if segmentIndex < len(heText) else "" # get hebrew text for section if it exists
                if request.interfaceLang == "hebrew":
                    desc = heDesc or enDesc # if no hebrew, fall back on hebrew
                else:
                    desc = enDesc or heDesc  # if no english, fall back on hebrew

                desc = bleach.clean(desc, strip=True, tags=())
                desc = desc[:160].rsplit(' ', 1)[0] + "..."  # truncate as close to 160 characters as possible while maintaining whole word. Append ellipses.

            except (IndexError, KeyError):
                desc = _("Explore 3,000 years of Jewish texts in Hebrew and English translation.")

    else:
        sheet = panels[0].get("sheet",{})
        sheet["title"] = unescape(sheet["title"])
        title = strip_tags(sheet["title"]) + " | " + _("Sefaria")
        breadcrumb = sheet_crumbs(request, sheet)
        desc = unescape(sheet.get("summary", _("A source sheet created with Sefaria's Source Sheet Builder")))
        noindex = sheet.get("noindex", False) or sheet["status"] != "public"

    if len(panels) > 0 and panels[0].get("refs") == [] and panels[0].get("mode") == "Text":
        logger.debug("Mangled panel state: {}".format(panels), stack_info=True)
    return render_template(request, 'base.html', props, {
        "title":          title,
        "desc":           desc,
        "canonical_url":  canonical_url(request),
        "ldBreadcrumbs":  breadcrumb,
        "noindex":        noindex,
    })


def _reduce_ranged_ref_text_to_first_section(text_list):
    """
    given jagged-array-like list, return only first section
    :param text_list: list
    :return: returns list of text representing first section
    """
    if len(text_list) == 0:
        return text_list
    while not isinstance(text_list[0], str):
        text_list = text_list[0]
    return text_list


@sanitize_get_params
def texts_category_list(request, cats):
    """
    List of texts in a category.
    """
    if "Tanach" in cats:
        cats = cats.replace("Tanach", "Tanakh")
        return redirect("/texts/%s" % cats)

    if cats == "recent":
        title = _("Recently Viewed")
        desc  = _("Texts that you've recently viewed on Sefaria.")
    else:
        cats = cats.split("/")
        tocObject = library.get_toc_tree().lookup(cats)
        if len(cats) == 0 or tocObject is None:
            return texts_list(request)
        cat_string = ", ".join(cats) if request.interfaceLang == "english" else ", ".join([hebrew_term(cat) for cat in cats])
        catDesc = getattr(tocObject, "enDesc", '') if request.interfaceLang == "english" else getattr(tocObject, "heDesc", '')
        catShortDesc = getattr(tocObject, "enShortDesc", '') if request.interfaceLang == "english" else getattr(tocObject, "heShortDesc", '')
        catDefaultDesc = _("Read %(categories)s texts online with commentaries and connections.") % {'categories': cat_string}
        title = cat_string + _(" | Sefaria")
        desc  = catDesc if len(catDesc) else catShortDesc if len(catShortDesc) else catDefaultDesc

    props = {
        "initialMenu": "navigation",
        "initialNavigationCategories": cats,
    }
    return render_template(request, 'base.html', props, {
        "title":            title,
        "desc":             desc,
        "canonical_url":    canonical_url(request),
        "ldBreadcrumbs":    ld_cat_crumbs(request, cats)
    })


@sanitize_get_params
def topics_category_page(request, topicCategory):
    """
    List of topics in a category.
    """
    topic_obj = Topic.init(topicCategory)
    if not topic_obj:
        raise Http404
    props={
        "initialMenu": "topics",
        "initialNavigationTopicCategory": topicCategory,
        "initialNavigationTopicTitle": {
            "en": topic_obj.get_primary_title('en'),
            "he": topic_obj.get_primary_title('he')
        }
    }

    short_lang = 'en' if request.interfaceLang == 'english' else 'he'
    title = topic_obj.get_primary_title(short_lang) + " | " + _("Texts & Source Sheets from Torah, Talmud and Sefaria's library of Jewish sources.")
    desc = _("Jewish texts and source sheets about %(topic)s from Torah, Talmud and other sources in Sefaria's library.") % {'topic': topic_obj.get_primary_title(short_lang)}

    return render_template(request, 'base.html', props, {
        "title": title,
        "desc":  desc,
    })


def all_topics_page(request, letter):
    """
    Page listing all topics alphabetically.
    """
    props={
        "initialMenu": "allTopics",
        "initialNavigationTopicLetter": letter,
    }
    return render_template(request, 'base.html', props, {
        "title": _("Explore Jewish Texts by Topic"),
        "desc":  _("Explore Jewish texts related to traditional and contemporary topics, coming from Torah, Talmud, and more."),
    })


def get_search_params(get_dict, i=None):
    def get_param(param, i=None):
        return "{}{}".format(param, "" if i is None else i)

    def get_filters(prefix, filter_type):
        return [urllib.parse.unquote(f) for f in get_dict.get(get_param(prefix+filter_type+"Filters", i)).split("|")] if get_dict.get(get_param(prefix+filter_type+"Filters", i), "") else []

    sheet_filters_types = ("collections", "topics_en", "topics_he")
    sheet_filters = []
    sheet_agg_types = []
    for filter_type in sheet_filters_types:
        filters = get_filters("s", filter_type)
        sheet_filters += filters
        sheet_agg_types += [filter_type] * len(filters)
    text_filters = get_filters("t", "path")

    return {
        "query": urllib.parse.unquote(get_dict.get(get_param("q", i), "")),
        "tab": urllib.parse.unquote(get_dict.get(get_param("tab", i), "text")),
        "textField": ("naive_lemmatizer" if get_dict.get(get_param("tvar", i)) == "1" else "exact") if get_dict.get(get_param("tvar", i)) else "",
        "textSort": get_dict.get(get_param("tsort", i), None),
        "textFilters": text_filters,
        "textFilterAggTypes": [None for _ in text_filters],  # currently unused. just needs to be equal len as text_filters
        "sheetSort": get_dict.get(get_param("ssort", i), None),
        "sheetFilters": sheet_filters,
        "sheetFilterAggTypes": sheet_agg_types,
    }


def get_version_preferences_from_dict(oref, version_preferences_by_corpus):
    corpus = oref.index.get_primary_corpus()
    vpref_dict = version_preferences_by_corpus.get(corpus, None)
    if vpref_dict is None:
        return None
    return vpref_dict


def override_version_with_preference(oref, request, versionEn, versionHe):
    vpref_dict = get_version_preferences_from_dict(oref, request.version_preferences_by_corpus)
    if vpref_dict is None:
        return versionEn, versionHe
    for lang, vtitle in vpref_dict.items():
        if Version().load({"versionTitle": vtitle, "language": lang, "title": oref.index.title}):
            # vpref exists and the version exists for this text
            if lang == "en" and not versionEn:
                versionEn = vtitle
            elif lang == "he" and not versionHe:
                versionHe = vtitle
    return versionEn, versionHe


@ensure_csrf_cookie
@sanitize_get_params
def search(request):
    """
    Search or Search Results page.
    """
    search_params = get_search_params(request.GET)

    props={
        "initialMenu": "search",
        "initialQuery": search_params["query"],
        "initialSearchTab": search_params["tab"],
        "initialTextSearchFilters": search_params["textFilters"],
        "initialTextSearchFilterAggTypes": search_params["textFilterAggTypes"],
        "initialTextSearchField": search_params["textField"],
        "initialTextSearchSortType": search_params["textSort"],
        "initialSheetSearchFilters": search_params["sheetFilters"],
        "initialSheetSearchFilterAggTypes": search_params["sheetFilterAggTypes"],
        "initialSheetSearchSortType": search_params["sheetSort"]
    }
    return render_template(request,'base.html', props, {
        "title":     (search_params["query"] + " | " if search_params["query"] else "") + _("Sefaria Search"),
        "desc":      _("Search 3,000 years of Jewish texts in Hebrew and English translation."),
        "noindex": True
    })


@login_required
def enable_new_editor(request):
    profile = UserProfile(id=request.user.id)
    profile.update({"uses_new_editor": True, "show_editor_toggle": True})
    profile.save()
    return redirect(f"/profile/{profile.slug}")

@login_required
def disable_new_editor(request):
    profile = UserProfile(id=request.user.id)
    profile.update({"uses_new_editor": False})
    profile.save()
    return redirect(f"/profile/{profile.slug}")


def public_collections(request):
    props = base_props(request)
    props.update({
        "collectionListing": CollectionSet.get_collection_listing(request.user.id)
    })
    title = _("Sefaria Collections")
    return menu_page(request, props, "collectionsPublic")


@login_required
def my_notes_redirect(request):
    return redirect("/my/profile?tab=notes")


def topic_page_redirect(request, tag):
    """
    Redirect legacy URLs to topics pages.
    """
    return redirect("/topics/{}".format(tag), permanent=True)


def sheets_pages_redirect(request, type=None):
    """
    Redirects old sheet pages URLs
    """
    if type == "public":
        return redirect("/sheets", permanent=True)

    elif type == "private":
        return redirect("/my/profile", permanent=True)


def topics_redirect(request):
    """
    Redirect legacy URLs (sheet tags page) to topics
    """
    return redirect("/topics", permanent=True)


@sanitize_get_params
def collection_page(request, slug):
    """
    Main page for collection named by `slug`
    """
    collection = Collection().load({"$or": [{"slug": slug}, {"privateSlug": slug}]})
    if not collection:
        raise Http404
    if slug != collection.slug:
        # Support URLs using previous set private slug
        return redirect("/collections/{}".format(collection.slug))

    authenticated = request.user.is_authenticated and collection.is_member(request.user.id)

    props = base_props(request)
    props.update({
        "initialMenu":     "collection",
        "initialCollectionName": collection.name,
        "initialCollectionSlug": collection.slug,
        "initialCollectionTag": request.GET.get("tag", None),
        "initialTab":  request.GET.get("tab", None)
    })

    props["collectionData"] = collection.contents(with_content=True, authenticated=authenticated)
    del props["collectionData"]["lastModified"]

    return render_template(request, 'base.html', props, {
        "title": collection.name + " | " + _("Sefaria Collections"),
        "desc": props["collectionData"].get("description", ""),
        "noindex": not getattr(collection, "listed", False)
    })


@login_required
def edit_collection_page(request, slug=None):
    if slug:
        collection = Collection().load({"slug": slug})
        if not collection:
            raise Http404
        collectionData = collection.contents()
        del collectionData["lastModified"]
    else:
        collectionData = None

    return render_template(request, 'edit_collection.html', None, {"initialData": collectionData})


def groups_redirect(request, group):
    """
    Redirect legacy groups URLs to collections.
    """
    if not group:
        return redirect("/collections")
    collection = Collection().load({"name": group.replace("-", " ")})
    if not collection:
        raise Http404

    param = "?tag={}".format(request.GET["tag"]) if "tag" in request.GET else ""
    url = "/collections/{}{}".format(collection.slug, param)
    return redirect(url)


@sanitize_get_params
def translations_page(request, slug):
    """
    Main page for translations
    """
    title_dictionary = {
        "ar": {"name": "Arabic", "nativeName": "عربى", "title": "نصوص يهودية بالعربية", "desc": "أكبر مكتبة مجانية للنصوص اليهودية المتاحة للقراءة عبر الإنترنت باللغات العبرية والعربية والإنجليزية بما في ذلك التوراة والتناخ والتلمود والميشناه والمدراش والتعليقات والمزيد."},
        "de": {"name": "German", "nativeName": "Deutsch", "title": "Jüdische Texte in Deutscher Sprache", "desc": "Die größte kostenlose Bibliothek jüdischer Texte, die online auf Hebräisch, Deutsch und Englisch gelesen werden kann, einschließlich Tora, Tanach, Talmud, Mischna, Midrasch, Kommentare und mehr."},
        "en": {"name": "English", "nativeName": "English", "title": "Jewish Texts in English", "desc": "The largest free library of Jewish texts available to read online in Hebrew and English including Torah, Tanakh, Talmud, Mishnah, Midrash, commentaries and more."},
        "eo": {"name": "Esperanto", "nativeName": "Esperanto", "title": "Judaj Tekstoj en Esperanto", "desc": "La plej granda senpaga biblioteko de judaj tekstoj legebla interrete en la hebrea, Esperanto kaj la angla inkluzive de Torao, Tanaĥo, Talmudo, Miŝnao, Midraŝo, komentaĵoj kaj pli."},
        "es": {"name": "Spanish", "nativeName": "Español", "title": "Textos Judíos en Español", "desc": "La biblioteca gratuita más grande de textos judíos disponibles para leer en línea en hebreo, español e inglés, incluyendo Torá, Tanaj, Talmud, Mishná, Midrash, comentarios y más."},
        "fa": {"name": "Persian", "nativeName": "فارسی", "title": "متون یهودی به زبان فارسی", "desc": "بزرگترین کتابخانه رایگان متون یهودی در دسترس برای خواندن آنلاین به زبان های عبری، فارسی و انگلیسی از جمله تورات، تناخ، تلمود، میشنا، میدراش، تفسیرها و غیره."},
        "fi": {"name": "Finnish", "nativeName": "suomen kieli", "title": "Juutalaiset tekstit suomeksi", "desc":"Suurin ilmainen kirjasto juutalaisia tekstejä luettavaksi verkossa hepreaksi, suomeksi ja englanniksi, mukaan lukien Toora, Tanakh, Talmud, Mishna, Midrash, kommentit ja paljon muuta."},
        "fr": {"name": "French", "nativeName": "Français", "title": "Textes juifs en français", "desc": "La plus grande bibliothèque gratuite de textes juifs disponibles à lire en ligne en hébreu, français et anglais, y compris Torah, Tanakh, Talmud, Mishnah, Midrash, commentaires et plus encore."},
        "he": {"name": "Hebrew", "nativeName": "עברית", "title": "ספריה בעברית", "desc": "הספרייה החינמית הגדולה ביותר של טקסטים יהודיים הזמינים לקריאה מקוונת בעברית ובאנגלית, לרבות תורה, תנח, תלמוד, משנה, מדרש, פירושים ועוד."},
        "it": {"name": "Italian", "nativeName": "Italiano", "title": "Testi ebraici in italiano", "desc": "La più grande libreria gratuita di testi ebraici disponibile per la lettura online in ebraico, italiano e inglese, inclusi Torah, Tanakh, Talmud, Mishnah, Midrash, commenti e altro ancora." },
        #"lad": {"name": "Ladino", "nativeName": "Judeo-español"},
        "pl": {"name": "Polish", "nativeName": "Polski", "title": "Teksty żydowskie w języku polskim", "desc": "Największa bezpłatna biblioteka tekstów żydowskich dostępna do czytania online w języku hebrajskim, polskim i angielskim, w tym Tora, Tanach, Talmud, Miszna, Midrasz, komentarze i wiele innych."},
        "pt": {"name": "Portuguese", "nativeName": "Português", "title": "Textos judaicos em portugues", "desc": "A maior biblioteca gratuita de textos judaicos disponível para leitura online em hebraico, português e inglês, incluindo Torá, Tanakh, Talmud, Mishnah, Midrash, comentários e muito mais."},
        "ru": {"name": "Russian", "nativeName": "Pусский", "title": "Еврейские тексты на русском языке", "desc": "Самая большая бесплатная библиотека еврейских текстов, доступных для чтения онлайн на иврите, русском и английском языках, включая Тору, Танах, Талмуд, Мишну, Мидраш, комментарии и многое другое."},
        "yi": {"name": "Yiddish", "nativeName": "יידיש", "title": "יידישע טעקסטן אויף יידיש", "desc": "די גרעסטע פרייע ביבליאָטעק פון יידישע טעקסטן צו לייענען אָנליין אין לשון קדוש ,יידיש און ענגליש. תורה, תנך, תלמוד, משנה, מדרש, פירושים און אזוי אנדערע."},
    }
    if slug not in title_dictionary:
        raise Http404
    props = base_props(request)
    props.update({
        "initialMenu":              "translationsPage",
        "initialTranslationsSlug":   slug,
    })
    return render_template(request, 'base.html', props, {
        "title": title_dictionary[slug]["title"] if "title" in title_dictionary[slug] else "Jewish Texts in " + title_dictionary[slug]["name"] if slug in title_dictionary else "Jewish Texts in" + " " + slug,
        "desc": title_dictionary[slug]["desc"] if "desc" in title_dictionary[slug] else "The largest free library of Jewish texts available to read online in Hebrew, " + title_dictionary[slug]["name"] +", and English including Torah, Tanakh, Talmud, Mishnah, Midrash, commentaries and more.",
        "noindex": False
    })


@sanitize_get_params
def menu_page(request, props=None, page="", title="", desc=""):
    """
    View for any App page that can described with the `menuOpen` param in React
    """
    # Here we call props.update() and not a new dict because props are passed in from higher functions
    props = props if props else {}
    props.update({
        "initialMenu": page,
    })
    return render_template(request, 'base.html', props, {
        "title":          title,
        "desc":           desc,
        "canonical_url":  canonical_url(request),
    })


def _get_user_calendar_params(request):
    if request.user.is_authenticated:
        profile = UserProfile(user_obj=request.user)
        custom = profile.settings.get("textual_custom", "ashkenazi")
    else:
        custom = "ashkenazi" # this is default because this is the most complete data set
    return {"diaspora": request.diaspora, "custom": custom}


def texts_list(request):
    title = _("Sefaria: a Living Library of Jewish Texts Online")
    desc  = _("The largest free library of Jewish texts available to read online in Hebrew and English including Torah, Tanakh, Talmud, Mishnah, Midrash, commentaries and more.")
    props = get_user_history_props(request)
    return menu_page(request, page="navigation", title=title, desc=desc, props=props)


def calendars(request):
    title = _("Learning Schedules") + " | " + _(SITE_SETTINGS["LIBRARY_NAME"]["en"])
    desc  = _("Weekly Torah portions, Daf Yomi, and other schedules for Torah learning.")
    return menu_page(request, page="calendars", title=title, desc=desc)


@login_required
def saved(request):
    title = _("My Saved Content")
    desc = _("See your saved content on Sefaria")
    profile = UserProfile(user_obj=request.user)
    props = {"saved": {"loaded": True, "items": profile.get_history(saved=True, secondary=False, serialized=True, annotate=True, limit=20)}}
    return menu_page(request, props, page="saved", title=title, desc=desc)


def get_user_history_props(request):
    if request.user.is_authenticated:
        profile = UserProfile(user_obj=request.user)
        uhistory =  profile.get_history(secondary=False, serialized=True, annotate=True, limit=20) if profile.settings.get("reading_history", True) else []
    else:
        uhistory = _get_anonymous_user_history(request)
    return {"userHistory": {"loaded": True, "items": uhistory}}

def user_history(request):
    props = get_user_history_props(request)
    title = _("My User History")
    desc = _("See your user history on Sefaria")
    return menu_page(request, props, page="history", title=title, desc=desc)


def updates(request):
    title = _("New Additions to the Sefaria Library")
    desc  = _("See texts, translations and connections that have been recently added to Sefaria.")
    return menu_page(request, page="updates", title=title, desc=desc)


@login_required
def user_stats(request):
    title = _("User Stats")
    return menu_page(request, page="user_stats", title=title)


@login_required
def notifications(request):
    # Notifications content is not rendered server side
    title = _("Sefaria Notifications")
    notifications = UserProfile(user_obj=request.user).recent_notifications()
    props = {
        "notifications": notifications.client_contents(),
    }
    return menu_page(request, props, page="notifications", title=title)


@staff_member_required
def modtools(request):
    title = _("Moderator Tools")
    return menu_page(request, page="modtools", title=title)


def canonical_url(request):
    if not SITE_SETTINGS["TORAH_SPECIFIC"]:
        return None

    path = request.get_full_path()
    if request.interfaceLang == "hebrew":
        host = "https://www.sefaria.org.il"
        # Default params for texts, text toc, and text category
        path = re.sub("\?lang=he(&aliyot=0)?$", "", path)
    else:
        host = "https://www.sefaria.org"
        # Default params for texts, text toc, and text category
        path = re.sub("\?lang=bi(&aliyot=0)?$", "", path)

    path = "" if path == "/" else path
    return host + path

"""
JSON - LD snippets for use in "rich snippets" - semantic markup.
"""
def _crumb(pos, id, name):
    return {
        "@type": "ListItem",
        "position": pos,
        "name": name,
        "item": {
            "@id": id,
        }}


def sheet_crumbs(request, sheet=None):
    if sheet is None:
        return ""
    short_lang = 'en' if request.interfaceLang == 'english' else 'he'
    main_topic = get_top_topic(sheet)
    if main_topic is None:  # crumbs make no sense if there are no topics on sheet
        return ""
    breadcrumbJsonList = [
        _crumb(1, "/topics", _("Topics")),
        _crumb(2, f"/topics/{main_topic.slug}", main_topic.get_primary_title(short_lang)),
        _crumb(3, f"/sheets/{sheet['id']}", _("Source Sheet"))
    ]
    return json.dumps({
        "@context": "http://schema.org",
        "@type": "BreadcrumbList",
        "itemListElement": breadcrumbJsonList
    })


def ld_cat_crumbs(request, cats=None, title=None, oref=None):
    """
    JSON - LD breadcrumbs(https://developers.google.com/search/docs/data-types/breadcrumbs)
    :param cats: List of category names
    :param title: String
    :return: serialized json-ld object, for inclusion in <script> tag.
    """

    if cats is None and title is None and oref is None:
        return ""

    # Fill in missing information
    if oref is not None:
        assert isinstance(oref, Ref)
        if cats is None:
            cats = oref.index.categories[:]
        if title is None:
            title = oref.index.title
    elif title is not None and cats is None:
        cats = library.get_index(title).categories[:]


    breadcrumbJsonList = [_crumb(1, "/texts", _("Texts"))]
    nextPosition = 2

    for i,c in enumerate(cats):
        name = hebrew_term(c) if request.interfaceLang == "hebrew" else c
        breadcrumbJsonList += [_crumb(nextPosition, "/texts/" + "/".join(cats[0:i+1]), name)]
        nextPosition += 1

    if title:
        name = hebrew_term(title) if request.interfaceLang == "hebrew" else title
        breadcrumbJsonList += [_crumb(nextPosition, "/" + title.replace(" ", "_"), name)]
        nextPosition += 1

        if oref and oref.index_node != oref.index.nodes:
            for snode in oref.index_node.ancestors()[1:] + [oref.index_node]:
                if snode.is_default():
                    continue
                name = snode.primary_title("he") if request.interfaceLang == "hebrew" else  snode.primary_title("en")
                breadcrumbJsonList += [_crumb(nextPosition, "/" + snode.ref().url(), name)]
                nextPosition += 1

        #todo: range?
        if oref and getattr(oref.index_node, "depth", None) and not oref.is_range():
            depth = oref.index_node.depth
            for i in range(len(oref.sections)):
                if request.interfaceLang == "english":
                    name = oref.index_node.sectionNames[i] + " " + oref.normal_section(i, "en")
                else:
                    name = hebrew_term(oref.index_node.sectionNames[i]) + " " + oref.normal_section(i, "he")
                breadcrumbJsonList += [_crumb(nextPosition, "/" + oref.context_ref(depth - i - 1).url(), name)]
                nextPosition += 1

    return json.dumps({
        "@context": "http://schema.org",
        "@type": "BreadcrumbList",
        "itemListElement": breadcrumbJsonList
    })


@ensure_csrf_cookie
@sanitize_get_params
def edit_text(request, ref=None, lang=None, version=None):
    """
    Opens a view directly to adding, editing or translating a given text.
    """
    if ref is not None:
        try:
            oref = Ref(ref)
            if oref.sections == []:
                # Only text name specified, let them chose section first
                initJSON = json.dumps({"mode": "add new", "newTitle": oref.normal()})
                mode = "Add"
            else:
                # Pull a particular section to edit
                #text = get_text(ref, lang=lang, version=version)
                text = TextFamily(Ref(ref), lang=lang, version=version).contents()
                text["mode"] = request.path.split("/")[1]
                mode = text["mode"].capitalize()
                text["edit_lang"] = lang if lang is not None else request.contentLang
                text["edit_version"] = version
                initJSON = json.dumps(text)
        except Exception as e:
            index = library.get_index(ref)
            if index:
                ref = None
                initJSON = json.dumps({"mode": "add new", "newTitle": index.contents()['title']})
    else:
        initJSON = json.dumps({"mode": "add new"})

    titles = json.dumps(library.full_title_list())
    page_title = "%s %s" % (mode, ref) if ref else "Add a New Text"

    return render_template(request,'edit_text.html', None, {
        'titles': titles,
        'initJSON': initJSON,
        'page_title': page_title,
    })

@ensure_csrf_cookie
@sanitize_get_params
def edit_text_info(request, title=None, new_title=None):
    """
    Opens the Edit Text Info page.
    """
    if title:
        # Edit Existing
        title = title.replace("_", " ")
        i = library.get_index(title)
        if not request.user.is_staff:
            return render_template(request,'static/generic.html', None, {
                "title": "Permission Denied",
                "content": "The Text Info for %s is locked.<br><br>Please email hello@sefaria.org if you believe edits are needed." % title
            })
        indexJSON = json.dumps(i.contents() if "toc" in request.GET else i.contents())
        versions = VersionSet({"title": title})
        text_exists = versions.count() > 0
        new = False
    elif new_title:
        # Add New
        new_title = new_title.replace("_", " ")
        try: # Redirect to edit path if this title already exists
            library.get_index(new_title)
            return redirect("/edit/textinfo/%s" % new_title)
        except BookNameError:
            pass
        indexJSON = json.dumps({"title": new_title})
        text_exists = False
        new = True

    return render_template(request,'edit_text_info.html', None, {
        'title': title,
         'indexJSON': indexJSON,
         'text_exists': text_exists,
         'new': new,
         'toc': library.get_toc()
     })

@ensure_csrf_cookie
@staff_member_required
def terms_editor(request, term=None):
    """
    Add/Editor a term using the JSON Editor.
    """
    if term is not None:
        existing_term = Term().load_by_title(term)
        data = existing_term.contents() if existing_term else {"name": term, "titles": []}
    else:
        return render_template(request,'static/generic.html', None, {
            "title": "Terms Editor",
            "content": "Please include the primary Term name in the URL to uses the Terms Editor."
        })

    dataJSON = json.dumps(data)
    return render_template(request,'edit_term.html', None, {
        'term': term,
        'dataJSON': dataJSON,
        'is_update': "true" if existing_term else "false"
    })


def interface_language_redirect(request, language):
    """
    Set the interfaceLang cookie, saves to UserProfile (if logged in)
    and redirects to `next` url param.
    """
    next = request.GET.get("next", "/")
    next = "/" if next == "undefined" else next

    for domain in DOMAIN_LANGUAGES:
        if DOMAIN_LANGUAGES[domain] == language and not request.get_host() in domain:
            next = domain + next
            next = next + ("&" if "?" in next else "?") + "set-language-cookie"
            break

    response = redirect(next)

    response.set_cookie("interfaceLang", language)
    if request.user.is_authenticated:
        p = UserProfile(id=request.user.id)
        p.settings["interface_language"] = language
        p.save()
    return response


@catch_error_as_json
@csrf_exempt
def modify_bulk_text_api(request, title):
    title = title.replace('_', ' ')
    if request.method == "POST":
        skip_links = request.GET.get("skip_links", False)
        count_after = int(request.GET.get("count_after", 0))
        j = request.POST.get("json")
        if not j:
            return jsonResponse({"error": "Missing 'json' parameter in post data."})
        t = json.loads(j)
        versionTitle = t['versionTitle']
        language = t['language']
        versionSource = t.get("versionSource", None)
        version = Version().load({"title": title, "versionTitle": versionTitle, "language": language})
        if version is None:
            return jsonResponse({"error": f"Version does not exist. Title: {title}, VTitle: {versionTitle}, Language: {language}"})

        def modify(uid):
            error_map = tracker.modify_bulk_text(uid, version, t['text_map'], vsource=versionSource, skip_links=skip_links, count_after=count_after)
            response = {"status": "ok"}
            if len(error_map) > 0:
                response["status"] = "some refs failed"
                response["ref_error_map"] = error_map
            return response

        if not request.user.is_authenticated:
            key = request.POST.get("apikey")
            if not key:
                return jsonResponse({"error": "You must be logged in or use an API key to save texts."})
            apikey = db.apikeys.find_one({"key": key})
            if not apikey:
                return jsonResponse({"error": "Unrecognized API key."})
            return jsonResponse(modify(apikey['uid']))
        else:
            @staff_member_required
            @csrf_protect
            def protected_post(request):
                return jsonResponse(modify(request.user.id))
            return protected_post(request)
    return jsonResponse({"error": "Unsupported HTTP method."}, callback=request.GET.get("callback", None))


@catch_error_as_json
@csrf_exempt
def texts_api(request, tref):
    oref = Ref.instantiate_ref_with_legacy_parse_fallback(tref)
    tref = oref.url()

    if request.method == "GET":
        uref = oref.url()
        if uref and tref != uref:    # This is very similar to reader.reader_redirect subfunction, above.
            url = "/api/texts/" + uref
            response = redirect(iri_to_uri(url), permanent=True)
            params = request.GET.urlencode()
            response['Location'] += "?%s" % params if params else ""
            return response

        cb         = request.GET.get("callback", None)
        context    = int(request.GET.get("context", 1))
        commentary = bool(int(request.GET.get("commentary", False)))
        pad        = bool(int(request.GET.get("pad", 1)))
        versionEn  = request.GET.get("ven", None)
        versionHe  = request.GET.get("vhe", None)
        firstAvailableRef = bool(int(request.GET.get("firstAvailableRef", False)))  # use first available ref, which may not be the same as oref
        if firstAvailableRef:
            temp_oref = oref.first_available_section_ref()
            oref = temp_oref or oref  # don't overwrite oref if first available section ref fails
        layer_name = request.GET.get("layer", None)
        alts       = bool(int(request.GET.get("alts", True)))
        wrapLinks = bool(int(request.GET.get("wrapLinks", False)))
        wrapNamedEntities = bool(int(request.GET.get("wrapNamedEntities", False)))
        stripItags = bool(int(request.GET.get("stripItags", False)))
        multiple = int(request.GET.get("multiple", 0))  # Either undefined, or a positive integer (indicating how many sections forward) or negative integer (indicating backward)
        translationLanguagePreference = request.GET.get("transLangPref", None)  # as opposed to vlangPref, this refers to the actual lang of the text
        fallbackOnDefaultVersion = bool(int(request.GET.get("fallbackOnDefaultVersion", False)))

        def _get_text(oref, versionEn=versionEn, versionHe=versionHe, commentary=commentary, context=context, pad=pad,
                      alts=alts, wrapLinks=wrapLinks, layer_name=layer_name, wrapNamedEntities=wrapNamedEntities):
            text_family_kwargs = dict(version=versionEn, lang="en", version2=versionHe, lang2="he",
                                      commentary=commentary, context=context, pad=pad, alts=alts,
                                      wrapLinks=wrapLinks, stripItags=stripItags, wrapNamedEntities=wrapNamedEntities,
                                      translationLanguagePreference=translationLanguagePreference,
                                      fallbackOnDefaultVersion=fallbackOnDefaultVersion)
            try:
                text = TextFamily(oref, **text_family_kwargs).contents()
            except AttributeError as e:
                oref = oref.default_child_ref()
                text = TextFamily(oref, **text_family_kwargs).contents()
            except NoVersionFoundError as e:
                return {"error": str(e), "ref": oref.normal(), "enVersion": versionEn, "heVersion": versionHe}


            # TODO: what if pad is false and the ref is of an entire book? Should next_section_ref return None in that case?
            oref               = oref.padded_ref() if pad else oref
            try:
                text["next"]       = oref.next_section_ref().normal() if oref.next_section_ref() else None
                text["prev"]       = oref.prev_section_ref().normal() if oref.prev_section_ref() else None
            except AttributeError as e:
                # There are edge cases where the TextFamily call above works on a default node, but the next section call here does not.
                oref = oref.default_child_ref()
                text["next"] = oref.next_section_ref().normal() if oref.next_section_ref() else None
                text["prev"] = oref.prev_section_ref().normal() if oref.prev_section_ref() else None
            text["commentary"] = text.get("commentary", [])
            text["sheets"]     = get_sheets_for_ref(tref) if int(request.GET.get("sheets", 0)) else []

            if layer_name:
                layer = Layer().load({"urlkey": layer_name})
                if not layer:
                    raise InputError("Layer not found.")
                layer_content        = [format_note_object_for_client(n) for n in layer.all(tref=tref)]
                text["layer"]        = layer_content
                text["layer_name"]   = layer_name
                text["_loadSourcesFromDiscussion"] = True
            else:
                text["layer"] = []

            return text

        if not multiple or abs(multiple) == 1:
            text = _get_text(oref, versionEn=versionEn, versionHe=versionHe, commentary=commentary, context=context, pad=pad,
                             alts=alts, wrapLinks=wrapLinks, layer_name=layer_name)
            return jsonResponse(text, cb)
        else:
            # Return list of many sections
            assert multiple != 0
            direction = "next" if multiple > 0 else "prev"
            target_count = abs(multiple)

            current = 0
            texts = []

            while current < target_count:
                text = _get_text(oref, versionEn=versionEn, versionHe=versionHe, commentary=commentary, context=context, pad=pad,
                             alts=alts, wrapLinks=wrapLinks, layer_name=layer_name)
                texts += [text]
                if not text[direction]:
                    break
                oref = Ref(text[direction])
                current += 1

            return jsonResponse(texts, cb)

    if request.method == "POST":
        j = request.POST.get("json")
        if not j:
            return jsonResponse({"error": "Missing 'json' parameter in post data."})

        oref = oref.default_child_ref()  # Make sure we're on the textual child
        skip_links = request.GET.get("skip_links", False)
        count_after = int(request.GET.get("count_after", 0))

        if not request.user.is_authenticated:
            key = request.POST.get("apikey")
            if not key:
                return jsonResponse({"error": "You must be logged in or use an API key to save texts."})
            apikey = db.apikeys.find_one({"key": key})
            if not apikey:
                return jsonResponse({"error": "Unrecognized API key."})
            t = json.loads(j)
            tracker.modify_text(apikey["uid"], oref, t["versionTitle"], t["language"], t["text"], t["versionSource"], method="API", skip_links=skip_links, count_after=count_after)
            return jsonResponse({"status": "ok"})
        else:
            @csrf_protect
            def protected_post(request):
                t = json.loads(j)
                tracker.modify_text(request.user.id, oref, t["versionTitle"], t["language"], t["text"], t.get("versionSource", None), skip_links=skip_links, count_after=count_after)
                return jsonResponse({"status": "ok"})
            return protected_post(request)

    if request.method == "DELETE":
        versionEn = request.GET.get("ven", None)
        versionHe = request.GET.get("vhe", None)
        if not request.user.is_staff:
            return jsonResponse({"error": "Only moderators can delete texts."})
        if not (tref and (versionEn or versionHe)):
            return jsonResponse({"error": "To delete a text version please specifiy a text title, version title and language."})

        tref    = tref.replace("_", " ")
        if versionEn:
            versionEn = versionEn.replace("_", " ")
            v = Version().load({"title": tref, "versionTitle": versionEn, "language": "en"})

            if not v:
                return jsonResponse({"error": "Text version not found."})

            v.delete()
            record_version_deletion(tref, versionEn, "en", request.user.id)

            if USE_VARNISH:
                invalidate_linked(oref)
                invalidate_ref(oref, "en", versionEn)
        if versionHe:
            versionHe = versionHe.replace("_", " ")
            v = Version().load({"title": tref, "versionTitle": versionHe, "language": "he"})

            if not v:
                return jsonResponse({"error": "Text version not found."})

            v.delete()
            record_version_deletion(tref, versionHe, "he", request.user.id)

            if USE_VARNISH:
                invalidate_linked(oref)
                invalidate_ref(oref, "he", versionHe)

        return jsonResponse({"status": "ok"})

    return jsonResponse({"error": "Unsupported HTTP method."}, callback=request.GET.get("callback", None))

@catch_error_as_json
@csrf_exempt
def social_image_api(request, tref):
    lang = request.GET.get("lang", "en")
    if lang == "bi":
        lang = "en"
    version = request.GET.get("ven", None) if lang == "en" else request.GET.get("vhe", None)
    platform = request.GET.get("platform", "twitter")

    try:
        ref = Ref(tref)
        ref_str = ref.normal() if lang == "en" else ref.he_normal()

        tf = TextFamily(ref, stripItags=True, lang=lang, version=version, context=0, commentary=False).contents()

        he = tf["he"] if type(tf["he"]) is list else [tf["he"]]
        en = tf["text"] if type(tf["text"]) is list else [tf["text"]]

        text = en if lang == "en" else he
        text = ' '.join(text)
        cat = tf["primary_category"]

    except:
        text = None
        cat = None
        ref_str = None


    res = make_img_http_response(text, cat, ref_str, lang, platform)

    return res


@catch_error_as_json
@csrf_exempt
def old_text_versions_api_redirect(request, tref, lang, version):
    url = "/api/texts/{}?v{}={}".format(tref, lang, version)
    response = redirect(iri_to_uri(url), permanent=True)
    params = request.GET.urlencode()
    response['Location'] += "&{}".format(params) if params else ""
    return response


def old_recent_redirect(request):
    return redirect("/texts/history", permanent=True)


@catch_error_as_json
def parashat_hashavua_api(request):
    callback = request.GET.get("callback", None)
    p = get_parasha(datetime.now(), request.diaspora)
    p["date"] = p["date"].isoformat()
    #p.update(get_text(p["ref"]))
    p.update(TextFamily(Ref(p["ref"])).contents())
    return jsonResponse(p, callback)


@catch_error_as_json
def table_of_contents_api(request):
    return jsonResponse(library.get_toc(), callback=request.GET.get("callback", None))


@catch_error_as_json
def search_autocomplete_redirecter(request):
    query = request.GET.get("q", "")
    topic_override = query.startswith('#')
    query = query[1:] if topic_override else query
    completions_dict = get_name_completions(query, 1, False, topic_override)
    ref = completions_dict['ref']
    object_data = completions_dict['object_data']
    if ref:
        response = redirect('/{}'.format(ref.url()), permanent=False)
    elif object_data is not None and object_data.get('type', '') in {'Topic', 'PersonTopic', 'AuthorTopic'}:
        response = redirect('/topics/{}'.format(object_data['key']), permanent=False)
    elif object_data is not None and object_data.get('type', '') == 'TocCategory':
        response = redirect('/{}'.format(object_data['key']), permanent=False)
    else:
        response = redirect('/search?q={}'.format(query), permanent=False)
    return response


@catch_error_as_json
def opensearch_suggestions_api(request):
    # see here for docs: http://www.opensearch.org/Specifications/OpenSearch/Extensions/Suggestions/1.1
    query = request.GET.get("q", "")
    completions_dict = get_name_completions(query, 5, False)
    ret_data = [
        query,
        completions_dict["completions"]
    ]
    return jsonResponse(ret_data, callback=request.GET.get("callback", None))


@catch_error_as_json
def text_titles_api(request):
    return jsonResponse({"books": library.full_title_list()}, callback=request.GET.get("callback", None))


@catch_error_as_json
@csrf_exempt
def index_node_api(request, title):
    pass


@csrf_exempt
@catch_error_as_json
def index_api(request, title, raw=False):
    CONTENT_TYPE = "CONTENT"
    ADMIN_TYPE = "ADMIN"

    def handle_get_request(request, title, raw):
        with_content_counts = bool(int(request.GET.get("with_content_counts", False)))
        index_record = library.get_index(title).contents(raw=raw, with_content_counts=with_content_counts)

        if bool(int(request.GET.get("with_related_topics", False))):
            index_record["relatedTopics"] = get_topics_for_book(title, annotate=True)

        return jsonResponse(index_record, callback=request.GET.get("callback", None))

    def handle_post_request(request, title, raw):
        j = json.loads(request.POST.get("json"))
        if not j:
            return jsonResponse({"error": "Missing 'json' parameter in post data."})
<<<<<<< HEAD
        j["title"] = title.replace("_", " ")
        #todo: move this to texts_api, pass the changes down through the tracker and text chunk
        #if "versionTitle" in j:
        #    if j["versionTitle"] == "Sefaria Community Translation":
        #        j["license"] = "CC0"
        #        j["licenseVetter"] = True
        if not request.user.is_authenticated:
            key = request.POST.get("apikey")
            if not key:
                return jsonResponse({"error": "You must be logged in or use an API key to save texts."})
            apikey = db.apikeys.find_one({"key": key})
            if not apikey:
                return jsonResponse({"error": "Unrecognized API key."})
            book = func(apikey["uid"], Index, j, method="API", raw=raw)
            return jsonResponse(book.contents(raw=raw))
        else:
            title = j.get("oldTitle", j.get("title"))
            try:
                library.get_index(title)  # getting the index just to tell if it exists
                # Only allow staff and the person who submitted a text to edit
                if not request.user.is_staff and not user_started_text(request.user.id, title):
                   return jsonResponse({"error": "{} is protected from change.<br/><br/>See a mistake?<br/>Email hello@sefaria.org.".format(title)})
            except BookNameError:
                pass  # if this is a new text, allow any logged in user to submit
        @csrf_protect
        def protected_index_post(request):
            book = func(request.user.id, Index, j, raw=raw)
            return jsonResponse(
                book.contents(raw=raw)
            )
=======

        user_type, uid = determine_user_type_and_id(request)
        if uid is None:
            return jsonResponse({"error": "Authentication failed. Must be staff or provide a valid API key."})
        elif user_type == CONTENT_TYPE:
            return index_post(request, uid, j, "API", raw)
        elif user_type == ADMIN_TYPE:
            admin_post = csrf_protect(index_post)
            return admin_post(request, uid, j, None, raw)

    def determine_user_type_and_id(request):
        if request.user.is_staff:
            return ADMIN_TYPE, request.user.id
        else:
            key = request.POST.get("apikey")
            if key:
                apikey = db.apikeys.find_one({"key": key})
                if apikey:
                    return CONTENT_TYPE, apikey["uid"]
        return None, None
>>>>>>> 75358a6f

    def index_post(request, uid, j, method, raw):
        func = tracker.update if 'update' in j else tracker.add
        return jsonResponse(func(uid, Index, j, raw=raw, method=method).contents(raw=raw))

    def handle_delete_request(request, title):
        if not request.user.is_staff:
            return jsonResponse({"error": "Only moderators can delete indices."})

        title = title.replace("_", " ")
        library.get_index(title).delete()
        record_index_deletion(title, request.user.id)

        return jsonResponse({"status": "ok"})

    if request.method == "GET":
        return handle_get_request(request, title, raw)
    elif request.method == "POST":
        return handle_post_request(request, title, raw)
    elif request.method == "DELETE":
        return handle_delete_request(request, title)


@catch_error_as_json
@json_response_decorator
@django_cache(cache_type="persistent", default_on_miss=True, decorate_data_with_key=True)
def bare_link_api(request, book, cat):
    if request.method == "GET":
        resp = get_book_link_collection(book, cat)
        return resp

    elif request.method == "POST":
        return {"error": "Not implemented."}


@catch_error_as_json
@json_response_decorator
@django_cache(cache_type="persistent", default_on_miss=True, decorate_data_with_key=True)
def link_count_api(request, cat1, cat2):
    """
    Return a count document with the number of links between every text in cat1 and every text in cat2
    """
    if request.method == "GET":
        resp = get_link_counts(cat1, cat2)
        return resp

    elif request.method == "POST":
        return {"error": "Not implemented."}


@catch_error_as_json
def word_count_api(request, title, version, language):
    if request.method == "GET":
        counts = VersionSet({"title": title, "versionTitle": version, "language": language}).word_count()
        resp = jsonResponse({"wordCount": counts}, callback=request.GET.get("callback", None))
        return resp

    elif request.method == "POST":
        return jsonResponse({"error": "Not implemented."})


@catch_error_as_json
def counts_api(request, title):
    """
    API for retrieving the counts document for a given text node.
    :param title: A valid node title
    """
    title = title.replace("_", " ")

    if request.method == "GET":
        return jsonResponse(StateNode(title).contents(), callback=request.GET.get("callback", None))

    elif request.method == "POST":
        if not request.user.is_staff:
            return jsonResponse({"error": "Not permitted."})

        if "update" in request.GET:
            flag = request.GET.get("flag", None)
            if not flag:
                return jsonResponse({"error": "'flag' parameter missing."})
            val = request.GET.get("val", None)
            val = True if val == "true" else False

            vs = VersionState(title)
            if not vs:
                raise InputError("State not found for : {}".format(title))
            vs.set_flag(flag, val).save()

            return jsonResponse({"status": "ok"})

        return jsonResponse({"error": "Not implemented."})

@catch_error_as_json
def shape_api(request, title):
    """
    API for retrieving a shape document for a given text or category.
    For simple texts, returns a dict with keys:
	{
		"section": Category immediately above book
		"heTitle": Hebrew title of node
		"length": Number of chapters
		"chapters": List of Chapter Lengths (think about depth 1 & 3)
		"title": English title of node
		"book": English title of Book
	}
    For complex texts or categories, returns a list of dicts.
    :param title: A valid node title or a path to a category, separated by /.

    "depth" parameter is DEPRECATED. I don't believe it's used but if so, below is the old documenation for it
    The "depth" parameter in the query string indicates how many levels in the category tree to descend.  Default is 2.
    If depth == 0, descends to end of tree

    The "dependents" parameter, if true, includes dependent texts.  By default, they are filtered out.
    """
    def _simple_shape(snode):
        sn = StateNode(snode=snode)
        shape = sn.var("all", "shape")

        return {
            "section": snode.index.categories[-1],
            "heTitle": snode.full_title("he"),
            "title": snode.full_title("en"),
            "length": len(shape) if isinstance(shape, list) else 1,  # hmmmm
            "chapters": shape,
            "book": snode.index.title,
            "heBook": snode.index.get_title(lang="he"),
        }

    def _collapse_book_leaf_shapes(leaf_shapes):
        """Groups leaf node shapes for a single book into one object so that resulting list corresponds 1:1 to books"""
        if type(leaf_shapes) != list:
            return leaf_shapes

        results = []
        prev_shape = None
        complex_book_in_progress = None

        for shape in leaf_shapes:
            if prev_shape and prev_shape["book"] != shape["book"]:
                if complex_book_in_progress:
                    results.append(complex_book_in_progress)
                    complex_book_in_progress = None
                else:
                    results.append(prev_shape)
            elif prev_shape:
                complex_book_in_progress = complex_book_in_progress or {
                    "isComplex": True,
                    "section": prev_shape["section"],
                    "length": prev_shape["length"],
                    "chapters": [prev_shape],
                    "book": prev_shape["book"],
                    "heBook": prev_shape["heBook"],
                }
                complex_book_in_progress["chapters"].append(shape)
                complex_book_in_progress["length"] += shape["length"]
            prev_shape = shape

        results.append(complex_book_in_progress or prev_shape)

        return results

    title = title.replace("_", " ")

    if request.method == "GET":
        sn = library.get_schema_node(title, "en")

        # Leaf Node
        if sn and not sn.children:
            res = [_simple_shape(sn)]

        # Branch Node
        elif sn and sn.children:
            res = [_simple_shape(n) for n in sn.get_leaf_nodes()]

        # Category
        else:
            cat_list = title.split("/")
            depth = request.GET.get("depth", 2)
            include_dependents = bool(int(request.GET.get("dependents", False)))
            indexes = []
            if len(cat_list) == 1:
                # try as corpus
                indexes = library.get_indexes_in_corpus(cat_list[0], include_dependant=include_dependents, full_records=True)
            if len(indexes) == 0:
                cat = library.get_toc_tree().lookup(cat_list)  # just used for validating that the cat exists
                if not cat:
                    res = {"error": "No index or category found to match {}".format(title)}
                    return jsonResponse(res, callback=request.GET.get("callback", None))
                indexes = library.get_indexes_in_category_path(cat_list, include_dependant=include_dependents, full_records=True)

            res = [_simple_shape(jan) for index in indexes for jan in index.nodes.get_leaf_nodes()]

        res = _collapse_book_leaf_shapes(res)
        return jsonResponse(res, callback=request.GET.get("callback", None))



@catch_error_as_json
def text_preview_api(request, title):
    """
    API for retrieving a document that gives preview text (first characters of each section)
    for text 'title'
    """
    oref = Ref(title)
    response = oref.index.contents()
    response['node_title'] = oref.index_node.full_title()

    def get_preview(prev_oref):
        text = TextFamily(prev_oref, pad=False, commentary=False)

        if prev_oref.index_node.depth == 1:
            # Give deeper previews for texts with depth 1 (boring to look at otherwise)
            text.text, text.he = [[i] for i in text.text], [[i] for i in text.he]
        preview = text_preview(text.text, text.he) if (text.text or text.he) else []
        return preview if isinstance(preview, list) else [preview]

    if not oref.index_node.has_children():
        response['preview'] = get_preview(oref)
    elif oref.index_node.has_default_child():
        r = oref.index_node.get_default_child().ref()  # Get ref through ref() to get default leaf node and avoid getting parent node
        response['preview'] = get_preview(r)

    return jsonResponse(response, callback=request.GET.get("callback", None))


def revarnish_link(link):
    if USE_VARNISH:
        for ref in link.refs:
            invalidate_ref(Ref(ref), purge=True)


@catch_error_as_json
@csrf_exempt
def links_api(request, link_id_or_ref=None):
    """
    API for textual links.
    Currently also handles post notes.
    #TODO: can we distinguish between a link_id (mongo id) for POSTs and a ref for GETs?
    """

    def _internal_do_post(request, link, uid, **kwargs):
        func = tracker.update if "_id" in link else tracker.add
        # use the correct function if params indicate this is a note save
        # func = save_note if "type" in j and j["type"] == "note" else save_link
        #obj = func(apikey["uid"], model.Link, link, **kwargs)
        obj = func(uid, Link, link, **kwargs)
        try:
            if USE_VARNISH:
                revarnish_link(obj)
        except Exception as e:
            logger.error(e)
        return format_object_for_client(obj)

    def _internal_do_delete(request, link_id_or_ref, uid):
        obj = tracker.delete(uid, Link, link_id_or_ref, callback=revarnish_link)
        return obj

    if request.method == "GET":
        callback=request.GET.get("callback", None)
        if link_id_or_ref is None:
            return jsonResponse({"error": "Missing text identifier"}, callback)
        #The Ref instanciation is just to validate the Ref and let an error bubble up.
        #TODO is there are better way to validate the ref from GET params?
        Ref(link_id_or_ref)
        with_text = int(request.GET.get("with_text", 1))
        with_sheet_links = int(request.GET.get("with_sheet_links", 0))
        return jsonResponse(get_links(link_id_or_ref, with_text=with_text, with_sheet_links=with_sheet_links), callback)

    if not request.user.is_authenticated:
        delete_query = QueryDict(request.body)
        key = delete_query.get("apikey") #key = request.POST.get("apikey")
        if not key:
            return jsonResponse({"error": "You must be logged in or use an API key to add, edit or delete links."})
        apikey = db.apikeys.find_one({"key": key})
        if not apikey:
            return jsonResponse({"error": "Unrecognized API key."})
        uid = apikey["uid"]
        kwargs = {"method": "API"}
        user = User.objects.get(id=apikey["uid"])
    else:
        user = request.user
        uid = request.user.id
        kwargs = {}
        _internal_do_post = csrf_protect(_internal_do_post)
        _internal_do_delete = staff_member_required(csrf_protect(_internal_do_delete))

    if request.method == "POST":
        j = request.POST.get("json")
        if not j:
            return jsonResponse({"error": "Missing 'json' parameter in post data."})

        j = json.loads(j)
        skip_check = request.GET.get("skip_lang_check", 0)
        override_preciselink = request.GET.get("override_preciselink", 0)
        if isinstance(j, list):
            res = []
            for i in j:
                try:
                    if skip_check:
                        i["_skip_lang_check"] = True
                    if override_preciselink:
                        i["_override_preciselink"] = True
                    retval = _internal_do_post(request, i, uid, **kwargs)
                    res.append({"status": "ok. Link: {} | {} Saved".format(retval["ref"], retval["anchorRef"])})
                except Exception as e:
                    res.append({"error": "Link: {} | {} Error: {}".format(i["refs"][0], i["refs"][1], str(e))})

            try:
                res_slice = request.GET.get("truncate_response", None)
                if res_slice:
                    res_slice = int(res_slice)
            except Exception as e:
                res_slice = None
            return jsonResponse(res[:res_slice])
        else:
            if skip_check:
                j["_skip_lang_check"] = True
            return jsonResponse(_internal_do_post(request, j, uid, **kwargs))

    if request.method == "DELETE":
        if not link_id_or_ref:
            return jsonResponse({"error": "No link id given for deletion."})

        if not user.is_staff:
            return jsonResponse({"error": "Only Sefaria Moderators can delete links."})

        try:
            ref = Ref(link_id_or_ref)
        except InputError as e:
            if ObjectId.is_valid(link_id_or_ref):
                # link_id_or_ref is id so just delete this link
                retval = _internal_do_delete(request, link_id_or_ref, uid)
                return jsonResponse(retval)
            else:
                return jsonResponse({"error": "{} is neither a valid Ref nor a valid Mongo ObjectID. {}".format(link_id_or_ref, e)})

        ls = LinkSet(ref)
        if ls.count() == 0:
            return jsonResponse({"error": "No links found for {}".format(ref)})

        results = []
        for l in ls:
            link_id = str(l._id)
            refs = l.refs
            try:
                retval = _internal_do_delete(request, link_id, uid)
                if "error" in retval:
                    raise Exception(retval["error"])
                else:
                    results.append({"status": "ok. Link: {} | {} Deleted".format(refs[0], refs[1])})
            except Exception as e:
                results.append({"error": "Link: {} | {} Error: {}".format(refs[0], refs[1], str(e))})

        return jsonResponse(results)


    return jsonResponse({"error": "Unsupported HTTP method."})


@catch_error_as_json
@csrf_exempt
def link_summary_api(request, ref):
    """
    Returns a summary of links available for ref.
    """
    oref    = Ref(ref)
    summary = oref.linkset().summary(oref)
    return jsonResponse(summary, callback=request.GET.get("callback", None))


@catch_error_as_json
@csrf_exempt
def notes_api(request, note_id_or_ref):
    """
    API for user notes.
    A call to this API with GET returns the list of public notes and private notes belong to the current user on this Ref.
    """
    if request.method == "GET":
        creds = user_credentials(request)
        if not note_id_or_ref:
            raise Http404
        oref = Ref(note_id_or_ref)
        cb = request.GET.get("callback", None)
        private = bool(int(request.GET.get("private", False)))
        res = get_notes(oref, uid=creds["user_id"], public=(not private))
        return jsonResponse(res, cb)

    if request.method == "POST":
        j = request.POST.get("json")
        if not j:
            return jsonResponse({"error": "Missing 'json' parameter in post data."})
        note = json.loads(j)

        if "refs" in note:
            # If data was posted with an array or refs, squish them into one
            # This assumes `refs` are sequential.
            note["ref"] = Ref(note["refs"][0]).to(Ref(note["refs"][-1])).normal()
            del note["refs"]

        func = tracker.update if "_id" in note else tracker.add
        if "_id" in note:
            note["_id"] = ObjectId(note["_id"])
        if not request.user.is_authenticated:
            key = request.POST.get("apikey")
            if not key:
                return jsonResponse({"error": "You must be logged in or use an API key to add, edit or delete links."})

            apikey = db.apikeys.find_one({"key": key})
            if not apikey:
                return jsonResponse({"error": "Unrecognized API key."})
            note["owner"] = apikey["uid"]
            response = format_object_for_client(
                func(apikey["uid"], Note, note, method="API")
            )
        else:
            note["owner"] = request.user.id
            @csrf_protect
            def protected_note_post(req):
                resp = format_object_for_client(
                    func(req.user.id, Note, note)
                )
                return resp
            response = protected_note_post(request)
        if request.POST.get("layer", None):
            layer = Layer().load({"urlkey": request.POST.get("layer")})
            if not layer:
                raise InputError("Layer not found.")
            else:
                # Create notifications for this activity
                path = "/" + note["ref"] + "?layer=" + layer.urlkey
                if ObjectId(response["_id"]) not in layer.note_ids:
                # only notify for new notes, not edits
                    for uid in layer.listeners():
                        if request.user.id == uid:
                            continue
                        n = Notification({"uid": uid})
                        n.make_discuss(adder_id=request.user.id, discussion_path=path)
                        n.save()
                layer.add_note(response["_id"])
                layer.save()

        return jsonResponse(response)

    if request.method == "DELETE":
        if not request.user.is_authenticated:
            return jsonResponse({"error": "You must be logged in to delete notes."})
        return jsonResponse(
            tracker.delete(request.user.id, Note, note_id_or_ref)
        )

    return jsonResponse({"error": "Unsupported HTTP method."})


@api_view(["GET"])
@catch_error_as_json
def all_notes_api(request):

    private = bool(int(request.GET.get("private", False)))
    if private:
        if not request.user.is_authenticated:
            res = {"error": "You must be logged in to access you notes."}
        else:
            res = [note.contents(with_string_id=True) for note in NoteSet({"owner": request.user.id}, sort=[("_id", -1)]) ]
    else:
        resr = {"error": "Not implemented."}
    return jsonResponse(res, callback=request.GET.get("callback", None))


@catch_error_as_json
def related_api(request, tref):
    """
    Single API to bundle available content related to `tref`.
    """
    if bool(int(request.GET.get("private", False))) and request.user.is_authenticated:
        oref = Ref(tref)
        response = {
            "sheets": get_sheets_for_ref(tref, uid=request.user.id),
            "notes": get_notes(oref, uid=request.user.id, public=False)
        }
    elif bool(int(request.GET.get("private", False))) and not request.user.is_authenticated:
        response = {"error": "You must be logged in to access private content."}
    else:
        response = {
            "links": get_links(tref, with_text=False, with_sheet_links=bool(int(request.GET.get("with_sheet_links", False)))),
            "sheets": get_sheets_for_ref(tref),
            "notes": [],  # get_notes(oref, public=True) # Hiding public notes for now
            "webpages": get_webpages_for_ref(tref),
            "topics": get_topics_for_ref(tref, annotate=True),
            "manuscripts": ManuscriptPageSet.load_set_for_client(tref),
            "media": get_media_for_ref(tref),
        }
        for value in response.values():
            for item in value:
                if 'expandedRefs' in item:
                    del item['expandedRefs']
    return jsonResponse(response, callback=request.GET.get("callback", None))


@catch_error_as_json
def versions_api(request, tref):
    """
    API for retrieving available text versions list of a ref.
    """
    oref = Ref(tref)
    versions = oref.version_list()

    return jsonResponse(versions, callback=request.GET.get("callback", None))


@catch_error_as_json
def version_status_api(request):
    res = []
    for v in VersionSet():
        try:
            res.append({
                "id": str(v._id),
                "title": v.title,
                "version": v.versionTitle,
                "language": v.language,
                "categories": v.get_index().categories,
                "wordcount": v.word_count()
            })
        except Exception:
            pass
    return jsonResponse(sorted(res, key = lambda x: x["title"] + x["version"]), callback=request.GET.get("callback", None))




@json_response_decorator
@django_cache(cache_type="persistent", default_on_miss=True, decorate_data_with_key=True)
def version_status_tree_api(request, lang=None):
    return library.simplify_toc(lang=lang)


@sanitize_get_params
def visualize_library(request, lang=None, cats=None):

    template_vars = {"lang": lang or "",
                     "cats": json.dumps(cats.replace("_", " ").split("/") if cats else [])}

    return render_template(request,'visual_library.html', None, template_vars)


def visualize_toc(request):
    return render_template(request,'visual_toc.html', None, {})


def visualize_parasha_colors(request):
    return render_template(request,'visual_parasha_colors.html', None, {})


def visualize_links_through_rashi(request):
    level = request.GET.get("level", 1)
    json_file = "../static/files/torah_rashi_torah.json" if level == 1 else "../static/files/tanach_rashi_tanach.json"
    return render_template(request,'visualize_links_through_rashi.html', None, {"json_file": json_file})

def talmudic_relationships(request):
    json_file = "../static/files/talmudic_relationships_data.json"
    return render_template(request,'talmudic_relationships.html', None, {"json_file": json_file})

def sefer_hachinukh_mitzvot(request):
    csv_file = "../static/files/mitzvot.csv"
    return render_template(request,'sefer_hachinukh_mitzvot.html', None, {"csv": csv_file})

def unique_words_viz(request):
    csv_file = "../static/files/commentators_torah_unique_words.csv"
    return render_template(request,'unique_words_viz.html', None, {"csv": csv_file})

@catch_error_as_json
def set_lock_api(request, tref, lang, version):
    """
    API to set an edit lock on a text segment.
    """
    user = request.user.id if request.user.is_authenticated else 0
    set_lock(Ref(tref).normal(), lang, version.replace("_", " "), user)
    return jsonResponse({"status": "ok"})


@catch_error_as_json
def release_lock_api(request, tref, lang, version):
    """
    API to release the edit lock on a text segment.
    """
    release_lock(Ref(tref).normal(), lang, version.replace("_", " "))
    return jsonResponse({"status": "ok"})


@catch_error_as_json
def check_lock_api(request, tref, lang, version):
    """
    API to check whether a text segment currently has an edit lock.
    """
    locked = check_lock(Ref(tref).normal(), lang, version.replace("_", " "))
    return jsonResponse({"locked": locked})


@catch_error_as_json
def lock_text_api(request, title, lang, version):
    """
    API for locking or unlocking a text as a whole.
    To unlock, include the URL parameter "action=unlock"
    """
    if not request.user.is_staff:
        return jsonResponse({"error": "Only Sefaria Moderators can lock texts."})

    title   = title.replace("_", " ")
    version = version.replace("_", " ")
    vobj = Version().load({"title": title, "language": lang, "versionTitle": version})

    if request.GET.get("action", None) == "unlock":
        vobj.status = None
    else:
        vobj.status = "locked"

    vobj.save()
    return jsonResponse({"status": "ok"})


@catch_error_as_json
@csrf_exempt
def flag_text_api(request, title, lang, version):
    """
    API for manipulating attributes of versions.
    versionTitle changes are handled with an attribute called `newVersionTitle`

    Non-Identifying attributes handled:
        versionSource, versionNotes, license, priority, digitizedBySefaria

    `language` attributes are not handled.
    """
    _attributes_to_save = Version.optional_attrs + ["versionSource"]

    if not request.user.is_authenticated:
        key = request.POST.get("apikey")
        if not key:
            return jsonResponse({"error": "You must be logged in or use an API key to perform this action."})
        apikey = db.apikeys.find_one({"key": key})
        if not apikey:
            return jsonResponse({"error": "Unrecognized API key."})
        user = User.objects.get(id=apikey["uid"])
        if not user.is_staff:
            return jsonResponse({"error": "Only Sefaria Moderators can flag texts."})

        flags = json.loads(request.POST.get("json"))
        title   = title.replace("_", " ")
        version = version.replace("_", " ")
        vobj = Version().load({"title": title, "language": lang, "versionTitle": version})
        if flags.get("newVersionTitle"):
            vobj.versionTitle = flags.get("newVersionTitle")
        for flag in _attributes_to_save:
            if flag in flags:
                setattr(vobj, flag, flags[flag])
        vobj.save()
        return jsonResponse({"status": "ok"})
    elif request.user.is_staff:
        @csrf_protect
        def protected_post(request, title, lang, version):
            flags = json.loads(request.POST.get("json"))
            title   = title.replace("_", " ")
            version = version.replace("_", " ")
            vobj = Version().load({"title": title, "language": lang, "versionTitle": version})
            if flags.get("newVersionTitle"):
                vobj.versionTitle = flags.get("newVersionTitle")
            for flag in _attributes_to_save:
                if flag in flags:
                    setattr(vobj, flag, flags[flag])
            vobj.save()
            return jsonResponse({"status": "ok"})
        return protected_post(request, title, lang, version)
    else:
        return jsonResponse({"error": "Unauthorized"})


@catch_error_as_json
@csrf_exempt
def tag_category_api(request, path=None):
    if request.method == "GET":
        if not path or path == "index":
            categories = TopicSet({"isTopLevelDisplay": True}, sort=[("displayOrder", 1)])
        else:
            slug = SluggedAbstractMongoRecord.normalize_slug(path)
            topic = Topic.init(slug)
            if not topic:
                categories = []
            else:
                links = topic.link_set(query_kwargs={"linkType": "displays-under", "toTopic": slug})
                categories = [Topic.init(l.topic) for l in links]
                categories.sort(key=lambda x: getattr(x, 'displayOrder', 10000))

        category_names = [{
            "tag":   category.get_primary_title('en'),
            "heTag": category.get_primary_title("he"),
            "slug":  category.slug
        } for category in categories]
        return jsonResponse(category_names)


@catch_error_as_json
@csrf_exempt
def category_api(request, path=None):
    """
    API for looking up categories and adding Categories to the Category collection.
    DELETE takes a category path on the URL
    GET takes a category path on the URL.  Returns the category specified.
       e.g. "api/category/Tanakh/Torah"
       If the category is not found, it will return "error" in a json object.
       It will also attempt to find the closest parent.  If found, it will include "closest_parent" alongside "error".
    POST can take the argument 'reorder' on the URL and if provided, its children will be reordered.  Takes complete category as payload.  Parent of category must exist.
    """
    if request.method == "DELETE":
        cat = Category().load({"path": path.split("/")})
        if cat and cat.can_delete():
            cat.delete()
            library.rebuild(include_toc=True)
            return jsonResponse({"status": "OK"})
        else:
            return jsonResponse({"error": "Category {} doesn't exist".format(path)})
    elif request.method == "GET":
        if not path:
            return jsonResponse({"error": "Please provide category path."})
        cats = path.split("/")
        cat = Category().load({"path": cats})
        if cat:
            return jsonResponse(cat.contents())
        else:
            for i in range(len(cats) - 1, 0, -1):
                cat = Category().load({"path": cats[:i]})
                if cat:
                    return jsonResponse({"error": "Category not found", "closest_parent": cat.contents()})
        return jsonResponse({"error": "Category not found"})

    if request.method == "POST":
        def _internal_do_post(request, update, cat, uid, **kwargs):
            func = tracker.update if update else tracker.add
            return func(uid, Category, cat, **kwargs).contents()

        if not request.user.is_authenticated:
            key = request.POST.get("apikey")
            if not key:
                return jsonResponse({"error": "You must be logged in or use an API key to add or delete categories."})
            apikey = db.apikeys.find_one({"key": key})
            if not apikey:
                return jsonResponse({"error": "Unrecognized API key."})
            user = User.objects.get(id=apikey["uid"])
            if not user.is_staff:
                return jsonResponse({"error": "Only Sefaria Moderators can add or delete categories."})
            uid = apikey["uid"]
            kwargs = {"method": "API"}
        elif request.user.is_staff:
            uid = request.user.id
            kwargs = {}
            _internal_do_post = csrf_protect(_internal_do_post)
        else:
            return jsonResponse({"error": "Only Sefaria Moderators can add or delete categories."})

        j = request.POST.get("json")
        if not j:
            return jsonResponse({"error": "Missing 'json' parameter in post data."})
        j = json.loads(j)
        update = int(request.GET.get("update", False))
        new_category = Category().load({"path": j["path"]})
        if "path" not in j:
            return jsonResponse({"error": "'path' is a required attribute"})
        if not update and new_category is not None:
            return jsonResponse({"error": "Category {} already exists.".format(", ".join(j["path"]))})

        parent = j["path"][:-1]
        if len(parent) > 0 and not Category().load({"path": parent}):
            # ignore len(parent) == 0 since these categories are at the root of the TOC tree and have no parent
            return jsonResponse({"error": "No parent category found: {}".format(", ".join(j["path"][:-1]))})

        reorder = request.GET.get("reorder", False)
        last_path = j.get("sharedTitle", "")
        he_last_path = j.get("heSharedTitle", "")

        if new_category is not None and "origPath" in j and j["origPath"] != j["path"] and j["origPath"][-1] == last_path:
            # this case occurs when moving Tanakh's Rashi category into
            # Rishonim on Bavli where there is already a Rashi, which may mean user wants to merge the two
            return {"error": f"Merging two categories named {last_path} is not supported."}
        elif "heSharedTitle" in j:
            # if heSharedTitle provided, make sure sharedTitle and heSharedTitle correspond to same Term
            en_term = Term().load_by_title(last_path)
            he_term = Term().load_by_title(he_last_path)
            if en_term and en_term == he_term:
                pass  # both titles are found in an existing Term object
            else:
                # titles weren't found in same Term object, so try to create a new Term
                t = Term()
                t.name = last_path
                t.add_primary_titles(last_path, he_last_path)
                t.save()

        results = {}
        if reorder:
            orig_path = j.get('path', []) if "origPath" not in j else j.get('origPath', [])
            results["reorder"] = update_order_of_category_children(orig_path, uid, j["subcategoriesAndBooks"])
        if len(j['path']) > 0:  # not at root of TOC
            results["update"] = _internal_do_post(request, update, j, uid, **kwargs)

        return jsonResponse(results)

    return jsonResponse({"error": "Unsupported HTTP method."})


@catch_error_as_json
@csrf_exempt
def calendars_api(request):
    if request.method == "GET":
        diaspora = request.GET.get("diaspora", "1")
        custom = request.GET.get("custom", None)
        zone_name = request.GET.get("timezone", timezone.get_current_timezone_name())

        try:
            zone = pytz.timezone(zone_name)
        except pytz.exceptions.UnknownTimeZoneError as e:
            return jsonResponse({"error": "Unknown 'timezone' value: '%s'." % zone_name})

        try:
            year = int(request.GET.get("year", None))
            month = int(request.GET.get("month", None))
            day = int(request.GET.get("day", None))
            # If a user is asking the API for a specific date there's really no reason to specify a timezone.
            # The user also doesnt expect the date to get mangled by the default timzone which might implicitly set it back a day
            datetimeobj = datetime(year, month, day, tzinfo=pytz.timezone("UTC"))
        except Exception as e:
            datetimeobj = timezone.localtime(timezone.now(), timezone=zone)

        if diaspora not in ["0", "1"]:
            return jsonResponse({"error": "'Diaspora' parameter must be 1 or 0."})
        else:
            diaspora = True if diaspora == "1" else False
            calendars = get_all_calendar_items(datetimeobj, diaspora=diaspora, custom=custom)
            return jsonResponse({"date": datetimeobj.date().isoformat(),
                                 "timezone" : datetimeobj.tzinfo.zone,
                                 "calendar_items": calendars},
                                callback=request.GET.get("callback", None))


@catch_error_as_json
@csrf_exempt
def parasha_next_read_api(request, parasha):
    """
    Get info on when `parasha` is next read.
    Returns JSON with Haftarahs read and date of when this parasha is next read
    :param request:
    :return:
    """
    if request.method == "GET":
        datetimeobj = timezone.localtime(timezone.now())
        return jsonResponse(parashat_hashavua_and_haftara(datetimeobj, request.diaspora, parasha=parasha, ret_type='dict'))


@catch_error_as_json
@csrf_exempt
def terms_api(request, name):
    """
    API for adding a Term to the Term collection.
    This is mainly to be used for adding hebrew internationalization language for section names, categories and commentators
    """
    if request.method == "GET":
        term = Term().load({'name': name}) or Term().load_by_title(name)
        if term is None:
            return jsonResponse({"error": "Term does not exist."})
        else:
            return jsonResponse(term.contents(), callback=request.GET.get("callback", None))

    if request.method in ("POST", "DELETE"):
        def _internal_do_post(request, uid):
            t = Term().load({'name': name}) or Term().load_by_title(name)
            if request.method == "POST":
                if "json" in request.POST:
                    term = request.POST.get("json")
                else:
                    term = request.body
                term = json.loads(term)
                if t and not request.GET.get("update"):
                    return {"error": "Term already exists."}
                elif t and request.GET.get("update"):
                    term["_id"] = t._id

                func = tracker.update if request.GET.get("update", False) else tracker.add
                return func(uid, Term, term, **kwargs).contents()

            elif request.method == "DELETE":
                if not t:
                    return {"error": 'Term "%s" does not exist.' % name}
                return tracker.delete(uid, Term, t._id)

        if not request.user.is_authenticated:
            key = request.POST.get("apikey")
            if not key:
                return jsonResponse({"error": "You must be logged in or use an API key to add, edit or delete terms."})
            apikey = db.apikeys.find_one({"key": key})
            if not apikey:
                return jsonResponse({"error": "Unrecognized API key."})
            user = User.objects.get(id=apikey["uid"])
            if not user.is_staff:
                return jsonResponse({"error": "Only Sefaria Moderators can add or edit terms."})
            uid = apikey["uid"]
            kwargs = {"method": "API"}
        elif request.user.is_staff:
            uid = request.user.id
            kwargs = {}
            _internal_do_post = csrf_protect(_internal_do_post)
        else:
            return jsonResponse({"error": "Only Sefaria Moderators can add or edit terms."})

        return jsonResponse(_internal_do_post(request, uid))

    return jsonResponse({"error": "Unsupported HTTP method."})


def get_name_completions(name, limit, ref_only, topic_override=False):
    lang = "he" if has_hebrew(name) else "en"
    completer = library.ref_auto_completer(lang) if ref_only else library.full_auto_completer(lang)
    object_data = None
    ref = None
    topic = None
    if topic_override:
        topic_set = TopicSet({"titles.text": re.compile(fr'^{re.escape(name)}$', flags=re.IGNORECASE)}, sort=[("numSources", -1)], limit=1)
        if topic_set.count() > 0:
            topic = topic_set.array()[0]
    try:
        ref = Ref(name)
        inode = ref.index_node
        if isinstance(inode, SheetLibraryNode):
            ref = None
            raise InputError

        # Find possible dictionary entries.  This feels like a messy way to do this.  Needs a refactor.
        if inode.is_virtual and inode.parent and getattr(inode.parent, "lexiconName", None) in library._lexicon_auto_completer:
            base_title = inode.parent.full_title()
            lexicon_ac = library.lexicon_auto_completer(inode.parent.lexiconName)
            t = [base_title + ", " + t[1] for t in lexicon_ac.items(inode.word)[:limit or None]]
            completions = list(OrderedDict.fromkeys(t))  # filter out dupes
            completion_objects = [o for n in completions for o in lexicon_ac.get_data(n)]

        else:
            completions, completion_objects = completer.complete(name, limit)
            object_data = completer.get_object(name)

    except DictionaryEntryNotFoundError as e:
        # A dictionary beginning, but not a valid entry
        lexicon_ac = library.lexicon_auto_completer(e.lexicon_name)
        t = [e.base_title + ", " + t[1] for t in lexicon_ac.items(e.word)[:limit or None]]
        completions = list(OrderedDict.fromkeys(t))  # filter out dupes
        completion_objects = [o for n in completions for o in lexicon_ac.get_data(n)]
    except InputError:  # Not a Ref
        completions, completion_objects = completer.complete(name, limit)
        object_data = completer.get_object(name)

    return {
        "completions": completions,
        "completion_objects": completion_objects,
        "lang": lang,
        "object_data": object_data,
        "ref": ref,
        "topic": topic,
    }


@catch_error_as_json
def topic_completion_api(request, topic):
    limit = int(request.GET.get("limit", 10))
    result = library.topic_auto_completer().complete(topic, limit=limit)
    return jsonResponse(result)


@catch_error_as_json
def name_api(request, name):
    if request.method != "GET":
        return jsonResponse({"error": "Unsupported HTTP method."})
    topic_override = name.startswith('#')
    name = name[1:] if topic_override else name
    # Number of results to return.  0 indicates no limit
    LIMIT = int(request.GET.get("limit", 10))
    ref_only = bool(int(request.GET.get("ref_only", False)))
    completions_dict = get_name_completions(name, LIMIT, ref_only, topic_override)
    ref = completions_dict["ref"]
    topic = completions_dict["topic"]
    d = {
        "lang": completions_dict["lang"],
        "is_ref": False,
        "completions": completions_dict["completions"],
        "completion_objects": completions_dict["completion_objects"],
    }
    if ref:
        inode = ref.index_node
        d.update({
            "is_ref": True,
            "is_book": ref.is_book_level(),
            "is_node": len(ref.sections) == 0,
            "is_section": ref.is_section_level(),
            "is_segment": ref.is_segment_level(),
            "is_range": ref.is_range(),
            "type": "ref",
            "ref": ref.normal(),
            "url": ref.url(),
            "index": ref.index.title,
            "book": ref.book,
            "internalSections": ref.sections,
            "internalToSections": ref.toSections,
            "sections": ref.normal_sections(),  # this switch is to match legacy behavior of parseRef
            "toSections": ref.normal_toSections(),
            # todo: ADD textual completions as well (huh?)
            "examples": []
        })
        if inode.has_numeric_continuation():
            inode = inode.get_default_child() if inode.has_default_child() else inode
            d["sectionNames"] = inode.sectionNames
            d["heSectionNames"] = list(map(hebrew_term, inode.sectionNames))
            d["addressExamples"] = [t.toStr("en", 3*i+3) for i,t in enumerate(inode._addressTypes)]
            d["heAddressExamples"] = [t.toStr("he", 3*i+3) for i,t in enumerate(inode._addressTypes)]
    elif topic:
        d['topic_slug'] = topic.slug
    elif completions_dict["object_data"]:
        # let's see if it's a known name of another sort
        d["type"] = completions_dict["object_data"]["type"]
        d["key"] = completions_dict["object_data"]["key"]

    return jsonResponse(d)


@catch_error_as_json
def dictionary_completion_api(request, word, lexicon=None):
    """
    Given a dictionary, looks up the word in that dictionary
    :param request:
    :param word:
    :param dictionary:
    :return:
    """
    if request.method != "GET":
        return jsonResponse({"error": "Unsupported HTTP method."})

    # Number of results to return.  0 indicates no limit
    LIMIT = int(request.GET.get("limit", 10))

    if lexicon is None:
        ac = library.cross_lexicon_auto_completer()
        rs, _ = ac.complete(word, LIMIT)
        result = [[r, r] for r in rs]  # ac.title_trie[ac.normalizer(r)][0]["key"] - this was when we wanted the first option with nikud
    else:
        matches = [(item[0], x) for item in library.lexicon_auto_completer(lexicon).items(word)[:LIMIT] for x in item[1]]
        result = sorted(set(matches), key=lambda x: matches.index(x))  # dedup matches
    return jsonResponse(result)


@catch_error_as_json
def dictionary_api(request, word):
    """
    Looks for lexicon entries for the given string.
    If the string is more than one word, this will look for substring matches when not finding for the original input
    Optional attributes:
    'lookup_ref' to fine tune the search
    'never_split' to limit lookup to only the actual input string
    'always_split' to look for substring matches regardless of results for original input
    :param request:
    :param word:
    :return:
    """
    kwargs = {}
    for key in ["lookup_ref", "never_split", "always_split", "always_consonants"]:
        if request.GET.get(key, None):
            kwargs[key] = request.GET.get(key)
    result = []
    ls = LexiconLookupAggregator.lexicon_lookup(word, **kwargs)
    if ls:
        for l in ls:
            result.append(l.contents())

    return jsonResponse(result, callback=request.GET.get("callback", None))


@login_required
def user_stats_api(request, uid):

    assert request.method == "GET", "Unsupported Method"
    u = request.user
    assert (u.is_active and u.is_staff) or (int(uid) == u.id)
    quick = bool(int(request.GET.get("quick", False)))
    if quick:
        return jsonResponse(public_user_data(uid))
    return jsonResponse(user_stats_data(uid))


@login_required
def site_stats_api(request):
    assert request.method == "GET", "Unsupported Method"
    return jsonResponse(site_stats_data())


@catch_error_as_json
def updates_api(request, gid=None):
    """
    API for retrieving general notifications.
    """
    if request.method == "GET":
        page      = int(request.GET.get("page", 0))
        page_size = int(request.GET.get("page_size", 10))

        notifications = GlobalNotificationSet({},limit=page_size, page=page)

        return jsonResponse({
                                "updates": notifications.client_contents(),
                                "page": page,
                                "page_size": page_size,
                                "count": notifications.count()
                            })

    elif request.method == "POST":
        if not request.user.is_authenticated:
            key = request.POST.get("apikey")
            if not key:
                return jsonResponse({"error": "You must be logged in or use an API key to perform this action."})
            apikey = db.apikeys.find_one({"key": key})
            if not apikey:
                return jsonResponse({"error": "Unrecognized API key."})
            user = User.objects.get(id=apikey["uid"])
            if not user.is_staff:
                return jsonResponse({"error": "Only Sefaria Moderators can add announcements."})

            payload = json.loads(request.POST.get("json"))
            try:
                GlobalNotification(payload).save()
                return jsonResponse({"status": "ok"})
            except AssertionError as e:
                return jsonResponse({"error": str(e)})

        elif request.user.is_staff:
            @csrf_protect
            def protected_post(request):
                payload = json.loads(request.POST.get("json"))
                try:
                    GlobalNotification(payload).save()
                    return jsonResponse({"status": "ok"})
                except AssertionError as e:
                    return jsonResponse({"error": str(e)})

            return protected_post(request)
        else:
            return jsonResponse({"error": "Unauthorized"})

    elif request.method == "DELETE":
        if not gid:
            return jsonResponse({"error": "No post id given for deletion."})
        if request.user.is_staff:
            @csrf_protect
            def protected_post(request):
                GlobalNotification().load_by_id(gid).delete()
                return jsonResponse({"status": "ok"})

            return protected_post(request)
        else:
            return jsonResponse({"error": "Unauthorized"})


@catch_error_as_json
def notifications_api(request):
    """
    API for retrieving user notifications.
    """
    if not request.user.is_authenticated:
        return jsonResponse({"error": "You must be logged in to access your notifications."})

    page      = int(request.GET.get("page", 0))
    page_size = int(request.GET.get("page_size", 10))

    notifications = NotificationSet().recent_for_user(request.user.id, limit=page_size, page=page)

    return jsonResponse({
        "notifications": notifications.client_contents(),
        "page": page,
        "page_size": page_size,
        "count": len(notifications)
    })


@catch_error_as_json
def notifications_read_api(request):
    """
    API for marking notifications as read

    Takes JSON in the "notifications" parameter of an array of
    notifcation ids as strings.
    """
    if request.method == "POST":
        notifications = request.POST.get("notifications")
        if not notifications:
            return jsonResponse({"error": "'notifications' post parameter missing."})
        if notifications == "all":
            notificationSet = NotificationSet().unread_for_user(request.user.id)
            for notification in notificationSet:
                notification.mark_read().save()
        else:
            notifications = json.loads(notifications)
            for id in notifications:
                notification = Notification().load_by_id(id)
                if notification.uid != request.user.id:
                    # Only allow expiring your own notifications
                    continue
                notification.mark_read().save()

        return jsonResponse({
                                "status": "ok",
                                "unreadCount": UserProfile(user_obj=request.user).unread_notification_count()
                            })

    else:
        return jsonResponse({"error": "Unsupported HTTP method."})


@catch_error_as_json
def follow_api(request, action, uid):
    """
    API for following and unfollowing another user.
    """
    if request.method != "POST":
        return jsonResponse({"error": "Unsupported HTTP method."})

    if not request.user.is_authenticated:
        return jsonResponse({"error": "You must be logged in to follow."})

    follow = FollowRelationship(follower=request.user.id, followee=int(uid))
    if action == "follow":
        follow.follow()
    elif action == "unfollow":
        follow.unfollow()

    return jsonResponse({"status": "ok"})


@catch_error_as_json
def follow_list_api(request, kind, uid):
    """
    API for retrieving a list of followers/followees for a given user.
    """
    if kind == "followers":
        f = FollowersSet(int(uid))
    elif kind == "followees":
        f = FolloweesSet(int(uid))

    return jsonResponse(annotate_user_list(f.uids))

@catch_error_as_json
def block_api(request, action, uid):
    """
    API for following and unfollowing another user.
    """

    if request.method != "POST":
        return jsonResponse({"error": "Unsupported HTTP method."}, status=405)

    if not request.user.is_authenticated:
        return jsonResponse({"error": "You must be logged in to follow."}, status=401)

    block = BlockRelationship(blocker=request.user.id, blockee=int(uid))
    if action == "block":
        block.block()
    elif action == "unblock":
        block.unblock()

    return jsonResponse({"status": "ok"})


def background_data_api(request):
    """
    API that bundles data which we want the client to prefetch,
    but should not block initial pageload.
    """
    language = request.GET.get("locale", 'english')
    # This is an API, its excluded from interfacelang middleware. There's no point in defaulting to request.interfaceLang here as its always 'english'.

    data = {}
    data.update(community_page_data(request, language=language))

    return jsonResponse(data)


@catch_error_as_json
def texts_history_api(request, tref, lang=None, version=None):
    """
    API for retrieving history information about a given text.
    """
    if request.method != "GET":
        return jsonResponse({"error": "Unsupported HTTP method."})

    tref = Ref(tref).normal()
    refRe = '^%s$|^%s:' % (tref, tref)
    if lang and version:
        query = {"ref": {"$regex": refRe }, "language": lang, "version": version.replace("_", " ")}
    else:
        query = {"ref": {"$regex": refRe }}
    history = db.history.find(query)

    summary = {"copiers": set(), "translators": set(), "editors": set(), "reviewers": set() }
    updated = history[0]["date"].isoformat() if len(history) else "Unknown"

    for act in history:
        if act["rev_type"].startswith("edit"):
            summary["editors"].update([act["user"]])
        elif act["rev_type"] == "review":
            summary["reviewers"].update([act["user"]])
        elif act["version"] == "Sefaria Community Translation":
            summary["translators"].update([act["user"]])
        else:
            summary["copiers"].update([act["user"]])

    # Don't list copiers and translators as editors as well
    summary["editors"].difference_update(summary["copiers"])
    summary["editors"].difference_update(summary["translators"])

    for group in summary:
        uids = list(summary[group])
        names = []
        for uid in uids:
            try:
                user = User.objects.get(id=uid)
                name = "%s %s" % (user.first_name, user.last_name)
                link = user_link(uid)
            except User.DoesNotExist:
                name = "Someone"
                link = user_link(-1)
            u = {
                'name': name,
                'link': link
            }
            names.append(u)
        summary[group] = names

    summary["lastUpdated"] = updated

    return jsonResponse(summary, callback=request.GET.get("callback", None))


@sanitize_get_params
def topics_page(request):
    """
    Page of all Topics
    """
    props = {
        "initialMenu":  "topics",
        "initialTopic": None,
    }
    return render_template(request, 'base.html', props, {
        "title":          _("Topics") + " | " + _("Sefaria"),
        "desc":           _("Explore Jewish Texts by Topic on Sefaria"),
    })


def topic_page_b(request, topic):
    return topic_page(request, topic, test_version="b")

@sanitize_get_params
def topic_page(request, topic, test_version=None):
    """
    Page of an individual Topic
    """
    topic_obj = Topic.init(topic)
    if topic_obj is None:
        # try to normalize
        topic_obj = Topic.init(SluggedAbstractMongoRecord.normalize_slug(topic))
        if topic_obj is None:
            raise Http404
        topic = topic_obj.slug

    props = {
        "initialMenu": "topics",
        "initialTopic": topic,
        "initialTab": urllib.parse.unquote(request.GET.get('tab', 'sources')),
        "initialTopicSort": urllib.parse.unquote(request.GET.get('sort', 'Relevance')),
        "initialTopicTitle": {
            "en": topic_obj.get_primary_title('en'),
            "he": topic_obj.get_primary_title('he')
        },
        "topicData": _topic_page_data(topic),
    }

    if test_version is not None:
        props["topicTestVersion"] = test_version

    short_lang = 'en' if request.interfaceLang == 'english' else 'he'
    title = topic_obj.get_primary_title(short_lang) + " | " + _("Texts & Source Sheets from Torah, Talmud and Sefaria's library of Jewish sources.")
    desc = _("Jewish texts and source sheets about %(topic)s from Torah, Talmud and other sources in Sefaria's library.") % {'topic': topic_obj.get_primary_title(short_lang)}
    topic_desc = getattr(topic_obj, 'description', {}).get(short_lang, '')
    if topic_desc is not None:
        desc += " " + topic_desc
    return render_template(request, 'base.html', props, {
        "title":          title,
        "desc":           desc,
    })

@catch_error_as_json
def topics_list_api(request):
    """
    API to get data for a particular topic.
    """
    limit = int(request.GET.get("limit", 1000))
    topics = get_all_topics(limit)
    response = [t.contents() for t in topics]
    response = jsonResponse(response, callback=request.GET.get("callback", None))
    response["Cache-Control"] = "max-age=3600"
    return response


@staff_member_required
def generate_topic_prompts_api(request, slug: str):
    if request.method == "POST":
        from sefaria.helper.llm.tasks import generate_and_save_topic_prompts
        from sefaria.helper.llm.topic_prompt import get_ref_context_hints_by_lang
        topic = Topic.init(slug)
        post_body = json.loads(request.body)
        ref_topic_links = post_body.get('ref_topic_links')
        for lang, ref__context_hints in get_ref_context_hints_by_lang(ref_topic_links).items():
            orefs, context_hints = zip(*ref__context_hints)
            generate_and_save_topic_prompts(lang, topic, orefs, context_hints)
        return jsonResponse({"acknowledged": True}, status=202)
    return jsonResponse({"error": "This API only accepts POST requests."})


@staff_member_required
def add_new_topic_api(request):
    if request.method == "POST":
        data = json.loads(request.POST["json"])
        isTopLevelDisplay = data["category"] == Topic.ROOT
        t = Topic({'slug': "", "isTopLevelDisplay": isTopLevelDisplay, "data_source": "sefaria", "numSources": 0})
        update_topic_titles(t, **data)
        t.set_slug_to_primary_title()
        if not isTopLevelDisplay:  # not Top Level so create an IntraTopicLink to category
            new_link = IntraTopicLink({"toTopic": data["category"], "fromTopic": t.slug, "linkType": "displays-under", "dataSource": "sefaria"})
            new_link.save()

        if data["category"] == 'authors':
            t = update_authors_place_and_time(t, **data)

        t.description_published = True
        t.data_source = "sefaria"  # any topic edited manually should display automatically in the TOC and this flag ensures this
        if "description" in data:
            t.change_description(data["description"], data.get("categoryDescription", None))

        if "image" in data:
            t.image = data["image"]

        t.save()
        library.build_topic_auto_completer()
        library.get_topic_toc(rebuild=True)
        library.get_topic_toc_json(rebuild=True)
        library.get_topic_toc_category_mapping(rebuild=True)


        def protected_index_post(request):
            return jsonResponse(t.contents())
        return protected_index_post(request)


@staff_member_required
def delete_topic(request, topic):
    if request.method == "DELETE":
        topic_obj = Topic().load({"slug": topic})
        if topic_obj:
            topic_obj.delete()
            library.build_topic_auto_completer()
            library.get_topic_toc(rebuild=True)
            library.get_topic_toc_json(rebuild=True)
            library.get_topic_toc_category_mapping(rebuild=True)
            return jsonResponse({"status": "OK"})
        else:
            return jsonResponse({"error": "Topic {} doesn't exist".format(topic)})
    else:
        return jsonResponse({"error": "This API only accepts DELETE requests."})

@catch_error_as_json
def topics_api(request, topic, v2=False):
    """
    API to get data or edit data for an existing topic
    """
    if request.method == "GET":
        with_html = bool(int(request.GET.get("with_html", False)))
        with_links = bool(int(request.GET.get("with_links", False)))
        annotate_links = bool(int(request.GET.get("annotate_links", False)))
        group_related = bool(int(request.GET.get("group_related", False)))
        with_refs = bool(int(request.GET.get("with_refs", False)))
        annotate_time_period = bool(int(request.GET.get("annotate_time_period", False)))
        with_indexes = bool(int(request.GET.get("with_indexes", False)))
        ref_link_type_filters = set(filter(lambda x: len(x) > 0, request.GET.get("ref_link_type_filters", "").split("|")))
        response = get_topic(v2, topic, with_html=with_html, with_links=with_links, annotate_links=annotate_links, with_refs=with_refs, group_related=group_related, annotate_time_period=annotate_time_period, ref_link_type_filters=ref_link_type_filters, with_indexes=with_indexes)
        return jsonResponse(response, callback=request.GET.get("callback", None))
    elif request.method == "POST":
        if not request.user.is_staff:
            return jsonResponse({"error": "Adding topics is locked.<br><br>Please email hello@sefaria.org if you believe edits are needed."})
        topic_data = json.loads(request.POST["json"])
        topic = Topic().load({'slug': topic_data["origSlug"]})
        topic_data["manual"] = True
        author_status_changed = (topic_data["category"] == "authors") ^ (topic_data["origCategory"] == "authors")
        topic = update_topic(topic, **topic_data)
        if author_status_changed:
            library.build_topic_auto_completer()

        def protected_index_post(request):
            return jsonResponse(topic.contents())
        return protected_index_post(request)


@catch_error_as_json
def topic_graph_api(request, topic):
    link_type = request.GET.get("link-type", 'is-a')
    max_depth = int(request.GET.get("max-depth", -1))
    if max_depth == -1:
        max_depth = None
    topic_obj = Topic.init(topic)

    if topic_obj is None:
        response = {"error": f"Topic slug {topic} does not exist"}
    else:
        topics, links = topic_obj.topics_and_links_by_link_type_recursively(linkType=link_type, max_depth=max_depth)
        response = {
            "topics": [t.contents() for t in topics],
            "links": [l.contents() for l in links]
        }
    return jsonResponse(response, callback=request.GET.get("callback", None))


@staff_member_required
def reorder_topics(request):
    topics = json.loads(request.POST["json"]).get("topics", [])
    results = []
    for display_order, t in enumerate(topics):
        topic = Topic().load({'slug': t['slug']})
        topic.displayOrder = display_order*10
        topic.save()
        results.append(topic.contents())
    return jsonResponse({"topics": results})

@staff_member_required()
def topic_ref_bulk_api(request):
    """
    API to bulk edit RefTopicLinks
    """
    topic_links = json.loads(request.body)
    all_links_touched = []
    for link in topic_links:
        tref = link.get('ref')
        tref = Ref(tref).normal()
        slug = link.get("toTopic")
        linkType = _CAT_REF_LINK_TYPE_FILTER_MAP['authors'][0] if AuthorTopic.init(slug) else 'about'
        descriptions = link.get("descriptions", link.get("description"))
        languages = descriptions.keys()
        for language in languages:
            ref_topic_dict = edit_topic_source(slug, orig_tref=tref, new_tref=tref,
                                               linkType=linkType, description=descriptions[language], interface_lang=language)
        all_links_touched.append(ref_topic_dict)
    return jsonResponse(all_links_touched)



@catch_error_as_json
def topic_ref_api(request, tref):
    """
    API to get RefTopicLinks, as well as creating, editing, and deleting of RefTopicLinks
    """
    try:
        data = request.GET if request.method in ["DELETE", "GET"] else json.loads(request.POST.get('json'))
    except Exception as e:
        data = json.loads(request.body)
    slug = data.get('topic')
    interface_lang = 'en' if data.get('interface_lang') == 'english' else 'he'
    tref = Ref(tref).normal()  # normalize input
    linkType = _CAT_REF_LINK_TYPE_FILTER_MAP['authors'][0] if AuthorTopic.init(slug) else 'about'
    annotate = bool(int(data.get("annotate", False)))

    if request.method == "GET":
        response = get_topics_for_ref(tref, annotate)
        return jsonResponse(response, callback=request.GET.get("callback", None))
    else:
        if not request.user.is_staff:
            return jsonResponse({"error": "Only moderators can connect edit topic sources."})
        elif request.method == "DELETE":
            return jsonResponse(delete_ref_topic_link(tref, slug, linkType, interface_lang))
        elif request.method == "POST":
            description = data.get("description", {})
            creating_new_link = data.get("is_new", True)
            new_tref = Ref(data.get("new_ref", tref)).normal()   # `new_tref` is only present when editing (`creating_new_link` is False)
            ref_topic_dict = edit_topic_source(slug, orig_tref=tref, new_tref=new_tref, creating_new_link=creating_new_link,
                                linkType=linkType, description=description, interface_lang=interface_lang)
            return jsonResponse(ref_topic_dict)

@staff_member_required
def reorder_sources(request):
    sources = json.loads(request.POST["json"]).get("sources", [])
    slug = request.GET.get('topic')
    lang = 'en' if request.GET.get('lang') == 'english' else 'he'
    return jsonResponse(update_order_of_topic_sources(slug, sources, request.user.id, lang=lang))

_CAT_REF_LINK_TYPE_FILTER_MAP = {
    'authors': ['popular-writing-of'],
}

def _topic_page_data(topic):
    _topic_data(topic=topic, annotate_time_period=True)


def _topic_data(**kwargs):
    cat = library.get_topic_toc_category_mapping().get(topic, None)
    ref_link_type_filters = _CAT_REF_LINK_TYPE_FILTER_MAP.get(cat, ['about', 'popular-writing-of'])

    response = get_topic(True, ref_link_type_filters=ref_link_type_filters, **kwargs)
    return response


@catch_error_as_json
def bulk_topic_api(request):
    """
    Use POST because topic_slug_list can be very large when used for search topic filters
    :param request:
    :return:
    """
    if request.method == "POST":
        minify = request.GET.get("minify", False)
        postJSON = request.POST.get("json")
        topic_slug_list = json.loads(postJSON)
        response = [t.contents(minify=minify) for t in get_bulk_topics(topic_slug_list)]
        return jsonResponse(response, callback=request.GET.get("callback", None))


@catch_error_as_json
def recommend_topics_api(request, ref_list=None):
    """
    API to receive recommended topics for list of strings `refs`.
    """
    if request.method == "GET":
        refs = [Ref(ref).normal() for ref in ref_list.split("+")] if ref_list else []

    elif request.method == "POST":
        postJSON = request.POST.get("json")
        if not postJSON:
            return jsonResponse({"error": "No post JSON."})
        refs = json.loads(postJSON)

    response = {"topics": recommend_topics(refs)}
    response = jsonResponse(response, callback=request.GET.get("callback", None))
    return response


@api_view(["GET"])
@catch_error_as_json
def portals_api(request, slug):
    """
    API to get data for a Portal object by slug
    """
    portal = Portal.init(slug)
    return jsonResponse(portal.contents(), callback=request.GET.get("callback", None))


@ensure_csrf_cookie
@sanitize_get_params
def global_activity(request, page=1):
    """
    Recent Activity page listing all recent actions and contributor leaderboards.
    """
    page = int(page)
    page_size = 100

    if page > 40:
        return render_template(request,'static/generic.html', None, {
            "title": "Activity Unavailable",
            "content": "You have requested a page deep in Sefaria's history.<br><br>For performance reasons, this page is unavailable. If you need access to this information, please <a href='mailto:hello@sefaria.org'>email us</a>."
        })

    if "api" in request.GET:
        q = {}
    else:
        q = {"method": {"$ne": "API"}}

    filter_type = request.GET.get("type", None)
    activity, page = get_maximal_collapsed_activity(query=q, page_size=page_size, page=page, filter_type=filter_type)

    next_page = page + 1 if page else None
    next_page = "/activity/%d" % next_page if next_page else None
    next_page = "%s?type=%s" % (next_page, filter_type) if next_page and filter_type else next_page

    email = request.user.email if request.user.is_authenticated else False
    return render_template(request,'activity.html', None, {
        'activity': activity,
        'filter_type': filter_type,
        'email': email,
        'next_page': next_page,
        'he': request.interfaceLang == "hebrew", # to make templates less verbose
    })


@ensure_csrf_cookie
@sanitize_get_params
def user_activity(request, slug, page=1):
    """
    Recent Activity page for a single user.
    """
    page = int(page) if page else 1
    page_size = 100

    try:
        profile = UserProfile(slug=slug)
    except Exception as e:
        raise Http404


    if page > 40:
        return render_template(request,'static/generic.html', None, {
            "title": "Activity Unavailable",
            "content": "You have requested a page deep in Sefaria's history.<br><br>For performance reasons, this page is unavailable. If you need access to this information, please <a href='mailto:hello@sefaria.org'>email us</a>."
        })

    q              = {"user": profile.id}
    filter_type    = request.GET.get("type", None)
    activity, page = get_maximal_collapsed_activity(query=q, page_size=page_size, page=page, filter_type=filter_type)

    next_page = page + 1 if page else None
    next_page = "/activity/%d" % next_page if next_page else None
    next_page = "%s?type=%s" % (next_page, filter_type) if next_page and filter_type else next_page

    email = request.user.email if request.user.is_authenticated else False
    return render_template(request,'activity.html', None, {
        'activity': activity,
        'filter_type': filter_type,
        'profile': profile,
        'for_user': True,
        'email': email,
        'next_page': next_page,
        'he': request.interfaceLang == "hebrew", # to make templates less verbose
    })


@ensure_csrf_cookie
@sanitize_get_params
def segment_history(request, tref, lang, version, page=1):
    """
    View revision history for the text segment named by ref / lang / version.
    """
    try:
        oref = Ref(tref)
    except InputError:
        raise Http404

    page = int(page)
    nref = oref.normal()

    version = version.replace("_", " ")
    version_record = Version().load({"title":oref.index.title, "versionTitle":version, "language":lang})
    if not version_record:
        raise Http404("We do not have a version of {} called '{}'.  Please use the menu to find the text you are looking for.".format(oref.index.title, version))
    filter_type = request.GET.get("type", None)
    history = text_history(oref, version, lang, filter_type=filter_type, page=page)

    next_page = page + 1 if page else None
    next_page = "/activity/%s/%s/%s/%d" % (nref, lang, version, next_page) if next_page else None
    next_page = "%s?type=%s" % (next_page, filter_type) if next_page and filter_type else next_page

    email = request.user.email if request.user.is_authenticated else False
    return render_template(request,'activity.html', None, {
        'activity': history,
        "single": True,
        "ref": nref,
        "lang": lang,
        "version": version,
        "versionTitleInHebrew": getattr(version_record, "versionTitleInHebrew", version_record.versionTitle),
        'email': email,
        'filter_type': filter_type,
        'next_page': next_page,
        'he': request.interfaceLang == "hebrew", # to make templates less verbose
     })


@catch_error_as_json
def revert_api(request, tref, lang, version, revision):
    """
    API for reverting a text segment to a previous revision.
    """
    if not request.user.is_authenticated:
        return jsonResponse({"error": "You must be logged in to revert changes."})

    if request.method != "POST":
        return jsonResponse({"error": "Unsupported HTTP method."})

    revision = int(revision)
    version = version.replace("_", " ")
    oref = Ref(tref)

    new_text = text_at_revision(oref.normal(), version, lang, revision)

    tracker.modify_text(request.user.id, oref, version, lang, new_text, type="revert")

    return jsonResponse({"status": "ok"})


def leaderboard(request):
    return render_template(request,'leaderboard.html', None, {
        'leaders': top_contributors(),
        'leaders30': top_contributors(30),
        'leaders7': top_contributors(7),
        'leaders1': top_contributors(1),
    })


@ensure_csrf_cookie
@sanitize_get_params
def user_profile(request, username):
    """
    User's profile page.
    """
    requested_profile = UserProfile(slug=username)
    if requested_profile.user is None:
        raise Http404
    if not requested_profile.user.is_active:
        raise Http404('Profile is inactive.')

    tab = request.GET.get("tab", "sheets")
    props = {
        "initialMenu":  "profile",
        "initialProfile": requested_profile.to_api_dict(),
        "initialTab": tab,
    }
    title = _("%(full_name)s on Sefaria") % {"full_name": requested_profile.full_name}
    desc = _('%(full_name)s is on Sefaria. Follow to view their public source sheets, notes and translations.') % {"full_name": requested_profile.full_name}
    return render_template(request,'base.html', props, {
        "title":          title,
        "desc":           desc,
    })


@catch_error_as_json
def profile_api(request):
    """
    API for user profiles.
    """
    if not request.user.is_authenticated:
        return jsonResponse({"error": _("You must be logged in to update your profile.")})

    if request.method == "POST":
        profileJSON = request.POST.get("json")
        if not profileJSON:
            return jsonResponse({"error": "No post JSON."})
        profileUpdate = json.loads(profileJSON)

        profile = UserProfile(id=request.user.id)
        profile.update(profileUpdate)

        error = profile.errors()
        #TODO: should validation not need to be called manually? maybe inside the save
        if error:
            return jsonResponse({"error": error})
        else:
            profile.save()
            return jsonResponse(profile.to_mongo_dict())
    return jsonResponse({"error": "Unsupported HTTP method."})


@login_required
@csrf_protect
def account_user_update(request):
    """
    API for user profiles.
    """
    if not request.user.is_authenticated:
        return jsonResponse({"error": _("You must be logged in to update your profile.")})

    if request.method == "POST":
        accountJSON = request.POST.get("json")
        if not accountJSON:
            return jsonResponse({"error": "No post JSON."})
        accountUpdate = json.loads(accountJSON)
        error = None
        # some validation on post fields
        if accountUpdate["email"] != accountUpdate["confirmEmail"]:
            error = _("Email fields did not match")
        elif not request.user.check_password(accountUpdate["confirmPassword"]):
            error = _("Incorrect account password for this account")
        else:
            # get the logged in user
            uuser = UserWrapper(request.user.email)
            try:
                uuser.set_email(accountUpdate["email"])
                uuser.save()
            except Exception as e:
                error = uuser.errors()

            try:
                crm_mediator = CrmMediator()
                if not crm_mediator.update_user_email(accountUpdate["email"], uid=request.user.id):
                    logger.warning("failed to add user to CRM")

            except Exception as e:
                logger.warning(f"failed to add user to salesforce: {e}")

        if not error:
            return jsonResponse({"status": "ok"})
        else:
            return jsonResponse({"error": error})

    return jsonResponse({"error": "Unsupported HTTP method."})


@catch_error_as_json
def profile_get_api(request, slug):
    if request.method == "GET":
        profile = UserProfile(slug=slug)
        return jsonResponse(profile.to_api_dict())
    return jsonResponse({"error": "Unsupported HTTP method."})


@catch_error_as_json
def profile_follow_api(request, ftype, slug):
    if request.method == "GET":
        profile = UserProfile(slug=slug)
        follow_set = FollowersSet(profile.id) if ftype == "followers" else FolloweesSet(profile.id)
        response = [UserProfile(id=uid).to_api_dict(basic=True) for uid in follow_set.uids]
        return jsonResponse(response)
    return jsonResponse({"error": "Unsupported HTTP method."})

@staff_member_required
def topic_upload_photo(request, topic):
    from io import BytesIO
    import uuid
    import base64
    if request.method == "DELETE":
        old_filename = request.GET.get("old_filename")
        if old_filename is None:
            return jsonResponse({"error": "You cannot remove an image as you haven't selected one yet."})
        old_filename = f"topics/{old_filename.split('/')[-1]}"
        GoogleStorageManager.delete_filename(old_filename, GoogleStorageManager.TOPICS_BUCKET)
        topic = Topic.init(topic)
        if hasattr(topic, "image"):
            del topic.image
            topic.save()
        return jsonResponse({"success": "You have successfully removed the image."})
    elif request.method == "POST":
        file = request.POST.get('file')
        old_filename = request.POST.get('old_filename')  # delete file from google storage if there is one there
        if old_filename:
            old_filename = f"topics/{old_filename.split('/')[-1]}"
        img_file_in_mem = BytesIO(base64.b64decode(file))
        img_url = GoogleStorageManager.upload_file(img_file_in_mem, f"topics/{request.user.id}-{uuid.uuid1()}.gif",
                                                    GoogleStorageManager.TOPICS_BUCKET, old_filename=old_filename)
        topic = Topic.init(topic)
        if not hasattr(topic, "image"):
            topic.image = {"image_uri": img_url, "image_caption": {"en": "", "he": ""}}
        else:
            topic.image["image_uri"] = img_url
        topic.save()
        return jsonResponse({"url": img_url})
    return jsonResponse({"error": "Unsupported HTTP method."})

@catch_error_as_json
def profile_upload_photo(request):
    if not request.user.is_authenticated:
        return jsonResponse({"error": _("You must be logged in to update your profile photo.")})
    if request.method == "POST":
        now = epoch_time()

        profile = UserProfile(id=request.user.id)
        bucket_name = GoogleStorageManager.PROFILES_BUCKET
        image = Image.open(request.FILES['file'])
        old_big_pic_filename = GoogleStorageManager.get_filename_from_url(profile.profile_pic_url)
        old_small_pic_filename = GoogleStorageManager.get_filename_from_url(profile.profile_pic_url_small)

        big_pic_url = GoogleStorageManager.upload_file(get_resized_file(image, (250, 250)), "{}-{}.png".format(profile.slug, now), bucket_name, old_big_pic_filename)
        small_pic_url = GoogleStorageManager.upload_file(get_resized_file(image, (80, 80)), "{}-{}-small.png".format(profile.slug, now), bucket_name, old_small_pic_filename)

        profile.update({"profile_pic_url": big_pic_url, "profile_pic_url_small": small_pic_url})
        profile.save()
        public_user_data(request.user.id, ignore_cache=True)  # reset user data cache
        return jsonResponse({"urls": [big_pic_url, small_pic_url]})
    return jsonResponse({"error": "Unsupported HTTP method."})

MAX_LEN_USER_HISTORY = 3000
@api_view(["POST"])
@catch_error_as_json
def profile_sync_api(request):
    """
    API for syncing history and settings with your profile
    Required POST fields: settings, last_sync
    POST payload should look like
    {
        settings: {..., time_stamp},
        user_history: [{...},...],
        last_sync: ...
    }
    """
    if not request.user.is_authenticated:
        return jsonResponse({"error": _("You must be logged in to update your profile.")})
    # fields in the POST req which can be synced
    syncable_fields = ["settings", "user_history"]
    if request.method == "POST":
        profile_updated = False
        post = request.POST
        now = epoch_time()
        no_return = request.GET.get("no_return", False)
        annotate = bool(int(request.GET.get("annotate", 0)))
        profile = UserProfile(id=request.user.id)
        ret = {"created": []}
        # sync items from request
        for field in syncable_fields:
            if field not in post:
                continue
            field_data = json.loads(post[field])
            if field == "settings":
                settings_time_stamp = field_data.pop("time_stamp")  # don't save time_stamp as a field of profile
                try:
                    # mobile app is sending time_stamps as strings. for now, patch by casting server-side. can be None if user hasn't updated settings yet.
                    settings_time_stamp = 0 if settings_time_stamp is None else int(settings_time_stamp)
                except ValueError as e:
                    logger.warning(f'profile_sync_api: {e}')
                    continue
                if settings_time_stamp > profile.attr_time_stamps[field]:
                    # this change happened after other changes in the db
                    profile.attr_time_stamps.update({field: settings_time_stamp})
                    settingsInDB = profile.settings
                    settingsInDB.update(field_data)
                    profile.update({
                        field: settingsInDB,
                        "attr_time_stamps": profile.attr_time_stamps
                    })
                    profile_updated = True
            elif field == "user_history":
                if len(field_data) > MAX_LEN_USER_HISTORY:
                    return jsonResponse({"error": f"Length of user history sync too large. Maximum supported is {MAX_LEN_USER_HISTORY}."})
                # loop thru `field_data` reversed to apply `last_place` to the last item read in each book
                for hist in reversed(field_data):
                    if 'ref' not in hist:
                        logger.warning(f'Ref not in hist. History item: {hist}. User ID: {request.user.id}')
                        continue
                    try:
                        uh = profile.process_history_item(hist, now)
                        if uh:
                            ret["created"] += [uh.contents(for_api=True, annotate=annotate)]
                    except InputError:
                        # validation failed
                        continue

        if not no_return:
            # determine return value after new history saved to include new saved and deleted saves
            # send back items after `last_sync`
            if post.get("last_sync", None) == 'undefined':  # in certain rare sitatuations, last_sync is literally 'undefined'. This should be equivalent to sending '0'.
                last_sync = 0
            else:
                last_sync = json.loads(post.get("last_sync", str(profile.last_sync_web)))

            uhs = UserHistorySet({"uid": request.user.id, "server_time_stamp": {"$gt": last_sync}}, hint="uid_1_server_time_stamp_1")
            ret["last_sync"] = now
            ret["user_history"] = [uh.contents(for_api=True, annotate=False) for uh in uhs.array()]
            ret["settings"] = profile.settings
            ret["settings"]["time_stamp"] = profile.attr_time_stamps["settings"]
            if post.get("client", "") == "web":
                # TODO: This future proofing might not work, because even if we did want to keep local history for browsers, they'd need to store last sync time locally anyway.
                # request was made from web. update last_sync on profile
                profile.update({"last_sync_web": now})
                profile_updated = True
        if profile_updated:
            profile.save()
        return jsonResponse(ret)

    return jsonResponse({"error": "Unsupported HTTP method."})


@catch_error_as_json
@api_view(["DELETE"])
@permission_classes([IsAuthenticated])
def delete_user_account_api(request):
    # Deletes the user and emails sefaria staff for followup
    if not request.user.is_authenticated:
        return jsonResponse({"error": _("You must be logged in to delete your account.")})
    uid = request.user.id
    user_email = request.user.email
    email_subject = "User Account Deletion Followup"
    email_msg = "User {} has requested deletion of his account".format(user_email)
    reply_email = None
    try:
        delete_user_account(uid, False)
        email_msg += "\n\n The request was completed automatically."
        reply_email = user_email
        response = jsonResponse({"status": "ok"})
    except Exception as e:
        # There are on rare occasions ForeignKeyViolation exceptions due to records in gauth_credentialsmodel or gauth_flowmodel in the sql db not getting
        # removed properly
        email_msg += "\n\n The request failed to complete automatically. The user has been directed to email in his request."
        logger.error("User {} deletion failed. {}".format(uid, e))
        response = jsonResponse({"error": "There was an error deleting the account", "user": user_email})

    EmailMultiAlternatives(email_subject, email_msg, from_email="Sefaria System <dev@sefaria.org>", to=["Sefaria <hello@sefaria.org>"], reply_to=[reply_email if reply_email else "hello@sefaria.org"]).send()
    return response


def get_url_params_user_history(request):
    saved = request.GET.get("saved", None)
    if saved is not None:
        saved = bool(int(saved))
    secondary = request.GET.get("secondary", None)
    if secondary is not None:
        secondary = bool(int(secondary))
    last_place = request.GET.get("last_place", None)
    if last_place is not None:
        last_place = bool(int(last_place))
    tref = request.GET.get("tref", None)
    oref = Ref(tref) if tref else None
    return saved, secondary, last_place, oref


def saved_history_for_ref(request):
    """
    GET API for saved history of a ref
    :tref: Ref associated with history item
    """
    if request.method == "GET":
        _, _, _, oref = get_url_params_user_history(request)
        if oref is None:
            return jsonResponse({"error": "Must specify 'tref' param"})
        return jsonResponse(UserHistory.get_user_history(oref=oref, saved=True, serialized=True))
    return jsonResponse({"error": "Unsupported HTTP method."})


def _get_anonymous_user_history(request):
    history = json.loads(urllib.parse.unquote(request.COOKIES.get("user_history", '[]')))
    return history


def user_history_api(request):
    """
    GET API for user history for a particular user. optional URL params are
    :saved: bool. True if you only want saved items. None if you dont care
    :secondary: bool. True if you only want secondary items. None if you dont care
    :tref: Ref associated with history item
    """
    if request.method == "GET":
        if not request.user.is_authenticated:
            return jsonResponse(_get_anonymous_user_history(request))
        else:
            saved, secondary, last_place, oref = get_url_params_user_history(request)
            user = UserProfile(id=request.user.id)
            if "reading_history" in user.settings and not user.settings["reading_history"] and not saved:
                return jsonResponse([])
            skip = int(request.GET.get("skip", 0))
            limit = int(request.GET.get("limit", 100))
            annotate = bool(int(request.GET.get("annotate", 0)))
            return jsonResponse(user.get_history(oref=oref, saved=saved, secondary=secondary, serialized=True, annotate=annotate, last_place=last_place, skip=skip, limit=limit))
    return jsonResponse({"error": "Unsupported HTTP method."})


def profile_redirect(request, uid, page=1):
    """"
    Redirect to the profile of the logged in user.
    """
    return redirect("/profile/%s" % uid, permanent=True)


@login_required
def my_profile(request):
    """
    Redirect to a user profile
    """
    url = "/profile/%s" % UserProfile(id=request.user.id).slug
    if "tab" in request.GET:
        url += "?tab=" + request.GET.get("tab")
    return redirect(url)

@login_required
@ensure_csrf_cookie
def edit_profile(request):
    """
    Page for editing a user's profile.
    """
    profile = UserProfile(id=request.user.id)
    sheets  = db.sheets.find({"owner": profile.id, "status": "public"}, {"id": 1, "datePublished": 1}).sort([["datePublished", -1]])
    return render_template(request,'edit_profile.html', None, {
      'user': request.user,
      'profile': profile,
      'sheets': sheets,
    })


@login_required
@ensure_csrf_cookie
def account_settings(request):
    """
    Page for managing a user's account settings.
    """
    profile = UserProfile(id=request.user.id)
    return render_template(request,'account_settings.html', None, {
        'user': request.user,
        'profile': profile,
        'lang_names_and_codes': zip([Locale(lang).languages[lang].capitalize() for lang in SITE_SETTINGS['SUPPORTED_TRANSLATION_LANGUAGES']], SITE_SETTINGS['SUPPORTED_TRANSLATION_LANGUAGES']),
        'translation_language_preference': (profile is not None and profile.settings.get("translation_language_preference", None)) or request.COOKIES.get("translation_language_preference", None)
    })


@ensure_csrf_cookie
def home(request):
    """
    Homepage (which is the texts page)
    """
    return redirect("/texts")


def community_page(request, props={}):
    """
    Community Page
    """
    title = _("From the Community: Today on Sefaria")
    desc  = _("New and featured source sheets, divrei torah, articles, sermons and more created by members of the Sefaria community.")
    data  = community_page_data(request, language=request.interfaceLang)
    data.update(props) # don't overwrite data that was passed n with props
    return menu_page(request, page="community", props=data, title=title, desc=desc)


def community_page_data(request, language="english"):
    data = {
        "community": get_community_page_items(language=language, diaspora=(language != "hebrew"))
    }
    if request.user.is_authenticated:
        profile = UserProfile(user_obj=request.user)
        data["followRecommendations"] = profile.follow_recommendations(lang=request.interfaceLang)
    else:
        data["followRecommendations"] = general_follow_recommendations(lang=request.interfaceLang)

    return data


@staff_member_required
def community_preview(request):
    """
    Preview the community page as it will appear at some date in the future
    """
    datetime_obj = datetime(2021,7, 25) + timedelta(days=1)
    tomorrow = datetime_obj.strftime("%-m/%-d/%y")
    date = request.GET.get("date", tomorrow)
    community = get_community_page_items(date=date, language=request.interfaceLang)

    return community_page(request, props={"community": community, "communityPreview": date})


@staff_member_required
def community_reset(request):
    """
    Reset the cache of the community page content from Google sheet
    """
    if MULTISERVER_ENABLED:
        server_coordinator.publish_event("in_memory_cache", "set", ["community-page-data-english", None])
        server_coordinator.publish_event("in_memory_cache", "set", ["community-page-data-hebrew", None])

    datetime_obj = datetime(2021,7, 25) + timedelta(days=1)
    tomorrow = datetime_obj.strftime("%-m/%-d/%y")
    date = request.GET.get("next", tomorrow)
    community = get_community_page_items(date=date, language=request.interfaceLang, refresh=True)

    return community_page(request, props={"community": community, "communityPreview": date})


def new_home_redirect(request):
    """ Redirect old /new-home urls to / """
    return redirect("/")


@ensure_csrf_cookie
def discussions(request):
    """
    Discussions page.
    """
    discussions = LayerSet({"owner": request.user.id})
    return render_template(request,'discussions.html', None, {
       "discussions": discussions,
    })


@catch_error_as_json
def new_discussion_api(request):
    """
    API for user profiles.
    """
    if not request.user.is_authenticated:
        return jsonResponse({"error": "You must be logged in to start a discussion."})

    if request.method == "POST":
        attempts = 10
        while attempts > 0:
            key = str(uuid.uuid4())[:8]
            if LayerSet({"urlkey": key}).count() > 0:
                attempts -= 1
                continue

            discussion = Layer({
                "urlkey": key,
                "owner": request.user.id,
                })
            discussion.save()
            return jsonResponse(discussion.contents())

        return jsonResponse({"error": "An extremely unlikely event has occurred."})

    return jsonResponse({"error": "Unsupported HTTP method."})


@ensure_csrf_cookie
def dashboard(request):
    """
    Dashboard page -- table view of all content
    """
    states = VersionStateSet(
        {},
        proj={"title": 1, "flags": 1, "linksCount": 1, "content._en.percentAvailable": 1, "content._he.percentAvailable": 1}
    ).array()
    flat_toc = library.get_toc_tree().flatten()

    def toc_sort(a):
        try:
            return flat_toc.index(a["title"])
        except:
            return 9999

    states = sorted(states, key=toc_sort)

    return render_template(request,'dashboard.html', None, {
        "states": states,
    })


@ensure_csrf_cookie
def metrics(request):
    """
    Metrics page. Shows graphs of core metrics.
    """
    metrics = db.metrics.find().sort("timestamp", 1)
    metrics_json = dumps(metrics)
    return render_template(request,'metrics.html', None,{
        "metrics_json": metrics_json,
    })


@ensure_csrf_cookie
def digitized_by_sefaria(request):
    """
    Metrics page. Shows graphs of core metrics.
    """
    texts = VersionSet({"digitizedBySefaria": True}, sort=[["title", 1]])
    return render_template(request,'static/digitized-by-sefaria.html', None, {
        "texts": texts,
    })


def parashat_hashavua_redirect(request):
    """ Redirects to this week's Parashah"""
    diaspora = request.GET.get("diaspora", "1")
    calendars = get_keyed_calendar_items()  # TODO Support israel / customs
    parashah = calendars["Parashat Hashavua"]
    return redirect(iri_to_uri("/" + parashah["url"]), permanent=False)


def daf_yomi_redirect(request):
    """ Redirects to today's Daf Yomi"""
    calendars = get_keyed_calendar_items()
    daf_yomi = calendars["Daf Yomi"]
    return redirect(iri_to_uri("/" + daf_yomi["url"]), permanent=False)


def random_ref(categories=None, titles=None):
    """
    Returns a valid random ref within the Sefaria library.
    """

    # refs = library.ref_list()
    # ref  = choice(refs)
    if categories is not None or titles is not None:
        if categories is None:
            categories = set()
        if titles is None:
            titles = set()
        all_indexes = [x for x in library.all_index_records() if x.title in titles or (x.get_primary_category() in categories)]
    else:
        all_indexes = library.all_index_records()
    # picking by text first biases towards short texts
    index = choice(all_indexes)
    try:
        ref = choice(index.all_segment_refs()).normal() # check for orphaned texts
        # ref = Ref(text).normal()
    except Exception:
        return random_ref()
    return ref


def random_redirect(request):
    """
    Redirect to a random text page.
    """
    response = redirect(iri_to_uri("/" + random_ref()), permanent=False)
    return response


def random_text_page(request):
    """
    Page for generating random texts.
    """
    return render_template(request,'random.html', None, {})


def random_text_api(request):
    """
    Return Texts API data for a random ref.
    """

    if "categories" in request.GET:
        categories = set(request.GET.get('categories', '').split('|'))
    else:
        categories = None

    if "titles" in request.GET:
        titles = set(request.GET.get('titles', '').split('|'))
    else:
        titles = None

    response = redirect(iri_to_uri("/api/texts/" + random_ref(categories, titles)) + "?commentary=0&context=0", permanent=False)
    return response


def translations_api(request, lang=None):
    """
    When a lang is provided, returns a dictionary of texts translated into that language,
    organized by category & secondary category.
    When a language is not provided, returns a list of distinct languages for which
    translations exist in the database.
    """
    bundle_commentaries_langs = ["en", "he"]
    if not lang:
        res = db.texts.distinct("actualLanguage")
        return jsonResponse(res)
    # import time
    # t0 = time.time()
    aggregation_query = [{"$match": {"actualLanguage": lang}}, {"$lookup": {
        "from": "index",
        "localField": "title",
        "foreignField": "title",
        "as": "index"
    }}, {"$lookup": {
        "from": "vstate",
        "localField": "title",
        "foreignField": "title",
        "as": "vstate"
    }}]
    if lang == "en":
        aggregation_query.append({"$match": {"vstate.flags.enComplete": True}})

    aggregation_query.extend([{"$project": {"index.dependence": 1, "index.order": 1, "index.collective_title": 1,
                                            "index.title": 1, "index.order": 1,
                                            "versionTitle": 1, "language": 1, "title": 1, "index.categories": 1,
                                            "priority": 1, "vstate.first_section_ref": 1}},
                              {"$sort": {"index.order.0": 1, "index.order.1": 1, "priority": -1}}])

    texts = db.texts.aggregate(aggregation_query)
    # t1 = time.time()
    # print("aggregation: ")
    # print(f"{t1 - t0}")
    res = {}
    titles = []
    for my_index in texts:
        if my_index["title"] not in titles:
            if len(my_index["index"]) > 0:
                my_index_info = my_index["index"][0]
                categories = my_index_info["categories"]
                if "Reference" in categories:
                    continue  # don't list references (also they don't fit assumptions)
                titles.append(my_index["title"])
                depth = 2
                ind = 0
                cur = res
                while len(categories) < depth:
                    categories = categories + ["Uncategorized"]
                while ind < depth and ind < len(categories):
                    if categories[ind] not in cur:
                        cur[categories[ind]] = [] if ind == depth - 1 else {}
                    cur = cur[categories[ind]]
                    ind += 1
                to_add = {}
                if "dependence" in my_index_info and "collective_title" in my_index_info \
                        and my_index_info["dependence"] == "Commentary" and lang in bundle_commentaries_langs:
                    if len(list(filter(lambda x: True if x["title"] == my_index_info["collective_title"] else False,
                                       cur))) > 0:
                        continue
                    else:
                        try:
                            to_add["title"] = my_index_info["collective_title"]
                            categories_to_add = categories[:categories.index(my_index_info["collective_title"]) + 1]
                            to_add["url"] = "/texts/" + "/".join(categories_to_add)
                        except:
                            print("failed to find author page for " + my_index_info["collective_title"] + ": " +
                                  my_index_info["title"])
                            # these are also not showing up in TOC
                            # TODO: fix assumptions?
                            continue
                else:
                    to_add["title"] = my_index_info["title"]
                    to_add["url"] = f'/{my_index["vstate"][0]["first_section_ref"].replace(":", ".")}?{"ven=" + my_index["versionTitle"] if my_index["language"] == "en" else "vhe=" + my_index["versionTitle"]}&lang=bi'

                if "order" in my_index["index"][0]:
                    to_add["order"] = my_index["index"][0]["order"]
                to_add["versionTitle"] = my_index["versionTitle"]
                to_add["rtlLanguage"] = my_index["language"]
                cur.append(to_add)
    # t2 = time.time()
    # print("create dictionary")
    # print(f"{t2 - t1}")
    return jsonResponse(res)


def random_by_topic_api(request):
    """
    Returns Texts API data for a random text taken from popular topic tags
    """
    cb = request.GET.get("callback", None)
    random_topic = get_random_topic(good_to_promote=True)
    if random_topic is None:
        return random_by_topic_api(request)
    random_source = get_random_topic_source(random_topic)
    if random_source is None:
        return random_by_topic_api(request)
    tref = random_source.normal()
    url = random_source.url()
    resp = jsonResponse({"ref": tref, "topic": random_topic.contents(), "url": url}, callback=cb)
    resp['Content-Type'] = "application/json; charset=utf-8"
    return resp


@csrf_exempt
def dummy_search_api(request):
    # Thou shalt upgrade thine app or thou shalt not glean the results of search thou seeketh
    # this api is meant to information users of the old search.sefaria.org to upgrade their apps to get search to work again
    were_sorry = "We're sorry, but your version of the app is no longer compatible with our new search. We recommend you upgrade the Sefaria app to fully enjoy all it has to offer <br> עמכם הסליחה, אך גרסת האפליקציה הנמצאת במכשירכם איננה תואמת את מנוע החיפוש החדש. אנא עדכנו את אפליקצית ספריא להמשך שימוש בחיפוש"
    resp = jsonResponse({
        "took": 613,
        "timed_out": False,
        "_shards": {
            "total": 5,
            "successful": 5,
            "skipped": 0,
            "failed": 0
        },
        "hits": {
            "total": 1,
            "max_score": 1234,
            "hits": [
                {
                    "_index": "merged-c",
                    "_type": "text",
                    "_id": "yoyo [he]",
                    "_score": 1,
                    "_source": {
                        "titleVariants": ["Upgrade"],
                        "path": "Tanakh/Torah/Genesis",
                        "version_priority": 0,
                        "content": were_sorry,
                        "exact": were_sorry,
                        "naive_lemmatizer": were_sorry,
                        "comp_date": -1400,
                        "categories": ["Tanakh", "Torah"],
                        "lang": "he",
                        "pagesheetrank": 1,
                        "ref": "Genesis 1:1",
                        "heRef": "בראשית א:א",
                        "version": None,
                        "order":"A00000100220030"
                    },
                    "highlight": {
                        "content": [
                            were_sorry
                        ],
                        "exact": [
                            were_sorry
                        ],
                        "naive_lemmatizer": [
                            were_sorry
                        ]
                    }
                }
            ]
        },
        "aggregations": {
            "category": {
                "buckets": []
            }
        }
    })
    resp['Content-Type'] = "application/json; charset=utf-8"
    return resp


@csrf_exempt
def search_wrapper_api(request, es6_compat=False):
    """
    @param request:
    @param es6_compat: True to return API response that's compatible with an Elasticsearch 6 compatible client
    @return:
    """
    from sefaria.helper.search import get_elasticsearch_client

    if request.method == "POST":
        if "json" in request.POST:
            j = request.POST.get("json")  # using form-urlencoded
        else:
            j = request.body  # using content-type: application/json
        j = json.loads(j)
        es_client = get_elasticsearch_client()
        search_obj = Search(using=es_client, index=j.get("type")).params(request_timeout=5)
        search_obj = get_query_obj(search_obj=search_obj, **j)
        response = search_obj.execute()
        if response.success():
            response_json = response.to_dict().body
            if es6_compat and isinstance(response_json['hits']['total'], dict):
                response_json['hits']['total'] = response_json['hits']['total']['value']
            return jsonResponse(response_json, callback=request.GET.get("callback", None))
        return jsonResponse({"error": "Error with connection to Elasticsearch. Total shards: {}, Shards successful: {}, Timed out: {}".format(response._shards.total, response._shards.successful, response.timed_out)}, callback=request.GET.get("callback", None))
    return jsonResponse({"error": "Unsupported HTTP method."}, callback=request.GET.get("callback", None))

@csrf_exempt
def search_path_filter(request, book_title):
    oref = Ref(book_title)

    categories = oref.index.categories
    indexed_categories = get_search_categories(oref, categories)
    path = "/".join(indexed_categories+[book_title])
    return jsonResponse(path)



@ensure_csrf_cookie
def serve_static(request, page):
    """
    Serve a static page whose template matches the URL
    """
    return render_template(request,'static/%s.html' % page, None, {})

@ensure_csrf_cookie
def serve_static_by_lang(request, page):
    """
    Serve a static page whose template matches the URL
    """
    return render_template(request,'static/{}/{}.html'.format(request.LANGUAGE_CODE, page), None, {})


# TODO: This really should be handled by a CMS :)
def annual_report(request, report_year):
    pdfs = {
        '2020': STATIC_URL + 'files/Sefaria 2020 Annual Report.pdf',
        '2021': 'https://indd.adobe.com/embed/98a016a2-c4d1-4f06-97fa-ed8876de88cf?startpage=1&allowFullscreen=true',
        '2022': STATIC_URL + 'files/Sefaria_AnnualImpactReport_R14.pdf',
        '2023': 'https://issuu.com/sefariaimpact/docs/sefaria_2023_impact_report?fr=sMmRkNTcyMzMyNTk',
    }
    # Assume the most recent year as default when one is not provided
    if not report_year:
        report_year = max(pdfs.keys()) # Earlier versions of Python do not preserve insertion order in dictionaries :(
    elif report_year not in pdfs:
        raise Http404
    # Renders a simple template, does not extend base.html
    return render(request, template_name='static/annualreport.html', context={'reportYear': report_year, 'pdfURL': pdfs[report_year]})


@ensure_csrf_cookie
def explore(request, topCat, bottomCat, book1, book2, lang=None):
    """
    Serve the explorer, with the provided deep linked books
    """
    books = []
    for book in [book1, book2]:
        if book:
            books.append(book)

    if not topCat and not bottomCat:
        topCat, bottomCat = "Tanakh", "Bavli"
        urlRoot = "/explore"
    else:
        urlRoot = "/explore-" + topCat + "-and-" + bottomCat

    (topCat, bottomCat) = [x.replace("-","") for x in (topCat, bottomCat)]

    categories = {
        "Tanakh": {
            "title": "Tanakh",
            "heTitle": 'התנ"ך',
            "shapeParam": "Tanakh",
            "linkCountParam": "Tanakh",
        },
        "Torah": {
            "title": "Torah",
            "heTitle": 'תורה',
            "shapeParam": "Tanakh/Torah",
            "linkCountParam": "Torah",
        },
        "Bavli": {
            "title": "Talmud",
            "heTitle": "התלמוד",
            "shapeParam": "Bavli",
            "linkCountParam": "Bavli",
            "talmudAddressed": True,
        },
        "Yerushalmi": {
            "title": "Jerusalem Talmud",
            "heTitle": "התלמוד ירושלמי",
            "shapeParam": "Yerushalmi",
            "linkCountParam": "Yerushalmi",
            "talmudAddressed": True,
        },
        "Mishnah": {
            "title": "Mishnah",
            "heTitle": "המשנה",
            "shapeParam": "Mishnah",
            "linkCountParam": "Mishnah",
        },
        "Tosefta": {
            "title": "Tosefta",
            "heTitle": "התוספתא",
            "shapeParam": "Tosefta",
            "linkCountParam": "Tosefta",
        },
        "MidrashRabbah": {
            "title": "Midrash Rabbah",
            "heTitle": "מדרש רבה",
            "shapeParam": "Midrash Rabbah",
            "linkCountParam": "Midrash Rabbah",
            "colorByBook": True,
        },
        "MishnehTorah": {
            "title": "Mishneh Torah",
            "heTitle": "משנה תורה",
            "shapeParam": "Halakhah/Mishneh Torah",
            "linkCountParam": "Mishneh Torah",
            "labelBySection": True,
        },
        "ShulchanArukh": {
            "title": "Shulchan Arukh",
            "heTitle": "השולחן ערוך",
            "shapeParam": "Halakhah/Shulchan Arukh",
            "linkCountParam": "Shulchan Arukh",
            "colorByBook": True,
        },
        "Zohar": {
            "title": "Zohar",
            "heTitle": "הזוהר",
            "shapeParam": "Zohar",
            "linkCountParam": "Zohar",
            "talmudAddressed": True,
        },
    }

    template_vars =  {
        "books": json.dumps(books),
        "categories": json.dumps(categories),
        "topCat": topCat,
        "bottomCat": bottomCat,
        "topCatTitle": categories[topCat]["heTitle"] if request.interfaceLang == "hebrew" else categories[topCat]["title"],
        "bottomCatTitle": categories[bottomCat]["heTitle"] if request.interfaceLang == "hebrew" else categories[bottomCat]["title"],
        "urlRoot": urlRoot,
    }
    if lang == "he": # Override language settings if 'he' is in URL
        request.contentLang = "hebrew"

    return render_template(request,'explore.html', None, template_vars)

@staff_member_required
def visualize_timeline(request):
    return render_template(request, 'timeline.html', None, {})


def person_page_redirect(request, name):
    person = PersonTopic.get_person_by_key(name)

    if not person:
        raise Http404

    url = f'/topics/{person.slug}'
    return redirect(iri_to_uri(url), permanent=True)


def person_index_redirect(request):
    return redirect(iri_to_uri('/topics/category/authors'), permanent=True)


def talmud_person_index_redirect(request):
    return redirect(iri_to_uri('/topics/category/talmudic-figures'), permanent=True)


def _get_sheet_tag_garden(tag):
    garden_key = "sheets.tagged.{}".format(tag)
    g = Garden().load({"key": garden_key})
    if not g:
        g = Garden({"key": garden_key, "title": "Sources from Sheets Tagged {}".format(tag), "heTitle": "מקורות מדפים מתויגים:" + " " + str(tag)})
        g.import_sheets_by_tag(tag)
        g.save()
    return g


def sheet_tag_garden_page(request, key):
    g = _get_sheet_tag_garden(key)
    return garden_page(request, g)


def sheet_tag_visual_garden_page(request, key):
    g = _get_sheet_tag_garden(key)
    return visual_garden_page(request, g)


def custom_visual_garden_page(request, key):
    g = Garden().load({"key": "sefaria.custom.{}".format(key)})
    if not g:
        raise Http404
    return visual_garden_page(request, g)


def _get_search_garden(q):
    garden_key = "search.query.{}".format(q)
    g = Garden().load({"key": garden_key})
    if not g:
        g = Garden({"key": garden_key, "title": "Search: {}".format(q), "heTitle": "חיפוש:" + " " + str(q)})
        g.import_search(q)
        g.save()
    return g


def search_query_visual_garden_page(request, q):
    g = _get_search_garden(q)
    return visual_garden_page(request, g)


def garden_page(request, g):
    template_vars = {
        'title': g.title,
        'heTitle': g.heTitle,
        'key': g.key,
        'stopCount': g.stopSet().count(),
        'stopsByTime': g.stopsByTime(),
        'stopsByPlace': g.stopsByPlace(),
        'stopsByAuthor': g.stopsByAuthor(),
        'stopsByTag': g.stopsByTag()
    }

    return render_template(request,'garden.html', None, template_vars)


def visual_garden_page(request, g):
    template_vars = {
        'title': g.title,
        'heTitle': g.heTitle,
        'subtitle': getattr(g, "subtitle", ""),
        'heSubtitle': getattr(g, "heSubtitle", ""),
        'key': g.key,
        'stopCount': g.stopSet().count(),
        'stops': json.dumps(g.stopData()),
        'places': g.placeSet().asGeoJson(as_string=True),
        'config': json.dumps(getattr(g, "config", {}))
    }

    return render_template(request,'visual_garden.html', None, template_vars)


@requires_csrf_token
def custom_page_not_found(request, exception, template_name='404.html'):
    return render_template(request, template_name=template_name, app_props=None, template_context={}, status=404)

@catch_error_as_json
@csrf_exempt
def manuscripts_for_source(request, tref):
    if request.method == "GET":
        if not Ref.is_ref(tref):
            return jsonResponse({"error": "Unrecognized Reference"})
        return jsonResponse(ManuscriptPageSet.load_set_for_client(tref))
    else:
        return jsonResponse({"error": "Unsupported HTTP method."}, callback=request.GET.get("callback", None))


@requires_csrf_token
def custom_server_error(request, template_name='500.html'):
    """
    500 error handler.

    Templates: `500.html`
    """
    return render_template(request, template_name=template_name, app_props=None, template_context={}, status=500)
    #t = get_template(template_name) # You need to create a 500.html template.
    #return http.HttpResponseServerError(t.render({'request_path': request.path}, request))


def apple_app_site_association(request):
    teamID = "2626EW4BML"
    bundleID = "org.sefaria.sefariaApp"
    return jsonResponse({
        "applinks": {
            "apps": [],
            "details": [
                {
                    "appID": "{}.{}".format(teamID, bundleID),
                    "paths": ["*"]
                }
            ]
        }
    })

def android_asset_links_json(request):
    return jsonResponse(
        [{
            "relation": ["delegate_permission/common.handle_all_urls"],
            "target": {
                "namespace": "android_app",
                "package_name": "org.sefaria.sefaria",
                "sha256_cert_fingerprints":
                    ["FD:86:BA:99:63:C2:71:D9:5F:E6:0D:0B:0F:A1:67:EA:26:15:45:BE:0C:D0:DF:69:64:01:F3:AD:D0:EE:C6:87"]
            }
        }]
    )

def application_health_api(request):
    """
    Defines the /healthz  and /health-check API endpoints which responds with
        200 if the application is ready for requests,
        500 if the application is not ready for requests
    """
    if library.is_initialized():
        return http.HttpResponse("Healthy", status="200")
    else:
        return http.HttpResponse("Unhealthy", status="500")


def application_health_api_nonlibrary(request):
    return http.HttpResponse("Healthy", status="200")


def rollout_health_api(request):
    """
    Defines the /healthz-rollout API endpoint which responds with
        200 if the services Django depends on, Redis, Multiserver, and NodeJs
            are available.
        500 if any of the aforementioned services are not available

    {
        allReady: (true|false)
        multiserverReady: (true|false)
        redisReady: (true|false)
        nodejsReady: (true|false)
    }
    """
    def isRedisReachable():
        try:
            redis_client = redis.StrictRedis(host=MULTISERVER_REDIS_SERVER, port=MULTISERVER_REDIS_PORT, db=MULTISERVER_REDIS_DB, decode_responses=True, encoding="utf-8")
            return redis_client.ping() == True
        except Exception as e:
            logger.warn(f"Failed redis healthcheck. Error: {e}")
            return False

    def isMultiserverReachable():
        return True

    def isNodeJsReachable():
        url = NODE_HOST + "/healthz"
        try:
            statusCode = urllib.request.urlopen(url).status
            return statusCode == 200
        except Exception as e:
            logger.warn(f"Failed node healthcheck. Error: {e}")
            return False

    def is_database_reachable():
        try:
            from sefaria.system.database import db
            return True
        except SystemError as ivne:
            return False

    allReady = isRedisReachable() and isMultiserverReachable() and isNodeJsReachable() and is_database_reachable()

    resp = {
        'allReady': allReady,
        'dbConnected': f'Database Connection: {is_database_reachable()}',
        'multiserverReady': isMultiserverReachable(),
        'redisReady': isRedisReachable(),
        'nodejsReady': isNodeJsReachable(),
        'revisionNumber': os.getenv("HELM_REVISION"),
    }

    print(resp)

    if allReady:
        statusCode = 200
        logger.info("Passed rollout healthcheck.")
    else:
        statusCode = 503
        logger.warn("Failed rollout healthcheck. Healthcheck Response: {}".format(resp))

    return http.JsonResponse(resp, status=statusCode)<|MERGE_RESOLUTION|>--- conflicted
+++ resolved
@@ -1667,38 +1667,6 @@
         j = json.loads(request.POST.get("json"))
         if not j:
             return jsonResponse({"error": "Missing 'json' parameter in post data."})
-<<<<<<< HEAD
-        j["title"] = title.replace("_", " ")
-        #todo: move this to texts_api, pass the changes down through the tracker and text chunk
-        #if "versionTitle" in j:
-        #    if j["versionTitle"] == "Sefaria Community Translation":
-        #        j["license"] = "CC0"
-        #        j["licenseVetter"] = True
-        if not request.user.is_authenticated:
-            key = request.POST.get("apikey")
-            if not key:
-                return jsonResponse({"error": "You must be logged in or use an API key to save texts."})
-            apikey = db.apikeys.find_one({"key": key})
-            if not apikey:
-                return jsonResponse({"error": "Unrecognized API key."})
-            book = func(apikey["uid"], Index, j, method="API", raw=raw)
-            return jsonResponse(book.contents(raw=raw))
-        else:
-            title = j.get("oldTitle", j.get("title"))
-            try:
-                library.get_index(title)  # getting the index just to tell if it exists
-                # Only allow staff and the person who submitted a text to edit
-                if not request.user.is_staff and not user_started_text(request.user.id, title):
-                   return jsonResponse({"error": "{} is protected from change.<br/><br/>See a mistake?<br/>Email hello@sefaria.org.".format(title)})
-            except BookNameError:
-                pass  # if this is a new text, allow any logged in user to submit
-        @csrf_protect
-        def protected_index_post(request):
-            book = func(request.user.id, Index, j, raw=raw)
-            return jsonResponse(
-                book.contents(raw=raw)
-            )
-=======
 
         user_type, uid = determine_user_type_and_id(request)
         if uid is None:
@@ -1719,7 +1687,6 @@
                 if apikey:
                     return CONTENT_TYPE, apikey["uid"]
         return None, None
->>>>>>> 75358a6f
 
     def index_post(request, uid, j, method, raw):
         func = tracker.update if 'update' in j else tracker.add
