# -*- coding: utf-8 -*-
from datetime import datetime, timedelta
from elasticsearch_dsl import Search
from elasticsearch import Elasticsearch
from random import choice
import json
import urllib.request, urllib.parse, urllib.error
from bson.json_util import dumps
import socket
import bleach
from collections import OrderedDict
import pytz
from html import unescape
import redis
import os
import re
import uuid

from rest_framework.decorators import api_view, permission_classes
from rest_framework.permissions import IsAuthenticated
from django.template.loader import render_to_string
from django.shortcuts import render, redirect
from django.http import Http404, QueryDict
from django.contrib.auth.decorators import login_required
from django.contrib.admin.views.decorators import staff_member_required
from django.utils.encoding import iri_to_uri
from django.utils.translation import ugettext as _
from django.views.decorators.csrf import ensure_csrf_cookie, csrf_exempt, csrf_protect, requires_csrf_token
from django.contrib.auth.models import User
from django import http
from django.utils import timezone
from django.utils.html import strip_tags
from bson.objectid import ObjectId

from sefaria.model import *
from sefaria.google_storage_manager import GoogleStorageManager
from sefaria.model.user_profile import UserProfile, user_link, user_started_text, public_user_data
from sefaria.model.collection import CollectionSet
from sefaria.model.webpage import get_webpages_for_ref
from sefaria.model.media import get_media_for_ref
from sefaria.model.schema import SheetLibraryNode
from sefaria.model.following import general_follow_recommendations
from sefaria.model.trend import user_stats_data, site_stats_data
from sefaria.client.wrapper import format_object_for_client, format_note_object_for_client, get_notes, get_links
from sefaria.client.util import jsonResponse
from sefaria.history import text_history, get_maximal_collapsed_activity, top_contributors, text_at_revision, record_version_deletion, record_index_deletion
from sefaria.sheets import get_sheets_for_ref, get_sheet_for_panel, annotate_user_links, trending_topics
from sefaria.utils.util import text_preview
from sefaria.utils.hebrew import hebrew_term, is_hebrew
from sefaria.utils.calendars import get_all_calendar_items, get_todays_calendar_items, get_keyed_calendar_items, get_parasha, get_todays_parasha
from sefaria.utils.util import short_to_long_lang_code
from sefaria.settings import USE_VARNISH, USE_NODE, NODE_HOST, DOMAIN_LANGUAGES, MULTISERVER_ENABLED, SEARCH_ADMIN, RTC_SERVER, MULTISERVER_REDIS_SERVER, MULTISERVER_REDIS_PORT, MULTISERVER_REDIS_DB, DISABLE_AUTOCOMPLETER, ENABLE_LINKER
from sefaria.site.site_settings import SITE_SETTINGS
from sefaria.system.multiserver.coordinator import server_coordinator
from sefaria.system.decorators import catch_error_as_json, sanitize_get_params, json_response_decorator
from sefaria.system.exceptions import InputError, PartialRefInputError, BookNameError, NoVersionFoundError, DictionaryEntryNotFoundError
from sefaria.system.cache import django_cache
from sefaria.system.database import db
from sefaria.helper.search import get_query_obj
<<<<<<< HEAD
from sefaria.search import get_search_categories
from sefaria.helper.topic import get_topic, get_all_topics, get_topics_for_ref, get_topics_for_book
=======
from sefaria.helper.topic import get_topic, get_all_topics, get_topics_for_ref, get_topics_for_book, ref_topic_link_prep, annotate_topic_link
>>>>>>> db0023cf
from sefaria.helper.community_page import get_community_page_items
from sefaria.helper.file import get_resized_file
from sefaria.image_generator import make_img_http_response
import sefaria.tracker as tracker

if USE_VARNISH:
    from sefaria.system.varnish.wrapper import invalidate_ref, invalidate_linked

import structlog
logger = structlog.get_logger(__name__)

#    #    #
# Initialized cache library objects that depend on sefaria.model being completely loaded.
logger.info("Initializing library objects.")
logger.info("Initializing TOC Tree")
library.get_toc_tree()

logger.info("Initializing Shared Cache")
library.init_shared_cache()

if not DISABLE_AUTOCOMPLETER:
    logger.info("Initializing Full Auto Completer")
    library.build_full_auto_completer()

    logger.info("Initializing Ref Auto Completer")
    library.build_ref_auto_completer()

    logger.info("Initializing Lexicon Auto Completers")
    library.build_lexicon_auto_completers()

    logger.info("Initializing Cross Lexicon Auto Completer")
    library.build_cross_lexicon_auto_completer()

    logger.info("Initializing Topic Auto Completer")
    library.build_topic_auto_completer()

if ENABLE_LINKER:
    logger.info("Initializing Linker")
    library.build_ref_resolver()

if server_coordinator:
    server_coordinator.connect()
#    #    #


def render_template(request, template_name='base.html', app_props=None, template_context=None, content_type=None, status=None, using=None):
    """
    This is a general purpose custom function that serves to render all the templates in the project and provide a central point for all similar processing.
    It can take props that are meant for the Node render of ReaderApp (and will properly combine them with base_props() and serialize
    It also takes care of adding these props to the template context
    If needed (i.e. currently, if props are passed in) it will also attempt to call render_react_component so it doesnt have to be called by the view itself.
    :param request: the request object
    :param template_name: the template name to pass to render (defaults to base.html)
    :param app_props: props to pass to ReaderApp, either via node or the template for client side
    :param template_context: regular template context for the django template
    :param content_type: param from Django's render, if needed
    :param status: param from Django's render, if needed
    :param using: param from Django's render, if needed
    :return:
    """
    app_props = app_props if app_props else {}
    template_context = template_context if template_context else {}
    props = base_props(request)
    props.update(app_props)
    propsJSON = json.dumps(props, ensure_ascii=False)
    template_context["propsJSON"] = propsJSON
    if app_props: # We are rendering the ReaderApp in Node, otherwise its jsut a Django template view with ReaderApp set to headerMode
        html = render_react_component("ReaderApp", propsJSON)
        template_context["html"] = html
    return render(request, template_name=template_name, context=template_context, content_type=content_type, status=status, using=using)


def render_react_component(component, props):
    """
    Asks the Node Server to render `component` with `props`.
    `props` may either be JSON (to save reencoding) or a dictionary.
    Returns HTML.
    """
    if not USE_NODE:
        return render_to_string("elements/loading.html", context={"SITE_SETTINGS": SITE_SETTINGS})

    from sefaria.settings import NODE_TIMEOUT

    propsJSON = json.dumps(props, ensure_ascii=False) if isinstance(props, dict) else props
    cache_key = "todo" # zlib.compress(propsJSON)
    url = NODE_HOST + "/" + component + "/" + cache_key

    encoded_args = urllib.parse.urlencode({
        "propsJSON": propsJSON,
    }).encode("utf-8")
    try:
        req = urllib.request.Request(url)
        response = urllib.request.urlopen(req, encoded_args, NODE_TIMEOUT)
        html = response.read().decode("utf-8")
        return html
    except Exception as e:
        # Catch timeouts, however they may come.
        if isinstance(e, socket.timeout) or (hasattr(e, "reason") and isinstance(e.reason, socket.timeout)):
            props = json.loads(props) if isinstance(props, str) else props
            logger.warning("Node timeout: {} / {} / {} / {}\n".format(
                    props.get("initialPath"),
                    "MultiPanel" if props.get("multiPanel", True) else "Mobile",
                    "Logged In" if props.get("loggedIn", False) else "Logged Out",
                    props.get("interfaceLang")
            ))
            return render_to_string("elements/loading.html", context={"SITE_SETTINGS": SITE_SETTINGS})
        else:
            # If anything else goes wrong with Node, just fall back to client-side rendering
            logger.warning("Node error: Fell back to client-side rendering.")
            return render_to_string("elements/loading.html", context={"SITE_SETTINGS": SITE_SETTINGS})


def base_props(request):
    """
    Returns a dictionary of props that all App pages get based on the request
    AND are able to be sent over the wire to the Node SSR server.
    """
    from sefaria.model.user_profile import UserProfile, UserWrapper
    from sefaria.site.site_settings import SITE_SETTINGS
    from sefaria.settings import DEBUG, GLOBAL_INTERRUPTING_MESSAGE, RTC_SERVER

    if hasattr(request, "init_shared_cache"):
        logger.warning("Shared cache disappeared while application was running")
        library.init_shared_cache(rebuild=True)

    if request.user.is_authenticated:
        profile = UserProfile(user_obj=request.user)
        interrupting_message_dict = GLOBAL_INTERRUPTING_MESSAGE or {"name": profile.interrupting_message()}
        user_data = {
            "_uid": request.user.id,
            "_email": request.user.email,
            "_uses_new_editor": getattr(profile, "uses_new_editor", False),
            "slug": profile.slug if profile else "",
            "is_moderator": request.user.is_staff,
            "is_editor": UserWrapper(user_obj=request.user).has_permission_group("Editors"),
            "full_name": profile.full_name,
            "profile_pic_url": profile.profile_pic_url,
            "is_history_enabled": profile.settings.get("reading_history", True),
            "translationLanguagePreference": request.translation_language_preference,
            "versionPrefsByCorpus": request.version_preferences_by_corpus,
            "following": profile.followees.uids,
            "blocking": profile.blockees.uids,
            "calendars": get_todays_calendar_items(**_get_user_calendar_params(request)),
            "notificationCount": profile.unread_notification_count(),
            "notifications": profile.recent_notifications().client_contents(),
            "saved": {"loaded": False, "items": profile.get_history(saved=True, secondary=False, serialized=True, annotate=False)}, # saved is initially loaded without text annotations so it can quickly immediately mark any texts/sheets as saved, but marks as `loaded: false` so the full annotated data will be requested if the user visits the saved/history page
            "last_place": profile.get_history(last_place=True, secondary=False, sheets=False, serialized=True),
            "interruptingMessage": InterruptingMessage(attrs=interrupting_message_dict, request=request).contents(),
        }
    else:
        user_data = {
            "_uid": None,
            "_email": "",
            "slug": "",
            "is_moderator": False,
            "is_editor": False,
            "full_name": "",
            "profile_pic_url": "",
            "is_history_enabled": True,
            "translationLanguagePreference": request.translation_language_preference,
            "versionPrefsByCorpus": request.version_preferences_by_corpus,
            "following": [],
            "blocking": [],
            "calendars": get_todays_calendar_items(**_get_user_calendar_params(request)),
            "notificationCount": 0,
            "notifications": [],
            "saved": {"loaded": False, "items": []},
            "last_place": [],
            "interruptingMessage": InterruptingMessage(attrs=GLOBAL_INTERRUPTING_MESSAGE, request=request).contents(),
        }
    user_data.update({
        "last_cached": library.get_last_cached_time(),
        "multiPanel":  not request.user_agent.is_mobile and not "mobile" in request.GET,
        "initialPath": request.get_full_path(),
        "interfaceLang": request.interfaceLang,
        "translation_language_preference_suggestion": request.translation_language_preference_suggestion,
        "initialSettings": {
            "language":          getattr(request, "contentLang", "english"),
            "layoutDefault":     request.COOKIES.get("layoutDefault", "segmented"),
            "layoutTalmud":      request.COOKIES.get("layoutTalmud", "continuous"),
            "layoutTanakh":      request.COOKIES.get("layoutTanakh", "segmented"),
            "aliyotTorah":       request.COOKIES.get("aliyotTorah", "aliyotOff"),
            "vowels":            request.COOKIES.get("vowels", "all"),
            "punctuationTalmud": request.COOKIES.get("punctuationTalmud", "punctuationOn"),
            "biLayout":          request.COOKIES.get("biLayout", "stacked"),
            "color":             request.COOKIES.get("color", "light"),
            "fontSize":          request.COOKIES.get("fontSize", 62.5),
        },
        "trendingTopics": trending_topics(days=7, ntags=5),
        "_siteSettings": SITE_SETTINGS,
        "_debug": DEBUG,
        "rtc_server": RTC_SERVER
    })
    return user_data


def user_credentials(request):
    if request.user.is_authenticated:
        return {"user_type": "session", "user_id": request.user.id}
    else:
        req_key = request.POST.get("apikey", None)
        header_key = request.META.get("HTTP_X_API_KEY", None) #request.META["HTTP_AUTHORIZATION"]?
        key = req_key if req_key else header_key
        if not key:
            return {"user_type": "session", "user_id": None, "error": "You must be logged in or use an API key to add, edit or delete links."}
        apikey = db.apikeys.find_one({"key": key})
        if not apikey:
            return {"user_type": "API", "user_id": None, "error": "Unrecognized API key."}
        #user = User.objects.get(id=apikey["uid"])
        return {"user_type": "API", "user_id": apikey["uid"]}


@ensure_csrf_cookie
def catchall(request, tref, sheet=None):
    """
    Handle any URL not explicitly covers in urls.py.
    Catches text refs for text content and text titles for text table of contents.
    """
    def reader_redirect(uref):
        # Redirect to standard URLs
        url = "/" + uref

        response = redirect(iri_to_uri(url), permanent=True)
        params = request.GET.urlencode()
        response['Location'] += "?%s" % params if params else ""
        return response

    if sheet is None:
        try:
            oref = Ref(tref)
        except PartialRefInputError as e:
            logger.warning('{}'.format(e))
            matched_ref = Ref(e.matched_part)
            return reader_redirect(matched_ref.url())
        except InputError:
            raise Http404

        uref = oref.url()
        if uref and tref != uref:
            return reader_redirect(uref)

        return text_panels(request, ref=tref)

    return text_panels(request, ref=tref, sheet=sheet)


@ensure_csrf_cookie
def old_versions_redirect(request, tref, lang, version):
    url = "/{}?v{}={}".format(tref, lang, version)
    response = redirect(iri_to_uri(url), permanent=True)
    params = request.GET.urlencode()
    response['Location'] += "&{}".format(params) if params else ""
    return response

def get_connections_mode(filter):
    # List of sidebar modes that can function inside a URL parameter to open the sidebar in that state.
    sidebarModes = ("Sheets", "Notes", "About", "AboutSheet", "Navigation", "Translations", "Translation Open","WebPages", "extended notes", "Topics", "Torah Readings", "manuscripts", "Lexicon", "SidebarSearch")
    if filter[0] in sidebarModes:
        return filter[0], True
    else:
        return "TextList", False

def make_panel_dict(oref, versionEn, versionHe, filter, versionFilter, mode, **kwargs):
    """
    Returns a dictionary corresponding to the React panel state,
    additionally setting `text` field with textual content.
    """
    if oref.is_book_level():
        index_details = library.get_index(oref.normal()).contents(with_content_counts=True)
        index_details["relatedTopics"] = get_topics_for_book(oref.normal(), annotate=True)
        if kwargs.get('extended notes', 0) and (versionEn is not None or versionHe is not None):
            currVersions = {"en": versionEn, "he": versionHe}
            if versionEn is not None and versionHe is not None:
                curr_lang = kwargs.get("panelDisplayLanguage", "en")
                for key in list(currVersions.keys()):
                    if key == curr_lang:
                        continue
                    else:
                        currVersions[key] = None
            panel = {
                "menuOpen": "extended notes",
                "mode": "Menu",
                "bookRef": oref.normal(),
                "indexDetails": index_details,
                "currVersions": currVersions
            }
        else:
            panel = {
                "menuOpen": "book toc",
                "mode": "Menu",
                "bookRef": oref.normal(),
                "indexDetails": index_details,
                "versions": oref.version_list()
            }
    else:
        section_ref = oref.first_available_section_ref()
        oref = section_ref if section_ref else oref
        panel = {
            "mode": mode,
            "ref": oref.normal(),
            "refs": [oref.normal()] if not oref.is_spanning() else [r.normal() for r in oref.split_spanning_ref()],
            "currVersions": {
                "en": versionEn,
                "he": versionHe,
            },
            "filter": filter,
            "versionFilter": versionFilter,
        }
        if filter and len(filter):
            panel["connectionsMode"], deleteFilter = get_connections_mode(filter)
            if deleteFilter == True:
                del panel['filter']

        settings_override = {}
        panelDisplayLanguage = kwargs.get("connectionsPanelDisplayLanguage", None) if mode == "Connections" else kwargs.get("panelDisplayLanguage", None)
        aliyotOverride = kwargs.get("aliyotOverride")
        panel["selectedWords"] = kwargs.get("selectedWords", None)
        panel["sidebarSearchQuery"] = kwargs.get("sidebarSearchQuery", None)
        panel["selectedNamedEntity"] = kwargs.get("selectedNamedEntity", None)
        panel["selectedNamedEntityText"] = kwargs.get("selectedNamedEntityText", None)
        if panelDisplayLanguage:
            settings_override.update({"language" : short_to_long_lang_code(panelDisplayLanguage)})
        if aliyotOverride:
            settings_override.update({"aliyotTorah": aliyotOverride})
        if settings_override:
            panel["settings"] = settings_override
        if mode != "Connections" and oref != None:
            try:
                text_family = TextFamily(oref, version=panel["currVersions"]["en"], lang="en", version2=panel["currVersions"]["he"], lang2="he", commentary=False,
                                  context=True, pad=True, alts=True, wrapLinks=False, translationLanguagePreference=kwargs.get("translationLanguagePreference", None)).contents()
            except NoVersionFoundError:
                text_family = {}
            text_family["updateFromAPI"] = True
            text_family["next"] = oref.next_section_ref().normal() if oref.next_section_ref() else None
            text_family["prev"] = oref.prev_section_ref().normal() if oref.prev_section_ref() else None
            panel["text"] = text_family

            if oref.index.categories == ["Tanakh", "Torah"]:
                panel["indexDetails"] = oref.index.contents() # Included for Torah Parashah titles rendered in text

            if oref.is_segment_level() or oref.is_range(): # we don't want to highlight "Genesis 3" but we do want "Genesis 3:4" and "Genesis 3-5"
                panel["highlightedRefs"] = [subref.normal() for subref in oref.range_list()]

    return panel


def make_search_panel_dict(get_dict, i, **kwargs):
    search_params = get_search_params(get_dict, i)
    # TODO hard to pass search params related to textSearchState and sheetSearchState as those are JS objects
    # TODO this is not such a pressing issue though
    panel = {
        "menuOpen": "search",
        "searchQuery": search_params["query"],
        "searchTab": search_params["tab"],
    }
    panelDisplayLanguage = kwargs.get("panelDisplayLanguage")
    if panelDisplayLanguage:
        panel["settings"] = {"language": short_to_long_lang_code(panelDisplayLanguage)}

    return panel


def make_sheet_panel_dict(sheet_id, filter, **kwargs):
    highlighted_node = None
    if "." in sheet_id:
        highlighted_node = int(sheet_id.split(".")[1])
        sheet_id = int(sheet_id.split(".")[0])
    sheet_id = int(sheet_id)

    db.sheets.update({"id": sheet_id}, {"$inc": {"views": 1}})
    sheet = get_sheet_for_panel(sheet_id)
    if "error" in sheet and sheet["error"] != "Sheet updated.":
        raise Http404
    sheet["ownerProfileUrl"] = public_user_data(sheet["owner"])["profileUrl"]

    if "assigner_id" in sheet:
        asignerData = public_user_data(sheet["assigner_id"])
        sheet["assignerName"] = asignerData["name"]
        sheet["assignerProfileUrl"] = asignerData["profileUrl"]
    if "viaOwner" in sheet:
        viaOwnerData = public_user_data(sheet["viaOwner"])
        sheet["viaOwnerName"] = viaOwnerData["name"]
        sheet["viaOwnerProfileUrl"] = viaOwnerData["profileUrl"]

    sheet["sources"] = annotate_user_links(sheet["sources"])
    panel = {
        "sheetID": sheet_id,
        "mode": "Sheet",
        "sheet": sheet,
        "highlightedNode": highlighted_node
    }

    ref = None
    if highlighted_node:
        ref = next((element["ref"] for element in sheet["sources"] if element.get("ref") and element["node"] == int(highlighted_node)), 'Sheet '+ str(sheet_id) + '.' + str(highlighted_node))

    panelDisplayLanguage = kwargs.get("panelDisplayLanguage")
    if panelDisplayLanguage:
        panel["settings"] = {"language": short_to_long_lang_code(panelDisplayLanguage)}

    referer = kwargs.get("referer")
    if referer == "/sheets/new":
        panel["sheet"]["editor"] = True

    panels = []
    panels.append(panel)

    if filter is not None and ref is not None:
        panels += [make_panel_dict(Ref(ref), None, None, filter, None, "Connections", **kwargs)]
        return panels
    else:
        return panels


def make_panel_dicts(oref, versionEn, versionHe, filter, versionFilter, multi_panel, **kwargs):
    """
    Returns an array of panel dictionaries.
    Depending on whether `multi_panel` is True, connections set in `filter` are displayed in either 1 or 2 panels.
    """
    panels = []
    # filter may have value [], meaning "all".  Therefore we test filter with "is not None".
    if filter is not None and multi_panel:
        panels += [make_panel_dict(oref, versionEn, versionHe, filter, versionFilter, "Text", **kwargs)]
        panels += [make_panel_dict(oref, versionEn, versionHe, filter, versionFilter, "Connections", **kwargs)]
    elif filter is not None and not multi_panel:
        panels += [make_panel_dict(oref, versionEn, versionHe, filter, versionFilter, "TextAndConnections", **kwargs)]
    else:
        panels += [make_panel_dict(oref, versionEn, versionHe, filter, versionFilter, "Text", **kwargs)]

    return panels


@sanitize_get_params
def text_panels(request, ref, version=None, lang=None, sheet=None):
    """
    Handles views of ReaderApp that involve texts, connections, and text table of contents in panels.
    """
    if sheet == None:
        try:
            primary_ref = oref = Ref(ref)
            if primary_ref.book == "Sheet":
                sheet = True
                ref = '.'.join(map(str, primary_ref.sections))
        except InputError:
            raise Http404

    panels = []
    multi_panel = not request.user_agent.is_mobile and not "mobile" in request.GET
    # Handle first panel which has a different signature in params
    versionEn = request.GET.get("ven", None)
    if versionEn:
        versionEn = versionEn.replace("_", " ")
    versionHe = request.GET.get("vhe", None)
    if versionHe:
        versionHe = versionHe.replace("_", " ")

    filter = request.GET.get("with").replace("_", " ").split("+") if request.GET.get("with") else None
    filter = [] if filter == ["all"] else filter

    noindex = False

    if sheet == None:
        versionFilter = [request.GET.get("vside").replace("_", " ")] if request.GET.get("vside") else []

        if versionEn and not Version().load({"versionTitle": versionEn, "language": "en"}):
            raise Http404
        if versionHe and not Version().load({"versionTitle": versionHe, "language": "he"}):
            raise Http404
        versionEn, versionHe = override_version_with_preference(oref, request, versionEn, versionHe)

        kwargs = {
            "panelDisplayLanguage": request.GET.get("lang", request.contentLang),
            'extended notes': int(request.GET.get("notes", 0)),
            "translationLanguagePreference": request.translation_language_preference,
        }
        if filter is not None:
            lang1 = kwargs["panelDisplayLanguage"]
            lang2 = request.GET.get("lang2", None)
            if lang2:
                kwargs["connectionsPanelDisplayLanguage"] = lang2 if lang2 in ["en", "he"] else lang1 if lang1 in ["en", "he"] else request.interfaceLang[0:2]
        if request.GET.get("aliyot", None):
            kwargs["aliyotOverride"] = "aliyotOn" if int(request.GET.get("aliyot")) == 1 else "aliyotOff"
        kwargs["selectedWords"] = request.GET.get("lookup", None)
        kwargs["sidebarSearchQuery"] = request.GET.get("sbsq", None)
        kwargs["selectedNamedEntity"] = request.GET.get("namedEntity", None)
        kwargs["selectedNamedEntityText"] = request.GET.get("namedEntityText", None)
        panels += make_panel_dicts(oref, versionEn, versionHe, filter, versionFilter, multi_panel, **kwargs)

    elif sheet == True:
        panels += make_sheet_panel_dict(ref, filter, **{"panelDisplayLanguage": request.GET.get("lang",request.contentLang), "referer": request.path})

    # Handle any panels after 1 which are identified with params like `p2`, `v2`, `l2`.
    i = 2
    while True:
        ref = request.GET.get("p{}".format(i))

        if not ref:
            break
        if ref == "search":
            panelDisplayLanguage = request.GET.get("lang{}".format(i), request.contentLang)
            panels += [make_search_panel_dict(request.GET, i, **{"panelDisplayLanguage": panelDisplayLanguage})]

        elif ref == "sheet":
            sheet_id = request.GET.get("s{}".format(i))
            panelDisplayLanguage = request.GET.get("lang", request.contentLang)
            panels += make_sheet_panel_dict(sheet_id, None, **{"panelDisplayLanguage": panelDisplayLanguage})

        else:
            try:
                oref = Ref(ref)
            except InputError:
                i += 1
                continue  # Stop processing all panels?
                # raise Http404

            versionEn  = request.GET.get("ven{}".format(i)).replace("_", " ") if request.GET.get("ven{}".format(i)) else None
            versionHe  = request.GET.get("vhe{}".format(i)).replace("_", " ") if request.GET.get("vhe{}".format(i)) else None
            if not versionEn and not versionHe:
                # potential link using old version format
                language = request.GET.get("l{}".format(i))
                if language == "en":
                    versionEn = request.GET.get("v{}".format(i)).replace("_", " ") if request.GET.get("v{}".format(i)) else None
                else: # he
                    versionHe = request.GET.get("v{}".format(i)).replace("_", " ") if request.GET.get("v{}".format(i)) else None
            versionEn, versionHe = override_version_with_preference(oref, request, versionEn, versionHe)
            filter   = request.GET.get("w{}".format(i)).replace("_", " ").split("+") if request.GET.get("w{}".format(i)) else None
            filter   = [] if filter == ["all"] else filter
            versionFilter = [request.GET.get("vside").replace("_", " ")] if request.GET.get("vside") else []
            kwargs = {
                "panelDisplayLanguage": request.GET.get("lang{}".format(i), request.contentLang),
                'extended notes': int(request.GET.get("notes{}".format(i), 0)),
                "translationLanguagePreference": request.translation_language_preference,
            }
            if request.GET.get("aliyot{}".format(i), None):
                kwargs["aliyotOverride"] = "aliyotOn" if int(request.GET.get("aliyot{}".format(i))) == 1 else "aliyotOff"
            kwargs["selectedWords"] = request.GET.get(f"lookup{i}", None)
            kwargs["sidebarSearchQuery"] = request.GET.get(f"sbsq{i}", None)
            kwargs["selectedNamedEntity"] = request.GET.get(f"namedEntity{i}", None)
            kwargs["selectedNamedEntityText"] = request.GET.get(f"namedEntityText{i}", None)
            if (versionEn and not Version().load({"versionTitle": versionEn, "language": "en"})) or \
                (versionHe and not Version().load({"versionTitle": versionHe, "language": "he"})):
                i += 1
                continue  # Stop processing all panels?
                # raise Http404

            panels += make_panel_dicts(oref, versionEn, versionHe, filter, versionFilter, multi_panel, **kwargs)
        i += 1

    props = {
        "headerMode":                     False,
        "initialPanels":                  panels,
        "initialTab":                     request.GET.get("tab", None),
        "initialPanelCap":                len(panels),
        "initialQuery":                   None,
        "initialNavigationCategories":    None,
        "initialNavigationTopicCategory": None,
        "initialNavigationTopicTitle":    None,
        "customBeitMidrashId":            request.GET.get("beitMidrash", None)
    }
    if sheet == None:
        title = primary_ref.he_normal() if request.interfaceLang == "hebrew" else primary_ref.normal()
        breadcrumb = ld_cat_crumbs(request, oref=primary_ref)

        if primary_ref.is_book_level():
            if request.interfaceLang == "hebrew":
                desc = getattr(primary_ref.index, 'heDesc', "")
                book = primary_ref.he_normal()
            else:
                desc = getattr(primary_ref.index, 'enDesc', "")
                book = primary_ref.normal()
            read = _("Read the text of %(book)s online with commentaries and connections.") % {'book': book}
            desc = desc + " " + read if desc else read

        else:
            segmentIndex = primary_ref.sections[-1] - 1 if primary_ref.is_segment_level() else 0
            try:
                enText = _reduce_ranged_ref_text_to_first_section(panels[0]["text"].get("text", []))
                heText = _reduce_ranged_ref_text_to_first_section(panels[0]["text"].get("he", []))
                enDesc = enText[segmentIndex] if segmentIndex < len(enText) else "" # get english text for section if it exists
                heDesc = heText[segmentIndex] if segmentIndex < len(heText) else "" # get hebrew text for section if it exists
                if request.interfaceLang == "hebrew":
                    desc = heDesc or enDesc # if no hebrew, fall back on hebrew
                else:
                    desc = enDesc or heDesc  # if no english, fall back on hebrew

                desc = bleach.clean(desc, strip=True, tags=())
                desc = desc[:160].rsplit(' ', 1)[0] + "..."  # truncate as close to 160 characters as possible while maintaining whole word. Append ellipses.

            except (IndexError, KeyError):
                desc = _("Explore 3,000 years of Jewish texts in Hebrew and English translation.") if SITE_SETTINGS["TORAH_SPECIFIC"] else _("Explore texts.")

    else:
        sheet = panels[0].get("sheet",{})
        sheet["title"] = unescape(sheet["title"])
        title = strip_tags(sheet["title"]) + " | " + _(SITE_SETTINGS["SITE_NAME"]["en"])
        breadcrumb = sheet_crumbs(request, sheet)
        desc = unescape(sheet.get("summary", _("A source sheet created with Sefaria's Source Sheet Builder")))
        noindex = sheet.get("noindex", False) or sheet["status"] != "public"

    if len(panels) > 0 and panels[0].get("refs") == [] and panels[0].get("mode") == "Text":
        logger.debug("Mangled panel state: {}".format(panels), stack_info=True)
    return render_template(request, 'base.html', props, {
        "title":          title,
        "desc":           desc,
        "canonical_url":  canonical_url(request),
        "ldBreadcrumbs":  breadcrumb,
        "noindex":        noindex,
    })


def _reduce_ranged_ref_text_to_first_section(text_list):
    """
    given jagged-array-like list, return only first section
    :param text_list: list
    :return: returns list of text representing first section
    """
    if len(text_list) == 0:
        return text_list
    while not isinstance(text_list[0], str):
        text_list = text_list[0]
    return text_list


@sanitize_get_params
def texts_category_list(request, cats):
    """
    List of texts in a category.
    """
    if "Tanach" in cats:
        cats = cats.replace("Tanach", "Tanakh")
        return redirect("/texts/%s" % cats)

    if cats == "recent":
        title = _("Recently Viewed")
        desc  = _("Texts that you've recently viewed on {}.".format(SITE_SETTINGS["SITE_NAME"]["en"]))
    else:
        cats = cats.split("/")
        tocObject = library.get_toc_tree().lookup(cats)
        if len(cats) == 0 or tocObject is None:
            return texts_list(request)
        cat_string = ", ".join(cats) if request.interfaceLang == "english" else ", ".join([hebrew_term(cat) for cat in cats])
        catDesc = getattr(tocObject, "enDesc", '') if request.interfaceLang == "english" else getattr(tocObject, "heDesc", '')
        catShortDesc = getattr(tocObject, "enShortDesc", '') if request.interfaceLang == "english" else getattr(tocObject, "heShortDesc", '')
<<<<<<< HEAD
        catDefaultDesc = _("Read %(categories)s texts online with commentaries and connections.") % {'categories': cat_string}
        title = cat_string + _(" | Sefaria")
=======
        catDefaultDesc = _("Read %(categories)s texts online with commentaries and connections.") % {'categories': cat_string} 
        title = cat_string + _(" | "+SITE_SETTINGS["SITE_NAME"]["en"])
>>>>>>> db0023cf
        desc  = catDesc if len(catDesc) else catShortDesc if len(catShortDesc) else catDefaultDesc

    props = {
        "initialMenu": "navigation",
        "initialNavigationCategories": cats,
    }
    return render_template(request, 'base.html', props, {
        "title":            title,
        "desc":             desc,
        "canonical_url":    canonical_url(request),
        "ldBreadcrumbs":    ld_cat_crumbs(request, cats)
    })


@sanitize_get_params
def topics_category_page(request, topicCategory):
    """
    List of topics in a category.
    """
    topic_obj = Topic.init(topicCategory)
    if not topic_obj:
        raise Http404
    props={
        "initialMenu": "topics",
        "initialNavigationTopicCategory": topicCategory,
        "initialNavigationTopicTitle": {
            "en": topic_obj.get_primary_title('en'),
            "he": topic_obj.get_primary_title('he')
        }
    }

    short_lang = 'en' if request.interfaceLang == 'english' else 'he'
<<<<<<< HEAD
    title = topic_obj.get_primary_title(short_lang) + " | " + _("Texts & Source Sheets from Torah, Talmud and Sefaria's library of Jewish sources.")
    desc = _("Jewish texts and source sheets about %(topic)s from Torah, Talmud and other sources in Sefaria's library.") % {'topic': topic_obj.get_primary_title(short_lang)}

=======
    if SITE_SETTINGS["TORAH_SPECIFIC"]:
        title = topic_obj.get_primary_title(short_lang) + " | " + _("Texts & Source Sheets from Torah, Talmud and Sefaria's library of Jewish sources.")
        desc = _("Jewish texts and source sheets about %(topic)s from Torah, Talmud and other sources in Sefaria's library.") % {'topic': topic_obj.get_primary_title(short_lang)}
    else:
        title = topic_obj.get_primary_title(short_lang) + " | " + _("Texts & Source Sheets.")
        desc = _("Texts and source sheets about %(topic)s") % {'topic': topic_obj.get_primary_title(short_lang)}
    
>>>>>>> db0023cf
    return render_template(request, 'base.html', props, {
        "title": title,
        "desc":  desc,
    })


def all_topics_page(request, letter):
    """
    Page listing all topics alphabetically.
    """
    props={
        "initialMenu": "allTopics",
        "initialNavigationTopicLetter": letter,
    }
    title = _("Explore Jewish Texts by Topic") if SITE_SETTINGS["TORAH_SPECIFIC"] else _("Explore by Topics")
    desc = _("Explore Jewish texts related to traditional and contemporary topics, coming from Torah, Talmud, and more.")\
        if SITE_SETTINGS["TORAH_SPECIFIC"] else _("Explore by Topic")
    return render_template(request, 'base.html', props, {
        "title": title,
        "desc":  desc
    })


def get_search_params(get_dict, i=None):
    def get_param(param, i=None):
        return "{}{}".format(param, "" if i is None else i)

    def get_filters(prefix, filter_type):
        return [urllib.parse.unquote(f) for f in get_dict.get(get_param(prefix+filter_type+"Filters", i)).split("|")] if get_dict.get(get_param(prefix+filter_type+"Filters", i), "") else []

    sheet_filters_types = ("collections", "topics_en", "topics_he")
    sheet_filters = []
    sheet_agg_types = []
    for filter_type in sheet_filters_types:
        filters = get_filters("s", filter_type)
        sheet_filters += filters
        sheet_agg_types += [filter_type] * len(filters)
    text_filters = get_filters("t", "path")

    return {
        "query": urllib.parse.unquote(get_dict.get(get_param("q", i), "")),
        "tab": urllib.parse.unquote(get_dict.get(get_param("tab", i), "text")),
        "textField": ("naive_lemmatizer" if get_dict.get(get_param("tvar", i)) == "1" else "exact") if get_dict.get(get_param("tvar", i)) else "",
        "textSort": get_dict.get(get_param("tsort", i), None),
        "textFilters": text_filters,
        "textFilterAggTypes": [None for _ in text_filters],  # currently unused. just needs to be equal len as text_filters
        "sheetSort": get_dict.get(get_param("ssort", i), None),
        "sheetFilters": sheet_filters,
        "sheetFilterAggTypes": sheet_agg_types,
    }


def get_version_preferences_from_dict(oref, version_preferences_by_corpus):
    corpus = oref.index.get_primary_corpus()
    vpref_dict = version_preferences_by_corpus.get(corpus, None)
    if vpref_dict is None:
        return None
    return vpref_dict


def override_version_with_preference(oref, request, versionEn, versionHe):
    vpref_dict = get_version_preferences_from_dict(oref, request.version_preferences_by_corpus)
    if vpref_dict is None:
        return versionEn, versionHe
    for lang, vtitle in vpref_dict.items():
        if Version().load({"versionTitle": vtitle, "language": lang, "title": oref.index.title}):
            # vpref exists and the version exists for this text
            if lang == "en" and not versionEn:
                versionEn = vtitle
            elif lang == "he" and not versionHe:
                versionHe = vtitle
    return versionEn, versionHe


@ensure_csrf_cookie
@sanitize_get_params
def search(request):
    """
    Search or Search Results page.
    """
    search_params = get_search_params(request.GET)

    props={
        "initialMenu": "search",
        "initialQuery": search_params["query"],
        "initialSearchTab": search_params["tab"],
        "initialTextSearchFilters": search_params["textFilters"],
        "initialTextSearchFilterAggTypes": search_params["textFilterAggTypes"],
        "initialTextSearchField": search_params["textField"],
        "initialTextSearchSortType": search_params["textSort"],
        "initialSheetSearchFilters": search_params["sheetFilters"],
        "initialSheetSearchFilterAggTypes": search_params["sheetFilterAggTypes"],
        "initialSheetSearchSortType": search_params["sheetSort"]
    }

    desc = _("Search 3,000 years of Jewish texts in Hebrew and English translation.") if SITE_SETTINGS["TORAH_SPECIFIC"] else _("Search")

    return render_template(request,'base.html', props, {
        "title":     (search_params["query"] + " | " if search_params["query"] else "") + _(SITE_SETTINGS["SITE_NAME"]["en"]+" Search"),
        "desc":      desc
    })


@login_required
def enable_new_editor(request):
    profile = UserProfile(id=request.user.id)
    profile.update({"uses_new_editor": True, "show_editor_toggle": True})
    profile.save()
    return redirect(f"/profile/{profile.slug}")

@login_required
def disable_new_editor(request):
    profile = UserProfile(id=request.user.id)
    profile.update({"uses_new_editor": False})
    profile.save()
    return redirect(f"/profile/{profile.slug}")


def public_collections(request):
    props = base_props(request)
    props.update({
        "collectionListing": CollectionSet.get_collection_listing(request.user.id)
    })
    title = _("Sefaria Collections")
    return menu_page(request, props, "collectionsPublic")


@login_required
def my_notes_redirect(request):
    return redirect("/my/profile?tab=notes")


def topic_page_redirect(request, tag):
    """
    Redirect legacy URLs to topics pages.
    """
    return redirect("/topics/{}".format(tag), permanent=True)


def sheets_pages_redirect(request, type=None):
    """
    Redirects old sheet pages URLs
    """
    if type == "public":
        return redirect("/sheets", permanent=True)

    elif type == "private":
        return redirect("/my/profile", permanent=True)


def topics_redirect(request):
    """
    Redirect legacy URLs (sheet tags page) to topics
    """
    return redirect("/topics", permanent=True)


@sanitize_get_params
def collection_page(request, slug):
    """
    Main page for collection named by `slug`
    """
    collection = Collection().load({"$or": [{"slug": slug}, {"privateSlug": slug}]})
    if not collection:
        raise Http404
    if slug != collection.slug:
        # Support URLs using previous set private slug
        return redirect("/collections/{}".format(collection.slug))

    authenticated = request.user.is_authenticated and collection.is_member(request.user.id)

    props = base_props(request)
    props.update({
        "initialMenu":     "collection",
        "initialCollectionName": collection.name,
        "initialCollectionSlug": collection.slug,
        "initialCollectionTag": request.GET.get("tag", None),
        "initialTab":  request.GET.get("tab", None)
    })

    props["collectionData"] = collection.contents(with_content=True, authenticated=authenticated)
    del props["collectionData"]["lastModified"]

    return render_template(request, 'base.html', props, {
        "title": collection.name + " | " + _("Sefaria Collections"),
        "desc": props["collectionData"].get("description", ""),
        "noindex": not getattr(collection, "listed", False)
    })


@login_required
def edit_collection_page(request, slug=None):
    if slug:
        collection = Collection().load({"slug": slug})
        if not collection:
            raise Http404
        collectionData = collection.contents()
        del collectionData["lastModified"]
    else:
        collectionData = None

    return render_template(request, 'edit_collection.html', None, {"initialData": collectionData})


def groups_redirect(request, group):
    """
    Redirect legacy groups URLs to collections.
    """
    if not group:
        return redirect("/collections")
    collection = Collection().load({"name": group.replace("-", " ")})
    if not collection:
        raise Http404

    param = "?tag={}".format(request.GET["tag"]) if "tag" in request.GET else ""
    url = "/collections/{}{}".format(collection.slug, param)
    return redirect(url)


@sanitize_get_params
def translations_page(request, slug):
    """
    Main page for translations
    """
    title_dictionary = {
        #"ar": {"name": "Arabic", "nativeName": "عربى"},
        "de": {"name": "German", "nativeName": "Deutsch", "title": "Jüdische Texte in Deutscher Sprache", "desc": "Die größte kostenlose Bibliothek jüdischer Texte, die online auf Hebräisch, Deutsch und Englisch gelesen werden kann, einschließlich Tora, Tanach, Talmud, Mischna, Midrasch, Kommentare und mehr."},
        "en": {"name": "English", "nativeName": "English", "title": "Jewish Texts in English", "desc": "The largest free library of Jewish texts available to read online in Hebrew and English including Torah, Tanakh, Talmud, Mishnah, Midrash, commentaries and more."},
        "eo": {"name": "Esperanto", "nativeName": "Esperanto", "title": "Judaj Tekstoj en Esperanto", "desc": "La plej granda senpaga biblioteko de judaj tekstoj legebla interrete en la hebrea, Esperanto kaj la angla inkluzive de Torao, Tanaĥo, Talmudo, Miŝnao, Midraŝo, komentaĵoj kaj pli."},
        "es": {"name": "Spanish", "nativeName": "Español", "title": "Textos Judíos en Español", "desc": "La biblioteca gratuita más grande de textos judíos disponibles para leer en línea en hebreo, español e inglés, incluyendo Torá, Tanaj, Talmud, Mishná, Midrash, comentarios y más."},
        "fa": {"name": "Persian", "nativeName": "فارسی", "title": "متون یهودی به زبان فارسی", "desc": "بزرگترین کتابخانه رایگان متون یهودی در دسترس برای خواندن آنلاین به زبان های عبری، فارسی و انگلیسی از جمله تورات، تناخ، تلمود، میشنا، میدراش، تفسیرها و غیره."},
        "fi": {"name": "Finnish", "nativeName": "suomen kieli", "title": "Juutalaiset tekstit suomeksi", "desc":"Suurin ilmainen kirjasto juutalaisia tekstejä luettavaksi verkossa hepreaksi, suomeksi ja englanniksi, mukaan lukien Toora, Tanakh, Talmud, Mishna, Midrash, kommentit ja paljon muuta."},
        "fr": {"name": "French", "nativeName": "Français", "title": "Textes juifs en français", "desc": "La plus grande bibliothèque gratuite de textes juifs disponibles à lire en ligne en hébreu, français et anglais, y compris Torah, Tanakh, Talmud, Mishnah, Midrash, commentaires et plus encore."},
        "he": {"name": "Hebrew", "nativeName": "עברית", "title": "ספריה בעברית", "desc": "הספרייה החינמית הגדולה ביותר של טקסטים יהודיים הזמינים לקריאה מקוונת בעברית ובאנגלית, לרבות תורה, תנח, תלמוד, משנה, מדרש, פירושים ועוד."},
        "it": {"name": "Italian", "nativeName": "Italiano", "title": "Testi ebraici in italiano", "desc": "La più grande libreria gratuita di testi ebraici disponibile per la lettura online in ebraico, italiano e inglese, inclusi Torah, Tanakh, Talmud, Mishnah, Midrash, commenti e altro ancora." },
        #"lad": {"name": "Ladino", "nativeName": "Judeo-español"},
        "pl": {"name": "Polish", "nativeName": "Polskie", "title": "Teksty żydowskie w języku polskim", "desc": "Największa bezpłatna biblioteka tekstów żydowskich dostępna do czytania online w języku hebrajskim, polskim i angielskim, w tym Tora, Tanach, Talmud, Miszna, Midrasz, komentarze i wiele innych."},
        "pt": {"name": "Portuguese", "nativeName": "Português", "title": "Textos judaicos em portugues", "desc": "A maior biblioteca gratuita de textos judaicos disponível para leitura online em hebraico, português e inglês, incluindo Torá, Tanakh, Talmud, Mishnah, Midrash, comentários e muito mais."},
        "ru": {"name": "Russian", "nativeName": "Pусский", "title": "Еврейские тексты на русском языке", "desc": "Самая большая бесплатная библиотека еврейских текстов, доступных для чтения онлайн на иврите, русском и английском языках, включая Тору, Танах, Талмуд, Мишну, Мидраш, комментарии и многое другое."},
        "yi": {"name": "Yiddish", "nativeName": "יידיש", "title": "יידישע טעקסטן אויף יידיש", "desc": "די גרעסטע פרייע ביבליאָטעק פון יידישע טעקסטן צו לייענען אָנליין אין לשון קדוש ,יידיש און ענגליש. תורה, תנך, תלמוד, משנה, מדרש, פירושים און אזוי אנדערע."},
    }
    if slug not in title_dictionary:
        raise Http404
    props = base_props(request)
    props.update({
        "initialMenu":              "translationsPage",
        "initialTranslationsSlug":   slug,
    })
    return render_template(request, 'base.html', props, {
        "title": title_dictionary[slug]["title"] if "title" in title_dictionary[slug] else "Jewish Texts in " + title_dictionary[slug]["name"] if slug in title_dictionary else "Jewish Texts in" + " " + slug,
        "desc": title_dictionary[slug]["desc"] if "desc" in title_dictionary[slug] else "The largest free library of Jewish texts available to read online in Hebrew, " + title_dictionary[slug]["name"] +", and English including Torah, Tanakh, Talmud, Mishnah, Midrash, commentaries and more.",
        "noindex": False
    })


@sanitize_get_params
def menu_page(request, props=None, page="", title="", desc=""):
    """
    View for any App page that can described with the `menuOpen` param in React
    """
    # Here we call props.update() and not a new dict because props are passed in from higher functions
    props = props if props else {}
    props.update({
        "initialMenu": page,
    })
    return render_template(request, 'base.html', props, {
        "title":          title,
        "desc":           desc,
        "canonical_url":  canonical_url(request),
    })


def _get_user_calendar_params(request):
    if request.user.is_authenticated:
        profile = UserProfile(user_obj=request.user)
        custom = profile.settings.get("textual_custom", "ashkenazi")
    else:
        custom = "ashkenazi" # this is default because this is the most complete data set
    return {"diaspora": request.diaspora, "custom": custom}


def texts_list(request):
    title = _(SITE_SETTINGS["LONG_SITE_NAME"])
    desc  = _(SITE_SETTINGS["LIBRARY_MESSAGE"])
    return menu_page(request, page="navigation", title=title, desc=desc)


def calendars(request):
    title = _("Learning Schedules") + " | " + _(SITE_SETTINGS["LIBRARY_NAME"]["en"])
    desc  = _("Weekly Torah portions, Daf Yomi, and other schedules for Torah learning.")
    return menu_page(request, page="calendars", title=title, desc=desc)


@login_required
def saved(request):
    title = _("My Saved Content")
    desc = _("See your saved content on {}".format(SITE_SETTINGS["SITE_NAME"]["en"]))
    profile = UserProfile(user_obj=request.user)
    props = {"saved": {"loaded": True, "items": profile.get_history(saved=True, secondary=False, serialized=True, annotate=True, limit=20)}}
    return menu_page(request, props, page="saved", title=title, desc=desc)


def user_history(request):
    if request.user.is_authenticated:
        profile = UserProfile(user_obj=request.user)
        uhistory =  profile.get_history(secondary=False, serialized=True, annotate=True, limit=20) if profile.settings.get("reading_history", True) else []
    else:
        uhistory = _get_anonymous_user_history(request)
    props = {"userHistory": {"loaded": True, "items": uhistory}}
    title = _("My User History")
    desc = _("See your user history on {}".format(SITE_SETTINGS["SITE_NAME"]["en"]))
    return menu_page(request, props, page="history", title=title, desc=desc)


def updates(request):
    title = _("New Additions to the {} Library".format(SITE_SETTINGS["SITE_NAME"]["en"]))
    desc  = _("See texts, translations and connections that have been recently added to {}".format(SITE_SETTINGS["SITE_NAME"]["en"]))
    return menu_page(request, page="updates", title=title, desc=desc)


@staff_member_required
def story_editor(request):
    title = _("Story Editor")
    return menu_page(request, page="story_editor", title=title)


@login_required
def user_stats(request):
    title = _("User Stats")
    return menu_page(request, page="user_stats", title=title)


@login_required
def notifications(request):
    # Notifications content is not rendered server side
    title = _("{} Notifications".format(SITE_SETTINGS["SITE_NAME"]["en"]))
    notifications = UserProfile(user_obj=request.user).recent_notifications()
    props = {
        "notifications": notifications.client_contents(),
    }
    return menu_page(request, props, page="notifications", title=title)


@staff_member_required
def modtools(request):
    title = _("Moderator Tools")
    return menu_page(request, page="modtools", title=title)


def canonical_url(request):
    if not SITE_SETTINGS["TORAH_SPECIFIC"]:
        return None

    path = request.get_full_path()
    if request.interfaceLang == "hebrew":
        host = "https://www.sefaria.org.il"
        # Default params for texts, text toc, and text category
        path = re.sub("\?lang=he(&aliyot=0)?$", "", path)
    else:
        host = "https://www.sefaria.org"
        # Default params for texts, text toc, and text category
        path = re.sub("\?lang=bi(&aliyot=0)?$", "", path)

    path = "" if path == "/" else path
    return host + path

"""
JSON - LD snippets for use in "rich snippets" - semantic markup.
"""
def _crumb(pos, id, name):
    return {
        "@type": "ListItem",
        "position": pos,
        "name": name,
        "item": {
            "@id": id,
        }}


def sheet_crumbs(request, sheet=None):
    from sefaria.helper.topic import get_top_topic
    if sheet is None:
        return ""
    short_lang = 'en' if request.interfaceLang == 'english' else 'he'
    main_topic = get_top_topic(sheet)
    if main_topic is None:  # crumbs make no sense if there are no topics on sheet
        return ""
    breadcrumbJsonList = [
        _crumb(1, "/topics", _("Topics")),
        _crumb(2, f"/topics/{main_topic.slug}", main_topic.get_primary_title(short_lang)),
        _crumb(3, f"/sheets/{sheet['id']}", _("Source Sheet"))
    ]
    return json.dumps({
        "@context": "http://schema.org",
        "@type": "BreadcrumbList",
        "itemListElement": breadcrumbJsonList
    })


def ld_cat_crumbs(request, cats=None, title=None, oref=None):
    """
    JSON - LD breadcrumbs(https://developers.google.com/search/docs/data-types/breadcrumbs)
    :param cats: List of category names
    :param title: String
    :return: serialized json-ld object, for inclusion in <script> tag.
    """

    if cats is None and title is None and oref is None:
        return ""

    # Fill in missing information
    if oref is not None:
        assert isinstance(oref, Ref)
        if cats is None:
            cats = oref.index.categories[:]
        if title is None:
            title = oref.index.title
    elif title is not None and cats is None:
        cats = library.get_index(title).categories[:]


    breadcrumbJsonList = [_crumb(1, "/texts", _("Texts"))]
    nextPosition = 2

    for i,c in enumerate(cats):
        name = hebrew_term(c) if request.interfaceLang == "hebrew" else c
        breadcrumbJsonList += [_crumb(nextPosition, "/texts/" + "/".join(cats[0:i+1]), name)]
        nextPosition += 1

    if title:
        name = hebrew_term(title) if request.interfaceLang == "hebrew" else title
        breadcrumbJsonList += [_crumb(nextPosition, "/" + title.replace(" ", "_"), name)]
        nextPosition += 1

        if oref and oref.index_node != oref.index.nodes:
            for snode in oref.index_node.ancestors()[1:] + [oref.index_node]:
                if snode.is_default():
                    continue
                name = snode.primary_title("he") if request.interfaceLang == "hebrew" else  snode.primary_title("en")
                breadcrumbJsonList += [_crumb(nextPosition, "/" + snode.ref().url(), name)]
                nextPosition += 1

        #todo: range?
        if oref and getattr(oref.index_node, "depth", None) and not oref.is_range():
            depth = oref.index_node.depth
            for i in range(len(oref.sections)):
                if request.interfaceLang == "english":
                    name = oref.index_node.sectionNames[i] + " " + oref.normal_section(i, "en")
                else:
                    name = hebrew_term(oref.index_node.sectionNames[i]) + " " + oref.normal_section(i, "he")
                breadcrumbJsonList += [_crumb(nextPosition, "/" + oref.context_ref(depth - i - 1).url(), name)]
                nextPosition += 1

    return json.dumps({
        "@context": "http://schema.org",
        "@type": "BreadcrumbList",
        "itemListElement": breadcrumbJsonList
    })


@ensure_csrf_cookie
@sanitize_get_params
def edit_text(request, ref=None, lang=None, version=None):
    """
    Opens a view directly to adding, editing or translating a given text.
    """
    if ref is not None:
        try:
            oref = Ref(ref)
            if oref.sections == []:
                # Only text name specified, let them chose section first
                initJSON = json.dumps({"mode": "add new", "newTitle": oref.normal()})
                mode = "Add"
            else:
                # Pull a particular section to edit
                version = version.replace("_", " ") if version else None
                #text = get_text(ref, lang=lang, version=version)
                text = TextFamily(Ref(ref), lang=lang, version=version).contents()
                text["mode"] = request.path.split("/")[1]
                mode = text["mode"].capitalize()
                text["edit_lang"] = lang if lang is not None else request.contentLang
                text["edit_version"] = version
                initJSON = json.dumps(text)
        except Exception as e:
            index = library.get_index(ref)
            if index:
                ref = None
                initJSON = json.dumps({"mode": "add new", "newTitle": index.contents()['title']})
    else:
        initJSON = json.dumps({"mode": "add new"})

    titles = json.dumps(library.full_title_list())
    page_title = "%s %s" % (mode, ref) if ref else "Add a New Text"

    return render_template(request,'edit_text.html', None, {
        'titles': titles,
        'initJSON': initJSON,
        'page_title': page_title,
    })

@ensure_csrf_cookie
@sanitize_get_params
def edit_text_info(request, title=None, new_title=None):
    """
    Opens the Edit Text Info page.
    """
    if title:
        # Edit Existing
        title = title.replace("_", " ")
        i = library.get_index(title)
        if not (request.user.is_staff or user_started_text(request.user.id, title)):
            return render_template(request,'static/generic.html', None, {
                "title": "Permission Denied",
                "content": "The Text Info for %s is locked.<br><br>Please email hello@sefaria.org if you believe edits are needed." % title
            })
        indexJSON = json.dumps(i.contents() if "toc" in request.GET else i.contents())
        versions = VersionSet({"title": title})
        text_exists = versions.count() > 0
        new = False
    elif new_title:
        # Add New
        new_title = new_title.replace("_", " ")
        try: # Redirect to edit path if this title already exists
            library.get_index(new_title)
            return redirect("/edit/textinfo/%s" % new_title)
        except BookNameError:
            pass
        indexJSON = json.dumps({"title": new_title})
        text_exists = False
        new = True

    return render_template(request,'edit_text_info.html', None, {
        'title': title,
         'indexJSON': indexJSON,
         'text_exists': text_exists,
         'new': new,
         'toc': library.get_toc()
     })

@ensure_csrf_cookie
@staff_member_required
def terms_editor(request, term=None):
    """
    Add/Editor a term using the JSON Editor.
    """
    if term is not None:
        existing_term = Term().load_by_title(term)
        data = existing_term.contents() if existing_term else {"name": term, "titles": []}
    else:
        return render_template(request,'static/generic.html', None, {
            "title": "Terms Editor",
            "content": "Please include the primary Term name in the URL to uses the Terms Editor."
        })

    dataJSON = json.dumps(data)
    return render_template(request,'edit_term.html', None, {
        'term': term,
        'dataJSON': dataJSON,
        'is_update': "true" if existing_term else "false"
    })


def interface_language_redirect(request, language):
    """
    Set the interfaceLang cookie, saves to UserProfile (if logged in)
    and redirects to `next` url param.
    """
    next = request.GET.get("next", "/")
    next = "/" if next == "undefined" else next

    for domain in DOMAIN_LANGUAGES:
        if DOMAIN_LANGUAGES[domain] == language and not request.get_host() in domain:
            next = domain + next
            next = next + ("&" if "?" in next else "?") + "set-language-cookie"
            break

    response = redirect(next)

    response.set_cookie("interfaceLang", language)
    if request.user.is_authenticated:
        p = UserProfile(id=request.user.id)
        p.settings["interface_language"] = language
        p.save()
    return response


@catch_error_as_json
@csrf_exempt
def modify_bulk_text_api(request, title):
    title = title.replace('_', ' ')
    if request.method == "POST":
        skip_links = request.GET.get("skip_links", False)
        count_after = int(request.GET.get("count_after", 0))
        j = request.POST.get("json")
        if not j:
            return jsonResponse({"error": "Missing 'json' parameter in post data."})
        t = json.loads(j)
        versionTitle = t['versionTitle']
        language = t['language']
        versionSource = t.get("versionSource", None)
        version = Version().load({"title": title, "versionTitle": versionTitle, "language": language})
        if version is None:
            return jsonResponse({"error": f"Version does not exist. Title: {title}, VTitle: {versionTitle}, Language: {language}"})

        def modify(uid):
            error_map = tracker.modify_bulk_text(uid, version, t['text_map'], vsource=versionSource, skip_links=skip_links, count_after=count_after)
            response = {"status": "ok"}
            if len(error_map) > 0:
                response["status"] = "some refs failed"
                response["ref_error_map"] = error_map
            return response

        if not request.user.is_authenticated:
            key = request.POST.get("apikey")
            if not key:
                return jsonResponse({"error": "You must be logged in or use an API key to save texts."})
            apikey = db.apikeys.find_one({"key": key})
            if not apikey:
                return jsonResponse({"error": "Unrecognized API key."})
            return jsonResponse(modify(apikey['uid']))
        else:
            @staff_member_required
            @csrf_protect
            def protected_post(request):
                return jsonResponse(modify(request.user.id))
            return protected_post(request)
    return jsonResponse({"error": "Unsupported HTTP method."}, callback=request.GET.get("callback", None))


@catch_error_as_json
@csrf_exempt
def texts_api(request, tref):
    oref = Ref(tref)

    if request.method == "GET":
        uref = oref.url()
        if uref and tref != uref:    # This is very similar to reader.reader_redirect subfunction, above.
            url = "/api/texts/" + uref
            response = redirect(iri_to_uri(url), permanent=True)
            params = request.GET.urlencode()
            response['Location'] += "?%s" % params if params else ""
            return response

        cb         = request.GET.get("callback", None)
        context    = int(request.GET.get("context", 1))
        commentary = bool(int(request.GET.get("commentary", False)))
        pad        = bool(int(request.GET.get("pad", 1)))
        versionEn  = request.GET.get("ven", None)
        firstAvailableRef = bool(int(request.GET.get("firstAvailableRef", False)))  # use first available ref, which may not be the same as oref
        if firstAvailableRef:
            temp_oref = oref.first_available_section_ref()
            oref = temp_oref or oref  # don't overwrite oref if first available section ref fails
        if versionEn:
            versionEn = versionEn.replace("_", " ")
        versionHe  = request.GET.get("vhe", None)
        if versionHe:
            versionHe = versionHe.replace("_", " ")
        layer_name = request.GET.get("layer", None)
        alts       = bool(int(request.GET.get("alts", True)))
        wrapLinks = bool(int(request.GET.get("wrapLinks", False)))
        wrapNamedEntities = bool(int(request.GET.get("wrapNamedEntities", False)))
        stripItags = bool(int(request.GET.get("stripItags", False)))
        multiple = int(request.GET.get("multiple", 0))  # Either undefined, or a positive integer (indicating how many sections forward) or negative integer (indicating backward)
        translationLanguagePreference = request.GET.get("transLangPref", None)  # as opposed to vlangPref, this refers to the actual lang of the text
        fallbackOnDefaultVersion = bool(int(request.GET.get("fallbackOnDefaultVersion", False)))

        def _get_text(oref, versionEn=versionEn, versionHe=versionHe, commentary=commentary, context=context, pad=pad,
                      alts=alts, wrapLinks=wrapLinks, layer_name=layer_name, wrapNamedEntities=wrapNamedEntities):
            text_family_kwargs = dict(version=versionEn, lang="en", version2=versionHe, lang2="he",
                                      commentary=commentary, context=context, pad=pad, alts=alts,
                                      wrapLinks=wrapLinks, stripItags=stripItags, wrapNamedEntities=wrapNamedEntities,
                                      translationLanguagePreference=translationLanguagePreference,
                                      fallbackOnDefaultVersion=fallbackOnDefaultVersion)
            try:
                text = TextFamily(oref, **text_family_kwargs).contents()
            except AttributeError as e:
                oref = oref.default_child_ref()
                text = TextFamily(oref, **text_family_kwargs).contents()
            except NoVersionFoundError as e:
                return {"error": str(e), "ref": oref.normal(), "enVersion": versionEn, "heVersion": versionHe}


            # TODO: what if pad is false and the ref is of an entire book? Should next_section_ref return None in that case?
            oref               = oref.padded_ref() if pad else oref
            try:
                text["next"]       = oref.next_section_ref().normal() if oref.next_section_ref() else None
                text["prev"]       = oref.prev_section_ref().normal() if oref.prev_section_ref() else None
            except AttributeError as e:
                # There are edge cases where the TextFamily call above works on a default node, but the next section call here does not.
                oref = oref.default_child_ref()
                text["next"] = oref.next_section_ref().normal() if oref.next_section_ref() else None
                text["prev"] = oref.prev_section_ref().normal() if oref.prev_section_ref() else None
            text["commentary"] = text.get("commentary", [])
            text["sheets"]     = get_sheets_for_ref(tref) if int(request.GET.get("sheets", 0)) else []

            if layer_name:
                layer = Layer().load({"urlkey": layer_name})
                if not layer:
                    raise InputError("Layer not found.")
                layer_content        = [format_note_object_for_client(n) for n in layer.all(tref=tref)]
                text["layer"]        = layer_content
                text["layer_name"]   = layer_name
                text["_loadSourcesFromDiscussion"] = True
            else:
                text["layer"] = []

            return text

        if not multiple or abs(multiple) == 1:
            text = _get_text(oref, versionEn=versionEn, versionHe=versionHe, commentary=commentary, context=context, pad=pad,
                             alts=alts, wrapLinks=wrapLinks, layer_name=layer_name)
            return jsonResponse(text, cb)
        else:
            # Return list of many sections
            assert multiple != 0
            direction = "next" if multiple > 0 else "prev"
            target_count = abs(multiple)

            current = 0
            texts = []

            while current < target_count:
                text = _get_text(oref, versionEn=versionEn, versionHe=versionHe, commentary=commentary, context=context, pad=pad,
                             alts=alts, wrapLinks=wrapLinks, layer_name=layer_name)
                texts += [text]
                if not text[direction]:
                    break
                oref = Ref(text[direction])
                current += 1

            return jsonResponse(texts, cb)

    if request.method == "POST":
        j = request.POST.get("json")
        if not j:
            return jsonResponse({"error": "Missing 'json' parameter in post data."})

        oref = oref.default_child_ref()  # Make sure we're on the textual child
        skip_links = request.GET.get("skip_links", False)
        count_after = int(request.GET.get("count_after", 0))

        if not request.user.is_authenticated:
            key = request.POST.get("apikey")
            if not key:
                return jsonResponse({"error": "You must be logged in or use an API key to save texts."})
            apikey = db.apikeys.find_one({"key": key})
            if not apikey:
                return jsonResponse({"error": "Unrecognized API key."})
            t = json.loads(j)
            tracker.modify_text(apikey["uid"], oref, t["versionTitle"], t["language"], t["text"], t["versionSource"], method="API", skip_links=skip_links, count_after=count_after)
            return jsonResponse({"status": "ok"})
        else:
            @csrf_protect
            def protected_post(request):
                t = json.loads(j)
                tracker.modify_text(request.user.id, oref, t["versionTitle"], t["language"], t["text"], t.get("versionSource", None), skip_links=skip_links, count_after=count_after)
                return jsonResponse({"status": "ok"})
            return protected_post(request)

    if request.method == "DELETE":
        versionEn = request.GET.get("ven", None)
        versionHe = request.GET.get("vhe", None)
        if not request.user.is_staff:
            return jsonResponse({"error": "Only moderators can delete texts."})
        if not (tref and (versionEn or versionHe)):
            return jsonResponse({"error": "To delete a text version please specifiy a text title, version title and language."})

        tref    = tref.replace("_", " ")
        if versionEn:
            versionEn = versionEn.replace("_", " ")
            v = Version().load({"title": tref, "versionTitle": versionEn, "language": "en"})

            if not v:
                return jsonResponse({"error": "Text version not found."})

            v.delete()
            record_version_deletion(tref, versionEn, "en", request.user.id)

            if USE_VARNISH:
                invalidate_linked(oref)
                invalidate_ref(oref, "en", versionEn)
        if versionHe:
            versionHe = versionHe.replace("_", " ")
            v = Version().load({"title": tref, "versionTitle": versionHe, "language": "he"})

            if not v:
                return jsonResponse({"error": "Text version not found."})

            v.delete()
            record_version_deletion(tref, versionHe, "he", request.user.id)

            if USE_VARNISH:
                invalidate_linked(oref)
                invalidate_ref(oref, "he", versionHe)

        return jsonResponse({"status": "ok"})

    return jsonResponse({"error": "Unsupported HTTP method."}, callback=request.GET.get("callback", None))

@catch_error_as_json
@csrf_exempt
def social_image_api(request, tref):
    lang = request.GET.get("lang", "en")
    if lang == "bi":
        lang = "en"
    version = request.GET.get("ven", None) if lang == "en" else request.GET.get("vhe", None)
    platform = request.GET.get("platform", "twitter")

    try:
        ref = Ref(tref)
        ref_str = ref.normal() if lang == "en" else ref.he_normal()

        if version:
            version = version.replace("_", " ")

        tf = TextFamily(ref, stripItags=True, lang=lang, version=version, context=0, commentary=False).contents()

        he = tf["he"] if type(tf["he"]) is list else [tf["he"]]
        en = tf["text"] if type(tf["text"]) is list else [tf["text"]]

        text = en if lang == "en" else he
        text = ' '.join(text)
        cat = tf["primary_category"]

    except:
        text = None
        cat = None
        ref_str = None


    res = make_img_http_response(text, cat, ref_str, lang, platform)

    return res


@catch_error_as_json
@csrf_exempt
def old_text_versions_api_redirect(request, tref, lang, version):
    url = "/api/texts/{}?v{}={}".format(tref, lang, version)
    response = redirect(iri_to_uri(url), permanent=True)
    params = request.GET.urlencode()
    response['Location'] += "&{}".format(params) if params else ""
    return response


def old_recent_redirect(request):
    return redirect("/texts/history", permanent=True)


@catch_error_as_json
def parashat_hashavua_api(request):
    callback = request.GET.get("callback", None)
    p = get_parasha(datetime.now(), request.diaspora)
    p["date"] = p["date"].isoformat()
    #p.update(get_text(p["ref"]))
    p.update(TextFamily(Ref(p["ref"])).contents())
    return jsonResponse(p, callback)


@catch_error_as_json
def table_of_contents_api(request):
    return jsonResponse(library.get_toc(), callback=request.GET.get("callback", None))


@catch_error_as_json
def search_autocomplete_redirecter(request):
    query = request.GET.get("q", "")
    topic_override = query.startswith('#')
    query = query[1:] if topic_override else query
    completions_dict = get_name_completions(query, 1, False, topic_override)
    ref = completions_dict['ref']
    object_data = completions_dict['object_data']
    if ref:
        response = redirect('/{}'.format(ref.url()), permanent=False)
    elif object_data is not None and object_data.get('type', '') in {'Topic', 'PersonTopic', 'AuthorTopic'}:
        response = redirect('/topics/{}'.format(object_data['key']), permanent=False)
    elif object_data is not None and object_data.get('type', '') == 'TocCategory':
        response = redirect('/{}'.format(object_data['key']), permanent=False)
    else:
        response = redirect('/search?q={}'.format(query), permanent=False)
    return response


@catch_error_as_json
def opensearch_suggestions_api(request):
    # see here for docs: http://www.opensearch.org/Specifications/OpenSearch/Extensions/Suggestions/1.1
    query = request.GET.get("q", "")
    completions_dict = get_name_completions(query, 5, False)
    ret_data = [
        query,
        completions_dict["completions"]
    ]
    return jsonResponse(ret_data, callback=request.GET.get("callback", None))


@catch_error_as_json
def text_titles_api(request):
    return jsonResponse({"books": library.full_title_list()}, callback=request.GET.get("callback", None))


@catch_error_as_json
@csrf_exempt
def index_node_api(request, title):
    pass

@catch_error_as_json
@csrf_exempt
def index_api(request, title, raw=False):
    """
    API for manipulating text index records (aka "Text Info")
    """
    if request.method == "GET":
        with_content_counts = bool(request.GET.get("with_content_counts", False))
        i = library.get_index(title).contents(raw=raw, with_content_counts=with_content_counts)

        if request.GET.get("with_related_topics", False):
            i["relatedTopics"] = get_topics_for_book(title, annotate=True)

        return jsonResponse(i, callback=request.GET.get("callback", None))

    if request.method == "POST":
        # use the update function if update is in the params
        func = tracker.update if request.GET.get("update", False) else tracker.add
        j = json.loads(request.POST.get("json"))
        if not j:
            return jsonResponse({"error": "Missing 'json' parameter in post data."})
        j["title"] = title.replace("_", " ")
        #todo: move this to texts_api, pass the changes down through the tracker and text chunk
        #if "versionTitle" in j:
        #    if j["versionTitle"] == "Sefaria Community Translation":
        #        j["license"] = "CC0"
        #        j["licenseVetter"] = True
        if not request.user.is_authenticated:
            key = request.POST.get("apikey")
            if not key:
                return jsonResponse({"error": "You must be logged in or use an API key to save texts."})
            apikey = db.apikeys.find_one({"key": key})
            if not apikey:
                return jsonResponse({"error": "Unrecognized API key."})
            return jsonResponse(func(apikey["uid"], Index, j, method="API", raw=raw).contents(raw=raw))
        else:
            title = j.get("oldTitle", j.get("title"))
            try:
                library.get_index(title)  # getting the index just to tell if it exists
                # Only allow staff and the person who submitted a text to edit
                if not request.user.is_staff and not user_started_text(request.user.id, title):
                   return jsonResponse({"error": "{} is protected from change.<br/><br/>See a mistake?<br/>Email hello@sefaria.org.".format(title)})
            except BookNameError:
                pass  # if this is a new text, allow any logged in user to submit
        @csrf_protect
        def protected_index_post(request):
            return jsonResponse(
                func(request.user.id, Index, j, raw=raw).contents(raw=raw)
            )
        return protected_index_post(request)

    if request.method == "DELETE":
        if not request.user.is_staff:
            return jsonResponse({"error": "Only moderators can delete texts indices."})

        title = title.replace("_", " ")

        i = library.get_index(title)

        i.delete()
        record_index_deletion(title, request.user.id)

        return jsonResponse({"status": "ok"})

    return jsonResponse({"error": "Unsupported HTTP method."}, callback=request.GET.get("callback", None))


@catch_error_as_json
@json_response_decorator
@django_cache(default_on_miss = True)
def bare_link_api(request, book, cat):
    if request.method == "GET":
        resp = get_book_link_collection(book, cat)
        return resp

    elif request.method == "POST":
        return {"error": "Not implemented."}


@catch_error_as_json
@json_response_decorator
@django_cache(default_on_miss = True)
def link_count_api(request, cat1, cat2):
    """
    Return a count document with the number of links between every text in cat1 and every text in cat2
    """
    if request.method == "GET":
        resp = get_link_counts(cat1, cat2)
        return resp

    elif request.method == "POST":
        return {"error": "Not implemented."}


@catch_error_as_json
def word_count_api(request, title, version, language):
    if request.method == "GET":
        counts = VersionSet({"title": title, "versionTitle": version, "language": language}).word_count()
        resp = jsonResponse({"wordCount": counts}, callback=request.GET.get("callback", None))
        return resp

    elif request.method == "POST":
        return jsonResponse({"error": "Not implemented."})


@catch_error_as_json
def counts_api(request, title):
    """
    API for retrieving the counts document for a given text node.
    :param title: A valid node title
    """
    title = title.replace("_", " ")

    if request.method == "GET":
        return jsonResponse(StateNode(title).contents(), callback=request.GET.get("callback", None))

    elif request.method == "POST":
        if not request.user.is_staff:
            return jsonResponse({"error": "Not permitted."})

        if "update" in request.GET:
            flag = request.GET.get("flag", None)
            if not flag:
                return jsonResponse({"error": "'flag' parameter missing."})
            val = request.GET.get("val", None)
            val = True if val == "true" else False

            vs = VersionState(title)
            if not vs:
                raise InputError("State not found for : {}".format(title))
            vs.set_flag(flag, val).save()

            return jsonResponse({"status": "ok"})

        return jsonResponse({"error": "Not implemented."})

@catch_error_as_json
def shape_api(request, title):
    """
    API for retrieving a shape document for a given text or category.
    For simple texts, returns a dict with keys:
	{
		"section": Category immediately above book
		"heTitle": Hebrew title of node
		"length": Number of chapters
		"chapters": List of Chapter Lengths (think about depth 1 & 3)
		"title": English title of node
		"book": English title of Book
	}
    For complex texts or categories, returns a list of dicts.
    :param title: A valid node title or a path to a category, separated by /.

    "depth" parameter is DEPRECATED. I don't believe it's used but if so, below is the old documenation for it
    The "depth" parameter in the query string indicates how many levels in the category tree to descend.  Default is 2.
    If depth == 0, descends to end of tree

    The "dependents" parameter, if true, includes dependent texts.  By default, they are filtered out.
    """
    from sefaria.model.category import TocCollectionNode

    def _simple_shape(snode):
        sn = StateNode(snode=snode)
        shape = sn.var("all", "shape")

        return {
            "section": snode.index.categories[-1],
            "heTitle": snode.full_title("he"),
            "title": snode.full_title("en"),
            "length": len(shape) if isinstance(shape, list) else 1,  # hmmmm
            "chapters": shape,
            "book": snode.index.title,
            "heBook": snode.index.get_title(lang="he"),
        }

    def _collapse_book_leaf_shapes(leaf_shapes):
        """Groups leaf node shapes for a single book into one object so that resulting list corresponds 1:1 to books"""
        if type(leaf_shapes) != list:
            return leaf_shapes

        results = []
        prev_shape = None
        complex_book_in_progress = None

        for shape in leaf_shapes:
            if prev_shape and prev_shape["book"] != shape["book"]:
                if complex_book_in_progress:
                    results.append(complex_book_in_progress)
                    complex_book_in_progress = None
                else:
                    results.append(prev_shape)
            elif prev_shape:
                complex_book_in_progress = complex_book_in_progress or {
                    "isComplex": True,
                    "section": prev_shape["section"],
                    "length": prev_shape["length"],
                    "chapters": [prev_shape],
                    "book": prev_shape["book"],
                    "heBook": prev_shape["heBook"],
                }
                complex_book_in_progress["chapters"].append(shape)
                complex_book_in_progress["length"] += shape["length"]
            prev_shape = shape

        results.append(complex_book_in_progress or prev_shape)

        return results

    title = title.replace("_", " ")

    if request.method == "GET":
        sn = library.get_schema_node(title, "en")

        # Leaf Node
        if sn and not sn.children:
            res = [_simple_shape(sn)]

        # Branch Node
        elif sn and sn.children:
            res = [_simple_shape(n) for n in sn.get_leaf_nodes()]

        # Category
        else:
            cat_list = title.split("/")
            depth = request.GET.get("depth", 2)
            include_dependents = request.GET.get("dependents", False)
            indexes = []
            if len(cat_list) == 1:
                # try as corpus
                indexes = library.get_indexes_in_corpus(cat_list[0], include_dependant=include_dependents, full_records=True)
            if len(indexes) == 0:
                cat = library.get_toc_tree().lookup(cat_list)  # just used for validating that the cat exists
                if not cat:
                    res = {"error": "No index or category found to match {}".format(title)}
                    return jsonResponse(res, callback=request.GET.get("callback", None))
                indexes = library.get_indexes_in_category_path(cat_list, include_dependant=include_dependents, full_records=True)

            res = [_simple_shape(jan) for index in indexes for jan in index.nodes.get_leaf_nodes()]

        res = _collapse_book_leaf_shapes(res)
        return jsonResponse(res, callback=request.GET.get("callback", None))



@catch_error_as_json
def text_preview_api(request, title):
    """
    API for retrieving a document that gives preview text (first characters of each section)
    for text 'title'
    """
    oref = Ref(title)
    response = oref.index.contents()
    response['node_title'] = oref.index_node.full_title()

    def get_preview(prev_oref):
        text = TextFamily(prev_oref, pad=False, commentary=False)

        if prev_oref.index_node.depth == 1:
            # Give deeper previews for texts with depth 1 (boring to look at otherwise)
            text.text, text.he = [[i] for i in text.text], [[i] for i in text.he]
        preview = text_preview(text.text, text.he) if (text.text or text.he) else []
        return preview if isinstance(preview, list) else [preview]

    if not oref.index_node.has_children():
        response['preview'] = get_preview(oref)
    elif oref.index_node.has_default_child():
        r = oref.index_node.get_default_child().ref()  # Get ref through ref() to get default leaf node and avoid getting parent node
        response['preview'] = get_preview(r)

    return jsonResponse(response, callback=request.GET.get("callback", None))


def revarnish_link(link):
    if USE_VARNISH:
        for ref in link.refs:
            invalidate_ref(Ref(ref), purge=True)


@catch_error_as_json
@csrf_exempt
def links_api(request, link_id_or_ref=None):
    """
    API for textual links.
    Currently also handles post notes.
    #TODO: can we distinguish between a link_id (mongo id) for POSTs and a ref for GETs?
    """

    def _internal_do_post(request, link, uid, **kwargs):
        func = tracker.update if "_id" in link else tracker.add
        # use the correct function if params indicate this is a note save
        # func = save_note if "type" in j and j["type"] == "note" else save_link
        #obj = func(apikey["uid"], model.Link, link, **kwargs)
        obj = func(uid, Link, link, **kwargs)
        try:
            if USE_VARNISH:
                revarnish_link(obj)
        except Exception as e:
            logger.error(e)
        return format_object_for_client(obj)

    def _internal_do_delete(request, link_id_or_ref, uid):
        obj = tracker.delete(uid, Link, link_id_or_ref, callback=revarnish_link)
        return obj

    if request.method == "GET":
        callback=request.GET.get("callback", None)
        if link_id_or_ref is None:
            return jsonResponse({"error": "Missing text identifier"}, callback)
        #The Ref instanciation is just to validate the Ref and let an error bubble up.
        #TODO is there are better way to validate the ref from GET params?
        Ref(link_id_or_ref)
        with_text = int(request.GET.get("with_text", 1))
        with_sheet_links = int(request.GET.get("with_sheet_links", 0))
        return jsonResponse(get_links(link_id_or_ref, with_text=with_text, with_sheet_links=with_sheet_links), callback)

    if not request.user.is_authenticated:
        delete_query = QueryDict(request.body)
        key = delete_query.get("apikey") #key = request.POST.get("apikey")
        if not key:
            return jsonResponse({"error": "You must be logged in or use an API key to add, edit or delete links."})
        apikey = db.apikeys.find_one({"key": key})
        if not apikey:
            return jsonResponse({"error": "Unrecognized API key."})
        uid = apikey["uid"]
        kwargs = {"method": "API"}
        user = User.objects.get(id=apikey["uid"])
    else:
        user = request.user
        uid = request.user.id
        kwargs = {}
        _internal_do_post = csrf_protect(_internal_do_post)
        _internal_do_delete = staff_member_required(csrf_protect(_internal_do_delete))

    if request.method == "POST":
        j = request.POST.get("json")
        if not j:
            return jsonResponse({"error": "Missing 'json' parameter in post data."})

        j = json.loads(j)
        skip_check = request.GET.get("skip_lang_check", 0)
        override_preciselink = request.GET.get("override_preciselink", 0)
        if isinstance(j, list):
            res = []
            for i in j:
                try:
                    if skip_check:
                        i["_skip_lang_check"] = True
                    if override_preciselink:
                        i["_override_preciselink"] = True
                    retval = _internal_do_post(request, i, uid, **kwargs)
                    res.append({"status": "ok. Link: {} | {} Saved".format(retval["ref"], retval["anchorRef"])})
                except Exception as e:
                    res.append({"error": "Link: {} | {} Error: {}".format(i["refs"][0], i["refs"][1], str(e))})

            try:
                res_slice = request.GET.get("truncate_response", None)
                if res_slice:
                    res_slice = int(res_slice)
            except Exception as e:
                res_slice = None
            return jsonResponse(res[:res_slice])
        else:
            if skip_check:
                j["_skip_lang_check"] = True
            return jsonResponse(_internal_do_post(request, j, uid, **kwargs))

    if request.method == "DELETE":
        if not link_id_or_ref:
            return jsonResponse({"error": "No link id given for deletion."})

        if not user.is_staff:
            return jsonResponse({"error": "Only Sefaria Moderators can delete links."})

        try:
            ref = Ref(link_id_or_ref)
        except InputError as e:
            if ObjectId.is_valid(link_id_or_ref):
                # link_id_or_ref is id so just delete this link
                retval = _internal_do_delete(request, link_id_or_ref, uid)
                return jsonResponse(retval)
            else:
                return jsonResponse({"error": "{} is neither a valid Ref nor a valid Mongo ObjectID. {}".format(link_id_or_ref, e)})

        ls = LinkSet(ref)
        if ls.count() == 0:
            return jsonResponse({"error": "No links found for {}".format(ref)})

        results = []
        for l in ls:
            link_id = str(l._id)
            refs = l.refs
            try:
                retval = _internal_do_delete(request, link_id, uid)
                if "error" in retval:
                    raise Exception(retval["error"])
                else:
                    results.append({"status": "ok. Link: {} | {} Deleted".format(refs[0], refs[1])})
            except Exception as e:
                results.append({"error": "Link: {} | {} Error: {}".format(refs[0], refs[1], str(e))})

        return jsonResponse(results)


    return jsonResponse({"error": "Unsupported HTTP method."})


@catch_error_as_json
@csrf_exempt
def link_summary_api(request, ref):
    """
    Returns a summary of links available for ref.
    """
    oref    = Ref(ref)
    summary = oref.linkset().summary(oref)
    return jsonResponse(summary, callback=request.GET.get("callback", None))


@catch_error_as_json
@csrf_exempt
def notes_api(request, note_id_or_ref):
    """
    API for user notes.
    A call to this API with GET returns the list of public notes and private notes belong to the current user on this Ref.
    """
    if request.method == "GET":
        creds = user_credentials(request)
        if not note_id_or_ref:
            raise Http404
        oref = Ref(note_id_or_ref)
        cb = request.GET.get("callback", None)
        private = request.GET.get("private", False)
        res = get_notes(oref, uid=creds["user_id"], public=(not private))
        return jsonResponse(res, cb)

    if request.method == "POST":
        j = request.POST.get("json")
        if not j:
            return jsonResponse({"error": "Missing 'json' parameter in post data."})
        note = json.loads(j)

        if "refs" in note:
            # If data was posted with an array or refs, squish them into one
            # This assumes `refs` are sequential.
            note["ref"] = Ref(note["refs"][0]).to(Ref(note["refs"][-1])).normal()
            del note["refs"]

        func = tracker.update if "_id" in note else tracker.add
        if "_id" in note:
            note["_id"] = ObjectId(note["_id"])
        if not request.user.is_authenticated:
            key = request.POST.get("apikey")
            if not key:
                return jsonResponse({"error": "You must be logged in or use an API key to add, edit or delete links."})

            apikey = db.apikeys.find_one({"key": key})
            if not apikey:
                return jsonResponse({"error": "Unrecognized API key."})
            note["owner"] = apikey["uid"]
            response = format_object_for_client(
                func(apikey["uid"], Note, note, method="API")
            )
        else:
            note["owner"] = request.user.id
            @csrf_protect
            def protected_note_post(req):
                resp = format_object_for_client(
                    func(req.user.id, Note, note)
                )
                return resp
            response = protected_note_post(request)
        if request.POST.get("layer", None):
            layer = Layer().load({"urlkey": request.POST.get("layer")})
            if not layer:
                raise InputError("Layer not found.")
            else:
                # Create notifications for this activity
                path = "/" + note["ref"] + "?layer=" + layer.urlkey
                if ObjectId(response["_id"]) not in layer.note_ids:
                # only notify for new notes, not edits
                    for uid in layer.listeners():
                        if request.user.id == uid:
                            continue
                        n = Notification({"uid": uid})
                        n.make_discuss(adder_id=request.user.id, discussion_path=path)
                        n.save()
                layer.add_note(response["_id"])
                layer.save()

        return jsonResponse(response)

    if request.method == "DELETE":
        if not request.user.is_authenticated:
            return jsonResponse({"error": "You must be logged in to delete notes."})
        return jsonResponse(
            tracker.delete(request.user.id, Note, note_id_or_ref)
        )

    return jsonResponse({"error": "Unsupported HTTP method."})


@api_view(["GET"])
@catch_error_as_json
def all_notes_api(request):

    private = request.GET.get("private", False)
    if private:
        if not request.user.is_authenticated:
            res = {"error": "You must be logged in to access you notes."}
        else:
            res = [note.contents(with_string_id=True) for note in NoteSet({"owner": request.user.id}, sort=[("_id", -1)]) ]
    else:
        resr = {"error": "Not implemented."}
    return jsonResponse(res, callback=request.GET.get("callback", None))


@catch_error_as_json
def related_api(request, tref):
    """
    Single API to bundle available content related to `tref`.
    """
    if request.GET.get("private", False) and request.user.is_authenticated:
        oref = Ref(tref)
        response = {
            "sheets": get_sheets_for_ref(tref, uid=request.user.id),
            "notes": get_notes(oref, uid=request.user.id, public=False)
        }
    elif request.GET.get("private", False) and not request.user.is_authenticated:
        response = {"error": "You must be logged in to access private content."}
    else:
        response = {
            "links": get_links(tref, with_text=False, with_sheet_links=request.GET.get("with_sheet_links", False)),
            "sheets": get_sheets_for_ref(tref),
            "notes": [],  # get_notes(oref, public=True) # Hiding public notes for now
            "webpages": get_webpages_for_ref(tref),
            "topics": get_topics_for_ref(tref, annotate=True),
            "manuscripts": ManuscriptPageSet.load_set_for_client(tref),
            "media": get_media_for_ref(tref),
        }
        for value in response.values():
            for item in value:
                if 'expandedRefs' in item:
                    del item['expandedRefs']
    return jsonResponse(response, callback=request.GET.get("callback", None))


@catch_error_as_json
def versions_api(request, tref):
    """
    API for retrieving available text versions list of a ref.
    """
    oref = Ref(tref)
    versions = oref.version_list()

    return jsonResponse(versions, callback=request.GET.get("callback", None))


@catch_error_as_json
def version_status_api(request):
    res = []
    for v in VersionSet():
        try:
            res.append({
                "id": str(v._id),
                "title": v.title,
                "version": v.versionTitle,
                "language": v.language,
                "categories": v.get_index().categories,
                "wordcount": v.word_count()
            })
        except Exception:
            pass
    return jsonResponse(sorted(res, key = lambda x: x["title"] + x["version"]), callback=request.GET.get("callback", None))




@json_response_decorator
@django_cache(default_on_miss = True)
def version_status_tree_api(request, lang=None):
    return library.simplify_toc(lang=lang)


@sanitize_get_params
def visualize_library(request, lang=None, cats=None):

    template_vars = {"lang": lang or "",
                     "cats": json.dumps(cats.replace("_", " ").split("/") if cats else [])}

    return render_template(request,'visual_library.html', None, template_vars)


def visualize_toc(request):
    return render_template(request,'visual_toc.html', None, {})


def visualize_parasha_colors(request):
    return render_template(request,'visual_parasha_colors.html', None, {})


def visualize_links_through_rashi(request):
    level = request.GET.get("level", 1)
    json_file = "../static/files/torah_rashi_torah.json" if level == 1 else "../static/files/tanach_rashi_tanach.json"
    return render_template(request,'visualize_links_through_rashi.html', None, {"json_file": json_file})

def talmudic_relationships(request):
    json_file = "../static/files/talmudic_relationships_data.json"
    return render_template(request,'talmudic_relationships.html', None, {"json_file": json_file})

def sefer_hachinukh_mitzvot(request):
    csv_file = "../static/files/mitzvot.csv"
    return render_template(request,'sefer_hachinukh_mitzvot.html', None, {"csv": csv_file})

def unique_words_viz(request):
    csv_file = "../static/files/commentators_torah_unique_words.csv"
    return render_template(request,'unique_words_viz.html', None, {"csv": csv_file})

@catch_error_as_json
def set_lock_api(request, tref, lang, version):
    """
    API to set an edit lock on a text segment.
    """
    user = request.user.id if request.user.is_authenticated else 0
    set_lock(Ref(tref).normal(), lang, version.replace("_", " "), user)
    return jsonResponse({"status": "ok"})


@catch_error_as_json
def release_lock_api(request, tref, lang, version):
    """
    API to release the edit lock on a text segment.
    """
    release_lock(Ref(tref).normal(), lang, version.replace("_", " "))
    return jsonResponse({"status": "ok"})


@catch_error_as_json
def check_lock_api(request, tref, lang, version):
    """
    API to check whether a text segment currently has an edit lock.
    """
    locked = check_lock(Ref(tref).normal(), lang, version.replace("_", " "))
    return jsonResponse({"locked": locked})


@catch_error_as_json
def lock_text_api(request, title, lang, version):
    """
    API for locking or unlocking a text as a whole.
    To unlock, include the URL parameter "action=unlock"
    """
    if not request.user.is_staff:
        return jsonResponse({"error": "Only Sefaria Moderators can lock texts."})

    title   = title.replace("_", " ")
    version = version.replace("_", " ")
    vobj = Version().load({"title": title, "language": lang, "versionTitle": version})

    if request.GET.get("action", None) == "unlock":
        vobj.status = None
    else:
        vobj.status = "locked"

    vobj.save()
    return jsonResponse({"status": "ok"})


@catch_error_as_json
@csrf_exempt
def flag_text_api(request, title, lang, version):
    """
    API for manipulating attributes of versions.
    versionTitle changes are handled with an attribute called `newVersionTitle`

    Non-Identifying attributes handled:
        versionSource, versionNotes, license, priority, digitizedBySefaria

    `language` attributes are not handled.
    """
    _attributes_to_save = Version.optional_attrs + ["versionSource"]

    if not request.user.is_authenticated:
        key = request.POST.get("apikey")
        if not key:
            return jsonResponse({"error": "You must be logged in or use an API key to perform this action."})
        apikey = db.apikeys.find_one({"key": key})
        if not apikey:
            return jsonResponse({"error": "Unrecognized API key."})
        user = User.objects.get(id=apikey["uid"])
        if not user.is_staff:
            return jsonResponse({"error": "Only Sefaria Moderators can flag texts."})

        flags = json.loads(request.POST.get("json"))
        title   = title.replace("_", " ")
        version = version.replace("_", " ")
        vobj = Version().load({"title": title, "language": lang, "versionTitle": version})
        if flags.get("newVersionTitle"):
            vobj.versionTitle = flags.get("newVersionTitle")
        for flag in _attributes_to_save:
            if flag in flags:
                setattr(vobj, flag, flags[flag])
        vobj.save()
        return jsonResponse({"status": "ok"})
    elif request.user.is_staff:
        @csrf_protect
        def protected_post(request, title, lang, version):
            flags = json.loads(request.POST.get("json"))
            title   = title.replace("_", " ")
            version = version.replace("_", " ")
            vobj = Version().load({"title": title, "language": lang, "versionTitle": version})
            if flags.get("newVersionTitle"):
                vobj.versionTitle = flags.get("newVersionTitle")
            for flag in _attributes_to_save:
                if flag in flags:
                    setattr(vobj, flag, flags[flag])
            vobj.save()
            return jsonResponse({"status": "ok"})
        return protected_post(request, title, lang, version)
    else:
        return jsonResponse({"error": "Unauthorized"})


@catch_error_as_json
@csrf_exempt
def tag_category_api(request, path=None):
    if request.method == "GET":
        if not path or path == "index":
            categories = TopicSet({"isTopLevelDisplay": True}, sort=[("displayOrder", 1)])
        else:
            from sefaria.model.abstract import SluggedAbstractMongoRecord
            slug = SluggedAbstractMongoRecord.normalize_slug(path)
            topic = Topic.init(slug)
            if not topic:
                categories = []
            else:
                links = topic.link_set(query_kwargs={"linkType": "displays-under", "toTopic": slug})
                categories = [Topic.init(l.topic) for l in links]
                categories.sort(key=lambda x: getattr(x, 'displayOrder', 10000))

        category_names = [{
            "tag":   category.get_primary_title('en'),
            "heTag": category.get_primary_title("he"),
            "slug":  category.slug
        } for category in categories]
        return jsonResponse(category_names)




@catch_error_as_json
@csrf_exempt
def category_api(request, path=None):
    """
    API for looking up categories and adding Categories to the Category collection.
    GET takes a category path on the URL.  Returns the category specified.
       e.g. "api/category/Tanakh/Torah"
       If the category is not found, it will return "error" in a json object.
       It will also attempt to find the closest parent.  If found, it will include "closest_parent" alongside "error".
    POST takes no arguments on the URL.  Takes complete category as payload.  Category must not already exist.  Parent of category must exist.
    """
    if request.method == "GET":
        if not path:
            return jsonResponse({"error": "Please provide category path."})
        cats = path.split("/")
        cat = Category().load({"path": cats})
        if cat:
            return jsonResponse(cat.contents())
        else:
            for i in range(len(cats) - 1, 0, -1):
                cat = Category().load({"path": cats[:i]})
                if cat:
                    return jsonResponse({"error": "Category not found", "closest_parent": cat.contents()})
        return jsonResponse({"error": "Category not found"})

    if request.method == "POST":
        def _internal_do_post(request, cat, uid, **kwargs):
            return tracker.add(uid, Category, cat, **kwargs).contents()

        if not request.user.is_authenticated:
            key = request.POST.get("apikey")
            if not key:
                return jsonResponse({"error": "You must be logged in or use an API key to add or delete categories."})
            apikey = db.apikeys.find_one({"key": key})
            if not apikey:
                return jsonResponse({"error": "Unrecognized API key."})
            user = User.objects.get(id=apikey["uid"])
            if not user.is_staff:
                return jsonResponse({"error": "Only Sefaria Moderators can add or delete categories."})
            uid = apikey["uid"]
            kwargs = {"method": "API"}
        elif request.user.is_staff:
            uid = request.user.id
            kwargs = {}
            _internal_do_post = csrf_protect(_internal_do_post)
        else:
            return jsonResponse({"error": "Only Sefaria Moderators can add or delete categories."})

        j = request.POST.get("json")
        if not j:
            return jsonResponse({"error": "Missing 'json' parameter in post data."})
        j = json.loads(j)
        if "path" not in j:
            return jsonResponse({"error": "'path' is a required attribute"})
        if Category().load({"path": j["path"]}):
            return jsonResponse({"error": "Category {} already exists.".format(", ".join(j["path"]))})
        if not Category().load({"path": j["path"][:-1]}):
            return jsonResponse({"error": "No parent category found: {}".format(", ".join(j["path"][:-1]))})
        return jsonResponse(_internal_do_post(request, j, uid, **kwargs))

    if request.method == "DELETE":
        return jsonResponse({"error": "Unsupported HTTP method."})  # TODO: support this?

    return jsonResponse({"error": "Unsupported HTTP method."})


@catch_error_as_json
@csrf_exempt
def calendars_api(request):
    if request.method == "GET":
        import datetime
        diaspora = request.GET.get("diaspora", "1")
        custom = request.GET.get("custom", None)
        zone_name = request.GET.get("timezone", timezone.get_current_timezone_name())

        try:
            zone = pytz.timezone(zone_name)
        except pytz.exceptions.UnknownTimeZoneError as e:
            return jsonResponse({"error": "Unknown 'timezone' value: '%s'." % zone_name})

        try:
            year = int(request.GET.get("year", None))
            month = int(request.GET.get("month", None))
            day = int(request.GET.get("day", None))
            # If a user is asking the API for a specific date there's really no reason to specify a timezone.
            # The user also doesnt expect the date to get mangled by the default timzone which might implicitly set it back a day
            datetimeobj = datetime.datetime(year, month, day, tzinfo=pytz.timezone("UTC"))
        except Exception as e:
            datetimeobj = timezone.localtime(timezone.now(), timezone=zone)

        if diaspora not in ["0", "1"]:
            return jsonResponse({"error": "'Diaspora' parameter must be 1 or 0."})
        else:
            diaspora = True if diaspora == "1" else False
            calendars = get_all_calendar_items(datetimeobj, diaspora=diaspora, custom=custom)
            return jsonResponse({"date": datetimeobj.date().isoformat(),
                                 "timezone" : datetimeobj.tzinfo.zone,
                                 "calendar_items": calendars},
                                callback=request.GET.get("callback", None))


@catch_error_as_json
@csrf_exempt
def parasha_next_read_api(request, parasha):
    """
    Get info on when `parasha` is next read.
    Returns JSON with Haftarahs read and date of when this parasha is next read
    :param request:
    :return:
    """
    from sefaria.utils.calendars import parashat_hashavua_and_haftara
    if request.method == "GET":
        datetimeobj = timezone.localtime(timezone.now())
        return jsonResponse(parashat_hashavua_and_haftara(datetimeobj, request.diaspora, parasha=parasha, ret_type='dict'))


@catch_error_as_json
@csrf_exempt
def terms_api(request, name):
    """
    API for adding a Term to the Term collection.
    This is mainly to be used for adding hebrew internationalization language for section names, categories and commentators
    """
    if request.method == "GET":
        term = Term().load({'name': name}) or Term().load_by_title(name)
        if term is None:
            return jsonResponse({"error": "Term does not exist."})
        else:
            return jsonResponse(term.contents(), callback=request.GET.get("callback", None))

    if request.method in ("POST", "DELETE"):
        def _internal_do_post(request, uid):
            t = Term().load({'name': name}) or Term().load_by_title(name)
            if request.method == "POST":
                term = request.POST.get("json")
                if not term:
                    return {"error": "Missing 'json' parameter in POST data."}
                term = json.loads(term)
                if t and not request.GET.get("update"):
                    return {"error": "Term already exists."}
                elif t and request.GET.get("update"):
                    term["_id"] = t._id

                func = tracker.update if request.GET.get("update", False) else tracker.add
                return func(uid, Term, term, **kwargs).contents()

            elif request.method == "DELETE":
                if not t:
                    return {"error": 'Term "%s" does not exist.' % name}
                return tracker.delete(uid, Term, t._id)

        if not request.user.is_authenticated:
            key = request.POST.get("apikey")
            if not key:
                return jsonResponse({"error": "You must be logged in or use an API key to add, edit or delete terms."})
            apikey = db.apikeys.find_one({"key": key})
            if not apikey:
                return jsonResponse({"error": "Unrecognized API key."})
            user = User.objects.get(id=apikey["uid"])
            if not user.is_staff:
                return jsonResponse({"error": "Only Sefaria Moderators can add or edit terms."})
            uid = apikey["uid"]
            kwargs = {"method": "API"}
        elif request.user.is_staff:
            uid = request.user.id
            kwargs = {}
            _internal_do_post = csrf_protect(_internal_do_post)
        else:
            return jsonResponse({"error": "Only Sefaria Moderators can add or edit terms."})

        return jsonResponse(_internal_do_post(request, uid))

    return jsonResponse({"error": "Unsupported HTTP method."})


def get_name_completions(name, limit, ref_only, topic_override=False):
    lang = "he" if is_hebrew(name) else "en"
    completer = library.ref_auto_completer(lang) if ref_only else library.full_auto_completer(lang)
    object_data = None
    ref = None
    topic = None
    if topic_override:
        topic_set = TopicSet({"titles.text": re.compile(fr'^{re.escape(name)}$', flags=re.IGNORECASE)}, sort=[("numSources", -1)], limit=1)
        if topic_set.count() > 0:
            topic = topic_set.array()[0]
    try:
        ref = Ref(name)
        inode = ref.index_node
        if isinstance(inode, SheetLibraryNode):
            ref = None
            raise InputError

        # Find possible dictionary entries.  This feels like a messy way to do this.  Needs a refactor.
        if inode.is_virtual and inode.parent and getattr(inode.parent, "lexiconName", None) in library._lexicon_auto_completer:
            base_title = inode.parent.full_title()
            lexicon_ac = library.lexicon_auto_completer(inode.parent.lexiconName)
            t = [base_title + ", " + t[1] for t in lexicon_ac.items(inode.word)[:limit or None]]
            completions = list(OrderedDict.fromkeys(t))  # filter out dupes
            completion_objects = [o for n in completions for o in lexicon_ac.get_data(n)]

        else:
            completions, completion_objects = completer.complete(name, limit)
            object_data = completer.get_object(name)

    except DictionaryEntryNotFoundError as e:
        # A dictionary beginning, but not a valid entry
        lexicon_ac = library.lexicon_auto_completer(e.lexicon_name)
        t = [e.base_title + ", " + t[1] for t in lexicon_ac.items(e.word)[:limit or None]]
        completions = list(OrderedDict.fromkeys(t))  # filter out dupes
        completion_objects = [o for n in completions for o in lexicon_ac.get_data(n)]
    except InputError:  # Not a Ref
        completions, completion_objects = completer.complete(name, limit)
        object_data = completer.get_object(name)

    return {
        "completions": completions,
        "completion_objects": completion_objects,
        "lang": lang,
        "object_data": object_data,
        "ref": ref,
        "topic": topic,
    }


@catch_error_as_json
def topic_completion_api(request, topic):
    LIMIT = int(request.GET.get("limit", 10))
    result = library.topic_auto_completer().complete(topic, limit=LIMIT)
    return jsonResponse(result)


@catch_error_as_json
def name_api(request, name):
    if request.method != "GET":
        return jsonResponse({"error": "Unsupported HTTP method."})
    topic_override = name.startswith('#')
    name = name[1:] if topic_override else name
    # Number of results to return.  0 indicates no limit
    LIMIT = int(request.GET.get("limit", 10))
    ref_only = request.GET.get("ref_only", False)
    completions_dict = get_name_completions(name, LIMIT, ref_only, topic_override)
    ref = completions_dict["ref"]
    topic = completions_dict["topic"]
    d = {
        "lang": completions_dict["lang"],
        "is_ref": False,
        "completions": completions_dict["completions"],
        "completion_objects": completions_dict["completion_objects"],
    }
    if ref:
        inode = ref.index_node
        d.update({
            "is_ref": True,
            "is_book": ref.is_book_level(),
            "is_node": len(ref.sections) == 0,
            "is_section": ref.is_section_level(),
            "is_segment": ref.is_segment_level(),
            "is_range": ref.is_range(),
            "type": "ref",
            "ref": ref.normal(),
            "url": ref.url(),
            "index": ref.index.title,
            "book": ref.book,
            "internalSections": ref.sections,
            "internalToSections": ref.toSections,
            "sections": ref.normal_sections(),  # this switch is to match legacy behavior of parseRef
            "toSections": ref.normal_toSections(),
            # todo: ADD textual completions as well (huh?)
            "examples": []
        })
        if inode.has_numeric_continuation():
            inode = inode.get_default_child() if inode.has_default_child() else inode
            d["sectionNames"] = inode.sectionNames
            d["heSectionNames"] = list(map(hebrew_term, inode.sectionNames))
            d["addressExamples"] = [t.toStr("en", 3*i+3) for i,t in enumerate(inode._addressTypes)]
            d["heAddressExamples"] = [t.toStr("he", 3*i+3) for i,t in enumerate(inode._addressTypes)]
    elif topic:
        d['topic_slug'] = topic.slug
    elif completions_dict["object_data"]:
        # let's see if it's a known name of another sort
        d["type"] = completions_dict["object_data"]["type"]
        d["key"] = completions_dict["object_data"]["key"]

    return jsonResponse(d)


@catch_error_as_json
def dictionary_completion_api(request, word, lexicon=None):
    """
    Given a dictionary, looks up the word in that dictionary
    :param request:
    :param word:
    :param dictionary:
    :return:
    """
    if request.method != "GET":
        return jsonResponse({"error": "Unsupported HTTP method."})

    # Number of results to return.  0 indicates no limit
    LIMIT = int(request.GET.get("limit", 10))

    if lexicon is None:
        ac = library.cross_lexicon_auto_completer()
        rs, _ = ac.complete(word, LIMIT)
        result = [[r, r] for r in rs]  # ac.title_trie[ac.normalizer(r)][0]["key"] - this was when we wanted the first option with nikud
    else:
        matches = [(item[0], x) for item in library.lexicon_auto_completer(lexicon).items(word)[:LIMIT] for x in item[1]]
        result = sorted(set(matches), key=lambda x: matches.index(x))  # dedup matches
    return jsonResponse(result)


@catch_error_as_json
def dictionary_api(request, word):
    """
    Looks for lexicon entries for the given string.
    If the string is more than one word, this will look for substring matches when not finding for the original input
    Optional attributes:
    'lookup_ref' to fine tune the search
    'never_split' to limit lookup to only the actual input string
    'always_split' to look for substring matches regardless of results for original input
    :param request:
    :param word:
    :return:
    """
    kwargs = {}
    for key in ["lookup_ref", "never_split", "always_split", "always_consonants"]:
        if request.GET.get(key, None):
            kwargs[key] = request.GET.get(key)
    result = []
    ls = LexiconLookupAggregator.lexicon_lookup(word, **kwargs)
    if ls:
        for l in ls:
            result.append(l.contents())

    return jsonResponse(result, callback=request.GET.get("callback", None))


@catch_error_as_json
def stories_api(request, gid=None):
    """
    API for retrieving stories.
    """

    # if not request.user.is_authenticated:
    #     return jsonResponse({"error": "You must be logged in to access your notifications."})

    if request.method == "GET":

        page      = int(request.GET.get("page", 0))
        page_size = int(request.GET.get("page_size", 10))
        shared_only = bool(request.GET.get("shared_only", False))
        admin_feed = bool(request.GET.get("admin_feed", False))

        if not request.user.is_authenticated:
            shared_only = True
            user = None
            traits = get_session_traits(request)
        else:
            user = UserProfile(id=request.user.id)
            traits = get_session_traits(request, request.user.id)

        if admin_feed:
            if not request.user.is_staff:
                return {"error": "Permission Denied"}
            stories = SharedStorySet({}, limit=page_size, page=page).contents()
            count = len(stories)
        elif shared_only or not user:
            stories = SharedStorySet.for_traits(traits, limit=page_size, page=page).contents()
            count = len(stories)
        else:
            stories = UserStorySet.recent_for_user(request.user.id, traits, limit=page_size, page=page).contents()
            count = len(stories)
            stories = addDynamicStories(stories, user, page)

        return jsonResponse({
                                "stories": stories,
                                "page": page,
                                "page_size": page_size,
                                "count": count
                            })

    elif request.method == "POST":
        if not request.user.is_authenticated:
            key = request.POST.get("apikey")
            if not key:
                return jsonResponse({"error": "You must be logged in or use an API key to perform this action."})
            apikey = db.apikeys.find_one({"key": key})
            if not apikey:
                return jsonResponse({"error": "Unrecognized API key."})
            user = User.objects.get(id=apikey["uid"])
            if not user.is_staff:
                return jsonResponse({"error": "Only Sefaria Moderators can add stories."})

            payload = json.loads(request.POST.get("json"))
            try:
                s = SharedStory(payload).save()
                return jsonResponse({"status": "ok", "story": s.contents()})
            except AssertionError as e:
                return jsonResponse({"error": str(e)})

        elif request.user.is_staff:
            @csrf_protect
            def protected_post(request):
                payload = json.loads(request.POST.get("json"))
                try:
                    s = SharedStory(payload).save()
                    return jsonResponse({"status": "ok", "story": s.contents()})
                except AssertionError as e:
                    return jsonResponse({"error": str(e)})

            return protected_post(request)
        else:
            return jsonResponse({"error": "Unauthorized"})

    elif request.method == "DELETE":
        if not gid:
            return jsonResponse({"error": "No post id given for deletion."})
        if request.user.is_staff:
            @csrf_protect
            def protected_post(request):
                SharedStory().load_by_id(gid).delete()
                return jsonResponse({"status": "ok"})

            return protected_post(request)
        else:
            return jsonResponse({"error": "Unauthorized"})

def addDynamicStories(stories, user, page):
    """

    :param stories: Array of Story.contents() dicts
    :param user: UserProfile object
    :param page: Which page of stories are we rendering - 0 based
    :return: Array of Story.contents() dicts.
    """
    if page == 0:
        # Disable most recent story
        return stories

        # Keep Reading Most recent
        most_recent = user.get_history(last_place=True, secondary=False, limit=1)[0]
        if most_recent:
            if getattr(most_recent, "is_sheet", None):
                stry = SheetListFactory().generate_story(
                    sheet_ids=[most_recent.sheet_id],
                    title={"en": "Keep Reading", "he": "המשך לקרוא"},
                    lead={"en": "Sheets", "he": "דפים"}
                )
            else:
                stry = TextPassageStoryFactory().generate_from_user_history(most_recent,
                    lead={"en": "Keep Reading", "he": "המשך לקרוא"})
            stories = [stry.contents()] + stories

    if page == 1:
        # Show an old saved story
        saved = user.get_history(saved=True, secondary=False, sheets=False)
        if len(saved) > 2:
            saved_item = choice(saved)
            stry = TextPassageStoryFactory().generate_from_user_history(saved_item,
                    lead={"en": "Take Another Look", "he": "קרא עוד"})
            stories = [stry.contents()] + stories

    return stories


@login_required
def user_stats_api(request, uid):

    assert request.method == "GET", "Unsupported Method"
    u = request.user
    assert (u.is_active and u.is_staff) or (int(uid) == u.id)
    quick = bool(request.GET.get("quick", False))
    if quick:
        return jsonResponse(public_user_data(uid))
    return jsonResponse(user_stats_data(uid))


@login_required
def site_stats_api(request):
    assert request.method == "GET", "Unsupported Method"
    return jsonResponse(site_stats_data())


@staff_member_required
def story_reflector(request):
    """
    Show what a story will look like.
    :param request:
    :return:
    """
    assert request.user.is_authenticated and request.user.is_staff and request.method == "POST"

    @csrf_protect
    def protected_post(request):
        payload = json.loads(request.POST.get("json"))

        factory_name = payload.get("factory")
        method_name = payload.get("method")
        if factory_name and method_name:
            try:
                del payload["factory"]
                del payload["method"]
                import sefaria.model.story as s
                factory = getattr(s, factory_name)
                method = getattr(factory, method_name)
                s = method(**payload)
                return jsonResponse(s.contents())
            except AssertionError as e:
                return jsonResponse({"error": str(e)})
        else:
            #Treat payload as attrs to story object
            try:
                s = SharedStory(payload)
                return jsonResponse(s.contents())
            except AssertionError as e:
                return jsonResponse({"error": str(e)})

    return protected_post(request)



@catch_error_as_json
def updates_api(request, gid=None):
    """
    API for retrieving general notifications.
    """
    if request.method == "GET":
        page      = int(request.GET.get("page", 0))
        page_size = int(request.GET.get("page_size", 10))

        notifications = GlobalNotificationSet({},limit=page_size, page=page)

        return jsonResponse({
                                "updates": notifications.client_contents(),
                                "page": page,
                                "page_size": page_size,
                                "count": notifications.count()
                            })

    elif request.method == "POST":
        if not request.user.is_authenticated:
            key = request.POST.get("apikey")
            if not key:
                return jsonResponse({"error": "You must be logged in or use an API key to perform this action."})
            apikey = db.apikeys.find_one({"key": key})
            if not apikey:
                return jsonResponse({"error": "Unrecognized API key."})
            user = User.objects.get(id=apikey["uid"])
            if not user.is_staff:
                return jsonResponse({"error": "Only Sefaria Moderators can add announcements."})

            payload = json.loads(request.POST.get("json"))
            try:
                gn = GlobalNotification(payload).save()
                SharedStory.from_global_notification(gn).save()
                return jsonResponse({"status": "ok"})
            except AssertionError as e:
                return jsonResponse({"error": str(e)})

        elif request.user.is_staff:
            @csrf_protect
            def protected_post(request):
                payload = json.loads(request.POST.get("json"))
                try:
                    gn = GlobalNotification(payload).save()
                    SharedStory.from_global_notification(gn).save()
                    return jsonResponse({"status": "ok"})
                except AssertionError as e:
                    return jsonResponse({"error": str(e)})

            return protected_post(request)
        else:
            return jsonResponse({"error": "Unauthorized"})

    elif request.method == "DELETE":
        if not gid:
            return jsonResponse({"error": "No post id given for deletion."})
        if request.user.is_staff:
            @csrf_protect
            def protected_post(request):
                GlobalNotification().load_by_id(gid).delete()
                return jsonResponse({"status": "ok"})

            return protected_post(request)
        else:
            return jsonResponse({"error": "Unauthorized"})


@catch_error_as_json
def notifications_api(request):
    """
    API for retrieving user notifications.
    """
    if not request.user.is_authenticated:
        return jsonResponse({"error": "You must be logged in to access your notifications."})

    page      = int(request.GET.get("page", 0))
    page_size = int(request.GET.get("page_size", 10))

    notifications = NotificationSet().recent_for_user(request.user.id, limit=page_size, page=page)

    return jsonResponse({
        "notifications": notifications.client_contents(),
        "page": page,
        "page_size": page_size,
        "count": len(notifications)
    })


@catch_error_as_json
def notifications_read_api(request):
    """
    API for marking notifications as read

    Takes JSON in the "notifications" parameter of an array of
    notifcation ids as strings.
    """
    if request.method == "POST":
        notifications = request.POST.get("notifications")
        if not notifications:
            return jsonResponse({"error": "'notifications' post parameter missing."})
        if notifications == "all":
            notificationSet = NotificationSet().unread_for_user(request.user.id)
            for notification in notificationSet:
                notification.mark_read().save()
        else:
            notifications = json.loads(notifications)
            for id in notifications:
                notification = Notification().load_by_id(id)
                if notification.uid != request.user.id:
                    # Only allow expiring your own notifications
                    continue
                notification.mark_read().save()

        return jsonResponse({
                                "status": "ok",
                                "unreadCount": UserProfile(user_obj=request.user).unread_notification_count()
                            })

    else:
        return jsonResponse({"error": "Unsupported HTTP method."})


@catch_error_as_json
def messages_api(request):
    """
    API for posting user to user messages
    """
    if not request.user.is_authenticated:
        return jsonResponse({"error": "You must be logged in to access your messages."})

    if request.method == "POST":
        j = request.POST.get("json")
        if not j:
            return jsonResponse({"error": "No post JSON."})
        j = json.loads(j)

        Notification({"uid": j["recipient"]}).make_message(sender_id=request.user.id, message=j["message"]).save()
        return jsonResponse({"status": "ok"})

    elif request.method == "GET":
        return jsonResponse({"error": "Unsupported HTTP method."})


@catch_error_as_json
def follow_api(request, action, uid):
    """
    API for following and unfollowing another user.
    """
    if request.method != "POST":
        return jsonResponse({"error": "Unsupported HTTP method."})

    if not request.user.is_authenticated:
        return jsonResponse({"error": "You must be logged in to follow."})

    follow = FollowRelationship(follower=request.user.id, followee=int(uid))
    if action == "follow":
        follow.follow()
    elif action == "unfollow":
        follow.unfollow()

    return jsonResponse({"status": "ok"})


@catch_error_as_json
def follow_list_api(request, kind, uid):
    """
    API for retrieving a list of followers/followees for a given user.
    """
    if kind == "followers":
        f = FollowersSet(int(uid))
    elif kind == "followees":
        f = FolloweesSet(int(uid))

    return jsonResponse(annotate_user_list(f.uids))

@catch_error_as_json
def block_api(request, action, uid):
    """
    API for following and unfollowing another user.
    """

    if request.method != "POST":
        return jsonResponse({"error": "Unsupported HTTP method."}, status=405)

    if not request.user.is_authenticated:
        return jsonResponse({"error": "You must be logged in to follow."}, status=401)

    block = BlockRelationship(blocker=request.user.id, blockee=int(uid))
    if action == "block":
        block.block()
    elif action == "unblock":
        block.unblock()

    return jsonResponse({"status": "ok"})


def background_data_api(request):
    """
    API that bundles data which we want the client to prefetch,
    but should not block initial pageload.
    """
    language = request.GET.get("locale", 'english')
    # This is an API, its excluded from interfacelang middleware. There's no point in defaulting to request.interfaceLang here as its always 'english'.

    data = {}
    data.update(community_page_data(request, language=language))

    return jsonResponse(data)


@catch_error_as_json
def texts_history_api(request, tref, lang=None, version=None):
    """
    API for retrieving history information about a given text.
    """
    if request.method != "GET":
        return jsonResponse({"error": "Unsupported HTTP method."})

    tref = Ref(tref).normal()
    refRe = '^%s$|^%s:' % (tref, tref)
    if lang and version:
        query = {"ref": {"$regex": refRe }, "language": lang, "version": version.replace("_", " ")}
    else:
        query = {"ref": {"$regex": refRe }}
    history = db.history.find(query)

    summary = {"copiers": set(), "translators": set(), "editors": set(), "reviewers": set() }
    updated = history[0]["date"].isoformat() if len(history) else "Unknown"

    for act in history:
        if act["rev_type"].startswith("edit"):
            summary["editors"].update([act["user"]])
        elif act["rev_type"] == "review":
            summary["reviewers"].update([act["user"]])
        elif act["version"] == "Sefaria Community Translation":
            summary["translators"].update([act["user"]])
        else:
            summary["copiers"].update([act["user"]])

    # Don't list copiers and translators as editors as well
    summary["editors"].difference_update(summary["copiers"])
    summary["editors"].difference_update(summary["translators"])

    for group in summary:
        uids = list(summary[group])
        names = []
        for uid in uids:
            try:
                user = User.objects.get(id=uid)
                name = "%s %s" % (user.first_name, user.last_name)
                link = user_link(uid)
            except User.DoesNotExist:
                name = "Someone"
                link = user_link(-1)
            u = {
                'name': name,
                'link': link
            }
            names.append(u)
        summary[group] = names

    summary["lastUpdated"] = updated

    return jsonResponse(summary, callback=request.GET.get("callback", None))


@sanitize_get_params
def topics_page(request):
    """
    Page of all Topics
    """
    props = {
        "initialMenu":  "topics",
        "initialTopic": None,
    }

    desc = _("Explore Jewish Texts by Topic on Sefaria") if SITE_SETTINGS["TORAH_SPECIFIC"] else _("Explore by Topics")
    return render_template(request, 'base.html', props, {
        "title":          _("Topics") + " | " + _(SITE_SETTINGS["SITE_NAME"]["en"]),
        "desc":           desc
    })


@sanitize_get_params
def topic_page(request, topic):
    """
    Page of an individual Topic
    """
    topic_obj = Topic.init(topic)
    if topic_obj is None:
        # try to normalize
        from sefaria.model.abstract import SluggedAbstractMongoRecord
        topic_obj = Topic.init(SluggedAbstractMongoRecord.normalize_slug(topic))
        if topic_obj is None:
            raise Http404
        topic = topic_obj.slug
    props = {
        "initialMenu": "topics",
        "initialTopic": topic,
        "initialTab": urllib.parse.unquote(request.GET.get('tab', 'sources')),
        "initialTopicTitle": {
            "en": topic_obj.get_primary_title('en'),
            "he": topic_obj.get_primary_title('he')
        },
        "topicData": _topic_data(topic),
    }

    short_lang = 'en' if request.interfaceLang == 'english' else 'he'
    if SITE_SETTINGS["TORAH_SPECIFIC"]:
        header = _("Texts & Source Sheets from Torah, Talmud and Sefaria's library of Jewish sources.")
        desc = _("Jewish texts and source sheets about %(topic)s from Torah, Talmud and other sources in Sefaria's library.") % {
                   'topic': topic_obj.get_primary_title(short_lang)}
    else:
        header = _("Texts & Source Sheets")
        desc = _("Texts and source sheets about %(topic)s") % {'topic': topic_obj.get_primary_title(short_lang)}

    title = topic_obj.get_primary_title(short_lang) + " | " + header

    topic_desc = getattr(topic_obj, 'description', {}).get(short_lang, '')
    if topic_desc is not None:
        desc += " " + topic_desc
    return render_template(request,'base.html', props, {
        "title":          title,
        "desc":           desc,
    })

@catch_error_as_json
def topics_list_api(request):
    """
    API to get data for a particular topic.
    """
    limit = int(request.GET.get("limit", 1000))
    topics = get_all_topics(limit)
    response = [t.contents() for t in topics]
    response = jsonResponse(response, callback=request.GET.get("callback", None))
    response["Cache-Control"] = "max-age=3600"
    return response


@staff_member_required
def add_new_topic_api(request):
    if request.method == "POST":
        data = json.loads(request.POST["json"])
        t = Topic({'slug': "", "isTopLevelDisplay": data["category"] == "Main Menu", "data_source": "sefaria", "numSources": 0})
        t.add_title(data["title"], 'en', True, True)
        t.set_slug_to_primary_title()

        if data["category"] != "Main Menu":  # not Top Level so create an IntraTopicLink to category
            new_link = IntraTopicLink({"toTopic": data["category"], "fromTopic": t.slug, "linkType": "displays-under", "dataSource": "sefaria"})
            new_link.save()

        t.change_description(data["description"], data.get("catDescription", ""))
        t.save()

        def protected_index_post(request):
            return jsonResponse(t.contents())
        return protected_index_post(request)


@staff_member_required
def delete_topic(request, topic):
    if request.method == "DELETE":
        topic_obj = Topic().load({"slug": topic})
        if topic_obj:
            topic_obj.delete()
            return jsonResponse({"status": "OK"})
        else:
            return jsonResponse({"error": "Topic {} doesn't exist".format(topic)})
    else:
        return jsonResponse({"error": "This API only accepts DELETE requests."})

@catch_error_as_json
def topics_api(request, topic, v2=False):
    """
    API to get data or edit data for an existing topic
    """
    if request.method == "GET":
        with_links = bool(int(request.GET.get("with_links", False)))
        annotate_links = bool(int(request.GET.get("annotate_links", False)))
        group_related = bool(int(request.GET.get("group_related", False)))
        with_refs = bool(int(request.GET.get("with_refs", False)))
        annotate_time_period = bool(int(request.GET.get("annotate_time_period", False)))
        with_indexes = bool(int(request.GET.get("with_indexes", False)))
        ref_link_type_filters = set(filter(lambda x: len(x) > 0, request.GET.get("ref_link_type_filters", "").split("|")))
        response = get_topic(v2, topic, with_links, annotate_links, with_refs, group_related, annotate_time_period, ref_link_type_filters, with_indexes)
        return jsonResponse(response, callback=request.GET.get("callback", None))
    elif request.method == "POST":
        if not request.user.is_staff:
            return jsonResponse({"error": "Adding topics is locked.<br><br>Please email hello@sefaria.org if you believe edits are needed."})
        topic_data = json.loads(request.POST["json"])
        topic_obj = Topic().load({'slug': topic_data["origSlug"]})
        topic_obj.data_source = "sefaria"   #any topic edited manually should display automatically in the TOC and this flag ensures this

        if topic_data["origTitle"] != topic_data["title"]:
            # rename Topic
            topic_obj.add_title(topic_data["title"], 'en', True, True)
            topic_obj.set_slug_to_primary_title()

        if topic_data["origCategory"] != topic_data["category"]:
            # change IntraTopicLink from old category to new category and set newSlug if it changed
            # if we move topic to top level, we delete the IntraTopicLink and if we move the topic from top level, we must create one
            # as top level topics don't need intratopiclinks

            origLink = IntraTopicLink().load({"fromTopic": topic_obj.slug,
                                              "toTopic": topic_data["origCategory"],
                                              "linkType": "displays-under"})
            if topic_data["origCategory"] == "Main Menu":
                assert origLink is None
                origLink = IntraTopicLink()

            if topic_data["category"] == "Main Menu":
                # a top-level topic won't display properly if it doesn't have children so need to set shouldDisplay flag
                child = IntraTopicLink().load({"linkType": "displays-under", "toTopic": topic_obj.slug})
                if child is None:
                    topic_obj.shouldDisplay = True
                    topic_obj.save()

                origLink.delete() # get rid of link to previous category

                # if topic has sources and we dont create an IntraTopicLink to itself, they wont be accessible from the topic TOC
                linkToItself = {"fromTopic": topic_obj.slug, "toTopic": topic_obj.slug, "dataSource": "sefaria",
                                "linkType": "displays-under"}
                if getattr(topic_obj, "numSources", 0) > 0 and IntraTopicLink().load(linkToItself) is None:
                    IntraTopicLink(linkToItself).save()
            else:
                origLink.fromTopic = topic_obj.slug
                origLink.toTopic = topic_data["category"]
                origLink.linkType = "displays-under"
                origLink.dataSource = "sefaria"
                origLink.save()

        needs_save = False      # will get set to True if isTopLevelDisplay or description is changed

        if (topic_data["category"] == "Main Menu") != getattr(topic_obj, "isTopLevelDisplay", False):    # True when topic moved to top level or moved from top level
            needs_save = True
            topic_obj.isTopLevelDisplay = topic_data["category"] == "Main Menu"

        if topic_data["origDescription"] != topic_data["description"] or topic_data.get("origCatDescription", "") != topic_data.get("catDescription", ""):
            topic_obj.change_description(topic_data["description"], topic_data.get("catDescription", ""))
            needs_save = True
<<<<<<< HEAD

        if needs_save:
            topic_obj.save()

        def protected_index_post(request):
            return jsonResponse(topic_obj.contents())
        return protected_index_post(request)
=======
>>>>>>> db0023cf

        if needs_save:
            topic_obj.save()

        def protected_index_post(request):
            return jsonResponse(topic_obj.contents())
        return protected_index_post(request)

@catch_error_as_json
def topic_graph_api(request, topic):
    link_type = request.GET.get("link-type", 'is-a')
    max_depth = int(request.GET.get("max-depth", -1))
    if max_depth == -1:
        max_depth = None
    topic_obj = Topic.init(topic)

    if topic_obj is None:
        response = {"error": f"Topic slug {topic} does not exist"}
    else:
        topics, links = topic_obj.topics_and_links_by_link_type_recursively(linkType=link_type, max_depth=max_depth)
        response = {
            "topics": [t.contents() for t in topics],
            "links": [l.contents() for l in links]
        }
    return jsonResponse(response, callback=request.GET.get("callback", None))


@catch_error_as_json
def topic_ref_api(request, tref):
    """
    API to get RefTopicLinks
    """
    if request.method == "GET":
        annotate = bool(int(request.GET.get("annotate", False)))
        response = get_topics_for_ref(tref, annotate)
        return jsonResponse(response, callback=request.GET.get("callback", None))
    elif request.method == "POST":
        if not request.user.is_staff:
            return jsonResponse({"error": "Only moderators can connect refs to topics."})

        slug = json.loads(request.POST.get("json")).get("topic", "")
        topic_obj = Topic().load({"slug": slug})
        if topic_obj is None:
            return jsonResponse({"error": "Topic does not exist"})

        ref_topic_link = {"toTopic": slug, "linkType": "about", "dataSource": "sefaria", "ref": tref}
        if RefTopicLink().load(ref_topic_link) is None:
            r = RefTopicLink(ref_topic_link)
            r.save()
            ref_topic_dict = ref_topic_link_prep(r.contents())
            ref_topic_dict = annotate_topic_link(ref_topic_dict, {slug: topic_obj})
            return jsonResponse(ref_topic_dict)
        else:
            return {"error": "Topic link already exists"}


_CAT_REF_LINK_TYPE_FILTER_MAP = {
    'authors': ['popular-writing-of'],
}
def _topic_data(topic):
    cat = library.get_topic_toc_category_mapping().get(topic, None)
    ref_link_type_filters = _CAT_REF_LINK_TYPE_FILTER_MAP.get(cat, ['about', 'popular-writing-of'])
    response = get_topic(True, topic, with_links=True, annotate_links=True, with_refs=True, group_related=True, annotate_time_period=False, ref_link_type_filters=ref_link_type_filters, with_indexes=True)
    return response


@catch_error_as_json
def bulk_topic_api(request):
    """
    Use POST because topic_slug_list can be very large when used for search topic filters
    :param request:
    :return:
    """
    from sefaria.helper.topic import get_bulk_topics
    if request.method == "POST":
        minify = request.GET.get("minify", False)
        postJSON = request.POST.get("json")
        topic_slug_list = json.loads(postJSON)
        response = [t.contents(minify=minify) for t in get_bulk_topics(topic_slug_list)]
        return jsonResponse(response, callback=request.GET.get("callback", None))


@catch_error_as_json
def recommend_topics_api(request, ref_list=None):
    """
    API to receive recommended topics for list of strings `refs`.
    """
    from sefaria.helper.topic import recommend_topics

    if request.method == "GET":
        refs = [Ref(ref).normal() for ref in ref_list.split("+")] if ref_list else []

    elif request.method == "POST":
        postJSON = request.POST.get("json")
        if not postJSON:
            return jsonResponse({"error": "No post JSON."})
        refs = json.loads(postJSON)

    response = {"topics": recommend_topics(refs)}
    response = jsonResponse(response, callback=request.GET.get("callback", None))
    return response


@ensure_csrf_cookie
@sanitize_get_params
def global_activity(request, page=1):
    """
    Recent Activity page listing all recent actions and contributor leaderboards.
    """
    page = int(page)
    page_size = 100

    if page > 40:
        return render_template(request,'static/generic.html', None, {
            "title": "Activity Unavailable",
            "content": "You have requested a page deep in Sefaria's history.<br><br>For performance reasons, this page is unavailable. If you need access to this information, please <a href='mailto:dev@sefaria.org'>email us</a>."
        })

    if "api" in request.GET:
        q = {}
    else:
        q = {"method": {"$ne": "API"}}

    filter_type = request.GET.get("type", None)
    activity, page = get_maximal_collapsed_activity(query=q, page_size=page_size, page=page, filter_type=filter_type)

    next_page = page + 1 if page else None
    next_page = "/activity/%d" % next_page if next_page else None
    next_page = "%s?type=%s" % (next_page, filter_type) if next_page and filter_type else next_page

    email = request.user.email if request.user.is_authenticated else False
    return render_template(request,'activity.html', None, {
        'activity': activity,
        'filter_type': filter_type,
        'email': email,
        'next_page': next_page,
        'he': request.interfaceLang == "hebrew", # to make templates less verbose
    })


@ensure_csrf_cookie
@sanitize_get_params
def user_activity(request, slug, page=1):
    """
    Recent Activity page for a single user.
    """
    page = int(page) if page else 1
    page_size = 100

    try:
        profile = UserProfile(slug=slug)
    except Exception as e:
        raise Http404


    if page > 40:
        return render_template(request,'static/generic.html', None, {
            "title": "Activity Unavailable",
            "content": "You have requested a page deep in Sefaria's history.<br><br>For performance reasons, this page is unavailable. If you need access to this information, please <a href='mailto:dev@sefaria.org'>email us</a>."
        })

    q              = {"user": profile.id}
    filter_type    = request.GET.get("type", None)
    activity, page = get_maximal_collapsed_activity(query=q, page_size=page_size, page=page, filter_type=filter_type)

    next_page = page + 1 if page else None
    next_page = "/activity/%d" % next_page if next_page else None
    next_page = "%s?type=%s" % (next_page, filter_type) if next_page and filter_type else next_page

    email = request.user.email if request.user.is_authenticated else False
    return render_template(request,'activity.html', None, {
        'activity': activity,
        'filter_type': filter_type,
        'profile': profile,
        'for_user': True,
        'email': email,
        'next_page': next_page,
        'he': request.interfaceLang == "hebrew", # to make templates less verbose
    })


@ensure_csrf_cookie
@sanitize_get_params
def segment_history(request, tref, lang, version, page=1):
    """
    View revision history for the text segment named by ref / lang / version.
    """
    try:
        oref = Ref(tref)
    except InputError:
        raise Http404

    page = int(page)
    nref = oref.normal()

    version = version.replace("_", " ")
    version_record = Version().load({"title":oref.index.title, "versionTitle":version, "language":lang})
    if not version_record:
        raise Http404("We do not have a version of {} called '{}'.  Please use the menu to find the text you are looking for.".format(oref.index.title, version))
    filter_type = request.GET.get("type", None)
    history = text_history(oref, version, lang, filter_type=filter_type, page=page)

    next_page = page + 1 if page else None
    next_page = "/activity/%s/%s/%s/%d" % (nref, lang, version, next_page) if next_page else None
    next_page = "%s?type=%s" % (next_page, filter_type) if next_page and filter_type else next_page

    email = request.user.email if request.user.is_authenticated else False
    return render_template(request,'activity.html', None, {
        'activity': history,
        "single": True,
        "ref": nref,
        "lang": lang,
        "version": version,
        "versionTitleInHebrew": getattr(version_record, "versionTitleInHebrew", version_record.versionTitle),
        'email': email,
        'filter_type': filter_type,
        'next_page': next_page,
        'he': request.interfaceLang == "hebrew", # to make templates less verbose
     })


@catch_error_as_json
def revert_api(request, tref, lang, version, revision):
    """
    API for reverting a text segment to a previous revision.
    """
    if not request.user.is_authenticated:
        return jsonResponse({"error": "You must be logged in to revert changes."})

    if request.method != "POST":
        return jsonResponse({"error": "Unsupported HTTP method."})

    revision = int(revision)
    version = version.replace("_", " ")
    oref = Ref(tref)

    new_text = text_at_revision(oref.normal(), version, lang, revision)

    tracker.modify_text(request.user.id, oref, version, lang, new_text, type="revert")

    return jsonResponse({"status": "ok"})


def leaderboard(request):
    return render_template(request,'leaderboard.html', None, {
        'leaders': top_contributors(),
        'leaders30': top_contributors(30),
        'leaders7': top_contributors(7),
        'leaders1': top_contributors(1),
    })

@catch_error_as_json
def chat_message_api(request):
    if request.method == "POST":
        messageJSON = request.POST.get("json")
        messageJSON = json.loads(messageJSON)

        room_id = messageJSON["roomId"]
        uids = room_id.split("-")
        if str(request.user.id) not in uids:
            return jsonResponse({"error": "Only members of a chatroom can post to it."})


        message = Message({"room_id": room_id,
                        "sender_id": messageJSON["senderId"],
                        "timestamp": messageJSON["timestamp"],
                        "message": messageJSON["messageContent"]})
        message.save()
        return jsonResponse({"status": "ok"})

    if request.method == "GET":
        room_id = request.GET.get("room_id")
        uids = room_id.split("-")


        if str(request.user.id) not in uids:
            return jsonResponse({"error": "Only members of a chatroom can view it."})

        skip = int(request.GET.get("skip", 0))
        limit = int(request.GET.get("limit", 10))

        messages = MessageSet({"room_id": room_id}, sort=[("timestamp", -1)], limit=limit, skip=skip).client_contents()
        return jsonResponse(messages)

    return jsonResponse({"error": "Unsupported HTTP method."})

@ensure_csrf_cookie
@sanitize_get_params
def user_profile(request, username):
    """
    User's profile page.
    """
    requested_profile = UserProfile(slug=username)
    if requested_profile.user is None:
        raise Http404
    if not requested_profile.user.is_active:
        raise Http404('Profile is inactive.')

    tab = request.GET.get("tab", "sheets")
    props = {
        "initialMenu":  "profile",
        "initialProfile": requested_profile.to_api_dict(),
        "initialTab": tab,
    }
    title = _("%(full_name)s on "+SITE_SETTINGS["SITE_NAME"]["en"]) % {"full_name": requested_profile.full_name}
    desc = _('%(full_name)s is on '+SITE_SETTINGS["SITE_NAME"]["en"]+'. Follow to view their public source sheets, notes and translations.') % {"full_name": requested_profile.full_name}
    return render_template(request,'base.html', props, {
        "title":          title,
        "desc":           desc,
    })


@catch_error_as_json
def profile_api(request):
    """
    API for user profiles.
    """
    if not request.user.is_authenticated:
        return jsonResponse({"error": _("You must be logged in to update your profile.")})

    if request.method == "POST":
        profileJSON = request.POST.get("json")
        if not profileJSON:
            return jsonResponse({"error": "No post JSON."})
        profileUpdate = json.loads(profileJSON)

        profile = UserProfile(id=request.user.id)
        profile.update(profileUpdate)

        error = profile.errors()
        #TODO: should validation not need to be called manually? maybe inside the save
        if error:
            return jsonResponse({"error": error})
        else:
            profile.save()
            return jsonResponse(profile.to_mongo_dict())
    return jsonResponse({"error": "Unsupported HTTP method."})


@login_required
@csrf_protect
def account_user_update(request):
    """
    API for user profiles.
    """
    if not request.user.is_authenticated:
        return jsonResponse({"error": _("You must be logged in to update your profile.")})

    if request.method == "POST":
        accountJSON = request.POST.get("json")
        if not accountJSON:
            return jsonResponse({"error": "No post JSON."})
        accountUpdate = json.loads(accountJSON)
        error = None
        # some validation on post fields
        if accountUpdate["email"] != accountUpdate["confirmEmail"]:
            error = _("Email fields did not match")
        elif not request.user.check_password(accountUpdate["confirmPassword"]):
            error = _("Incorrect account password for this account")
        else:
            # get the logged in user
            uuser = UserWrapper(request.user.email)
            try:
                uuser.set_email(accountUpdate["email"])
                uuser.save()
            except Exception as e:
                error = uuser.errors()

        if not error:
            return jsonResponse({"status": "ok"})
        else:
            return jsonResponse({"error": error})

    return jsonResponse({"error": "Unsupported HTTP method."})


@catch_error_as_json
def profile_get_api(request, slug):
    if request.method == "GET":
        profile = UserProfile(slug=slug)
        return jsonResponse(profile.to_api_dict())
    return jsonResponse({"error": "Unsupported HTTP method."})


@catch_error_as_json
def profile_follow_api(request, ftype, slug):
    if request.method == "GET":
        profile = UserProfile(slug=slug)
        follow_set = FollowersSet(profile.id) if ftype == "followers" else FolloweesSet(profile.id)
        response = [UserProfile(id=uid).to_api_dict(basic=True) for uid in follow_set.uids]
        return jsonResponse(response)
    return jsonResponse({"error": "Unsupported HTTP method."})


@catch_error_as_json
def profile_upload_photo(request):
    if not request.user.is_authenticated:
        return jsonResponse({"error": _("You must be logged in to update your profile photo.")})
    if request.method == "POST":
        from PIL import Image
        from io import BytesIO
        from sefaria.utils.util import epoch_time
        now = epoch_time()

        profile = UserProfile(id=request.user.id)
        bucket_name = GoogleStorageManager.PROFILES_BUCKET
        image = Image.open(request.FILES['file'])
        old_big_pic_filename = GoogleStorageManager.get_filename_from_url(profile.profile_pic_url)
        old_small_pic_filename = GoogleStorageManager.get_filename_from_url(profile.profile_pic_url_small)

        big_pic_url = GoogleStorageManager.upload_file(get_resized_file(image, (250, 250)), "{}-{}.png".format(profile.slug, now), bucket_name, old_big_pic_filename)
        small_pic_url = GoogleStorageManager.upload_file(get_resized_file(image, (80, 80)), "{}-{}-small.png".format(profile.slug, now), bucket_name, old_small_pic_filename)

        profile.update({"profile_pic_url": big_pic_url, "profile_pic_url_small": small_pic_url})
        profile.save()
        public_user_data(request.user.id, ignore_cache=True)  # reset user data cache
        return jsonResponse({"urls": [big_pic_url, small_pic_url]})
    return jsonResponse({"error": "Unsupported HTTP method."})

MAX_LEN_USER_HISTORY = 3000
@api_view(["POST"])
@catch_error_as_json
def profile_sync_api(request):
    """
    API for syncing history and settings with your profile
    Required POST fields: settings, last_sync
    POST payload should look like
    {
        settings: {..., time_stamp},
        user_history: [{...},...],
        last_sync: ...
    }
    """
    if not request.user.is_authenticated:
        return jsonResponse({"error": _("You must be logged in to update your profile.")})
    # fields in the POST req which can be synced
    syncable_fields = ["settings", "user_history"]
    if request.method == "POST":
        profile_updated = False
        post = request.POST
        from sefaria.utils.util import epoch_time
        now = epoch_time()
        no_return = request.GET.get("no_return", False)
        annotate = bool(int(request.GET.get("annotate", 0)))
        profile = UserProfile(id=request.user.id)
        ret = {"created": []}
        # sync items from request
        for field in syncable_fields:
            if field not in post:
                continue
            field_data = json.loads(post[field])
            if field == "settings":
                settings_time_stamp = field_data.pop("time_stamp")  # don't save time_stamp as a field of profile
                try:
                    # mobile app is sending time_stamps as strings. for now, patch by casting server-side. can be None if user hasn't updated settings yet.
                    settings_time_stamp = 0 if settings_time_stamp is None else int(settings_time_stamp)
                except ValueError as e:
                    logger.warning(f'profile_sync_api: {e}')
                    continue
                if settings_time_stamp > profile.attr_time_stamps[field]:
                    # this change happened after other changes in the db
                    profile.attr_time_stamps.update({field: settings_time_stamp})
                    settingsInDB = profile.settings
                    settingsInDB.update(field_data)
                    profile.update({
                        field: settingsInDB,
                        "attr_time_stamps": profile.attr_time_stamps
                    })
                    profile_updated = True
            elif field == "user_history":
                if len(field_data) > MAX_LEN_USER_HISTORY:
                    return jsonResponse({"error": f"Length of user history sync too large. Maximum supported is {MAX_LEN_USER_HISTORY}."})
                # loop thru `field_data` reversed to apply `last_place` to the last item read in each book
                for hist in reversed(field_data):
                    if 'ref' not in hist:
                        logger.warning(f'Ref not in hist. History item: {hist}. User ID: {request.user.id}')
                        continue
                    try:
                        uh = profile.process_history_item(hist, now)
                        if uh:
                            ret["created"] += [uh.contents(for_api=True, annotate=annotate)]
                    except InputError:
                        # validation failed
                        continue

        if not no_return:
            # determine return value after new history saved to include new saved and deleted saves
            # send back items after `last_sync`
            if post.get("last_sync", None) == 'undefined':  # in certain rare sitatuations, last_sync is literally 'undefined'. This should be equivalent to sending '0'.
                last_sync = 0
            else:
                last_sync = json.loads(post.get("last_sync", str(profile.last_sync_web)))

            uhs = UserHistorySet({"uid": request.user.id, "server_time_stamp": {"$gt": last_sync}}, hint="uid_1_server_time_stamp_1")
            ret["last_sync"] = now
            ret["user_history"] = [uh.contents(for_api=True, annotate=False) for uh in uhs.array()]
            ret["settings"] = profile.settings
            ret["settings"]["time_stamp"] = profile.attr_time_stamps["settings"]
            if post.get("client", "") == "web":
                # TODO: This future proofing might not work, because even if we did want to keep local history for browsers, they'd need to store last sync time locally anyway.
                # request was made from web. update last_sync on profile
                profile.update({"last_sync_web": now})
                profile_updated = True
        if profile_updated:
            profile.save()
        return jsonResponse(ret)

    return jsonResponse({"error": "Unsupported HTTP method."})


@catch_error_as_json
@api_view(["DELETE"])
@permission_classes([IsAuthenticated])
def delete_user_account_api(request):
    # Deletes the user and emails sefaria staff for followup
    from sefaria.utils.user import delete_user_account
    from django.core.mail import EmailMultiAlternatives

    if not request.user.is_authenticated:
        return jsonResponse({"error": _("You must be logged in to delete your account.")})
    uid = request.user.id
    user_email = request.user.email
    email_subject = "User Account Deletion Followup"
    email_msg = "User {} has requested deletion of his account".format(user_email)
    reply_email = None
    try:
        delete_user_account(uid, False)
        email_msg += "\n\n The request was completed automatically."
        reply_email = user_email
        response = jsonResponse({"status": "ok"})
    except Exception as e:
        # There are on rare occasions ForeignKeyViolation exceptions due to records in gauth_credentialsmodel or gauth_flowmodel in the sql db not getting
        # removed properly
        email_msg += "\n\n The request failed to complete automatically. The user has been directed to email in his request."
        logger.error("User {} deletion failed. {}".format(uid, e))
        response = jsonResponse({"error": "There was an error deleting the account", "user": user_email})

    EmailMultiAlternatives(email_subject, email_msg, from_email="Sefaria System <dev@sefaria.org>", to=["Sefaria <hello@sefaria.org>"], reply_to=[reply_email if reply_email else "hello@sefaria.org"]).send()
    return response


def get_url_params_user_history(request):
    saved = request.GET.get("saved", None)
    if saved is not None:
        saved = bool(int(saved))
    secondary = request.GET.get("secondary", None)
    if secondary is not None:
        secondary = bool(int(secondary))
    last_place = request.GET.get("last_place", None)
    if last_place is not None:
        last_place = bool(int(last_place))
    tref = request.GET.get("tref", None)
    oref = Ref(tref) if tref else None
    return saved, secondary, last_place, oref


def saved_history_for_ref(request):
    """
    GET API for saved history of a ref
    :tref: Ref associated with history item
    """
    if request.method == "GET":
        _, _, _, oref = get_url_params_user_history(request)
        if oref is None:
            return jsonResponse({"error": "Must specify 'tref' param"})
        return jsonResponse(UserHistory.get_user_history(oref=oref, saved=True, serialized=True))
    return jsonResponse({"error": "Unsupported HTTP method."})


def _get_anonymous_user_history(request):
    import urllib.parse
    history = json.loads(urllib.parse.unquote(request.COOKIES.get("user_history", '[]')))
    return history


def user_history_api(request):
    """
    GET API for user history for a particular user. optional URL params are
    :saved: bool. True if you only want saved items. None if you dont care
    :secondary: bool. True if you only want secondary items. None if you dont care
    :tref: Ref associated with history item
    """
    if request.method == "GET":
        if not request.user.is_authenticated:
            return jsonResponse(_get_anonymous_user_history(request))
        else:
            saved, secondary, last_place, oref = get_url_params_user_history(request)
            user = UserProfile(id=request.user.id)
            if "reading_history" in user.settings and not user.settings["reading_history"] and not saved:
                return jsonResponse([])
            skip = int(request.GET.get("skip", 0))
            limit = int(request.GET.get("limit", 100))
            annotate = bool(int(request.GET.get("annotate", 0)))
            return jsonResponse(user.get_history(oref=oref, saved=saved, secondary=secondary, serialized=True, annotate=annotate, last_place=last_place, skip=skip, limit=limit))
    return jsonResponse({"error": "Unsupported HTTP method."})


def profile_redirect(request, uid, page=1):
    """"
    Redirect to the profile of the logged in user.
    """
    return redirect("/profile/%s" % uid, permanent=True)


@login_required
def my_profile(request):
    """
    Redirect to a user profile
    """
    url = "/profile/%s" % UserProfile(id=request.user.id).slug
    if "tab" in request.GET:
        url += "?tab=" + request.GET.get("tab")
    return redirect(url)


def interrupting_messages_read_api(request, message):
    if not request.user.is_authenticated:
        return jsonResponse({"error": "You must be logged in to use this API."})
    profile = UserProfile(id=request.user.id)
    profile.mark_interrupting_message_read(message)
    return jsonResponse({"status": "ok"})


@login_required
@ensure_csrf_cookie
def edit_profile(request):
    """
    Page for editing a user's profile.
    """
    profile = UserProfile(id=request.user.id)
    sheets  = db.sheets.find({"owner": profile.id, "status": "public"}, {"id": 1, "datePublished": 1}).sort([["datePublished", -1]])
    return render_template(request,'edit_profile.html', None, {
      'user': request.user,
      'profile': profile,
      'sheets': sheets,
    })


@login_required
@ensure_csrf_cookie
def account_settings(request):
    """
    Page for managing a user's account settings.
    """
    from babel import Locale
    profile = UserProfile(id=request.user.id)
    return render_template(request,'account_settings.html', None, {
        'user': request.user,
        'profile': profile,
        'lang_names_and_codes': zip([Locale(lang).languages[lang].capitalize() for lang in SITE_SETTINGS['SUPPORTED_TRANSLATION_LANGUAGES']], SITE_SETTINGS['SUPPORTED_TRANSLATION_LANGUAGES']),
        'translation_language_preference': (profile is not None and profile.settings.get("translation_language_preference", None)) or request.COOKIES.get("translation_language_preference", None)
    })


@ensure_csrf_cookie
def home(request):
    """
    Homepage (which is the texts page)
    """
    return redirect("/texts")


def community_page(request, props={}):
    """
    Community Page
    """
    title = _("From the Community: Today on Sefaria")
    desc  = _("New and featured source sheets, divrei torah, articles, sermons and more created by members of the Sefaria community.")
    data  = community_page_data(request, language=request.interfaceLang)
    data.update(props) # don't overwrite data that was passed n with props
    return menu_page(request, page="community", props=data, title=title, desc=desc)


def community_page_data(request, language="english"):
    from sefaria.model.user_profile import UserProfile

    data = {
        "community": get_community_page_items(language=language, diaspora=(language != "hebrew"))
    }
    if request.user.is_authenticated:
        profile = UserProfile(user_obj=request.user)
        data["followRecommendations"] = profile.follow_recommendations(lang=request.interfaceLang)
    else:
        data["followRecommendations"] = general_follow_recommendations(lang=request.interfaceLang)

    return data


@staff_member_required
def community_preview(request):
    """
    Preview the community page as it will appear at some date in the future
    """
    datetime_obj = datetime(2021,7, 25) + timedelta(days=1)
    tomorrow = datetime_obj.strftime("%-m/%-d/%y")
    date = request.GET.get("date", tomorrow)
    community = get_community_page_items(date=date, language=request.interfaceLang)

    return community_page(request, props={"community": community, "communityPreview": date})


@staff_member_required
def community_reset(request):
    """
    Reset the cache of the community page content from Google sheet
    """
    if MULTISERVER_ENABLED:
        server_coordinator.publish_event("in_memory_cache", "set", ["community-page-data-english", None])
        server_coordinator.publish_event("in_memory_cache", "set", ["community-page-data-hebrew", None])

    datetime_obj = datetime(2021,7, 25) + timedelta(days=1)
    tomorrow = datetime_obj.strftime("%-m/%-d/%y")
    date = request.GET.get("next", tomorrow)
    community = get_community_page_items(date=date, language=request.interfaceLang, refresh=True)

    return community_page(request, props={"community": community, "communityPreview": date})


def new_home_redirect(request):
    """ Redirect old /new-home urls to / """
    return redirect("/")


@ensure_csrf_cookie
def discussions(request):
    """
    Discussions page.
    """
    discussions = LayerSet({"owner": request.user.id})
    return render_template(request,'discussions.html', None, {
       "discussions": discussions,
    })


@catch_error_as_json
def new_discussion_api(request):
    """
    API for user profiles.
    """
    if not request.user.is_authenticated:
        return jsonResponse({"error": "You must be logged in to start a discussion."})

    if request.method == "POST":
        import uuid
        attempts = 10
        while attempts > 0:
            key = str(uuid.uuid4())[:8]
            if LayerSet({"urlkey": key}).count() > 0:
                attempts -= 1
                continue

            discussion = Layer({
                "urlkey": key,
                "owner": request.user.id,
                })
            discussion.save()
            return jsonResponse(discussion.contents())

        return jsonResponse({"error": "An extremely unlikely event has occurred."})

    return jsonResponse({"error": "Unsupported HTTP method."})


@ensure_csrf_cookie
def dashboard(request):
    """
    Dashboard page -- table view of all content
    """
    states = VersionStateSet(
        {},
        proj={"title": 1, "flags": 1, "linksCount": 1, "content._en.percentAvailable": 1, "content._he.percentAvailable": 1}
    ).array()
    flat_toc = library.get_toc_tree().flatten()

    def toc_sort(a):
        try:
            return flat_toc.index(a["title"])
        except:
            return 9999

    states = sorted(states, key=toc_sort)

    return render_template(request,'dashboard.html', None, {
        "states": states,
    })


@ensure_csrf_cookie
def metrics(request):
    """
    Metrics page. Shows graphs of core metrics.
    """
    metrics = db.metrics.find().sort("timestamp", 1)
    metrics_json = dumps(metrics)
    return render_template(request,'metrics.html', None,{
        "metrics_json": metrics_json,
    })


@ensure_csrf_cookie
def digitized_by_sefaria(request):
    """
    Metrics page. Shows graphs of core metrics.
    """
    texts = VersionSet({"digitizedBySefaria": True}, sort=[["title", 1]])
    return render_template(request,'static/digitized-by-sefaria.html', None, {
        "texts": texts,
    })


def parashat_hashavua_redirect(request):
    """ Redirects to this week's Parashah"""
    diaspora = request.GET.get("diaspora", "1")
    calendars = get_keyed_calendar_items()  # TODO Support israel / customs
    parashah = calendars["Parashat Hashavua"]
    return redirect(iri_to_uri("/" + parashah["url"]), permanent=False)


def daf_yomi_redirect(request):
    """ Redirects to today's Daf Yomi"""
    calendars = get_keyed_calendar_items()
    daf_yomi = calendars["Daf Yomi"]
    return redirect(iri_to_uri("/" + daf_yomi["url"]), permanent=False)


def random_ref(categories=None, titles=None):
    """
    Returns a valid random ref within the Sefaria library.
    """

    # refs = library.ref_list()
    # ref  = choice(refs)
    if categories is not None or titles is not None:
        if categories is None:
            categories = set()
        if titles is None:
            titles = set()
        all_indexes = [x for x in library.all_index_records() if x.title in titles or (x.get_primary_category() in categories)]
    else:
        all_indexes = library.all_index_records()
    # picking by text first biases towards short texts
    index = choice(all_indexes)
    try:
        ref = choice(index.all_segment_refs()).normal() # check for orphaned texts
        # ref = Ref(text).normal()
    except Exception:
        return random_ref()
    return ref


def random_redirect(request):
    """
    Redirect to a random text page.
    """
    response = redirect(iri_to_uri("/" + random_ref()), permanent=False)
    return response


def random_text_page(request):
    """
    Page for generating random texts.
    """
    return render_template(request,'random.html', None, {})


def random_text_api(request):
    """
    Return Texts API data for a random ref.
    """
    categories = set(request.GET.get('categories', '').split('|'))
    titles = set(request.GET.get('titles', '').split('|'))
    response = redirect(iri_to_uri("/api/texts/" + random_ref(categories, titles)) + "?commentary=0&context=0", permanent=False)
    return response


def translations_api(request, lang=None):
    """
    When a lang is provided, returns a dictionary of texts translated into that language,
    organized by category & secondary category.
    When a language is not provided, returns a list of distinct languages for which
    translations exist in the database.
    """
    bundle_commentaries_langs = ["en", "he"]
    if not lang:
        res = db.texts.distinct("actualLanguage")
        return jsonResponse(res)
    # import time
    # t0 = time.time()
    aggregation_query = [{"$match": {"actualLanguage": lang}}, {"$lookup": {
        "from": "index",
        "localField": "title",
        "foreignField": "title",
        "as": "index"
    }}, {"$lookup": {
        "from": "vstate",
        "localField": "title",
        "foreignField": "title",
        "as": "vstate"
    }}]
    if lang == "en":
        aggregation_query.append({"$match": {"vstate.flags.enComplete": True}})

    aggregation_query.extend([{"$project": {"index.dependence": 1, "index.order": 1, "index.collective_title": 1,
                                            "index.title": 1, "index.order": 1,
                                            "versionTitle": 1, "language": 1, "title": 1, "index.categories": 1,
                                            "priority": 1, "vstate.first_section_ref": 1}},
                              {"$sort": {"index.order.0": 1, "index.order.1": 1, "priority": -1}}])

    texts = db.texts.aggregate(aggregation_query)
    # t1 = time.time()
    # print("aggregation: ")
    # print(f"{t1 - t0}")
    res = {}
    titles = []
    for my_index in texts:
        if my_index["title"] not in titles:
            if len(my_index["index"]) > 0:
                my_index_info = my_index["index"][0]
                categories = my_index_info["categories"]
                if "Reference" in categories:
                    continue  # don't list references (also they don't fit assumptions)
                titles.append(my_index["title"])
                depth = 2
                ind = 0
                cur = res
                while len(categories) < depth:
                    categories = categories + ["Uncategorized"]
                while ind < depth and ind < len(categories):
                    if categories[ind] not in cur:
                        cur[categories[ind]] = [] if ind == depth - 1 else {}
                    cur = cur[categories[ind]]
                    ind += 1
                to_add = {}
                if "dependence" in my_index_info and "collective_title" in my_index_info \
                        and my_index_info["dependence"] == "Commentary" and lang in bundle_commentaries_langs:
                    if len(list(filter(lambda x: True if x["title"] == my_index_info["collective_title"] else False,
                                       cur))) > 0:
                        continue
                    else:
                        try:
                            to_add["title"] = my_index_info["collective_title"]
                            categories_to_add = categories[:categories.index(my_index_info["collective_title"]) + 1]
                            to_add["url"] = "/texts/" + "/".join(categories_to_add)
                        except:
                            print("failed to find author page for " + my_index_info["collective_title"] + ": " +
                                  my_index_info["title"])
                            # these are also not showing up in TOC
                            # TODO: fix assumptions?
                            continue
                else:
                    to_add["title"] = my_index_info["title"]
                    to_add["url"] = f'/{my_index["vstate"][0]["first_section_ref"].replace(":", ".")}?{"ven=" + my_index["versionTitle"] if my_index["language"] == "en" else "vhe=" + my_index["versionTitle"]}'

                if "order" in my_index["index"][0]:
                    to_add["order"] = my_index["index"][0]["order"]
                to_add["versionTitle"] = my_index["versionTitle"]
                to_add["rtlLanguage"] = my_index["language"]
                cur.append(to_add)
    # t2 = time.time()
    # print("create dictionary")
    # print(f"{t2 - t1}")
    return jsonResponse(res)


def random_by_topic_api(request):
    """
    Returns Texts API data for a random text taken from popular topic tags
    """
    from sefaria.helper.topic import get_random_topic, get_random_topic_source

    cb = request.GET.get("callback", None)
    random_topic = get_random_topic(good_to_promote=True)
    if random_topic is None:
        return random_by_topic_api(request)
    random_source = get_random_topic_source(random_topic)
    if random_source is None:
        return random_by_topic_api(request)
    tref = random_source.normal()
    url = random_source.url()
    resp = jsonResponse({"ref": tref, "topic": random_topic.contents(), "url": url}, callback=cb)
    resp['Content-Type'] = "application/json; charset=utf-8"
    return resp


@csrf_exempt
def dummy_search_api(request):
    # Thou shalt upgrade thine app or thou shalt not glean the results of search thou seeketh
    # this api is meant to information users of the old search.sefaria.org to upgrade their apps to get search to work again
    were_sorry = "We're sorry, but your version of the app is no longer compatible with our new search. We recommend you upgrade the Sefaria app to fully enjoy all it has to offer <br> עמכם הסליחה, אך גרסת האפליקציה הנמצאת במכשירכם איננה תואמת את מנוע החיפוש החדש. אנא עדכנו את אפליקצית ספריא להמשך שימוש בחיפוש"
    resp = jsonResponse({
        "took": 613,
        "timed_out": False,
        "_shards": {
            "total": 5,
            "successful": 5,
            "skipped": 0,
            "failed": 0
        },
        "hits": {
            "total": 1,
            "max_score": 1234,
            "hits": [
                {
                    "_index": "merged-c",
                    "_type": "text",
                    "_id": "yoyo [he]",
                    "_score": 1,
                    "_source": {
                        "titleVariants": ["Upgrade"],
                        "path": "Tanakh/Torah/Genesis",
                        "version_priority": 0,
                        "content": were_sorry,
                        "exact": were_sorry,
                        "naive_lemmatizer": were_sorry,
                        "comp_date": -1400,
                        "categories": ["Tanakh", "Torah"],
                        "lang": "he",
                        "pagesheetrank": 1,
                        "ref": "Genesis 1:1",
                        "heRef": "בראשית א:א",
                        "version": None,
                        "order":"A00000100220030"
                    },
                    "highlight": {
                        "content": [
                            were_sorry
                        ],
                        "exact": [
                            were_sorry
                        ],
                        "naive_lemmatizer": [
                            were_sorry
                        ]
                    }
                }
            ]
        },
        "aggregations": {
            "category": {
                "buckets": []
            }
        }
    })
    resp['Content-Type'] = "application/json; charset=utf-8"
    return resp


@csrf_exempt
def search_wrapper_api(request):
    if request.method == "POST":
        if "json" in request.POST:
            j = request.POST.get("json")  # using form-urlencoded
        else:
            j = request.body  # using content-type: application/json
        j = json.loads(j)
        es_client = Elasticsearch(SEARCH_ADMIN)
        search_obj = Search(using=es_client, index=j.get("type")).params(request_timeout=5)
        search_obj = get_query_obj(search_obj=search_obj, **{k: v for k, v in list(j.items())})
        response = search_obj.execute()
        if response.success():
            return jsonResponse(response.to_dict(), callback=request.GET.get("callback", None))
        return jsonResponse({"error": "Error with connection to Elasticsearch. Total shards: {}, Shards successful: {}, Timed out: {}".format(response._shards.total, response._shards.successful, response.timed_out)}, callback=request.GET.get("callback", None))
    return jsonResponse({"error": "Unsupported HTTP method."}, callback=request.GET.get("callback", None))

@csrf_exempt
def search_path_filter(request, book_title):
    oref = Ref(book_title)

    categories = oref.index.categories
    indexed_categories = get_search_categories(oref, categories)
    path = "/".join(indexed_categories+[book_title])
    return jsonResponse(path)



@ensure_csrf_cookie
def serve_static(request, page):
    """
    Serve a static page whose template matches the URL
    """
    return render_template(request,'static/%s.html' % page, None, {})

@ensure_csrf_cookie
def serve_static_by_lang(request, page):
    """
    Serve a static page whose template matches the URL
    """
    return render_template(request,'static/{}/{}.html'.format(request.LANGUAGE_CODE, page), None, {})



@ensure_csrf_cookie
def explore(request, topCat, bottomCat, book1, book2, lang=None):
    """
    Serve the explorer, with the provided deep linked books
    """
    books = []
    for book in [book1, book2]:
        if book:
            books.append(book)

    if not topCat and not bottomCat:
        topCat, bottomCat = "Tanakh", "Bavli"
        urlRoot = "/explore"
    else:
        urlRoot = "/explore-" + topCat + "-and-" + bottomCat

    (topCat, bottomCat) = [x.replace("-","") for x in (topCat, bottomCat)]

    categories = {
        "Tanakh": {
            "title": "Tanakh",
            "heTitle": 'התנ"ך',
            "shapeParam": "Tanakh",
            "linkCountParam": "Tanakh",
        },
        "Torah": {
            "title": "Torah",
            "heTitle": 'תורה',
            "shapeParam": "Tanakh/Torah",
            "linkCountParam": "Torah",
        },
        "Bavli": {
            "title": "Talmud",
            "heTitle": "התלמוד",
            "shapeParam": "Bavli",
            "linkCountParam": "Bavli",
            "talmudAddressed": True,
        },
        "Yerushalmi": {
            "title": "Jerusalem Talmud",
            "heTitle": "התלמוד ירושלמי",
            "shapeParam": "Yerushalmi",
            "linkCountParam": "Yerushalmi",
            "talmudAddressed": True,
        },
        "Mishnah": {
            "title": "Mishnah",
            "heTitle": "המשנה",
            "shapeParam": "Mishnah",
            "linkCountParam": "Mishnah",
        },
        "Tosefta": {
            "title": "Tosefta",
            "heTitle": "התוספתא",
            "shapeParam": "Tosefta",
            "linkCountParam": "Tosefta",
        },
        "MidrashRabbah": {
            "title": "Midrash Rabbah",
            "heTitle": "מדרש רבה",
            "shapeParam": "Midrash/Aggadah/Midrash Rabbah",
            "linkCountParam": "Midrash Rabbah",
            "colorByBook": True,
        },
        "MishnehTorah": {
            "title": "Mishneh Torah",
            "heTitle": "משנה תורה",
            "shapeParam": "Halakhah/Mishneh Torah",
            "linkCountParam": "Mishneh Torah",
            "labelBySection": True,
        },
        "ShulchanArukh": {
            "title": "Shulchan Arukh",
            "heTitle": "השולחן ערוך",
            "shapeParam": "Halakhah/Shulchan Arukh",
            "linkCountParam": "Shulchan Arukh",
            "colorByBook": True,
        },
        "Zohar": {
            "title": "Zohar",
            "heTitle": "הזוהר",
            "shapeParam": "Zohar",
            "linkCountParam": "Zohar",
            "talmudAddressed": True,
        },
    }

    template_vars =  {
        "books": json.dumps(books),
        "categories": json.dumps(categories),
        "topCat": topCat,
        "bottomCat": bottomCat,
        "topCatTitle": categories[topCat]["heTitle"] if request.interfaceLang == "hebrew" else categories[topCat]["title"],
        "bottomCatTitle": categories[bottomCat]["heTitle"] if request.interfaceLang == "hebrew" else categories[bottomCat]["title"],
        "urlRoot": urlRoot,
    }
    if lang == "he": # Override language settings if 'he' is in URL
        request.contentLang = "hebrew"

    return render_template(request,'explore.html', None, template_vars)

@staff_member_required
def visualize_timeline(request):
    return render_template(request, 'timeline.html', None, {})


def person_page_redirect(request, name):
    person = PersonTopic.get_person_by_key(name)

    if not person:
        raise Http404

    url = f'/topics/{person.slug}'
    return redirect(iri_to_uri(url), permanent=True)


def person_index_redirect(request):
    return redirect(iri_to_uri('/topics/category/authors'), permanent=True)


def talmud_person_index_redirect(request):
    return redirect(iri_to_uri('/topics/category/talmudic-figures'), permanent=True)


def _get_sheet_tag_garden(tag):
    garden_key = "sheets.tagged.{}".format(tag)
    g = Garden().load({"key": garden_key})
    if not g:
        g = Garden({"key": garden_key, "title": "Sources from Sheets Tagged {}".format(tag), "heTitle": "מקורות מדפים מתויגים:" + " " + str(tag)})
        g.import_sheets_by_tag(tag)
        g.save()
    return g


def sheet_tag_garden_page(request, key):
    g = _get_sheet_tag_garden(key)
    return garden_page(request, g)


def sheet_tag_visual_garden_page(request, key):
    g = _get_sheet_tag_garden(key)
    return visual_garden_page(request, g)


def custom_visual_garden_page(request, key):
    g = Garden().load({"key": "sefaria.custom.{}".format(key)})
    if not g:
        raise Http404
    return visual_garden_page(request, g)


def _get_search_garden(q):
    garden_key = "search.query.{}".format(q)
    g = Garden().load({"key": garden_key})
    if not g:
        g = Garden({"key": garden_key, "title": "Search: {}".format(q), "heTitle": "חיפוש:" + " " + str(q)})
        g.import_search(q)
        g.save()
    return g


def search_query_visual_garden_page(request, q):
    g = _get_search_garden(q)
    return visual_garden_page(request, g)


def garden_page(request, g):
    template_vars = {
        'title': g.title,
        'heTitle': g.heTitle,
        'key': g.key,
        'stopCount': g.stopSet().count(),
        'stopsByTime': g.stopsByTime(),
        'stopsByPlace': g.stopsByPlace(),
        'stopsByAuthor': g.stopsByAuthor(),
        'stopsByTag': g.stopsByTag()
    }

    return render_template(request,'garden.html', None, template_vars)


def visual_garden_page(request, g):
    template_vars = {
        'title': g.title,
        'heTitle': g.heTitle,
        'subtitle': getattr(g, "subtitle", ""),
        'heSubtitle': getattr(g, "heSubtitle", ""),
        'key': g.key,
        'stopCount': g.stopSet().count(),
        'stops': json.dumps(g.stopData()),
        'places': g.placeSet().asGeoJson(as_string=True),
        'config': json.dumps(getattr(g, "config", {}))
    }

    return render_template(request,'visual_garden.html', None, template_vars)


@requires_csrf_token
def custom_page_not_found(request, exception, template_name='404.html'):
    return render_template(request, template_name=template_name, app_props=None, template_context={}, status=404)

@catch_error_as_json
@csrf_exempt
def manuscripts_for_source(request, tref):
    if request.method == "GET":
        if not Ref.is_ref(tref):
            return jsonResponse({"error": "Unrecognized Reference"})
        return jsonResponse(ManuscriptPageSet.load_set_for_client(tref))
    else:
        return jsonResponse({"error": "Unsupported HTTP method."}, callback=request.GET.get("callback", None))


@requires_csrf_token
def custom_server_error(request, template_name='500.html'):
    """
    500 error handler.

    Templates: `500.html`
    """
    return render_template(request, template_name=template_name, app_props=None, template_context={}, status=500)
    #t = get_template(template_name) # You need to create a 500.html template.
    #return http.HttpResponseServerError(t.render({'request_path': request.path}, request))


def apple_app_site_association(request):
    teamID = "2626EW4BML"
    bundleID = "org.sefaria.sefariaApp"
    return jsonResponse({
        "applinks": {
            "apps": [],
            "details": [
                {
                    "appID": "{}.{}".format(teamID, bundleID),
                    "paths": ["*"]
                }
            ]
        }
    })

def android_asset_links_json(request):
    return jsonResponse(
        [{
            "relation": ["delegate_permission/common.handle_all_urls"],
            "target": {
                "namespace": "android_app",
                "package_name": "org.sefaria.sefaria",
                "sha256_cert_fingerprints":
                    ["FD:86:BA:99:63:C2:71:D9:5F:E6:0D:0B:0F:A1:67:EA:26:15:45:BE:0C:D0:DF:69:64:01:F3:AD:D0:EE:C6:87"]
            }
        }]
    )

def application_health_api(request):
    """
    Defines the /healthz  and /health-check API endpoints which responds with
        200 if the application is ready for requests,
        500 if the application is not ready for requests
    """
    if library.is_initialized():
        return http.HttpResponse("Healthy", status="200")
    else:
        return http.HttpResponse("Unhealthy", status="500")


def application_health_api_nonlibrary(request):
    return http.HttpResponse("Healthy", status="200")


def rollout_health_api(request):
    """
    Defines the /healthz-rollout API endpoint which responds with
        200 if the services Django depends on, Redis, Multiserver, and NodeJs
            are available.
        500 if any of the aforementioned services are not available

    {
        allReady: (true|false)
        multiserverReady: (true|false)
        redisReady: (true|false)
        nodejsReady: (true|false)
    }
    """
    def isRedisReachable():
        try:
            redis_client = redis.StrictRedis(host=MULTISERVER_REDIS_SERVER, port=MULTISERVER_REDIS_PORT, db=MULTISERVER_REDIS_DB, decode_responses=True, encoding="utf-8")
            return redis_client.ping() == True
        except:
            return False

    def isMultiserverReachable():
        return True

    def isNodeJsReachable():
        url = NODE_HOST + "/healthz"
        try:
            statusCode = urllib.request.urlopen(url).status
            return statusCode == 200
        except Exception as e:
            logger.warn(e)
            return False

    allReady = isRedisReachable() and isMultiserverReachable() and isNodeJsReachable()

    resp = {
        'allReady': allReady,
        'multiserverReady': isMultiserverReachable(),
        'redisReady': isRedisReachable(),
        'nodejsReady': isNodeJsReachable(),
        'revisionNumber': os.getenv("HELM_REVISION"),
    }

    print(resp)

    if allReady:
        statusCode = 200
        logger.info("Passed rollout healthcheck.")
    else:
        statusCode = 503
        logger.warn("Failed rollout healthcheck. Healthcheck Response: {}".format(resp))

    return http.JsonResponse(resp, status=statusCode)

@login_required
def beit_midrash(request, slug):
    chavrutaId = request.GET.get("cid", None)
    starting_ref = request.GET.get("ref", None)

    if starting_ref:
        return redirect(f"/{urllib.parse.quote(starting_ref)}?beitMidrash={slug}")

    else:
        props = {"customBeitMidrashId": slug,}
        title = _("Sefaria Beit Midrash")
        desc  = _("The largest free library of Jewish texts available to read online in Hebrew and English including Torah, Tanakh, Talmud, Mishnah, Midrash, commentaries and more.")
        return menu_page(request, props, "navigation", title, desc)<|MERGE_RESOLUTION|>--- conflicted
+++ resolved
@@ -57,12 +57,8 @@
 from sefaria.system.cache import django_cache
 from sefaria.system.database import db
 from sefaria.helper.search import get_query_obj
-<<<<<<< HEAD
 from sefaria.search import get_search_categories
-from sefaria.helper.topic import get_topic, get_all_topics, get_topics_for_ref, get_topics_for_book
-=======
 from sefaria.helper.topic import get_topic, get_all_topics, get_topics_for_ref, get_topics_for_book, ref_topic_link_prep, annotate_topic_link
->>>>>>> db0023cf
 from sefaria.helper.community_page import get_community_page_items
 from sefaria.helper.file import get_resized_file
 from sefaria.image_generator import make_img_http_response
@@ -706,13 +702,8 @@
         cat_string = ", ".join(cats) if request.interfaceLang == "english" else ", ".join([hebrew_term(cat) for cat in cats])
         catDesc = getattr(tocObject, "enDesc", '') if request.interfaceLang == "english" else getattr(tocObject, "heDesc", '')
         catShortDesc = getattr(tocObject, "enShortDesc", '') if request.interfaceLang == "english" else getattr(tocObject, "heShortDesc", '')
-<<<<<<< HEAD
-        catDefaultDesc = _("Read %(categories)s texts online with commentaries and connections.") % {'categories': cat_string}
-        title = cat_string + _(" | Sefaria")
-=======
         catDefaultDesc = _("Read %(categories)s texts online with commentaries and connections.") % {'categories': cat_string} 
         title = cat_string + _(" | "+SITE_SETTINGS["SITE_NAME"]["en"])
->>>>>>> db0023cf
         desc  = catDesc if len(catDesc) else catShortDesc if len(catShortDesc) else catDefaultDesc
 
     props = {
@@ -745,11 +736,7 @@
     }
 
     short_lang = 'en' if request.interfaceLang == 'english' else 'he'
-<<<<<<< HEAD
-    title = topic_obj.get_primary_title(short_lang) + " | " + _("Texts & Source Sheets from Torah, Talmud and Sefaria's library of Jewish sources.")
-    desc = _("Jewish texts and source sheets about %(topic)s from Torah, Talmud and other sources in Sefaria's library.") % {'topic': topic_obj.get_primary_title(short_lang)}
-
-=======
+
     if SITE_SETTINGS["TORAH_SPECIFIC"]:
         title = topic_obj.get_primary_title(short_lang) + " | " + _("Texts & Source Sheets from Torah, Talmud and Sefaria's library of Jewish sources.")
         desc = _("Jewish texts and source sheets about %(topic)s from Torah, Talmud and other sources in Sefaria's library.") % {'topic': topic_obj.get_primary_title(short_lang)}
@@ -757,7 +744,6 @@
         title = topic_obj.get_primary_title(short_lang) + " | " + _("Texts & Source Sheets.")
         desc = _("Texts and source sheets about %(topic)s") % {'topic': topic_obj.get_primary_title(short_lang)}
     
->>>>>>> db0023cf
     return render_template(request, 'base.html', props, {
         "title": title,
         "desc":  desc,
@@ -3371,16 +3357,6 @@
         if topic_data["origDescription"] != topic_data["description"] or topic_data.get("origCatDescription", "") != topic_data.get("catDescription", ""):
             topic_obj.change_description(topic_data["description"], topic_data.get("catDescription", ""))
             needs_save = True
-<<<<<<< HEAD
-
-        if needs_save:
-            topic_obj.save()
-
-        def protected_index_post(request):
-            return jsonResponse(topic_obj.contents())
-        return protected_index_post(request)
-=======
->>>>>>> db0023cf
 
         if needs_save:
             topic_obj.save()
