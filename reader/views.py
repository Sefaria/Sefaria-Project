--- conflicted
+++ resolved
@@ -183,11 +183,11 @@
         text["sheets"] = get_sheets_for_ref(ref) if int(request.GET.get("sheets", 0)) else []
 
         if layer:
-        	layer = [format_note_for_client(l) for l in Layer().load({"urlkey": layer}).all(ref=ref)]
-        	text["layer"]        = layer
-        	text["_loadSources"] = True
+            layer = [format_note_for_client(l) for l in Layer().load({"urlkey": layer}).all(ref=ref)]
+            text["layer"]        = layer
+            text["_loadSources"] = True
         else:
-        	text["layer"] = []
+            text["layer"] = []
 
         return jsonResponse(text, cb)
 
@@ -272,26 +272,26 @@
 
 def bare_link_api(request, book, cat):
 
-	if request.method == "GET":
-		resp = jsonResponse(get_book_link_collection(book, cat))
-		resp['Content-Type'] = "application/json; charset=utf-8"
-		return resp
-
-	elif request.method == "POST":
-		return jsonResponse({"error": "Not implemented."})
+    if request.method == "GET":
+        resp = jsonResponse(get_book_link_collection(book, cat))
+        resp['Content-Type'] = "application/json; charset=utf-8"
+        return resp
+
+    elif request.method == "POST":
+        return jsonResponse({"error": "Not implemented."})
 
 
 def link_count_api(request, cat1, cat2):
-	"""
-	Return a count document with the number of links between every text in cat1 and every text in cat2
-	"""
-	if request.method == "GET":
-		resp = jsonResponse(get_link_counts(cat1, cat2))
-		resp['Access-Control-Allow-Origin'] = '*'
-		return resp
-
-	elif request.method == "POST":
-		return jsonResponse({"error": "Not implemented."})
+    """
+    Return a count document with the number of links between every text in cat1 and every text in cat2
+    """
+    if request.method == "GET":
+        resp = jsonResponse(get_link_counts(cat1, cat2))
+        resp['Access-Control-Allow-Origin'] = '*'
+        return resp
+
+    elif request.method == "POST":
+        return jsonResponse({"error": "Not implemented."})
 
 
 def counts_api(request, title):
@@ -810,24 +810,14 @@
         profile = UserProfile(id=request.user.id)
         profile.update(profileUpdate)
 
-<<<<<<< HEAD
         error = profile.errors()
+        #TODO: should validation not need to be called manually? maybe inside the save
         if error:
             return jsonResponse({"error": error})
         else:
             profile.save()
             return jsonResponse(profile.to_DICT())
     return jsonResponse({"error": "Unsupported HTTP method."})
-=======
-		error = profile.errors()
-		#TODO: should validation not need to be called manually? maybe inside the save
-		if error:
-			return jsonResponse({"error": error})
-		else:
-			profile.save()
-			return jsonResponse(profile.to_DICT())
->>>>>>> bf36d798
-
 
 
 def profile_redirect(request, username, page=1):
@@ -854,12 +844,12 @@
     profile = UserProfile(id=request.user.id)
     sheets  = db.sheets.find({"owner": profile.id, "status": {"$in": LISTED_SHEETS }}, {"id": 1, "datePublished": 1}).sort([["datePublished", -1]])
 
-    return render_to_response('edit_profile.html', 
+    return render_to_response('edit_profile.html',
                               {
                               'user': request.user,
                               'profile': profile,
                               'sheets': sheets,
-                              }, 
+                              },
                               RequestContext(request))
 
 
@@ -1139,21 +1129,21 @@
 
 @ensure_csrf_cookie
 def explore(request, book1, book2, lang=None):
-	"""
-	Serve the explorer, with the provided deep linked books
-	"""
-	books = []
-	for book in [book1, book2]:
-		if book:
-			books.append(book)
-
-	if lang != "he":
-		lang = "en"
-
-	return render_to_response('explore.html',
-							  {
-								"books": json.dumps(books),
-								"lang": lang
-							  },
-							  RequestContext(request)
-	)+    """
+    Serve the explorer, with the provided deep linked books
+    """
+    books = []
+    for book in [book1, book2]:
+        if book:
+            books.append(book)
+
+    if lang != "he":
+        lang = "en"
+
+    return render_to_response('explore.html',
+                              {
+                                "books": json.dumps(books),
+                                "lang": lang
+                              },
+                              RequestContext(request)
+    )