--- conflicted
+++ resolved
@@ -649,13 +649,8 @@
     group = Group().load({"name": group})
     if not group:
         raise Http404
-<<<<<<< HEAD
     if request.user.is_authenticated and group.is_member(request.user.id):
-        return group_page(request, group.name, True)
-=======
-    if request.user.is_authenticated() and group.is_member(request.user.id):
         return get_group_page(request, group.name, True)
->>>>>>> a2eb8142
     else:
         return get_group_page(request, group.name, False)
 
