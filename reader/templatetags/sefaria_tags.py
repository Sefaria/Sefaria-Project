--- conflicted
+++ resolved
@@ -23,13 +23,8 @@
 from django.contrib.staticfiles import finders
 from django.utils.functional import SimpleLazyObject
 
-<<<<<<< HEAD
-from sefaria.sheets import get_sheet
 from django.urls import reverse, NoReverseMatch
 from sefaria.model.user_profile import user_link as ulink, user_name as uname, public_user_data
-=======
-from sefaria.model.user_profile import user_link as ulink, user_name as uname
->>>>>>> 9de430cd
 from sefaria.model.text import Version
 from sefaria.model.collection import Collection
 from sefaria.utils.util import strip_tags as strip_tags_func
@@ -45,7 +40,6 @@
 
 register = template.Library()
 
-<<<<<<< HEAD
 domain = SimpleLazyObject(lambda: Site.objects.get_current().domain)
 
 
@@ -79,8 +73,7 @@
     return static_url
 
 
-=======
->>>>>>> 9de430cd
+
 ref_link_cache = {} # simple cache for ref links
 @register.filter(is_safe=True)
 @stringfilter
