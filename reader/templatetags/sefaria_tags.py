# -*- coding: utf-8 -*-
"""
Custom Sefaria Tags for Django Templates
"""
import json
import re
import dateutil.parser
import urllib
from urlparse import urlparse

from django import template
from django.template.defaultfilters import stringfilter
from django.utils.safestring import mark_safe
from django.core.serializers import serialize
from django.db.models.query import QuerySet
from django.contrib.sites.models import Site

from sefaria.sheets import get_sheet
from sefaria.utils.users import user_link as ulink
from sefaria.utils.util import strip_tags as strip_tags_func
from sefaria.utils.hebrew import hebrew_plural
import sefaria.model.text
import sefaria.model as m


register = template.Library()

current_site = Site.objects.get_current()
domain       = current_site.domain


ref_link_cache = {} # simple cache for ref links
@register.filter(is_safe=True)
@stringfilter
def ref_link(value, absolute=False):
	"""
	Transform a ref into an <a> tag linking to that ref.
	e.g. "Genesis 1:3" -> "<a href='/Genesis.1.2'>Genesis 1:2</a>"
	"""
	if value in ref_link_cache:
		return ref_link_cache[value]
	if not value:
		return ""
	try:
		oref = m.Ref(value)
		link = '<a href="/' + oref.url() + '">' + value + '</a>'
	except:
		link = value
	ref_link_cache[value] = mark_safe(link)
	return ref_link_cache[value]

<<<<<<< HEAD
he_ref_link_cache = {} # simple cache for ref links
@register.filter(is_safe=True)
@stringfilter
def he_ref_link(value, absolute=False):
	"""
	Transform a ref into an <a> tag linking to that ref in Hebrew.
	e.g. "Genesis 1:3" -> "<a href='/Genesis.1.2'>בראשית, א, ב</a>"
	"""
	if value in he_ref_link_cache:
		return he_ref_link_cache[value]
	if not value:
		return ""
	try:
		oref = m.Ref(value)
		link = '<a class="heRef" href="/' + oref.url() + '">' + oref.he_normal() + '</a>'
	except:
		link = '<a class="heRef" href="#invalid-ref">' + value + '</a>'
	he_ref_link_cache[value] = mark_safe(link)
	return he_ref_link_cache[value]


=======
@register.filter(is_safe=True)
def version_link(v):
	"""
	Return an <a> tag linking to the first availabe text of a particular version.
	"""
	section = "1"
	link = u'<a href="/{}.{}/{}/{}">{}</a>'.format(v.title, section, v.language, v.versionTitle.replace(" ", "_"), v.versionTitle)
	return mark_safe(link)


@register.filter(is_safe=True)
def version_source_link(v):
	"""
	Return an <a> tag linking to the versionSource, or to a Google Search for the source.
	"""
	if " " in v.versionSource or "." not in v.versionSource:
		href       = "http://www.google.com/search?q=" + urllib.quote(v.versionSource)
		val        = v.versionSource
	else:
		parsed_uri = urlparse( v.versionSource )
		href       = v.versionSource
		val        = parsed_uri.netloc

	link = u'<a class="versionSource" href="{}" target="_blank">{}</a>'.format(href, val)
	return mark_safe(link)

>>>>>>> f3a4f836

@register.filter(is_safe=True)
@stringfilter
def url_safe(value):
	safe = value.replace(" ", "_")
	return mark_safe(safe)


@register.filter(is_safe=True)
def prettify_url(value):
	return re.sub(r'^https?:\/\/', '', value, flags=re.MULTILINE)


@register.filter(is_safe=True)
def normalize_url(value):
	if re.match(r'^https?:\/\/', value) is None:
		value = 'http://' + value
	return value

@register.filter(is_safe=True)
def user_link(uid):
	return mark_safe(ulink(uid))


@register.filter(is_safe=True)
def lang_code(code):
	codes = {
		"en": "English",
		"he": "Hebrew",
		"bi": "Bilingual",
	}
	return codes.get(code, "Unknown Language")


@register.filter(is_safe=True)
def text_category(text):
	"""Returns the top level category for text"""
	try:
		i = m.get_index(text)
		result = mark_safe(getattr(i, "categories", ["[no cats]"])[0])
	except: 
		result = "[text not found]"
	return result


@register.filter(is_safe=True)
def strip_html_entities(text):
	text = text if text else ""
	text = text.replace("<br>", "\n")
	text = text.replace("&amp;", "&")
	text = text.replace("&nbsp;", " ")
	return mark_safe(text)


@register.filter(is_safe=True)
def strip_tags(value):
	"""
	Returns the given HTML with all tags stripped.
	"""
	return mark_safe(strip_tags_func(value))


@register.filter(is_safe=True)
@stringfilter
def sheet_link(value):
	"""
	Returns a link to sheet with id value.
	"""
	value = int(value)
	sheet = get_sheet(value)
	if "error" in sheet:
		safe = "<a href='#'>[sheet not found]</a>"
	else:
		safe = "<a href='/sheets/%d' data-id='%d'>%s</a>" % (value, value, strip_tags_func(sheet["title"]))
	return mark_safe(safe)


@register.filter(is_safe=True)
def discussion_link(discussion):
	"""
	Returns a link to layer with id value.

	:param discussion is either a Layer object or a urlkey for a Layer object.
	"""
	if isinstance(discussion, basestring):
		discussion = m.Layer().load({"urlkey": discussion})
		if not discussion:
			return mark_safe("[discusion not found]")
	if getattr(discussion, "first_ref", None):
		oref = m.Ref(discussion.first_ref)
		href = "/" + oref.url() + "?layer=" + discussion.urlkey
		count = len(discussion.note_ids)
		safe = "<a href='{}'>{} ({} notes)</a>".format(href, oref.normal(), count)
	else:
		safe = "<a href='/Genesis.1?layer=" + discussion.urlkey + "'>Unstarted Discussion</a>"
	return mark_safe(safe)


@register.filter(is_safe=True)
def absolute_link(value):
	"""
	Takes a string with a single <a> tag a replaces the href with absolute URL.
	<a href='/Job.3.4'>Job 3:4</a> --> <a href='http://www.sefaria.org/Job.3.4'>Job 3:4</a>
	"""
	# run twice to account for either single or double quotes
	absolute = value.replace("href='/", "href='http://%s/" % domain)
	absolute = absolute.replace('href="/', 'href="http://%s/' % domain)
	return mark_safe(absolute)



@register.filter(is_safe=True)
@stringfilter
def trim_title(value):
	safe = value.replace("Mishneh Torah, ", "")
	safe = safe.replace("Shulchan Arukh, ", "")
	safe = safe.replace("Jerusalem Talmud ", "")

	safe = safe.replace(u"משנה תורה, ", "")

	return mark_safe(safe)


@register.filter(is_safe=True)
@stringfilter
def abbreviate_number(value):
	"""
	13,324,4234 -> 13M
	35,234 -> 35k
	231,421,412,432 - 231B
	"""
	try:
		n = int(value)
	except:
		return mark_safe(value)

	if n > 1000000000:
		abbr = "%dB" % ( n / 1000000000 )
	
	elif n > 1000000:
		abbr = "%dM" % ( n / 1000000 )
	
	elif n > 1000:
		abbr = "%dk" % ( n / 1000 )

	else:
		abbr = str(n)

	return mark_safe(abbr)


@register.filter(is_safe=True)
def sum_counts(counts):
	return sum(counts.values()) / 570.0


@register.filter(is_safe=True)
def percent_available(array, key):
	return array[key]["percentAvailable"]

@register.filter(is_safe=True)
def pluralize(value):
	"""
	Hebrew friendly plurals
	"""
	return mark_safe(hebrew_plural(value))


@register.filter(is_safe=True)
def text_progress_bars(text):
	if text.percentAvailable:
		html = """
		<div class="progressBar heAvailable" style="width:{{ text.percentAvailable.he|floatformat|default:'0' }}%">
		</div>
		<div class="progressBar enAvailable" style="width:{{ text.percentAvailable.en|floatformat|default:'0' }}%">
		</div>
		"""
	else:
		html = """
		<div class="progressBar heAvailable" style="width:{{ text.availableCounts.he|sum_counts }}%">
		</div>
		<div class="progressBar enAvailable" style="width:{{ text.availableCounts.en|sum_counts }}%">
		</div>
		"""
	return sum(counts.values())


@register.filter(is_safe=True)
def jsonify(object):
	if isinstance(object, QuerySet):
		return mark_safe(serialize('json', object))
	return mark_safe(json.dumps(object))


@register.simple_tag 
def get_private_attribute(model_instance, attrib_name): 
		return getattr(model_instance, attrib_name, '')


@register.filter(is_safe=True)
def nice_timestamp(timestamp):
	return dateutil.parser.parse(timestamp).strftime("%m/%d/%y")<|MERGE_RESOLUTION|>--- conflicted
+++ resolved
@@ -49,7 +49,7 @@
 	ref_link_cache[value] = mark_safe(link)
 	return ref_link_cache[value]
 
-<<<<<<< HEAD
+
 he_ref_link_cache = {} # simple cache for ref links
 @register.filter(is_safe=True)
 @stringfilter
@@ -71,7 +71,6 @@
 	return he_ref_link_cache[value]
 
 
-=======
 @register.filter(is_safe=True)
 def version_link(v):
 	"""
@@ -88,7 +87,7 @@
 	Return an <a> tag linking to the versionSource, or to a Google Search for the source.
 	"""
 	if " " in v.versionSource or "." not in v.versionSource:
-		href       = "http://www.google.com/search?q=" + urllib.quote(v.versionSource)
+		href       = "http://www.google.com/search?q=" + urllib.quote(v.versionSource.encode('utf8'))
 		val        = v.versionSource
 	else:
 		parsed_uri = urlparse( v.versionSource )
@@ -98,7 +97,6 @@
 	link = u'<a class="versionSource" href="{}" target="_blank">{}</a>'.format(href, val)
 	return mark_safe(link)
 
->>>>>>> f3a4f836
 
 @register.filter(is_safe=True)
 @stringfilter
