# -*- coding: utf-8 -*-
"""
Custom Sefaria Tags for Django Templates
"""
import dateutil.parser
from django import template
from django.template.defaultfilters import stringfilter
from django.utils.safestring import mark_safe
from django.core.serializers import serialize
from django.db.models.query import QuerySet
from django.utils import simplejson
from django.contrib.sites.models import Site

from sefaria.texts import url_ref, parse_ref
from sefaria.sheets import get_sheet
from sefaria.utils.users import user_link as ulink
from sefaria.utils.util import strip_tags as strip_tags_func

<<<<<<< HEAD
import sefaria.model.text
=======
import re
>>>>>>> bf36d798


register = template.Library()

current_site = Site.objects.get_current()
domain       = current_site.domain


ref_link_cache = {} # simple cache for ref links
@register.filter(is_safe=True)
@stringfilter
def ref_link(value, absolute=False):
	"""
	Transform a ref into an <a> tag linking to that ref.
	e.g. "Genesis 1:3" -> "<a href='/Genesis.1.2'>Genesis 1:2</a>"
	"""
	if value in ref_link_cache:
		return ref_link_cache[value]
	if not value:
		return ""
	pRef = parse_ref(value, pad=False)
	if "error" in pRef:
		return value
	link = '<a href="/' + url_ref(value) + '">' + value + '</a>'
	ref_link_cache[value] = mark_safe(link)
	return ref_link_cache[value]


@register.filter(is_safe=True)
@stringfilter
def url_safe(value):
	safe = value.replace(" ", "_")
	return mark_safe(safe)

@register.filter(is_safe=True)
def prettify_url(value):
	return re.sub(r'^https?:\/\/', '', value, flags=re.MULTILINE)

@register.filter(is_safe=True)
def normalize_url(value):
	if re.match(r'^https?:\/\/', value) is None:
		value = 'http://' + value
	return value

@register.filter(is_safe=True)
def user_link(uid):
	return mark_safe(ulink(uid))


@register.filter(is_safe=True)
def lang_code(code):
	codes = {
		"en": "English",
		"he": "Hebrew",
		"bi": "Bilingual",
	}
	return codes.get(code, "Unknown Language")


@register.filter(is_safe=True)
def text_category(text):
	"""Returns the top level category for text"""
	i = sefaria.model.text.get_index(text)
	return mark_safe(getattr(i, "categories", ["[no cats]"])[0])


@register.filter(is_safe=True)
def strip_html_entities(text):
	text = text if text else ""
	text = text.replace("<br>", "\n")
	text = text.replace("&amp;", "&")
	text = text.replace("&nbsp;", " ")
	return mark_safe(text)


@register.filter(is_safe=True)
def strip_tags(value):
	"""
	Returns the given HTML with all tags stripped.
	"""
	return mark_safe(strip_tags_func(value))


@register.filter(is_safe=True)
@stringfilter
def sheet_link(value):
	"""
	Returns a link to sheet with id value.
	"""
	value = int(value)
	sheet = get_sheet(value)
	if "error" in sheet:
		safe = "<a href='#'>[sheet not found]</a>"
	else:
		safe = "<a href='/sheets/%d' data-id='%d'>%s</a>" % (value, value, strip_tags_func(sheet["title"]))
	return mark_safe(safe)


@register.filter(is_safe=True)
def absolute_link(value):
	"""
	Takes a string with a single <a> tag a replaces the href with absolute URL.
	<a href='/Job.3.4'>Job 3:4</a> --> <a href='http://www.sefaria.org/Job.3.4'>Job 3:4</a>
	"""
	# run twice to account for either single or double quotes
	absolute = value.replace("href='/", "href='http://%s/" % domain)
	absolute = absolute.replace('href="/', 'href="http://%s/' % domain)
	return mark_safe(absolute)



@register.filter(is_safe=True)
@stringfilter
def trim_title(value):
	safe = value.replace("Mishneh Torah, ", "")
	safe = safe.replace("Shulchan Arukh, ", "")
	safe = safe.replace("Jerusalem Talmud ", "")

	safe = safe.replace(u"משנה תורה, ", "")

	return mark_safe(safe)



@register.filter(is_safe=True)
@stringfilter
def abbreviate_number(value):
	"""
	13,324,4234 -> 13M
	35,234 -> 35k
	231,421,412,432 - 231B
	"""
	try:
		n = int(value)
	except:
		return mark_safe(value)

	if n > 1000000000:
		abbr = "%dB" % ( n / 1000000000 )
	
	elif n > 1000000:
		abbr = "%dM" % ( n / 1000000 )
	
	elif n > 1000:
		abbr = "%dk" % ( n / 1000 )

	else:
		abbr = str(n)



	return mark_safe(abbr)


@register.filter(is_safe=True)
def sum_counts(counts):
	return sum(counts.values()) / 570.0


@register.filter(is_safe=True)
def text_progress_bars(text):
	if text.percentAvailable:
		html = """
		<div class="progressBar heAvailable" style="width:{{ text.percentAvailable.he|floatformat|default:'0' }}%">
		</div>
		<div class="progressBar enAvailable" style="width:{{ text.percentAvailable.en|floatformat|default:'0' }}%">
		</div>
		"""
	else:
		html = """
		<div class="progressBar heAvailable" style="width:{{ text.availableCounts.he|sum_counts }}%">
		</div>
		<div class="progressBar enAvailable" style="width:{{ text.availableCounts.en|sum_counts }}%">
		</div>
		"""
	return sum(counts.values())


@register.filter(is_safe=True)
def jsonify(object):
    if isinstance(object, QuerySet):
        return mark_safe(serialize('json', object))
    return mark_safe(simplejson.dumps(object))


@register.simple_tag 
def get_private_attribute(model_instance, attrib_name): 
        return getattr(model_instance, attrib_name, '') 


@register.filter(is_safe=True)
def nice_timestamp(timestamp):
	return dateutil.parser.parse(timestamp).strftime("%m/%d/%y")<|MERGE_RESOLUTION|>--- conflicted
+++ resolved
@@ -16,11 +16,10 @@
 from sefaria.utils.users import user_link as ulink
 from sefaria.utils.util import strip_tags as strip_tags_func
 
-<<<<<<< HEAD
-import sefaria.model.text
-=======
+
+import sefaria.model as m
 import re
->>>>>>> bf36d798
+
 
 
 register = template.Library()
@@ -83,7 +82,7 @@
 @register.filter(is_safe=True)
 def text_category(text):
 	"""Returns the top level category for text"""
-	i = sefaria.model.text.get_index(text)
+	i = m.get_index(text)
 	return mark_safe(getattr(i, "categories", ["[no cats]"])[0])
 
 
@@ -201,14 +200,14 @@
 
 @register.filter(is_safe=True)
 def jsonify(object):
-    if isinstance(object, QuerySet):
-        return mark_safe(serialize('json', object))
-    return mark_safe(simplejson.dumps(object))
+	if isinstance(object, QuerySet):
+		return mark_safe(serialize('json', object))
+	return mark_safe(simplejson.dumps(object))
 
 
 @register.simple_tag 
 def get_private_attribute(model_instance, attrib_name): 
-        return getattr(model_instance, attrib_name, '') 
+		return getattr(model_instance, attrib_name, '')
 
 
 @register.filter(is_safe=True)
