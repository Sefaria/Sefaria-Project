# -*- coding: utf-8 -*-
"""
Custom Sefaria Tags for Django Templates
"""
import json
<<<<<<< HEAD
import re
=======
>>>>>>> 66d155a2
import dateutil.parser
from django import template
from django.template.defaultfilters import stringfilter
from django.utils.safestring import mark_safe
from django.core.serializers import serialize
from django.db.models.query import QuerySet
<<<<<<< HEAD

from django.contrib.sites.models import Site

from sefaria.texts import url_ref, parse_ref
=======
from django.contrib.sites.models import Site

>>>>>>> 66d155a2
from sefaria.sheets import get_sheet
from sefaria.utils.users import user_link as ulink
from sefaria.utils.util import strip_tags as strip_tags_func

<<<<<<< HEAD
import sefaria.model.text
=======

import sefaria.model as m
import re
>>>>>>> 66d155a2



register = template.Library()

current_site = Site.objects.get_current()
domain       = current_site.domain


ref_link_cache = {} # simple cache for ref links
@register.filter(is_safe=True)
@stringfilter
def ref_link(value, absolute=False):
	"""
	Transform a ref into an <a> tag linking to that ref.
	e.g. "Genesis 1:3" -> "<a href='/Genesis.1.2'>Genesis 1:2</a>"
	"""
	if value in ref_link_cache:
		return ref_link_cache[value]
	if not value:
		return ""
	try:
		oref = m.Ref(value)
		link = '<a href="/' + oref.url() + '">' + value + '</a>'
	except:
		link = value
	ref_link_cache[value] = mark_safe(link)
	return ref_link_cache[value]


@register.filter(is_safe=True)
@stringfilter
def url_safe(value):
	safe = value.replace(" ", "_")
	return mark_safe(safe)

@register.filter(is_safe=True)
def prettify_url(value):
	return re.sub(r'^https?:\/\/', '', value, flags=re.MULTILINE)

@register.filter(is_safe=True)
def normalize_url(value):
	if re.match(r'^https?:\/\/', value) is None:
		value = 'http://' + value
	return value

@register.filter(is_safe=True)
def user_link(uid):
	return mark_safe(ulink(uid))


@register.filter(is_safe=True)
def lang_code(code):
	codes = {
		"en": "English",
		"he": "Hebrew",
		"bi": "Bilingual",
	}
	return codes.get(code, "Unknown Language")


@register.filter(is_safe=True)
def text_category(text):
	"""Returns the top level category for text"""
<<<<<<< HEAD
	i = sefaria.model.text.get_index(text)
	return mark_safe(getattr(i, "categories", ["[no cats]"])[0])
=======
	try:
		i = m.get_index(text)
		result = mark_safe(getattr(i, "categories", ["[no cats]"])[0])
	except: 
		result = "[text not found]"
	return result
>>>>>>> 66d155a2


@register.filter(is_safe=True)
def strip_html_entities(text):
	text = text if text else ""
	text = text.replace("<br>", "\n")
	text = text.replace("&amp;", "&")
	text = text.replace("&nbsp;", " ")
	return mark_safe(text)


@register.filter(is_safe=True)
def strip_tags(value):
	"""
	Returns the given HTML with all tags stripped.
	"""
	return mark_safe(strip_tags_func(value))


@register.filter(is_safe=True)
@stringfilter
def sheet_link(value):
	"""
	Returns a link to sheet with id value.
	"""
	value = int(value)
	sheet = get_sheet(value)
	if "error" in sheet:
		safe = "<a href='#'>[sheet not found]</a>"
	else:
		safe = "<a href='/sheets/%d' data-id='%d'>%s</a>" % (value, value, strip_tags_func(sheet["title"]))
	return mark_safe(safe)


@register.filter(is_safe=True)
def absolute_link(value):
	"""
	Takes a string with a single <a> tag a replaces the href with absolute URL.
	<a href='/Job.3.4'>Job 3:4</a> --> <a href='http://www.sefaria.org/Job.3.4'>Job 3:4</a>
	"""
	# run twice to account for either single or double quotes
	absolute = value.replace("href='/", "href='http://%s/" % domain)
	absolute = absolute.replace('href="/', 'href="http://%s/' % domain)
	return mark_safe(absolute)



@register.filter(is_safe=True)
@stringfilter
def trim_title(value):
	safe = value.replace("Mishneh Torah, ", "")
	safe = safe.replace("Shulchan Arukh, ", "")
	safe = safe.replace("Jerusalem Talmud ", "")

	safe = safe.replace(u"משנה תורה, ", "")

	return mark_safe(safe)



@register.filter(is_safe=True)
@stringfilter
def abbreviate_number(value):
	"""
	13,324,4234 -> 13M
	35,234 -> 35k
	231,421,412,432 - 231B
	"""
	try:
		n = int(value)
	except:
		return mark_safe(value)

	if n > 1000000000:
		abbr = "%dB" % ( n / 1000000000 )
	
	elif n > 1000000:
		abbr = "%dM" % ( n / 1000000 )
	
	elif n > 1000:
		abbr = "%dk" % ( n / 1000 )

	else:
		abbr = str(n)



	return mark_safe(abbr)


@register.filter(is_safe=True)
def sum_counts(counts):
	return sum(counts.values()) / 570.0


@register.filter(is_safe=True)
def text_progress_bars(text):
	if text.percentAvailable:
		html = """
		<div class="progressBar heAvailable" style="width:{{ text.percentAvailable.he|floatformat|default:'0' }}%">
		</div>
		<div class="progressBar enAvailable" style="width:{{ text.percentAvailable.en|floatformat|default:'0' }}%">
		</div>
		"""
	else:
		html = """
		<div class="progressBar heAvailable" style="width:{{ text.availableCounts.he|sum_counts }}%">
		</div>
		<div class="progressBar enAvailable" style="width:{{ text.availableCounts.en|sum_counts }}%">
		</div>
		"""
	return sum(counts.values())


@register.filter(is_safe=True)
def jsonify(object):
<<<<<<< HEAD
    if isinstance(object, QuerySet):
        return mark_safe(serialize('json', object))
    return mark_safe(json.dumps(object))
=======
	if isinstance(object, QuerySet):
		return mark_safe(serialize('json', object))
	return mark_safe(json.dumps(object))
>>>>>>> 66d155a2


@register.simple_tag 
def get_private_attribute(model_instance, attrib_name): 
		return getattr(model_instance, attrib_name, '')


@register.filter(is_safe=True)
def nice_timestamp(timestamp):
	return dateutil.parser.parse(timestamp).strftime("%m/%d/%y")<|MERGE_RESOLUTION|>--- conflicted
+++ resolved
@@ -3,37 +3,21 @@
 Custom Sefaria Tags for Django Templates
 """
 import json
-<<<<<<< HEAD
 import re
-=======
->>>>>>> 66d155a2
 import dateutil.parser
+
 from django import template
 from django.template.defaultfilters import stringfilter
 from django.utils.safestring import mark_safe
 from django.core.serializers import serialize
 from django.db.models.query import QuerySet
-<<<<<<< HEAD
-
 from django.contrib.sites.models import Site
 
-from sefaria.texts import url_ref, parse_ref
-=======
-from django.contrib.sites.models import Site
-
->>>>>>> 66d155a2
 from sefaria.sheets import get_sheet
 from sefaria.utils.users import user_link as ulink
 from sefaria.utils.util import strip_tags as strip_tags_func
-
-<<<<<<< HEAD
 import sefaria.model.text
-=======
-
 import sefaria.model as m
-import re
->>>>>>> 66d155a2
-
 
 
 register = template.Library()
@@ -97,17 +81,12 @@
 @register.filter(is_safe=True)
 def text_category(text):
 	"""Returns the top level category for text"""
-<<<<<<< HEAD
-	i = sefaria.model.text.get_index(text)
-	return mark_safe(getattr(i, "categories", ["[no cats]"])[0])
-=======
 	try:
 		i = m.get_index(text)
 		result = mark_safe(getattr(i, "categories", ["[no cats]"])[0])
 	except: 
 		result = "[text not found]"
 	return result
->>>>>>> 66d155a2
 
 
 @register.filter(is_safe=True)
@@ -224,15 +203,9 @@
 
 @register.filter(is_safe=True)
 def jsonify(object):
-<<<<<<< HEAD
-    if isinstance(object, QuerySet):
-        return mark_safe(serialize('json', object))
-    return mark_safe(json.dumps(object))
-=======
 	if isinstance(object, QuerySet):
 		return mark_safe(serialize('json', object))
 	return mark_safe(json.dumps(object))
->>>>>>> 66d155a2
 
 
 @register.simple_tag 
