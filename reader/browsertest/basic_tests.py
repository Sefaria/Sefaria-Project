--- conflicted
+++ resolved
@@ -90,11 +90,7 @@
     def run(self):
         self.load_ref("Shabbat 2a-2b")
         self.click_segment("Shabbat 2a:1") 
-<<<<<<< HEAD
-        elems = self.driver.find_elements_by_css_selector(".connectionsPanelHeader")
-=======
         elems = self.driver.find_elements_by_css_selector(".textList")
->>>>>>> 99bf0422
         assert len(elems) == 1
 
 
