from framework import AtomicTest
from selenium.webdriver.common.by import By
from selenium.webdriver.support.ui import WebDriverWait, Select
from selenium.webdriver.support.expected_conditions import title_contains, staleness_of, element_to_be_clickable, visibility_of_element_located, invisibility_of_element_located

from selenium.webdriver.common.keys import Keys

TEMPER = 10


class SinglePanelOnMobile(AtomicTest):
    suite_key = "Reader"
    every_build = True
    multi_panel = False

    def run(self):
        self.load_toc().click_toc_category("Tanakh").click_toc_text("Joshua")
        elems = self.driver.find_elements_by_css_selector(".readerApp.multiPanel")
        assert len(elems) == 0
        self.click_segment("Joshua 1:1")
        elems = self.driver.find_elements_by_css_selector(".readerApp .readerPanelBox")
        assert len(elems) == 1


class PagesLoad(AtomicTest):
    suite_key = "Reader"
    every_build = True

    def run(self):
        self.load_toc().click_toc_category("Midrash").click_toc_text("Midrash Tanchuma")
        self.load_ref("Psalms.104")
        self.load_sheets()


class RecentInToc(AtomicTest):
    suite_key = "Reader"
    single_panel = False
    every_build = True

    def run(self):
        self.s2().click_toc_category("Tanakh").click_toc_text("Psalms")
        self.load_toc().click_toc_recent("Psalms 1")


class LoadRefAndClickSegment(AtomicTest):
    suite_key = "Reader"
    every_build = True

    def run(self):
        self.load_ref("Psalms 65:5").click_segment("Psalms 65:5")
        assert "Psalms.65.5" in self.driver.current_url, self.driver.current_url
        assert "with=all" in self.driver.current_url, self.driver.current_url

        self.click_text_filter("Malbim")


class LoadRefWithCommentaryAndClickOnCommentator(AtomicTest):
    suite_key = "Reader"
    every_build = True

    def run(self):
        self.load_ref("Psalms 45:5", filter="all").click_text_filter("Rashi")
        assert "Psalms.45.5" in self.driver.current_url, self.driver.current_url
        assert "with=Rashi" in self.driver.current_url, self.driver.current_url


class LoadAndVerifyIndepenedentTOC(AtomicTest):
    suite_key = "Reader"
    every_build = True

    def run(self):
        titles = [
            "Genesis",  # Simple Text
            "Shabbat",  # Talmud Numbering
            "Ibn Ezra on Psalms",  # Commentary on Simple text
            "Zohar",  # Zohar, just cuz
            "Tosafot on Shabbat",  # Commentary on Talmud
            "Pesach Haggadah" # Complex text
        ]
        for title in titles:
            self.load_text_toc(title)

       # self.load_text_toc("Numbers").click_text_toc_section("Numbers 12").back().click_text_toc_section("Numbers 3").back()


<<<<<<< HEAD
class LoadSpanningRefAndOpenConnections(AtomicTest):
    suite_key = "Reader"
    every_build = True

    def run(self):
        self.load_ref("Shabbat 32a-32b")
        # data-ref field for spanning Talmud is currently set incorrectly
        self.click_segment("Shabbat 32a:1") 
        #segment = self.driver.find_element_by_css_selector('.segment')
        #segment.click()
        elems = self.driver.find_elements_by_css_selector(".connectionsPanelHeader")
        assert len(elems) == 1
=======
class PermanenceOfRangedRefs(AtomicTest):
    """
    There have been bugs around Links with ranged references.
    This test checks that they are present, and that they survive to a second click (they had previously been ephemeral.)
    """
    suite_key = "Reader"
    every_build = True
    single_panel = False  # Segment clicks on mobile have different semantics  todo: write this for mobile?  It's primarily a data test.

    def run(self):
        self.load_ref("Shabbat 2a").click_segment("Shabbat 2a:1")
        assert self.find_text_filter("Mishnah Shabbat")
        self.click_segment("Shabbat 2a:2")
        assert self.find_text_filter("Mishnah Shabbat")

        self.click_segment("Shabbat 2a:1")
        assert self.find_text_filter("Mishnah Shabbat")
        self.click_segment("Shabbat 2a:2")
        assert self.find_text_filter("Mishnah Shabbat")


class PresenceOfDownloadButtonOnTOC(AtomicTest):
    suite_key = "Reader"
    every_build = True
    exclude = ['And/5.1']  # Android driver doesn't support "Select" class. Haven't found workaround.

    def run(self):
        # Load Shabbat TOC and scroll to bottom
        self.load_text_toc("Shabbat").scroll_nav_panel_to_bottom()

        # Check that DL Button is visible and not clickable
        visible = self.driver.execute_script(
            'var butt = $(".downloadButtonInner"); ' +\
            'var butt_bot = butt.offset().top + butt.height(); ' +\
            'var win_height = $(window).height(); ' +\
            'return win_height > butt_bot;'
        )
        assert visible, "Download button below page"
        # This isn't sufficient - it only checks if it's visible in the DOM
        #WebDriverWait(self.driver, TEMPER).until(visibility_of_element_located((By.CSS_SELECTOR, ".downloadButtonInner")))

        WebDriverWait(self.driver, TEMPER).until(invisibility_of_element_located((By.CSS_SELECTOR, '.dlVersionFormatSelect + a')))

        # Select version and format
        s1 = Select(self.driver.find_element_by_css_selector('.dlVersionTitleSelect'))
        s1.select_by_value("Wikisource Talmud Bavli/he")
        s2 = Select(self.driver.find_element_by_css_selector('.dlVersionFormatSelect'))
        s2.select_by_value("csv")

        # Check that DL button is clickable
        WebDriverWait(self.driver, TEMPER).until(visibility_of_element_located((By.CSS_SELECTOR, '.dlVersionFormatSelect + a')))
>>>>>>> a956a753


class LoadSearchFromURL(AtomicTest):
    suite_key = "Search"
    every_build = True

    def run(self):
        self.load_search_url("Passover")


class ClickVersionedSearchResultDesktop(AtomicTest):
    suite_key = "Search"
    single_panel = False

    def run(self):
        self.load_toc().search_for("Dogs")
        versionedResult = self.driver.find_element_by_css_selector('a[href="/Psalms.59.7/en/The_Rashi_Ketuvim_by_Rabbi_Shraga_Silverstein?qh=Dogs"]')
        versionedResult.click()
        WebDriverWait(self.driver, TEMPER).until(staleness_of(versionedResult))
        assert "Psalms.59.7/en/The_Rashi_Ketuvim_by_Rabbi_Shraga_Silverstein" in self.driver.current_url, self.driver.current_url


class ClickVersionedSearchResultMobile(AtomicTest):
    suite_key = "Search"
    multi_panel = False

    def run(self):
        self.driver.get(self.base_url + "/Psalms.23")
        hamburger = self.driver.find_element_by_css_selector(".readerNavMenuMenuButton")
        if hamburger:
            hamburger.click()
            wait = WebDriverWait(self.driver, TEMPER)
            wait.until(staleness_of(hamburger))
        self.search_for("Dogs")
        versionedResult = self.driver.find_element_by_css_selector('a[href="/Psalms.59.7/en/The_Rashi_Ketuvim_by_Rabbi_Shraga_Silverstein?qh=Dogs"]')
        versionedResult.click()
        WebDriverWait(self.driver, TEMPER).until(staleness_of(versionedResult))
        assert "Psalms.59.7/en/The_Rashi_Ketuvim_by_Rabbi_Shraga_Silverstein" in self.driver.current_url, self.driver.current_url




"""
# currently broken -- requires ability to login

class SaveNewSourceSheet(AtomicTest):
    suite_key = "S2 Sheets"
    every_build = True

    def run(self):
        self.s2()
        self.driver.implicitly_wait(10)
        self.driver.get(self.base_url + "/sheets/new")
        self.driver.find_element_by_css_selector("#inlineAdd").send_keys("Gen 1.1")
        self.driver.find_element_by_css_selector("#inlineAddSourceOK").click()
        WebDriverWait(self.driver, TEMPER).until(element_to_be_clickable((By.CSS_SELECTOR, "#save")))
        saveButton = self.driver.find_element_by_css_selector('#save')
        saveButton.click()
        WebDriverWait(self.driver, TEMPER).until(title_is("New Source Sheet | Sefaria Source Sheet Builder"))
"""

"""
# Not complete

class InfiniteScrollUp(AtomicTest):
    suite_key = "Reader"
    every_build = True

    def run(self):
        self.load_ref("Job 32").scroll_to_top()


class InfiniteScrollDown(AtomicTest):
    suite_key = "Reader"
    every_build = True

    def run(self):
        self.load_ref("Job 32")

"""

<|MERGE_RESOLUTION|>--- conflicted
+++ resolved
@@ -83,7 +83,6 @@
        # self.load_text_toc("Numbers").click_text_toc_section("Numbers 12").back().click_text_toc_section("Numbers 3").back()
 
 
-<<<<<<< HEAD
 class LoadSpanningRefAndOpenConnections(AtomicTest):
     suite_key = "Reader"
     every_build = True
@@ -96,7 +95,8 @@
         #segment.click()
         elems = self.driver.find_elements_by_css_selector(".connectionsPanelHeader")
         assert len(elems) == 1
-=======
+
+
 class PermanenceOfRangedRefs(AtomicTest):
     """
     There have been bugs around Links with ranged references.
@@ -148,7 +148,6 @@
 
         # Check that DL button is clickable
         WebDriverWait(self.driver, TEMPER).until(visibility_of_element_located((By.CSS_SELECTOR, '.dlVersionFormatSelect + a')))
->>>>>>> a956a753
 
 
 class LoadSearchFromURL(AtomicTest):
