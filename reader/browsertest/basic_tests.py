--- conflicted
+++ resolved
@@ -498,16 +498,11 @@
         #assert url1 != url2, u"'{}' equals '{}'".format(url1, url2)
         #assert title1 != title2,  u"'{}' equals '{}'".format(title1, title2)
         time.sleep(1)
-<<<<<<< HEAD
-        assert self.get_sidebar_nth_version_button(1).text in ['SELECT', 'Select'],  "'{}' does not equal 'SELECT' or 'Select'".format(self.get_sidebar_nth_version_button(1).text)
-        assert self.get_sidebar_nth_version_button(2).text in ['CURRENT', 'Current'], "'{}' does not equal 'CURRENT' or 'Current'".format(self.get_sidebar_nth_version_button(2).text)
-        self.login_user()
-=======
+
         assert self.get_sidebar_nth_version_button(1).text in [u'SELECT', u'Select'],  u"'{}' does not equal 'SELECT' or 'Select'".format(self.get_sidebar_nth_version_button(1).text)
         assert self.get_sidebar_nth_version_button(2).text in [u'CURRENT', u'Current'], u"'{}' does not equal 'CURRENT' or 'Current'".format(self.get_sidebar_nth_version_button(2).text)
         self.click_resources_on_sidebar()
         self.click_webpages_on_sidebar()
->>>>>>> 34d62313
         self.click_resources_on_sidebar()
         self.click_tools_on_sidebar()
         self.click_share_on_sidebar()
