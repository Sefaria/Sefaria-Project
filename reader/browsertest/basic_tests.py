--- conflicted
+++ resolved
@@ -8,11 +8,7 @@
 from selenium.webdriver.support.expected_conditions import title_contains, staleness_of, element_to_be_clickable, visibility_of_element_located, invisibility_of_element_located, text_to_be_present_in_element
 
 from sefaria.model import *
-<<<<<<< HEAD
-from sefaria.utils.hebrew import strip_cantillation
-=======
 from sefaria.utils.hebrew import strip_cantillation, strip_nikkud
->>>>>>> 13bba37c
 from selenium.common.exceptions import WebDriverException
 
 import time  # import stand library below name collision in sefaria.model
@@ -113,11 +109,7 @@
         self.click_source_title()
         self.click_masechet_and_chapter('2','3')
         section = self.get_section_txt('1')
-<<<<<<< HEAD
-        assert section.startswith('(דף מא) רבי זירא הוה משתמיט')
-=======
         assert 'רבי זירא הוה קא משתמיט' in strip_nikkud(section)
->>>>>>> 13bba37c
 
 
 class SectionContentAsExpectedChapter(AtomicTest):
