--- conflicted
+++ resolved
@@ -13,11 +13,8 @@
 
 import time  # import stand library below name collision in sefaria.model
 
-<<<<<<< HEAD
-TEMPER = 20
-=======
+
 TEMPER = 30
->>>>>>> 91634d8a
 
 
 class ReaderSuite(TestSuite):
