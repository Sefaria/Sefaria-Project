--- conflicted
+++ resolved
@@ -90,17 +90,10 @@
     every_build = True
 
     def body(self):
-<<<<<<< HEAD
-        self.load_ref("Genesis 10")
-        expected_heb = 'וְאֵלֶּה תּוֹלְדֹת בְּנֵי־נֹחַ שֵׁם חָם וָיָפֶת וַיִּוָּלְדוּ לָהֶם בָּנִים אַחַר הַמַּבּוּל׃'
-        expected_eng_closed = 'These are the lines of Shem, Ham, and Japheth, the sons of Noah: sons were born to them after the Flood.'
-        expected_eng_open = 'Now these are the generations of the sons of Noah: Shem, Ham, and Japheth; and unto them were sons born after the flood.'
-=======
         self.load_ref("Job 1")
         expected_heb = 'אִ֛ישׁ הָיָ֥ה בְאֶֽרֶץ־ע֖וּץ אִיּ֣וֹב שְׁמ֑וֹ וְהָיָ֣ה ׀ הָאִ֣ישׁ הַה֗וּא תָּ֧ם וְיָשָׁ֛ר וִירֵ֥א אֱלֹהִ֖ים וְסָ֥ר מֵרָֽע׃'
         expected_eng_closed = 'There was a man in the land of Uz named Job. That man was blameless and upright; he feared God and shunned evil.'
         expected_eng_open = 'THERE was a man in the land of Uz, whose name was Job; and that man was whole-hearted and upright, and one that feared God, and shunned evil.'
->>>>>>> f8a7fb27
         sgmnt_eng = self.get_nth_section_english(1)
         sgmnt_heb = self.get_nth_section_hebrew(1)
         str_eng = sgmnt_eng.text.strip()
