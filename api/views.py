from sefaria.model import *
from sefaria.model.text_reuqest_adapter import TextRequestAdapter
from sefaria.client.util import jsonResponse
from sefaria.system.exceptions import InputError, ComplexBookLevelRefError
from django.views import View
from .api_warnings import *


class Text(View):

    RETURN_FORMATS = ['default', 'wrap_all_entities', 'text_only', 'strip_only_footnotes']

    def dispatch(self, request, *args, **kwargs):
        try:
            self.oref = Ref.instantiate_ref_with_legacy_parse_fallback(kwargs['tref'])
        except Exception as e:
            return jsonResponse({'error': getattr(e, 'message', str(e))}, status=404)
        return super().dispatch(request, *args, **kwargs)

    @staticmethod
    def split_piped_params(params_string) -> List[str]:
        params = params_string.split('|')
        if len(params) < 2:
            params.append('')
        params[1] = params[1].replace('_', ' ')
        return params

    def _add_warnings(self, data):
        data['warnings'] = []
        for lang, vtitle in data['missings']:
            if lang == 'source':
                warning = APINoSourceText(self.oref)
            elif lang == 'translation':
                warning = APINoTranslationText(self.oref)
            elif vtitle and vtitle != 'all':
                warning = APINoVersion(self.oref, vtitle, lang)
            else:
                warning = APINoLanguageVersion(self.oref, data['available_langs'])
            representing_string = f'{lang}|{vtitle}' if vtitle else lang
            data['warnings'].append({representing_string: warning.get_message()})
        data.pop('missings')
        data.pop('available_langs')

    def get(self, request, *args, **kwargs):
        if self.oref.is_empty() and not self.oref.index_node.is_virtual:
            return jsonResponse({'error': f'We have no text for {self.oref}.'}, status=404)
        versions_params = request.GET.getlist('version', [])
        if not versions_params:
            versions_params = ['primary']
        versions_params = [self.split_piped_params(param_str) for param_str in versions_params]
        fill_in_missing_segments = bool(int(request.GET.get('fill_in_missing_segments', False)))
        return_format = request.GET.get('return_format', 'default')
        if return_format not in self.RETURN_FORMATS:
            return jsonResponse({'error': f'return_format should be one of those formats: {self.RETURN_FORMATS}.'}, status=400)
        text_manager = TextRequestAdapter(self.oref, versions_params, fill_in_missing_segments, return_format)
<<<<<<< HEAD
        data = text_manager.get_versions_for_query()
        self._add_warnings(data)
=======

        try:
            data = text_manager.get_versions_for_query()
            data = self._handle_warnings(data)

        except Exception as e:
            return jsonResponse({'error': str(e)}, status=400)

>>>>>>> afde10fa
        return jsonResponse(data)<|MERGE_RESOLUTION|>--- conflicted
+++ resolved
@@ -53,10 +53,6 @@
         if return_format not in self.RETURN_FORMATS:
             return jsonResponse({'error': f'return_format should be one of those formats: {self.RETURN_FORMATS}.'}, status=400)
         text_manager = TextRequestAdapter(self.oref, versions_params, fill_in_missing_segments, return_format)
-<<<<<<< HEAD
-        data = text_manager.get_versions_for_query()
-        self._add_warnings(data)
-=======
 
         try:
             data = text_manager.get_versions_for_query()
@@ -65,5 +61,4 @@
         except Exception as e:
             return jsonResponse({'error': str(e)}, status=400)
 
->>>>>>> afde10fa
         return jsonResponse(data)