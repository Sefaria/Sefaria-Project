--- conflicted
+++ resolved
@@ -80,14 +80,9 @@
 /logs
 /log
 
-<<<<<<< HEAD
-#Docs
+# Docs #
+########
 /doc/_build
 
 # Client secrets for Google OAuth 2.0
-client_secrets.json
-=======
-# Docs #
-########
-/doc/_build
->>>>>>> f4fb35a9
+client_secrets.json