--- conflicted
+++ resolved
@@ -145,13 +145,9 @@
 /playwright-report/
 /playwright/.cache/
 /playwright-profile/
-<<<<<<< HEAD
-
+.env
 
 # Cursor Config Files #
 ##################
 .cursor/
-.cursorignore
-=======
-.env
->>>>>>> fcd49041
+.cursorignore