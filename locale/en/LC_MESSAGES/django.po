--- conflicted
+++ resolved
@@ -8,11 +8,7 @@
 msgstr ""
 "Project-Id-Version: PACKAGE VERSION\n"
 "Report-Msgid-Bugs-To: \n"
-<<<<<<< HEAD
 "POT-Creation-Date: 2017-08-30 15:35-0700\n"
-=======
-"POT-Creation-Date: 2017-08-30 13:14-0700\n"
->>>>>>> da8692f4
 "PO-Revision-Date: YEAR-MO-DA HO:MI+ZONE\n"
 "Last-Translator: FULL NAME <EMAIL@ADDRESS>\n"
 "Language-Team: LANGUAGE <LL@li.org>\n"
@@ -161,8 +157,6 @@
 msgid "Internal Server Error"
 msgstr ""
 
-<<<<<<< HEAD
-=======
 #: templates/activity.html:6
 msgid "Revision History of"
 msgstr ""
@@ -187,7 +181,6 @@
 "source sheets, and text translations, edits or additions. "
 msgstr ""
 
->>>>>>> da8692f4
 #: templates/edit_group.html:7
 msgid "Edit Group on Sefaria"
 msgstr ""
@@ -235,10 +228,7 @@
 #: templates/registration/password_reset_complete.html:3
 #: templates/registration/password_reset_confirm.html:4
 #: templates/registration/password_reset_done.html:3
-<<<<<<< HEAD
-=======
 #: templates/registration/password_reset_form.html:4
->>>>>>> da8692f4
 #: templates/registration/register.html:4 templates/static/help.html:4
 #: templates/static/linker.html:4 templates/static/privacy-policy.html:4
 #: templates/static/terms.html:4 templates/static/visualizations.html:4
@@ -386,11 +376,7 @@
 "other people."
 msgstr ""
 
-<<<<<<< HEAD
-#: templates/static/about.html:3
-=======
 #: templates/static/about.html:4
->>>>>>> da8692f4
 msgid "About Sefaria"
 msgstr ""
 
@@ -414,7 +400,6 @@
 msgid "Texts Contributed to Sefaria"
 msgstr ""
 
-<<<<<<< HEAD
 #: templates/static/contributed-to-sefaria.html:6
 msgid ""
 "Texts on Sefaria that list this page as their source were contributed "
@@ -422,8 +407,6 @@
 "the web."
 msgstr ""
 
-=======
->>>>>>> da8692f4
 #: templates/static/digitized-by-sefaria.html:4
 msgid "Texts Digitized by Sefaria"
 msgstr ""
@@ -508,28 +491,22 @@
 msgid "About Sefaria Community Translations"
 msgstr ""
 
-<<<<<<< HEAD
 #: templates/static/sefaria-community-translation.html:6
 msgid ""
 "Sefaria Community Translations are open, crowd-sourced translations of texts "
 "available in the Sefaria Library."
 msgstr ""
 
-=======
->>>>>>> da8692f4
 #: templates/static/sefaria-edition.html:4
 msgid "About Sefaria Editions"
 msgstr ""
 
-<<<<<<< HEAD
 #: templates/static/sefaria-edition.html:6
 msgid ""
 "The Sefaria Edition is a Sefaria commissioned translation created by "
 "professional translators."
 msgstr ""
 
-=======
->>>>>>> da8692f4
 #: templates/static/shraga-silverstein.html:4
 msgid "In Memory of Rabbi Shraga Silverstein"
 msgstr ""
