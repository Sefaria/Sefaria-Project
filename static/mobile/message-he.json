--- conflicted
+++ resolved
@@ -1,18 +1,10 @@
 {
   "title": "",
   "text": [
-<<<<<<< HEAD
-"ספריא מגייסת מתכנת/ת ומנהל/ת מוצר בכיר/ה בישראל. לפרטים והגשת קו״ח לחצו כאן"
-  ],
-  "buttonLink": "https://www.sefaria.org.il/jobs",
-  "buttonText": "משרות בספריא",
-  "name": "2023-03-24-israel-jobs-promo",
-=======
 "בחג הפסח הזה חגגו את המסורת הטקסטואלית היהודית באמצעות תרומה לספריא! התרומה שלכם תתדלק את הלמידה בכל המקומות."
   ],
   "buttonLink": "https://sefaria.nationbuilder.com/il_mobile_ahb",
   "buttonText": "הפכו לתומכים",
   "name": "2023-04-02-passover-donate-banner",
->>>>>>> 1da91bac
   "schemaVersion": 1
 }