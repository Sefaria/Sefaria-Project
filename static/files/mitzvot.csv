--- conflicted
+++ resolved
@@ -1,1234 +1,614 @@
-<<<<<<< HEAD
-Number,Who is obligated?,What kind of commandment is this?,Where is one obligated?,What is the penalty for transgressing?
-232,Everyone,Negative,Anywhere,No Specific Penalty
-58,Men Only,Positive,Israel,No Specific Penalty
-499,Everyone,Negative,Anywhere,No Specific Penalty
-177,Everyone,Positive,Israel,No Specific Penalty
-16,Everyone,Negative,Temple,Lashes
-363,Everyone,Negative,Anywhere,No Specific Penalty
-437,Everyone,Negative,Anywhere,Lashes
-355,Everyone,Positive,Anywhere,No Specific Penalty
-271,Priests,Negative,Temple,Lashes
-54,Men Only,Positive,Israel,No Specific Penalty
-116,Men Only,Positive,Temple,No Specific Penalty
-308,Everyone,Positive,Anywhere,No Specific Penalty
-189,Men Only,Negative,Anywhere,Death
-223,Everyone,Negative,Israel,Lashes
-21,Everyone,Positive,Anywhere,No Specific Penalty
-593,Everyone,Negative,Israel,No Specific Penalty
-372,Everyone,Negative,Anywhere,Lashes
-350,Everyone,Positive,Anywhere,No Specific Penalty
-536,Everyone,Negative,Anywhere,No Specific Penalty
-50,Men Only,Positive,Israel,No Specific Penalty
-228,Everyone,Negative,Anywhere,Death
-136,Priests,Positive,Temple,No Specific Penalty
-343,Everyone,Negative,Anywhere,No Specific Penalty
-546,Everyone,Positive,Anywhere,No Specific Penalty
-420,Men Only,Positive,Anywhere,No Specific Penalty
-499,Misc,Negative,Israel,No Specific Penalty
-30,Everyone,Negative,Anywhere,Lashes
-586,Everyone,Negative,Anywhere,Lashes
-312,Priests,Positive,Temple,No Specific Penalty
-72,Everyone,Negative,Anywhere,No Specific Penalty
-316,Everyone,Negative,Anywhere,Excision
-602,Everyone,Negative,Anywhere,No Specific Penalty
-228,Everyone,Negative,Anywhere,Lashes
-592,Everyone,Positive,Anywhere,No Specific Penalty
-33,Everyone,Positive,Anywhere,No Specific Penalty
-433,Everyone,Positive,Anywhere,No Specific Penalty
-90,Men Only,Negative,Temple,No Specific Penalty
-573,Everyone,Positive,Anywhere,No Specific Penalty
-280,Everyone,Negative,Israel,No Specific Penalty
-106,Men Only,Positive,Temple,No Specific Penalty
-511,Everyone,Negative,Anywhere,Lashes
-25,Everyone,Positive,Anywhere,No Specific Penalty
-553,Everyone,Positive,Anywhere,No Specific Penalty
-124,Everyone,Negative,Temple,Lashes
-132,Men Only,Positive,Temple,No Specific Penalty
-271,Priests,Negative,Temple,Lashes
-165,Everyone,Negative,Anywhere,Lashes
-482,Everyone,Positive,Temple,No Specific Penalty
-321,Everyone,Positive,Anywhere,No Specific Penalty
-72,Everyone,Negative,Anywhere,No Specific Penalty
-68,Everyone,Negative,Anywhere,No Specific Penalty
-359,Everyone,Negative,Temple,No Specific Penalty
-416,Everyone,Negative,Anywhere,No Specific Penalty
-110,Everyone,Negative,Anywhere,Excision
-515,Everyone,Negative,Anywhere,Lashes
-32,Everyone,Negative,Anywhere,Death
-503,Everyone,Positive,Israel,No Specific Penalty
-148,Everyone,Negative,Anywhere,Excision
-558,Everyone,Negative,Anywhere,Lashes
-446,Everyone,Negative,Anywhere,No Specific Penalty
-442,Everyone,Negative,Anywhere,No Specific Penalty
-185,Priests,Positive,Temple,No Specific Penalty
-478,Everyone,Negative,Anywhere,No Specific Penalty
-329,Everyone,Negative,Israel,Lashes
-428,Everyone,Negative,Anywhere,Lashes
-462,Everyone,Negative,Anywhere,Death
-198,Men Only,Negative,Anywhere,Death
-408,Misc,Positive,Israel,No Specific Penalty
-227,Everyone,Negative,Anywhere,Lashes
-601,Everyone,Negative,Anywhere,No Specific Penalty
-550,Everyone,Negative,Anywhere,Lashes
-210,Men Only,Negative,Anywhere,Death
-367,Priests,Negative,Temple,No Specific Penalty
-322,Priests,Positive,Temple,No Specific Penalty
-9,Everyone,Positive,Anywhere,No Specific Penalty
-491,Misc,Positive,Israel,No Specific Penalty
-400,Everyone,Negative,Anywhere,No Specific Penalty
-219,Everyone,Positive,Israel,No Specific Penalty
-144,Everyone,Negative,Temple,Excision
-148,Everyone,Negative,Anywhere,Excision
-581,Men Only,Negative,Anywhere,No Specific Penalty
-304,Everyone,Negative,Anywhere,Lashes
-276,Priests,Negative,Temple,Lashes
-396,Priests,Positive,Israel,No Specific Penalty
-161,Everyone,Positive,Anywhere,No Specific Penalty
-527,Misc,Positive,Israel,No Specific Penalty
-202,Men Only,Negative,Anywhere,Death
-470,Everyone,Positive,Anywhere,No Specific Penalty
-81,Men Only,Negative,Anywhere,No Specific Penalty
-296,Everyone,Positive,Anywhere,No Specific Penalty
-254,Everyone,Positive,Anywhere,No Specific Penalty
-412,Everyone,Negative,Temple,No Specific Penalty
-194,Men Only,Negative,Anywhere,Death
-128,Everyone,Positive,Temple,No Specific Penalty
-384,Priests,Positive,Temple,No Specific Penalty
-100,Everyone,Negative,Temple,Lashes
-458,Everyone,Negative,Anywhere,No Specific Penalty
-85,Everyone,Positive,Anywhere,No Specific Penalty
-120,Men Only,Positive,Temple,No Specific Penalty
-339,Everyone,Negative,Israel,No Specific Penalty
-263,Men Only,Negative,Anywhere,Lashes
-610,Everyone,Negative,Temple,No Specific Penalty
-249,Everyone,Negative,Anywhere,Lashes
-242,Everyone,Negative,Anywhere,No Specific Penalty
-577,Everyone,Negative,Anywhere,No Specific Penalty
-284,Everyone,Negative,Israel,No Specific Penalty
-153,Everyone,Positive,Anywhere,No Specific Penalty
-507,Everyone,Negative,Israel,No Specific Penalty
-454,Everyone,Negative,Anywhere,Lashes
-450,Everyone,Negative,Israel,No Specific Penalty
-245,Everyone,Negative,Israel,No Specific Penalty
-233,Men Only,Negative,Anywhere,No Specific Penalty
-392,Men Only,Positive,Anywhere,No Specific Penalty
-76,Men Only,Negative,Anywhere,No Specific Penalty
-262,Everyone,Negative,Anywhere,Lashes
-558,Men Only,Negative,Anywhere,No Specific Penalty
-380,Men Only,Positive,Temple,No Specific Penalty
-607,Men Only,Positive,Temple,No Specific Penalty
-63,Everyone,Negative,Anywhere,No Specific Penalty
-322,Priests,Positive,Temple,No Specific Penalty
-288,Everyone,Negative,Temple,No Specific Penalty
-484,Everyone,Negative,Anywhere,No Specific Penalty
-99,Men Only,Positive,Temple,No Specific Penalty
-531,Everyone,Negative,Israel,Lashes
-376,Everyone,Negative,Anywhere,Lashes
-495,Everyone,Positive,Israel,No Specific Penalty
-388,Priests,Positive,Temple,No Specific Penalty
-541,Everyone,Positive,Anywhere,No Specific Penalty
-45,Men Only,Negative,Anywhere,No Specific Penalty
-300,Everyone,Positive,Anywhere,No Specific Penalty
-424,Everyone,Negative,Anywhere,No Specific Penalty
-466,Everyone,Negative,Israel,No Specific Penalty
-487,Everyone,Negative,Temple,No Specific Penalty
-404,Priests,Positive,Temple,No Specific Penalty
-157,Everyone,Negative,Anywhere,Lashes
-474,Everyone,Positive,Israel,No Specific Penalty
-594,Men Only,Positive,Israel,No Specific Penalty
-112,Everyone,Positive,Israel,No Specific Penalty
-523,Men Only,Negative,Anywhere,No Specific Penalty
-215,Everyone,Negative,Temple,Excision
-181,Everyone,Positive,Anywhere,No Specific Penalty
-206,Men Only,Negative,Anywhere,Death
-40,Everyone,Negative,Temple,Lashes
-370,Everyone,Negative,Anywhere,Lashes
-5,Everyone,Positive,Temple,Excision
-569,Everyone,Negative,Anywhere,No Specific Penalty
-140,Men Only,Positive,Temple,No Specific Penalty
-564,Everyone,Negative,Anywhere,No Specific Penalty
-238,Everyone,Negative,Anywhere,No Specific Penalty
-267,Men Only,Negative,Anywhere,Lashes
-173,Everyone,Positive,Anywhere,No Specific Penalty
-335,Everyone,Negative,Israel,Lashes
-41,Everyone,Negative,Temple,Lashes
-331,Misc,Positive,Israel,No Specific Penalty
-214,Everyone,Negative,Anywhere,Lashes
-56,Men Only,Positive,Israel,No Specific Penalty
-518,Everyone,Negative,Anywhere,Death
-176,Everyone,Positive,Temple,No Specific Penalty
-12,Everyone,Negative,Anywhere,Lashes
-362,Everyone,Positive,Anywhere,No Specific Penalty
-436,Everyone,Positive,Anywhere,No Specific Penalty
-354,Everyone,Positive,Anywhere,No Specific Penalty
-270,Priests,Negative,Temple,Lashes
-53,Men Only,Positive,Israel,No Specific Penalty
-115,Men Only,Positive,Temple,No Specific Penalty
-307,Men Only,Positive,Temple,No Specific Penalty
-188,Everyone,Negative,Anywhere,Lashes
-222,Everyone,Positive,Israel,No Specific Penalty
-20,Everyone,Negative,Anywhere,Lashes
-591,Everyone,Negative,Anywhere,No Specific Penalty
-371,Everyone,Negative,Anywhere,Lashes
-349,Everyone,Negative,Anywhere,Lashes
-535,Men Only,Positive,Israel,No Specific Penalty
-49,Men Only,Positive,Anywhere,No Specific Penalty
-253,Everyone,Negative,Anywhere,Lashes
-135,Everyone,Negative,Temple,Lashes
-342,Everyone,Negative,Israel,No Specific Penalty
-545,Everyone,Positive,Anywhere,No Specific Penalty
-419,Men Only,Positive,Anywhere,No Specific Penalty
-498,Misc,Negative,Israel,No Specific Penalty
-27,Everyone,Negative,Anywhere,Lashes
-585,Everyone,Negative,Anywhere,Lashes
-311,Everyone,Negative,Anywhere,Lashes
-93,Everyone,Negative,Anywhere,Lashes
-315,Everyone,Negative,Anywhere,Excision
-597,Everyone,Negative,Anywhere,No Specific Penalty
-190,Men Only,Negative,Anywhere,Excision
-588,Everyone,Positive,Anywhere,No Specific Penalty
-31,Everyone,Positive,Anywhere,No Specific Penalty
-432,Everyone,Positive,Anywhere,No Specific Penalty
-89,Everyone,Negative,Temple,Lashes
-572,Everyone,Negative,Anywhere,No Specific Penalty
-279,Priests,Negative,Temple,Death
-104,Men Only,Negative,Temple,No Specific Penalty
-510,Everyone,Negative,Anywhere,Lashes
-24,Everyone,Negative,Anywhere,Lashes
-544,Everyone,Negative,Anywhere,Lashes
-123,Everyone,Positive,Temple,No Specific Penalty
-131,Men Only,Positive,Temple,No Specific Penalty
-291,Everyone,Negative,Anywhere,Lashes
-164,Everyone,Negative,Anywhere,Lashes
-481,Everyone,Negative,Temple,No Specific Penalty
-318,Everyone,Positive,Anywhere,No Specific Penalty
-71,Everyone,Negative,Anywhere,Lashes
-67,Everyone,Negative,Anywhere,No Specific Penalty
-358,Everyone,Negative,Temple,No Specific Penalty
-415,Men Only,Negative,Anywhere,No Specific Penalty
-108,Men Only,Negative,Anywhere,Excision
-514,Everyone,Negative,Anywhere,Lashes
-26,Everyone,Negative,Anywhere,Death
-502,Misc,Negative,Israel,No Specific Penalty
-169,Everyone,Positive,Anywhere,No Specific Penalty
-554,Men Only,Negative,Anywhere,Lashes
-445,Everyone,Negative,Anywhere,No Specific Penalty
-440,Everyone,Positive,Anywhere,No Specific Penalty
-184,Men Only,Positive,Temple,No Specific Penalty
-477,Everyone,Positive,Anywhere,No Specific Penalty
-328,Everyone,Negative,Israel,Lashes
-427,Everyone,Negative,Anywhere,No Specific Penalty
-461,Everyone,Negative,Anywhere,No Specific Penalty
-197,Men Only,Negative,Anywhere,Death
-407,Everyone,Negative,Anywhere,No Specific Penalty
-226,Everyone,Negative,Anywhere,Lashes
-605,Everyone,Negative,Anywhere,No Specific Penalty
-549,Everyone,Negative,Israel,Lashes
-209,Men Only,Negative,Anywhere,Death
-366,Priests,Negative,Temple,No Specific Penalty
-346,Everyone,Negative,Israel,No Specific Penalty
-8,Everyone,Negative,Temple,Lashes
-490,Men Only,Positive,Temple,No Specific Penalty
-399,Everyone,Positive,Temple,No Specific Penalty
-218,Everyone,Negative,Israel,Lashes
-143,Men Only,Positive,Temple,No Specific Penalty
-147,Everyone,Negative,Anywhere,Lashes
-580,Men Only,Negative,Anywhere,No Specific Penalty
-303,Everyone,Negative,Anywhere,Lashes
-275,Priests,Negative,Temple,Lashes
-395,Everyone,Positive,Israel,No Specific Penalty
-160,Everyone,Positive,Anywhere,No Specific Penalty
-526,Misc,Positive,Israel,No Specific Penalty
-201,Men Only,Negative,Anywhere,Death
-469,Everyone,Negative,Anywhere,Lashes
-80,Everyone,Positive,Anywhere,No Specific Penalty
-295,Everyone,Negative,Anywhere,No Specific Penalty
-250,Everyone,Negative,Anywhere,Lashes
-411,Men Only,Negative,Temple,No Specific Penalty
-193,Men Only,Negative,Anywhere,Death
-127,Everyone,Negative,Temple,Lashes
-383,Everyone,Negative,Temple,No Specific Penalty
-75,Men Only,Positive,Temple,No Specific Penalty
-457,Everyone,Negative,Anywhere,No Specific Penalty
-84,Everyone,Positive,Israel,No Specific Penalty
-119,Men Only,Positive,Temple,No Specific Penalty
-338,Everyone,Negative,Anywhere,No Specific Penalty
-261,Men Only,Positive,Israel,No Specific Penalty
-611,Men Only,Negative,Anywhere,Lashes
-246,Everyone,Negative,Anywhere,Lashes
-57,Everyone,Positive,Anywhere,No Specific Penalty
-576,Everyone,Positive,Anywhere,No Specific Penalty
-283,Women,Negative,Israel,Lashes
-131,Everyone,Negative,Temple,Lashes
-506,Everyone,Positive,Israel,No Specific Penalty
-453,Everyone,Positive,Anywhere,No Specific Penalty
-449,Everyone,Negative,Anywhere,No Specific Penalty
-241,Everyone,Negative,Anywhere,No Specific Penalty
-231,Everyone,Negative,Anywhere,Lashes
-391,Priests,Negative,Temple,No Specific Penalty
-75,Men Only,Negative,Anywhere,No Specific Penalty
-260,Everyone,Negative,Anywhere,Death
-557,Men Only,Positive,Anywhere,No Specific Penalty
-379,Priests,Positive,Temple,No Specific Penalty
-606,Men Only,Positive,Temple,No Specific Penalty
-61,Men Only,Positive,Israel,No Specific Penalty
-299,Priests,Positive,Temple,No Specific Penalty
-287,Everyone,Negative,Anywhere,No Specific Penalty
-430,Everyone,Positive,Anywhere,No Specific Penalty
-88,Men Only,Positive,Temple,No Specific Penalty
-530,Men Only,Positive,Israel,No Specific Penalty
-375,Everyone,Negative,Anywhere,Lashes
-494,Everyone,Negative,Temple,Lashes
-387,Everyone,Negative,Anywhere,No Specific Penalty
-540,Everyone,Negative,Anywhere,No Specific Penalty
-44,Men Only,Positive,Israel,No Specific Penalty
-299,Priests,Positive,Temple,No Specific Penalty
-423,Everyone,Positive,Anywhere,No Specific Penalty
-465,Everyone,Negative,Israel,No Specific Penalty
-486,Everyone,Negative,Temple,No Specific Penalty
-403,Priests,Positive,Temple,No Specific Penalty
-156,Everyone,Negative,Anywhere,Lashes
-473,Everyone,Positive,Israel,No Specific Penalty
-598,Men Only,Positive,Anywhere,No Specific Penalty
-111,Everyone,Negative,Anywhere,Lashes
-522,Everyone,Negative,Anywhere,No Specific Penalty
-193,Everyone,Negative,Anywhere,Lashes
-180,Men Only,Positive,Anywhere,No Specific Penalty
-205,Men Only,Negative,Anywhere,Death
-39,Everyone,Negative,Anywhere,No Specific Penalty
-562,Men Only,Negative,Israel,No Specific Penalty
-4,Everyone,Positive,Anywhere,No Specific Penalty
-568,Everyone,Negative,Anywhere,No Specific Penalty
-139,Everyone,Negative,Temple,Lashes
-563,Everyone,Negative,Anywhere,No Specific Penalty
-237,Everyone,Negative,Anywhere,No Specific Penalty
-266,Men Only,Negative,Anywhere,Lashes
-172,Everyone,Positive,Anywhere,No Specific Penalty
-334,Everyone,Negative,Israel,Lashes
-38,Everyone,Negative,Anywhere,No Specific Penalty
-330,Misc,Positive,Israel,No Specific Penalty
-1,Men Only,Positive,Anywhere,No Specific Penalty
-55,Men Only,Positive,Israel,No Specific Penalty
-517,Everyone,Negative,Anywhere,Death
-175,Everyone,Positive,Anywhere,No Specific Penalty
-11,Everyone,Negative,Anywhere,Lashes
-361,Everyone,Negative,Anywhere,No Specific Penalty
-435,Everyone,Positive,Anywhere,No Specific Penalty
-352,Everyone,Positive,Anywhere,No Specific Penalty
-268,Men Only,Negative,Anywhere,No Specific Penalty
-52,Everyone,Negative,Israel,Lashes
-114,Men Only,Negative,Temple,No Specific Penalty
-306,Everyone,Positive,Anywhere,No Specific Penalty
-187,Everyone,Positive,Anywhere,No Specific Penalty
-221,Everyone,Negative,Israel,Lashes
-19,Everyone,Negative,Anywhere,Excision
-590,Men Only,Negative,Anywhere,Lashes
-369,Everyone,Negative,Anywhere,Lashes
-348,Everyone,Negative,Israel,No Specific Penalty
-534,Men Only,Negative,Anywhere,No Specific Penalty
-47,Men Only,Positive,Israel,No Specific Penalty
-252,Men Only,Negative,Anywhere,Lashes
-134,Men Only,Positive,Temple,No Specific Penalty
-341,Everyone,Positive,Israel,No Specific Penalty
-538,Everyone,Positive,Anywhere,No Specific Penalty
-418,Everyone,Positive,Anywhere,No Specific Penalty
-497,Misc,Positive,Israel,No Specific Penalty
-15,Everyone,Negative,Temple,Lashes
-584,Everyone,Negative,Anywhere,Lashes
-310,Everyone,Positive,Anywhere,No Specific Penalty
-92,Everyone,Negative,Anywhere,Lashes
-314,Priests,Positive,Temple,No Specific Penalty
-596,Everyone,Negative,Anywhere,No Specific Penalty
-95,Misc,Positive,Israel,No Specific Penalty
-587,Everyone,Positive,Anywhere,No Specific Penalty
-29,Everyone,Negative,Anywhere,Death
-431,Everyone,Positive,Anywhere,No Specific Penalty
-87,Everyone,Negative,Anywhere,No Specific Penalty
-571,Everyone,Negative,Temple,Lashes
-278,Priests,Negative,Temple,Death
-103,Men Only,Positive,Temple,No Specific Penalty
-509,Priests,Positive,Temple,No Specific Penalty
-23,Everyone,Positive,Anywhere,No Specific Penalty
-543,Men Only,Negative,Anywhere,Lashes
-122,Men Only,Positive,Anywhere,No Specific Penalty
-130,Everyone,Positive,Anywhere,No Specific Penalty
-290,Everyone,Negative,Temple,No Specific Penalty
-163,Everyone,Negative,Anywhere,Lashes
-480,Everyone,Negative,Anywhere,No Specific Penalty
-272,Priests,Positive,Temple,No Specific Penalty
-70,Everyone,Negative,Anywhere,Death
-65,Everyone,Negative,Anywhere,No Specific Penalty
-357,Everyone,Positive,Temple,No Specific Penalty
-394,Everyone,Negative,Anywhere,No Specific Penalty
-105,Everyone,Positive,Temple,No Specific Penalty
-513,Everyone,Negative,Anywhere,Lashes
-18,Men Only,Positive,Israel,No Specific Penalty
-501,Misc,Negative,Israel,No Specific Penalty
-167,Everyone,Negative,Temple,Excision
-552,Men Only,Positive,Anywhere,No Specific Penalty
-444,Everyone,Negative,Anywhere,No Specific Penalty
-439,Everyone,Negative,Anywhere,No Specific Penalty
-183,Women,Positive,Temple,No Specific Penalty
-476,Everyone,Positive,Anywhere,No Specific Penalty
-327,Everyone,Negative,Israel,Lashes
-426,Everyone,Negative,Anywhere,No Specific Penalty
-460,Everyone,Negative,Anywhere,No Specific Penalty
-196,Men Only,Negative,Anywhere,Death
-406,Men Only,Positive,Anywhere,No Specific Penalty
-225,Everyone,Negative,Israel,No Specific Penalty
-608,Everyone,Negative,Temple,No Specific Penalty
-548,Everyone,Negative,Israel,Lashes
-208,Everyone,Negative,Anywhere,Death
-365,Men Only,Positive,Temple,No Specific Penalty
-345,Everyone,Negative,Israel,No Specific Penalty
-7,Everyone,Negative,Temple,Lashes
-489,Men Only,Negative,Temple,No Specific Penalty
-398,Everyone,Positive,Temple,No Specific Penalty
-217,Everyone,Negative,Israel,Lashes
-142,Everyone,Negative,Temple,Lashes
-146,Everyone,Positive,Temple,No Specific Penalty
-579,Men Only,Positive,Anywhere,No Specific Penalty
-302,Men Only,Positive,Temple,No Specific Penalty
-274,Priests,Negative,Temple,Lashes
-394,Priests,Positive,Temple,No Specific Penalty
-159,Everyone,Positive,Anywhere,No Specific Penalty
-525,Men Only,Negative,Israel,No Specific Penalty
-200,Men Only,Negative,Anywhere,Death
-468,Everyone,Negative,Anywhere,Lashes
-79,Everyone,Negative,Anywhere,No Specific Penalty
-294,Everyone,Negative,Anywhere,Lashes
-248,Men Only,Negative,Israel,Death
-410,Misc,Positive,Israel,No Specific Penalty
-192,Men Only,Negative,Anywhere,Death
-126,Men Only,Negative,Temple,Lashes
-382,Everyone,Negative,Temple,No Specific Penalty
-96,Everyone,Negative,Temple,Lashes
-456,Everyone,Negative,Anywhere,No Specific Penalty
-83,Men Only,Positive,Anywhere,No Specific Penalty
-118,Men Only,Negative,Temple,Lashes
-337,Everyone,Negative,Anywhere,No Specific Penalty
-259,Everyone,Positive,Anywhere,No Specific Penalty
-612,Men Only,Positive,Israel,No Specific Penalty
-243,Everyone,Positive,Anywhere,No Specific Penalty
-168,Women,Positive,Temple,No Specific Penalty
-575,Everyone,Positive,Anywhere,No Specific Penalty
-282,Everyone,Negative,Israel,No Specific Penalty
-151,Men Only,Negative,Temple,Lashes
-505,Priests,Negative,Israel,No Specific Penalty
-452,Everyone,Negative,Anywhere,Lashes
-448,Everyone,Negative,Anywhere,No Specific Penalty
-240,Everyone,Negative,Anywhere,No Specific Penalty
-230,Everyone,Negative,Anywhere,No Specific Penalty
-390,Everyone,Negative,Temple,Death
-74,Men Only,Negative,Anywhere,No Specific Penalty
-257,Everyone,Positive,Anywhere,No Specific Penalty
-556,Everyone,Negative,Anywhere,No Specific Penalty
-378,Priests,Positive,Temple,No Specific Penalty
-604,Everyone,Positive,Anywhere,No Specific Penalty
-60,Men Only,Positive,Israel,No Specific Penalty
-319,Everyone,Negative,Anywhere,Lashes
-286,Everyone,Positive,Anywhere,No Specific Penalty
-324,Men Only,Positive,Anywhere,No Specific Penalty
-78,Everyone,Positive,Anywhere,No Specific Penalty
-529,Everyone,Negative,Anywhere,Lashes
-374,Everyone,Positive,Anywhere,No Specific Penalty
-493,Everyone,Negative,Anywhere,Lashes
-386,Men Only,Positive,Anywhere,No Specific Penalty
-539,Everyone,Negative,Anywhere,No Specific Penalty
-43,Men Only,Positive,Israel,No Specific Penalty
-298,Everyone,Negative,Anywhere,Lashes
-422,Men Only,Positive,Anywhere,No Specific Penalty
-464,Misc,Positive,Israel,No Specific Penalty
-485,Everyone,Negative,Anywhere,Lashes
-402,Priests,Positive,Temple,No Specific Penalty
-155,Everyone,Positive,Anywhere,No Specific Penalty
-472,Everyone,Negative,Anywhere,Lashes
-599,Men Only,Positive,Anywhere,No Specific Penalty
-109,Everyone,Negative,Anywhere,Excision
-521,Everyone,Negative,Anywhere,No Specific Penalty
-192,Everyone,Positive,Anywhere,No Specific Penalty
-179,Men Only,Positive,Temple,No Specific Penalty
-204,Men Only,Negative,Anywhere,Death
-37,Everyone,Negative,Anywhere,Lashes
-66,Everyone,Positive,Anywhere,No Specific Penalty
-3,Everyone,Negative,Anywhere,Lashes
-567,Men Only,Positive,Israel,No Specific Penalty
-138,Men Only,Positive,Temple,No Specific Penalty
-561,Men Only,Negative,Anywhere,Lashes
-236,Everyone,Negative,Anywhere,No Specific Penalty
-265,Men Only,Negative,Temple,Death
-171,Everyone,Positive,Anywhere,No Specific Penalty
-333,Everyone,Negative,Israel,Lashes
-35,Everyone,Negative,Anywhere,Death
-325,Men Only,Positive,Anywhere,No Specific Penalty
-150,Men Only,Negative,Temple,Lashes
-54,Men Only,Positive,Israel,No Specific Penalty
-516,Everyone,Positive,Anywhere,No Specific Penalty
-174,Everyone,Positive,Anywhere,No Specific Penalty
-10,Everyone,Positive,Anywhere,No Specific Penalty
-360,Everyone,Positive,Anywhere,No Specific Penalty
-434,Everyone,Positive,Anywhere,No Specific Penalty
-351,Everyone,Negative,Anywhere,Lashes
-264,Everyone,Positive,Anywhere,No Specific Penalty
-51,Men Only,Positive,Israel,No Specific Penalty
-113,Everyone,Negative,Anywhere,Lashes
-305,Everyone,Negative,Anywhere,Lashes
-186,Everyone,Negative,Temple,Excision
-218,Everyone,Positive,Israel,No Specific Penalty
-17,Everyone,Negative,Temple,Lashes
-589,Men Only,Negative,Anywhere,Lashes
-368,Everyone,Negative,Anywhere,Lashes
-347,Everyone,Positive,Israel,No Specific Penalty
-533,Men Only,Negative,Anywhere,No Specific Penalty
-46,Men Only,Negative,Anywhere,No Specific Penalty
-251,Men Only,Negative,Anywhere,Lashes
-133,Everyone,Negative,Temple,Lashes
-340,Everyone,Positive,Israel,No Specific Penalty
-532,Men Only,Positive,Israel,No Specific Penalty
-417,Everyone,Positive,Anywhere,No Specific Penalty
-496,Everyone,Negative,Anywhere,No Specific Penalty
-13,Everyone,Negative,Temple,No Specific Penalty
-583,Everyone,Negative,Anywhere,Lashes
-309,Everyone,Negative,Anywhere,Lashes
-91,Men Only,Positive,Temple,No Specific Penalty
-313,Everyone,Positive,Anywhere,No Specific Penalty
-595,Everyone,Negative,Anywhere,No Specific Penalty
-62,Men Only,Negative,Israel,No Specific Penalty
-582,Men Only,Positive,Anywhere,No Specific Penalty
-28,Everyone,Negative,Anywhere,Death
-429,Everyone,Negative,Anywhere,Lashes
-86,Everyone,Negative,Anywhere,No Specific Penalty
-570,Everyone,Negative,Anywhere,No Specific Penalty
-277,Everyone,Negative,Anywhere,Lashes
-101,Everyone,Negative,Temple,Lashes
-508,Everyone,Positive,Israel,No Specific Penalty
-22,Everyone,Positive,Anywhere,No Specific Penalty
-542,Women,Negative,Anywhere,Lashes
-121,Everyone,Positive,Temple,No Specific Penalty
-129,Everyone,Positive,Temple,No Specific Penalty
-289,Everyone,Negative,Temple,No Specific Penalty
-162,Everyone,Negative,Anywhere,Lashes
-479,Everyone,Positive,Anywhere,No Specific Penalty
-269,Everyone,Positive,Anywhere,No Specific Penalty
-69,Everyone,Negative,Anywhere,Lashes
-64,Everyone,Negative,Anywhere,No Specific Penalty
-356,Everyone,Negative,Anywhere,No Specific Penalty
-413,Everyone,Negative,Temple,No Specific Penalty
-102,Men Only,Positive,Temple,No Specific Penalty
-512,Everyone,Negative,Anywhere,Lashes
-14,Everyone,Negative,Temple,No Specific Penalty
-500,Everyone,Negative,Anywhere,No Specific Penalty
-166,Everyone,Positive,Anywhere,No Specific Penalty
-551,Everyone,Negative,Anywhere,Lashes
-443,Everyone,Negative,Anywhere,No Specific Penalty
-438,Everyone,Positive,Temple,No Specific Penalty
-182,Everyone,Positive,Anywhere,No Specific Penalty
-475,Everyone,Negative,Anywhere,No Specific Penalty
-326,Everyone,Negative,Israel,Lashes
-425,Everyone,Positive,Anywhere,No Specific Penalty
-459,Everyone,Negative,Anywhere,No Specific Penalty
-195,Men Only,Negative,Anywhere,Death
-405,Men Only,Positive,Anywhere,No Specific Penalty
-224,Everyone,Negative,Anywhere,Fine
-609,Everyone,Negative,Temple,No Specific Penalty
-547,Everyone,Negative,Anywhere,Lashes
-207,Men Only,Negative,Anywhere,Death
-364,Everyone,Positive,Anywhere,No Specific Penalty
-344,Everyone,Negative,Israel,No Specific Penalty
-6,Everyone,Positive,Temple,No Specific Penalty
-488,Everyone,Positive,Anywhere,No Specific Penalty
-397,Misc,Positive,Temple,No Specific Penalty
-216,Everyone,Positive,Israel,No Specific Penalty
-141,Men Only,Positive,Temple,No Specific Penalty
-145,Everyone,Negative,Temple,Lashes
-578,Everyone,Negative,Anywhere,Lashes
-301,Everyone,Negative,Anywhere,Lashes
-273,Priests,Negative,Temple,Lashes
-393,Everyone,Negative,Israel,No Specific Penalty
-158,Everyone,Positive,Anywhere,No Specific Penalty
-524,Men Only,Positive,Israel,No Specific Penalty
-199,Men Only,Negative,Anywhere,Death
-467,Everyone,Negative,Anywhere,Lashes
-77,Men Only,Positive,Israel,No Specific Penalty
-293,Men Only,Positive,Temple,No Specific Penalty
-247,Everyone,Positive,Israel,No Specific Penalty
-409,Everyone,Negative,Anywhere,Death
-191,Men Only,Negative,Anywhere,Death
-125,Men Only,Negative,Temple,Lashes
-381,Men Only,Positive,Temple,No Specific Penalty
-94,Everyone,Negative,Israel,No Specific Penalty
-455,Everyone,Negative,Anywhere,Lashes
-82,Men Only,Negative,Israel,No Specific Penalty
-117,Men Only,Negative,Temple,No Specific Penalty
-336,Men Only,Positive,Anywhere,No Specific Penalty
-258,Everyone,Negative,Anywhere,No Specific Penalty
-613,Men Only,Negative,Anywhere,No Specific Penalty
-244,Everyone,Negative,Anywhere,Lashes
-441,Everyone,Positive,Temple,No Specific Penalty
-574,Everyone,Negative,Anywhere,No Specific Penalty
-281,Everyone,Negative,Israel,No Specific Penalty
-149,Men Only,Negative,Temple,No Specific Penalty
-504,Priests,Negative,Israel,No Specific Penalty
-451,Everyone,Positive,Anywhere,No Specific Penalty
-447,Everyone,Negative,Anywhere,No Specific Penalty
-239,Everyone,Positive,Anywhere,No Specific Penalty
-229,Everyone,Negative,Anywhere,No Specific Penalty
-389,Priests,Negative,Temple,Death
-73,Everyone,Negative,Anywhere,Lashes
-256,Everyone,Negative,Anywhere,Death
-555,Men Only,Positive,Temple,No Specific Penalty
-377,Everyone,Positive,Temple,No Specific Penalty
-603,Everyone,Positive,Anywhere,No Specific Penalty
-59,Men Only,Positive,Israel,No Specific Penalty
-297,Everyone,Positive,Anywhere,No Specific Penalty
-285,Everyone,Negative,Anywhere,No Specific Penalty
-234,Men Only,Negative,Anywhere,No Specific Penalty
-47,Everyone,Negative,Anywhere,Death
-528,Men Only,Negative,Israel,No Specific Penalty
-373,Everyone,Negative,Anywhere,Lashes
-492,Everyone,Negative,Anywhere,Lashes
-385,Everyone,Positive,Anywhere,No Specific Penalty
-537,Everyone,Positive,Anywhere,No Specific Penalty
-42,Men Only,Positive,Israel,No Specific Penalty
-297,Everyone,Positive,Anywhere,No Specific Penalty
-421,Men Only,Positive,Anywhere,No Specific Penalty
-463,Men Only,Positive,Anywhere,No Specific Penalty
-483,Everyone,Negative,Anywhere,Lashes
-381,Misc,Positive,Temple,No Specific Penalty
-154,Everyone,Negative,Anywhere,Lashes
-471,Everyone,Negative,Anywhere,Lashes
-600,Everyone,Positive,Anywhere,No Specific Penalty
-107,Everyone,Positive,Temple,No Specific Penalty
-520,Misc,Positive,Israel,No Specific Penalty
-211,Women,Negative,Anywhere,Death
-178,Men Only,Positive,Anywhere,No Specific Penalty
-203,Men Only,Negative,Anywhere,Death
-36,Everyone,Negative,Anywhere,Death
-353,Everyone,Positive,Temple,No Specific Penalty
-2,Men Only,Positive,Anywhere,No Specific Penalty
-566,Men Only,Positive,Israel,No Specific Penalty
-137,Everyone,Negative,Temple,Lashes
-560,Men Only,Negative,Anywhere,Lashes
-235,Men Only,Positive,Anywhere,No Specific Penalty
-565,Everyone,Negative,Anywhere,No Specific Penalty
-170,Everyone,Negative,Anywhere,Lashes
-332,Misc,Positive,Israel,No Specific Penalty
-34,Men Only,Negative,Anywhere,Death
-323,Everyone,Negative,Anywhere,Lashes
-=======
-Number,Who is obligated?,What kind of commandment is this?,Where is one obligated?,What is the penalty for transgressing?,hedesc,endesc
-1,Men,Positive,Anywhere,No Specific Penalty,מצות פריה ורביה,The commandment of procreation
-2,Men,Positive,Anywhere,No Specific Penalty,מצות מילה,The commandment to circumcise
-3,Everyone,Negative,Anywhere,Lashes,שלא לאכל גיד הנשה,Not to eat the sciatic nerve
-4,Everyone,Positive,Anywhere,No Specific Penalty,מצות קדוש החדש,The commandment of sanctifying the new month
-5,Everyone,Positive,Temple,Excision,מצות שחיטת הפסח,The commandment to slaughter the Pesach sacrifice
-6,Everyone,Positive,Temple,No Specific Penalty,מצות אכילת בשר הפסח,The commandment of eating the meat of the Pesach sacrifice
-7,Everyone,Negative,Temple,Lashes,שלא לאכל הפסח נא ומבשל,To not eat the Pesach sacrifice uncooked or boiled
-8,Everyone,Negative,Temple,Lashes,שלא להותיר מבשר הפסח,To not leave from the meat of the Pesach sacrifice
-9,Everyone,Positive,Anywhere,No Specific Penalty,מצות השבתת החמץ,The commandment of disposing of chamets
-10,Everyone,Positive,Anywhere,No Specific Penalty,מצות אכילת מצה,The commandment of eating matsah
-11,Everyone,Negative,Anywhere,Lashes,שלא ימצא חמץ ברשותנו בפסח,That chamets not be found in our possession on Pesach
-12,Everyone,Negative,Anywhere,Lashes,שלא לאכל מכל דבר שיש בו חמץ,To not eat from anything that has chamets in it
-13,Everyone,Negative,Temple,No Specific Penalty,שלא נאכיל מן הפסח לישראל משמד,That we not feed of the Pesach sacrifice to an apostate Jew
-14,Everyone,Negative,Temple,No Specific Penalty,שלא נאכיל מן הפסח לגר ותושב,That we not feed of the Pesach sacrifice to a stranger or a resident
-15,Everyone,Negative,Temple,Lashes,שלא להוציא מבשר הפסח חוצה,Not to take out from the meat of the Pesach offering outside
-16,Everyone,Negative,Temple,Lashes,שלא לשבר עצם מן הפסח,To not break a bone from the Pesach sacrifice
-17,Everyone,Negative,Temple,Lashes,שלא יאכל ערל מן הפסח,That an uncircumcised man not eat from the Pesach sacrifice
-18,Men,Positive,Israel,No Specific Penalty,מצות קדוש בכורות בארץ ישראל,The commandment of sanctifying the first-born in the Land of Israel
-19,Everyone,Negative,Anywhere,Excision,שלא לאכל חמץ בפסח,To not eat chamets (leavened grain products) on Pesach
-20,Everyone,Negative,Anywhere,Lashes,שלא יראה לנו חמץ בפסח,That chamets not be found to us on Pesach
-21,Everyone,Positive,Anywhere,No Specific Penalty,מצות ספור יציאת מצרים,The commandment to recount the exodus from Egypt
-22,Everyone,Positive,Anywhere,No Specific Penalty,מצות פדיון פטר חמור,The commandment of the redemption of a [first-born] donkey
-23,Everyone,Positive,Anywhere,No Specific Penalty,מצות עריפת פטר חמור,The commandment of beheading a [first-born] donkey
-24,Everyone,Negative,Anywhere,Lashes,שלא נלך בשבת חוץ לתחום,That we should not go outside of the boundary (<i>techum</i>) on Shabbat
-25,Everyone,Positive,Anywhere,No Specific Penalty,מצות האמנה במציאות השם,The commandment of belief in God
-26,Everyone,Negative,Anywhere,Death,שלא נאמין באלה בלתי ה' לבדו,That we not believe in a god besides God alone
-27,Everyone,Negative,Anywhere,Lashes,שלא לעשות פסל,To not make a statue
-28,Everyone,Negative,Anywhere,Death,שלא להשתחות לעבודה זרה,To not bow down to idolatry
-29,Everyone,Negative,Anywhere,Death,שלא לעבוד ע''ז במה שדרכה להעבד,To not worship idolatry in that which is its way to be worshiped
-30,Everyone,Negative,Anywhere,Lashes,שלא לשבע לשוא,To not swear in vain
-31,Everyone,Positive,Anywhere,No Specific Penalty,מצות קדוש שבת בדברים,The commandment of the sanctification of Shabbat with words
-32,Everyone,Negative,Anywhere,Death,שלא לעשות מלאכה בשבת,To not do work on Shabbat
-33,Everyone,Positive,Anywhere,No Specific Penalty,מצות כיבוד אב ואם,The commandment to honor father and mother
-34,Men,Negative,Anywhere,Death,שלא להרג נקי,To not kill the innocent
-35,Everyone,Negative,Anywhere,Death,שלא לגלת ערות אשת איש,To not reveal the nakedness of a man's wife
-36,Everyone,Negative,Anywhere,Death,שלא לגנב נפש מישראל,To not steal a soul of Israel
-37,Everyone,Negative,Anywhere,Lashes,שלא להעיד בשקר,To not testify falsely
-38,Everyone,Negative,Anywhere,No Specific Penalty,שלא לחמד,To not covet
-39,Everyone,Negative,Anywhere,No Specific Penalty,שלא לעשות צורת אדם אפילו לנוי,"Not to make the form of a man, even for decoration"
-40,Everyone,Negative,Temple,Lashes,שלא לבנות אבני גזית,To not build [with] hewn stones
-41,Everyone,Negative,Temple,Lashes,שלא לפסע על המזבח,To not take steps on the altar
-42,Men,Positive,Israel,No Specific Penalty,מצות דין עבד עברי,The commandment of the law of a Hebrew slave
-43,Men,Positive,Israel,No Specific Penalty,מצות יעוד של אמה העבריה,The commandment of designation of a Hebrew bondwoman
-44,Men,Positive,Israel,No Specific Penalty,מצות פדיון אמה העבריה,The commandment of redemption of a Hebrew bondwoman
-45,Men,Negative,Anywhere,No Specific Penalty,שלא ימכר אמה עבריה הקונה אותה מיד האב,That the one who acquires the Hebrew bondwoman from the father not sell her
-46,Men,Negative,Anywhere,No Specific Penalty,שלא לגרע שאר כסות ועונה,"Not to reduce her flesh, covering and time period"
-47,Men,Positive,Israel,No Specific Penalty,מצות בית דין להרג בחנק המחיב,The commandment on the court (<i>beit din</i>) to kill with strangulation one who is liable
-48,Everyone,Negative,Anywhere,Death,שלא להכות אב ואם,Not to strike father and mother
-49,Men,Positive,Anywhere,No Specific Penalty,מצות דיני קנסות, The commandment of the laws of penalties
-50,Men,Positive,Israel,No Specific Penalty,מצות בית דין להרג בסיף המחיב,The commandment on the court to kill with the sword one who is liable
-51,Men,Positive,Israel,No Specific Penalty,מצות בית דין לדון נזקי בהמה,The commandment on the court to judge the damages of an animal
-52,Everyone,Negative,Israel,Lashes,שלא לאכול בשר שור הנסקל,Not to eat from the meat of a ox that was stoned
-53,Men,Positive,Israel,No Specific Penalty,מצות בית דין לדון בנזקי הבור,The commandment on the court to judge the damages of a pit
-54,Men,Positive,Israel,No Specific Penalty,מצות בית דין לדון גנב בתשלומין או במיתה,The commandment on the court to judge a thief with repayment or the death penalty
-55,Men,Positive,Israel,No Specific Penalty,מצות בית דין לדון בנזקי הבער,The commandment on the court to judge concerning damages of destruction
-56,Men,Positive,Israel,No Specific Penalty,מצות בית דין לדון בנזקי האש,The commandment on the court to judge damages from fire
-57,Everyone,Positive,Anywhere,No Specific Penalty,מצות בית דין לדון בדין שומר חנם,The commandment on the court to judge the case of an unpaid guardian
-58,Men,Positive,Anywhere,No Specific Penalty,מצות בית דין לדון בדין טוען ונטען,The commandment on the court to judge the case of a plaintiff and a defendant
-59,Men,Positive,Anywhere,No Specific Penalty,מצות בית דין לדון בדין נושא שכר ושוכר,The commandment on the court to judge the case of one who takes a wage and of a renter
-60,Men,Positive,Israel,No Specific Penalty,מצות בית דין לדון בדין השואל,The commandment to judge the case of the borrower
-61,Men,Positive,Israel,No Specific Penalty,מצות בית דין לדון בדין מפתה ,The commandment on the court to judge the case of a seducer
-62,Men,Negative,Israel,No Specific Penalty,שלא להחיות מכשפה,To not keep a witch alive
-63,Everyone,Negative,Anywhere,No Specific Penalty,שלא להונות הגר בדברים,To not oppress the convert with words
-64,Everyone,Negative,Anywhere,No Specific Penalty,שלא להונות הגר בממון,To not oppress the convert regarding money
-65,Everyone,Negative,Anywhere,No Specific Penalty,שלא לענות יתום ואלמנה,To not abuse the orphan and the widow
-66,Everyone,Positive,Anywhere,No Specific Penalty,מצות הלואה לעני,The commandment of lending to the poor person
-67,Everyone,Negative,Anywhere,No Specific Penalty,שלא נתבע חוב מעני שאין לו במה לפרע,That we not demand the debt of a poor person that does not have with what to pay
-68,Everyone,Negative,Anywhere,No Specific Penalty,שלא נשית יד בין לוה למלוה ברבית,That we not give a hand between the borrower and the creditor with interest
-69,Everyone,Negative,Anywhere,Lashes,שלא לקלל הדין,To not curse the judge
-70,Everyone,Negative,Anywhere,Death,לאו דברכת השם,The negative commandment of 'blessing' the Name
-71,Everyone,Negative,Anywhere,Lashes,שלא לקלל הנשיא,To not curse a chieftain (<i>nassi</i>)
-72,Everyone,Negative,Anywhere,No Specific Penalty,שלא להקדים חקי התבואות,To not skip in the laws of produce
-73,Everyone,Negative,Anywhere,Lashes,שלא לאכול טריפה,To not eat a torn animal
-74,Men,Negative,Anywhere,No Specific Penalty,שלא לשמע טענת בעל דין שלא בפני בעל דין חברו,To not hear the claim of a litigant when it is not in front of his fellow litigant
-75,Men,Negative,Anywhere,No Specific Penalty,שלא יעיד בעל עברה,Not to have a sinner testify
-76,Men,Negative,Anywhere,No Specific Penalty,שלא לנטות אחרי רבים בדיני נפשות בשביל אחד,Not to incline after the many in capital punishments because of one
-77,Men,Positive,Israel,No Specific Penalty,שלא ילמד חובה מי שלמד זכות תחלה בדיני נפשות,That the one who advocated innocence at the beginning of capital cases not advocate guilt
-78,Everyone,Positive,Anywhere,No Specific Penalty,מצות הטיה אחרי רבים,The commandment of inclining towards the many
-79,Everyone,Negative,Anywhere,No Specific Penalty,שלא לרחם על עני בדין,To not have mercy upon a poor person in his case
-80,Everyone,Positive,Anywhere,No Specific Penalty,מצות פרוק משא, The commandment of removing a burden
-81,Men,Negative,Anywhere,No Specific Penalty,שלא להטות משפט רשע,To not tip the judgment of an evildoer
-82,Men,Negative,Israel,No Specific Penalty,שלא לחתוך הדין באמד הדעת,To not conclude the judgment by estimation
-83,Men,Negative,Anywhere,No Specific Penalty,שלא לקח שחד,To not take a bribe
-84,Everyone,Positive,Israel,No Specific Penalty,מצות שמטת קרקעות,The commandment of the releasing (<i>shmitat</i>) of lands
-85,Everyone,Positive,Anywhere,No Specific Penalty,מצות שביתה בשבת,The commandment to rest on Shabbat
-86,Everyone,Negative,Anywhere,No Specific Penalty,שלא לשבע בעבודת אלילים,To not swear by idolatry
-87,Everyone,Negative,Anywhere,No Specific Penalty,שלא להדיח בני ישראל אחר העבודת אלילים,To not entice the Children of Israel towards idolatry
-88,Men,Positive,Temple,No Specific Penalty,מצות חגיגה ברגלים,The commandment of celebration on the festivals
-89,Everyone,Negative,Temple,Lashes,שלא נשחט שה הפסח בארבעה עשר בניסן בעוד החמץ ברשותנו,That we not slaughter the lamb of the Pesach offering on the fourteenth of Nissan while chamets is still in our possession
-90,Men,Negative,Temple,No Specific Penalty,שלא להניח אמורי הפסח לפסל בלינה,To not leave the entrails of the Pesach sacrifice to stay overnight
-91,Men,Positive,Temple,No Specific Penalty,מצות הבאת בכורים,The commandment of bringing the first-fruits
-92,Everyone,Negative,Anywhere,Lashes,שלא לבשל בשר בחלב,To not cook meat in milk
-93,Everyone,Negative,Anywhere,Lashes,שלא לכרת ברית לשבעה עממים וכן לכל עובד עבודת אלילים,To not make a covenant with the seven nations and likewise with any worshiper of idolatry
-94,Everyone,Negative,Israel,No Specific Penalty,שלא לשכן עובדי אלילים בארצנו,To not have worshipers of idols dwell in our land
-95,Miscelaneous,Positive,Israel,No Specific Penalty,מצות בנין בית הבחירה,The commandment of building the Choice House
-96,Everyone,Negative,Temple,Lashes,שלא להוציא בדי הארון ממנו,To not remove the poles of the ark from it
-97,Men,Positive,Temple,No Specific Penalty,מצות סדור לחם הפנים ולבונה,The commandment of arranging the bread of display and the frankincense
-98,Men,Positive,Temple,No Specific Penalty,מצות עריכת נרות במקדש,The commandment of arranging lights in the Temple
-99,Men,Positive,Temple,Death,מצות לבישת בגדי כהנים,The commandment of wearing the priestly clothes
-100,Everyone,Negative,Temple,Lashes,שלא יזח החשן מעל האפוד,That the breastplate not move from on top of the apron
-101,Everyone,Negative,Temple,Lashes,שלא לקרע המעיל של כהנים,To not tear the coat of the priests
-102,Men,Positive,Temple,No Specific Penalty,מצות אכילת בשר חטאת ואשם,The commandment of eating the meat of sin-offerings and guilt-offerings
-103,Men,Positive,Temple,No Specific Penalty,מצות הקטרת קטרת,The commandment of burning the incense
-104,Men,Negative,Temple,No Specific Penalty,שלא להקטיר ולהקריב על מזבח הזהב,To not burn incense and not to bring sacrifices upon the gold altar
-105,Everyone,Positive,Temple,No Specific Penalty,מצות נתינת מחצית השקל בשנה,The commandment of the giving of the half shekel during the year
-106,Men,Positive,Temple,No Specific Penalty,מצות קדוש ידים ורגלים בשעת עבודה,The commandment of sanctifying the hands and the feet at the time of the service
-107,Everyone,Positive,Temple,No Specific Penalty,מצות משיחת כהן גדול ומלכי בית דוד בשמן המשחה,The commandment of anointing the high priest and the kings of the House of David with anointing oil
-108,Men,Negative,Anywhere,Excision,שלא יסוך זר בשמן המשחה,To not rub a foreigner (layman) with anointing oil
-109,Everyone,Negative,Anywhere,Excision,שלא לעשות במתכנת שמן המשחה,To not make [oil] according to the specification of the anointing oil
-110,Everyone,Negative,Anywhere,Excision,שלא לעשות במתכנת הקטרת,To not make [incense] according according to the specification of the incense
-111,Everyone,Negative,Anywhere,Lashes,שלא לאכל ולשתות תקרבת עבודת אלילים,To not eat and drink a gift to idol worship
-112,Everyone,Positive,Israel,No Specific Penalty,מצות שביתת הארץ בשנת השמטה,The commandment of the land resting on the seventh year
-113,Everyone,Negative,Anywhere,Lashes,שלא לאכל בשר בחלב,To not eat meat with milk
-114,Men,Negative,Temple,No Specific Penalty,שלא יעשו בית דין משפט מות בשבת,That the court not administer a death sentence on the Shabbat
-115,Men,Positive,Temple,No Specific Penalty,מצות מעשה העלה,The commandment of the procedure of the burnt-offering
-116,Men,Positive,Temple,No Specific Penalty,מצות קרבן מנחה,The commandment of the meal-offering (<i>mincha</i>)
-117,Men,Negative,Temple,No Specific Penalty,שלא להקריב שאר או דבש,To not offer leaven or honey
-118,Men,Negative,Temple,Lashes,שלא להקריב קרבן בלא מלח,To not offer a sacrifice without salt
-119,Men,Positive,Temple,No Specific Penalty,מצות מליחת הקרבן,The commandment of salting the sacrifice
-120,Men,Positive,Temple,No Specific Penalty,מצות קרבן בית דין אם טעו בהוראה,The commandment of the sacrifice of the court if they erred in instruction
-121,Everyone,Positive,Temple,No Specific Penalty,מצות קרבן חטאת ליחיד ששגג במצות לא תעשה שחיבין עליה כרת,The commandment of a sin-offering for an individual who sinned inadvertently in a commandment for which we are liable excision
-122,Men,Positive,Anywhere,No Specific Penalty,מצות עדות,The commandment of testimony
-123,Everyone,Positive,Temple,No Specific Penalty,מצות קרבן עולה ויורד,The commandment of the sacrifice that varies up and down
-124,Everyone,Negative,Temple,Lashes,שלא להבדיל בחטאת העוף,Not to sever a fowl sin-offering
-125,Men,Negative,Temple,Lashes,שלא לתן שמן זית במנחת חוטא,To not place olive oil in the meal-offering of a sinner
-126,Men,Negative,Temple,Lashes,שלא לתת לבונה במנחת חוטא,To not put frankincense in the meal-offering of a sinner
-127,Everyone,Negative,Temple,Lashes,מצות תוספת חמש לאוכל מן ההקדש או מועל בו,The commandment of the addition of a fifth for one who eats from the consecrated or misappropriates it
-128,Everyone,Positive,Temple,No Specific Penalty,מצות קרבן אשם תלוי,The commandment of the sacrifice of an undetermined guilt-offering
-129,Everyone,Positive,Temple,No Specific Penalty,מצות קרבן אשם ודאי,The commandment of a definite guilt-offering
-130,Everyone,Positive,Anywhere,No Specific Penalty,מצות השבת גזל,The commandment of returning theft
-131,Priests,Positive,Temple,No Specific Penalty,מצות הרמת הדשן,The commandment of the lifting of the ashes
-132,Priests,Positive,Temple,No Specific Penalty,מצות הדלקת אש על המזבח בכל יום,The commandment of lighting fire on the altar every day
-133,Everyone,Negative,Temple,Lashes,שלא לכבות אש מעל המזבח,To not extinguish the fire upon the altar
-134,Men,Positive,Temple,No Specific Penalty,מצות אכילת שירי מנחות,The commandment of eating the remainders of the meal-offering
-135,Everyone,Negative,Temple,Lashes,שלא לעשות שירי מנחות חמץ,To not make the remainders of the meal-offering chamets (leavened)
-136,Priests,Positive,Temple,No Specific Penalty,מצות קרבן מנחה של כהן גדול בכל יום,The commandment of the daily meal-offering of the high priest
-137,Everyone,Negative,Temple,Lashes,שלא לאכול מנחת כהן,To not eat the meal-offering of the priest
-138,Men,Positive,Temple,No Specific Penalty,מצות מעשה החטאת,The commandment of the procedure of the sin-offering
-139,Everyone,Negative,Temple,Lashes,שלא לאכל מבשר חטאות הנעשין בפנים,To not eat from the meat of the sin-offerings processed inside
-140,Men,Positive,Temple,No Specific Penalty,מצות מעשה האשם,The commandment of the procedure of the guilt-offering
-141,Men,Positive,Temple,No Specific Penalty,מצות מעשה זבח השלמים,The commandment of the procedure of the sacrifice of the peace-offerings
-142,Everyone,Negative,Temple,Lashes,שלא להותיר מבשר קרבן התודה,To not leave over meat from the thanksgiving sacrifice
-143,Men,Positive,Temple,No Specific Penalty,מצות שרפת נותר הקדשים,The commandment of the burning of the remnant (<i>notar</i>) of the [sacrifices]
-144,Everyone,Negative,Temple,Excision,שלא לאכל פגול,To not eat <i>piggul</i>
-145,Everyone,Negative,Temple,Lashes,שלא לאכל בשר קדשים שנטמא,To not eat meat of [the sacrifices] that has become impure
-146,Everyone,Positive,Temple,No Specific Penalty,מצות שרפת בשר קדש שנטמא,The commandment of burning meat of [sacrifices] that has become impure
-147,Everyone,Negative,Anywhere,Lashes,שלא נאכל חלב,That we not eat forbidden fat (<i>chelev</i>)
-148,Everyone,Negative,Anywhere,Excision,שלא נאכל דם בהמה חיה ועוף,"That we not eat the blood of a [domesticated] beast, a [wild] animal or a bird"
-149,Priests,Negative,Temple,No Specific Penalty,שלא יכנסו הכהנים למקדש מגדלי שער,That the priests not enter the Temple with grown hair
-150,Priests,Negative,Temple,Lashes,שלא יכנסו הכהנים למקדש קרועי בגדים,That the priests not enter the Temple with torn clothes
-151,Priests,Negative,Temple,Lashes,שלא יצאו הכהנים מן המקדש בשעת עבודה,That the priests not go out from the Temple at the time of the service
-152,Everyone,Negative,Temple,Lashes,שלא להכנס שתויי יין במקדש וכן שלא יורה שתוי,"To not enter the Temple intoxicated, and likewise to not give a ruling intoxicated"
-153,Everyone,Positive,Anywhere,No Specific Penalty,מצות בדיקת סימני בהמה וחיה,The command of checking the signs of a beast or animal
-154,Everyone,Negative,Anywhere,Lashes,שלא לאכל בהמה וחיה טמאה,To not eat an impure beast or animal
-155,Everyone,Positive,Anywhere,No Specific Penalty,מצות בדיקת סימני דגים,The commandment to check the signs of fish
-156,Everyone,Negative,Anywhere,Lashes,שלא לאכל דג טמא,To not eat impure fish
-157,Everyone,Negative,Anywhere,Lashes,שלא לאכל עוף טמא,To not eat impure fowl
-158,Everyone,Positive,Anywhere,No Specific Penalty,מצות בדיקת סימני חגבים,The commandment of checking the signs of grasshoppers
-159,Everyone,Positive,Anywhere,No Specific Penalty,מצות טמאת שמנה שרצים,The commandment of the impurity of the eight swarming creatures
-160,Everyone,Positive,Anywhere,No Specific Penalty,מצות ענין טמאת אכלין,The commandment of the matter of impurity of foods
-161,Everyone,Positive,Anywhere,No Specific Penalty,מצות ענין טמאת נבלה,The commandment of the matter of the impurity of a carcass
-162,Everyone,Negative,Anywhere,Lashes,שלא לאכל שרץ הארץ,To not eat the swarming creature of the ground
-163,Everyone,Negative,Anywhere,Lashes,שלא לאכל מיני שרצים דקים הנולדים בזרעים ובפרות,To not eat species of minute swarming creatures born in seeds and fruits
-164,Everyone,Negative,Anywhere,Lashes,שלא לאכל משרץ המים,To not eat of the swarming creatures of the waters
-165,Everyone,Negative,Anywhere,Lashes,שלא לאכל מן השרצים המתהוים מן העפוש,To not eat of swarming creatures that exist from decay
-166,Everyone,Positive,Anywhere,No Specific Penalty,מצות ענין טמאת יולדת,The commandment of the matter of the impurity of a woman who has given birth
-167,Everyone,Negative,Temple,Excision,שלא יאכל טמא מן הקדשים,That one impure not eat consecrated foods
-168,Women,Positive,Temple,No Specific Penalty,מצות קרבן יולדת,The law of the sacrifice of the woman that has given birth
-169,Everyone,Positive,Anywhere,No Specific Penalty,מצות ענין טמאת מצרע,The commandment of the matter of the impurity of a <i>metsora</i>
-170,Everyone,Negative,Anywhere,Lashes,שלא לגלח שער הנתק,To not shave the hair of the scab
-171,Everyone,Positive,Anywhere,No Specific Penalty,הנהגת המצרע וכל מטמאי אדם בפריעה ופרימה,The practice of wildness and rending of a <i>metsora</i> and all who render a person impure
-172,Everyone,Positive,Anywhere,No Specific Penalty,מצות ענין נגעי בגדים,The commandment of the matter of ailments of clothing
-173,Everyone,Positive,Anywhere,No Specific Penalty,מצות הטהרה מן הצרעת שתהיה במינים ידועים,The commandment of purification from <i>tsaraat</i> that it be with certain species
-174,Everyone,Positive,Anywhere,No Specific Penalty,מצות תגלחת מצרע ביום השביעי,The commandment of shaving the <i>metsora</i> on the seventh day
-175,Everyone,Positive,Anywhere,No Specific Penalty,מצות טבילה לטמאים,The commandment of immersion for the impure
-176,Everyone,Positive,Temple,No Specific Penalty,מצות קרבן מצרע כשיתרפא מצרעתו,The law of the commandment of a <i>metsora</i> when he is healed from his <i>tsaraat</i>
-177,Everyone,Positive,Israel,No Specific Penalty,מצות ענין טמאת בית שיהיה בו נגע,The commandment of the matter of the impurity of a house that has an ailment
-178,Men,Positive,Anywhere,No Specific Penalty,מצות ענין טמאת זב להיות טמא ומטמא,The commandment of the matter of impurity of  a <i>zav</i> (one with a discharge)  to be impure and to render impure
-179,Men,Positive,Temple,No Specific Penalty,מצות קרבן זב כשיתרפא מזובו,The commandment of the sacrifice of the <i>zav</i> when he is healed from his discharge
-180,Men,Positive,Anywhere,No Specific Penalty,מצות ענין טמאת שכבת זרע שהוא טמא ומטמא,"The commandment of the matter of the impurity of semen, which is impure and renders impure"
-181,Everyone,Positive,Anywhere,No Specific Penalty,מצות ענין טמאת נדה שטמאה ומטמאה,"The commandment of the matter of the impurity of the menstruant, that is impure and renders impure"
-182,Everyone,Positive,Anywhere,No Specific Penalty,מצות ענין טמאת זבה שטמאה ומטמאה,"The commandment of the matter of the impurity of the <i>zavah</i> (woman with an irregular discharge), that is impure and renders impure "
-183,Women,Positive,Temple,No Specific Penalty,מצות קרבן זבה כשתתרפא מזובה,The commandment of the sacrifice of the <i>zavah</i> when she is healed from her discharge
-184,Men,Positive,Temple,No Specific Penalty,שלא יכנסו הכהנים בכל עת במקדש וכל שכן זרים,"That the priests not enter at any time into the Temple - and all the more so, non-priests"
-185,Priests,Positive,Temple,No Specific Penalty,מצות עבודת יום הכפורים,The commandment of the service of Yom Kippur
-186,Everyone,Negative,Temple,Excision,שלא לשחט קדשים חוץ לעזרה,Not to slaughter consecrated animals outside of the [Temple] yard
-187,Everyone,Positive,Anywhere,No Specific Penalty,מצות כסוי הדם,The commandment of covering the blood
-188,Everyone,Negative,Anywhere,Lashes,שלא להתחתן באחת מכל העריות,To not marry one of all the sexual prohibitions
-189,Men,Negative,Anywhere,Death,שלא לגלות ערות אב,To not reveal the nakedness of the father
-190,Men,Negative,Anywhere,Excision,שלא לגלות ערות אם,To not reveal the nakedness of the mother
-191,Men,Negative,Anywhere,Death,שלא לגלות ערות אשת אב ואף על פי שאינה אמו,"To not reveal the nakedness of the wife of the father, even though she is not his mother"
-192,Men,Negative,Anywhere,Excision,שלא לגלות ערות אחותו בכל צד שהיא אחותו,"To not reveal the nakedness of his sister, from any angle that she is his sister "
-193,Men,Negative,Anywhere,Death,שלא לגלות ערות בת הבן,To not reveal the nakedness of the daughter of the son
-194,Men,Negative,Anywhere,Death,שלא לגלות ערות בת הבת,To not reveal the nakedness of the daughter of the daughter
-195,Men,Negative,Anywhere,Death,שלא לגלות ערות הבת,To not reveal the nakedness of the daughter
-196,Men,Negative,Anywhere,Death,שלא לגלות ערות אחותו מן האב והיא בת אשת אביו,"To not uncover the nakedness of his sister from the father, and she is the daughter of the wife of the father "
-197,Men,Negative,Anywhere,Death,שלא לגלות ערות אחות אב,To not reveal the nakedness of the sister of the father
-198,Men,Negative,Anywhere,Death,ערות אחות אמך לא תגלה,The nakedness of the sister of your mother you shall not reveal
-199,Men,Negative,Anywhere,Death,ערות אחי אביך לא תגלה,The nakedness of the brother of your father you  shall not reveal
-200,Men,Negative,Anywhere,Death,ערות אשת אחי אביך לא תגלה,"The nakedness of the wife of the brother of your father, you shall not reveal"
-201,Men,Negative,Anywhere,Death,ערות כלתך לא תגלה,The nakedness of your daughter-in-law you shall not reveal
-202,Men,Negative,Anywhere,Death,ערות אשת אחיך לא תגלה,The nakedness of the wife of your brother you shall not reveal
-203,Men,Negative,Anywhere,Death,ערות אשה ובתה לא תגלה,"The nakedness of a woman and her daughter, you shall not reveal"
-204,Men,Negative,Anywhere,Death,ערות אשה ובת בנה,The nakedness of a woman and the daughter of her son
-205,Men,Negative,Anywhere,Death,שלא לגלות ערות אשה ובת בתה,To not reveal the nakedness of a woman and the daughter of her daughter
-206,Men,Negative,Anywhere,Death,ערות אשה ואחותה,The nakedness of a woman and her sister
-207,Men,Negative,Anywhere,Death,שלא לבוא על אשה נדה,To not have intercourse with a menstruant woman
-208,Everyone,Negative,Anywhere,Death,שלא נתן מזרעו למלך,That we should not give from our seed to Molekh
-209,Men,Negative,Anywhere,Death,שלא לבוא על הזכרים,[For a man] to not have intercourse with males
-210,Men,Negative,Anywhere,Death,שלא לשכב עם בהמה,To not lay with a beast
-211,Women,Negative,Anywhere,Death,שלא תשכבנה הנשים עם הבהמות,That women not lay with the beasts
-212,Everyone,Positive,Anywhere,No Specific Penalty,מצות יראת אב ואם,The commandment of the reverence of father and mother
-213,Everyone,Negative,Anywhere,Lashes,שלא לפנות אחר עבודת אלילים לא במחשבה ולא בדבור ולא בהבטה,"To not turn after the worship of idols - not in thought, not in speech and not in vision"
-214,Everyone,Negative,Anywhere,Lashes,שלא לעשות עבודת אלילים לא לעצמו ולא לזולתו,To not make [idols] not for himself and not for those besides him
-215,Everyone,Negative,Temple,Excision,שלא לאכל נותר,To not eat <i>notar</i>
-216,Everyone,Positive,Israel,No Specific Penalty,להניח פאה בשדה,To leave over the corner of the field
-217,Everyone,Negative,Israel,Lashes,שלא לכלות הפאה בשדה,To not finish the corner in the field
-218,Everyone,Positive,Israel,No Specific Penalty,לעזב הלקט בשדה,To leave the gleanings in the field
-219,Everyone,Positive,Israel,No Specific Penalty,שלא לקחת שבלים הנופלים בשעת הקציר,To not take the sheaves that fall at the time of the harvesting
-220,Everyone,Positive,Israel,No Specific Penalty,מצות הנחת פאת הכרם,The commandment of leaving over the corner of the vineyard
-221,Everyone,Negative,Israel,Lashes,שלא לכלות פאת הכרם,To not finish the corner of the vineyard
-222,Everyone,Positive,Israel,No Specific Penalty,מצות הנחת פרט הכרם,The commandment of leaving the <i>peret</i> of the vineyard
-223,Everyone,Negative,Israel,Lashes,שלא ללקט פרט הכרם,To not gather the <i>peret</i> of the vineyard
-224,Everyone,Negative,Israel,Fine,שלא לגנב שום ממון,To not steal any money
-225,Everyone,Negative,Israel,No Specific Penalty,שלא נכחש על ממון שיש מאחר בידינו,That we do not disavow money that is in our hand from another
-226,Everyone,Negative,Anywhere,Lashes,שלא לשבע על כפירת ממון,To not swear about the denial of money
-227,Everyone,Negative,Anywhere,Lashes,שלא לשבע לשקר,To not swear falsely
-228,Everyone,Negative,Anywhere,Lashes,שלא לעשק,To not oppress
-229,Everyone,Negative,Anywhere,No Specific Penalty,שלא לגזל,To not rob
-230,Everyone,Negative,Anywhere,No Specific Penalty,שלא לאחר שכר שכיר,To not delay the wage of a wage worker
-231,Everyone,Negative,Anywhere,Lashes,שלא לקלל אחד מישראל בין איש בין אשה,"To not curse an Israelite, whether a man or a woman"
-232,Everyone,Negative,Anywhere,No Specific Penalty,שלא להכשיל תם בדרך,To not make an innocent one stumble on the way
-233,Men,Negative,Anywhere,No Specific Penalty,שלא לעול המשפט,To not vitiate justice
-234,Men,Negative,Anywhere,No Specific Penalty,שלא לכבד גדול בדין,To not honor a great person in judgement
-235,Men,Positive,Anywhere,No Specific Penalty,מצוה שישפט בצדק,The commandment to judge with righteousness
-236,Everyone,Negative,Anywhere,No Specific Penalty,שלא לרגל,To not spy
-237,Everyone,Negative,Anywhere,No Specific Penalty,שלא לעמד על דם רעים,To not stand over the blood of neighbors
-238,Everyone,Negative,Anywhere,No Specific Penalty,שלא לשנא אחים,To not hate brothers
-239,Everyone,Positive,Anywhere,No Specific Penalty,מצות תוכחה לישראל שאינו נוהג כשורה,The commandment of rebuke to an Israelite who does not behave properly
-240,Everyone,Negative,Anywhere,No Specific Penalty,שלא להלבין פני אדם מישראל,To not whiten the face of an Israelite
-241,Everyone,Negative,Anywhere,No Specific Penalty,שלא לנקם,To not avenge
-242,Everyone,Negative,Anywhere,No Specific Penalty,שלא לנטר,To not begrudge
-243,Everyone,Positive,Anywhere,No Specific Penalty,מצות אהבת ישראל,The commandment of love of Israel
-244,Everyone,Negative,Anywhere,Lashes,שלא להרביע בהמה מין עם שאינו מינו,"To not mate a beast, a specie with not its specie"
-245,Everyone,Negative,Israel,No Specific Penalty,שלא לזרע כלאי זרעים ולא נרכיב אילן בשום מקום בארץ,To not sow seeds of forbidden mixtures and not graft in any place in the Land
-246,Everyone,Negative,Anywhere,Lashes,שלא לאכול ערלה, To not eat <i>orlah</i>
-247,Everyone,Positive,Israel,No Specific Penalty,מצות נטע רבעי,The commandment of the fourth year plant
-248,Men,Negative,Israel,Death,שלא לאכל ולשתות כדרך זולל וסובא,To not eat or to drink in the way of a glutton and a drunkard
-249,Everyone,Negative,Anywhere,Lashes,שלא לנחש,To not divine
-250,Everyone,Negative,Anywhere,Lashes,שלא לעונן,To not soothsay
-251,Men,Negative,Anywhere,Lashes,שלא להקיף פאת הראש,To not encircle the corner of the head
-252,Men,Negative,Anywhere,Lashes,שלא להשחית פאת זקן,To not destroy the corner of the beard
-253,Everyone,Negative,Anywhere,Lashes,שלא נכתב בבשרנו כתבת קעקע,That we not imprint an imprinted tatoo into our flesh
-254,Everyone,Positive,Anywhere,No Specific Penalty,מצות היראה מן המקדש,The commandment of awe for the Temple
-255,Everyone,Negative,Anywhere,Excision,שלא לעשות מעשה אוב,To not do an act of <i>ov</i>
-256,Everyone,Negative,Anywhere,Death,שלא לעשות מעשה ידעוני,To not do an act of <i>yidaaoni</i>
-257,Everyone,Positive,Anywhere,No Specific Penalty,מצות כבוד חכמים,The commandment to honor sages
-258,Everyone,Negative,Anywhere,No Specific Penalty,שלא להונות במדות וכל המדות בכלל,"To not cheat in measures, and all measures are included"
-259,Everyone,Positive,Anywhere,No Specific Penalty,מצות צדוק המאזנים והמשקלים והמדות,"The commandment of having just scales, weights and measures"
-260,Everyone,Negative,Anywhere,Death,שלא לקלל אב ואם,To not curse father and mother
-261,Men,Positive,Israel,No Specific Penalty,מצוה שישרפו מי שיתחיב שרפה,The commandment to burn one who is liable for burning
-262,Everyone,Negative,Anywhere,Lashes,שלא ללכת בחקת הגוים,To not follow the practices of the gentiles
-263,Men,Negative,Anywhere,Lashes,שלא יטמא כהן הדיוט במת זולת בקרובים המבארים בכתוב,That a common priest not become defiled with a dead body except for the relatives elucidated in Scripture
-264,Everyone,Positive,Anywhere,No Specific Penalty,"מצות ענין טמאת הכהנים לקרוביהם, ובכללה שיתאבלו כל אחד מישראל על ששה מקרוביהם הידועים","The commandment of the matter of the impurity of the priests for their relatives, and included in it is that each one in Israel should mourn for their six relatives [the identify of which is] well-known"
-265,Men,Negative,Temple,Death,שלא ישמש כהן טבול יום עד שיעריב שמשו,That a priest who immersed that day (<i>tevul yom</i>) not serve until his sun set
-266,Men,Negative,Anywhere,Lashes,שלא ישא כהן אשה זונה,That a priest not marry a licentious woman (<i>zonah</i>)
-267,Men,Negative,Anywhere,Lashes,שלא ישא כהן אשה חללה,That a priest not marry a profaned woman (<i>challalah</i>)
-268,Men,Negative,Anywhere,No Specific Penalty,שלא ישא כהן גרושה,That a priest not marry a divorcee
-269,Everyone,Positive,Anywhere,No Specific Penalty,מצות קדוש זרע אהרן,The commandment of sanctifying the seed of Aharon
-270,Priests,Negative,Temple,Lashes,שלא יכנס כהן גדול באהל המת,That a high priest not enter the tent of a dead body
-271,Priests,Negative,Temple,Lashes,שלא יטמא כהן גדול בשום טמאה במת,That the high priest not become impure with any impurity
-272,Priests,Positive,Temple,No Specific Penalty,מצות כהן גדול לשא נערה בתולה,The commandment of a high priest to marry a virgin maiden
-273,Priests,Negative,Temple,Lashes,שלא ישא כהן גדול אלמנה,That a high priest not marry a widow
-274,Priests,Negative,Temple,Lashes,שלא יבעל כהן גדול אלמנה,That a high priest not have intercourse with a widow
-275,Priests,Negative,Temple,Lashes,שלא יעבד כהן בעל מום במקדש, That a priest with a blemish not serve in the Temple
-276,Priests,Negative,Temple,Lashes,שלא יעבד כהן בעל מום עובר,That a priest with a transient blemish not serve
-277,Everyone,Negative,Anywhere,Lashes,שלא יכנס בעל מום בהיכל כלו,That one with a blemish not enter the entire sanctuary
-278,Priests,Negative,Temple,Death,שלא יעבד כהן טמא,That an impure priest not serve
-279,Priests,Negative,Temple,Death,שלא יאכל כהן טמא תרומה,That an impure priest not eat priestly tithe
-280,Everyone,Negative,Israel,No Specific Penalty,שלא יאכל שום זר תרומה,That no foreigner eat priestly tithe
-281,Everyone,Negative,Israel,No Specific Penalty,שלא יאכל תושב כהן ושכיר תרומה,That the boarder of a priest and the hired worker not eat priestly tithe
-282,Everyone,Negative,Israel,No Specific Penalty,שלא יאכל ערל תרומה,That an uncircumcised one not eat priestly tithe
-283,Women,Negative,Israel,Lashes,שלא תאכל חללה מן הקדש,That a profaned woman not eat from the holy
-284,Everyone,Negative,Israel,No Specific Penalty,שלא לאכל טבל,To not eat <i>tevel</i>
-285,Everyone,Negative,Anywhere,No Specific Penalty,שלא נקדיש בעלי מומין למזבח,That we not consecrate [animals] with blemishes for the altar
-286,Everyone,Positive,Anywhere,No Specific Penalty,מצות הקרבן להיות תמים,The commandment of the sacrifice being unblemished
-287,Everyone,Negative,Anywhere,No Specific Penalty,שלא נתן מום בקדשים,That we not place a blemish upon consecrated animals
-288,Everyone,Negative,Temple,No Specific Penalty,שלא נזרק דם בעל מום על המזבח,That we not sprinkle blood of an [animal] with a blemish on the altar
-289,Everyone,Negative,Temple,No Specific Penalty,שלא נשחט בעל מום לשם קרבן,That we not slaughter an [animal with a blemish] for the sake of a sacrifice
-290,Everyone,Negative,Temple,No Specific Penalty,שלא נקטיר מאמורי בעלי מומין,That we not incinerate the entrails of [animals] with blemishes
-291,Everyone,Negative,Anywhere,Lashes,שלא לסרס אחד מכל המינים,Not to castrate one of all of the species
-292,Priests,Negative,Israel,No Specific Penalty,שלא להקריב קרבן בעל מום מיד הנכרי,Not to sacrifice a sacrifice that is one with a blemish from the hand of the stranger
-293,Men,Positive,Temple,No Specific Penalty,מצות הקרבן שיהיה משמנה ימים ולמעלה,The commandment of a sacrifice that it be from eight days and above
-294,Everyone,Negative,Anywhere,Lashes,שלא לשחט בהמה ובנה ביום אחד,To not slaughter a beast and its child on one day
-295,Everyone,Negative,Anywhere,No Specific Penalty,שלא לעשות דבר שיתחלל בו שם שמים בין בני אדם,That we not do anything through which the name of the Heavens is profaned among people
-296,Everyone,Positive,Anywhere,No Specific Penalty,מצות קדוש השם,The commandment of sanctification of the Name
-297,Everyone,Positive,Anywhere,No Specific Penalty,מצות שביתה ביום ראשון של פסח,The commandment of resting on the first day of Pesach
-298,Everyone,Negative,Anywhere,Lashes,שלא לעשות מלאכה ביום ראשון של פסח,To not do work on the first day of Pesach
-299,Priests,Positive,Temple,No Specific Penalty,מצות קרבן מוסף כל שבעת ימי הפסח,The commandment of the additional sacrifices all of the seven days of Pesach
-300,Everyone,Positive,Anywhere,No Specific Penalty,מצות שביתה בשביעי של פסח,The commandment of resting on the seventh [day] of Pesach
-301,Everyone,Negative,Anywhere,Lashes,שלא לעשות מלאכה ביום שביעי של פסח,To not do work on the seventh day of Pesach
-302,Men,Positive,Temple,No Specific Penalty,מצות קרבן העמר של שעורים,The commandment of the sacrifice of the <i>omer</i> of barley
-303,Everyone,Negative,Anywhere,Lashes,שלא לאכל מתבואה חדשה קדם כלות ששה עשר בניסן,To not eat from the new grain before the end of the sixteenth of Nissan
-304,Everyone,Negative,Anywhere,Lashes,שלא לאכל קלי מתבואה חדשה עד היום ההוא,To not eat roasted grain from the new grain until that day
-305,Everyone,Negative,Anywhere,Lashes,שלא לאכל כרמל מתבואה חדשה עד היום ההוא,To not eat fresh grain from the new grain until that day
-306,Everyone,Positive,Anywhere,No Specific Penalty,מצות ספירת העמר,The commandment of counting the <i>omer</i>
-307,Men,Positive,Temple,No Specific Penalty,מצות קרבן מנחה חדשה מן החטים ביום עצרת,The commandment of the sacrifice of the new meal-offering from wheat on the day of [Shavuot]
-308,Everyone,Positive,Anywhere,No Specific Penalty,מצות שביתה ממלאכה ביום עצרת,The commandment of resting from work on the day of [Shavuot]
-309,Everyone,Negative,Anywhere,Lashes,שלא לעשות מלאכה ביום חג שבועות,To not do work on the day of the holiday of Shavuot
-310,Everyone,Positive,Anywhere,No Specific Penalty,מצות שביתה ביום ראש השנה,The commandment of resting on the day of Rosh Hashanah
-311,Everyone,Negative,Anywhere,Lashes,שלא לעשות מלאכה ביום ראשון בתשרי,To not do work on the first day of Tishrei
-312,Priests,Positive,Temple,No Specific Penalty,מצות קרבן מוסף ביום ראש השנה,The commandment of the additional sacrifice on the day of Rosh Hashanah
-313,Everyone,Positive,Anywhere,No Specific Penalty,מצות תענית ביום עשירי בתשרי,The commandment of the fast on the tenth day of Tishrei
-314,Priests,Positive,Temple,No Specific Penalty,מצות קרבן מוסף של יום הכפורים,The commandment of the additional sacrifice of Yom Kippur
-315,Everyone,Negative,Anywhere,Excision,שלא לעשות מלאכה בעשרה בתשרי,To not do work on the tenth of Tishrei
-316,Everyone,Negative,Anywhere,Excision,שלא לאכל ולשתות ביום הכפורים,To not eat and drink on Yom Kippur
-317,Everyone,Positive,Anywhere,No Specific Penalty,מצות שביתה ממלאכה ביום הכפורים,The commandment of resting from work on Yom Kippur
-318,Everyone,Positive,Anywhere,No Specific Penalty,מצות שביתה ממלאכה ביום ראשון של חג הסכות,The commandment of resting on the first day of the holiday of Sukkot
-319,Everyone,Negative,Anywhere,Lashes,שלא לעשות מלאכה ביום ראשון של חג הסכות,To not do work on the first day of the holiday of Sukkot
-320,Priests,Positive,Temple,No Specific Penalty,מצות קרבן מוסף בכל יום משבעת ימי הסכות,The commandment of the additional sacrifice on each day of the seven days of Sukkot
-321,Everyone,Positive,Anywhere,No Specific Penalty,מצות שביתה ממלאכה ביום שמיני של סכות,The commandment of resting from work on the eighth day of Sukkot
-322,Priests,Positive,Temple,No Specific Penalty,מצות קרבן מוסף ביום שמיני של סכות שהוא נקרא שמיני עצרת,"The commandment of the additional sacrifice on the eighth day of Sukkot, which is called Shemini Atseret"
-323,Everyone,Negative,Anywhere,Lashes,שלא לעשות מלאכה ביום שמיני עצרת,To not do work on  day of the holiday of Shemini Atseret
-324,Men,Positive,Anywhere,No Specific Penalty,מצות נטילת לולב,The commandment of taking the lulav
-325,Men,Positive,Anywhere,No Specific Penalty,מצות ישיבת סכה,The commandment of sitting in a sukkah (booth)
-326,Everyone,Negative,Israel,Lashes,שלא נעבד האדמה בשנה השביעית,That we not work the land on the seventh year
-327,Everyone,Negative,Israel,Lashes,שלא נעשה עבודה גם באילנות,That we also not do work with the trees
-328,Everyone,Negative,Israel,Lashes,שלא נקצר ספיחים בשנה השביעית,That we not harvest the aftergrowth on the seventh year
-329,Everyone,Negative,Israel,Lashes,שלא נאסף פרות האילן בשביעית כדרך שאוספין אותן בכל שנה,That we not gather the fruit of the trees in the seventh [year] in the manner that we gather them in every year
-330,Miscelaneous,Positive,Israel,No Specific Penalty,מצות ספירת שבע שבתות שנים,The commandment of counting the seven [cycles] of seven years
-331,Miscelaneous,Positive,Israel,No Specific Penalty,מצות תקיעת שופר ביום הכפורים של יובל,The commandment of blowing the shofar on Yom Yippur of the Jubilee
-332,Miscelaneous,Positive,Israel,No Specific Penalty,מצות קדוש שנת היובל,The commandment of the sanctification of the Jubilee year
-333,Everyone,Negative,Israel,Lashes,שלא נעבד הארץ בשנת היובל,That we not work the land on the Jubilee year
-334,Everyone,Negative,Israel,Lashes,שלא נקצר ספיחי תבואות של שנת היובל,To not harvest the aftergrowth of the produce of the Jubilee year
-335,Everyone,Negative,Israel,Lashes,שלא לאסף פרות האילנות בשנת היובל כדרך שאוספים אותן בשאר השנים,To not gather the fruits of the trees on the Jubilee year in the manner that we gather them in other years
-336,Men,Positive,Anywhere,No Specific Penalty,מצות עשית דין בין לוקח ומוכר,The commandment of adjudicating between the buyer and the seller
-337,Everyone,Negative,Anywhere,No Specific Penalty,שלא להונות במקח וממכר,To not mistreat in buying and selling
-338,Everyone,Negative,Anywhere,No Specific Penalty,שלא להונות אחד מישראל בדברים,To not mistreat any Israelite with words
-339,Everyone,Negative,Israel,No Specific Penalty,שלא נמכר שדה בארץ ישראל לצמיתות,That we not sell a field in the Land of Israel in perpetuity
-340,Everyone,Positive,Israel,No Specific Penalty,מצות השבת קרקע לבעליהן ביובל,The commandment of returning land to its owners on the Jubilee
-341,Everyone,Positive,Israel,No Specific Penalty,מצות פדיון בתי ערי חומה עד השלמת שנה,The law of redemption of houses of walled cities until the completion of a year
-342,Everyone,Negative,Israel,No Specific Penalty,שלא לשנות ממגרשי הלוים,To not change the open areas of the Levites
-343,Everyone,Negative,Anywhere,No Specific Penalty,שלא להלוות ברבית לישראל,To not lend with interest to an Israelite
-344,Everyone,Negative,Israel,No Specific Penalty,שלא נעבד בעבד עברי עבדת בזיון כמו עבדת כנעני,"That we not make a Hebrew slave perform demeaning work, like the work of a Canaanite (gentile) slave"
-345,Everyone,Negative,Israel,No Specific Penalty,שלא נמכר עבד עברי על אבן המקח,That we not sell a Hebrew slave upon the auctioning stone
-346,Everyone,Negative,Israel,No Specific Penalty,שלא לעבד בעבד עברי בעבדת פרך,To not make a Hebrew slave perform oppressive work
-347,Everyone,Positive,Israel,No Specific Penalty,מצות עבודה בעבד כנעני לעולם,The commandment of work with a Canaanite slave forever
-348,Everyone,Negative,Israel,No Specific Penalty,שלא להניח לגוי לעבד בעבד עברי הנמכר לו,To not allow a gentile to work a Hebrew slave sold to him
-349,Everyone,Negative,Anywhere,Lashes,שלא נשתחוה על אבן משכית אפילו לשם,"That we not prostrate ourselves on a figured stone, even to God"
-350,Everyone,Positive,Anywhere,No Specific Penalty,מצות מעריך אדם שיתן דמים הקצובים בתורה,The commandment that one who appraises a man give the value delineated in the Torah
-351,Everyone,Negative,Anywhere,Lashes,שלא נמיר הקדשים,To not exchange consecrated things
-352,Everyone,Positive,Anywhere,No Specific Penalty,מצות הממיר בהמת קרבן בבהמה אחרת שתהיינה שתיהן קדש,"The commandment of the one who exchanges the beast of a sacrifice with another beast, such that both of them be consecrated"
-353,Everyone,Positive,Temple,No Specific Penalty,מצות מעריך בהמה שיתן כפי שיעריכנה הכהן,"The commandment of the appraisal of a beast, such that one give according to what the priest appraises"
-354,Everyone,Positive,Anywhere,No Specific Penalty,מצות מעריך בתים שיתן כערך שיעריכנה הכהן ותוספת חמש,"The commandment of appraising houses, such that he give the appraisal that the priest appraises and the addition of a fifth"
-355,Everyone,Positive,Anywhere,No Specific Penalty,מצות מעריך שדה שיתן כערך הקצוב בפרשה,"The commandment of appraising a field, that he give the appraisal specified in the section of the Torah"
-356,Everyone,Negative,Anywhere,No Specific Penalty,שלא לשנות הקדשים מקרבן לקרבן,To not change the consecrated from a sacrifice to a sacrifice
-357,Everyone,Positive,Temple,No Specific Penalty,מצות דין מחרים מנכסיו שהוא לכהנים,"The commandment of the law of one who dedicates from his properties, that it is of the priests"
-358,Everyone,Negative,Temple,No Specific Penalty,שלא ימכר קרקע שהחרימו אותה בעלים אלא תנתן לכהנים,"That owners that dedicated land not sell it, but that it rather be given to the priests"
-359,Everyone,Negative,Temple,No Specific Penalty,שלא יגאל שדה החרם,That a dedicated field not be redeemed
-360,Everyone,Positive,Anywhere,No Specific Penalty,מצות מעשר בהמה טהורה בכל שנה,The commandment of the tithe of pure beasts every year
-361,Everyone,Negative,Anywhere,No Specific Penalty,שלא למכר מעשר בהמה אלא יאכל בירושלים,"To not sell the tithe of beasts, but rather that it be eaten in Jerusalem"
-362,Everyone,Positive,Anywhere,No Specific Penalty,מצות שלוח טמאים חוץ למחנה שכינה,The commandment to send the impure out of the camp of the Divine Presence
-363,Everyone,Negative,Anywhere,No Specific Penalty,שלא יכנס טמא בכל המקדש,That an impure person not enter the entire Temple
-364,Everyone,Positive,Anywhere,No Specific Penalty,מצות ודוי על החטא,The commandment of confession of sin
-365,Men,Positive,Temple,No Specific Penalty,מצות סוטה שיביאנה הבעל אל הכהן ויעשה לה כמשפט הכתוב,The commandment of the suspected adulteress (<i>sotah</i>) for the husband to bring her to the priest and that he do to her according to the statute that is written
-366,Priests,Negative,Temple,No Specific Penalty,שלא נתן שמן בקרבן סוטה,That we not put oil on the <i>sotah</i> sacrifice
-367,Priests,Negative,Temple,No Specific Penalty,שלא לשים לבונה בקרבן סוטה,Not to place frankincense on the <i>sotah</i> sacrifice
-368,Everyone,Negative,Anywhere,Lashes,שלא ישתה הנזיר יין או כל מיני שכר,That the nazirite not drink wine or all types of spirits
-369,Everyone,Negative,Anywhere,Lashes,שלא יאכל הנזיר ענבים לחים,That the nazirite not eat damp grapes
-370,Everyone,Negative,Anywhere,Lashes,שלא יאכל הנזיר צמוקים,That the nazirite not eat raisins
-371,Everyone,Negative,Anywhere,Lashes,שלא יאכל הנזיר גרעיני הענבים,That the nazirite not eat the seeds of the grapes
-372,Everyone,Negative,Anywhere,Lashes,שלא יאכל הנזיר קלפת הענבים,That the nazirite not eat the peel of the grapes
-373,Everyone,Negative,Anywhere,Lashes,שלא יגלח הנזיר שערו,That the nazirite not shave his hair
-374,Everyone,Positive,Anywhere,No Specific Penalty,מצות גדול שער נזיר,The commandment of growing the hair of the nazirite
-375,Everyone,Negative,Anywhere,Lashes,שלא יכנס הנזיר לאהל המת,That the nazirite not enter the tent of a dead body
-376,Everyone,Negative,Anywhere,Lashes,שלא יטמא הנזיר במת ובשאר טמאות,That the nazirite not become impure through a dead body or through other impurities
-377,Everyone,Positive,Temple,No Specific Penalty,מצות גלוח הנזיר והבאת קרבנותיו,The commandment of shaving the nazirite and bringing his sacrifices
-378,Priests,Positive,Temple,No Specific Penalty,מצות ברכת כהנים בכל יום,The commandment of the priestly blessing every day
-379,Priests,Positive,Temple,No Specific Penalty,מצות משא הארון בכתף,The commandment of carrying the Ark on the shoulder
-380,Men,Positive,Temple,No Specific Penalty,מצות פסח שני בארבעה עשר באיר,The commandment of the second Pesach (<i>Pesach Sheni</i>) on the fourteenth of Iyar
-381,Men,Positive,Temple,No Specific Penalty,מצות פסח שני שיאכל על מצות ומרורים,The commandment that the second Pesach (<i>Pesach Sheni</i>) offering be eaten with matsot and maror (bitter herbs)
-382,Everyone,Negative,Temple,No Specific Penalty,שלא להותיר כלום מבשר הפסח שני למחרתו,Not to leave any meat from the <i>Pesach Sheni</i> sacrifice to its morrow
-383,Everyone,Negative,Temple,No Specific Penalty,שלא לשבר עצם מעצמות פסח שני,Not to break a bone from the bones of the <i>Pesach Sheni</i> sacrifice
-384,Priests,Positive,Temple,No Specific Penalty,מצות תקיעת חצוצרות במקדש ובמלחמה,The commandment of blowing the trumpets in the Temple and in war
-385,Everyone,Positive,Anywhere,No Specific Penalty,מצות חלה,The commandment of <i>challah</i> (dough-offering)
-386,Men,Positive,Anywhere,No Specific Penalty,מצות ציצית,The commandment of fringes (<i>tsitsit</i>)
-387,Everyone,Negative,Anywhere,No Specific Penalty,שלא לתור אחר מחשבת הלב וראית העינים,To not wander after the thoughts of the heart and the vision of the eyes
-388,Priests,Positive,Temple,No Specific Penalty,מצות שמירת המקדש,The commandment to guard the Temple
-389,Priests,Negative,Temple,Death,שלא יתעסקו הכהנים בעבודת הלוים ולא הלוים בעבודת כהנים,That the priests not be involved in the service of the the Levites and the Levites in the service of the priests
-390,Everyone,Negative,Temple,Death,שלא יעבד זר במקדש,That a foreigner not serve in the Temple
-391,Priests,Negative,Temple,No Specific Penalty,שלא לבטל שמירת המקדש,To not nullify the guarding of the Temple
-392,Men,Positive,Anywhere,No Specific Penalty,מצות פדיון בכור אדם,The commandment of redeeming the first-born of a man
-393,Everyone,Negative,Israel,No Specific Penalty,שלא לפדות בכור בהמה טהורה,To not redeem the first-born of a pure animal
-394,Priests,Positive,Temple,No Specific Penalty,מצות עבודת הלוים במקדש,The commandment of the service of the Levites in the Temple
-395,Everyone,Positive,Israel,No Specific Penalty,מצות מעשר ראשון,The commandment of the first tithe
-396,Priests,Positive,Israel,No Specific Penalty,מצות הלוים לתת מעשר מן המעשר,The commandment of the Levites to give a tithe from the tithe
-397,Miscelaneous,Positive,Temple,No Specific Penalty,מצות פרה אדמה,The commandment of the red heifer
-398,Everyone,Positive,Temple,No Specific Penalty,מצות טמאה של מת,The commandment of the impurity of a dead body
-399,Everyone,Positive,Temple,No Specific Penalty,מצות מי נדה שמטמאין אדם טהור ומטהרין אדם טמא מטמאת מת בלבד,"The Commandment of the <i>niddah</i> waters which render the pure, impure and only purify someone impure from the impurity of a dead body"
-400,Everyone,Negative,Anywhere,No Specific Penalty,מצות דיני נחלות,The commandment of the laws of inheritance
-401,Miscelaneous,Positive,Temple,No Specific Penalty,מצות תמידין בכל יום,The commandment of the regular [sacrifices] daily
-402,Priests,Positive,Temple,No Specific Penalty,מצות קרבן מוסף של שבת,The commandment of the additional sacrifice of Shabbat
-403,Priests,Positive,Temple,No Specific Penalty,מצות קרבן מוסף בכל חדש וחדש,The commandment of the additional sacrifice on each and every month
-404,Priests,Positive,Temple,No Specific Penalty,מצות קרבן מוסף ביום חג השבועות,The commandment of the additional sacrifice on the day of the festival of Shavouot
-405,Men,Positive,Anywhere,No Specific Penalty,מצות שופר בראש השנה,The commandment of shofar (horn) on Rosh Hashanah
-406,Men,Positive,Anywhere,No Specific Penalty,מצות דין הפרת נדרים,The commandment of the law of the abrogation of vows
-407,Everyone,Negative,Anywhere,No Specific Penalty,שלא נחל דברנו בנדרים,That we not profane our words from vows
-408,Miscelaneous,Positive,Israel,No Specific Penalty,מצות ישראל לתת ערים ללוים לשבת בהן והן קולטות,"The commandment on Israel to give cities within which the Levites may dwell, and they shelter"
-409,Everyone,Negative,Anywhere,Death,שלא להרג מחיב קדם שיעמוד בדין,To not kill someone liable before he is brought to justice
-410,Miscelaneous,Positive,Israel,No Specific Penalty,מצות בית דין לשלוח מכה נפש בשגגה מעירו לערי מקלט ועל הרוצח בעצמו ללכת שם,The commandment on the court to send one who smites a soul inadvertently from his city to the cities of refuge and upon the killer himself to go there
-411,Men,Negative,Temple,No Specific Penalty,שלא יורה העד בדין שהעיד בו בדיני נפשות, That the witness not issue a ruling in the case that he is testifying about in capital punishments
-412,Everyone,Negative,Temple,No Specific Penalty,שלא לקח כפר להציל ממות הרוצח,Not to take ransom to save the murderer from the death penalty
-413,Everyone,Negative,Temple,No Specific Penalty,שלא נקח כפר ממחיב גלות לפטרו מן הגלות,Not to take ransom from one liable for exile to exempt him from exile
-414,Miscelaneous,Negative,Anywhere,No Specific Penalty,שלא למנות דין שאינו יודע בדיני התורה,Not to appoint a judge that that does not know the laws of the Torah
-415,Men,Negative,Anywhere,No Specific Penalty,שלא יירא הדין בדין,That a judge not fear in judgement
-416,Everyone,Negative,Anywhere,No Specific Penalty,שלא להתאוות ממון חברו,Not to desire the money of your friend
-417,Everyone,Positive,Anywhere,No Specific Penalty,מצות אחדות השם,The commandment of the unification of God
-418,Everyone,Positive,Anywhere,No Specific Penalty,מצות אהבת השם,The commandment of loving God
-419,Men,Positive,Anywhere,No Specific Penalty,מצות תלמוד תורה,The commandment of Torah study
-420,Men,Positive,Anywhere,No Specific Penalty,מצות קריאת שמע שחרית וערבית,The law of the recitation of Shema morning and evening
-421,Men,Positive,Anywhere,No Specific Penalty,מצות תפלין של יד,The commandment of the tefillin of the arm
-422,Men,Positive,Anywhere,No Specific Penalty,מצות תפלין של ראש,The commandment of the tefillin of the head
-423,Everyone,Positive,Anywhere,No Specific Penalty,לקבע מזוזה בפתחים,To affix a mezuzah on entrances
-424,Everyone,Negative,Anywhere,No Specific Penalty,שלא לנסות נביא אמת יותר מדאי,To not test a true prophet more than is necessary
-425,Everyone,Positive,Anywhere,No Specific Penalty,מצות הרגת שבעה עממין,The commandment of killing the seven nations
-426,Everyone,Negative,Anywhere,No Specific Penalty,שלא לחן ולרחם על עובד אלילים,To not grace and to have mercy on an idolater
-427,Everyone,Negative,Anywhere,No Specific Penalty,לא להתחתן בעובדי אלילים,To not marry with idolaters
-428,Everyone,Negative,Anywhere,Lashes,שלא להנות מצפוי עבודה זרה ומשמשיה,To not derive benefit from the coverings of idolatry and from its auxiliaries
-429,Everyone,Negative,Anywhere,Lashes,שלא להנות מתקרבת עבודה זרה,To not benefit from an offering to idolatry
-430,Everyone,Positive,Anywhere,No Specific Penalty,לברך את השם אחר אכילת המזון,To bless God after eating food
-431,Everyone,Positive,Anywhere,No Specific Penalty,מצות אהבת הגרים,The commandment of loving the strangers (converts)
-432,Everyone,Positive,Anywhere,No Specific Penalty,מצות יראת השם,The commandment of fearing God
-433,Everyone,Positive,Anywhere,No Specific Penalty,מצות תפילה,The commandment of prayer
-434,Everyone,Positive,Anywhere,No Specific Penalty,להדבק בחכמי התורה,To cling to Torah sages
-435,Everyone,Positive,Anywhere,No Specific Penalty,להשבע בשמו יתברך באמת,"To swear in His name, may He be blessed, truthfully"
-436,Everyone,Positive,Anywhere,No Specific Penalty,לאבד עבודה זרה ומשמשיה,To destroy idolatry and its auxiliaries
-437,Everyone,Negative,Anywhere,Lashes,שלא לאבד דברים שנקרא שמו יתברך עליהם,"Not to destroy things upon which His name, may He be blessed, are called"
-438,Everyone,Positive,Temple,No Specific Penalty,שיביא כל נדריו ברגל ראשון,That one brings all of his vows on the first festival
-439,Everyone,Negative,Anywhere,No Specific Penalty,שלא להקריב קרבן חוץ לעזרה,Not to sacrifice a sacrifice outside of the [Temple] yard
-440,Everyone,Positive,Anywhere,No Specific Penalty,מצוה להקריב כל הקרבנות בבית הבחירה,The commandment to sacrifice all the sacrifices in the Choice House
-441,Everyone,Positive,Temple,No Specific Penalty,לפדות קדשים שנפל בהם מום,To redeem consecrated things upon which a blemish developed
-442,Everyone,Negative,Anywhere,No Specific Penalty,שלא לאכל מעשר שני של דגן חוץ לירושלים,To not eat from the second tithe of grain outside of Jerusalem
-443,Everyone,Negative,Anywhere,No Specific Penalty,שלא לאכל מעשר שני של תירוש חוץ לירושלים,To not eat the second tithe of wine outside of Jerusalem
-444,Everyone,Negative,Anywhere,No Specific Penalty,שלא לאכל מעשר שני של יצהר חוץ לירושלים,To not eat the second tithe of oil outside of Jerusalem
-445,Everyone,Negative,Anywhere,No Specific Penalty,שלא לאכל בכור תמים חוץ לירושלים,To not eat an unblemished first-born [animal] outside of Jerusalem
-446,Everyone,Negative,Anywhere,No Specific Penalty,שלא לאכל קדשי הקדשים חוץ לעזרה,To not eat higher-level consecrated foods (<i>kodshai kodashim</i>) outside of the [Temple] yard
-447,Everyone,Negative,Anywhere,No Specific Penalty,שלא לאכל בשר העולה,To not eat meat of a burnt-offering
-448,Everyone,Negative,Anywhere,No Specific Penalty,שלא לאכל קדשים קלים קדם זריקת דמים,To not eat lower-level consecrated foods (<i>kodashim kalim</i>) before the sprinkling of the bloods
-449,Everyone,Negative,Anywhere,No Specific Penalty,שלא יאכל כהן בכורים קדם הנחתם בעזרה,That the priest not eat the first-fruits (<i>bikkurim</i>) before their placement in the [Temple] yard
-450,Everyone,Negative,Israel,No Specific Penalty,"שלא לעזב הלוי, מלתן לו מתנותיו","To not forsake the Levite, from giving him his gifts"
-451,Everyone,Positive,Anywhere,No Specific Penalty,מצות שחיטה,The commandment of slaughter
-452,Everyone,Negative,Anywhere,Lashes,שלא לאכל אבר מן החי,To not eat a limb from the living
-453,Everyone,Positive,Anywhere,No Specific Penalty,להביא קדשים בבית הבחירה,To bring consecrated things to the Choice House (Temple)
-454,Everyone,Negative,Anywhere,Lashes,שלא להוסיף על המצות ופרושן,To not add to the commandments and their understanding
-455,Everyone,Negative,Anywhere,Lashes,שלא לגרע ממצות התורה,To not subtract from the commandments of the Torah
-456,Everyone,Negative,Anywhere,No Specific Penalty,שלא לשמע ממתנבא בשם עבודה זרה,To not listen to one who prophecies in the name of idolatry
-457,Everyone,Negative,Anywhere,No Specific Penalty,שלא לאהב המסית,To not love the seducer
-458,Everyone,Negative,Anywhere,No Specific Penalty,שלא לעזב שנאתו על המסית,To not leave the hatred towards the seducer
-459,Everyone,Negative,Anywhere,No Specific Penalty,שלא להציל המסית,To not save the seducer
-460,Everyone,Negative,Anywhere,No Specific Penalty,שלא ללמד זכות למסית,Not to advocate innocence for a seducer
-461,Everyone,Negative,Anywhere,No Specific Penalty,שלא למנע מללמד על המסית חובה,Not to refrain from advocating guilt for the seducer
-462,Everyone,Negative,Anywhere,Death,שלא להסית אחד מישראל לעבד עבודה זרה,To not seduce one of Israel to worship idolatry
-463,Men,Positive,Anywhere,No Specific Penalty,מצות חקירת העדים היטב,The commandment of investigating the witnesses well
-464,Miscelaneous,Positive,Israel,No Specific Penalty,שריפת עיר הנדחת ולהרג אנשיה,The burning of an enticed city and to kill its people
-465,Everyone,Negative,Israel,No Specific Penalty,שלא לבנות עיר הנדחת,To not rebuild an enticed city
-466,Everyone,Negative,Israel,No Specific Penalty,שלא להנות בממון עיר הנדחת,To not benefit from the property of an enticed city
-467,Everyone,Negative,Anywhere,Lashes,שלא להתגודד כמו עובדי עבודה זרה,"To not gash ourselves, like the worshipers of idolatry"
-468,Everyone,Negative,Anywhere,Lashes,שלא לקרח על מת,To not make a bald spot for the dead
-469,Everyone,Negative,Anywhere,Lashes,שלא לאכל פסולי המקדשין,To not eat from consecrated [animals] that have been disqualified
-470,Everyone,Positive,Anywhere,No Specific Penalty,לבדק בסימני העוף,To check the signs of a bird
-471,Everyone,Negative,Anywhere,Lashes,שלא לאכל שרץ העוף,To not eat from the flying swarming creatures
-472,Everyone,Negative,Anywhere,Lashes,שלא לאכל מבשר בהמה חיה ועוף שמתו מאליהן,"To not eat from the meat of a [domesticated] beast, a [wild] animal or a bird that has died by itself"
-473,Everyone,Positive,Israel,No Specific Penalty,מצות מעשר שני,The commandment of the second tithe
-474,Everyone,Positive,Israel,No Specific Penalty,להפריש מעשר עני,To separate the poor tithe
-475,Everyone,Negative,Anywhere,No Specific Penalty,שלא לתבע חוב שעברה עליו שביעית,To not claim a debt that the seventh year passed
-476,Everyone,Positive,Anywhere,No Specific Penalty,מצוה לנגש את הנכרי,The commandment to press the foreigner
-477,Everyone,Positive,Anywhere,No Specific Penalty,שישמיט כל הלואותיו בשביעית,That he release all of his loans in the seventh [year]
-478,Everyone,Negative,Anywhere,No Specific Penalty,שלא יאמץ את לבבו על העני,To not steel his heart against the poor
-479,Everyone,Positive,Anywhere,No Specific Penalty,מצות צדקה,The commandment of charity (<i>tsedekah</i>)
-480,Everyone,Negative,Anywhere,No Specific Penalty,שלא נמנע מלהלוות קדם שמטה,To not refrain from lending before the sabbatical year
-481,Everyone,Negative,Temple,No Specific Penalty,שלא לשלח עבד עברי ריקם,To not send a Hebrew slave empty
-482,Everyone,Positive,Temple,No Specific Penalty,להעניק לו בצאתו לחפשי,To endow him upon his leaving to freedom
-483,Everyone,Negative,Anywhere,Lashes,שלא לעבד בקדשים,To not work with consecrated things
-484,Everyone,Negative,Anywhere,No Specific Penalty,שלא לגזז הצמר בקדשים,To not shear the wool of consecrated [animals]
-485,Everyone,Negative,Anywhere,Lashes,שלא לאכל חמץ אחר חצות,To not eat chamets after midday
-486,Everyone,Negative,Temple,No Specific Penalty,שלא להותיר מקרבן חגיגה עד יום שלישי,To not leave over from the festive (<i>chagigah</i>) sacrifice to the third day
-487,Everyone,Negative,Temple,No Specific Penalty,שלא להקריב קרבן פסח בבמת יחיד,To not sacrifice the Pesach sacrifice on the <i>bamah</i> (altar) of an individual
-488,Everyone,Positive,Anywhere,No Specific Penalty,מצוה לשמח ברגלים,The commandment to rejoice on the festivals
-489,Men,Negative,Temple,No Specific Penalty,להראות ברגלים בבית הבחירה,To appear on the festivals in the Choice House
-490,Men,Positive,Temple,No Specific Penalty,שלא נעלה לרגל בלא קרבן,To not go up for the festival without a sacrifice
-491,Miscelaneous,Positive,Israel,No Specific Penalty,למנות שופטים ושוטרים,To appoint judges and officers
-492,Everyone,Negative,Anywhere,Lashes,שלא לטע אשרה,To not plant any tree-idols
-493,Everyone,Negative,Anywhere,Lashes,שלא להקים מצבה,To not erect a <i>matsevah</i>
-494,Everyone,Negative,Temple,Lashes,שלא להקריב קרבן בעל מום עובר,To not offer a sacrifice of [an animal] with a temporary blemish
-495,Everyone,Positive,Israel,No Specific Penalty,לשמע בקול בית דין בכל זמן,To listen to the voice of the court at all times
-496,Everyone,Negative,Anywhere,No Specific Penalty,שלא לסור מדבריהם,To not stray from their words
-497,Miscelaneous,Positive,Israel,No Specific Penalty,למנות מלך מישראל,To appoint a king from Israel
-498,Miscelaneous,Negative,Israel,No Specific Penalty,שלא להקים עלינו מלך נכרי,To not establish a foreign king over us
-499,Miscelaneous,Negative,Israel,No Specific Penalty,שלא ירבה המלך סוסים,That the king not amass many horses
-500,Everyone,Negative,Anywhere,No Specific Penalty,שלא לשכן בארץ מצרים לעולם,To not ever dwell in the Land of Egypt
-501,Miscelaneous,Negative,Israel,No Specific Penalty,שלא ירבה לו המלך נשים,That the king not amass many wives
-502,Miscelaneous,Negative,Israel,No Specific Penalty,שלא ירבה לו המלך כסף וזהב,That the king not amass much silver and gold for himself
-503,Everyone,Positive,Israel,No Specific Penalty,שיכתב המלך ספר תורה שני לעצמו,That the king write a second Torah scroll for himself
-504,Priests,Negative,Israel,No Specific Penalty,שלא ינחל שבט לוי בארץ ישראל,That the tribe of Levi not inherit in the Land of Israel
-505,Priests,Negative,Israel,No Specific Penalty,שלא יקח שבט לוי חלק בבזה,That the tribe of Levi not take a portion in the spoils
-506,Everyone,Positive,Israel,No Specific Penalty,לתת זרוע ולחיים וקבה לכהן,"To give the foreleg, the jaw and the maw to the priest"
-507,Everyone,Negative,Israel,No Specific Penalty,להפריש תרומה גדולה לכהן,To separate the great tithe for the priest
-508,Everyone,Positive,Israel,No Specific Penalty,לתת לכהן ראשית הגז,To give the first shearing to the priest
-509,Priests,Positive,Temple,No Specific Penalty,להיות הכהנים והלוים עובדים במקדש למשמרות,That the priests and the Levites work in the Temple in shifts
-510,Everyone,Negative,Anywhere,Lashes,שלא לקסם,To not engage in clairvoyance
-511,Everyone,Negative,Anywhere,Lashes,שלא לכשף,To not do magic
-512,Everyone,Negative,Anywhere,Lashes,שלא לחבר חבר,To not invoke a charm
-513,Everyone,Negative,Anywhere,Lashes,שלא לשאל בבעל אוב,To not ask a master of <i>ov</i>
-514,Everyone,Negative,Anywhere,Lashes,שלא לשאל בידעוני,To not ask a <i>yidaaoni</i>
-515,Everyone,Negative,Anywhere,Lashes,שלא לדרש אל המתים,To not inquire of the dead
-516,Everyone,Positive,Anywhere,No Specific Penalty,מצוה לשמע אל נביא האמת,The commandment to heed a true prophet
-517,Everyone,Negative,Anywhere,Death,שלא להנבא בשקר,To not prophecy falsely
-518,Everyone,Negative,Anywhere,Death,שלא להתנבא בשם עבודה זרה,To not prophesy in the name of idolatry
-519,Miscelaneous,Negative,Israel,No Specific Penalty,שלא נירא מהריגת נביא השקר,That we not fear from the killing of a false prophet
-520,Miscelaneous,Positive,Israel,No Specific Penalty,מצוה להכין שש ערי מקלט,The commandment to prepare six cities of refuge
-521,Everyone,Negative,Anywhere,No Specific Penalty,שלא לחוס על הרוצח וחובל,To not show pity upon the killer or injurer
-522,Everyone,Negative,Anywhere,No Specific Penalty,שלא להסיג גבול,To not remove a landmark
-523,Men,Negative,Anywhere,No Specific Penalty,שלא יקום דבר העדות בעד אחד,To not establish a matter of testimony with one witness
-524,Men,Positive,Israel,No Specific Penalty,לעשות לעד זומם כאשר זמם,To do to the collusive witness like he colluded
-525,Men,Negative,Israel,No Specific Penalty,שלא לערץ ולפחד במלחמה,To not be terrified or to be afraid in war
-526,Miscelaneous,Positive,Israel,No Specific Penalty,מצוה למשח כהן למלחמה,The commandment to anoint a priest for war
-527,Miscelaneous,Positive,Israel,No Specific Penalty,לשלח שלום לערים שצרים עליהן,To send peace to the cities that we besiege
-528,Men,Negative,Israel,No Specific Penalty,שלא להחיות נשמה משבעה עממין,To not keep alive a soul of the seven nations
-529,Everyone,Negative,Anywhere,Lashes,שלא להשחית אילני מאכל,To not destroy fruit trees
-530,Men,Positive,Israel,No Specific Penalty,לערף את העגלה בנחל,To behead the calf in the riverbed
-531,Everyone,Negative,Israel,Lashes,שלא לעבד ולזרע באותו קרקע,To not work or sow in that land
-532,Men,Positive,Israel,No Specific Penalty,לדון דין יפת תאר ככתוב בתורה,To execute the law of the one of beautiful form (<i>yefat toar</i>) as is written in the Torah
-533,Men,Negative,Anywhere,No Specific Penalty,שלא למכר יפת תאר,To not sell one of beautiful of form
-534,Men,Negative,Anywhere,No Specific Penalty,שלא להעבידה אחר שבעלה,Not to make her serve after he has intercourse with her
-535,Men,Positive,Israel,No Specific Penalty,לתלות המחיב לתלות,To hang one who is liable for hanging
-536,Everyone,Negative,Anywhere,No Specific Penalty,שלא להלין התלוי,To not leave one that is hung overnight
-537,Everyone,Positive,Anywhere,No Specific Penalty,לקברו בו ביום וכן כל המתים,"To bury him on the same day, and so [too] all the dead"
-538,Everyone,Positive,Anywhere,No Specific Penalty,להשיב אבדה לישראל,To return a lost item to an Israelite
-539,Everyone,Negative,Anywhere,No Specific Penalty,שלא להעלים עיניו ממנה,To not avoid his eyes from it
-540,Everyone,Negative,Anywhere,No Specific Penalty,שלא להניח בהמת חברו נופלת תחת משאה,To not leave the beast of his fellow falling under its load
-541,Everyone,Positive,Anywhere,No Specific Penalty,לטען המשא שנפל עם חברו,To load the load that has fallen [together] with his fellow
-542,Women,Negative,Anywhere,Lashes,שלא תלבש אשה עדי איש,That a woman should not wear the adornments of a man
-543,Men,Negative,Anywhere,Lashes,שלא ילבש איש מלבושי אשה,That a man should not wear the clothes of a woman
-544,Everyone,Negative,Anywhere,Lashes,שלא לקח אם על בנים,To not take the mother upon the young
-545,Everyone,Positive,Anywhere,No Specific Penalty,לשלח האם אם לקחה על הבנים,To send away the mother [bird] if he takes it upon the young
-546,Everyone,Positive,Anywhere,No Specific Penalty,מצות מעקה,The commandment of a parapet
-547,Everyone,Negative,Anywhere,Lashes,שלא להניח מכשול,To not leave a stumbling block
-548,Everyone,Negative,Israel,Lashes,שלא לזרע כלאים בכרם,To not plant forbidden mixtures in a vineyard
-549,Everyone,Negative,Israel,Lashes,שלא לאכל כלאי הכרם,To not eat forbidden mixtures of the vineyard
-550,Everyone,Negative,Anywhere,Lashes,שלא לעשות מלאכה בשני מיני בהמות,To not do work with two species of animals
-551,Everyone,Negative,Anywhere,Lashes,שלא ללבש שעטנז,To not wear <i>shaatnez</i>
-552,Men,Positive,Anywhere,No Specific Penalty,לשא אשה בכתבה וקדושין,To marry a woman with a marriage contract and betrothal
-553,Everyone,Positive,Anywhere,No Specific Penalty,מצוה שתשב אשת מוציא שם רע תחתיו לעולם,The commandment that the wife of one who 'puts out a bad name' [about her] dwell with him forever
-554,Men,Negative,Anywhere,Lashes,שלא יגרשנה כל ימיו,That he should not divorce her all of his days
-555,Men,Positive,Temple,No Specific Penalty,מצוה על בית דין לסקל המחוייב,The commandment upon the court to stone the one liable
-556,Everyone,Negative,Anywhere,No Specific Penalty,שלא לענש האנוס בחטא,Not to punish one coerced into a sin
-557,Men,Positive,Anywhere,No Specific Penalty,מצות על האונס שישא אנוסתו,The commandment on the rapist to marry the one he has raped
-558,Everyone,Negative,Anywhere,Lashes,שלא יגרשנה כל ימיו,That he not divorce her all of his days
-559,Men,Negative,Anywhere,No Specific Penalty,שלא ישא סריס בת ישראל,That a eunuch not marry a daughter of Israel
-560,Men,Negative,Anywhere,Lashes,שלא ישא ממזר בת ישראל,That a <i>mamzer</i> (a child born from a forbidden marriage) should not marry a daughter of Israel
-561,Men,Negative,Anywhere,Lashes,שלא יבוא עמוני ומואבי בקהל השם,That an Ammonite or a Moabite not enter the Congregation of the Lord
-562,Men,Negative,Israel,No Specific Penalty,שלא לדרוש שלומם במלחמה,Not to seek their peace in a war
-563,Everyone,Negative,Anywhere,No Specific Penalty,שלא להרחיק אדומי דור שלישי מלבוא בקהל,Not to distance an Edomite of the third generation from coming into the congregation
-564,Everyone,Negative,Anywhere,No Specific Penalty,שלא להרחיק מצרי דור שלישי,To not distance an Egyptian of the third generation
-565,Everyone,Negative,Anywhere,No Specific Penalty,שלא יכנס טמא להר הבית,That one impure should not enter the Temple mount
-566,Men,Positive,Israel,No Specific Penalty,מצוה להתקין מקום להפנות בו,The commandment to set up a place in which to defecate
-567,Men,Positive,Israel,No Specific Penalty,מצוה להתקין יתד לחפר בו,The commandment to set up  a spike to dig with
-568,Everyone,Negative,Anywhere,No Specific Penalty,שלא להסגיר עבד שברח אל אדוניו,Not to turn over a slave that fled from his master
-569,Everyone,Negative,Anywhere,No Specific Penalty,שלא להונות עבד הבורח אלינו מחוצה לארץ,"To not oppress a slave who has fled to us, from outside the Land, to the Land [of Israel]"
-570,Everyone,Negative,Anywhere,No Specific Penalty,שלא לבעול אשה בלא כתבה וקדושין,Not to have sexual relations with a woman without a marriage contract and betrothal
-571,Everyone,Negative,Temple,Lashes,שלא להקריב אתנן זונה ומחיר כלב,Not to bring the fee of a prostitute or the price of a dog
-572,Everyone,Negative,Anywhere,No Specific Penalty,שלא יתן הלוה רבית לישראל,That the borrower not give interest to an Israelite
-573,Everyone,Positive,Anywhere,No Specific Penalty,להלוות לנכרי ברבית,To lend to the gentile with interest
-574,Everyone,Negative,Anywhere,No Specific Penalty,שלא לאחר נדריו יותר משלשה רגלים,Not to delay his vows for more than three festivals
-575,Everyone,Positive,Anywhere,No Specific Penalty,לקים מוצא שפתיו כמו שנדר,"To fulfill what has come out of his lips, as he vowed"
-576,Everyone,Positive,Anywhere,No Specific Penalty,מצוה להניח השכיר לאכול מהמחובר שעושה בו,The commandment to allow the wage-worker to eat from the attached [produce] upon which he is working
-577,Everyone,Negative,Anywhere,No Specific Penalty,שלא יקח הפועל בידו יותר על אכילתו, That the worker not take into his hand more than his eating
-578,Everyone,Negative,Anywhere,Lashes,שלא יאכל הפועל בשעת מלאכה,That the worker not eat during work time
-579,Men,Positive,Anywhere,No Specific Penalty,הרוצה לגרש את אשתו שיגרשנה בגט,That one who wants to divorce his wife divorce her with a bill (<i>get</i>)
-580,Men,Negative,Anywhere,No Specific Penalty,שלא יחזיר גרושתו משנשאת,That he not bring back his ex-wife from when she has married
-581,Men,Negative,Anywhere,No Specific Penalty,שלא יצא החתן מביתו כל השנה אפילו לצרכי צבור,"That a groom should not go out from his home the whole year, even for the needs of the community"
-582,Men,Positive,Anywhere,No Specific Penalty,מצוה שישמח החתן עם אשתו שנה אחת,The commandment that a groom rejoice with his wife for one year
-583,Everyone,Negative,Anywhere,Lashes,שלא ימשכן בחובו כלים שעושים בהם אכל נפש,That we not take as surety vessels in which life-sustaining food (<i>ochel nefesh</i>) is made
-584,Everyone,Negative,Anywhere,Lashes,שלא לתלוש סימני צרעת,To not detach signs of <i>tzaraat</i> (a Biblical skin disease)
-585,Everyone,Negative,Anywhere,Lashes,שלא למשכן בעל חוב בזרוע,To not take surety from a debtor by force
-586,Everyone,Negative,Anywhere,Lashes,שלא למנוע המשכון מבעליו העני,To not prevent surety from its needy owner
-587,Everyone,Positive,Anywhere,No Specific Penalty,להחזיר המשכון לבעלים בעת שצריך לו,To return the surety to the owners at the time that he needs it
-588,Everyone,Positive,Anywhere,No Specific Penalty,לתת שכר שכיר ביומו,To give the wage of a wage-worker on its day
-589,Men,Negative,Anywhere,Lashes,שלא יעיד קרוב זה אל זה,"That a relative not testify, one about the other"
-590,Men,Negative,Anywhere,Lashes,שלא להטות משפט גר ויתום,To not sway the judgement of a stranger or an orphan
-591,Everyone,Negative,Anywhere,No Specific Penalty,שלא למשכן בגד אלמנה,To not take the garment of a widow as surety
-592,Everyone,Positive,Anywhere,No Specific Penalty,להניח לעניים השכחה,To leave what is forgotten to the poor
-593,Everyone,Negative,Israel,No Specific Penalty,שלא ישוב לקחת השכחה,To not go back to take what is forgotten
-594,Men,Positive,Israel,No Specific Penalty,מצוה להלקות לרשע,The commandment to lash the evildoer
-595,Everyone,Negative,Anywhere,No Specific Penalty,שלא להוסיף להכותו,To not increase in flogging him
-596,Everyone,Negative,Anywhere,No Specific Penalty,שלא לחסום בהמה בשעת מלאכתה,To not muzzle an animal at the time of its work
-597,Everyone,Negative,Anywhere,No Specific Penalty,שלא תנשא היבמה לאחר עד שתחלץ,That a levirate wife not marry another until she is released
-598,Men,Positive,Anywhere,No Specific Penalty,מצות יבום,The commandment of levirate marriage
-599,Men,Positive,Anywhere,No Specific Penalty,מצות חליצה,The commandment of release (<i>chalitsah</i>)
-600,Everyone,Positive,Anywhere,No Specific Penalty,מצוה להציל הנרדף בנפשו של רודף,The commandment to save the pursued with the life of the pursuer
-601,Everyone,Negative,Anywhere,No Specific Penalty,שלא לחוס על הרודף,To not have concern about the pursuer
-602,Everyone,Negative,Anywhere,No Specific Penalty,שלא להשהות משקלות ומדות חסרות,To not hold over deficient weights and measures
-603,Everyone,Positive,Anywhere,No Specific Penalty,לזכור מה שעשה לנו עמלק,To remember what Amalek did to us
-604,Everyone,Positive,Anywhere,No Specific Penalty,למחות זרעו מן העולם,To blot out his seed from the world
-605,Everyone,Negative,Anywhere,No Specific Penalty,שלא לשכוח מה שעשה לנו,To not forget what he did to us
-606,Men,Positive,Temple,No Specific Penalty,מצות קריאה על הבכורים,The commandment of recital over the first-fruits
-607,Men,Positive,Temple,No Specific Penalty,מצות ודוי מעשר,The commandment of declaration of tithes
-608,Everyone,Negative,Temple,No Specific Penalty,שלא לאכול מעשר שני באנינות,To not eat the second tithe in bereavement
-609,Everyone,Negative,Temple,No Specific Penalty,שלא לאכול מעשר שני בטמאה,To not eat the second tithe in impurity
-610,Everyone,Negative,Temple,No Specific Penalty,שלא להוציא דמי מעשר שני אלא באכילה ושתיה,To only expend monies of the second tithe for eating and drinking
-611,Everyone,Positive,Anywhere,No Specific Penalty,מצוה ללכת ולהדמות בדרכי השם יתברך,"The commandment to walk in - and make oneself similar through - the ways of God, may He be blessed"
-612,Everyone,Positive,Israel,No Specific Penalty,להקהיל כל ישראל בחג הסכות,To gather all of Israel on the festival of Sukkot
-613,Men,Positive,Anywhere,No Specific Penalty,לכתוב כל אחד ספר תורה לעצמו,For everyone to write a Torah scroll for himself
->>>>>>> 3ccccffe
+Number,Who is obligated?,What kind of commandment is this?,Where is one obligated?,What is the penalty for transgressing?,hedesc,endesc
+1,Men,Positive,Anywhere,No Specific Penalty,מצות פריה ורביה,The commandment of procreation
+2,Men,Positive,Anywhere,No Specific Penalty,מצות מילה,The commandment to circumcise
+3,Everyone,Negative,Anywhere,Lashes,שלא לאכל גיד הנשה,Not to eat the sciatic nerve
+4,Everyone,Positive,Anywhere,No Specific Penalty,מצות קדוש החדש,The commandment of sanctifying the new month
+5,Everyone,Positive,Temple,Excision,מצות שחיטת הפסח,The commandment to slaughter the Pesach sacrifice
+6,Everyone,Positive,Temple,No Specific Penalty,מצות אכילת בשר הפסח,The commandment of eating the meat of the Pesach sacrifice
+7,Everyone,Negative,Temple,Lashes,שלא לאכל הפסח נא ומבשל,To not eat the Pesach sacrifice uncooked or boiled
+8,Everyone,Negative,Temple,Lashes,שלא להותיר מבשר הפסח,To not leave from the meat of the Pesach sacrifice
+9,Everyone,Positive,Anywhere,No Specific Penalty,מצות השבתת החמץ,The commandment of disposing of chamets
+10,Everyone,Positive,Anywhere,No Specific Penalty,מצות אכילת מצה,The commandment of eating matsah
+11,Everyone,Negative,Anywhere,Lashes,שלא ימצא חמץ ברשותנו בפסח,That chamets not be found in our possession on Pesach
+12,Everyone,Negative,Anywhere,Lashes,שלא לאכל מכל דבר שיש בו חמץ,To not eat from anything that has chamets in it
+13,Everyone,Negative,Temple,No Specific Penalty,שלא נאכיל מן הפסח לישראל משמד,That we not feed of the Pesach sacrifice to an apostate Jew
+14,Everyone,Negative,Temple,No Specific Penalty,שלא נאכיל מן הפסח לגר ותושב,That we not feed of the Pesach sacrifice to a stranger or a resident
+15,Everyone,Negative,Temple,Lashes,שלא להוציא מבשר הפסח חוצה,Not to take out from the meat of the Pesach offering outside
+16,Everyone,Negative,Temple,Lashes,שלא לשבר עצם מן הפסח,To not break a bone from the Pesach sacrifice
+17,Everyone,Negative,Temple,Lashes,שלא יאכל ערל מן הפסח,That an uncircumcised man not eat from the Pesach sacrifice
+18,Men,Positive,Israel,No Specific Penalty,מצות קדוש בכורות בארץ ישראל,The commandment of sanctifying the first-born in the Land of Israel
+19,Everyone,Negative,Anywhere,Excision,שלא לאכל חמץ בפסח,To not eat chamets (leavened grain products) on Pesach
+20,Everyone,Negative,Anywhere,Lashes,שלא יראה לנו חמץ בפסח,That chamets not be found to us on Pesach
+21,Everyone,Positive,Anywhere,No Specific Penalty,מצות ספור יציאת מצרים,The commandment to recount the exodus from Egypt
+22,Everyone,Positive,Anywhere,No Specific Penalty,מצות פדיון פטר חמור,The commandment of the redemption of a [first-born] donkey
+23,Everyone,Positive,Anywhere,No Specific Penalty,מצות עריפת פטר חמור,The commandment of beheading a [first-born] donkey
+24,Everyone,Negative,Anywhere,Lashes,שלא נלך בשבת חוץ לתחום,That we should not go outside of the boundary (<i>techum</i>) on Shabbat
+25,Everyone,Positive,Anywhere,No Specific Penalty,מצות האמנה במציאות השם,The commandment of belief in God
+26,Everyone,Negative,Anywhere,Death,שלא נאמין באלה בלתי ה' לבדו,That we not believe in a god besides God alone
+27,Everyone,Negative,Anywhere,Lashes,שלא לעשות פסל,To not make a statue
+28,Everyone,Negative,Anywhere,Death,שלא להשתחות לעבודה זרה,To not bow down to idolatry
+29,Everyone,Negative,Anywhere,Death,שלא לעבוד ע''ז במה שדרכה להעבד,To not worship idolatry in that which is its way to be worshiped
+30,Everyone,Negative,Anywhere,Lashes,שלא לשבע לשוא,To not swear in vain
+31,Everyone,Positive,Anywhere,No Specific Penalty,מצות קדוש שבת בדברים,The commandment of the sanctification of Shabbat with words
+32,Everyone,Negative,Anywhere,Death,שלא לעשות מלאכה בשבת,To not do work on Shabbat
+33,Everyone,Positive,Anywhere,No Specific Penalty,מצות כיבוד אב ואם,The commandment to honor father and mother
+34,Men,Negative,Anywhere,Death,שלא להרג נקי,To not kill the innocent
+35,Everyone,Negative,Anywhere,Death,שלא לגלת ערות אשת איש,To not reveal the nakedness of a man's wife
+36,Everyone,Negative,Anywhere,Death,שלא לגנב נפש מישראל,To not steal a soul of Israel
+37,Everyone,Negative,Anywhere,Lashes,שלא להעיד בשקר,To not testify falsely
+38,Everyone,Negative,Anywhere,No Specific Penalty,שלא לחמד,To not covet
+39,Everyone,Negative,Anywhere,No Specific Penalty,שלא לעשות צורת אדם אפילו לנוי,"Not to make the form of a man, even for decoration"
+40,Everyone,Negative,Temple,Lashes,שלא לבנות אבני גזית,To not build [with] hewn stones
+41,Everyone,Negative,Temple,Lashes,שלא לפסע על המזבח,To not take steps on the altar
+42,Men,Positive,Israel,No Specific Penalty,מצות דין עבד עברי,The commandment of the law of a Hebrew slave
+43,Men,Positive,Israel,No Specific Penalty,מצות יעוד של אמה העבריה,The commandment of designation of a Hebrew bondwoman
+44,Men,Positive,Israel,No Specific Penalty,מצות פדיון אמה העבריה,The commandment of redemption of a Hebrew bondwoman
+45,Men,Negative,Anywhere,No Specific Penalty,שלא ימכר אמה עבריה הקונה אותה מיד האב,That the one who acquires the Hebrew bondwoman from the father not sell her
+46,Men,Negative,Anywhere,No Specific Penalty,שלא לגרע שאר כסות ועונה,"Not to reduce her flesh, covering and time period"
+47,Men,Positive,Israel,No Specific Penalty,מצות בית דין להרג בחנק המחיב,The commandment on the court (<i>beit din</i>) to kill with strangulation one who is liable
+48,Everyone,Negative,Anywhere,Death,שלא להכות אב ואם,Not to strike father and mother
+49,Men,Positive,Anywhere,No Specific Penalty,מצות דיני קנסות, The commandment of the laws of penalties
+50,Men,Positive,Israel,No Specific Penalty,מצות בית דין להרג בסיף המחיב,The commandment on the court to kill with the sword one who is liable
+51,Men,Positive,Israel,No Specific Penalty,מצות בית דין לדון נזקי בהמה,The commandment on the court to judge the damages of an animal
+52,Everyone,Negative,Israel,Lashes,שלא לאכול בשר שור הנסקל,Not to eat from the meat of a ox that was stoned
+53,Men,Positive,Israel,No Specific Penalty,מצות בית דין לדון בנזקי הבור,The commandment on the court to judge the damages of a pit
+54,Men,Positive,Israel,No Specific Penalty,מצות בית דין לדון גנב בתשלומין או במיתה,The commandment on the court to judge a thief with repayment or the death penalty
+55,Men,Positive,Israel,No Specific Penalty,מצות בית דין לדון בנזקי הבער,The commandment on the court to judge concerning damages of destruction
+56,Men,Positive,Israel,No Specific Penalty,מצות בית דין לדון בנזקי האש,The commandment on the court to judge damages from fire
+57,Everyone,Positive,Anywhere,No Specific Penalty,מצות בית דין לדון בדין שומר חנם,The commandment on the court to judge the case of an unpaid guardian
+58,Men,Positive,Anywhere,No Specific Penalty,מצות בית דין לדון בדין טוען ונטען,The commandment on the court to judge the case of a plaintiff and a defendant
+59,Men,Positive,Anywhere,No Specific Penalty,מצות בית דין לדון בדין נושא שכר ושוכר,The commandment on the court to judge the case of one who takes a wage and of a renter
+60,Men,Positive,Israel,No Specific Penalty,מצות בית דין לדון בדין השואל,The commandment to judge the case of the borrower
+61,Men,Positive,Israel,No Specific Penalty,מצות בית דין לדון בדין מפתה ,The commandment on the court to judge the case of a seducer
+62,Men,Negative,Israel,No Specific Penalty,שלא להחיות מכשפה,To not keep a witch alive
+63,Everyone,Negative,Anywhere,No Specific Penalty,שלא להונות הגר בדברים,To not oppress the convert with words
+64,Everyone,Negative,Anywhere,No Specific Penalty,שלא להונות הגר בממון,To not oppress the convert regarding money
+65,Everyone,Negative,Anywhere,No Specific Penalty,שלא לענות יתום ואלמנה,To not abuse the orphan and the widow
+66,Everyone,Positive,Anywhere,No Specific Penalty,מצות הלואה לעני,The commandment of lending to the poor person
+67,Everyone,Negative,Anywhere,No Specific Penalty,שלא נתבע חוב מעני שאין לו במה לפרע,That we not demand the debt of a poor person that does not have with what to pay
+68,Everyone,Negative,Anywhere,No Specific Penalty,שלא נשית יד בין לוה למלוה ברבית,That we not give a hand between the borrower and the creditor with interest
+69,Everyone,Negative,Anywhere,Lashes,שלא לקלל הדין,To not curse the judge
+70,Everyone,Negative,Anywhere,Death,לאו דברכת השם,The negative commandment of 'blessing' the Name
+71,Everyone,Negative,Anywhere,Lashes,שלא לקלל הנשיא,To not curse a chieftain (<i>nassi</i>)
+72,Everyone,Negative,Anywhere,No Specific Penalty,שלא להקדים חקי התבואות,To not skip in the laws of produce
+73,Everyone,Negative,Anywhere,Lashes,שלא לאכול טריפה,To not eat a torn animal
+74,Men,Negative,Anywhere,No Specific Penalty,שלא לשמע טענת בעל דין שלא בפני בעל דין חברו,To not hear the claim of a litigant when it is not in front of his fellow litigant
+75,Men,Negative,Anywhere,No Specific Penalty,שלא יעיד בעל עברה,Not to have a sinner testify
+76,Men,Negative,Anywhere,No Specific Penalty,שלא לנטות אחרי רבים בדיני נפשות בשביל אחד,Not to incline after the many in capital punishments because of one
+77,Men,Positive,Israel,No Specific Penalty,שלא ילמד חובה מי שלמד זכות תחלה בדיני נפשות,That the one who advocated innocence at the beginning of capital cases not advocate guilt
+78,Everyone,Positive,Anywhere,No Specific Penalty,מצות הטיה אחרי רבים,The commandment of inclining towards the many
+79,Everyone,Negative,Anywhere,No Specific Penalty,שלא לרחם על עני בדין,To not have mercy upon a poor person in his case
+80,Everyone,Positive,Anywhere,No Specific Penalty,מצות פרוק משא, The commandment of removing a burden
+81,Men,Negative,Anywhere,No Specific Penalty,שלא להטות משפט רשע,To not tip the judgment of an evildoer
+82,Men,Negative,Israel,No Specific Penalty,שלא לחתוך הדין באמד הדעת,To not conclude the judgment by estimation
+83,Men,Negative,Anywhere,No Specific Penalty,שלא לקח שחד,To not take a bribe
+84,Everyone,Positive,Israel,No Specific Penalty,מצות שמטת קרקעות,The commandment of the releasing (<i>shmitat</i>) of lands
+85,Everyone,Positive,Anywhere,No Specific Penalty,מצות שביתה בשבת,The commandment to rest on Shabbat
+86,Everyone,Negative,Anywhere,No Specific Penalty,שלא לשבע בעבודת אלילים,To not swear by idolatry
+87,Everyone,Negative,Anywhere,No Specific Penalty,שלא להדיח בני ישראל אחר העבודת אלילים,To not entice the Children of Israel towards idolatry
+88,Men,Positive,Temple,No Specific Penalty,מצות חגיגה ברגלים,The commandment of celebration on the festivals
+89,Everyone,Negative,Temple,Lashes,שלא נשחט שה הפסח בארבעה עשר בניסן בעוד החמץ ברשותנו,That we not slaughter the lamb of the Pesach offering on the fourteenth of Nissan while chamets is still in our possession
+90,Men,Negative,Temple,No Specific Penalty,שלא להניח אמורי הפסח לפסל בלינה,To not leave the entrails of the Pesach sacrifice to stay overnight
+91,Men,Positive,Temple,No Specific Penalty,מצות הבאת בכורים,The commandment of bringing the first-fruits
+92,Everyone,Negative,Anywhere,Lashes,שלא לבשל בשר בחלב,To not cook meat in milk
+93,Everyone,Negative,Anywhere,Lashes,שלא לכרת ברית לשבעה עממים וכן לכל עובד עבודת אלילים,To not make a covenant with the seven nations and likewise with any worshiper of idolatry
+94,Everyone,Negative,Israel,No Specific Penalty,שלא לשכן עובדי אלילים בארצנו,To not have worshipers of idols dwell in our land
+95,Miscelaneous,Positive,Israel,No Specific Penalty,מצות בנין בית הבחירה,The commandment of building the Choice House
+96,Everyone,Negative,Temple,Lashes,שלא להוציא בדי הארון ממנו,To not remove the poles of the ark from it
+97,Men,Positive,Temple,No Specific Penalty,מצות סדור לחם הפנים ולבונה,The commandment of arranging the bread of display and the frankincense
+98,Men,Positive,Temple,No Specific Penalty,מצות עריכת נרות במקדש,The commandment of arranging lights in the Temple
+99,Men,Positive,Temple,Death,מצות לבישת בגדי כהנים,The commandment of wearing the priestly clothes
+100,Everyone,Negative,Temple,Lashes,שלא יזח החשן מעל האפוד,That the breastplate not move from on top of the apron
+101,Everyone,Negative,Temple,Lashes,שלא לקרע המעיל של כהנים,To not tear the coat of the priests
+102,Men,Positive,Temple,No Specific Penalty,מצות אכילת בשר חטאת ואשם,The commandment of eating the meat of sin-offerings and guilt-offerings
+103,Men,Positive,Temple,No Specific Penalty,מצות הקטרת קטרת,The commandment of burning the incense
+104,Men,Negative,Temple,No Specific Penalty,שלא להקטיר ולהקריב על מזבח הזהב,To not burn incense and not to bring sacrifices upon the gold altar
+105,Everyone,Positive,Temple,No Specific Penalty,מצות נתינת מחצית השקל בשנה,The commandment of the giving of the half shekel during the year
+106,Men,Positive,Temple,No Specific Penalty,מצות קדוש ידים ורגלים בשעת עבודה,The commandment of sanctifying the hands and the feet at the time of the service
+107,Everyone,Positive,Temple,No Specific Penalty,מצות משיחת כהן גדול ומלכי בית דוד בשמן המשחה,The commandment of anointing the high priest and the kings of the House of David with anointing oil
+108,Men,Negative,Anywhere,Excision,שלא יסוך זר בשמן המשחה,To not rub a foreigner (layman) with anointing oil
+109,Everyone,Negative,Anywhere,Excision,שלא לעשות במתכנת שמן המשחה,To not make [oil] according to the specification of the anointing oil
+110,Everyone,Negative,Anywhere,Excision,שלא לעשות במתכנת הקטרת,To not make [incense] according according to the specification of the incense
+111,Everyone,Negative,Anywhere,Lashes,שלא לאכל ולשתות תקרבת עבודת אלילים,To not eat and drink a gift to idol worship
+112,Everyone,Positive,Israel,No Specific Penalty,מצות שביתת הארץ בשנת השמטה,The commandment of the land resting on the seventh year
+113,Everyone,Negative,Anywhere,Lashes,שלא לאכל בשר בחלב,To not eat meat with milk
+114,Men,Negative,Temple,No Specific Penalty,שלא יעשו בית דין משפט מות בשבת,That the court not administer a death sentence on the Shabbat
+115,Men,Positive,Temple,No Specific Penalty,מצות מעשה העלה,The commandment of the procedure of the burnt-offering
+116,Men,Positive,Temple,No Specific Penalty,מצות קרבן מנחה,The commandment of the meal-offering (<i>mincha</i>)
+117,Men,Negative,Temple,No Specific Penalty,שלא להקריב שאר או דבש,To not offer leaven or honey
+118,Men,Negative,Temple,Lashes,שלא להקריב קרבן בלא מלח,To not offer a sacrifice without salt
+119,Men,Positive,Temple,No Specific Penalty,מצות מליחת הקרבן,The commandment of salting the sacrifice
+120,Men,Positive,Temple,No Specific Penalty,מצות קרבן בית דין אם טעו בהוראה,The commandment of the sacrifice of the court if they erred in instruction
+121,Everyone,Positive,Temple,No Specific Penalty,מצות קרבן חטאת ליחיד ששגג במצות לא תעשה שחיבין עליה כרת,The commandment of a sin-offering for an individual who sinned inadvertently in a commandment for which we are liable excision
+122,Men,Positive,Anywhere,No Specific Penalty,מצות עדות,The commandment of testimony
+123,Everyone,Positive,Temple,No Specific Penalty,מצות קרבן עולה ויורד,The commandment of the sacrifice that varies up and down
+124,Everyone,Negative,Temple,Lashes,שלא להבדיל בחטאת העוף,Not to sever a fowl sin-offering
+125,Men,Negative,Temple,Lashes,שלא לתן שמן זית במנחת חוטא,To not place olive oil in the meal-offering of a sinner
+126,Men,Negative,Temple,Lashes,שלא לתת לבונה במנחת חוטא,To not put frankincense in the meal-offering of a sinner
+127,Everyone,Negative,Temple,Lashes,מצות תוספת חמש לאוכל מן ההקדש או מועל בו,The commandment of the addition of a fifth for one who eats from the consecrated or misappropriates it
+128,Everyone,Positive,Temple,No Specific Penalty,מצות קרבן אשם תלוי,The commandment of the sacrifice of an undetermined guilt-offering
+129,Everyone,Positive,Temple,No Specific Penalty,מצות קרבן אשם ודאי,The commandment of a definite guilt-offering
+130,Everyone,Positive,Anywhere,No Specific Penalty,מצות השבת גזל,The commandment of returning theft
+131,Priests,Positive,Temple,No Specific Penalty,מצות הרמת הדשן,The commandment of the lifting of the ashes
+132,Priests,Positive,Temple,No Specific Penalty,מצות הדלקת אש על המזבח בכל יום,The commandment of lighting fire on the altar every day
+133,Everyone,Negative,Temple,Lashes,שלא לכבות אש מעל המזבח,To not extinguish the fire upon the altar
+134,Men,Positive,Temple,No Specific Penalty,מצות אכילת שירי מנחות,The commandment of eating the remainders of the meal-offering
+135,Everyone,Negative,Temple,Lashes,שלא לעשות שירי מנחות חמץ,To not make the remainders of the meal-offering chamets (leavened)
+136,Priests,Positive,Temple,No Specific Penalty,מצות קרבן מנחה של כהן גדול בכל יום,The commandment of the daily meal-offering of the high priest
+137,Everyone,Negative,Temple,Lashes,שלא לאכול מנחת כהן,To not eat the meal-offering of the priest
+138,Men,Positive,Temple,No Specific Penalty,מצות מעשה החטאת,The commandment of the procedure of the sin-offering
+139,Everyone,Negative,Temple,Lashes,שלא לאכל מבשר חטאות הנעשין בפנים,To not eat from the meat of the sin-offerings processed inside
+140,Men,Positive,Temple,No Specific Penalty,מצות מעשה האשם,The commandment of the procedure of the guilt-offering
+141,Men,Positive,Temple,No Specific Penalty,מצות מעשה זבח השלמים,The commandment of the procedure of the sacrifice of the peace-offerings
+142,Everyone,Negative,Temple,Lashes,שלא להותיר מבשר קרבן התודה,To not leave over meat from the thanksgiving sacrifice
+143,Men,Positive,Temple,No Specific Penalty,מצות שרפת נותר הקדשים,The commandment of the burning of the remnant (<i>notar</i>) of the [sacrifices]
+144,Everyone,Negative,Temple,Excision,שלא לאכל פגול,To not eat <i>piggul</i>
+145,Everyone,Negative,Temple,Lashes,שלא לאכל בשר קדשים שנטמא,To not eat meat of [the sacrifices] that has become impure
+146,Everyone,Positive,Temple,No Specific Penalty,מצות שרפת בשר קדש שנטמא,The commandment of burning meat of [sacrifices] that has become impure
+147,Everyone,Negative,Anywhere,Lashes,שלא נאכל חלב,That we not eat forbidden fat (<i>chelev</i>)
+148,Everyone,Negative,Anywhere,Excision,שלא נאכל דם בהמה חיה ועוף,"That we not eat the blood of a [domesticated] beast, a [wild] animal or a bird"
+149,Priests,Negative,Temple,No Specific Penalty,שלא יכנסו הכהנים למקדש מגדלי שער,That the priests not enter the Temple with grown hair
+150,Priests,Negative,Temple,Lashes,שלא יכנסו הכהנים למקדש קרועי בגדים,That the priests not enter the Temple with torn clothes
+151,Priests,Negative,Temple,Lashes,שלא יצאו הכהנים מן המקדש בשעת עבודה,That the priests not go out from the Temple at the time of the service
+152,Everyone,Negative,Temple,Lashes,שלא להכנס שתויי יין במקדש וכן שלא יורה שתוי,"To not enter the Temple intoxicated, and likewise to not give a ruling intoxicated"
+153,Everyone,Positive,Anywhere,No Specific Penalty,מצות בדיקת סימני בהמה וחיה,The command of checking the signs of a beast or animal
+154,Everyone,Negative,Anywhere,Lashes,שלא לאכל בהמה וחיה טמאה,To not eat an impure beast or animal
+155,Everyone,Positive,Anywhere,No Specific Penalty,מצות בדיקת סימני דגים,The commandment to check the signs of fish
+156,Everyone,Negative,Anywhere,Lashes,שלא לאכל דג טמא,To not eat impure fish
+157,Everyone,Negative,Anywhere,Lashes,שלא לאכל עוף טמא,To not eat impure fowl
+158,Everyone,Positive,Anywhere,No Specific Penalty,מצות בדיקת סימני חגבים,The commandment of checking the signs of grasshoppers
+159,Everyone,Positive,Anywhere,No Specific Penalty,מצות טמאת שמנה שרצים,The commandment of the impurity of the eight swarming creatures
+160,Everyone,Positive,Anywhere,No Specific Penalty,מצות ענין טמאת אכלין,The commandment of the matter of impurity of foods
+161,Everyone,Positive,Anywhere,No Specific Penalty,מצות ענין טמאת נבלה,The commandment of the matter of the impurity of a carcass
+162,Everyone,Negative,Anywhere,Lashes,שלא לאכל שרץ הארץ,To not eat the swarming creature of the ground
+163,Everyone,Negative,Anywhere,Lashes,שלא לאכל מיני שרצים דקים הנולדים בזרעים ובפרות,To not eat species of minute swarming creatures born in seeds and fruits
+164,Everyone,Negative,Anywhere,Lashes,שלא לאכל משרץ המים,To not eat of the swarming creatures of the waters
+165,Everyone,Negative,Anywhere,Lashes,שלא לאכל מן השרצים המתהוים מן העפוש,To not eat of swarming creatures that exist from decay
+166,Everyone,Positive,Anywhere,No Specific Penalty,מצות ענין טמאת יולדת,The commandment of the matter of the impurity of a woman who has given birth
+167,Everyone,Negative,Temple,Excision,שלא יאכל טמא מן הקדשים,That one impure not eat consecrated foods
+168,Women,Positive,Temple,No Specific Penalty,מצות קרבן יולדת,The law of the sacrifice of the woman that has given birth
+169,Everyone,Positive,Anywhere,No Specific Penalty,מצות ענין טמאת מצרע,The commandment of the matter of the impurity of a <i>metsora</i>
+170,Everyone,Negative,Anywhere,Lashes,שלא לגלח שער הנתק,To not shave the hair of the scab
+171,Everyone,Positive,Anywhere,No Specific Penalty,הנהגת המצרע וכל מטמאי אדם בפריעה ופרימה,The practice of wildness and rending of a <i>metsora</i> and all who render a person impure
+172,Everyone,Positive,Anywhere,No Specific Penalty,מצות ענין נגעי בגדים,The commandment of the matter of ailments of clothing
+173,Everyone,Positive,Anywhere,No Specific Penalty,מצות הטהרה מן הצרעת שתהיה במינים ידועים,The commandment of purification from <i>tsaraat</i> that it be with certain species
+174,Everyone,Positive,Anywhere,No Specific Penalty,מצות תגלחת מצרע ביום השביעי,The commandment of shaving the <i>metsora</i> on the seventh day
+175,Everyone,Positive,Anywhere,No Specific Penalty,מצות טבילה לטמאים,The commandment of immersion for the impure
+176,Everyone,Positive,Temple,No Specific Penalty,מצות קרבן מצרע כשיתרפא מצרעתו,The law of the commandment of a <i>metsora</i> when he is healed from his <i>tsaraat</i>
+177,Everyone,Positive,Israel,No Specific Penalty,מצות ענין טמאת בית שיהיה בו נגע,The commandment of the matter of the impurity of a house that has an ailment
+178,Men,Positive,Anywhere,No Specific Penalty,מצות ענין טמאת זב להיות טמא ומטמא,The commandment of the matter of impurity of  a <i>zav</i> (one with a discharge)  to be impure and to render impure
+179,Men,Positive,Temple,No Specific Penalty,מצות קרבן זב כשיתרפא מזובו,The commandment of the sacrifice of the <i>zav</i> when he is healed from his discharge
+180,Men,Positive,Anywhere,No Specific Penalty,מצות ענין טמאת שכבת זרע שהוא טמא ומטמא,"The commandment of the matter of the impurity of semen, which is impure and renders impure"
+181,Everyone,Positive,Anywhere,No Specific Penalty,מצות ענין טמאת נדה שטמאה ומטמאה,"The commandment of the matter of the impurity of the menstruant, that is impure and renders impure"
+182,Everyone,Positive,Anywhere,No Specific Penalty,מצות ענין טמאת זבה שטמאה ומטמאה,"The commandment of the matter of the impurity of the <i>zavah</i> (woman with an irregular discharge), that is impure and renders impure "
+183,Women,Positive,Temple,No Specific Penalty,מצות קרבן זבה כשתתרפא מזובה,The commandment of the sacrifice of the <i>zavah</i> when she is healed from her discharge
+184,Men,Positive,Temple,No Specific Penalty,שלא יכנסו הכהנים בכל עת במקדש וכל שכן זרים,"That the priests not enter at any time into the Temple - and all the more so, non-priests"
+185,Priests,Positive,Temple,No Specific Penalty,מצות עבודת יום הכפורים,The commandment of the service of Yom Kippur
+186,Everyone,Negative,Temple,Excision,שלא לשחט קדשים חוץ לעזרה,Not to slaughter consecrated animals outside of the [Temple] yard
+187,Everyone,Positive,Anywhere,No Specific Penalty,מצות כסוי הדם,The commandment of covering the blood
+188,Everyone,Negative,Anywhere,Lashes,שלא להתחתן באחת מכל העריות,To not marry one of all the sexual prohibitions
+189,Men,Negative,Anywhere,Death,שלא לגלות ערות אב,To not reveal the nakedness of the father
+190,Men,Negative,Anywhere,Excision,שלא לגלות ערות אם,To not reveal the nakedness of the mother
+191,Men,Negative,Anywhere,Death,שלא לגלות ערות אשת אב ואף על פי שאינה אמו,"To not reveal the nakedness of the wife of the father, even though she is not his mother"
+192,Men,Negative,Anywhere,Excision,שלא לגלות ערות אחותו בכל צד שהיא אחותו,"To not reveal the nakedness of his sister, from any angle that she is his sister "
+193,Men,Negative,Anywhere,Death,שלא לגלות ערות בת הבן,To not reveal the nakedness of the daughter of the son
+194,Men,Negative,Anywhere,Death,שלא לגלות ערות בת הבת,To not reveal the nakedness of the daughter of the daughter
+195,Men,Negative,Anywhere,Death,שלא לגלות ערות הבת,To not reveal the nakedness of the daughter
+196,Men,Negative,Anywhere,Death,שלא לגלות ערות אחותו מן האב והיא בת אשת אביו,"To not uncover the nakedness of his sister from the father, and she is the daughter of the wife of the father "
+197,Men,Negative,Anywhere,Death,שלא לגלות ערות אחות אב,To not reveal the nakedness of the sister of the father
+198,Men,Negative,Anywhere,Death,ערות אחות אמך לא תגלה,The nakedness of the sister of your mother you shall not reveal
+199,Men,Negative,Anywhere,Death,ערות אחי אביך לא תגלה,The nakedness of the brother of your father you  shall not reveal
+200,Men,Negative,Anywhere,Death,ערות אשת אחי אביך לא תגלה,"The nakedness of the wife of the brother of your father, you shall not reveal"
+201,Men,Negative,Anywhere,Death,ערות כלתך לא תגלה,The nakedness of your daughter-in-law you shall not reveal
+202,Men,Negative,Anywhere,Death,ערות אשת אחיך לא תגלה,The nakedness of the wife of your brother you shall not reveal
+203,Men,Negative,Anywhere,Death,ערות אשה ובתה לא תגלה,"The nakedness of a woman and her daughter, you shall not reveal"
+204,Men,Negative,Anywhere,Death,ערות אשה ובת בנה,The nakedness of a woman and the daughter of her son
+205,Men,Negative,Anywhere,Death,שלא לגלות ערות אשה ובת בתה,To not reveal the nakedness of a woman and the daughter of her daughter
+206,Men,Negative,Anywhere,Death,ערות אשה ואחותה,The nakedness of a woman and her sister
+207,Men,Negative,Anywhere,Death,שלא לבוא על אשה נדה,To not have intercourse with a menstruant woman
+208,Everyone,Negative,Anywhere,Death,שלא נתן מזרעו למלך,That we should not give from our seed to Molekh
+209,Men,Negative,Anywhere,Death,שלא לבוא על הזכרים,[For a man] to not have intercourse with males
+210,Men,Negative,Anywhere,Death,שלא לשכב עם בהמה,To not lay with a beast
+211,Women,Negative,Anywhere,Death,שלא תשכבנה הנשים עם הבהמות,That women not lay with the beasts
+212,Everyone,Positive,Anywhere,No Specific Penalty,מצות יראת אב ואם,The commandment of the reverence of father and mother
+213,Everyone,Negative,Anywhere,Lashes,שלא לפנות אחר עבודת אלילים לא במחשבה ולא בדבור ולא בהבטה,"To not turn after the worship of idols - not in thought, not in speech and not in vision"
+214,Everyone,Negative,Anywhere,Lashes,שלא לעשות עבודת אלילים לא לעצמו ולא לזולתו,To not make [idols] not for himself and not for those besides him
+215,Everyone,Negative,Temple,Excision,שלא לאכל נותר,To not eat <i>notar</i>
+216,Everyone,Positive,Israel,No Specific Penalty,להניח פאה בשדה,To leave over the corner of the field
+217,Everyone,Negative,Israel,Lashes,שלא לכלות הפאה בשדה,To not finish the corner in the field
+218,Everyone,Positive,Israel,No Specific Penalty,לעזב הלקט בשדה,To leave the gleanings in the field
+219,Everyone,Positive,Israel,No Specific Penalty,שלא לקחת שבלים הנופלים בשעת הקציר,To not take the sheaves that fall at the time of the harvesting
+220,Everyone,Positive,Israel,No Specific Penalty,מצות הנחת פאת הכרם,The commandment of leaving over the corner of the vineyard
+221,Everyone,Negative,Israel,Lashes,שלא לכלות פאת הכרם,To not finish the corner of the vineyard
+222,Everyone,Positive,Israel,No Specific Penalty,מצות הנחת פרט הכרם,The commandment of leaving the <i>peret</i> of the vineyard
+223,Everyone,Negative,Israel,Lashes,שלא ללקט פרט הכרם,To not gather the <i>peret</i> of the vineyard
+224,Everyone,Negative,Israel,Fine,שלא לגנב שום ממון,To not steal any money
+225,Everyone,Negative,Israel,No Specific Penalty,שלא נכחש על ממון שיש מאחר בידינו,That we do not disavow money that is in our hand from another
+226,Everyone,Negative,Anywhere,Lashes,שלא לשבע על כפירת ממון,To not swear about the denial of money
+227,Everyone,Negative,Anywhere,Lashes,שלא לשבע לשקר,To not swear falsely
+228,Everyone,Negative,Anywhere,Lashes,שלא לעשק,To not oppress
+229,Everyone,Negative,Anywhere,No Specific Penalty,שלא לגזל,To not rob
+230,Everyone,Negative,Anywhere,No Specific Penalty,שלא לאחר שכר שכיר,To not delay the wage of a wage worker
+231,Everyone,Negative,Anywhere,Lashes,שלא לקלל אחד מישראל בין איש בין אשה,"To not curse an Israelite, whether a man or a woman"
+232,Everyone,Negative,Anywhere,No Specific Penalty,שלא להכשיל תם בדרך,To not make an innocent one stumble on the way
+233,Men,Negative,Anywhere,No Specific Penalty,שלא לעול המשפט,To not vitiate justice
+234,Men,Negative,Anywhere,No Specific Penalty,שלא לכבד גדול בדין,To not honor a great person in judgement
+235,Men,Positive,Anywhere,No Specific Penalty,מצוה שישפט בצדק,The commandment to judge with righteousness
+236,Everyone,Negative,Anywhere,No Specific Penalty,שלא לרגל,To not spy
+237,Everyone,Negative,Anywhere,No Specific Penalty,שלא לעמד על דם רעים,To not stand over the blood of neighbors
+238,Everyone,Negative,Anywhere,No Specific Penalty,שלא לשנא אחים,To not hate brothers
+239,Everyone,Positive,Anywhere,No Specific Penalty,מצות תוכחה לישראל שאינו נוהג כשורה,The commandment of rebuke to an Israelite who does not behave properly
+240,Everyone,Negative,Anywhere,No Specific Penalty,שלא להלבין פני אדם מישראל,To not whiten the face of an Israelite
+241,Everyone,Negative,Anywhere,No Specific Penalty,שלא לנקם,To not avenge
+242,Everyone,Negative,Anywhere,No Specific Penalty,שלא לנטר,To not begrudge
+243,Everyone,Positive,Anywhere,No Specific Penalty,מצות אהבת ישראל,The commandment of love of Israel
+244,Everyone,Negative,Anywhere,Lashes,שלא להרביע בהמה מין עם שאינו מינו,"To not mate a beast, a specie with not its specie"
+245,Everyone,Negative,Israel,No Specific Penalty,שלא לזרע כלאי זרעים ולא נרכיב אילן בשום מקום בארץ,To not sow seeds of forbidden mixtures and not graft in any place in the Land
+246,Everyone,Negative,Anywhere,Lashes,שלא לאכול ערלה, To not eat <i>orlah</i>
+247,Everyone,Positive,Israel,No Specific Penalty,מצות נטע רבעי,The commandment of the fourth year plant
+248,Men,Negative,Israel,Death,שלא לאכל ולשתות כדרך זולל וסובא,To not eat or to drink in the way of a glutton and a drunkard
+249,Everyone,Negative,Anywhere,Lashes,שלא לנחש,To not divine
+250,Everyone,Negative,Anywhere,Lashes,שלא לעונן,To not soothsay
+251,Men,Negative,Anywhere,Lashes,שלא להקיף פאת הראש,To not encircle the corner of the head
+252,Men,Negative,Anywhere,Lashes,שלא להשחית פאת זקן,To not destroy the corner of the beard
+253,Everyone,Negative,Anywhere,Lashes,שלא נכתב בבשרנו כתבת קעקע,That we not imprint an imprinted tatoo into our flesh
+254,Everyone,Positive,Anywhere,No Specific Penalty,מצות היראה מן המקדש,The commandment of awe for the Temple
+255,Everyone,Negative,Anywhere,Excision,שלא לעשות מעשה אוב,To not do an act of <i>ov</i>
+256,Everyone,Negative,Anywhere,Death,שלא לעשות מעשה ידעוני,To not do an act of <i>yidaaoni</i>
+257,Everyone,Positive,Anywhere,No Specific Penalty,מצות כבוד חכמים,The commandment to honor sages
+258,Everyone,Negative,Anywhere,No Specific Penalty,שלא להונות במדות וכל המדות בכלל,"To not cheat in measures, and all measures are included"
+259,Everyone,Positive,Anywhere,No Specific Penalty,מצות צדוק המאזנים והמשקלים והמדות,"The commandment of having just scales, weights and measures"
+260,Everyone,Negative,Anywhere,Death,שלא לקלל אב ואם,To not curse father and mother
+261,Men,Positive,Israel,No Specific Penalty,מצוה שישרפו מי שיתחיב שרפה,The commandment to burn one who is liable for burning
+262,Everyone,Negative,Anywhere,Lashes,שלא ללכת בחקת הגוים,To not follow the practices of the gentiles
+263,Men,Negative,Anywhere,Lashes,שלא יטמא כהן הדיוט במת זולת בקרובים המבארים בכתוב,That a common priest not become defiled with a dead body except for the relatives elucidated in Scripture
+264,Everyone,Positive,Anywhere,No Specific Penalty,"מצות ענין טמאת הכהנים לקרוביהם, ובכללה שיתאבלו כל אחד מישראל על ששה מקרוביהם הידועים","The commandment of the matter of the impurity of the priests for their relatives, and included in it is that each one in Israel should mourn for their six relatives [the identify of which is] well-known"
+265,Men,Negative,Temple,Death,שלא ישמש כהן טבול יום עד שיעריב שמשו,That a priest who immersed that day (<i>tevul yom</i>) not serve until his sun set
+266,Men,Negative,Anywhere,Lashes,שלא ישא כהן אשה זונה,That a priest not marry a licentious woman (<i>zonah</i>)
+267,Men,Negative,Anywhere,Lashes,שלא ישא כהן אשה חללה,That a priest not marry a profaned woman (<i>challalah</i>)
+268,Men,Negative,Anywhere,No Specific Penalty,שלא ישא כהן גרושה,That a priest not marry a divorcee
+269,Everyone,Positive,Anywhere,No Specific Penalty,מצות קדוש זרע אהרן,The commandment of sanctifying the seed of Aharon
+270,Priests,Negative,Temple,Lashes,שלא יכנס כהן גדול באהל המת,That a high priest not enter the tent of a dead body
+271,Priests,Negative,Temple,Lashes,שלא יטמא כהן גדול בשום טמאה במת,That the high priest not become impure with any impurity
+272,Priests,Positive,Temple,No Specific Penalty,מצות כהן גדול לשא נערה בתולה,The commandment of a high priest to marry a virgin maiden
+273,Priests,Negative,Temple,Lashes,שלא ישא כהן גדול אלמנה,That a high priest not marry a widow
+274,Priests,Negative,Temple,Lashes,שלא יבעל כהן גדול אלמנה,That a high priest not have intercourse with a widow
+275,Priests,Negative,Temple,Lashes,שלא יעבד כהן בעל מום במקדש, That a priest with a blemish not serve in the Temple
+276,Priests,Negative,Temple,Lashes,שלא יעבד כהן בעל מום עובר,That a priest with a transient blemish not serve
+277,Everyone,Negative,Anywhere,Lashes,שלא יכנס בעל מום בהיכל כלו,That one with a blemish not enter the entire sanctuary
+278,Priests,Negative,Temple,Death,שלא יעבד כהן טמא,That an impure priest not serve
+279,Priests,Negative,Temple,Death,שלא יאכל כהן טמא תרומה,That an impure priest not eat priestly tithe
+280,Everyone,Negative,Israel,No Specific Penalty,שלא יאכל שום זר תרומה,That no foreigner eat priestly tithe
+281,Everyone,Negative,Israel,No Specific Penalty,שלא יאכל תושב כהן ושכיר תרומה,That the boarder of a priest and the hired worker not eat priestly tithe
+282,Everyone,Negative,Israel,No Specific Penalty,שלא יאכל ערל תרומה,That an uncircumcised one not eat priestly tithe
+283,Women,Negative,Israel,Lashes,שלא תאכל חללה מן הקדש,That a profaned woman not eat from the holy
+284,Everyone,Negative,Israel,No Specific Penalty,שלא לאכל טבל,To not eat <i>tevel</i>
+285,Everyone,Negative,Anywhere,No Specific Penalty,שלא נקדיש בעלי מומין למזבח,That we not consecrate [animals] with blemishes for the altar
+286,Everyone,Positive,Anywhere,No Specific Penalty,מצות הקרבן להיות תמים,The commandment of the sacrifice being unblemished
+287,Everyone,Negative,Anywhere,No Specific Penalty,שלא נתן מום בקדשים,That we not place a blemish upon consecrated animals
+288,Everyone,Negative,Temple,No Specific Penalty,שלא נזרק דם בעל מום על המזבח,That we not sprinkle blood of an [animal] with a blemish on the altar
+289,Everyone,Negative,Temple,No Specific Penalty,שלא נשחט בעל מום לשם קרבן,That we not slaughter an [animal with a blemish] for the sake of a sacrifice
+290,Everyone,Negative,Temple,No Specific Penalty,שלא נקטיר מאמורי בעלי מומין,That we not incinerate the entrails of [animals] with blemishes
+291,Everyone,Negative,Anywhere,Lashes,שלא לסרס אחד מכל המינים,Not to castrate one of all of the species
+292,Priests,Negative,Israel,No Specific Penalty,שלא להקריב קרבן בעל מום מיד הנכרי,Not to sacrifice a sacrifice that is one with a blemish from the hand of the stranger
+293,Men,Positive,Temple,No Specific Penalty,מצות הקרבן שיהיה משמנה ימים ולמעלה,The commandment of a sacrifice that it be from eight days and above
+294,Everyone,Negative,Anywhere,Lashes,שלא לשחט בהמה ובנה ביום אחד,To not slaughter a beast and its child on one day
+295,Everyone,Negative,Anywhere,No Specific Penalty,שלא לעשות דבר שיתחלל בו שם שמים בין בני אדם,That we not do anything through which the name of the Heavens is profaned among people
+296,Everyone,Positive,Anywhere,No Specific Penalty,מצות קדוש השם,The commandment of sanctification of the Name
+297,Everyone,Positive,Anywhere,No Specific Penalty,מצות שביתה ביום ראשון של פסח,The commandment of resting on the first day of Pesach
+298,Everyone,Negative,Anywhere,Lashes,שלא לעשות מלאכה ביום ראשון של פסח,To not do work on the first day of Pesach
+299,Priests,Positive,Temple,No Specific Penalty,מצות קרבן מוסף כל שבעת ימי הפסח,The commandment of the additional sacrifices all of the seven days of Pesach
+300,Everyone,Positive,Anywhere,No Specific Penalty,מצות שביתה בשביעי של פסח,The commandment of resting on the seventh [day] of Pesach
+301,Everyone,Negative,Anywhere,Lashes,שלא לעשות מלאכה ביום שביעי של פסח,To not do work on the seventh day of Pesach
+302,Men,Positive,Temple,No Specific Penalty,מצות קרבן העמר של שעורים,The commandment of the sacrifice of the <i>omer</i> of barley
+303,Everyone,Negative,Anywhere,Lashes,שלא לאכל מתבואה חדשה קדם כלות ששה עשר בניסן,To not eat from the new grain before the end of the sixteenth of Nissan
+304,Everyone,Negative,Anywhere,Lashes,שלא לאכל קלי מתבואה חדשה עד היום ההוא,To not eat roasted grain from the new grain until that day
+305,Everyone,Negative,Anywhere,Lashes,שלא לאכל כרמל מתבואה חדשה עד היום ההוא,To not eat fresh grain from the new grain until that day
+306,Everyone,Positive,Anywhere,No Specific Penalty,מצות ספירת העמר,The commandment of counting the <i>omer</i>
+307,Men,Positive,Temple,No Specific Penalty,מצות קרבן מנחה חדשה מן החטים ביום עצרת,The commandment of the sacrifice of the new meal-offering from wheat on the day of [Shavuot]
+308,Everyone,Positive,Anywhere,No Specific Penalty,מצות שביתה ממלאכה ביום עצרת,The commandment of resting from work on the day of [Shavuot]
+309,Everyone,Negative,Anywhere,Lashes,שלא לעשות מלאכה ביום חג שבועות,To not do work on the day of the holiday of Shavuot
+310,Everyone,Positive,Anywhere,No Specific Penalty,מצות שביתה ביום ראש השנה,The commandment of resting on the day of Rosh Hashanah
+311,Everyone,Negative,Anywhere,Lashes,שלא לעשות מלאכה ביום ראשון בתשרי,To not do work on the first day of Tishrei
+312,Priests,Positive,Temple,No Specific Penalty,מצות קרבן מוסף ביום ראש השנה,The commandment of the additional sacrifice on the day of Rosh Hashanah
+313,Everyone,Positive,Anywhere,No Specific Penalty,מצות תענית ביום עשירי בתשרי,The commandment of the fast on the tenth day of Tishrei
+314,Priests,Positive,Temple,No Specific Penalty,מצות קרבן מוסף של יום הכפורים,The commandment of the additional sacrifice of Yom Kippur
+315,Everyone,Negative,Anywhere,Excision,שלא לעשות מלאכה בעשרה בתשרי,To not do work on the tenth of Tishrei
+316,Everyone,Negative,Anywhere,Excision,שלא לאכל ולשתות ביום הכפורים,To not eat and drink on Yom Kippur
+317,Everyone,Positive,Anywhere,No Specific Penalty,מצות שביתה ממלאכה ביום הכפורים,The commandment of resting from work on Yom Kippur
+318,Everyone,Positive,Anywhere,No Specific Penalty,מצות שביתה ממלאכה ביום ראשון של חג הסכות,The commandment of resting on the first day of the holiday of Sukkot
+319,Everyone,Negative,Anywhere,Lashes,שלא לעשות מלאכה ביום ראשון של חג הסכות,To not do work on the first day of the holiday of Sukkot
+320,Priests,Positive,Temple,No Specific Penalty,מצות קרבן מוסף בכל יום משבעת ימי הסכות,The commandment of the additional sacrifice on each day of the seven days of Sukkot
+321,Everyone,Positive,Anywhere,No Specific Penalty,מצות שביתה ממלאכה ביום שמיני של סכות,The commandment of resting from work on the eighth day of Sukkot
+322,Priests,Positive,Temple,No Specific Penalty,מצות קרבן מוסף ביום שמיני של סכות שהוא נקרא שמיני עצרת,"The commandment of the additional sacrifice on the eighth day of Sukkot, which is called Shemini Atseret"
+323,Everyone,Negative,Anywhere,Lashes,שלא לעשות מלאכה ביום שמיני עצרת,To not do work on  day of the holiday of Shemini Atseret
+324,Men,Positive,Anywhere,No Specific Penalty,מצות נטילת לולב,The commandment of taking the lulav
+325,Men,Positive,Anywhere,No Specific Penalty,מצות ישיבת סכה,The commandment of sitting in a sukkah (booth)
+326,Everyone,Negative,Israel,Lashes,שלא נעבד האדמה בשנה השביעית,That we not work the land on the seventh year
+327,Everyone,Negative,Israel,Lashes,שלא נעשה עבודה גם באילנות,That we also not do work with the trees
+328,Everyone,Negative,Israel,Lashes,שלא נקצר ספיחים בשנה השביעית,That we not harvest the aftergrowth on the seventh year
+329,Everyone,Negative,Israel,Lashes,שלא נאסף פרות האילן בשביעית כדרך שאוספין אותן בכל שנה,That we not gather the fruit of the trees in the seventh [year] in the manner that we gather them in every year
+330,Miscelaneous,Positive,Israel,No Specific Penalty,מצות ספירת שבע שבתות שנים,The commandment of counting the seven [cycles] of seven years
+331,Miscelaneous,Positive,Israel,No Specific Penalty,מצות תקיעת שופר ביום הכפורים של יובל,The commandment of blowing the shofar on Yom Yippur of the Jubilee
+332,Miscelaneous,Positive,Israel,No Specific Penalty,מצות קדוש שנת היובל,The commandment of the sanctification of the Jubilee year
+333,Everyone,Negative,Israel,Lashes,שלא נעבד הארץ בשנת היובל,That we not work the land on the Jubilee year
+334,Everyone,Negative,Israel,Lashes,שלא נקצר ספיחי תבואות של שנת היובל,To not harvest the aftergrowth of the produce of the Jubilee year
+335,Everyone,Negative,Israel,Lashes,שלא לאסף פרות האילנות בשנת היובל כדרך שאוספים אותן בשאר השנים,To not gather the fruits of the trees on the Jubilee year in the manner that we gather them in other years
+336,Men,Positive,Anywhere,No Specific Penalty,מצות עשית דין בין לוקח ומוכר,The commandment of adjudicating between the buyer and the seller
+337,Everyone,Negative,Anywhere,No Specific Penalty,שלא להונות במקח וממכר,To not mistreat in buying and selling
+338,Everyone,Negative,Anywhere,No Specific Penalty,שלא להונות אחד מישראל בדברים,To not mistreat any Israelite with words
+339,Everyone,Negative,Israel,No Specific Penalty,שלא נמכר שדה בארץ ישראל לצמיתות,That we not sell a field in the Land of Israel in perpetuity
+340,Everyone,Positive,Israel,No Specific Penalty,מצות השבת קרקע לבעליהן ביובל,The commandment of returning land to its owners on the Jubilee
+341,Everyone,Positive,Israel,No Specific Penalty,מצות פדיון בתי ערי חומה עד השלמת שנה,The law of redemption of houses of walled cities until the completion of a year
+342,Everyone,Negative,Israel,No Specific Penalty,שלא לשנות ממגרשי הלוים,To not change the open areas of the Levites
+343,Everyone,Negative,Anywhere,No Specific Penalty,שלא להלוות ברבית לישראל,To not lend with interest to an Israelite
+344,Everyone,Negative,Israel,No Specific Penalty,שלא נעבד בעבד עברי עבדת בזיון כמו עבדת כנעני,"That we not make a Hebrew slave perform demeaning work, like the work of a Canaanite (gentile) slave"
+345,Everyone,Negative,Israel,No Specific Penalty,שלא נמכר עבד עברי על אבן המקח,That we not sell a Hebrew slave upon the auctioning stone
+346,Everyone,Negative,Israel,No Specific Penalty,שלא לעבד בעבד עברי בעבדת פרך,To not make a Hebrew slave perform oppressive work
+347,Everyone,Positive,Israel,No Specific Penalty,מצות עבודה בעבד כנעני לעולם,The commandment of work with a Canaanite slave forever
+348,Everyone,Negative,Israel,No Specific Penalty,שלא להניח לגוי לעבד בעבד עברי הנמכר לו,To not allow a gentile to work a Hebrew slave sold to him
+349,Everyone,Negative,Anywhere,Lashes,שלא נשתחוה על אבן משכית אפילו לשם,"That we not prostrate ourselves on a figured stone, even to God"
+350,Everyone,Positive,Anywhere,No Specific Penalty,מצות מעריך אדם שיתן דמים הקצובים בתורה,The commandment that one who appraises a man give the value delineated in the Torah
+351,Everyone,Negative,Anywhere,Lashes,שלא נמיר הקדשים,To not exchange consecrated things
+352,Everyone,Positive,Anywhere,No Specific Penalty,מצות הממיר בהמת קרבן בבהמה אחרת שתהיינה שתיהן קדש,"The commandment of the one who exchanges the beast of a sacrifice with another beast, such that both of them be consecrated"
+353,Everyone,Positive,Temple,No Specific Penalty,מצות מעריך בהמה שיתן כפי שיעריכנה הכהן,"The commandment of the appraisal of a beast, such that one give according to what the priest appraises"
+354,Everyone,Positive,Anywhere,No Specific Penalty,מצות מעריך בתים שיתן כערך שיעריכנה הכהן ותוספת חמש,"The commandment of appraising houses, such that he give the appraisal that the priest appraises and the addition of a fifth"
+355,Everyone,Positive,Anywhere,No Specific Penalty,מצות מעריך שדה שיתן כערך הקצוב בפרשה,"The commandment of appraising a field, that he give the appraisal specified in the section of the Torah"
+356,Everyone,Negative,Anywhere,No Specific Penalty,שלא לשנות הקדשים מקרבן לקרבן,To not change the consecrated from a sacrifice to a sacrifice
+357,Everyone,Positive,Temple,No Specific Penalty,מצות דין מחרים מנכסיו שהוא לכהנים,"The commandment of the law of one who dedicates from his properties, that it is of the priests"
+358,Everyone,Negative,Temple,No Specific Penalty,שלא ימכר קרקע שהחרימו אותה בעלים אלא תנתן לכהנים,"That owners that dedicated land not sell it, but that it rather be given to the priests"
+359,Everyone,Negative,Temple,No Specific Penalty,שלא יגאל שדה החרם,That a dedicated field not be redeemed
+360,Everyone,Positive,Anywhere,No Specific Penalty,מצות מעשר בהמה טהורה בכל שנה,The commandment of the tithe of pure beasts every year
+361,Everyone,Negative,Anywhere,No Specific Penalty,שלא למכר מעשר בהמה אלא יאכל בירושלים,"To not sell the tithe of beasts, but rather that it be eaten in Jerusalem"
+362,Everyone,Positive,Anywhere,No Specific Penalty,מצות שלוח טמאים חוץ למחנה שכינה,The commandment to send the impure out of the camp of the Divine Presence
+363,Everyone,Negative,Anywhere,No Specific Penalty,שלא יכנס טמא בכל המקדש,That an impure person not enter the entire Temple
+364,Everyone,Positive,Anywhere,No Specific Penalty,מצות ודוי על החטא,The commandment of confession of sin
+365,Men,Positive,Temple,No Specific Penalty,מצות סוטה שיביאנה הבעל אל הכהן ויעשה לה כמשפט הכתוב,The commandment of the suspected adulteress (<i>sotah</i>) for the husband to bring her to the priest and that he do to her according to the statute that is written
+366,Priests,Negative,Temple,No Specific Penalty,שלא נתן שמן בקרבן סוטה,That we not put oil on the <i>sotah</i> sacrifice
+367,Priests,Negative,Temple,No Specific Penalty,שלא לשים לבונה בקרבן סוטה,Not to place frankincense on the <i>sotah</i> sacrifice
+368,Everyone,Negative,Anywhere,Lashes,שלא ישתה הנזיר יין או כל מיני שכר,That the nazirite not drink wine or all types of spirits
+369,Everyone,Negative,Anywhere,Lashes,שלא יאכל הנזיר ענבים לחים,That the nazirite not eat damp grapes
+370,Everyone,Negative,Anywhere,Lashes,שלא יאכל הנזיר צמוקים,That the nazirite not eat raisins
+371,Everyone,Negative,Anywhere,Lashes,שלא יאכל הנזיר גרעיני הענבים,That the nazirite not eat the seeds of the grapes
+372,Everyone,Negative,Anywhere,Lashes,שלא יאכל הנזיר קלפת הענבים,That the nazirite not eat the peel of the grapes
+373,Everyone,Negative,Anywhere,Lashes,שלא יגלח הנזיר שערו,That the nazirite not shave his hair
+374,Everyone,Positive,Anywhere,No Specific Penalty,מצות גדול שער נזיר,The commandment of growing the hair of the nazirite
+375,Everyone,Negative,Anywhere,Lashes,שלא יכנס הנזיר לאהל המת,That the nazirite not enter the tent of a dead body
+376,Everyone,Negative,Anywhere,Lashes,שלא יטמא הנזיר במת ובשאר טמאות,That the nazirite not become impure through a dead body or through other impurities
+377,Everyone,Positive,Temple,No Specific Penalty,מצות גלוח הנזיר והבאת קרבנותיו,The commandment of shaving the nazirite and bringing his sacrifices
+378,Priests,Positive,Temple,No Specific Penalty,מצות ברכת כהנים בכל יום,The commandment of the priestly blessing every day
+379,Priests,Positive,Temple,No Specific Penalty,מצות משא הארון בכתף,The commandment of carrying the Ark on the shoulder
+380,Men,Positive,Temple,No Specific Penalty,מצות פסח שני בארבעה עשר באיר,The commandment of the second Pesach (<i>Pesach Sheni</i>) on the fourteenth of Iyar
+381,Men,Positive,Temple,No Specific Penalty,מצות פסח שני שיאכל על מצות ומרורים,The commandment that the second Pesach (<i>Pesach Sheni</i>) offering be eaten with matsot and maror (bitter herbs)
+382,Everyone,Negative,Temple,No Specific Penalty,שלא להותיר כלום מבשר הפסח שני למחרתו,Not to leave any meat from the <i>Pesach Sheni</i> sacrifice to its morrow
+383,Everyone,Negative,Temple,No Specific Penalty,שלא לשבר עצם מעצמות פסח שני,Not to break a bone from the bones of the <i>Pesach Sheni</i> sacrifice
+384,Priests,Positive,Temple,No Specific Penalty,מצות תקיעת חצוצרות במקדש ובמלחמה,The commandment of blowing the trumpets in the Temple and in war
+385,Everyone,Positive,Anywhere,No Specific Penalty,מצות חלה,The commandment of <i>challah</i> (dough-offering)
+386,Men,Positive,Anywhere,No Specific Penalty,מצות ציצית,The commandment of fringes (<i>tsitsit</i>)
+387,Everyone,Negative,Anywhere,No Specific Penalty,שלא לתור אחר מחשבת הלב וראית העינים,To not wander after the thoughts of the heart and the vision of the eyes
+388,Priests,Positive,Temple,No Specific Penalty,מצות שמירת המקדש,The commandment to guard the Temple
+389,Priests,Negative,Temple,Death,שלא יתעסקו הכהנים בעבודת הלוים ולא הלוים בעבודת כהנים,That the priests not be involved in the service of the the Levites and the Levites in the service of the priests
+390,Everyone,Negative,Temple,Death,שלא יעבד זר במקדש,That a foreigner not serve in the Temple
+391,Priests,Negative,Temple,No Specific Penalty,שלא לבטל שמירת המקדש,To not nullify the guarding of the Temple
+392,Men,Positive,Anywhere,No Specific Penalty,מצות פדיון בכור אדם,The commandment of redeeming the first-born of a man
+393,Everyone,Negative,Israel,No Specific Penalty,שלא לפדות בכור בהמה טהורה,To not redeem the first-born of a pure animal
+394,Priests,Positive,Temple,No Specific Penalty,מצות עבודת הלוים במקדש,The commandment of the service of the Levites in the Temple
+395,Everyone,Positive,Israel,No Specific Penalty,מצות מעשר ראשון,The commandment of the first tithe
+396,Priests,Positive,Israel,No Specific Penalty,מצות הלוים לתת מעשר מן המעשר,The commandment of the Levites to give a tithe from the tithe
+397,Miscelaneous,Positive,Temple,No Specific Penalty,מצות פרה אדמה,The commandment of the red heifer
+398,Everyone,Positive,Temple,No Specific Penalty,מצות טמאה של מת,The commandment of the impurity of a dead body
+399,Everyone,Positive,Temple,No Specific Penalty,מצות מי נדה שמטמאין אדם טהור ומטהרין אדם טמא מטמאת מת בלבד,"The Commandment of the <i>niddah</i> waters which render the pure, impure and only purify someone impure from the impurity of a dead body"
+400,Everyone,Negative,Anywhere,No Specific Penalty,מצות דיני נחלות,The commandment of the laws of inheritance
+401,Miscelaneous,Positive,Temple,No Specific Penalty,מצות תמידין בכל יום,The commandment of the regular [sacrifices] daily
+402,Priests,Positive,Temple,No Specific Penalty,מצות קרבן מוסף של שבת,The commandment of the additional sacrifice of Shabbat
+403,Priests,Positive,Temple,No Specific Penalty,מצות קרבן מוסף בכל חדש וחדש,The commandment of the additional sacrifice on each and every month
+404,Priests,Positive,Temple,No Specific Penalty,מצות קרבן מוסף ביום חג השבועות,The commandment of the additional sacrifice on the day of the festival of Shavouot
+405,Men,Positive,Anywhere,No Specific Penalty,מצות שופר בראש השנה,The commandment of shofar (horn) on Rosh Hashanah
+406,Men,Positive,Anywhere,No Specific Penalty,מצות דין הפרת נדרים,The commandment of the law of the abrogation of vows
+407,Everyone,Negative,Anywhere,No Specific Penalty,שלא נחל דברנו בנדרים,That we not profane our words from vows
+408,Miscelaneous,Positive,Israel,No Specific Penalty,מצות ישראל לתת ערים ללוים לשבת בהן והן קולטות,"The commandment on Israel to give cities within which the Levites may dwell, and they shelter"
+409,Everyone,Negative,Anywhere,Death,שלא להרג מחיב קדם שיעמוד בדין,To not kill someone liable before he is brought to justice
+410,Miscelaneous,Positive,Israel,No Specific Penalty,מצות בית דין לשלוח מכה נפש בשגגה מעירו לערי מקלט ועל הרוצח בעצמו ללכת שם,The commandment on the court to send one who smites a soul inadvertently from his city to the cities of refuge and upon the killer himself to go there
+411,Men,Negative,Temple,No Specific Penalty,שלא יורה העד בדין שהעיד בו בדיני נפשות, That the witness not issue a ruling in the case that he is testifying about in capital punishments
+412,Everyone,Negative,Temple,No Specific Penalty,שלא לקח כפר להציל ממות הרוצח,Not to take ransom to save the murderer from the death penalty
+413,Everyone,Negative,Temple,No Specific Penalty,שלא נקח כפר ממחיב גלות לפטרו מן הגלות,Not to take ransom from one liable for exile to exempt him from exile
+414,Miscelaneous,Negative,Anywhere,No Specific Penalty,שלא למנות דין שאינו יודע בדיני התורה,Not to appoint a judge that that does not know the laws of the Torah
+415,Men,Negative,Anywhere,No Specific Penalty,שלא יירא הדין בדין,That a judge not fear in judgement
+416,Everyone,Negative,Anywhere,No Specific Penalty,שלא להתאוות ממון חברו,Not to desire the money of your friend
+417,Everyone,Positive,Anywhere,No Specific Penalty,מצות אחדות השם,The commandment of the unification of God
+418,Everyone,Positive,Anywhere,No Specific Penalty,מצות אהבת השם,The commandment of loving God
+419,Men,Positive,Anywhere,No Specific Penalty,מצות תלמוד תורה,The commandment of Torah study
+420,Men,Positive,Anywhere,No Specific Penalty,מצות קריאת שמע שחרית וערבית,The law of the recitation of Shema morning and evening
+421,Men,Positive,Anywhere,No Specific Penalty,מצות תפלין של יד,The commandment of the tefillin of the arm
+422,Men,Positive,Anywhere,No Specific Penalty,מצות תפלין של ראש,The commandment of the tefillin of the head
+423,Everyone,Positive,Anywhere,No Specific Penalty,לקבע מזוזה בפתחים,To affix a mezuzah on entrances
+424,Everyone,Negative,Anywhere,No Specific Penalty,שלא לנסות נביא אמת יותר מדאי,To not test a true prophet more than is necessary
+425,Everyone,Positive,Anywhere,No Specific Penalty,מצות הרגת שבעה עממין,The commandment of killing the seven nations
+426,Everyone,Negative,Anywhere,No Specific Penalty,שלא לחן ולרחם על עובד אלילים,To not grace and to have mercy on an idolater
+427,Everyone,Negative,Anywhere,No Specific Penalty,לא להתחתן בעובדי אלילים,To not marry with idolaters
+428,Everyone,Negative,Anywhere,Lashes,שלא להנות מצפוי עבודה זרה ומשמשיה,To not derive benefit from the coverings of idolatry and from its auxiliaries
+429,Everyone,Negative,Anywhere,Lashes,שלא להנות מתקרבת עבודה זרה,To not benefit from an offering to idolatry
+430,Everyone,Positive,Anywhere,No Specific Penalty,לברך את השם אחר אכילת המזון,To bless God after eating food
+431,Everyone,Positive,Anywhere,No Specific Penalty,מצות אהבת הגרים,The commandment of loving the strangers (converts)
+432,Everyone,Positive,Anywhere,No Specific Penalty,מצות יראת השם,The commandment of fearing God
+433,Everyone,Positive,Anywhere,No Specific Penalty,מצות תפילה,The commandment of prayer
+434,Everyone,Positive,Anywhere,No Specific Penalty,להדבק בחכמי התורה,To cling to Torah sages
+435,Everyone,Positive,Anywhere,No Specific Penalty,להשבע בשמו יתברך באמת,"To swear in His name, may He be blessed, truthfully"
+436,Everyone,Positive,Anywhere,No Specific Penalty,לאבד עבודה זרה ומשמשיה,To destroy idolatry and its auxiliaries
+437,Everyone,Negative,Anywhere,Lashes,שלא לאבד דברים שנקרא שמו יתברך עליהם,"Not to destroy things upon which His name, may He be blessed, are called"
+438,Everyone,Positive,Temple,No Specific Penalty,שיביא כל נדריו ברגל ראשון,That one brings all of his vows on the first festival
+439,Everyone,Negative,Anywhere,No Specific Penalty,שלא להקריב קרבן חוץ לעזרה,Not to sacrifice a sacrifice outside of the [Temple] yard
+440,Everyone,Positive,Anywhere,No Specific Penalty,מצוה להקריב כל הקרבנות בבית הבחירה,The commandment to sacrifice all the sacrifices in the Choice House
+441,Everyone,Positive,Temple,No Specific Penalty,לפדות קדשים שנפל בהם מום,To redeem consecrated things upon which a blemish developed
+442,Everyone,Negative,Anywhere,No Specific Penalty,שלא לאכל מעשר שני של דגן חוץ לירושלים,To not eat from the second tithe of grain outside of Jerusalem
+443,Everyone,Negative,Anywhere,No Specific Penalty,שלא לאכל מעשר שני של תירוש חוץ לירושלים,To not eat the second tithe of wine outside of Jerusalem
+444,Everyone,Negative,Anywhere,No Specific Penalty,שלא לאכל מעשר שני של יצהר חוץ לירושלים,To not eat the second tithe of oil outside of Jerusalem
+445,Everyone,Negative,Anywhere,No Specific Penalty,שלא לאכל בכור תמים חוץ לירושלים,To not eat an unblemished first-born [animal] outside of Jerusalem
+446,Everyone,Negative,Anywhere,No Specific Penalty,שלא לאכל קדשי הקדשים חוץ לעזרה,To not eat higher-level consecrated foods (<i>kodshai kodashim</i>) outside of the [Temple] yard
+447,Everyone,Negative,Anywhere,No Specific Penalty,שלא לאכל בשר העולה,To not eat meat of a burnt-offering
+448,Everyone,Negative,Anywhere,No Specific Penalty,שלא לאכל קדשים קלים קדם זריקת דמים,To not eat lower-level consecrated foods (<i>kodashim kalim</i>) before the sprinkling of the bloods
+449,Everyone,Negative,Anywhere,No Specific Penalty,שלא יאכל כהן בכורים קדם הנחתם בעזרה,That the priest not eat the first-fruits (<i>bikkurim</i>) before their placement in the [Temple] yard
+450,Everyone,Negative,Israel,No Specific Penalty,"שלא לעזב הלוי, מלתן לו מתנותיו","To not forsake the Levite, from giving him his gifts"
+451,Everyone,Positive,Anywhere,No Specific Penalty,מצות שחיטה,The commandment of slaughter
+452,Everyone,Negative,Anywhere,Lashes,שלא לאכל אבר מן החי,To not eat a limb from the living
+453,Everyone,Positive,Anywhere,No Specific Penalty,להביא קדשים בבית הבחירה,To bring consecrated things to the Choice House (Temple)
+454,Everyone,Negative,Anywhere,Lashes,שלא להוסיף על המצות ופרושן,To not add to the commandments and their understanding
+455,Everyone,Negative,Anywhere,Lashes,שלא לגרע ממצות התורה,To not subtract from the commandments of the Torah
+456,Everyone,Negative,Anywhere,No Specific Penalty,שלא לשמע ממתנבא בשם עבודה זרה,To not listen to one who prophecies in the name of idolatry
+457,Everyone,Negative,Anywhere,No Specific Penalty,שלא לאהב המסית,To not love the seducer
+458,Everyone,Negative,Anywhere,No Specific Penalty,שלא לעזב שנאתו על המסית,To not leave the hatred towards the seducer
+459,Everyone,Negative,Anywhere,No Specific Penalty,שלא להציל המסית,To not save the seducer
+460,Everyone,Negative,Anywhere,No Specific Penalty,שלא ללמד זכות למסית,Not to advocate innocence for a seducer
+461,Everyone,Negative,Anywhere,No Specific Penalty,שלא למנע מללמד על המסית חובה,Not to refrain from advocating guilt for the seducer
+462,Everyone,Negative,Anywhere,Death,שלא להסית אחד מישראל לעבד עבודה זרה,To not seduce one of Israel to worship idolatry
+463,Men,Positive,Anywhere,No Specific Penalty,מצות חקירת העדים היטב,The commandment of investigating the witnesses well
+464,Miscelaneous,Positive,Israel,No Specific Penalty,שריפת עיר הנדחת ולהרג אנשיה,The burning of an enticed city and to kill its people
+465,Everyone,Negative,Israel,No Specific Penalty,שלא לבנות עיר הנדחת,To not rebuild an enticed city
+466,Everyone,Negative,Israel,No Specific Penalty,שלא להנות בממון עיר הנדחת,To not benefit from the property of an enticed city
+467,Everyone,Negative,Anywhere,Lashes,שלא להתגודד כמו עובדי עבודה זרה,"To not gash ourselves, like the worshipers of idolatry"
+468,Everyone,Negative,Anywhere,Lashes,שלא לקרח על מת,To not make a bald spot for the dead
+469,Everyone,Negative,Anywhere,Lashes,שלא לאכל פסולי המקדשין,To not eat from consecrated [animals] that have been disqualified
+470,Everyone,Positive,Anywhere,No Specific Penalty,לבדק בסימני העוף,To check the signs of a bird
+471,Everyone,Negative,Anywhere,Lashes,שלא לאכל שרץ העוף,To not eat from the flying swarming creatures
+472,Everyone,Negative,Anywhere,Lashes,שלא לאכל מבשר בהמה חיה ועוף שמתו מאליהן,"To not eat from the meat of a [domesticated] beast, a [wild] animal or a bird that has died by itself"
+473,Everyone,Positive,Israel,No Specific Penalty,מצות מעשר שני,The commandment of the second tithe
+474,Everyone,Positive,Israel,No Specific Penalty,להפריש מעשר עני,To separate the poor tithe
+475,Everyone,Negative,Anywhere,No Specific Penalty,שלא לתבע חוב שעברה עליו שביעית,To not claim a debt that the seventh year passed
+476,Everyone,Positive,Anywhere,No Specific Penalty,מצוה לנגש את הנכרי,The commandment to press the foreigner
+477,Everyone,Positive,Anywhere,No Specific Penalty,שישמיט כל הלואותיו בשביעית,That he release all of his loans in the seventh [year]
+478,Everyone,Negative,Anywhere,No Specific Penalty,שלא יאמץ את לבבו על העני,To not steel his heart against the poor
+479,Everyone,Positive,Anywhere,No Specific Penalty,מצות צדקה,The commandment of charity (<i>tsedekah</i>)
+480,Everyone,Negative,Anywhere,No Specific Penalty,שלא נמנע מלהלוות קדם שמטה,To not refrain from lending before the sabbatical year
+481,Everyone,Negative,Temple,No Specific Penalty,שלא לשלח עבד עברי ריקם,To not send a Hebrew slave empty
+482,Everyone,Positive,Temple,No Specific Penalty,להעניק לו בצאתו לחפשי,To endow him upon his leaving to freedom
+483,Everyone,Negative,Anywhere,Lashes,שלא לעבד בקדשים,To not work with consecrated things
+484,Everyone,Negative,Anywhere,No Specific Penalty,שלא לגזז הצמר בקדשים,To not shear the wool of consecrated [animals]
+485,Everyone,Negative,Anywhere,Lashes,שלא לאכל חמץ אחר חצות,To not eat chamets after midday
+486,Everyone,Negative,Temple,No Specific Penalty,שלא להותיר מקרבן חגיגה עד יום שלישי,To not leave over from the festive (<i>chagigah</i>) sacrifice to the third day
+487,Everyone,Negative,Temple,No Specific Penalty,שלא להקריב קרבן פסח בבמת יחיד,To not sacrifice the Pesach sacrifice on the <i>bamah</i> (altar) of an individual
+488,Everyone,Positive,Anywhere,No Specific Penalty,מצוה לשמח ברגלים,The commandment to rejoice on the festivals
+489,Men,Negative,Temple,No Specific Penalty,להראות ברגלים בבית הבחירה,To appear on the festivals in the Choice House
+490,Men,Positive,Temple,No Specific Penalty,שלא נעלה לרגל בלא קרבן,To not go up for the festival without a sacrifice
+491,Miscelaneous,Positive,Israel,No Specific Penalty,למנות שופטים ושוטרים,To appoint judges and officers
+492,Everyone,Negative,Anywhere,Lashes,שלא לטע אשרה,To not plant any tree-idols
+493,Everyone,Negative,Anywhere,Lashes,שלא להקים מצבה,To not erect a <i>matsevah</i>
+494,Everyone,Negative,Temple,Lashes,שלא להקריב קרבן בעל מום עובר,To not offer a sacrifice of [an animal] with a temporary blemish
+495,Everyone,Positive,Israel,No Specific Penalty,לשמע בקול בית דין בכל זמן,To listen to the voice of the court at all times
+496,Everyone,Negative,Anywhere,No Specific Penalty,שלא לסור מדבריהם,To not stray from their words
+497,Miscelaneous,Positive,Israel,No Specific Penalty,למנות מלך מישראל,To appoint a king from Israel
+498,Miscelaneous,Negative,Israel,No Specific Penalty,שלא להקים עלינו מלך נכרי,To not establish a foreign king over us
+499,Miscelaneous,Negative,Israel,No Specific Penalty,שלא ירבה המלך סוסים,That the king not amass many horses
+500,Everyone,Negative,Anywhere,No Specific Penalty,שלא לשכן בארץ מצרים לעולם,To not ever dwell in the Land of Egypt
+501,Miscelaneous,Negative,Israel,No Specific Penalty,שלא ירבה לו המלך נשים,That the king not amass many wives
+502,Miscelaneous,Negative,Israel,No Specific Penalty,שלא ירבה לו המלך כסף וזהב,That the king not amass much silver and gold for himself
+503,Everyone,Positive,Israel,No Specific Penalty,שיכתב המלך ספר תורה שני לעצמו,That the king write a second Torah scroll for himself
+504,Priests,Negative,Israel,No Specific Penalty,שלא ינחל שבט לוי בארץ ישראל,That the tribe of Levi not inherit in the Land of Israel
+505,Priests,Negative,Israel,No Specific Penalty,שלא יקח שבט לוי חלק בבזה,That the tribe of Levi not take a portion in the spoils
+506,Everyone,Positive,Israel,No Specific Penalty,לתת זרוע ולחיים וקבה לכהן,"To give the foreleg, the jaw and the maw to the priest"
+507,Everyone,Negative,Israel,No Specific Penalty,להפריש תרומה גדולה לכהן,To separate the great tithe for the priest
+508,Everyone,Positive,Israel,No Specific Penalty,לתת לכהן ראשית הגז,To give the first shearing to the priest
+509,Priests,Positive,Temple,No Specific Penalty,להיות הכהנים והלוים עובדים במקדש למשמרות,That the priests and the Levites work in the Temple in shifts
+510,Everyone,Negative,Anywhere,Lashes,שלא לקסם,To not engage in clairvoyance
+511,Everyone,Negative,Anywhere,Lashes,שלא לכשף,To not do magic
+512,Everyone,Negative,Anywhere,Lashes,שלא לחבר חבר,To not invoke a charm
+513,Everyone,Negative,Anywhere,Lashes,שלא לשאל בבעל אוב,To not ask a master of <i>ov</i>
+514,Everyone,Negative,Anywhere,Lashes,שלא לשאל בידעוני,To not ask a <i>yidaaoni</i>
+515,Everyone,Negative,Anywhere,Lashes,שלא לדרש אל המתים,To not inquire of the dead
+516,Everyone,Positive,Anywhere,No Specific Penalty,מצוה לשמע אל נביא האמת,The commandment to heed a true prophet
+517,Everyone,Negative,Anywhere,Death,שלא להנבא בשקר,To not prophecy falsely
+518,Everyone,Negative,Anywhere,Death,שלא להתנבא בשם עבודה זרה,To not prophesy in the name of idolatry
+519,Miscelaneous,Negative,Israel,No Specific Penalty,שלא נירא מהריגת נביא השקר,That we not fear from the killing of a false prophet
+520,Miscelaneous,Positive,Israel,No Specific Penalty,מצוה להכין שש ערי מקלט,The commandment to prepare six cities of refuge
+521,Everyone,Negative,Anywhere,No Specific Penalty,שלא לחוס על הרוצח וחובל,To not show pity upon the killer or injurer
+522,Everyone,Negative,Anywhere,No Specific Penalty,שלא להסיג גבול,To not remove a landmark
+523,Men,Negative,Anywhere,No Specific Penalty,שלא יקום דבר העדות בעד אחד,To not establish a matter of testimony with one witness
+524,Men,Positive,Israel,No Specific Penalty,לעשות לעד זומם כאשר זמם,To do to the collusive witness like he colluded
+525,Men,Negative,Israel,No Specific Penalty,שלא לערץ ולפחד במלחמה,To not be terrified or to be afraid in war
+526,Miscelaneous,Positive,Israel,No Specific Penalty,מצוה למשח כהן למלחמה,The commandment to anoint a priest for war
+527,Miscelaneous,Positive,Israel,No Specific Penalty,לשלח שלום לערים שצרים עליהן,To send peace to the cities that we besiege
+528,Men,Negative,Israel,No Specific Penalty,שלא להחיות נשמה משבעה עממין,To not keep alive a soul of the seven nations
+529,Everyone,Negative,Anywhere,Lashes,שלא להשחית אילני מאכל,To not destroy fruit trees
+530,Men,Positive,Israel,No Specific Penalty,לערף את העגלה בנחל,To behead the calf in the riverbed
+531,Everyone,Negative,Israel,Lashes,שלא לעבד ולזרע באותו קרקע,To not work or sow in that land
+532,Men,Positive,Israel,No Specific Penalty,לדון דין יפת תאר ככתוב בתורה,To execute the law of the one of beautiful form (<i>yefat toar</i>) as is written in the Torah
+533,Men,Negative,Anywhere,No Specific Penalty,שלא למכר יפת תאר,To not sell one of beautiful of form
+534,Men,Negative,Anywhere,No Specific Penalty,שלא להעבידה אחר שבעלה,Not to make her serve after he has intercourse with her
+535,Men,Positive,Israel,No Specific Penalty,לתלות המחיב לתלות,To hang one who is liable for hanging
+536,Everyone,Negative,Anywhere,No Specific Penalty,שלא להלין התלוי,To not leave one that is hung overnight
+537,Everyone,Positive,Anywhere,No Specific Penalty,לקברו בו ביום וכן כל המתים,"To bury him on the same day, and so [too] all the dead"
+538,Everyone,Positive,Anywhere,No Specific Penalty,להשיב אבדה לישראל,To return a lost item to an Israelite
+539,Everyone,Negative,Anywhere,No Specific Penalty,שלא להעלים עיניו ממנה,To not avoid his eyes from it
+540,Everyone,Negative,Anywhere,No Specific Penalty,שלא להניח בהמת חברו נופלת תחת משאה,To not leave the beast of his fellow falling under its load
+541,Everyone,Positive,Anywhere,No Specific Penalty,לטען המשא שנפל עם חברו,To load the load that has fallen [together] with his fellow
+542,Women,Negative,Anywhere,Lashes,שלא תלבש אשה עדי איש,That a woman should not wear the adornments of a man
+543,Men,Negative,Anywhere,Lashes,שלא ילבש איש מלבושי אשה,That a man should not wear the clothes of a woman
+544,Everyone,Negative,Anywhere,Lashes,שלא לקח אם על בנים,To not take the mother upon the young
+545,Everyone,Positive,Anywhere,No Specific Penalty,לשלח האם אם לקחה על הבנים,To send away the mother [bird] if he takes it upon the young
+546,Everyone,Positive,Anywhere,No Specific Penalty,מצות מעקה,The commandment of a parapet
+547,Everyone,Negative,Anywhere,Lashes,שלא להניח מכשול,To not leave a stumbling block
+548,Everyone,Negative,Israel,Lashes,שלא לזרע כלאים בכרם,To not plant forbidden mixtures in a vineyard
+549,Everyone,Negative,Israel,Lashes,שלא לאכל כלאי הכרם,To not eat forbidden mixtures of the vineyard
+550,Everyone,Negative,Anywhere,Lashes,שלא לעשות מלאכה בשני מיני בהמות,To not do work with two species of animals
+551,Everyone,Negative,Anywhere,Lashes,שלא ללבש שעטנז,To not wear <i>shaatnez</i>
+552,Men,Positive,Anywhere,No Specific Penalty,לשא אשה בכתבה וקדושין,To marry a woman with a marriage contract and betrothal
+553,Everyone,Positive,Anywhere,No Specific Penalty,מצוה שתשב אשת מוציא שם רע תחתיו לעולם,The commandment that the wife of one who 'puts out a bad name' [about her] dwell with him forever
+554,Men,Negative,Anywhere,Lashes,שלא יגרשנה כל ימיו,That he should not divorce her all of his days
+555,Men,Positive,Temple,No Specific Penalty,מצוה על בית דין לסקל המחוייב,The commandment upon the court to stone the one liable
+556,Everyone,Negative,Anywhere,No Specific Penalty,שלא לענש האנוס בחטא,Not to punish one coerced into a sin
+557,Men,Positive,Anywhere,No Specific Penalty,מצות על האונס שישא אנוסתו,The commandment on the rapist to marry the one he has raped
+558,Everyone,Negative,Anywhere,Lashes,שלא יגרשנה כל ימיו,That he not divorce her all of his days
+559,Men,Negative,Anywhere,No Specific Penalty,שלא ישא סריס בת ישראל,That a eunuch not marry a daughter of Israel
+560,Men,Negative,Anywhere,Lashes,שלא ישא ממזר בת ישראל,That a <i>mamzer</i> (a child born from a forbidden marriage) should not marry a daughter of Israel
+561,Men,Negative,Anywhere,Lashes,שלא יבוא עמוני ומואבי בקהל השם,That an Ammonite or a Moabite not enter the Congregation of the Lord
+562,Men,Negative,Israel,No Specific Penalty,שלא לדרוש שלומם במלחמה,Not to seek their peace in a war
+563,Everyone,Negative,Anywhere,No Specific Penalty,שלא להרחיק אדומי דור שלישי מלבוא בקהל,Not to distance an Edomite of the third generation from coming into the congregation
+564,Everyone,Negative,Anywhere,No Specific Penalty,שלא להרחיק מצרי דור שלישי,To not distance an Egyptian of the third generation
+565,Everyone,Negative,Anywhere,No Specific Penalty,שלא יכנס טמא להר הבית,That one impure should not enter the Temple mount
+566,Men,Positive,Israel,No Specific Penalty,מצוה להתקין מקום להפנות בו,The commandment to set up a place in which to defecate
+567,Men,Positive,Israel,No Specific Penalty,מצוה להתקין יתד לחפר בו,The commandment to set up  a spike to dig with
+568,Everyone,Negative,Anywhere,No Specific Penalty,שלא להסגיר עבד שברח אל אדוניו,Not to turn over a slave that fled from his master
+569,Everyone,Negative,Anywhere,No Specific Penalty,שלא להונות עבד הבורח אלינו מחוצה לארץ,"To not oppress a slave who has fled to us, from outside the Land, to the Land [of Israel]"
+570,Everyone,Negative,Anywhere,No Specific Penalty,שלא לבעול אשה בלא כתבה וקדושין,Not to have sexual relations with a woman without a marriage contract and betrothal
+571,Everyone,Negative,Temple,Lashes,שלא להקריב אתנן זונה ומחיר כלב,Not to bring the fee of a prostitute or the price of a dog
+572,Everyone,Negative,Anywhere,No Specific Penalty,שלא יתן הלוה רבית לישראל,That the borrower not give interest to an Israelite
+573,Everyone,Positive,Anywhere,No Specific Penalty,להלוות לנכרי ברבית,To lend to the gentile with interest
+574,Everyone,Negative,Anywhere,No Specific Penalty,שלא לאחר נדריו יותר משלשה רגלים,Not to delay his vows for more than three festivals
+575,Everyone,Positive,Anywhere,No Specific Penalty,לקים מוצא שפתיו כמו שנדר,"To fulfill what has come out of his lips, as he vowed"
+576,Everyone,Positive,Anywhere,No Specific Penalty,מצוה להניח השכיר לאכול מהמחובר שעושה בו,The commandment to allow the wage-worker to eat from the attached [produce] upon which he is working
+577,Everyone,Negative,Anywhere,No Specific Penalty,שלא יקח הפועל בידו יותר על אכילתו, That the worker not take into his hand more than his eating
+578,Everyone,Negative,Anywhere,Lashes,שלא יאכל הפועל בשעת מלאכה,That the worker not eat during work time
+579,Men,Positive,Anywhere,No Specific Penalty,הרוצה לגרש את אשתו שיגרשנה בגט,That one who wants to divorce his wife divorce her with a bill (<i>get</i>)
+580,Men,Negative,Anywhere,No Specific Penalty,שלא יחזיר גרושתו משנשאת,That he not bring back his ex-wife from when she has married
+581,Men,Negative,Anywhere,No Specific Penalty,שלא יצא החתן מביתו כל השנה אפילו לצרכי צבור,"That a groom should not go out from his home the whole year, even for the needs of the community"
+582,Men,Positive,Anywhere,No Specific Penalty,מצוה שישמח החתן עם אשתו שנה אחת,The commandment that a groom rejoice with his wife for one year
+583,Everyone,Negative,Anywhere,Lashes,שלא ימשכן בחובו כלים שעושים בהם אכל נפש,That we not take as surety vessels in which life-sustaining food (<i>ochel nefesh</i>) is made
+584,Everyone,Negative,Anywhere,Lashes,שלא לתלוש סימני צרעת,To not detach signs of <i>tzaraat</i> (a Biblical skin disease)
+585,Everyone,Negative,Anywhere,Lashes,שלא למשכן בעל חוב בזרוע,To not take surety from a debtor by force
+586,Everyone,Negative,Anywhere,Lashes,שלא למנוע המשכון מבעליו העני,To not prevent surety from its needy owner
+587,Everyone,Positive,Anywhere,No Specific Penalty,להחזיר המשכון לבעלים בעת שצריך לו,To return the surety to the owners at the time that he needs it
+588,Everyone,Positive,Anywhere,No Specific Penalty,לתת שכר שכיר ביומו,To give the wage of a wage-worker on its day
+589,Men,Negative,Anywhere,Lashes,שלא יעיד קרוב זה אל זה,"That a relative not testify, one about the other"
+590,Men,Negative,Anywhere,Lashes,שלא להטות משפט גר ויתום,To not sway the judgement of a stranger or an orphan
+591,Everyone,Negative,Anywhere,No Specific Penalty,שלא למשכן בגד אלמנה,To not take the garment of a widow as surety
+592,Everyone,Positive,Anywhere,No Specific Penalty,להניח לעניים השכחה,To leave what is forgotten to the poor
+593,Everyone,Negative,Israel,No Specific Penalty,שלא ישוב לקחת השכחה,To not go back to take what is forgotten
+594,Men,Positive,Israel,No Specific Penalty,מצוה להלקות לרשע,The commandment to lash the evildoer
+595,Everyone,Negative,Anywhere,No Specific Penalty,שלא להוסיף להכותו,To not increase in flogging him
+596,Everyone,Negative,Anywhere,No Specific Penalty,שלא לחסום בהמה בשעת מלאכתה,To not muzzle an animal at the time of its work
+597,Everyone,Negative,Anywhere,No Specific Penalty,שלא תנשא היבמה לאחר עד שתחלץ,That a levirate wife not marry another until she is released
+598,Men,Positive,Anywhere,No Specific Penalty,מצות יבום,The commandment of levirate marriage
+599,Men,Positive,Anywhere,No Specific Penalty,מצות חליצה,The commandment of release (<i>chalitsah</i>)
+600,Everyone,Positive,Anywhere,No Specific Penalty,מצוה להציל הנרדף בנפשו של רודף,The commandment to save the pursued with the life of the pursuer
+601,Everyone,Negative,Anywhere,No Specific Penalty,שלא לחוס על הרודף,To not have concern about the pursuer
+602,Everyone,Negative,Anywhere,No Specific Penalty,שלא להשהות משקלות ומדות חסרות,To not hold over deficient weights and measures
+603,Everyone,Positive,Anywhere,No Specific Penalty,לזכור מה שעשה לנו עמלק,To remember what Amalek did to us
+604,Everyone,Positive,Anywhere,No Specific Penalty,למחות זרעו מן העולם,To blot out his seed from the world
+605,Everyone,Negative,Anywhere,No Specific Penalty,שלא לשכוח מה שעשה לנו,To not forget what he did to us
+606,Men,Positive,Temple,No Specific Penalty,מצות קריאה על הבכורים,The commandment of recital over the first-fruits
+607,Men,Positive,Temple,No Specific Penalty,מצות ודוי מעשר,The commandment of declaration of tithes
+608,Everyone,Negative,Temple,No Specific Penalty,שלא לאכול מעשר שני באנינות,To not eat the second tithe in bereavement
+609,Everyone,Negative,Temple,No Specific Penalty,שלא לאכול מעשר שני בטמאה,To not eat the second tithe in impurity
+610,Everyone,Negative,Temple,No Specific Penalty,שלא להוציא דמי מעשר שני אלא באכילה ושתיה,To only expend monies of the second tithe for eating and drinking
+611,Everyone,Positive,Anywhere,No Specific Penalty,מצוה ללכת ולהדמות בדרכי השם יתברך,"The commandment to walk in - and make oneself similar through - the ways of God, may He be blessed"
+612,Everyone,Positive,Israel,No Specific Penalty,להקהיל כל ישראל בחג הסכות,To gather all of Israel on the festival of Sukkot
+613,Men,Positive,Anywhere,No Specific Penalty,לכתוב כל אחד ספר תורה לעצמו,For everyone to write a Torah scroll for himself