import React, { useState, useEffect, useRef } from 'react';
import PropTypes  from 'prop-types';
import classNames  from 'classnames';
import Sefaria  from './sefaria/sefaria';
import $  from './sefaria/sefariaJquery';
import { NavSidebar, Modules } from './NavSidebar';
import TextCategoryPage  from './TextCategoryPage';
import Footer  from './Footer';
import ComparePanelHeader from './ComparePanelHeader';
import {
  TextBlockLink,
  TwoOrThreeBox,
  NBox,
  ResponsiveNBox,
  LanguageToggleButton,
  InterfaceText,
  ContentText,
  CategoryHeader
} from './Misc';
import {AdminEditorButton, useEditToggle} from "./AdminEditor";
import {CategoryEditor, ReorderEditor} from "./CategoryEditor";


const TextsPage = ({categories, settings, setCategories, onCompareBack, openSearch,
  toggleLanguage, openTextTOC, openDisplaySettings, multiPanel, initialWidth, compare}) => {

  // List of Texts in a Category
  if (categories.length) {
    return (
      <div className="readerNavMenu">
        <TextCategoryPage
          categories={categories}
          category={categories.slice(-1)[0]}
          setCategories={setCategories}
          openTextTOC={openTextTOC}
          toggleLanguage={toggleLanguage}
          openDisplaySettings={openDisplaySettings}
          compare={compare}
          multiPanel={multiPanel}
          initialWidth={initialWidth} />
      </div>
    );
  }

  // Root Library Menu
  let categoryListings = Sefaria.toc.map(cat => {
    const style = {"borderColor": Sefaria.palette.categoryColor(cat.category)};
    const openCat = e => {e.preventDefault(); setCategories([cat.category])};

    return (
      <div className="navBlock withColorLine" style={style}>
        <a href={`/texts/${cat.category}`} className="navBlockTitle" data-cat={cat.category} onClick={openCat}>
          <ContentText text={{en: cat.category, he: cat.heCategory}} defaultToInterfaceOnBilingual={true} />
        </a>
        <div className="navBlockDescription">
          <ContentText text={{en: cat.enShortDesc, he: cat.heShortDesc}} defaultToInterfaceOnBilingual={true} />
        </div>
      </div>
    );
  });

  categoryListings = (
    <div className="readerNavCategories">
        <ResponsiveNBox content={categoryListings} initialWidth={initialWidth} />
    </div>);

  let topTexts = compare ? null : [
          <div className="navBlock withColorLine" style={{"borderColor": Sefaria.palette.categoryColor("Toward Independence")}}>
              <a href="/US_Declaration_of_Independence" className="navBlockTitle">
                  <span className="en" lang="en">Declaration of Independence</span>
              </a>
          </div>,
          <div className="navBlock withColorLine" style={{"borderColor": Sefaria.palette.categoryColor("Constituting America")}}>
              <a href="/United_States_Constitution" className="navBlockTitle">
                  <span className="en" lang="en">United States Constitution</span>
              </a>
          </div>
      ];

  topTexts = compare ? null :
          <div className="readerNavCategories">
              <ResponsiveNBox content={topTexts} initialWidth={initialWidth} />
          </div>;

  const topTitle = compare ? null :
        <div className="navTitle tight sans-serif">
            <h1><InterfaceText>Explore the Foundational Documents</InterfaceText></h1>
        </div>;

  const comparePanelHeader = compare ?
    <ComparePanelHeader
      search={true}
      onBack={onCompareBack}
      openDisplaySettings={openDisplaySettings}
      openSearch={openSearch}
    /> : null;

  const title = compare ? null :
    <div className="navTitle tight sans-serif">
      <CategoryHeader title="Browse the Library"/>
      { multiPanel && Sefaria.interfaceLang !== "hebrew" && Sefaria._siteSettings.TORAH_SPECIFIC ?
      <LanguageToggleButton toggleLanguage={toggleLanguage} /> : null }
    </div>

  const about = compare || multiPanel || !Sefaria._siteSettings.TORAH_SPECIFIC ? null :
    <Modules type={"AboutSefaria"} props={{hideTitle: true}}/>;

  const dedication = Sefaria._siteSettings.TORAH_SPECIFIC && !compare ? <Dedication /> : null;

  const libraryMessage = Sefaria._siteSettings.LIBRARY_MESSAGE && !compare && !Sefaria._siteSettings.TORAH_SPECIFIC ?
    <div className="libraryMessage" dangerouslySetInnerHTML={ {__html: Sefaria._siteSettings.LIBRARY_MESSAGE} }></div>
    : null;

  const sidebarModules = [
    multiPanel ? {type: "AboutContext"} : {type: null},
/*    {type: "Promo"},
<<<<<<< HEAD
>>>>>>> s4d
=======
>>>>>>> d53bcea9
    {type: "LearningSchedules"},
    {type: "JoinTheCommunity"},
    {type: "Resources"},*/
  ];

  const footer = compare ? null : <Footer />;
  const classes = classNames({readerNavMenu:1, compare: compare, noLangToggleInHebrew: 1 });
  return (
    <div className={classes} key="0">
      {comparePanelHeader}
      <div className="content">
        <div className="sidebarLayout">
          <div className="contentInner">
            { libraryMessage }
            { topTitle }
            { dedication }
            { topTexts }
            { title }
            { about }
            { categoryListings }
          </div>
          {!compare ? <NavSidebar modules={sidebarModules} /> : null}
        </div>
        {footer}
      </div>
    </div>
  );
};
TextsPage.propTypes = {
  categories:          PropTypes.array.isRequired,
  settings:            PropTypes.object.isRequired,
  setCategories:       PropTypes.func.isRequired,
  openSearch:          PropTypes.func.isRequired,
  openDisplaySettings: PropTypes.func,
  toggleLanguage:      PropTypes.func,
  multiPanel:          PropTypes.bool,
  compare:             PropTypes.bool,
};


const Dedication = () => {
    //Get the local date 6 hours from now (so that dedication changes at 6pm local time
    let dedDate = new Date();
    dedDate.setHours(dedDate .getHours() + 6);
    const tzoffset = (new Date()).getTimezoneOffset() * 60000;
    const date = new Date(dedDate - tzoffset).toISOString().substring(0, 10);

    const [dedicationData, setDedicationData] = useState(Sefaria._tableOfContentsDedications[date]);

    function get_google_sheet_data() {
      const url =
        'https://docs.google.com/spreadsheets/d/11c9Yw9FdfLnfbIWqvUztCt-QICW5790dfFGgXH7IB1k/edit#gid=0';
      const query = new google.visualization.Query(url);
      query.setQuery('select A, B, C');
      query.send(processSheetsData);
    }

    function processSheetsData(response) {
      const data = response.getDataTable();
      const columns = data.getNumberOfColumns();
      const rows = data.getNumberOfRows();
      for (let r = 0; r < rows; r++) {
        let row = [];
        for (let c = 0; c < columns; c++) {
          row.push(data.getFormattedValue(r, c));
        }
        Sefaria._tableOfContentsDedications[row[0]] = {"en": row[1], "he": row[2]};
      }
      setDedicationData(Sefaria._tableOfContentsDedications[date]);
    }

    useEffect( () => {
        if (!dedicationData) {
            google.charts.load('current');
            google.charts.setOnLoadCallback(get_google_sheet_data);
        }
    }, []);

    return (
        dedicationData && dedicationData.en && dedicationData.he ?
        <div className="dedication">
          <span>
              <span className="int-en">{dedicationData.en}</span>
              <span className="int-he">{dedicationData.he}</span>
          </span>
        </div>
        : null
    );
};


export default TextsPage;<|MERGE_RESOLUTION|>--- conflicted
+++ resolved
@@ -114,10 +114,6 @@
   const sidebarModules = [
     multiPanel ? {type: "AboutContext"} : {type: null},
 /*    {type: "Promo"},
-<<<<<<< HEAD
->>>>>>> s4d
-=======
->>>>>>> d53bcea9
     {type: "LearningSchedules"},
     {type: "JoinTheCommunity"},
     {type: "Resources"},*/
