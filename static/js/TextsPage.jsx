import React, { useState, useEffect, useRef } from 'react';
import PropTypes  from 'prop-types';
import classNames  from 'classnames';
import Sefaria  from './sefaria/sefaria';
import $  from './sefaria/sefariaJquery';
import { NavSidebar, Modules } from './NavSidebar';
import TextCategoryPage  from './TextCategoryPage';
import Footer  from './Footer';
import ComparePanelHeader from './ComparePanelHeader';
import {
  TextBlockLink,
  TwoOrThreeBox,
  NBox,
  ResponsiveNBox,
  LanguageToggleButton,
  InterfaceText,
  ContentText,
  CategoryHeader,
  useHideButtons
} from './Misc';
import {AdminEditorButton, useEditToggle} from "./AdminEditor";
import {CategoryEditor, ReorderEditor} from "./CategoryEditor";


const TextsPage = ({categories, settings, setCategories, onCompareBack, openSearch,
  toggleLanguage, openTextTOC, openDisplaySettings, multiPanel, initialWidth, compare}) => {
  const [hideButtons, setHideButtons] = useHideButtons(true);
  // List of Texts in a Category
  if (categories.length) {
    return (
      <div className="readerNavMenu">
        <TextCategoryPage
          categories={categories}
          category={categories.slice(-1)[0]}
          setCategories={setCategories}
          openTextTOC={openTextTOC}
          toggleLanguage={toggleLanguage}
          openDisplaySettings={openDisplaySettings}
          compare={compare}
          multiPanel={multiPanel}
          initialWidth={initialWidth} />
      </div>
    );
  }

  // Root Library Menu
  let categoryListings = Sefaria.toc.map(cat => {
    const style = {"borderColor": Sefaria.palette.categoryColor(cat.category)};
    const openCat = e => {e.preventDefault(); setCategories([cat.category])};

    return (
      <div className="navBlock withColorLine" style={style}>
        <a href={`/texts/${cat.category}`} className="navBlockTitle" data-cat={cat.category} onClick={openCat}>
          <ContentText text={{en: cat.category, he: cat.heCategory}} defaultToInterfaceOnBilingual={true} />
        </a>
        <div className="navBlockDescription">
          <ContentText text={{en: cat.enShortDesc, he: cat.heShortDesc}} defaultToInterfaceOnBilingual={true} />
        </div>
      </div>
    );
  });

  categoryListings = (
    <div className="readerNavCategories">
      <ResponsiveNBox content={categoryListings} initialWidth={initialWidth} />
    </div>);

  const comparePanelHeader = compare ?
    <ComparePanelHeader
      search={true}
      onBack={onCompareBack}
      openDisplaySettings={openDisplaySettings}
      openSearch={openSearch}
    /> : null;

  const title = compare ? null :
    <div className="navTitle tight sans-serif">
<<<<<<< HEAD
      <CategoryHeader title="Browse the Library" type="category"/>
=======
        <CategoryHeader hideButtons={hideButtons}>
            <h1 onMouseEnter={() => setHideButtons()}><InterfaceText>Browse the Library</InterfaceText></h1>
        </CategoryHeader>
>>>>>>> a9ede473
      { multiPanel && Sefaria.interfaceLang !== "hebrew" && Sefaria._siteSettings.TORAH_SPECIFIC ?
      <LanguageToggleButton toggleLanguage={toggleLanguage} /> : null }
    </div>

  const about = compare || multiPanel ? null :
    <Modules type={"AboutSefaria"} props={{hideTitle: true}}/>;

  const dedication = Sefaria._siteSettings.TORAH_SPECIFIC && !compare ? <Dedication /> : null;

  const libraryMessage = Sefaria._siteSettings.LIBRARY_MESSAGE && !compare ?
    <div className="libraryMessage" dangerouslySetInnerHTML={ {__html: Sefaria._siteSettings.LIBRARY_MESSAGE} }></div>
    : null;

  const sidebarModules = [
    multiPanel ? {type: "AboutSefaria"} : {type: null},
    {type: "Promo"},
    {type: "Translations"},
    {type: "LearningSchedules"},
    {type: "JoinTheCommunity"},
    {type: "Resources"},
  ];

  const footer = compare ? null : <Footer />;
  const classes = classNames({readerNavMenu:1, compare: compare, noLangToggleInHebrew: 1 });
  return (
    <div className={classes} key="0">
      {comparePanelHeader}
      <div className="content">
        <div className="sidebarLayout">
          <div className="contentInner">
            { title }
            { about }
            { dedication }
            { libraryMessage }
            { categoryListings }
          </div>
          {!compare ? <NavSidebar modules={sidebarModules} /> : null}
        </div>
        {footer}
      </div>
    </div>
  );
};
TextsPage.propTypes = {
  categories:          PropTypes.array.isRequired,
  settings:            PropTypes.object.isRequired,
  setCategories:       PropTypes.func.isRequired,
  openSearch:          PropTypes.func.isRequired,
  openDisplaySettings: PropTypes.func,
  toggleLanguage:      PropTypes.func,
  multiPanel:          PropTypes.bool,
  compare:             PropTypes.bool,
};


const Dedication = () => {
    //Get the local date 6 hours from now (so that dedication changes at 6pm local time
    let dedDate = new Date();
    dedDate.setHours(dedDate .getHours() + 6);
    const tzoffset = (new Date()).getTimezoneOffset() * 60000;
    const date = new Date(dedDate - tzoffset).toISOString().substring(0, 10);

    const [dedicationData, setDedicationData] = useState(Sefaria._tableOfContentsDedications[date]);

    function get_google_sheet_data() {
      const url =
        'https://docs.google.com/spreadsheets/d/11c9Yw9FdfLnfbIWqvUztCt-QICW5790dfFGgXH7IB1k/edit#gid=0';
      const query = new google.visualization.Query(url);
      query.setQuery('select A, B, C');
      query.send(processSheetsData);
    }

    function processSheetsData(response) {
      const data = response.getDataTable();
      const columns = data.getNumberOfColumns();
      const rows = data.getNumberOfRows();
      for (let r = 0; r < rows; r++) {
        let row = [];
        for (let c = 0; c < columns; c++) {
          row.push(data.getFormattedValue(r, c));
        }
        Sefaria._tableOfContentsDedications[row[0]] = {"en": row[1], "he": row[2]};
      }
      setDedicationData(Sefaria._tableOfContentsDedications[date]);
    }

    useEffect( () => {
        if (!dedicationData) {
            google.charts.load('current');
            google.charts.setOnLoadCallback(get_google_sheet_data);
        }
    }, []);

    return (
        dedicationData && dedicationData.en && dedicationData.he ?
        <div className="dedication">
          <span>
              <span className="int-en">{dedicationData.en}</span>
              <span className="int-he">{dedicationData.he}</span>
          </span>
        </div>
        : null
    );
};


export default TextsPage;<|MERGE_RESOLUTION|>--- conflicted
+++ resolved
@@ -75,13 +75,9 @@
 
   const title = compare ? null :
     <div className="navTitle tight sans-serif">
-<<<<<<< HEAD
-      <CategoryHeader title="Browse the Library" type="category"/>
-=======
         <CategoryHeader hideButtons={hideButtons}>
             <h1 onMouseEnter={() => setHideButtons()}><InterfaceText>Browse the Library</InterfaceText></h1>
         </CategoryHeader>
->>>>>>> a9ede473
       { multiPanel && Sefaria.interfaceLang !== "hebrew" && Sefaria._siteSettings.TORAH_SPECIFIC ?
       <LanguageToggleButton toggleLanguage={toggleLanguage} /> : null }
     </div>
