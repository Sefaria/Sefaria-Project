import { useState, useEffect } from "react";
import {InterfaceText, EnglishText, HebrewText} from "./Misc";
import Sefaria from "./sefaria/sefaria";
import SearchState from './sefaria/searchState';
import SearchResultList  from './SearchResultList';
import DictionarySearch  from './DictionarySearch';
import classNames from 'classnames';

import {
  SearchButton,
} from './Misc';


const SidebarSearch = ({ title, updateAppliedOptionSort, navigatePanel, sidebarSearchQuery, setSidebarSearchQuery, onSidebarSearchClick, hideHebrewKeyboard }) => {
  const [lexiconName, setLexiconName] = useState(Sefaria.getIndexDetailsFromCache(title)?.lexiconName)
  const [searchFilterPathForBook, setSearchFilterPathForBook] = useState('');
  const [query, setQuery] = useState(sidebarSearchQuery || '');
  const isDictionary = !!lexiconName;
  const [searchState, setSearchState] = useState(
          new SearchState({
                  type: 'text',
                  appliedFilters:        [searchFilterPathForBook],
                  field:                 "naive_lemmatizer",
                  appliedFilterAggTypes: ["path"],
                  sortType:              "chronological",
          })
      )

  useEffect(() => {
<<<<<<< HEAD
      attachKeyboard();
      const searchInput = document.getElementById('searchQueryInput')
      if (searchInput) {
          searchInput.value = query
      }
=======
      if (!hideHebrewKeyboard) {
          attachKeyboard();
      }
      document.getElementById('searchQueryInput').value = query
>>>>>>> 2b435882
  }, []);

  useEffect(() => {
      Sefaria.bookSearchPathFilterAPI(title).then((path) => {
        setSearchFilterPathForBook(path)
      })
      setSidebarSearchQuery(query)
  }, [query])

  useEffect(() => {
      setSearchState(
        new SearchState({
                type: 'text',
                appliedFilters:        [searchFilterPathForBook],
                field:                 "naive_lemmatizer",
                appliedFilterAggTypes: ["path"],
                sortType:              "chronological",
                filtersValid: true,
        })
      )
  }, [searchFilterPathForBook])

   const attachKeyboard = () => {
      const inputElement = document.querySelector('.sidebarSearch input');
      if (inputElement && (!inputElement.VKI_attached)) {
        VKI_attach(inputElement);
      }
    }


  const inputClasses = classNames({
    search: 1,
    serif: 1,
    keyboardInput: Sefaria.interfaceLang === "english",
    hebrewSearch: Sefaria.interfaceLang === "hebrew"
    });
  // const searchBoxClasses = classNames({searchBox: 1, searchFocused: this.state.searchFocused});
  const searchBoxClasses = classNames({searchBox: 1});

  const handleSearchButtonClick = () => {
    const searchBoxValue = document.getElementById('searchQueryInput').value
    if (searchBoxValue !== query) {
      setSearchFilterPathForBook('')
      setQuery(document.getElementById('searchQueryInput').value)
    }
  }


  return (
    <div className="sidebarSearch lexicon-content">
    <div className={searchBoxClasses}>

    { isDictionary ?
       <DictionarySearch
            lexiconName={lexiconName}
            title={title}
            navigatePanel={navigatePanel}
            contextSelector=".lexicon-content"/>
      :
      <>
        <SearchButton onClick={handleSearchButtonClick} />
        <input className={inputClasses}
          placeholder={Sefaria._("Search in this text")}
          id="searchQueryInput"
          maxLength={75}
          onKeyUp={
            (event) => {
              if (event.keyCode === 13) {
                handleSearchButtonClick()
              }
            }
          }
          title={Sefaria._("Search in this text")} />
      </>
      }

    </div>


      {query ?
        <SearchResultList
          query={query}
          compare={false}
          searchInBook={true}
          tab="text"
          types={["text"]}
          textSearchState={searchState}
          updateTotalResults={n => console.log(n)}
          registerAvailableFilters={n => console.log(n)}
          updateAppliedOptionSort={updateAppliedOptionSort}
          onResultClick={onSidebarSearchClick}
        /> :

        null

    }


    </div>
  );



}




export default SidebarSearch;<|MERGE_RESOLUTION|>--- conflicted
+++ resolved
@@ -27,18 +27,13 @@
       )
 
   useEffect(() => {
-<<<<<<< HEAD
-      attachKeyboard();
+      if (!hideHebrewKeyboard) {
+	      attachKeyboard();
+      }
       const searchInput = document.getElementById('searchQueryInput')
       if (searchInput) {
           searchInput.value = query
       }
-=======
-      if (!hideHebrewKeyboard) {
-          attachKeyboard();
-      }
-      document.getElementById('searchQueryInput').value = query
->>>>>>> 2b435882
   }, []);
 
   useEffect(() => {
