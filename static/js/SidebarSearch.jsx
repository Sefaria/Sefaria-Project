--- conflicted
+++ resolved
@@ -28,19 +28,12 @@
 
   useEffect(() => {
       if (!hideHebrewKeyboard) {
-	      attachKeyboard();
+          attachKeyboard();
       }
       const searchInput = document.getElementById('searchQueryInput')
       if (searchInput) {
           searchInput.value = query
       }
-<<<<<<< HEAD
-=======
-      const searchInput = document.getElementById('searchQueryInput')
-      if (searchInput) {
-          searchInput.value = query
-      }
->>>>>>> d93f98b7
   }, []);
 
   useEffect(() => {
