var sjs = sjs || {};

$.extend(sjs,  {
	Init: {},
	bind: {},
	depth: 0,
	thread: [],
	view: {},
	editing: {},
	eventHandlers: {},
	ref: {},
	loading: false,
	visible: {
		first: 1,
		last: 1
	},
	flags: {
		verseSelecting: false,
		saving: false,
		contributePrompt: 3
	},
	add: {
		source: null
	},
	timers: {
		hideMenu: null,
		panelPreivew: null,
	},
	types: ["Tanach", "Mishna", "Talmud", "Midrash", "Halacha", "Commentary", "Kabbalah", "Chasidut", "Modern"],
	palette: ["#5B1094", "#00681C", "#790619", "#CC0060", "#008391", "#001866", "#C88900", "#009486", "#935A10", "#9D2E2C"],
	textFilter: "all",
	typeFilter: "all",
	_direction: 0,
	_verseHeights: [],
	_scrollMap: []
});


//  Initialize everything
sjs.Init.all = function() {
	
	// Init caches of jquery elements
	sjs.Init._$();

	// Bind functions to dom elements
	sjs.Init.handlers();

	sjs.view.width = $(window).width();

	if ("error" in sjs.current) {
		sjs.alert.message(sjs.current.error);
		sjs._$basetext.html("<center>Open another text with the texts menu above</center>")
		return;
	}

	var mode = sjs.current.mode || "view";
	switch (mode) {
		case "view":
			sjs.Init.loadView();
			break;
		case "add new":
			if (sjs.current.title) {
				$("#textTitle").val(sjs.current.title);
				$(".textName").text(sjs.current.title);
				$("#newIndexMsg").show();
				$("#header").text("Add a New Text");
				sjs.showNewIndex();
			} else {
				sjs.newText();
			}

			break;
		case "add":
			sjs.editing = sjs.current;
			sjs.editing.smallSectionName = sjs.editing.sectionNames[sjs.editing.sectionNames.length-1];
			sjs.editing.bigSectionName = sjs.editing.sectionNames[sjs.editing.sectionNames.length-2];
			sjs.editing.msg = "Add a New Text";
			sjs.showNewText();	
			break;
		case "edit":
			sjs.current.langMode = sjs.current.text.length ? 'en' : 'he';
			sjs.editText(sjs.current);
			break;
		case "translate":
			sjs.translateText(sjs.current);
			break;
	}
};


sjs.Init._$ = function() {
	// ----------- Init Stored Elements ---------------
	sjs._$screen = $(".screen").eq(0);
	sjs._$basetext = $(".basetext").eq(0);
	sjs._$commentaryViewPort = $(".commentaryViewPort").eq(0);
	sjs._$commentaryBox = $(".commentaryBox").eq(0);
	sjs._$sourcesBox = $(".sourcesBox").eq(0);
	sjs._$sourcesCount = $(".sourcesCount").eq(0);
	sjs._$sourcesList = $(".sourcesList").eq(0);
	sjs._$sourcesHeader = $(".sourcesHeader").eq(0);
	sjs._$sourcesWrapper = $(".sourcesWrapper").eq(0);
	sjs._$newVersion = $("#newVersion");
	sjs._$newVersionMirror = $("#newVersionMirror");
};


sjs.Init.loadView = function () {
	sjs.cache.save(sjs.current);
	History.replaceState(parseRef(sjs.current.ref), sjs.current.ref + " | Sefaria.org", null);
	buildView(sjs.current);
	sjs.thread = [sjs.current.ref];
	sjs.track.open(sjs.current.ref);
};


sjs.Init.handlers = function() {

	// ------------- Hide Modals on outside Click -----------
	
	$(window).click(function() {
		$(".boxOpen").removeClass("boxOpen");
		$(".zipOpen").removeClass("zipOpen");
		$(".zipBox").hide();
		$(".navBack").hide();
		$(".navBox").show();
		lowlightOff();
<<<<<<< HEAD
		$(".expanded").removeClass("expanded");
		if (sjs._$sourcesList.is(":visible")) {
			sjs.hideSources();
		} else {
			resetSources();
		}

=======
>>>>>>> 527c970b
	});
	
	// ----- Update Cache of window width ------
	$(window).resize(function() {
		sjs.view.width = $(window).width();
	});

	// -------------- Hide Modals on Overlay click ----------
	
	$("#overlay").click(function() {
		if ($(".open").length) {
			$("#overlay").hide();
			$(".open").remove();
		}
	});
	
	
	// ------------- Top Button Handlers -------------

	var currentScrollPositionX = $(document).scrollTop();
	var currentScrollPositionY = $(document).scrollLeft();
	$(document).scroll(function(){
	    currentScrollPositionX = $(this).scrollTop();
	    currentScrollPositionY = $(this).scrollLeft();
	});

	var openBox = function(el, e) {
		clearTimeout(sjs.timers.hideMenu);
		$(".boxOpen").removeClass("boxOpen");
		$(el).addClass("boxOpen")
			.find(".anchoredMenu, .menuConnector").show();
		var $am = $(el).find(".anchoredMenu");
		if ($am.hasClass("center")) {
			$am.position({my: "top", at: "bottom", of: $(el).find(".menuConnector"), collision: "fit"});
		}
		$(el).find("input").focus();
		$(document).scrollTop(currentScrollPositionX);
		$(document).scrollLeft(currentScrollPositionY);
		e.stopPropagation();
		sjs.track.ui("Open #" + el.attr("id"));
	};

	var openBoxWrpr = function (e) {
		openBox($(this), e);
	}

	var closeBox = function(e) {
		var hide = function() {
			$('.boxOpen').find('input').blur();
			$(".boxOpen").removeClass("boxOpen")
				.find(".anchoredMenu, .menuConnector").hide();
		};
		if (isTouchDevice()) {
			hide();
		} else {
			sjs.timers.hideMenu = setTimeout(hide, 300);
		}
	};

	var toggleBox = function (e) {
		el = $(this);
		if (el.hasClass('boxOpen')) { 
			closeBox();
		} else {
			openBox(el, e);
		}
	}
	
	$(document).on('touch', '#open', toggleBox)
				.on('mouseenter', '#open', openBoxWrpr)	
				.on('mouseleave', '#open', closeBox)
				.on('click touch', 'body', closeBox)
				.on("click touch",'#open q', function(e) { e.stopPropagation(); });


	// Hide menus immediately when opening Sefaria menu
	$("#sefaria").click(function() {
		$(".boxOpen").removeClass("boxOpen").find(".anchoredMenu, .menuConnector").hide();
	});


<<<<<<< HEAD
	sjs.showSources = function(e) {
		if (sjs._$commentaryBox.hasClass("noCommentary") && sjs.current.commentary.length) {		  
	  		sjs._$basetext.removeClass("noCommentary");
			sjs._$commentaryBox.removeClass("noCommentary");
			sjs._$commentaryViewPort.fadeIn();
			$(".hideCommentary").show();
		} else {
			sjs._$sourcesList.show("slide", { direction: "right" }, 200);
			sjs.track.ui("Show Source Filters")
		}
		if (e) { e.stopPropagation(); }
	};
	$(document).on("click", ".sourcesHeader", sjs.showSources);
=======
	// ---------------- Sources List ---------------
>>>>>>> 527c970b


	// Prevent any click on sourcesList from hiding itself (bound on window)
	$(document).on("click", ".sourcesList", function(e) { e.stopPropagation(); });


	sjs.hideCommentary = function(e) {
		sjs._$basetext.addClass("noCommentary");
		sjs._$commentaryBox.addClass("noCommentary");
		sjs._$commentaryViewPort.fadeOut();
		sjs.track.ui("Hide Commentary")
		e.stopPropagation();
	};
	$(document).on("click", ".hideCommentary", sjs.hideCommentary);
	
	
	sjs.showCommentary = function(e) {
		sjs._$basetext.removeClass("noCommentary");
		sjs._$commentaryBox.removeClass("noCommentary");
		sjs._$commentaryViewPort.fadeIn();
		$(this).addClass("hideCommentary")
			.removeClass("showCommentary");
		e.stopPropagation();
	};
	$(document).on("click", ".showCommentary", sjs.showCommentary);
	

	// Commentary filtering by clicking on source category
	$(document).on("click", ".source", function() {
		$(".source").removeClass("active");
		$(this).addClass("active");

		// Reset types filter (two can't currenty interact)
		if (!($(".type.label").hasClass("active"))) {
			$(".type.label").trigger("click");
		}

		if (!($(this).hasClass("sub"))) {
			$(".source .sub").hide();
			$(this).find(".sub").show();	
		}

		var c = $(this).attr("data-category");
		sjs.textFilter = c
		sjs.typeFilter = "all";


		// Handle "All"
		if (c === "all") {
			sjs._$commentaryViewPort.find(".commentary").removeClass("hidden");
			sjs._$sourcesCount.text($(".commentary:visible").length + " Sources");
			return false;
		}
		
		// Hide everything, then show this
		sjs._$commentaryViewPort.find(".commentary").addClass("hidden");
		$(".commentary[data-category*='" + c + "']").removeClass("hidden");
		
		sjs._$sourcesCount.text($(".commentary:visible").length + " Sources (" + c + ")");

		return false;
	});


	// Commentary filtering by clicking on source type
	$(document).on("click", ".type", function() {
		$(".type").removeClass("active");
		$(this).addClass("active");
		 
		// Reset sources filter (two can't currenty interact)
		if (!($(".source.label").hasClass("active"))) {
			$(".source.label").trigger("click");
		}

		var t = $(this).attr("data-type");
		sjs.textFilter = "all";
		sjs.typeFilter = t;

		// Handle "All"
		if (t === "all") {
			sjs._$commentaryViewPort.find(".commentary").removeClass("hidden");
			sjs._$sourcesCount.text($(".commentary:visible").length + " Sources");

			return false;
		}
		
		// Hide everything, then show this
		sjs._$commentaryViewPort.find(".commentary").addClass("hidden");
		$(".commentary[data-type*='" + t + "']").removeClass("hidden");
		sjs._$sourcesCount.text($(".commentary:visible").length + " Sources (" + t.toProperCase() + ")");

		return false;
	});
		

	// --------- Open Side Panels (About & Sources) with Mouse Movements --------

	// Preview state for Panels
	var mousePanels = function(e) {
		if (!sjs._$basetext.is(":visible")) { return; }

		var width = sjs.view.width;
		var out = Math.max(width/4.5, 200);

		if (e.clientX < 60 && !$("#about").hasClass("opened")) {
			sjs.timers.previewPanel = setTimeout('$("#about").addClass("preview");', 100);
		} else if (width - e.clientX < 60 && !sjs._$sourcesList.hasClass("opened")) {
			sjs.timers.previewPanel = setTimeout('sjs._$sourcesList.addClass("preview");', 100);
		} else  {
			$(".sidePanel.preview").removeClass("preview");
		}
	}
	$(window).mousemove(mousePanels);


	// About Panel
	sjs.showAbout = function() {
		$("#about").addClass("opened");
		sjs.loadAboutHistory();
		clearTimeout(sjs.timers.previewPanel);
		sjs.track.ui("Show About Panel")
	};
	sjs.hideAbout = function() {
		sjs.timers.hidePanel = setTimeout(function(){
			$("#about").removeClass("opened");
		}, 100);
	};
	$(document).on("mouseenter", "#about", sjs.showAbout);
	$(document).on("mouseleave", "#about", sjs.hideAbout);


	// Sources Panel
	sjs.showSources = function(e) {
		if (sjs._$commentaryBox.hasClass("noCommentary") && sjs.current.commentary.length) {		  
	  		sjs._$basetext.removeClass("noCommentary");
			sjs._$commentaryBox.removeClass("noCommentary");
			sjs._$commentaryViewPort.fadeIn();
			$(".hideCommentary").show();
		} else {
			sjs._$sourcesList.addClass("opened")
			clearTimeout(sjs.timers.previewPanel);
			sjs.track.ui("Show Source Filters")
		}
		if (e) { e.stopPropagation(); }
	};
	sjs.hideSources = function(e) {
		sjs.timers.hidePanel = setTimeout(function(){
			sjs._$sourcesList.removeClass("opened");
		}, 100);
	};
	$(document).on("mouseenter", ".sourcesList", sjs.showSources);
	$(document).on("mouseleave", ".sourcesList", sjs.hideSources);
	$(document).on("click touch", ".showSources", sjs.showSources);

	$(document).on("mouseleave", window, function() {
		clearTimeout(sjs.timers.hidePanel);
	});


	// --------------- About Panel ------------------



	sjs.loadAboutHistory = function() {
		// Load text attribution list only when #about is opened
		for (var lang in { "en": 1, "he": 1 }) {
			if (!lang) { continue; }
			if (!$(this).find("."+lang+" .credits").children().length) {
				var version = (lang === "en" ? sjs.current.versionTitle : sjs.current.heVersionTitle);
				if (!version) { continue; }
				var url = "/api/history/" + sjs.current.ref.replace(" ", "_") + "/" +
											lang + "/" +
											version.replace(" ", "_");
				
				var getLink = function(obj) { return obj["link"] };
				var setCredits = function(data, lang) {
					var html =  (data["translators"].length ? "<div class='credit'>Translated by " + data["translators"].map(getLink).join(", ") + "</div>" : "") +
								(data["copiers"].length ? "<div class='credit'>Copied by " + data["copiers"].map(getLink).join(", ") + "</div>" : "") +
								(data["editors"].length ? "<div class='credit'>Edited by " + data["editors"].map(getLink).join(", ") + "</div>" : "");
					$("#about").find("." + lang + " .credits").html(html);
				}
				var setCreditsWrp = (function(lang) { 
					return function(data) { setCredits(data, lang); };
				})(lang);

				$.get(url, setCreditsWrp);
			}
		}
	};
	// --------------- Ref Links -------------------
	
	$(document).on("click", ".refLink", sjs.eventHandlers.refLinkClick);


	// ------------- Next Link Url -----------------
		
		var event = isTouchDevice() ? 'touchstart' : 'click';
		$("#next, #prev").on(event, function() {
			if (this.id == "prev") 
				sjs._direction = -1;
			else
				sjs._direction = 1;
				
			var ref = $(this).attr("data-ref");
			if (ref) {
				get(parseRef(ref));
				sjs.track.ui("Nav Button #" + this.id);
			}

		});
	
	
	// ---------------- Layout Options ------------------
		
		// TODO -- Abstract these 6 blocks
		
		$("#block").click(function(){
			$("#layoutToggle .toggleOption").removeClass("active");
			$(this).addClass("active");
			sjs._$basetext.addClass("lines");
			setVerseHeights();
			updateVisible();
		});
		
		$("#inline").click(function(){
			$("#layoutToggle .toggleOption").removeClass("active");
			$(this).addClass("active");
			sjs._$basetext.removeClass("lines");
			setVerseHeights();
			updateVisible();
		});
	
	// ------------------ Language Options ---------------
	
		$("#hebrew").click(function(){
			sjs.current.langMode = 'he';
			$("#languageToggle .toggleOption").removeClass("active");
			$(this).addClass("active");
			sjs._$basetext.removeClass("english bilingual heLeft")
				.addClass("hebrew");
			$("body").removeClass("english").addClass("hebrew");
			$("#layoutToggle").show();
			$("#biLayoutToggle").hide();
			setVerseHeights();
			updateVisible();
	
			return false;
		});
		
		$("#english").click(function(){
			sjs.current.langMode = 'en';
			$("#languageToggle .toggleOption").removeClass("active");
			$(this).addClass("active");
			sjs._$basetext.removeClass("hebrew bilingual heLeft")
				.addClass("english");
			$("body").removeClass("hebrew").addClass("english");
			$("#layoutToggle").show();
			$("#biLayoutToggle").hide();
			setVerseHeights();
			updateVisible();
	
			return false;
	
		});
		
		$("#bilingual").click(function() {
			sjs.current.langMode = 'bi';
			$("#languageToggle .toggleOption").removeClass("active");
			$(this).addClass("active");
			sjs._$basetext.removeClass("english hebrew")
				.addClass("bilingual heLeft");
			$("body").removeClass("hebrew english").addClass("bilingual");
			$("#layoutToggle").hide();
			$("#biLayoutToggle").show();
			setVerseHeights();
			updateVisible();
	
			return false;
	
		});
		
		$("#heLeft").click(function() {
			$("#biLayoutToggle .toggleOption").removeClass("active")
			$(this).addClass("active")
			sjs._$basetext.removeClass("english hebrew")
				.addClass("bilingual heLeft");
			setVerseHeights();	
			updateVisible();
	
			return false;
		});
	
		$("#enLeft").click(function() {
			$("#biLayoutToggle .toggleOption").removeClass("active");
			$(this).addClass("active");
			sjs._$basetext.removeClass("english hebrew heLeft")
				.addClass("bilingual");
			setVerseHeights();
			updateVisible();
	
			return false;
		});


};

// -------------- DOM Ready ------------------------	
$(function() {
	sjs.Init.all();

	// TODO pull much of the code below into sjs.Init
	
	// ----- History ------

	$(window).bind("statechange", function(e) {
		var State = History.getState();
		actuallyGet(State.data);
	})


	// ------------iPad Fixes ---------------------
		
	if (isTouchDevice()) {
		$(window).bind('touchmove', updateVisible);
	}

	// -------------- Edit Text -------------------
		

	$("#editText").click(sjs.editCurrent);
	$(document).on("click", ".addThis", sjs.addThis);


	// ---------------- Edit Text Info ----------------------------

	$("#editTextInfo").click(function() {
		sjs.editing.title = sjs.current.book;
		sjs.editTextInfo();
	});


// ------------- New Text --------------------------

	$("#addText").click(sjs.newText);


	$("#showOriginal").click(function(){
		$("body").toggleClass("newText");
		$("#newVersion").trigger("keyup");
		sjs._$newVersion.css("min-height", $("#newTextCompare").height()).trigger("autosize");

	});


	$("#newTextCancel").click(function() {
		$("#overlay").hide();
		$("#newTextMsg").text("Text or commentator name:");
		$("#newTextName").val("");
		$("#newTextModal").hide();
	});
	

	$("#newTextOK").click(function(){
		if (!sjs.editing.index) {
			// This is an unknown text
			var title = $("#newTextName").val()
			$("#textTitle").val(title);
			$(".textName").text(title);
			$("#newIndexMsg").show();
			$("#header").text("Add a New Text");
			sjs.showNewIndex();
		} else {
			// this is a known text
			$.extend(sjs.editing, parseRef($("#newTextName").val()));
			sjs.editing.sectionNames = sjs.editing.index.sectionNames;		
			sjs.editing.smallSectionName = sjs.editing.sectionNames[sjs.editing.sectionNames.length-1];
			sjs.editing.bigSectionName = sjs.editing.sectionNames[sjs.editing.sectionNames.length-2];
			sjs.editing.msg = "Add a New Text";
			sjs.editing.text = [""];
			sjs.showNewText();	
		}
		$("#newTextCancel").trigger("click");	
	});
	
// ------------------- New Index -------------------	
	
	$("#newIndexSave").click(function() {
		var index = sjs.readNewIndex();
		if (sjs.validateIndex(index)) 
			sjs.saveNewIndex(index);
	});
	

	$("#newIndexCancel").click(function() {
		var params = getUrlVars();
		if ("after" in params) {
			window.location = params["after"];
		} else {		
			sjs.clearNewIndex();
			$("#newIndex").hide();
			sjs._direction = 0;
			buildView(sjs.current);
		}
	})


	
// --------------- Add Version  ------------------
	
	$("#addVersion").click(function(e) {
		if (!sjs._uid) {
			return sjs.loginPrompt();
		}

		// Edit the SCT if it exists rather than offering a box to write a new one
		// to avoid unintentionally overwriting 
		if (sjs.current.versionTitle === "Sefaria Community Translation") {
			$("#english").trigger("click");
			sjs.editText(sjs.current);
			$("#showOriginal").trigger("click");
			sjs._$newVersion.css("min-height", $("#newTextCompare").height()).show().focus().autosize()

		} else {
			if (sjs._$basetext.hasClass("bilingual")) {
				$("#hebrew").trigger("click");
			}
			sjs.editing = sjs.current;
			sjs.showNewVersion()
		}
		e.stopPropagation();
	});
	
	$("#addVersionCancel").click(function() { 
		var params = getUrlVars();
		if ("after" in params) {
			window.location = params["after"];
		} else {
			sjs.clearNewVersion()
		}
	});
	
	$("#addVersionSave").click(function() {
		var version = readNewVersion();
		if (validateText(version)) {
			saveText(version);
		}
	})
	
	
	/* ---------------------- Commentary Modal --------------------------
		
		$(document).on("click", ".commentary", function(e){
			if ($(this).hasClass("lowlight")) {
				lowlightOff();
			}
			buildOpen($(e.currentTarget))
			return false;
		});
		

	// ------------------- Commentary Model Hide ----------------------

	$(document).on("click", ".open", function(){ return false; })
	
		
	*/


	// --------------------- Commentary Expansion ---------------

		$(document).on("click", ".commentary", function(e){
			if ($(this).hasClass("lowlight")) {
				lowlightOff();
			}
			sjs.expandSource($(e.currentTarget))
			return false;
		});
	

	// ----------------------- Commentary Edit --------------------
	
		$(document).on("click", ".editLink", function () {
			if (!sjs._uid) {
				return sjs.loginPrompt();
			}
			var $o = $(this).parents(".expanded");
			var source = {};
			
			source["id"] = parseInt($o.attr("data-id"));
			source["ref"] =  sjs.current.commentary[source["id"]].anchorRef
			sjs.add.source = source;
			
			buildOpen(false, true);
		})

		

	
	// -------------------- Open Text Scrolling --------------------
	
		$(document).on("click", ".openScrollCtl .up", function(e) {
			$b = $(".openBottom");
			var h = $b.height();
			var lh = parseInt($b.css("line-height"));
			h -= h % lh;
			$b.scrollTo("-=" + h + "px", 600, {easing: "easeOutExpo"});
			return false;
		});
		$(document).on("click", ".openScrollCtl .down", function(e){
			$b = $(".openBottom");
			var h = $b.height();
			var lh = parseInt($b.css("line-height"));
			h -= h % lh;
			$b.scrollTo("+=" + h + "px", 600, {easing: "easeOutExpo"});
			return false;
		});
	
	
	// ----------------------- Translate Links --------------------
	
		$(document).on("click", ".translateThis", function () {
			if (!sjs._uid) {
				return sjs.loginPrompt();
			}
			
			var ref = $(this).attr("data-ref");
			var data = sjs.cache.get(ref);
			
			if (data) {
				sjs.translateText(data);
			} else {
				sjs.alert.saving("Looking up text...");
				$.getJSON("/api/texts/" + makeRef(parseRef(ref)), sjs.translateText);
			}

		});

	
	// -------------- Highlight Commentary on Verse Click -------------- 
	
	$(document).on("mouseenter", ".verse, .commentary", hoverHighlight );

	function hoverHighlight(e) {
		var n;
		$this = $(this);
		if ($this.hasClass("verse")) {
			n = $this.attr("data-num");
			$('[data-vref="'+n+'"]').addClass("highlight");
		} else if ($this.hasClass("commentary"))  {
			n = $this.attr("data-vref");
			$(this).addClass("highlight");
		}
		$('[data-num="'+n+'"]').addClass("highlight");
	}
	$(document).on("mouseleave", ".verse, .commentary", hoverHighlightOff );

	function hoverHighlightOff(e) {
		$(".highlight").removeClass("highlight");
	}

	$(document).on("click", ".verse", handleVerseClick );
	
	function handleVerseClick(e) {
		if (sjs._$verses.filter(".lowlight").length) {
			// Is something already selected?
			$highlight = sjs._$verses.not(".lowlight");
			if ($highlight.is($(this)) && $highlight.length == 1) {
				// Did the click just happen on the only selected line?
				$(window).trigger("click");
				return;
			}
			if ($highlight.length > 1 || $highlight.is($(this))) {
				// Is there already a range selected? reset if so
				var v = [$(this).attr("data-num"), $(this).attr("data-num")];		
			} else if ($highlight.length == 1) {
				var v = [$(this).attr("data-num"), $highlight.attr("data-num")].sort();
			}  
		} else {
			var v = [$(this).attr("data-num"), $(this).attr("data-num")];		
		}

		lowlightOn(v[0], v[1])

		var selected = sjs.current.book + " ";
		for (var i = 0; i < sjs.current.sectionNames.length -1 ; i++) {
			selected += sjs.current.sections[i] + ":";
		}
		selected  += (v[0] === v[1] ? v[0] : v.join("-"));
		sjs.selected = selected;

		if (sjs.flags.verseSelecting) {			
			// Selecting a verse for add source
			sjs.add.source = {ref: selected};
			$("#selectedVerse").text(selected);
			$("#selectConfirm").show();
			$("#selectInstructions").hide();
		} else if (!isTouchDevice()) {
			// Add verseControls
			var offset = $(this).offset();
			var left = sjs._$basetext.offset().left + sjs._$basetext.outerWidth();
			var top = offset.top;
			var verseControls = '<div class="verseControls btn" ' +
				'style="left:'+ left +'px;top:'+top+'px">+' +
				'<div class="verseControlsList">' +
					'<span class="addSource">Add Source</span>' + 
					'<span class="addNote">Add Note</span>' + 
					'<span class="addToSheet">Add to Sourcesheet</span>' +
					'<span class="copyToClipboard">Copy to clipboard</span>' + 
				'</div>' +
				'</div>';
			$("body").append(verseControls);
			$(".verseControls").click(function(e){ return false; });
			$(".verseControls span").click(function() { $(".verseControls").remove(); });
			$(".verseControls .addSource").click(addToSelected);
			$(".verseControls .addNote").click(addNoteToSelected);
			$(".verseControls .addToSheet").click(addSelectedToSheet);
			$(".verseControls .copyToClipboard").click(copySelected);

		}
	
		// Scroll commentary view port
		var $comments = $();
		for (var i = v[0]; i <= v[1]; i++ ) {
			$more = sjs._$commentaryBox.find(".commentary[data-vref=" + i + "]");
			$comments = $comments.add($more);
		} 

		var $fc = $comments.eq(0);
		if ($fc.length == 1) {	
			var top = $(window).scrollTop() - $(this).offset().top + 120 ;					
			sjs._$commentaryViewPort.clearQueue().scrollTo($fc, {duration: 600, offset: top, easing: "easeOutExpo"})
		
		}
		sjs._$sourcesCount.text($comments.length + " Sources");
		sjs._$sourcesWrapper.html(sourcesHtml(sjs.current.commentary, v[0], v[1]));
		setFilters();
		return false;
	}

	function addToSelected() {
		if (!sjs._uid) {
			return sjs.loginPrompt();
		}
		$("#overlay").show();
		sjs.flags.verseSelecting = false;
		sjs.add.source = {ref: sjs.selected};
		buildOpen();

		return false;
	}
	

	function addNoteToSelected() {
		if (!sjs._uid) { return sjs.loginPrompt(); }

		addToSelected();
		$("#addSourceType select").val("note").trigger("change");
		$(".open").position({of: $(window)});
	}


	function copySelected(e) {
		e.stopPropagation();
		var pRef = parseRef(sjs.selected);
		var start = parseInt(pRef.sections[pRef.sections.length-1])-1;
		var end = parseInt(pRef.toSections[pRef.toSections.length-1]);
		 
		var en = sjs.current.text.slice(start, end).join(" ");
		var he = sjs.current.he.slice(start, end).join(" ");

		var copyText = sjs.selected + ":\n\n" + he + "\n\n" + en;
		
		sjs.alert.copy(copyText);
	}

// --------------- Add to Sheet ----------------

	function addSelectedToSheet(e) {
		if (!sjs._uid) { return sjs.loginPrompt(); }

		// Get sheet list if necessary
		if (!$("#sheets .sheet").length) {
			$("#sheets").html("Loading...");
			$.getJSON("/api/sheets/user/" + sjs._uid, function(data) {
				$("#sheets").empty();
				var sheets = "";
				for (i = 0; i < data.sheets.length; i++) {
					sheets += '<li class="sheet" data-id="'+data.sheets[i].id+'">'+
						data.sheets[i].title + "</li>";
				}
				sheets += '<li class="sheet new"><i>Start a New Source Sheet</i></li>'
				$("#sheets").html(sheets);
				$("#addToSheetModal").position({of:$(window)});
				$(".sheet").click(function(){
					$(".sheet").removeClass("selected");
					$(this).addClass("selected");
					return false;
				})
			})			
		}

		$("#addToSheetModal .sourceName").text(sjs.selected);

		$("#overlay").show();
		$("#addToSheetModal").show().position({
			my: "center center",
			at: "center center",
			of: $(window)
		});
		
		e.stopPropagation();
	}

	$("#addToSheetModal .cancel").click(function() {
		$("#overlay, #addToSheetModal").hide();
	})

	$("#addToSheetModal .ok").click(function(){
		// Protection against request getting sent multiple times (don't know why)
		if (sjs.flags.saving === true) { return false; }
		var selectedRef = sjs.selected;
		var selected = $(".sheet.selected");
		if (!selected.length) {
			sjs.alert.message("Please select a source sheet.");
			return false;
		}

		if (selected.hasClass("new")) {
			var title = prompt("New Source Sheet Name:", "");
			var sheet = {
				title: title,
				options: {numbered: 0},
				sources: [{ref: selectedRef}]
			};
			var postJSON = JSON.stringify(sheet);
			sjs.flags.saving = true;
			$.post("/api/sheets/", {"json": postJSON}, addToSheetCallback);	
		} else {
			var title = selected.html();
			var url = "/api/sheets/" + selected.attr("data-id") + "/add";
			sjs.flags.saving = true;
			$.post(url, {ref: sjs.selected}, addToSheetCallback);	
		}

		function addToSheetCallback(data) {
			sjs.flags.saving = false;
			$("#addToSheetModal").hide();
			if ("error" in data) {
				sjs.alert.message(data.error)
			} else {
				sjs.alert.message(selectedRef + ' was added to "'+title+'".<br><br><a target="_blank" href="/sheets/'+data.id+'">View sheet.</a>')
			}
		}

	});



	// --------------- Add Source ------------------------
	
	$(document).on("click", ".addSource", function(){
		if (!sjs._uid) {
			return sjs.loginPrompt();
		}
		sjs._$commentaryBox.hide();
		sjs._$sourcesList.removeClass("opened");
		$(".smallSectionName").text(sjs.current.sectionNames[sjs.current.sectionNames.length-1]);
		$("#verseSelectModal").show();
		$("#selectConfirm").hide();
		$("#selectInstructions").show();
		sjs.flags.verseSelecting = true;
		sjs.ref.tests = null;
		
		if ($(".lowlight").length) {
			$(".verse").not($(".lowlight")).trigger("click");
		}
		sjs.track.ui("Add Source Button Click");
		return false;
	});
	$(document).on("click", "#addSourceCancel", function() {
		$(".open").remove();
		$("#overlay") .hide();
		sjs.ref.tests = null;
		
	});
	
	$("#addModal").click(function() {
		return false;
	});
	
	// --------------- Verse Select ----------------
	
	$("#selectVerse").click(function() {
		$("#addModal, #overlay").hide();
		sjs._$commentaryBox.hide();
		sjs._$sourcesBox.hide();
		$("#verseSelectModal").show();
		sjs.flags.verseSelecting = true;
		
	});
	
	$("#verseSelectModal #selectOk").click(function() {
		$("#overlay").show();
		buildOpen();
		sjs._$commentaryBox.show();
		sjs._$sourcesBox.show();
		$("#verseSelectModal").hide();
		lowlightOff();
		sjs.flags.verseSelecting = false;
		return false;
		
	});
	
	$("#selectReset").click(function() {
		$("#selectInstructions").show();
		$("#selectConfirm").hide();
	});
	
	$("#verseSelectModal .cancel").click(function() {
		$("#verseSelectModal").hide();
		if (sjs.current.commentary) sjs._$commentaryBox.show();
		sjs.flags.verseSelecting = false;
	});
	

	// ------------- Nav Queries -----------------
	
	$("#goto").unbind("keypress").keypress(function(e) {
		if (e.keyCode == 13 && $("#goto").val()) {
			q = parseRef($("#goto").val());
			sjs._direction = 1;
			get(q);
			sjs.track.ui("Nav Query");
			$(this).blur();
		}
	});
	$("#openText").unbind("mousedown").mousedown(function(){
		if ($("#goto").val()) {
			q = parseRef($("#goto").val());
			sjs._direction = 1;
			get(q);
			sjs.track.ui("Nav Query");
		}
	});
		
				
}); // ---------------- End DOM Ready --------------------------



sjs.bind = {
	// Beginning to pull all event bindings into one place here
	windowScroll: function() {
		$(window).unbind("scroll.update");
		$(window).bind("scroll.update", updateVisible);
	}, 
	gotoAutocomplete: function() {
		$("input#goto").autocomplete({ source: sjs.books, focus: function(){} });
	}
}

function get(q) {
	// Get the text represented by the query q
	// by way of pushing to the History API,
	// which in turn calls actuallyGet
	History.pushState(q, q.ref + " | Sefaria.org", "/" + makeRef(q));
	sjs.track.open(q.ref);
}

function actuallyGet(q) {
	// take an object representing a query
	// get data from api or cache
	// prepare a new screen for the text to live in
	// callback on buildView
	
	sjs.alert.loading();

	var direction = (sjs._direction === null ? -1 : sjs._direction);
	sjs.depth += direction;
	sjs._direction = null;

	var ref = humanRef(makeRef(q));
	var sliced = false;
	for (var i = 0; i < sjs.thread.length; i++) {
		if (sjs.thread[i] === ref) {
			sjs.thread = sjs.thread.slice(0, i+1);
			sliced = true;
		} 
	}
	
	if (!sliced) sjs.thread.push(ref);
	
	sjs.updateBreadcrumbs();

	sjs.loading = true;
	$("#header").html(q.book.replace(/_/g, " ") + "...");

	$("#open, .boxOpen").removeClass("boxOpen");	
	$("#layoutToggle, #languageToggle, #overlay").hide();
	$("#goto").val("");
	sjs._$sourcesList.hide();
	$(".screen").addClass("goodbye");
	
	
	// Add a new screen for the new text to fill
	var screen = '<div class="screen">' +
						'<div class="basetext english"></div>' +
						'<div class="commentaryBox">' +
						'<div class="hideCommentary"><div class="hideTab gradient">▸</div></div>'+
							'<div class="commentaryViewPort">' +
							'</div>'+
							'<div class="sourcesBox gradient">'+
								'<div class="sourcesHeader">' +
									'<span class="showSources btn">&laquo;</span>' +
									'<span class=""><span class="sourcesCount"></span></span>' +
									'<div class="clear"></div>' +
								'</div>' +	
								'<div class="sourcesList sidePanel gradient"><div class="sourcesWrapper"></div></div>' +
							'</div>' +
						'</div>';
	
	$(".screen-container").append(screen);
	
	var $screen = $(".screen").last();
	
	// Copy old basetext classes (display, lang settings) to new basetext
	$screen.find(".basetext").attr("class", $(".goodbye").find(".basetext").attr("class")).removeClass("goodbye");
	$screen.attr("class", $(".goodbye").attr("class")).removeClass("goodbye");

	// Set screens far to the left to allow many backwards transitions
	$screen.css("left", 5000 + (sjs.depth * 100) + "%");
	
	// Give commentary box absolute positioning for duration of animation
	var top = $(window).scrollTop() + ($(window).height() * .09);
	var height = $(window).height() * .91;
	sjs._$commentaryBox.css({"position": "absolute", "top": top + "px", "height": height + "px", "bottom": "auto"})
		.addClass("animating");

	// Stored $elements now refer to the new screen
	sjs._$screen = $screen;
	sjs._$basetext = $(".basetext").last();
	sjs._$commentaryBox = $(".commentaryBox").last();
	sjs._$commentaryViewPort = $(".commentaryViewPort").last();
	sjs._$sourcesBox = $(".sourcesBox").last();
	sjs._$sourcesWrapper = $(".sourcesWrapper").last();
	sjs._$sourcesCount = $(".sourcesCount").last();
	sjs._$sourcesList = $(".sourcesList").last();
	sjs._$sourcesHeader = $(".sourcesHeader").last();

	sjs._$commentaryBox.css({"position": "absolute", "top": top + "px", "bottom": "auto"})
			.addClass("animating"); 
	
	var ref = makeRef(q);
	if (sjs.cache.get(ref)) {
		buildView(sjs.cache.get(ref));
	} else {
		$.getJSON("/api/texts/" + ref, buildView)
			.error(function() {
				sjs.alert.message("Sorry, there was an error (that's all I know)");
				$("#header").html(sjs.current ? sjs.current.book : "");
			});
	}
}


function buildView(data) {
	// take data returned from api and build it into the DOM
	// assumes sjs._$basetext and sjs._$commentaryViewPort are set
	
	if (data.error) {
		sjs.alert.message(data.error);
		$("#header").html("");
		return;
	}

	if (sjs._direction == 0) { $(".goodbye").hide() }

	var $basetext = sjs._$basetext;
	var $commentaryBox = sjs._$commentaryBox;
	var $commentaryViewPort = sjs._$commentaryViewPort;
	var $sourcesWrapper = sjs._$sourcesWrapper;
	var $sourcesCount = sjs._$sourcesCount;
	var $sourcesBox = sjs._$sourcesBox;

	// Clear everything out 
	$basetext.empty().removeClass("noCommentary versionCompare").hide();
	$("body").removeClass("newText");
	$commentaryBox.removeClass("noCommentary").hide(); 
	$commentaryBox.find(".commentary").remove();
	$("#addVersionHeader, #newVersion, #editButtons").hide();
	$("#viewButtons, #sectionNav, #breadcrumbs").show();
	$("#about").removeClass("empty");
	$(".open").remove();	
	
	sjs.textFilter = 'all';
	sjs.typeFilter = 'all';

	sjs.cache.save(data);
	var langMode = sjs.current.langMode ? sjs.current.langMode : 'en';
	sjs.current = data;
	sjs.current.langMode = langMode;
	

	// Set Language base on what's available
	if (data.he.length && data.text.length) {
		$("#languageToggle").show();
	} else if (data.text.length && !data.he.length) {
		$("#languageToggle").hide();
		$("#english").trigger("click");
	} else if (data.he.length && !data.text.length) {
		$("#languageToggle").hide();
		$("#hebrew").trigger("click");
	}
	if (!sjs._$basetext.hasClass("bilingual")) $("#layoutToggle").show();
	
	// Texts that default to paragraph view - Tanach excluding Psalms and Talmud
	if (!(data.type in {Tanach:1, Talmud:1}) || data.book in {Psalms:1}) {
		$("#layoutToggle .toggleOption").removeClass("active");
		$("#block").addClass("active");
		sjs._$basetext.addClass("lines");
	}
	
	// Build basetext
	var emptyView = "<span class='btn addThis empty'>Add this Text</span>"+
		"<i>No text available.</i>";
	var basetext = basetextHtml(data.text, data.he, "", data.sectionNames[data.sectionNames.length - 1]);
	if (!basetext) {
		basetext = emptyView;
		$("#about").addClass("empty");
		$("#english").trigger("click");
		$("#viewButtons").hide();
	} 
	
	// Make a Fancy Title String
	var sectionsString = "";
	if (data.title) {
		var basetextTitle = data.title;
	} else {
		var sectionNames = []
		for (var i = 0; i < data.sectionNames.length-1; i++) {
			sectionNames.push(data.sectionNames[i] + " " + data.sections[i]);
		}
		sectionsString = sectionNames.join(" : ");
		var basetextTitle = data.book.replace(/_/g, " ") + " " + sectionsString;
	}
	if (data.heTitle) {
		var start = data.sectionNames.length > 1 ? 0 : 1;
		var end = data.sectionNames.length - 1;
		var basetextHeTitle = data.heTitle + " " + data.sections.slice(start,end).map(encodeHebrewNumeral).join(", ");
	} else {
		var basetextHeTitle = basetextTitle;
	}
	
	// Add the fancy titles to the bastext	
	basetext = "<div class='sectionTitle'><span class='en'>" + basetextTitle + "</span>" +
		"<span class='he" + (basetextTitle === basetextHeTitle ? " enOnly" : "") + "'>" + 
		basetextHeTitle + "</span></div>" + 
		"<span class='spacer'></span>" +
		basetext +
		"<div class='clear'></div>"; 

	$("#next, #prev").css("visibility", "visible").show();

	$("#aboutTextTitle").html(data.book);
	$("#aboutTextSections").html(sectionsString);
	$("#aboutVersions").html(aboutHtml());	
	
	// TODO - Can't properly handle editing text info for "Commentator on Book", disallow for now 
	if (data.type == "Commentary") {
		$("#editTextInfo").hide(); 
	} else {
		$("#editTextInfo").show();
	}

	// TODO - Can't handle editing a merged text, disallow for now
	if ("sources" in data) {
		$("#about").addClass("enMerged");
	} else if ("heSources" in data) {
		$("#about").addClass("heMerged");
	} else {
		$("#about").removeClass("heMerged enMerged");
	}
	
	// Prefetch Next and Prev
	if (data.next) {
		prefetch(data.next);
		$("#next").attr("data-ref", data.next)
			.css("display", "inline-block")
			.removeClass("inactive");
	} else {
		$("#next").addClass("inactive");
	}
	if (data.prev) {
		prefetch(data.prev);
		$("#prev").attr("data-ref", data.prev)
			.css("display", "inline-block")
			.removeClass("inactive");
	} else {
		$("#prev").addClass("inactive");
	}
	
	// Build Commentary if any
	if (data.commentary.length) {
		buildCommentary(data.commentary);	
	} else {
		var emptyHtml = '<div class="sourcesActions">' +
							'<br /><div>No sources for this text yet.</div><br />' +
							'<span class="btn btn-success addSource">Add a New Source</span>' + 
						'</div>';
		$sourcesCount.text("0 Sources").show();
		$basetext.addClass("noCommentary");
		$sourcesBox.addClass("noCommentary");
		$commentaryBox.addClass("noCommentary").show();
		$sourcesWrapper.html(emptyHtml);
		$(".hideCommentary").hide();
	}

	/// Add Basetext to DOM
	$basetext.html(basetext);
	sjs._$verses = $basetext.find(".verse");
	sjs._$commentary = $commentaryBox.find(".commentary");								

	$basetext.show();
	$sourcesBox.show();	
	sjs.bind.windowScroll();
	sjs.loading = false;
	
	// highlight verse (if indicated)
	if (data.sections.length === data.sectionNames.length) {
		var first = data.sections[data.sections.length-1];
		var last = data.toSections[data.toSections.length-1];
		lowlightOn(first, last);
	} else {
		updateVisible();
	}
	
	// Scroll horizontally to the new Screen
	var scrollXDur = sjs._direction == 0 ? 1 : 600;
	var scrollYDur = 200; // sjs._direction == 0 ? 1 : 200;

	// Animate horizonatally to new screen	
	$('.screen-container').css('position', 'fixed');
	$('.screen-container').animate({left: '-' + (5000 + (sjs.depth * 100)) + "%"}, {duration: scrollXDur, complete: function() {
		$('.goodbye').remove();
		$(this).css('position', 'relative');
		sjs._$commentaryBox.css({"position": "fixed", "bottom": "0", "top": "auto"})
			.removeClass("animating");
		sjs._verseHeights = [];
		setScrollMap();
		// Scroll vertically to the highlighted verse if any
		$highlight = sjs._$basetext.find(".verse").not(".lowlight").first();
	 	if ($highlight.length) {
	 		var top = $highlight.position().top - 100;
			$("html, body").animate({scrollTop: top}, scrollYDur)
			//$.scrollTo($highlight, {offset: -200, axis: "y", duration: scrollYDur, easing: "easeOutExpo"});
	 	}
	 	var header = sjs.current.book  + " " +
			sjs.current.sections.slice(0, sjs.current.sectionNames.length-1).join(":");
	 	$("#header").html(header);

	 	// Show a contribute prompt on third page
		sjs.flags.contributePrompt -= 1;
		if (sjs.flags.contributePrompt === 0 && !$.cookie("hide_contribute_prompt")) {
			$("#contributePrompt, #overlay").show().position({my: "center center", 
													at: "center center",
													of: $(window)});
			$("#contributePrompt .btn.close").click(function(){
				if ($("#contributePrompt input").prop("checked")) {
					$.cookie("hide_contribute_prompt", true);
				}
				$("#contributePrompt, #overlay").hide();
			});

			$("#contributePrompt #watchEditVideo").click(function(){
				$("#contributePrompt").hide();
				$("#editVideo").position({of: $(window)}).show();
				$("#editVideo .close").click(function(){
					$("#editVideo, #overlay").hide();
				})
			});
		}

	}});
	
	sjs.alert.clear();

} // ------- END Build View---------------


	function basetextHtml(en, he, prefix, sectionName) {
		var basetext = "";
		en = en || [];
		he = he || [];

		// Pad the shorter array to make stepping through them easier.
		var length = Math.max(en.length, he.length);
		en.pad(length, "");
		he.pad(length, "")

		// Step through both en and he together 
		for (var i = 0; i < Math.max(en.length, he.length); i++) {
            if (en[i] instanceof Array || he[i] instanceof Array) {
                basetext += basetextHtml(en[i], he[i], (i+1) + ".");
                continue;
            }
            var enButton = "<div class='btn addThis' data-lang='en' data-num='" + (i+1) +"'>" +
				"Add English for " + sectionName +  " " + (i+1) + "</div>";
			var enText = wrapRefLinks(en[i]) || enButton;
			var enClass = en[i] ? "en" : "en empty";

			var heButton = "<div class='btn addThis' data-lang='he' data-num='"+ (i+1) + "'>" +
				"Add Hebrew for " + sectionName + " " + (i+1) + "</div>";
			var heText = he[i] || heButton
			var heClass = he[i] ? "he" : "he empty";

			var n = prefix + (i+1);
			var verse =
				"<div class='verseNum'> " + n + " </div>" +
				'<span class="'+enClass+'">' + enText + "</span>" +
				'<span class="'+heClass+'">' + heText + '</span><div class="clear"></div>';

			basetext +=	'<span class="verse" data-num="'+ (prefix+n).split(".")[0] +'">' + verse + '</span>';

		}
	
		return basetext;
	}


	function buildCommentary(commentary) {
	
		var $commentaryBox = sjs._$commentaryBox;
		var $commentaryViewPort = sjs._$commentaryViewPort;
		var $sourcesWrapper = sjs._$sourcesWrapper;
		var $sourcesCount = sjs._$sourcesCount;
		var $sourcesBox = sjs._$sourcesBox;
	
		$sourcesWrapper.empty();
		var sources = {};
		var commentaryObjects = []
		var commentaryHtml = "";
		var n = 0; // number of assiged color in pallette
		
		for (var i = 0; i < commentary.length; i++) {
			var c = commentary[i];
	
			if (c.error) { continue; }
			var type = c.type || "unknown type";

			// Give each Commentator a Color
			if (!(c.commentator in sources)) {
				var color = sjs.palette[n];
				var source = {color: color};
				sources[c.commentator] = source;
				n = (n+1) % sjs.palette.length;
			}
							
			sources[c.commentator].count++;
			
			if (typeof(c.anchorText) == "undefined") c.anchorText = "";
			if (typeof(c.text) == "undefined") c.text = "";
			if (typeof(c.he) == "undefined") c.he = "";

			var classStr = "";
			if (!c.text.length && c.he) classStr = "heOnly";
			if (!c.he.length && c.text) classStr = "enOnly";
			
			var enText = c.text || c.he || "[text not found]";
			var heText = c.he || c.text || "[text not found]";

			enText = (isArray(enText) ? enText.join(" ") : enText);
			heText = (isArray(heText) ? heText.join(" ") : heText);

			var commentaryObject = {};			
			commentaryObject.vref = c.anchorVerse;
			commentaryObject.ref = c.ref;
			commentaryObject.cnum = c.commentaryNum;
			commentaryObject.commentator = c.commentator;
			commentaryObject.classStr = classStr;
			commentaryObject.html = '<span class="commentary ' + classStr + 
			    '" data-vref="' + c.anchorVerse + 
				'" data-id="' + i +
				'" data-category="' + c.category + ' ' + c.commentator +
				'" data-type="' + type +
				'" data-ref="' + (c.ref || "") + '">' + 
				'<span class="commentator' + (c.ref ? ' refLink' : '') + '"' + 
					' style="color:' + sources[c.commentator].color + 
					'" data-ref="'+ (c.ref || "") +'">' + 
						'<span class="en">'	+ c.commentator + ':</span>' +
						'<span class="he' + ("heTitle" in c ? '">' + c.heCommentator : ' enOnly">' +
							c.heCommentator) + ':</span>' +
						    (c.category == "Talmud" ? ' ' + parseRef(c.ref).sections[0] : '') + 
				'</span><span class="anchorText">' + c.anchorText + 
				'</span><span class="text"><span class="en">' + enText + 
				'</span><span class="he">' + heText + '</span></span></span>';
			commentaryObject.category = c.category;
			commentaryObject.type = type;
			commentaryObjects.push(commentaryObject);		
		} 

		// Sort commentary 
		commentaryObjects.sort(function (a,b) {
			// First sort accoring to verse position
			// Use parseInt to look at only the first verse in cases where
			// vref is a string like "2 4 6" denoting multiple verses
			if (parseInt(a.vref) != parseInt(b.vref)) {
				return (parseInt(a.vref) > parseInt(b.vref)) ? 1 : -1;
			}

			// Sort commentaries according to their order
			if (a.cnum != 0 && b.cnum != 0) {
				return (a.cnum > b.cnum) ? 1 : -1; 
			}

			// Sort connections on the same source according to the order of the source text
			// e.g, Genesis Rabbah 1:2 before Genesis Rabbah 1:5
			if (a.commentator === b.commentator) {
				var aRef = parseRef(a.ref);
				var bRef = parseRef(b.ref);
				var length = Math.max(aRef.sections.length, bRef.sections.length)
				for (var i = 0; i < length; i++) {
					try {
						if (aRef.sections[i] != bRef.sections[i]) {
							return (aRef.sections[i] > bRef.sections[i]) ? 1 : -1;
						}
					} catch (e) {
						return (aRef.sections.length > bRef.sections.length) ? 1 : -1;
					}

				}
				return 0;
			}

			// Put bilingual texts first 
			if ((a.classStr === "heOnly" || b.classStr === "heOnly") && a.classStr != b.classStr) {
				return (a.classStr === "heOnly" ? 1 : -1);
			}

			// Put modern texts at the end
			if ((a.category === "Modern" || b.category === "Modern") && a.category != b.category) {
				return (a.category === "Modern" ? 1 : -1);
			}

			// Put notes at the end
			if ((a.type === "note" || b.type === "note") && a.type != b.type) {
				return (a.type === "note" ? 1 : -1);
			}

			// After these rules are applied, go random
			return Math.random() - 0.5;
		});
		
		sjs.co = commentaryObjects;

		for (var i = 0; i < commentaryObjects.length; i++) {
			commentaryHtml += commentaryObjects[i].html;
		}

		$commentaryViewPort.append(commentaryHtml)
							.slimscroll({height: "93%", color: "#777"});
		$sourcesWrapper.html(sourcesHtml(commentary));
		$sourcesCount.html(commentary.length + " Sources");
		$commentaryBox.show();	
	
	}
	
	function sourcesHtml(commentary, selected, selectedEnd) {
		if (!selected) { var selected = selectedEnd = 0; }

		var sources = {};
		var types = {};
		var sourceTotal = 0;
		var commentaryIndex = {};
		var n = m = 0;

		// Walk through all commentary objects given, disregard errors or commentaries
		// outside of selected verse (if any)
		for (var i = 0; i < commentary.length; i++) {
			var c = commentary[i];
	
			if (c.error) { continue; }

			var key = (c.type === "note" ? i : c.ref);

			if (key in commentaryIndex) {
				//continue;
			} else {
				commentaryIndex[key] = 1;
			}


			if (selected && (c.anchorVerse < selected || c.anchorVerse > selectedEnd)) { continue; }
	
			// Add Comment if we haven't seen it already, give it a color
			if (!(c.category in sources)) {
				var color = sjs.palette[n];
				var source = {count: 0, color: color, subs: {}, html: ""};
				n = (n+1) % sjs.palette.length;
				sources[c.category] = source;
			}
			sources[c.category].count++;
			// Count subcategories
			if (c.commentator in sources[c.category].subs) {
				sources[c.category].subs[c.commentator]++;
			} else {
				sources[c.category].subs[c.commentator] = 1;
			}
			sourceTotal++;

			var typeName = c.type || "unknown type";
			if (!(typeName in types)) {
				var color = sjs.palette[m];
				var type = {count: 0, color: color, html: ""};
				m = (m+1) % sjs.palette.length;
				types[typeName] = type;
			} 
			types[typeName].count++;
		}

		// -------------- Build Texts Filter -----------------
		var html = "<div class='textsFilter'><div class='source label active' data-category='all'>" +
					"<div class='cName'><span class='count'>("  + sourceTotal + ")</span> All Texts</div></div>";

		// If the current filter has no sources, include it anyway listed as count 0
		if (sjs.textFilter !== "all" && !(sjs.textFilter in sources)) {
			sources[sjs.textFilter] = { count: 0, color: sjs.palette[n], subs:{}, html: "" }
		}

		for (category in sources) {
			sources[category].html += '<div class="source" data-category="' + category +
				'" style="color:'+ sources[category].color +
				'"><div class="cName"><span class="count">('+ sources[category].count+')</span> '+
				category + "</div>";
			for (sub in sources[category].subs) {
				sources[category].html += '<div class="source sub" data-category="' + sub +
				'"><div class="cName"><span class="count">('+ sources[category].subs[sub]+')</span> ' + sub + "</div></div>";
			}
			sources[category].html += '</div>';
		}
		// Sort sources by count
		var sortable = [];
		for (var source in sources) {
				sortable.push([source, sources[source].count, sources[source].html])
		}
		sortable.sort(function(a, b) {return b[1] - a[1]})
		// Add the HTML of each source to html
		for (var i = 0; i < sortable.length; i++) {
			html += sortable[i][2];
		}	
		html += '</div>';


		// --------------- Build Types Filter ---------------------
		html += "<div class='typesFilter'><div class='type label active' data-type='all'>" +
					"<span class='count'>("  + sourceTotal + ")</span> All Connections</div>";

		// If the current filter has no sources, include it anyway listed as count 0
		if (sjs.typeFilter !== "all" && !(sjs.typeFilter in types)) {
			types[sjs.typeFilter] = { count: 0, color: sjs.palette[m], html: "" }
		}

		for (type in types) {
			types[type].html += '<div class="type" data-type="' + type +
				'" style="color:'+ types[type].color +
				'"><span class="cName"><span class="count">('+ types[type].count+')</span> '+
				type.toProperCase() + '</div>';
		}
		// Sort sources by count
		var sortable = [];
		for (var type in types) {
				sortable.push([type, types[type].count, types[type].html])
		}
		sortable.sort(function(a, b) {return b[1] - a[1]})
		// Add the HTML of each type to html
		for (var i = 0; i < sortable.length; i++) {
			html += sortable[i][2];
		}

		html += '</div>';
		html += '<div class="sourcesActions">' + 
					'<span class="btn btn-success addSource">Add a New Source</span>' +
				'</div>';
		return html;
	}


	function resetSources() {
		if (!("commentary" in sjs.current)) { return; }
		sjs._$sourcesWrapper.html(sourcesHtml(sjs.current.commentary));
		setFilters();
		sjs._$sourcesCount.html(sjs._$commentaryBox.find(".commentary:visible").length + " Sources");
		sjs._$commentaryBox.find(".commentary").removeClass("hidden");

	}

	function setFilters() {
		if (sjs.textFilter !== "all") {
			$(".source[data-category=" + sjs.textFilter + "]").trigger("click");
		}
		if (sjs.typeFilter !== "all") {
			$(".type[data-type=" + sjs.typeFilter + "]").trigger("click");
		}
	}


	function aboutHtml(data) {
		data = data || sjs.current;

		if (!(data.versionTitle || data.heVersionTitle)) { 
			return "<i><center>No text available.</center></i>"; 
		}

		var enVersion = {
			title: data.versionTitle || "<i>Text Source Unknown</i>",
			source: data.versionSource || "",
			lang: "en",
			sources: ("sources" in data ? data.sources : null)
		};

		var heVersion = {
			title: data.heVersionTitle || "<i>Text Source Unknown</i>",
			source: data.heVersionSource || "",
			lang: "he",
			sources: ("heSources" in data ? data.heSources : null)
		};

		var aboutVersionHtml = function(version) {
			var html = '';
			if (version.sources && version.sources.unique().length > 1) {
			// This text is merged from multiples sources
				uniqueSources = version.sources.unique()
				html += '<div class="version '+version.lang+'"><span id="mergeMessage">This page includes merged sections from multiple text versions:</span>'
				for (i = 0; i < uniqueSources.length; i++ ) {
					html += '<div class="mergeSource">' +
						'<a href="/' + makeRef(data) + '/'+version.lang+'/' + uniqueSources[i].replace(/ /g, "_") + '">' + 
						uniqueSources[i] + '</a></div>';
				}
				html += "</div>";
			} else {
				var isSct = (version.title === "Sefaria Community Translation");
				html += '<div class="version '+version.lang+'">' +
							(isSct ? "Original Translation" : '<div class="aboutTitle">' + version.title + '</div>' +
							'<div class="aboutSource">Source: <a target="_blank" href="' + version.source + '">' + parseURL(version.source).host + '</a></div>') +
							'<div class="credits"></div>' +
							'<a class="historyLink" href="/activity/'+data.ref+'/'+version.lang+'/'+version.title.replace(/ /g, "_")+'">Full history &raquo;</a>' + 
						'</div>';
			}
			return html;
		};

		var html = '<i>About this version:</i>' +  aboutVersionHtml(heVersion) + aboutVersionHtml(enVersion);

		// Build a list of alternate versions
		var versionsHtml = '';
		var versionsLang = {};
		var mergeSources = [];
		if ("sources" in data) {mergeSources = mergeSources.concat(data.sources)}
		if ("heSources" in data) {mergeSources = mergeSources.concat(data.heSources)}
		for (i = 0; i < data.versions.length; i++ ) {
			var v = data.versions[i];
			// Don't include versions used as primary en/he
			if (v.versionTitle === data.versionTitle || v.versionTitle === data.heVersionTitle) { continue; }
			if ($.inArray(v.versionTitle, mergeSources) > -1 ) { continue; }
			versionsHtml += '<div class="alternateVersion ' + v.language + '">' + 
								'<a href="/' + makeRef(data) + '/' + v.language + '/' + v.versionTitle.replace(/ /g, "_") + '">' +
								v.versionTitle + '</a></div>';
			versionsLang[v.language] = true;
		}

		if (versionsHtml) {
			var langClass = Object.keys(versionsLang).join(" ");
			html += '<div id="versionsList" class="'+langClass+'"><i>Other versions of this text:</i>' + versionsHtml + '</div>';
		}

		return html;

	}


//  -------------------- Update Visible (Verse Count, Commentary) --------------------------

	function updateVisible() {
		if (sjs.loading || !sjs._$verses) {
			return;
		}
		
		var $v = sjs._$verses;
		var $com = sjs._$commentary;
		var $w = $(window);
		var nVerses = $v.length;
		var wTop = $w.scrollTop() + 40;
		var wBottom = $w.scrollTop() + $w.height();
		
		// Look for first visible 
		for (var i = 0; i < sjs._verseHeights.length; i++) {
			if (sjs._verseHeights[i] > wTop) {
				sjs.visible.first = i + 1;
				break;
			}
		}
		
		// look for last visible
		for (var k=i+1; k < sjs._verseHeights.length; k++) {
			if (sjs._verseHeights[k] > wBottom) {
				sjs.visible.last = k - 1;
				break;
			}
		}
		
					
		// Scroll commentary according to scroll map
		if (!sjs._$commentaryBox.hasClass("noCommentary")) {
			
			// Don't scroll if a commentary is expanded
			if ($(".commentary.expanded").length) {
				return;
			}
			// If something is highlighted, scroll commentary to track highlight in basetext
			if ($(".lowlight").length) {
				var $first = $v.not(".lowlight").eq(0);
				var top = ($first.length ? $w.scrollTop() - $first.offset().top + 120 : 0);
				var vref = $first.attr("data-num");
				
				var $firstCom = $com.not(".lowlight").eq(0);
				if ($firstCom.length) {
					sjs._$commentaryViewPort.clearQueue()
						.scrollTo($firstCom, {duration: 0, offset: top, easing: "easeOutExpo"})				
				}
	
			} else {				
			// There is nothing highlighted, scroll commentary to match basetext
				for (var i = 0; i < sjs._scrollMap.length; i++) {
					if (wTop < sjs._scrollMap[i] && $com.eq(i).length) {
						if (isTouchDevice()) {
							sjs._$commentaryViewPort.clearQueue()
								.scrollTop(sjs._$commentaryViewPort.scrollTop() + $com.eq(i).position().top);
						} else {
							var offset = $(window).scrollTop() - $com.eq(i).offset().top + 120 ;					
							sjs._$commentaryViewPort.clearQueue()
								.scrollTo($com.eq(i), {duration: 600, offset: 0, easing: "easeOutExpo"})
						}
						break;
					}
				}
			}
		}
	}

// ---------------- Breadcrumbs ------------------

sjs.updateBreadcrumbs = function() {
	if (sjs.thread.length === 1) {
		$("#breadcrumbs").hide();
		return;
	}
	
	var html = "";
	for (var i = sjs.thread.length-2; i > -1; i--) {
		html += "<span class='refLink'><span class='ui-icon ui-icon-triangle-1-w'></span>" + 
			sjs.thread[i].replace(/_/g, " ").replace(".", " ").replace(/\./g, ":") + 
			"</span>";
	}

	$("#breadcrumbs").html(html).show();
};

addSourceSuccess = function() {
	// Function called when a user types a valid ref while adding a source
	// Requests the text of the ref and offers options to add source, edit texts or add texts
	// depending on the state of the text returned.
	// TODO this code should be replaced by a generic reusable widget

	var ref = $("#addSourceCitation").val();
	if (sjs.ref.index.categories[0] == "Commentary") {
		$("#addSourceType select").val("commentary");
	}
	
	ref = normRef(ref);
	
	$("#addSourceText").text("Checking for text…");
	
	$.getJSON("/api/texts/" + ref, function(data) {
		if (data.error) {
			$("#addSourceText").html(data.error);
			return;
		}
		
		sjs.ref.bookData = data;			
		var text = en = he = controlsHtml = "";
		
		if (data.sections.length < data.sectionNames.length) {
			data.sections.push(1);
			data.toSections.push(Math.max(data.text.length, data.he.length));
		}
						
		for (var i = data.sections[data.sections.length-1]-1; i < data.toSections[data.toSections.length-1]; i++) {
		
			if (data.text.length > i) {
				en += (i+1) + ". " + data.text[i] + "<br><br>";	
			}
			if (data.he.length > i) {
				he += (i+1) + ". " + data.he[i] + "<br><br>";	
			}
		}
			
		$("#addSourceEdit").removeClass("inactive");
		
		if (en && !he) {
			$("#addSourceHebrew").removeClass("inactive");
			$("#addSourceEnglish, #addSourceThis").addClass("inactive");
			$("#addSourceTextBox").removeClass("he");
			text = "<span class='en'>" + en + "</span>";

		} else if (!en && he) {
			$("#addSourceEnglish").removeClass("inactive");
			$("#addSourceHebrew, #addSourceThis").addClass("inactive");
			text = "<span class='he'>" + he + "</span>";
			$("#addSourceTextBox").addClass("he");

		} else if (he && en) {
			$("#addSourceHebrew, #addSourceEnglish, #addSourceThis").addClass("inactive");
			$("#addSourceTextBox .btn.he, #addSourceTextBox .btn.en").removeClass("inactive");
			$("#addSourceTextBox").removeClass("he");

			text = "<span class='en'>"+en+"</span>"+"<span class='he'>"+he+"</span>"
		} else if (!en && !he) {
			text = "<i>No text available.</i>"
			$("#addSourceTextBox .btn").addClass("inactive");
			$("#addSourceThis").removeClass("inactive");
		}
		
		/*				
		if (data.type == "Talmud") {
			var text = "<span id='editDaf' class='btn gradient'>Edit Daf</span><div class='addSourceMsg'>Talmud line numbers may not be correct.<br>Please check the line numbers and edit if necessary before adding a source.</div>" + text;
		}
		*/

		$("#addSourceText").html(text);
		$(".open").position({of: $(window)});
		
		i++;
		if (data.type == "Commentary" && i > 1) {
			$("#addSourceSave").addClass("inactive");
			
			$("#addSourceComment").removeClass("inactive")
				.find(".commentCount").html(i + (i == 2 ? "nd" : i == 3 ? "rd" : "th"));
			
		} else { 
			$("#addSourceComment").addClass("inactive");
		}				

		
		// Edit Daf Link
		$("#editDaf").click(function() {
			sjs.current = sjs.ref.bookData;
			sjs.current.langMode = 'he';
			$("#overlay").hide();
			$("#editText").trigger("click")	
		})
		
		$("#addSourceSave").text("Save Source");
		
	});
	
}

sjs.expandSource = function($source) {
	if ($source.hasClass("expanded")) {
		$source.removeClass("expanded");
		$(".commentary").removeClass("lowlight");
		return false;
	}

	// hihglight and expand
	$(".commentary").addClass("lowlight").removeClass("expanded");
	$source.removeClass("lowlight").addClass("expanded");

	// wrap reflinks
	var wrapped = wrapRefLinks($source.find(".text .en").text());
	$source.find(".text .en").html(wrapped);
	
	// prefetch sources
	$source.find(".refLink").each(function() {
		prefetch($(this).attr("data-ref"))	
	});

	// scroll position
	setTimeout(function(){
		var height = $source.height();
		var boxHeight = sjs._$commentaryBox.height();
		var offset = -Math.max( ((boxHeight - height) / 2) - 40 , 0 );
		sjs._$commentaryViewPort.scrollTo($source, {duration: 500, offset: offset, easing: "easeOutExpo"});

	}, 160);

	var ref = $source.attr("data-ref");
	var translateLink = $source.hasClass("heOnly") ? 
						"<span class='translateThis' data-ref='" + ref + "'>Add Translation +</span>" :
						"";
	if (!($source.find(".actions").length)) {
		var actionsHtml = "<div class='actions'>" +
							"<span class='connectionType'>[" + $source.attr("data-type") + "]</span>" +
							"<span class='editLink'>Edit Connection</span>" +
							translateLink +
							"<span class='refLink' data-ref='" + normRef(ref) + "'>Open " + ref + " &raquo;</span>" +
						  "</div>";
		$source.append(actionsHtml);		
	}


};

function buildOpen($c, editMode) {
	// Build modal source view or modal edit view for source
	// if $c is present, create based on a .commentary
	// if editMode, copy existing .open for editing
	// if neither, build a modal for adding a new source
	// This code a mess and shoud be rewritten from scratch. 
	
	
	if (editMode) {
		// We're editing an existing modal; grab data from it
		var commentator = $(".expanded").attr("data-ref");
		var enText = $(".expanded .text .en").text();
		var heText = $(".expanded .text .he").text();
		var anchorText = $(".expanded .anchorText").text();
		var source = $(".expanded").attr("data-source");
		var type = $(".expanded").attr("data-type");
		var id = $(".expanded").attr("data-id");
		var text = (type === "note" ? enText : "")
		var title = (type === "note" ? commentator : "")

		$("#selectedVerse").text($(".open .openVerseTitle").text());
	}
	
	$(".open").remove();
	
	if ($c) {
		// building a new modal to read based on an existing comment
		$c.clone().hide().appendTo("body")
			.removeClass("commentary").addClass("open");

		var $o	= $(".open");
		var v = parseInt($o.attr("data-vref"));			
		
		// Wrap Ref Links
		$o.find(".text .en").html(wrapRefLinks($o.find(".text .en").text()));

		// prefetch ref links 
		$o.find(".refLink").each(function() {
			prefetch($(this).attr("data-ref"))	
		})
		
	} else {
		// building an editing modal (either new or existing)
		var ref = sjs.add.source.ref;
		var sections = ref.split(":");
		var v = sections[sections.length - 1];
		
		var html = 	'<div class="open gradient edit'+ (editMode && type === "note" ? " noteMode": "") + '">' +
			'<div class="formRow" id="anchorForm"><span class="label">Anchor Words:</span>' +
				'<input><span id="selectAnchor" class="btn">Select</span></div>' +
			'<div id="addSourceType" class="formRow">'+
				'<div class="label">Source Type:</div><select>'+
					'<option value="">Select type...</option>'+
					'<option value="commentary">Commentary</option>'+
					'<option value="quotation">Quotation</option>'+
					'<option value="reference">Reference</option>'+
					'<option value="summary">Summary</option>'+
					'<option value="explication">Explication</option>'+
					'<option value="related">Related Passage</option>'+
					'<option value="midrash">Midrash</option>'+
					'<option value="note">Note</option>'+
					'<option value="other">Other...</option>'+
				'</select><input id="otherType" placeholder=""></div>' +
			'<div id="commentatorForm" class="formRow">'+
				'<div class="label">Citation:</div>' +
				'<input id="addSourceCitation" placeholder="e.g., Rashi, Brachot 32a:4-9, Bereshit Rabbah 3:4"></div>'+
			'<div class="formRow">' +
				'<div id="addSourceTextBox">' +
					'<div id="addSourceTextControls">' +
						"<span class='btn en inactive'>Show Hebrew</span>" +
						"<span class='btn he inactive'>Show English</span>" +
						"<span id='addSourceThis' class='btn inactive'>Add this Text</span>" +
						"<span id='addSourceEdit' class='btn inactive'>Edit Text</span>" +
						"<span id='addSourceEnglish' class='btn inactive'>Add Translation</span>" +
						"<span id='addSourceHebrew' class='btn inactive'>Add Hebrew</span>" +
						"<span id='addSourceComment' class='btn inactive'>Add <span class='commentCount'></span> Comment</span>" +
					'</div>' +
					'<div id="addSourceText">…</div></div></div>' +
			'<div id="addNoteTitleForm" class="formRow">'+
				'<div class="label">Note Title:</div>' +
				'<input id="addNoteTitle" value="'+(title || "")+'"></div>'+
			'<div class="formRow">' +
				'<textarea id="addNoteTextarea">'+(text || "")+'</textarea></div>' +
			'<div id="addSourceControls">' + 
				'<span id="addSourceSave" class="btn btn-large inactive">Save Source</span>'+
				"<span id='addNoteSave' class='btn btn-large'>Save Note</span>" +
				'<span id="addSourceCancel" class="btn btn-large">Cancel</span></div>' +
			'</div>'
			

		$("body").append(html);
		var $o = $(".open");
		$("#addSourceCitation").val("");
	
		
		// Create a wrapper on checkRef() with appropriate parameters for this case
		checkSourceRef = function() {
			$("#addSourceText").html("");
			checkRef($("#addSourceCitation"), $("#addSourceText"), $("#addSourceSave"), 0, addSourceSuccess, true);
		}

		$("#addSourceCitation").autocomplete({ source: sjs.books, 
													select: checkSourceRef,
													focus: function() {},
													minLength: 2})
			.bind("textchange", function(e) {
				if (sjs.timers.checkSourceRef) clearTimeout(sjs.timers.checkSourceRef);
				sjs.timers.checkSourceRef = setTimeout("checkSourceRef();", 250);
				});
	
		// Bind functions for modal Buttons 
		$("#addSourceSave").click(handleSaveSource);
		$("#addNoteSave").click(handleSaveNote);
		$("#addSourceType select").change(function() {
			if ($(this).val() === "other") {
				$("#otherType").show();
			} else { 
				$("#otherType").hide();
			}
			if ($(this).val() === "note") {
				$(this).parents(".open").addClass("noteMode");
				$("#addNoteTitle").focus();
			} else {
				$(this).parents(".open").removeClass("noteMode");
			}
		})	
		$("#selectAnchor").toggle(function() {
			$o.addClass("selectingAnchor");
			$(this).text("OK");
		}, function() {
			$o.removeClass("selectingAnchor")
			if ($("#anchorForm input").val()) {
				$(this).text("Change");
				$("#anchorForm input").show();
			} else {
				$(this).text("Select");
			}

		})
		// Language toggles for addSourceText
		$("#addSourceTextBox .btn.en").click(function() {
			$("#addSourceTextBox").addClass("he")
		});
		$("#addSourceTextBox .btn.he").click(function() {
			$("#addSourceTextBox").removeClass("he")
		});

		// Add buttons 
		sjs.ref.bookData = null; // reset this - set by addSourceSuccess
		$("#addSourceHebrew, #addSourceEnglish, #addSourceThis, #addSourceComment").click(function() {
			if (!sjs._uid) {
				return sjs.loginPrompt();
			}

			var ref = $("#addSourceCitation").val();
			ref = makeRef(parseRef(ref));
			var that = this;
			if (!sjs.ref.bookData) {
				sjs.alert.saving("Looking up text...");
				$.getJSON("/api/texts/" + ref, function(data){
					sjs.alert.clear();
					sjs.ref.bookData = data;
					$(that).trigger("click");
				})
				return;
			}

			data = sjs.ref.bookData;

			sjs.editing = data;
			sjs.editing.smallSectionName = data.sectionNames[data.sectionNames.length - 1];
			sjs.editing.bigSectionName = data.sectionNames[data.sectionNames.length - 2];
			sjs.editing.versionSource = '';
			if (data.type === "Commentary") {
				sjs.editing.offset = data.toSections[data.toSections.length-1] + 1;
			} else {
				sjs.editing.offset = data.sections[data.sections.length-1];
			}
			$.extend(sjs.editing, parseRef(ref));
			$("#overlay").hide();
			
			if (this.id in {"addSourceHebrew":1, "addSourceEnglish": 1}) {
				if (this.id == "addSourceHebrew") {
					sjs.current.langMode = "en"; // so english will show as compare text
					$("#language").val("he");
					$("#newVersion").css("direction", "rtl");
				} else {
					sjs.current.langMode = "he";
				}
				sjs.showNewVersion();

			} else {
				sjs.editing.msg = "Add a New Text";
				sjs.showNewText();
			}
			
		})
	
		$("#addSourceEdit").click(function() {
			if (!sjs._uid) {
				return sjs.loginPrompt();
			}
			sjs.alert.saving("Looking up text...");
			var text = $("#addSourceCitation").val().replace(/ /g, "_")
			if ($("#addSourceTextBox").hasClass("he")) {
				sjs.current.langMode = "he";
			} else {
				sjs.current.langMode = "en";
			}
			$.getJSON("/api/texts/" + text, sjs.editText)
				.error(function(){ sjs.alert.message("Sorry there was an error.")});
		});

	}
	
	if (editMode) {
		// Populate fields for editing view
		$o.css("direction", "ltr").attr("data-id", id);
		$("#addSourceCitation").val(commentator);
		$("#anchorForm input").val(anchorText);
		if (anchorText) $("#anchorForm input").show();
		$("#addSourceText").html("<span class='en'>"+enText+"</span><span class='he'>"+heText+"</span>");
		$("#sourceForm input").val(source);
		$("#addSourceType select").val(type);
		if (type !== "note") $("#addSourceSave").removeClass("inactive");

		// Show appropriate buttons related to this text
		$("#addSourceEdit").removeClass("inactive");
		var comment = sjs.current.commentary[parseInt(id)];
		if (comment.text && comment.he) {
			$("#addSourceTextBox .btn.he, #addSourceTextBox .btn.en").removeClass("inactive");
			if (sjs.current.langMode === "he") {
				$("#addSourceTextBox").addClass("he");
			}
		} else if (comment.text) {
			$("#addSourceHebrew").removeClass("inactive");
		} else if (comment.he) {
			$("#addSourceTextBox").addClass("he");
			$("#addSourceEnglish").removeClass("inactive");
		}
	}

	var title = sjs.add.source ? 
				sjs.add.source.ref : 
				sjs.current.book + " " + sjs.current.sections.slice(0, sjs.current.sectionNames.length-1).join(":") + ":" + v;
	// Get at most 810 characters of the top text
	var enText = $(".verse").eq(v-1).find(".en").text().slice(0,810);
	var heText = $(".verse").eq(v-1).find(".he").text().slice(0,810);
	
	var openVerseHtml = "<div class='openVerse'>" +
							"<span class='en'>" + enText + "</span>" +
							"<span class='he'>" + heText + "</span>" +
						"</div>";

	$o.prepend(openVerseHtml + "<br>");
	if ($o.hasClass("edit") && !editMode) {
		title = "Add a source to " + title;
		$("#addSourceCitation").focus();
	}
	var titleHtml = "<div class='openVerseTitle'>" + title + "</div>";
	if (editMode) titleHtml = "<div class='delete'>delete</div>" + titleHtml;
	$o.prepend(titleHtml);

	$(".open .delete").click(handleDeleteSource);

	if ($c) {
		// Add scrolling controls if text is too long
		var h = $o.height();
		var mh = parseInt($o.css("max-height"));
		var p = parseInt($o.css("padding-top"));
		if (h + (2*p) >= mh) {
			$o.wrapInner("<div class='openBottom' />");
			$o.children().eq(0).height(h - p)
			$o.append('<div class="openScrollCtl"> \
				<img src="/static/img/up.png" class="up"/> \
				<img src="/static/img/down.png" class="down"/> \
			</div>');
		} 


		var buttons = "<div class='openButtons'><div class='editLink btn'>Edit Source</div>";
		// Add Translate button if heOnly
		if ($o.hasClass("heOnly")) {
			buttons +="<div class='translateThis btn' data-ref='"+$o.attr("data-ref")+"'>Add Translation</div>";
		}
		// Add an edit button to reading modal
		buttons += "</div>";
		$o.append(buttons);

		var ref = $o.find(".commentator").attr("data-ref").replace(".", " ");
		if (ref) {
			$o.find(".commentator").html(ref+":");	
		}
	} else {
		//select anchor words	
	 	var words = enText.split(" ");
	 	// wrap each word in verse 
	 	var html = "";
	 	for (var i = 0; i < words.length; i++) {
	 		html += '<span class="selectWord">' + words[i] + "</span> ";
	 	}
	 	 
	 	html = $.trim(html)
	 	 
		$(".openVerse").html(html)
		$(".selectWord").click(function() {
		
			if (!$(".selectWord.lowlight").length){
				$(".selectWord").addClass("lowlight")				
			}
			
			if ($(this).hasClass("lowlight")) {
				$(this).removeClass("lowlight")
			} else {
				$(this).addClass("lowlight")
			}
		
			var anchorWords = ""
		
			$(".selectWord").each(function() {
				if (!$(this).hasClass("lowlight")) {
					anchorWords += $(this).text() + " "
				}
			})
			
			$("#anchorForm input").val(anchorWords);
		});
	}

	$o.show().position({ my: "center center", at: "center center", of: $(window) });
	$("#overlay").show();
	return false;
}


sjs.eventHandlers.refLinkClick = function (e) {
	if ($(this).hasClass("commentaryRef")) {
		$("#goto").val($(this).text() + " on ").focus();
		e.stopPropagation();
		return false;
	}

	var ref =  $(this).attr("data-ref") || $(this).text();
	if (!ref) return;
	ref = $(this).hasClass("mishnaRef") ? "Mishna " + ref : ref;
	sjs._direction = $(this).parent().attr("id") == "breadcrumbs" ? -1 : 1;
	
	get(parseRef(ref));

	e.stopPropagation();
}	


sjs.editText = function(data) {
		if (!sjs._uid) {
			return sjs.loginPrompt();
		}
		sjs.editing.book             = data.book;
		sjs.editing.sections         = data.sections;
		sjs.editing.sectionNames     = data.sectionNames;
		sjs.editing.smallSectionName = data.sectionNames[data.sectionNames.length-1];
		sjs.editing.bigSectionName   = data.sectionNames[data.sectionNames.length-2];
		
		if (sjs.current.langMode === 'en') {
			sjs.editing.versionTitle = data.versionTitle;
			sjs.editing.versionSource = data.versionSource;
			sjs.editing.heVersionTitle = data.heVersionTitle;
			sjs.editing.heVersionSource = data.heVersionSource;
			sjs.editing.text = data.text;
			sjs.editing.he = data.he;
			var pad = data.he ? Math.max(data.he.length - data.text.length, 0) : 0;
		} else if (sjs.current.langMode === 'he') {
			$("body").addClass("hebrew");
			sjs.editing.versionTitle = data.heVersionTitle;
			sjs.editing.versionSource = data.heVersionSource;
			sjs.editing.text = data.he;
			var pad = data.text ? Math.max(data.text.length - data.he.length, 0) : 0;
		} else if (sjs.current.langMode === 'bi') {
			sjs.alert.message("Select a language to edit first with the language toggle in the upper right.");
			return;
		} else {
			return;
		}

		// If we know there are missing pieces of the text (compared to other lang)
		// pad with empty lines.
		for (var i = 0; i < pad; i++) {
			sjs.editing.text.push("");
		}
		
		sjs.editing.msg = "Edit Text";
		
		sjs.showNewText();

		// Set radio buttons for original/copy to appropriate state
		$('#versionTitle').val(sjs.editing.versionTitle);
		$('#versionSource').val(sjs.editing.versionSource);
		if ($("#versionTitle").val() in {"Sefaria Community Translation":1, "":1}) {
			$("#textTypeForm input#originalRadio").trigger("click");
		} else {
			$("#textTypeForm input#copyRadio").trigger("click");
		}

		var placeholders = function(line) { return line ? line : "..."; };
		var text = sjs.editing.text.map(placeholders).join('\n\n');
		$('#newVersion').val(text).trigger("autosize").trigger('keyup');

	};


sjs.editCurrent = function(e) {
	sjs.editText(sjs.current);
	e.stopPropagation();
};


sjs.addThis = function(e) {
	var lang = $(this).attr("data-lang");
	if (lang) {
		sjs.current.langMode = lang;
	}
	sjs.editCurrent(e);
	var n = parseInt($(this).attr("data-num"))
	if (n) {
		if (!sjs.editing.compareText || !sjs.editing.compareText.length) {
			var top = $("#newTextNumbers .verse").eq(n).position().top - 100;
		} else {
			$("#showOriginal").trigger("click");
			var top = $("#newTextCompare .verse").eq(n).position().top - 100;
		}
		sjs._$newVersion.trigger("autosize");
		$("html, body").animate({scrollTop: top, duation: 200});
	}
}

sjs.checkNewTextRef = function() {
	// Check ref function for new text UI
	checkRef($("#newTextName"), $("#newTextMsg"), $("#newTextOK"), 1, function(){}, false);
};
	

sjs.newText = function(e) {
	if (e) {
		e.preventDefault();
		e.stopPropagation();
	}
	if (!sjs._uid) {
		return sjs.loginPrompt();
	}

	$(".menuOpen").removeClass("menuOpen");
	$("#overlay").show();
	$("#newTextModal").show().position({of: $(window)});
	$("#newTextName").focus();
	$("#newTextOK").addClass("inactive");
	
	$("input#newTextName").autocomplete({ source: sjs.books, minLength: 2, select: sjs.checkNewTextRef});
	$("#newTextName").blur(sjs.checkNewTextRef);
	$("#newTextName").bind("textchange", function(e) {
		if (sjs.timers.checkNewText) {
			clearTimeout(sjs.timers.checkNewText);
		}
		sjs.timers.checkNewText = setTimeout(sjs.checkNewTextRef, 250);
	});
	sjs.ref.tests = null;
};


sjs.editTextInfo = function(){
	if (!sjs._uid) {
		return sjs.loginPrompt();
	}
	sjs.showNewIndex();
	$(".sidePanel").removeClass("opened");
	$("#newIndexMsg").hide();
	$("#header").text("Edit Text Information");
	$("#textTitle").val(sjs.current.book);
	$("#textTitleVariants").val(sjs.current.titleVariants.slice(1).join(", "));
	
	if (sjs.current.heBook) { 
		$("#heTitle").val(sjs.current.heBook );
	} else if (sjs.current.heTitle) {
		$("#heTitle").val(sjs.current.heTitle );
	}

	// Make list of categories currently in the select
	var cats = {};
	$("#textCategory option").each(function() {
    	cats[$(this).attr("value")] = 1;
	});
	// Set the category if it's in the list, otherwise set it as "Other"
	if (sjs.current.type in cats) {
		$("#textCategory").val(sjs.current.type);
	} else {
		$("#textCategory").val("Other");
		$("#otherCategory").val(sjs.current.type).show();
	}
	
	// Remove section name box if text depth is 1
	if (sjs.current.sectionNames.length == 1) {
		$(".sectionType:gt(0)").remove();
	}

	// Add additional section name boxes if needed
	for (var i = 2; i < sjs.current.sectionNames.length; i++) {
		$("#addSection").trigger("click");
	}
	
	// Populate sections names 
	$(".sectionType").each(function(){
		$(this).find("input").val(sjs.current.sectionNames[$(this).index()]);
	});
	
	// Add Shorthand boxes as needed
	for (var i = 1; i < sjs.current.maps.length; i++) {
		$("#addShorthand").trigger("click");
	}
	
	$(".shorthand").each(function(){
		if (!sjs.current.maps.length) return;
		$(this).find(".shorthandFrom").val(sjs.current.maps[$(this).index()].from);
		$(this).find(".shorthandTo").val(sjs.current.maps[$(this).index()].to);

	});
	
	// Check if texts are already saved with this schema,
	// If so, disallow schema changes
	$.getJSON("/api/counts/" + sjs.current.book, function(data){
		if ("error" in data) {
			return;
		} else {
			var count = 0;
			$.map(data.availableCounts, function(value, key) {
				for (var i=0; i < value.length; i++) {
					count += value[i]
				}
			});
		}
		if (count > 0) {
			$("#sectionTypesBox").addClass("fixedDepth");
		}
	});


};


sjs.showNewVersion = function() {
	
	sjs.editing.compareText = sjs.current.langMode == "en" ? sjs.editing.text : sjs.editing.he;
	sjs.editing.compareLang = sjs.current.langMode;

	sjs.editing.smallSectionName = sjs.editing.sectionNames[sjs.editing.sectionNames.length-1];
	sjs.editing.bigSectionName = sjs.editing.sectionNames[sjs.editing.sectionNames.length-2];

	sjs.showNewText();
	
	sjs._$newVersion.css("min-height", $("#newTextCompare").height()).show().focus().autosize()

	var title = sjs.current.langMode == "en" ? sjs.editing.versionTitle : sjs.editing.heVersionTitle;
	var source = sjs.current.langMode == "en" ? sjs.editing.versionSource : sjs.editing.heVersionSource;
	$(".compareTitle").text(title);
	$(".compareSource").text(source);

	$("#versionSource").val("");
	$("body").removeClass("newText");
	$(".sidePanel").removeClass("opened");
}


sjs.makeCompareText = function() {
	// Create DOM elements for comparison text while editing (usually, original text)
	// Assumes sjs.editing.compareText and sjs.editing.compareLang

	var compareText = sjs.editing.compareText;
	if (!compareText || !compareText.length) { 
		$("#showOriginal").hide();
		return; 
	}
	$("#showOriginal").show();
	var lang = sjs.editing.compareLang;
	var compareHtml = "";
	var start = sjs.editing.offset ? sjs.editing.offset - 1 : 0; 
	for (var i = start; i < compareText.length; i++) {
		compareHtml += '<span class="verse"><span class="verseNum">' + (i+1) + "</span>" +
			compareText[i] + "</span>";
	}
	$("#newTextCompare").html(compareHtml)
		.removeClass("he en")
		.addClass(lang);
}


sjs.clearNewVersion = function() {
	sjs.clearNewText();
	$("#newTextCompare").empty();
	sjs._direction = 0;
	buildView(sjs.current);
	sjs.editing = {};
}

	
sjs.showNewText = function () {
	// Show interface for adding a new text
	// assumes sjs.editing is set with: 
	// * msg -- displayed in header
	// * book, sections, toSections -- what is being edited
	// * smallSectionName, bigSectionName -- used in line numbering and title respectively
	// * text - the text being edited or "" if new text
	
	sjs.clearNewText();

	$(".sidePanel").removeClass("opened");
	$(".open, .verseControls").remove();
	$("#viewButtons, #prev, #next, #breadcrumbs").hide();
	$("#editButtons").show();
	
	$(window).scrollLeft(0)
		.unbind("scroll", updateVisible)
		.unbind("resize", updateVisible);
	$(".boxOpen").removeClass("boxOpen");

	$("#header").text(sjs.editing.msg);

	var title = sjs.editing.book.replace(/_/g, " ");
	for (var i = 0; i < sjs.editing.sectionNames.length-1; i++) {
		title += " : " + sjs.editing.sectionNames[i] + " " + sjs.editing.sections[i];
	}	

	if (!("compareText" in sjs.editing)) {
		sjs.editing.compareText = sjs.editing.he;
		sjs.editing.compareLang = "he";
		$(".compareTitle").text(sjs.editing.heVersionTitle);
		$(".compareSource").text(sjs.editing.heVersionSource);
	}

	sjs.makeCompareText();

	$("#editTitle").text(title);
	$("#versionSource").val(sjs.editing.versionSource);
	
	$("body").addClass("newText");
	sjs._$commentaryBox.hide();
	sjs._$basetext.hide();
	$("#addVersionHeader").show();
	
	var verse_num = sjs.editing.offset || 1;
	$("#newTextNumbers").append("<div class='verse'>" + 
		sjs.editing.smallSectionName + " " + verse_num + "</div>");

	$("#newVersion").bind("textchange", checkTextDirection)
		.bind("keyup", handleTextChange)
		.bind("click", handleTextChange)
		.autosize()
		.show()
		.focus();

	$("#textTypeForm input").click(function() {
		if ($(this).val() === "copy") {
			$("#copiedTextForm").show();

			// If an SCT was preloaded and the user clicks "Copied Text", reset the text fields 
			if (sjs.current.versionTitle === "Sefaria Community Translation" && sjs._$newVersion.val() === sjs.current.text.join("\n\n")) {
				sjs._$newVersion.val("").trigger("keyup");
				$("#copiedTextForm").find("input").val("");
			}
			$("#textTypeForm").removeClass("original");

		} else {
			$("#copiedTextForm").hide();
			if (sjs.current.versionTitle === "Sefaria Community Translation") {
				sjs._$newVersion.val(sjs.editing.text.join("\n\n"))
					.trigger("keyup");
			}
			$("#textTypeForm").addClass("original");
		}
	});

	// Autocomplete version title with existing, autofill source for existing versions
	$.getJSON("/api/texts/versions/" + sjs.editing.book, function(data) {
		if ("error" in data) { return; }
		map = {};
		titles = [];
		for (var i = 0; i < data.length; i++) {
			titles.push(data[i].title);
			map[data[i].title] = data[i].source;
		}

		$("#versionTitle").autocomplete({source: titles, select: function(e, ui) {
			$("#versionSource").val(map[ui.item.value]);
		}}); 
	});

	$("#newVersionBox").show();

	// Set radio buttons for original/copy to appropriate state
	if ($("#versionTitle").val() in {"Sefaria Community Translation":1, "":1}) {
		$("#textTypeForm input#originalRadio").trigger("click");
	} else {
		$("#textTypeForm input#copyRadio").trigger("click");
	}

};

	
sjs.clearNewText = function() {
	sjs.alert.clear();
	$("#newTextNumbers").empty();
	$("#versionTitle, #versionSource").val("");
	$("#newVersion").val("").unbind();
	$("#textTypeForm input").unbind();
	$("#newVersionBox").hide();
};	

	
sjs.showNewIndex = function() {
	$(".sidePanel").removeClass("opened");
	$("#viewButtons, #prev, #next, #breadcrumbs, #overlay").hide();
	$(".verseControls, .open").remove();
	$(window).unbind("scroll.update resize.scrollLeft");
	sjs._$commentaryBox.hide();
	sjs._$basetext.hide();
	$(window).scrollLeft(0);
			
	$("#textCategory").unbind().change(function() {
		if ($(this).val() === "Other") $("#otherCategory").show();
		else $("#otherCategory").hide();

		if ($(this).val() === "Commentary") $("#textStructureFieldSet, #shorthandsFieldSet").hide();
		else $("#textStructureFieldSet, #shorthandsFieldSet").show();
	});
			
	$("#addSection").unbind().click(function() {
		$(this).before("<span class='sectionType'> > <input/> <span class='remove'>X</span></span>");
	});

	$("#sectionTypesBox").removeClass("fixedDepth");
	
	$("#addShorthand").unbind().click(function() {
		$(this).before('<div class="shorthand"><input class="shorthandFrom" /> ' + 
			'⇾ <input class="shorthandTo"/> <span class="remove">X</span>');
	});

	
	$(document).on("click", ".remove", function() {
		$(this).parent().remove();
	});
			
	$("#newIndex").show();
};
	

sjs.clearNewIndex = function() {
		$("#newIndexMsg").show();
		$("#newIndex input, #newIndex select").val("");
		$(".sectionType:gt(1)").remove();
		$(".shorthand:not(:first)").remove();
		$("#addShorthand").unbind();
		$("#addSection").unbind();
		sjs.editing.title = null;
}	
	

sjs.validateIndex = function(index) {

		if (!index.title) {
			sjs.alert.message("Please give a text title or commentator name.")
			return false;
		}
		if ("categories" in index && (index.categories.length === 0 || index.categories[0] === "")) {
			sjs.alert.message("Please choose a text category.")
			return false;
		}
		if (index.sectionNames.length == 0 || index.sectionNames[0] === "") {
			if ( index.categories[0] !== "Commentary" ) {
				sjs.alert.message("Please describe at least one level of text structure.")
				return false;
			}
		}

		return true;
};
	
	
sjs.readNewIndex = function() {
		var index = {};
		
		index.title = $("#textTitle").val();
		if (sjs.editing.title && index.title !== sjs.editing.title) {
			// Primary title change
			index.oldTitle = sjs.current.book;
			sjs.cache.killAll()
		}

		var heTitle = $("#heTitle").val();
		if (heTitle) { index["heTitle"] = heTitle; }
		var titleVariants = $("#textTitleVariants").val();
		index.titleVariants = titleVariants.length ? titleVariants.split(", ") : [];
		index.titleVariants.unshift(index.title);
		var cat = $("#textCategory").val();
		// Don't allow category updates to Tanach, Mishna or Talmud
		// HACK to deal with incomplete handling on subcategories 
		if (cat in {"Tanach": 1, "Mishna": 1, "Talmud": 1}) {
			index.categories = sjs.current.categories;
		} else {
			index.categories = (cat == "Other" ? [$("#otherCategory").val()] : [cat]);
		}
		var sectionNames = [];
		$(".sectionType input").each(function() {
			sectionNames.push($(this).val());
		})
		index.sectionNames = sectionNames;
		var maps = [];
		$(".shorthand").each(function() {
			var from = $(this).find(".shorthandFrom").val()
			var to = $(this).find(".shorthandTo").val()

			if (!from && !to) return;
			
			maps.push({"from": from, "to": to});
		});
		index.maps = maps;
		return index;
	
	}
	
sjs.saveNewIndex = function(index) {

		var postJSON = JSON.stringify(index);
		var title = index["title"].replace(/ /g, "_");

		sjs.alert.saving("Saving text information...")
		$.post("/api/index/" + title,  {"json": postJSON}, function(data) {
			if (data.error) {
				sjs.alert.message(data.error);
			} else if ("oldTitle" in index) {
				// Full reload needed if primary name has changed
				$("#newIndex").hide();
				sjs.clearNewIndex();
				sjs.alert.message("Text information saved.");
				get(parseRef(data.title + " " + sjs.current.sections.join(" ")));
			} else {
				$("#newIndex").hide();
				sjs.books.push.apply(sjs.books, data.titleVariants);
				for (var i = 0; i < data.maps.length; i++)
					sjs.books.push(data.maps[i].from);
				sjs.bind.gotoAutocomplete();
				sjs.alert.clear();
				if (!sjs.editing.title) {
					// Prompt for text to edit if this edit didn't begin
					// as a edit of an existing text.
					$("#addText").trigger("click");
					$("#newTextName").val(data.title).trigger("textchange");
				} else {
					$.extend(sjs.current, index);
					if ("text" in sjs.current) {
						buildView(sjs.current);
					}
					sjs.alert.message("Text information saved.");
				}
				sjs.clearNewIndex();

			}
		});			
		
	};

sjs.translateText = function(data) {
	if ("error" in data) {
		sjs.alert.message(data.error);
		return;
	} 
	sjs.editing = data;
	sjs.current.langMode = 'he';
	if (data.sectionNames.length === data.sections.length) {
		sjs.editing.offset = data.sections[data.sections.length - 1];
	}
	sjs.showNewVersion();
};


function validateText(text) {
	if (text.versionTitle === "" || !text.versionTitle) {
		sjs.alert.message("Please give a version title.");
		return false;
	}
	
	if (text.versionSource === "" ) {
	 	sjs.alert.message("Please indicate where this text was copied from.");
	 	return false;
	}

	if (text.language === "he" && text.versionTitle === "Sefaria Community Translation") {
		sjs.alert.message('"Original Translations" should not be Hebrew. Is this actually a copied text?');
	 	return false;
	}

	return true;
}


function validateSource(source) {
	if (!source || source.refs.length != 2) {
		sjs.alert.message("Didn't receive a source or refs.");
		return false;
	}
	
	return true; 
}


function handleSaveSource() {
	if ($("#addSourceSave").text() == "Add Text") {
		// This is a an unknown text, add an index first
		var title = $("#addSourceCitation").val()
		$("#textTitle").val(title);
		$(".textName").text(title);
		$("#newIndexMsg").show();
		$("#header").text("Add a New Text");
		sjs.showNewIndex();
		return;
	}
	
	var source = readSource();
	if (validateSource(source)) {
		saveSource(source);
	} 
}


function readSource() {
	
	var source = {}
	var ref1 = sjs.add.source.ref.replace(/:/g, ".") 
	var ref2 = $("#addSourceCitation").val().replace(/:/g, ".");
	ref2 = makeRef(parseRef(ref2));
	
	source["refs"] = [ref1, ref2]
	delete source.ref
	
	var id = $(".open").attr("data-id");
	if (id) {
		source["_id"] = sjs.current.commentary[id]._id;
	}

	source["anchorText"] = $("#anchorForm input").val()
	source["type"] = $("#addSourceType select").val()
	if (source["type"] === "other") source["type"] = $("#otherType").val()
			
	return source
	
}


function handleDeleteSource(e) {
	if (!sjs._uid) {
		return sjs.loginPrompt();
	}		
	if (confirm("Are you sure you want to delete this source?")) {
		var link = {};
		var id = $(this).parents(".open").attr("data-id");
		var com = sjs.current.commentary[id];
		var url = ($(this).parents(".open").hasClass("noteMode") ? "/api/notes/" : "/api/links/") + com["_id"];
		$(".open").remove();
		$.ajax({
			type: "delete",
			url: url,
			success: function() { 
				hardRefresh()
				sjs.alert.message("Source deleted.");
			},
			error: function () {
				sjs.alert.message("Something went wrong (that's all I know).");
			}
		});
	}

}


function validateNote(note) {
	if (!note) {
		sjs.alert.message("Didn't receive a note.");
		return false;
	}
	
	if (!note.title) {
		sjs.alert.message("Please give this note a title.");
		return false; 
	}
	
	
	if (!note.text) {
		sjs.alert.message("Please enter a note text.");
		return false; 
	}

	return true; 
}


function handleSaveNote() {
	var note = readNote();	
	if (validateNote(note)) {
		saveSource(note);
	} 
}


function readNote() {
	var note = {
		ref: sjs.add.source.ref.replace(/:/g, "."),
		anchorText: $("#anchorForm input").val(),
		type:  $("#addSourceType select").val(),
		title: $("#addNoteTitle").val(),
		text: $("#addNoteTextarea").val()
	};

	var id = $(".open").attr("data-id");
	if (id) {
		note["_id"] = sjs.current.commentary[id]["_id"];
	}

	return note;
}


function saveSource(source) {
 	var postJSON = JSON.stringify(source);
	sjs.alert.saving("Saving Source…");
	$(".open").remove();
	var url = ("_id" in source ? "/api/links/" + source["_id"] : "/api/links/");
	$.post(url, {"json": postJSON}, function(data) {
		if (data.error) {
			sjs.alert.message(data.error);
		} else if (data) {
			// TODO add new commentary dynamically 
			hardRefresh(data.ref || data.refs[0]);
			sjs.alert.message("Source Saved.");		
		} else {
			sjs.alert.message("Sorry, there was a problem saving your source");
		}
	})
}


// Check if a div is overflowing
// TODO: don't assume $div is absolute

function overflows($div) {
	var h = $div.height();
	var $children = $div.children();
	for ( var i = 0; i < $children.length; i++) {
		var $c = $children.eq(i)
		if ($c.position().top + $c.outerHeight() > h ) {
			return true;
		}
	}
	return false;
}

// Determine is an element is scroll visible
// TODO: don't assume the parent is the scroll window

function isScrollVis($div) {
	var t = $div.offset().top
	var h = $div.parent().outerHeight();
	var pt = $div.parent().offset().top;
	
	if (t < pt) return false;
	if (t > pt + h) return false;
	
	return true;	
}


// ------ Text Syncing --------------
		
function handleTextChange(e) {
	// Special considerations every time the text area changes

	var text = sjs._$newVersion.val();
	var cursor = sjs._$newVersion.caret().start;

	// Handle deleting border between segments 
	if (e.keyCode == 8 && sjs.charBeforeCursor == '\n') {
		var cursor = sjs._$newVersion.caret().start;
		
		if (cursor) {
			var text = sjs._$newVersion.val();
			
			while (text[cursor] == "\n") cursor++;
			
			var newLines = 0;
			while (text[cursor-newLines-1] == "\n") newLines++;
			
			if (newLines) {
				text = text.substr(0, cursor-newLines) + text.substr(cursor)
				sjs._$newVersion.val(text)
					.caret({start: cursor-newLines, end: cursor-newLines})
			}
		}
	}

	// Insert placeholder "..." when hitting enter mutliple times to allow
	// skipping ahead to a further segment
	if (e.keyCode === 13 && (sjs.charBeforeCursor === '\n' || sjs.charBeforeCursor === undefined)) {
		text = text.substr(0, cursor-1) + "...\n\n" + text.substr(cursor);
		sjs._$newVersion.val(text);
		cursor += 5;
		sjs._$newVersion.caret({start: cursor, end: cursor});
	}

	// replace any single newlines with a double newline
	var single_newlines = /([^\n])\n([^\n])/g;
	if (single_newlines.test(text)) {
		text = text.replace(single_newlines, "$1\n\n$2");
		sjs._$newVersion.val(text);
		// move the cursor to the position after the second newline
		if (cursor) {
			cursor++;
			sjs._$newVersion.caret({start: cursor, end: cursor});
		}
	}
	

	// Sync Text with Labels	
	if ($("body").hasClass("newText")) {
		var matches = sjs._$newVersion.val().match(/\n+/g)
		var groups = matches ? matches.length + 1 : 1
		numStr = "";
		var offset = sjs.editing.offset || 1;
		for (var i = offset; i < groups + offset; i++) {
			numStr += "<div class='verse'>"+
				sjs.editing.smallSectionName + " " + i + "</div>"
		}
		$("#newTextNumbers").empty().append(numStr)

		sjs._$newNumbers = $("#newTextNumbers .verse")
		syncTextGroups(sjs._$newNumbers, e.keyCode)

	} else {
		syncTextGroups($("#newTextCompare .verse"), e.keyCode)

	}
	var cursor = sjs._$newVersion.caret().start;
	sjs.charBeforeCursor = sjs._$newVersion.val()[cursor-1];

}


function checkTextDirection() {
	// Look at first 20 charaters, count Hebrew and English
	// adjust text direction accordingly 
	
	var text = $(this).val()
	if (text == "") return
	
	var heCount = 0;
	var enCount = 0;
	
	for (var i = 0; i < 20; i++) {
		if (i >= text.length) break;
		if ((text.charCodeAt(i) > 0x590) && (text.charCodeAt(i) < 0x5FF)) {
			heCount++
		} else {
			enCount++
		}
	}
	
	if (heCount > enCount) {
		$(this).css("direction", "rtl")
		$("#language").val("he")
		
	} else {	
		$(this).css("direction", "ltr")
		$("#language").val("en")

	}
}
	

function groupHeights(verses) {
	// find the heights of text groups in #newVersion where groups are seprated by \n\n
	// look at up to the number 'verses' of groups 

	// get the text to measure
	var text = sjs._$newVersion.val();
	
	// Split text intro groups and wrap each group with in class heighMarker
	text =  "<span class='heightMarker'>" +
		text.replace(/\n/g, "<br>")
		.replace(/((<br>)+)/g, "$1<split!>")
		.split("<split!>")
		.join("</span><span class='heightMarker'>") +
		".</span>"; 
		// Last span includes '.', to prevent an empty span for a trailing line break.
		// Empty spans get no positioning. 

	// New Version Mirror is a HTML div whose contents mirror exactly the text area
	// It is shown to measure heights then hidden when done.
	sjs._$newVersionMirror.html(text);
	sjs._$newVersionMirror.show();
	
	var heights = [];
	for (i = 0; i < verses; i++) {
		// Stop counting if there are less heighMarkers than $targets
		if (i > $('.heightMarker').length - 1) {
			sjs._$newVersionMirror.hide();
			return heights;
		}
		heights[i] = $(".heightMarker").eq(i).offset().top;
	}

	sjs._$newVersionMirror.hide();
	
	return heights;
}


function syncTextGroups($target, keyCode) {
	// Between $target (a set of elements) and textarea (fixed in code as sjs._$newVersion)
	// sync the heigh of groups by either adding margin-bottom to elements of $targer
	// or adding adding \n between groups ins newVersion.


	var verses = $target.length;
	var heights = groupHeights(verses);
	// cursorCount tracks the number of newlines added near the cursor
	// so that we can move the cursor to the correct place at the end
	// of the loop.
	var cursorCount = 0;

	for (var i = 1; i < verses; i++) {
		// top of the "verse", or label trying to match to
		vTop = $target.eq(i).offset().top;
		
		// top of the text group
		tTop = heights[i];

		if (!tTop) break;
		
		// Text is above matching line
		if (vTop < tTop) {
			var marginBottom = parseInt($target.eq(i-1).css("margin-bottom")) + (tTop-vTop);
			
			$target.eq(i-1).css("margin-bottom", marginBottom + "px");
			
		
		// Matching line is above text	
		} else if (tTop < vTop) {
			// Try to reset border above and try cycle again
			if (parseInt($target.eq(i-1).css("margin-bottom")) > 32) {
				$target.eq(i-1).css("margin-bottom", "32px");
				heights = groupHeights(verses);
				i--;
				continue;
			}
			// Else add an extra new line to push down text and try again
			var text = sjs._$newVersion.val();
			
			// search for new line groups i times to find the position of insertion
			var regex = new RegExp("\n+", "g");
			for (var k = 0; k < i; k++) {
				var m = regex.exec(text);
			}
			text = text.substr(0, m.index) + "\n" + text.substr(m.index);
			
			var cursorPos = sjs._$newVersion.caret().start;
			sjs._$newVersion.val(text);
			var cursorDistance = cursorPos - m.index;
			// I'm a little nervous about the fuzziness here... If there's
			// a weird cursor bug, check here first. :-)
			if (cursorDistance > 0 && cursorDistance < 10) {
				cursorCount += 1;
			}
			sjs._$newVersion.caret({start: cursorPos, end: cursorPos});
			heights = groupHeights(verses);
			i--;
		
		}	
	
	}
	if (cursorCount > 0) {
		cursorPos = cursorPos + cursorCount;
		sjs._$newVersion.caret({start: cursorPos, end: cursorPos});
	}

}

function readNewVersion() {
	
	var version = {};

	version.postUrl = sjs.editing.book.replace(/ /g, "_");
	for (var i= 0 ; i < sjs.editing.sectionNames.length - 1; i++) {
		version.postUrl += "." + sjs.editing.sections[i];
	}
	
	var text = $("#newVersion").val();
	var verses = text.split(/\n\n+/g);
	for (var i=0; i < verses.length; i++) {
		verses[i] = (verses[i] === "..." ? "" : verses[i]);
	}
	if (sjs.editing.offset) {
		var filler = [];
		for (var i = 0; i < sjs.editing.offset -1; i++) {
			filler.push("");
		}
		verses = filler.concat(verses);
	}
	version["text"] = verses;
	version["language"] = $("#language").val();
	if ($("#originalRadio").prop("checked")) {
		version["versionTitle"] = "Sefaria Community Translation";
		version["versionSource"] = "http://www.sefaria.org";
	} else {
		version["versionTitle"] = $("#versionTitle").val();
		var source = $("#versionSource").val();
		if (source.indexOf(" ") == -1 && source.indexOf("http://") != 0) {
			source = source ? "http://" + source : source;
		} 
		version["versionSource"] = source;
	}

	return version;
	
}

	
function saveText(text) {
 	
 	var ref = text.postUrl;
 	delete text["postUrl"];
 	
 	postJSON = JSON.stringify(text);
	
	sjs.alert.saving("Saving text...")
	$.post("/api/texts/" + ref, {json: postJSON}, function(data) {
		
		if ("error" in data) {
		 	sjs.alert.message(data.error);
		} else {
			sjs.clearNewText();
			var params = getUrlVars();
			if ("after" in params) {
				if (params["after"].indexOf("/sheets") == 0) {
					sjs.alert.messageOnly("Text saved.<br><br><a href='" + params["after"] + "'>Back to your source sheet &raquo;</a>");
				}
			} else {
				hardRefresh(ref);
				sjs.editing = {};
				sjs.alert.message("Text saved.");
			}


		}
	})
}


function lowlightOn(n, m) {
	// turn on lowlight, leaving verse n-m highlighted
	
	lowlightOff();
	m = m || n;
	n = parseInt(n);
	m = parseInt(m);
	$c = $();
	for (var i = n; i <= m; i++ ) {
		$c = $c.add(sjs._$commentaryViewPort.find(".commentary[data-vref~="+ i + "]"));
	}
	sjs._$commentaryViewPort.find(".commentary").addClass("lowlight");
	$c.removeClass("lowlight");
	sjs._$verses.addClass("lowlight" );
	sjs._$verses.each(function() {
		if (n <= parseInt($(this).attr("data-num")) && parseInt($(this).attr("data-num"))  <= m) {
			$(this).removeClass("lowlight");
		}
	});
}


function lowlightOff() {
	sjs._$commentaryViewPort.find(".commentary").removeClass("lowlight");
	$(".verse").removeClass("lowlight");
	$(".verseControls").remove();
	sjs.selected = null;
}


function setVerseHeights() {
	// Store a list of the top height of each verse
	sjs._verseHeights = [];
	if (!sjs._$verses) return;
	sjs._$verses.each(function() {
		sjs._verseHeights.push($(this).offset().top);
	})	
}


function setScrollMap() {
	// Maps each commentary to a window scrollTop position, based on top positions of verses.
	// scrollMap[i] is the window scrollTop below which commentary i should be displayed at top.
	
	if(!sjs._verseHeights.length) setVerseHeights();
	sjs._scrollMap = [];
	var nVerses = sjs._$verses.length;

	// walk through all verses, split its space among its commentaries
	for (var i = 0; i < nVerses; i++) {
		
		// The top of the previous verse assigned:
		var prevTop = (i === 0 ?  0 : sjs._verseHeights[i-1]);
		// The number of commentaries this verse has:
		var nCommentaries = sjs._$commentaryViewPort.find(".commentary[data-vref="+ (i+1) + "]").length;
		// How much vertical space is available before the next verse
		// Special case the last verse which has no boundary after it
		var space = (i === nVerses-1 ? nCommentaries * 10 : sjs._verseHeights[i] - prevTop);

		// walk through each source this verse has
		for (k = 0; k < nCommentaries; k++) {
			sjs._scrollMap.push(prevTop + (k * (space / nCommentaries)) + 50);
		}
	}
	
	return sjs._scrollMap;
}


function clickEdit(e) {
	// Enable click editing on element e
	// when e is click a textarea will appear over it, change are put back into e
	
	var $text, top, left, width, height, pos, fontSize, dataNum;
	
	$text = $(this)
	pos = $text.offset()
	top = pos.top - 2
	left = pos.left - 2
	height = $text.height()
	width = $text.width()
	fontSize = $text.css("font-size");
	dataNum = $text.parent().attr('data-num');
	
	$(this).addClass("editing")
	
	var closeEdit = function (e) {
	
		var text = $(this).val();
		$(".editing").html(text);
		$(".editing").removeClass("editing");
		sjs.edits[dataNum] = true;
		
		$(this).remove() 
	}
	
	var text =  $text.text()
	
	$("<textarea id='" + dataNum + "' class='clickEdit'>" + text + "</textarea>")
		.appendTo("body")
		.css({"position": "absolute",
				"top": top,
				"left": left,
				"height": height,
				"width": width,
				"font-size": fontSize})
		.bind("focusout", closeEdit)
		.keypress(function(e) {
			if (e.keyCode == 13) $(this).trigger("focusout")
		}).focus()
}


function hardRefresh(ref) {	
	ref = ref || sjs.current.ref;
	sjs._direction = 0;
	sjs.cache.killAll();
	$(".screen").hide();
	actuallyGet(parseRef(ref));	
}


// -------- Special Case for IE ----------------
if ($.browser.msie) {
	$("#unsupported").show();
	$.isReady = true;
}<|MERGE_RESOLUTION|>--- conflicted
+++ resolved
@@ -124,7 +124,6 @@
 		$(".navBack").hide();
 		$(".navBox").show();
 		lowlightOff();
-<<<<<<< HEAD
 		$(".expanded").removeClass("expanded");
 		if (sjs._$sourcesList.is(":visible")) {
 			sjs.hideSources();
@@ -132,8 +131,6 @@
 			resetSources();
 		}
 
-=======
->>>>>>> 527c970b
 	});
 	
 	// ----- Update Cache of window width ------
@@ -215,24 +212,7 @@
 	});
 
 
-<<<<<<< HEAD
-	sjs.showSources = function(e) {
-		if (sjs._$commentaryBox.hasClass("noCommentary") && sjs.current.commentary.length) {		  
-	  		sjs._$basetext.removeClass("noCommentary");
-			sjs._$commentaryBox.removeClass("noCommentary");
-			sjs._$commentaryViewPort.fadeIn();
-			$(".hideCommentary").show();
-		} else {
-			sjs._$sourcesList.show("slide", { direction: "right" }, 200);
-			sjs.track.ui("Show Source Filters")
-		}
-		if (e) { e.stopPropagation(); }
-	};
-	$(document).on("click", ".sourcesHeader", sjs.showSources);
-=======
 	// ---------------- Sources List ---------------
->>>>>>> 527c970b
-
 
 	// Prevent any click on sourcesList from hiding itself (bound on window)
 	$(document).on("click", ".sourcesList", function(e) { e.stopPropagation(); });
