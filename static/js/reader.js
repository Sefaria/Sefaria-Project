var sjs = sjs || {};

$.extend(sjs,  {
	Init: {},       // functions for initializing a page
	bind: {},       // functons for binding event handlers
	depth: 0,       // how deep the many steps in the current thread
	thread: [],     // a list of refs describing the path taken through texts
	view: {},       // cached values related to current view
	editing: {},    // data related to current editing
	ref: {},        // data relate to selecting a valid ref (e.g., in add source)
	reviews: {      // data of text reviews
		inProgress: {}
	},
	visible: {
		first: 1,
		last: 1
	},
	flags: {
		loading: false,        // are we currently loading a view? 
		verseSelecting: false, // are we currently selecting a verse?
		saving: false,         // are we currently saving text?
	},
	add: {
		source: null
	},
	timers: {
		hideMenu: null,
		panelPreivew: null,
	},
	palette: ["#5B1094", "#00681C", "#790619", "#CC0060", "#008391", "#001866", "#C88900", "#009486", "#935A10", "#9D2E2C"],
	sourcesFilter: "all",
	previousFilter: "all",
	_direction: 0,      // direction of text load animaition: -1 left, 0 no animation, 1 right
	_verseHeights: [],  // stored list of the top positon of each verse
	_scrollMap: []      // stored list of the window top position that should correspond to highlighting each verse
});

sjs.cache.params({notes: 1, sheets: 1}); // Default parameters to getting texts.

sjs.ratySettings = { // for text review ratings
	path: "/static/img/raty/",
	hints: ["Major problems", "Some problems", "Seems good", "Good", "Definately good"]
};


//  Initialize everything
sjs.Init.all = function() {
	
	// Init caches of jquery elements
	sjs.Init._$();

	// Bind functions to dom elements
	sjs.Init.handlers();

	sjs.view.width = $(window).width();

	if ("error" in sjs.current) {
		sjs.alert.message(sjs.current.error);
		sjs._$basetext.html("<center>Open another text with the texts menu above</center>")
		sjs._$aboutBar.hide();
		return;
	}

	if (sjs.current.sections && sjs.current.sections.length === sjs.current.textDepth) {
		sjs.setSelected(sjs.current.sections[sjs.current.textDepth-1],
						sjs.current.toSections[sjs.current.textDepth-1]);
	}

	var mode = sjs.current.mode || "view";
	switch (mode) {
		case "view":
			sjs.Init.loadView();
			break;
		case "add new":
			if (sjs.current.title) {
				$("#textTitle").val(sjs.current.title);
				$(".textName").text(sjs.current.title);
				$("#newIndexMsg").show();
				sjs.showNewIndex();
			} else {
				sjs.newText();
			}

			break;
		case "add":
			sjs.editing = clone(sjs.current);
			sjs.editing.versionTitle  = "";
			sjs.editing.versionSource = "";
			sjs.showNewText();	
			break;
		case "edit":
			sjs.langMode = sjs.current.text.length ? 'en' : 'he';
			sjs.editText(sjs.current);
			break;
		case "translate":
			sjs.translateText(sjs.current);
			break;
		case "review":
			sjs.reviewText(sjs.current);
	}
};


sjs.Init._$ = function() {
	// ----------- Init Stored Elements ---------------
	sjs._$screen             = $(".screen").eq(0);
	sjs._$basetext           = $(".basetext").eq(0);
	sjs._$aboutBar           = $(".aboutBar").eq(0);
	sjs._$commentaryViewPort = $(".commentaryViewPort").eq(0);
	sjs._$commentaryBox      = $(".commentaryBox").eq(0);
	sjs._$sourcesBox         = $(".sourcesBox").eq(0);
	sjs._$sourcesCount       = $(".sourcesCount").eq(0);
	sjs._$sourcesList        = $(".sourcesList").eq(0);
	sjs._$sourcesHeader      = $(".sourcesHeader").eq(0);
	sjs._$sourcesWrapper     = $(".sourcesWrapper").eq(0);
	sjs._$newVersion         = $("#newVersion");
};


sjs.Init.loadView = function () {
	sjs.cache.save(sjs.current);
	History.replaceState(parseRef(sjs.current.ref), sjs.current.ref + " | Sefaria.org", null);

	var params = getUrlVars();
	if ("source" in params) {
		sjs.sourcesFilter = params["source"].replace(/_/g, " ");
	}
	if ("layer" in params) {
		sjs.sourcesFilter = "Layer";
		sjs.cache.params({commentary: 0, notes: 0, sheets: 0, layer: params["layer"]});

	}
	buildView(sjs.current);
	if (sjs.langMode == "bi") { 
		$("#bilingual").trigger("click");
	}

	if ("nav_query" in params) {
		sjs.searchInsteadOfNav(params.nav_query);
	}
	
	sjs.thread = [sjs.current.ref];
	sjs.track.open(sjs.current.ref);
};


sjs.Init.handlers = function() {

	// ------------- Hide Modals on outside Click -----------
	
	$(window).click(function() {
		$(".zipOpen").removeClass("zipOpen");
		$(".zipBox").hide();
		$(".navBack").hide();
		$(".navBox").show();
		lowlightOff();
		$(".expanded").each(function(){ sjs.expandSource($(this)); });
		sjs.hideSources();
	});
	
	// --------- Don't let clicks on Modals trigger the above --------

	$(document).on('click touch', '.sModal, .open', function(e) { e.stopPropagation(); });

	// -------- Cache window width on window resize ------

	$(window).resize(function() {
		sjs.view.width = $(window).width();
	});

	
	// ------- Cache Scroll Position ---------------

	var currentScrollPositionX = $(document).scrollTop();
	var currentScrollPositionY = $(document).scrollLeft();
	$(document).scroll(function(){
	    currentScrollPositionX = $(this).scrollTop();
	    currentScrollPositionY = $(this).scrollLeft();
	});


	// ------------ Show / Hide Commentary Panel ----------------
	sjs.hideCommentary = function(e) {
		sjs._$basetext.addClass("noCommentary");
		sjs._$commentaryBox.addClass("noCommentary");
		$("body").addClass("noCommentary");
		sjs._$commentaryViewPort.fadeOut();
		sjs.track.ui("Hide Commentary")
		e.stopPropagation();
	};
	$(document).on("click", ".hideCommentary", sjs.hideCommentary);
	
	sjs.showCommentary = function(e) {
		sjs._$basetext.removeClass("noCommentary");
		sjs._$commentaryBox.removeClass("noCommentary");
		$("body").removeClass("noCommentary");
		sjs._$commentaryViewPort.fadeIn();
		$(this).addClass("hideCommentary")
			.removeClass("showCommentary");
		e.stopPropagation();
	};
	$(document).on("click", ".showCommentary", sjs.showCommentary);


	// ---------------- Sources Panel ---------------

	// Prevent any click on sourcesList from hiding itself (bound on window)
	$(document).on("click", ".sourcesList", function(e) { e.stopPropagation(); });

	sjs.showSources = function(e) {
		if (sjs._$commentaryBox.hasClass("noCommentary") && sjs.current.commentary.length) {		  
			// Opening a hidden Commentary box
	  		sjs._$basetext.removeClass("noCommentary");
			sjs._$commentaryBox.removeClass("noCommentary");
			$("body").removeClass("noCommentary");
			sjs._$commentaryViewPort.fadeIn();
			$(".hideCommentary").show();
	
		} else {
			// Opening the Sources Panel
			sjs._$sourcesList.addClass("opened");
			clearTimeout(sjs.timers.previewPanel);
			sjs.track.ui("Show Source Filters");
		}
		if (e) { e.stopPropagation(); }
	};

	sjs.hideSources = function(e) {
		sjs._$sourcesList.removeClass("opened");
	};
	$(document).on("click touch", ".hideSources", sjs.hideSources);
	$(document).on("click touch", ".sidebarButton", sjs.showSources);

	sjs.loadSources = function(callback) {
		// Load sources, notes, sheets from API
		// Stores merged content in cache
		// call callback with data
		sjs.alert.loadingSidebar();
		$.getJSON("/api/texts/" + sjs.current.ref + "?commentary=1&sheets=1&notes=1", function(data){ 
			if ("error" in data) {
				sjs.alert.message(data);
				return;
			}
			sjs.current.commentary = data.commentary;
			sjs.current.notes      = data.notes;
			sjs.current.sheets     = data.sheets;

			data["layer"] = sjs.current.layer;
			sjs.cache.save(data);

			if (callback) {
				callback(data);
			}
			sjs.setSourcesCount();
			console.log(data);
		});
		sjs.current._loadSources = false;
	};

	// Commentary filtering by clicking on source category
	$(document).on("click", ".source", function() {
		if (sjs.sourcesFilter === "Notes" || sjs.sourcesFilter === "Sheets" || sjs.sourcesFilter === "Layer") {
			// We're not in Sourcss mode, need to build commentary first
			$(".showSources").trigger("click");
		}
		$(".source").removeClass("active");
		$(this).addClass("active");

		if (!($(this).hasClass("sub"))) {
			$(".source .sub").hide();
			$(this).find(".sub").show();	
		}

		var category = $(this).attr("data-category");
		sjs.sourcesFilter = category;
		sjs.filterSources(category);

		return false;
	});
		

	sjs.filterSources = function(cat) {
		// Filter sources for category 'cat'
		// 'kind' maybe either 'category' (text filter) or 'type' (connection filter)
		sjs.sourcesFilter = cat;

		cat = cat.replace(/ /g, "-");

		if (cat === "all") {
			sjs._$commentaryViewPort.find(".commentary").removeClass("hidden");
		} else if (cat === "Layer") {
			// pass
		} else {
		// Hide everything, then show this
			sjs._$commentaryViewPort.find(".commentary").addClass("hidden");
			$(".commentary[data-category~='" + cat + "']").removeClass("hidden");
     	}

     	if (cat != "Notes" && cat != "Sheets" && cat != "Layer") {
     		sjs.setSourcesCount();	
     	}
     	if (sjs._$verses) {
			// create a new scroll map, but only if the basetext
			// has been loaded already
			setScrollMap();
		}
	} 


	sjs.setSourcesCount = function() {
		// Set the count of visible / highlighted sources
		var text = "";
		var $c   = sjs._$commentaryBox;
		
		if (sjs.current._loadSources) {
			// Sources haven't been loaded, we don't know how many there are
			text = "Sources";
		} else if (sjs.sourcesFilter === 'all') {
			// Don't check visible here, as there is a bit of lag in
			// actually showing the commentaries with the removeClass
			// above. We know that all commentaries are visible now.
			text += $c.find(".commentary").not(".lowlight").length + " Sources";

		} else if (sjs.sourcesFilter !== "Notes" && sjs.sourcesFilter !== "Sheets" && sjs.sourcesFilter !== "Layer") {
			// We're in Sources mode
			// Again, use not(.hidden) instead of :visible to avoid
			// the visibility race condition
			text += $c.find(".commentary").not(".hidden").not(".lowlight").length;
			text += " " + sjs.sourcesFilter.toProperCase();

		} else {
			text += sjs.current.commentary.length + " Sources";
		}

		sjs._$sourcesCount.text(text);
		$c = null;
	}


	sjs.setSourcesPanel = function(start, end) {
		// Set the HTML of the sources panel for the range start - end
		// or reset if no range preset.
		sjs._$sourcesWrapper.html(sourcesHtml(sjs.current.commentary, start, end));
	}


	// --------- Switching Sidebar views (Sheet / Notes / Layers) ---------------
	sjs.switchSidebarMode = function(e) {
		// Switches the content of the sidebar, according to the present targets
		// data-sidebar attribute
		if (sjs.current._loadSources && sjs.sourcesFilter !== "Layer") {
			sjs.alert.loadingSidebar();
			sjs.loadSources(function(data) {
				sjs.alert.clear();
				sjs.switchSidebarMode(e);
			});
			return;
		}	
		var mode            = $(this).attr("data-sidebar");
		var data            = sjs.current[mode];
		var newFilter       = mode === "commentary" ? "all" : mode.toProperCase();
		var fromSourcesMode = !($.inArray(sjs.sourcesFilter, ["Notes", "Sheets", "Layer"]) > -1);

		if (fromSourcesMode) {
			// Store this so we can switch back to previous filter
			sjs.previousFilter = sjs.sourcesFilter;
		}
		if (newFilter === 'all' && sjs.previousFilter !== 'all') {
			// Restore a previous filter
			sjs.sourcesFilter = sjs.previousFilter;
		} else {
			sjs.sourcesFilter = newFilter;
		}
		buildCommentary(data);
		sjs.filterSources(sjs.sourcesFilter);
		$(".sidebarMode").removeClass("active");
		$(this).addClass("active");
		e.stopPropagation();
	}
	$(document).on("click touch", ".sidebarMode", sjs.switchSidebarMode);


	// --------------- About Panel ------------------

	sjs.showAbout = function() { 
		$("#about").slideDown();
	};
	sjs.hideAbout = function() { 
		$("#about").slideUp();
	};
	sjs.toggleAbout = function() {
		if ($("#about").is(":visible")) {
			sjs.hideAbout();
		} else {
			sjs.showAbout();
		}
	};
	$(document).on("click", ".textInfoMark", sjs.toggleAbout);
	$(document).on("click", "#hideAbout", sjs.hideAbout);

	sjs.loadAboutHistory = function() {
		// Load text attribution list only when #about is opened
		for (var lang in { "en": 1, "he": 1 }) {
			if (!lang) { continue; }
			if (!$(this).find("."+lang+" .credits").children().length) {
				var version = (lang === "en" ? sjs.current.versionTitle : sjs.current.heVersionTitle);
				if (!version) { continue; }
				var url = "/api/history/" + sjs.current.pageRef.replace(" ", "_") + "/" +
											lang + "/" +
											version.replace(" ", "_");
				
				var getLink = function(obj) { return obj["link"] };
				var setCredits = function(data, lang) {
					var credits = [];
					if (data.translators.length) { credits.push("<div class='credit'>Translated by " + data["translators"].map(getLink).join(", ") + "</div>") }
					if (data.copiers.length)    { credits.push("<div class='credit'>Copied by "     + data["copiers"].map(getLink).join(", ")     + "</div>") }
					if (data.editors.length)    { credits.push("<div class='credit'>Edited by "     + data["editors"].map(getLink).join(", ")     + "</div>") }
					if (data.reviewers.length)  { credits.push("<div class='credit'>Reviewed by "   + data["reviewers"].map(getLink).join(", ")   + "</div>") }

					var html = credits.join(" ⋄ ");

					$("#about").find("." + lang + " .credits").html(html);
				}
				var setCreditsWrp = (function(lang) { 
					return function(data) { setCredits(data, lang); };
				})(lang);

				$.get(url, setCreditsWrp);
			}
		}
	};

	// --------------- Ref Links -------------------
	
	$(document).on("click", ".refLink", sjs.bind.refLinkClick);


	// ------------- Next Link Url -----------------
		
	var event = isTouchDevice() ? 'touchstart' : 'click';
	$("#next, #prev").on(event, function() {
		if (this.id == "prev") 
			sjs._direction = -1;
		else
			sjs._direction = 1;
			
		var ref = $(this).attr("data-ref");
		if (ref) {
			get(parseRef(ref));
			sjs.track.ui("Nav Button #" + this.id);
		}

	});

	
	// ---------------- Layout Options ------------------
				
	$("#block").click(function(){
		$("#layoutToggle .toggleOption").removeClass("active");
		$(this).addClass("active");
		sjs._$basetext.addClass("lines");
		setVerseHeights();
		updateVisible();
	});
	
	$("#inline").click(function(){
		$("#layoutToggle .toggleOption").removeClass("active");
		$(this).addClass("active");
		sjs._$basetext.removeClass("lines");
		setVerseHeights();
		updateVisible();
	});
	
	// ------------------ Language Options ---------------
	
	sjs.changeLangMode = function() {
		var mode = this.id;
		var shortMode = this.id.substring(0,2);

		sjs.langMode = shortMode;
		$.cookie("langMode", shortMode);

		$("#languageToggle .toggleOption").removeClass("active");
		$(this).addClass("active");
		sjs._$basetext.removeClass("english bilingual hebrew heLeft")
			.addClass(mode);
		$("body").removeClass("english hebrew bilingual")
			.addClass(mode);
		
		if (mode === "bilingual") {
			sjs._$basetext.addClass("heLeft");
			$("body").addClass("heLeft");
			$("#layoutToggle").hide();
			$("#biLayoutToggle").show();
		} else {
			$("#layoutToggle").show();
			$("#biLayoutToggle").hide();			
		}

		sjs.updateReviewsModal(shortMode);

		setVerseHeights();
		updateVisible();
		return false;
	};
	$("#hebrew, #english, #bilingual").click(sjs.changeLangMode);
	
	
	// ------------ Bilingual Layout Options ----------------

	$("#heLeft").click(function() {
		$("#biLayoutToggle .toggleOption").removeClass("active")
		$(this).addClass("active")
		sjs._$basetext.addClass("heLeft");
		$("body").addClass("heLeft");

		return false;
	});

	$("#enLeft").click(function() {
		$("#biLayoutToggle .toggleOption").removeClass("active");
		$(this).addClass("active");
		sjs._$basetext.removeClass("heLeft");
		$("body").removeClass("heLeft");

		return false;
	});


}; // --------- End sjs.Init.handlers -------------


// -------------- DOM Ready ------------------------	
$(function() {
	sjs.Init.all();

	// TODO pull much of the code below into sjs.Init
	
	// ------------- History ---------------------

	$(window).bind("statechange", function(e) {
		var State = History.getState();
		actuallyGet(State.data);
	})

	// ------------iPad Fixes ---------------------
		
	if (isTouchDevice()) {
		$(window).bind('touchmove', updateVisible);
	}

	// -------------- Edit Text -------------------

	$(".editText").click(sjs.addThis);
	$(document).on("click", ".addThis", sjs.addThis);


	// ---------------- Edit Text Info ----------------------------

	$("#editTextInfo").click(sjs.editTextInfo);


// ------------- New Text --------------------------

	$("#addText").click(sjs.newText);


	$("#newTextCancel").click(function() {
		$("#overlay").hide();
		$("#newTextMsg").text("Text or commentator name:");
		$("#newTextName").val("");
		$("#newTextModal").hide();
	});
	

	$("#newTextOK").click(function(){
		if (!sjs.editing.index) {
			// This is an unknown text
			var title = $("#newTextName").val()
			$("#textTitle").val(title);
			$(".textName").text(title);
			$("#newIndexMsg").show();
			sjs.showNewIndex();
		} else {
			// this is a known text
			$.extend(sjs.editing, parseRef($("#newTextName").val()));
			sjs.editing.sectionNames = sjs.editing.index.sectionNames;
			sjs.editing.textDepth    = sjs.editing.sectionNames.length; 	
			sjs.editing.text = [""];
			sjs.showNewText();	
		}
		$("#newTextCancel").trigger("click");	
	});
	
// ------------------- New Index -------------------	
	
	$("#newIndexSave").click(function() {
		var index = sjs.readNewIndex();
		if (sjs.validateIndex(index)) 
			sjs.saveNewIndex(index);
	});
	
	$("#newIndexCancel").click(function() {
		var params = getUrlVars();
		if ("after" in params) {
			window.location = params["after"];
		} else {		
			sjs.clearNewIndex();
			$("#newIndex").hide();
			sjs._direction = 0;
			buildView(sjs.current);
		}
	})

	$("#textTitleVariants").tagit({
		allowSpaces: true
	});
	
// --------------- Add Translation  ------------------
	
	$("#addVersion").click(function(e) {
		if (!sjs._uid) {
			return sjs.loginPrompt();
		}
		// Edit the SCT if it exists rather than offering a box to write a new one
		// to avoid unintentionally overwriting 
		if (sjs.current.versionTitle === "Sefaria Community Translation") {
			$("#english").trigger("click");
		} else if (sjs._$basetext.hasClass("bilingual")) {
			$("#hebrew").trigger("click");
		}
		sjs.editing = clone(sjs.current);
		sjs.editing.versionTitle = "";
		sjs.editing.versionSource = "";
		sjs.showNewTranslation();
		e.stopPropagation();
	});
	
	$("#addVersionCancel").click(function() { 
		var params = getUrlVars();
		if ("after" in params) {
			window.location = params["after"];
		} else {
			sjs.clearNewText();
			sjs._direction = 0;
			buildView(sjs.current);
		}
	});
	
	$("#addVersionSave").click(function() {
		var version = readNewVersion();
		if (validateText(version)) {
			saveText(version);
		}
	})

	$("#showOriginal").click(sjs.toggleShowOriginal);



// --------------------- Commentary Expansion ---------------

	sjs.handleCommentaryClick = function(e) {
		if ($(this).hasClass("lowlight")) {
			lowlightOff();
		}
		if (e.target.tagName !== "A" && // Allow links to be linky,
			!$(this).hasClass("noteMessage") &&  // Don't expand noteMessage
			!$(this).hasClass("sheet") ) // Don't expand sheet listings
		{ 
			// otherwise expand the source
			sjs.expandSource($(e.currentTarget));
		}	

		e.stopPropagation();
	};
	$(document).on("click", ".commentary", sjs.handleCommentaryClick);
	

// ----------------------- Commentary Edit --------------------

	sjs.editSource = function () {
		// Open the currently expanded source for editing.
		if (!sjs._uid) {
			return sjs.loginPrompt();
		}
		var $o = $(this).parents(".expanded");
		var source = {};
		
		source.id = parseInt($o.attr("data-id"));
		if (sjs.sourcesFilter === "Layer") {
			source.ref =  sjs.current.layer[source.id].anchorRef;
		} else if ($o.hasClass("note")) {
			source.ref =  sjs.current.notes[source.id].anchorRef;
		} else {
			source.ref =  sjs.current.commentary[source.id].anchorRef;
		}
		sjs.add.source = source;
		
		buildOpen(true);
	};
	$(document).on("click", ".editLink", sjs.editSource);

	
// ----------------------- Translate Links --------------------
	
	sjs.translateThis = function () {
		// Open a view for translating of the ref stored in 
		// this's data-ref attribute. 
		if (!sjs._uid) {
			return sjs.loginPrompt();
		}
		
		var ref = $(this).attr("data-ref");
		var data = sjs.cache.get(ref);
		
		if (data) {
			sjs.translateText(data);
		} else {
			sjs.alert.saving("Looking up text...");
			$.getJSON("/api/texts/" + makeRef(parseRef(ref)), sjs.translateText);
		}
	};
	$(document).on("click", ".translateThis", sjs.translateThis);

	
// ------------------- Reviews ------------------------

	sjs.openReviews = function () {
		var lang = ($(this).hasClass("en") ? "en" : "he");
		sjs.updateReviewsModal(lang);
		$("#reviewsModal").show().position({of: window}).draggable();
		sjs.track.event("Reviews", "Open Reviews Modal", "");
	};
	$(document).on("click", ".reviewsButton", sjs.openReviews);

	sjs.closeReviews = function() {
		$("#reviewsModal").hide();
		$("#reviewsText").text("");
	};

	$(document).on("click", "#reviewsModal .cancel", sjs.closeReviews);	
	$(document).on("click", "#reviewsModal .save", sjs.saveReview);
	$(document).on("click", ".reviewDelete", sjs.deleteReview);

	$("#reviewText").change(sjs.storeReviewInProgress);

	$("#reviewHelpLink").click(function(e){ 
		e.preventDefault();
		$("#reviewsModal").addClass("reviewHelp").position({of: window});
	});
	$("#reviewHelpOK").click(function(){
		$("#reviewsModal").removeClass("reviewHelp");
	});

	$("#raty").raty(sjs.ratySettings);

// -------------- Highlight Commentary on Verse Click -------------- 

	sjs.hoverHighlight = function(e) {
		var n;
		$this = $(this);
		if ($this.hasClass("verse")) {
			n = $this.attr("data-num");
			$('[data-vref="'+n+'"]').addClass("highlight");
		} else if ($this.hasClass("commentary"))  {
			n = $this.attr("data-vref");
			$(this).addClass("highlight");
		}
		$('[data-num="'+n+'"]').addClass("highlight");
	};
	$(document).on("mouseenter", ".verse, .commentary", sjs.hoverHighlight );

	sjs.hoverHighlightOff = function(e) {
		$(".highlight").removeClass("highlight");
	};
	$(document).on("mouseleave", ".verse, .commentary", sjs.hoverHighlightOff );


	sjs.handleVerseClick = function(e) {
		if ($("body").hasClass("editMode")){ return false; } //if we're editing a text, clicking on a verse span should do nothing
		
		// Figure out which segment or range of segments is selected
		if (sjs._$verses.filter(".lowlight").length) {
			// Is something already selected?
			var $highlight = sjs._$verses.not(".lowlight");
			if ($highlight.is($(this)) && $highlight.length == 1) {
				// Did the click just happen on the only selected line? Then unselect it.
				$(window).trigger("click");
				return;
			}
			if ($highlight.length > 1 || $highlight.is($(this))) {
				// Is there already a range selected? reset if so
				var v = [$(this).attr("data-num"), $(this).attr("data-num")];		
			} else if ($highlight.length == 1) {
				var v = [$(this).attr("data-num"), $highlight.attr("data-num")].sort();
			}  
		} else {
			var v = [$(this).attr("data-num"), $(this).attr("data-num")];		
		}

		lowlightOn(v[0], v[1]);
		selected = sjs.setSelected(v[0], v[1]);
		$("#noteAnchor").html("Note on " + selected);
		sjs.selected_verses = v;

		if (sjs.flags.verseSelecting) {			
			// Selecting a verse for add source
			sjs.add.source = {ref: selected};
			$("#selectedVerse").text(selected);
			$("#selectConfirm").show();
			$("#selectInstructions").hide();
		} else if (!isTouchDevice()) {
			// Add verseControls
			$(".verseControls").remove();
			var offset = $(this).offset();
			var left = sjs._$basetext.offset().left + sjs._$basetext.outerWidth();
			var top = e.pageY; // offset.top;
			var verseControls = '<div class="verseControls btn" ' +
				'style="left:'+ left +'px;top:'+top+'px">+' +
				'<div class="verseControlsList">' +
					(sjs.sourcesFilter === "Layer" ? '<span class="addToDiscussion">Add to Discussion</span>' : "") +
					'<span class="addSource">Add Source</span>' + 
					'<span class="addNote">Add Note</span>' + 
					'<span class="addToSheet">Add to Source Sheet</span>' +
					'<span class="copyToClipboard">Copy to Clipboard</span>' + 
					'<span class="editVerse">Edit Text</span>' +
					'<span class="translateVerse">Add Translation</span>' +
				'</div>' +
				'</div>';
			$("body").append(verseControls);
			$(".verseControls").click(function(e){ return false; });
			$(".verseControls span").click(function() { $(".verseControls").remove(); });
			$(".verseControls .addSource").click(addToSelected);
			$(".verseControls .addNote").click(addNoteToSelected);
			$(".verseControls .addToDiscussion").click(addNoteToSelectedOnLayer);
			$(".verseControls .addToSheet").click(addSelectedToSheet);
			$(".verseControls .copyToClipboard").click(copySelected);
			$(".verseControls .editVerse").click(editSelected);
			$(".verseControls .translateVerse").click(translateSelected);
		}
	
		// Scroll commentary view port
		var $comments = $();
		for (var i = v[0]; i <= v[1]; i++ ) {
			$more = sjs._$commentaryBox.find(".commentary[data-vref=" + i + "]").not(".hidden");
			$comments = $comments.add($more);
		} 

		var $fc = $comments.eq(0);
		if ($fc.length == 1) {	
			var top = $(window).scrollTop() - $(this).offset().top + 120 ;					
			sjs._$commentaryViewPort.clearQueue().scrollTo($fc, {duration: 600, offset: top, easing: "easeOutExpo"})
		
		}
		sjs.setSourcesPanel(v[0], v[1]);
		sjs.setSourcesCount();
		return false;
	}
	$(document).on("click", ".verse", sjs.handleVerseClick );


	function addToSelected() {
		// Create a modal for adding a source to the segments selected in the UI
		// as represented by sjs.selected
		if (!sjs._uid) { return sjs.loginPrompt(); }

		$("#overlay").show();
		sjs.flags.verseSelecting = false;
		sjs.add.source = {ref: sjs.selected};
		buildOpen();

		return false;
	}


	function addNoteToSelected() {
		// Create a modal for adding a note to the segments selected in the UI
		// as represented by sjs.selected
		if (!sjs._uid) { return sjs.loginPrompt(); }

		addToSelected();
		$(".open").addClass("noteMode").position({of: $(window)});
		$("#addNoteTextarea").focus();

		return false;
	}


	function addNoteToSelectedOnLayer(e) {
		// Start flow for adding a notem but save it to a layer.
		sjs.selectType = "noteForLayer";
		sjs.writeNote();
		e.stopPropagation();
	}


	function copySelected(e) {
		// Open a modal for copy-and-pasting containing the text of the currently
		// Selected segments, as represented by sjs.selected
		e.stopPropagation();
		var pRef = parseRef(sjs.selected);
		var start = parseInt(pRef.sections[pRef.sections.length-1])-1;
		var end = parseInt(pRef.toSections[pRef.toSections.length-1]);
		 
		var en = sjs.current.text.slice(start, end).join(" ");
		var he = sjs.current.he.slice(start, end).join(" ");

		var copyText = sjs.selected + ":\n\n" + he + "\n\n" + en;
		
		sjs.alert.copy(copyText);
	}
	

	function editSelected(e){
		// Open the selected segments for editing
		if (!sjs._uid) { return sjs.loginPrompt(); }

		sjs.editCurrent(e);

		var n = sjs.selected_verses[0];
		var top = $(".segmentLabel").eq(n-1).position().top - 100;
		$("html, body").animate({scrollTop: top, duation: 200});
	}
	

	function translateSelected(e){
		// Open a view to add a translations to the currently selected segments
		if (!sjs._uid) { return sjs.loginPrompt(); }

		sjs.translateText(sjs.current);

		var n = sjs.selected_verses[0];
		sjs.padNewText(n);
	}


// --------------- Add to Sheet ----------------

	function addSelectedToSheet(e) {
		if (!sjs._uid) { return sjs.loginPrompt(); }

		// Get sheet list if necessary
		if (!$("#sheets .sheet").length) {
			$("#sheets").html("Loading...");
			$.getJSON("/api/sheets/user/" + sjs._uid, function(data) {
				$("#sheets").empty();
				var sheets = "";
				for (i = 0; i < data.sheets.length; i++) {
					sheets += '<li class="sheet" data-id="'+data.sheets[i].id+'">'+
						$("<div/>").html(data.sheets[i].title).text() + "</li>";
				}
				sheets += '<li class="sheet new"><i>Start a New Source Sheet</i></li>'
				$("#sheets").html(sheets);
				$("#addToSheetModal").position({of:$(window)});
				$(".sheet").click(function(){
					$(".sheet").removeClass("selected");
					$(this).addClass("selected");
					return false;
				})
			})			
		}

		$("#addToSheetModal .sourceName").text(sjs.selected);

		$("#overlay").show();
		$("#addToSheetModal").show().position({
			my: "center center",
			at: "center center",
			of: $(window)
		});
		
		e.stopPropagation();
	}

	$("#addToSheetModal .cancel").click(function() {
		$("#overlay, #addToSheetModal").hide();
	})

	$("#addToSheetModal .ok").click(function(){
		// Protection against request getting sent multiple times (don't know why)
		if (sjs.flags.saving === true) { return false; }
		var selectedRef = sjs.selected;
		var selected = $(".sheet.selected");
		if (!selected.length) {
			sjs.alert.message("Please select a source sheet.");
			return false;
		}

		if (selected.hasClass("new")) {
			var title = prompt("New Source Sheet Name:", "");
			var sheet = {
				title: title,
				options: {numbered: 0},
				sources: [{ref: selectedRef}]
			};
			var postJSON = JSON.stringify(sheet);
			sjs.flags.saving = true;
			$.post("/api/sheets/", {"json": postJSON}, addToSheetCallback);	
		} else {
			var title = selected.html();
			var url = "/api/sheets/" + selected.attr("data-id") + "/add_ref";
			sjs.flags.saving = true;
			$.post(url, {ref: sjs.selected}, addToSheetCallback);	
		}

		function addToSheetCallback(data) {
			sjs.flags.saving = false;
			$("#addToSheetModal").hide();
			if ("error" in data) {
				sjs.alert.message(data.error);
			} else {
				sjs.alert.message(selectedRef + ' was added to "'+title+'".<br><br><a target="_blank" href="/sheets/'+data.id+'">View sheet.</a>');
			}
		}

	});


	// --------------- Add Source / Note through Select Modal ------------------------

	sjs.selectVerse = function(){
		if (!sjs._uid) {
			return sjs.loginPrompt();
		}
		sjs._$commentaryBox.hide();
		sjs._$sourcesList.removeClass("opened");
		$(".smallSectionName").text(sjs.current.sectionNames[sjs.current.textDepth-1]);
		$("#verseSelectModal").show();
		$("#selectConfirm").hide();
		$("#selectInstructions").show();
		sjs.flags.verseSelecting = true;
		sjs.ref.tests = null;
		
		if ($(".lowlight").length) {
			$(".verse").not($(".lowlight")).trigger("click");
		}
		sjs.track.ui("Add Source Button Click");
		return false;
	};

	$(document).on("click", ".addSource", function() {
		sjs.selectType = "source";
		$(".sourceOrNote").text("Source");
		sjs.selectVerse();
		sjs.track.ui("Add Source Button Click");
	});

	$(document).on("click", ".addNote", function() {
		sjs.selectType = "note";
		$(".sourceOrNote").text("Note");
		sjs.selectVerse();
		sjs.track.ui("Add Note Button Click");
	});

	$(document).on("click", ".addNoteToLayer", function(e) {
		sjs.selectType = "noteForLayer";
		sjs.writeNote();
		sjs.track.ui("Add to Discussion Button Click");
		e.stopPropagation();
	});

	$(document).on("click", "#addSourceCancel", function(e) {
		$(".open").remove();
		$("#overlay") .hide();
		sjs.ref.tests = null;
	});
	
	$("#addModal").click(function() {
		return false;
	});
	
	// --------------- Verse Selecting ----------------
	
	$("#selectVerse").click(function() {
		$("#addModal, #overlay").hide();
		sjs._$commentaryBox.hide();
		sjs._$sourcesBox.hide();
		$("#verseSelectModal").show();
		sjs.flags.verseSelecting = true;
		
	});
	
	$("#verseSelectModal #selectOk").click(function() {
		if (sjs.selectType === "note" || sjs.selectType === "noteForLayer") {
			addNoteToSelected();
		} else if (sjs.selectType == "source") {
			buildOpen();
		}

		sjs._$commentaryBox.show();
		sjs._$sourcesBox.show();
		$("#verseSelectModal").hide();
		sjs.flags.verseSelecting = false;

		return false;
		
	});
	
	$("#selectReset").click(function() {
		lowlightOff();
		$("#selectInstructions").show();
		$("#selectConfirm").hide();
	});
	
	$("#verseSelectModal .cancel").click(function() {
		$("#verseSelectModal").hide();
		if (sjs.current.commentary) sjs._$commentaryBox.show();
		sjs.flags.verseSelecting = false;
	});

// ------------- Nav Queries -----------------
	
	function navQueryOrSearch(query) {
		if (isRef(query)) {
			sjs._direction = 1;
			get(parseRef(query));
			sjs.track.ui("Nav Query");
			sjs.searchInsteadOfNav(query);
		} else {
			window.location = "/search?q=" + query;
		}
	}

	$("#goto").unbind("keypress").keypress(function(e) {
		var query = $("#goto").val();
		if (e.keyCode == 13 && query) {
			navQueryOrSearch(query)
			$(this).blur();
		}
	});
	$("#openText").unbind("mousedown").mousedown(function(){
		var query = $("#goto").val();
		if (query) {
			navQueryOrSearch(query)
			$(this).blur();
		}
	});

		
	// --------------- Locking Texts --------------------

	sjs.lockTextButtonHandler = function(e) {
		// handle a click to a lockTextButton by either locking or unlocking
		// the current text.
		if ($(this).hasClass("enVersion")) {
			var lang = "en";
			var version = sjs.current.versionTitle;
		} else if ($(this).hasClass("heVersion")) {
			var lang = "he";
			var version = sjs.current.heVersionTitle;
		} else {
			return;
		}

		var url = "/api/locktext/" + sjs.current.book + "/" + lang + "/" + version;
		var unlocking = $(this).hasClass("unlock");
		if (unlocking) {
			url += "?action=unlock";
		}

		$.post(url, {}, function(data) {
			if ("error" in data) {
				sjs.alert.message(data.error)
			} else {
				sjs.alert.message(unlocking ? "Text Unlocked" : "Text Locked");
				location.reload();
			}
		}).fail(function() {
			sjs.alert.message("Something went wrong. Sorry!");
		});

	};
	$(document).on("click", ".lockTextButton", sjs.lockTextButtonHandler);

				
}); // ---------------- End DOM Ready --------------------------



sjs.bind = {
	// Beginning to pull all event bindings into one place here
	windowScroll: function() {
		$(window).unbind("scroll.update").bind("scroll.update", updateVisible);
	}, 
	gotoAutocomplete: function() {
		$("input#goto").autocomplete({ source: function( request, response ) {
				var matches = $.map( sjs.books, function(tag) {
						if ( tag.toUpperCase().indexOf(request.term.toUpperCase()) === 0 ) {
							return tag;
						}
					});
				response(matches);
			}, 
			focus: function(){} });
	},
	refLinkClick: function (e) {
		if ($(this).hasClass("commentaryRef")) {
			$("#goto").val($(this).text() + " on ").focus();
			e.stopPropagation();
			return false;
		}

		var ref =  $(this).attr("data-ref") || $(this).text();
		if (!ref) return;
		ref = $(this).hasClass("mishnaRef") ? "Mishnah " + ref : ref;
		sjs._direction = $(this).parent().attr("id") == "breadcrumbs" ? -1 : 1;
		
		get(parseRef(ref));

		e.stopPropagation();
	}	
}


function get(q) {
	// Get the text represented by the query q
	// by way of pushing to the History API,
	// which in turn calls actuallyGet
	var params   = getUrlVars();
	var paramStr = ""
	for (key in params) {
		if (key === "nav_query") { continue; } // Don't persist this param
		paramStr += "&" + key + "=" + params[key];
	}
	if (paramStr) {
		paramStr = "?" + paramStr.substring(1);
	}
	var url    = "/" + makeRef(q) + paramStr;
	History.pushState(q, q.ref + " | Sefaria.org", url);
	sjs.track.open(q.ref);
}


function actuallyGet(q) {
	// take an object representing a query
	// get data from api or cache
	// prepare a new screen for the text to live in
	// callback on buildView
	sjs.alert.loading();

	var direction = (sjs._direction === null ? -1 : sjs._direction);
	sjs.depth += direction;
	sjs._direction = null;

	var ref = humanRef(makeRef(q));
	var sliced = false;
	for (var i = 0; i < sjs.thread.length; i++) {
		if (sjs.thread[i] === ref) {
			sjs.thread = sjs.thread.slice(0, i+1);
			sliced = true;
		} 
	}
	
	if (!sliced) sjs.thread.push(ref);
	
	sjs.updateBreadcrumbs();

	sjs.flags.loading = true;

	$("#layoutToggle, #languageToggle, #overlay").hide();
	$("#goto").val("");
	sjs._$sourcesList.hide();
	$(".screen").addClass("goodbye");
	
	
	// Add a new screen for the new text to fill
	var screen = '<div class="screen">' +
						'<div class="basetext english"></div>' +
						'<div class="aboutBar gradient">' +
							'<div class="aboutBarBox">' +
							'</div>' +
						'</div>' +
						'<div class="commentaryBox">' +
							'<div class="hideCommentary"><div class="hideTab gradient">▸</div></div>' +
							'<div class="commentaryViewPort"></div>'+
							'<div class="sourcesBox gradient">'+
								'<div class="sourcesHeader">' +
									'<span class="btn showSources sourcesCount sidebarMode" data-sidebar="commentary"></span>' +
									'<span class="btn showNotes sidebarMode" data-sidebar="notes">' +
										'<span class="notesCount"></span> Notes</span>' +
										'<span class="btn sidebarButton">' +
											'<i class="fa fa-bars"></i></span>' +
									'<div class="clear"></div>' +
								'</div>' +	
							'</div>' +
						'</div>' +
						'<div class="sourcesList sidePanel gradient"><div class="sourcesWrapper"></div></div>' +
				'</div>';
	
	$(".screen-container").append(screen);
	
	var $screen = $(".screen").last();
	
	// Copy old basetext classes (display, lang settings) to new basetext
	$screen.find(".basetext").attr("class", $(".goodbye").find(".basetext").attr("class")).removeClass("goodbye");
	$screen.attr("class", $(".goodbye").attr("class")).removeClass("goodbye");

	// Set screens far to the left to allow many backwards transitions
	$screen.css("left", 5000 + (sjs.depth * 100) + "%");
	
	// Give commentary box absolute positioning for duration of animation
	var top = $(window).scrollTop() + ($(window).height() * .09);
	var height = $(window).height() * .91;
	sjs._$commentaryBox.css({"position": "absolute", "top": top + "px", "height": height + "px", "bottom": "auto"})
		.addClass("animating");
	var aTop = $(window).scrollTop() + $(window).height() - 42;
	sjs._$aboutBar.css({"position": "absolute", "top": aTop, "bottom": "auto"})

	// Stored $elements now refer to the new screen
	sjs._$screen             = $screen;
	sjs._$basetext           = $(".basetext").last();
	sjs._$aboutBar           = $(".aboutBar").last();
	sjs._$commentaryBox      = $(".commentaryBox").last();
	sjs._$commentaryViewPort = $(".commentaryViewPort").last();
	sjs._$sourcesBox         = $(".sourcesBox").last();
	sjs._$sourcesWrapper     = $(".sourcesWrapper").last();
	sjs._$sourcesCount       = $(".sourcesCount").last();
	sjs._$sourcesList        = $(".sourcesList").last();
	sjs._$sourcesHeader      = $(".sourcesHeader").last();

	sjs._$commentaryBox.css({"position": "absolute", "top": top + "px", "bottom": "auto"})
			.addClass("animating"); 
	sjs._$aboutBar.css({"position": "absolute", "top": aTop})

	var ref = makeRef(q);
	if (sjs.cache.get(ref)) {
		buildView(sjs.cache.get(ref));
	} else {
		sjs.cache.get(ref, buildView);
	}
	$screen = null;
}


function buildView(data) {
	// take data returned from api and build it into the DOM
	if (data.error) {
		sjs.alert.message(data.error);
		return;
	}

	if (sjs._direction == 0) { $(".goodbye").hide() }

	var $basetext           = sjs._$basetext;
	var $commentaryBox      = sjs._$commentaryBox;
	var $commentaryViewPort = sjs._$commentaryViewPort;
	var $sourcesWrapper     = sjs._$sourcesWrapper;
	var $sourcesCount       = sjs._$sourcesCount;
	var $sourcesBox         = sjs._$sourcesBox;

	// Clear everything out 
	$("#about").appendTo("body").hide(); // Stash, becasue we use as a template
	$basetext.empty().removeClass("noCommentary versionCompare").hide();
	$("body").removeClass("newText");
	$commentaryBox.removeClass("noCommentary").hide(); 
	$commentaryBox.find(".commentary").remove();
	$("#addVersionHeader, #newVersion, #newIndex, #editButtons").hide();
	$("#viewButtons, #sectionNav, #breadcrumbs").show();
	$("#about").removeClass("empty");
	$(".open").remove();	
	sjs.clearNewText();

	// Set the ref for the whole page, which may differ from data.ref if a single segmented is highlighted
	data.pageRef = (data.book + " " + data.sections.slice(0, data.sectionNames.length-1).join(":")).trim();

	sjs.cache.save(data);
	sjs.current = data;
	
	// Set Language based on what's available
	if (data.he.length && data.text.length) {
		$("#languageToggle").show();
	} else if (data.text.length && !data.he.length) {
		$("#languageToggle").hide();
		$("#english").trigger("click");
	} else if (data.he.length && !data.text.length) {
		$("#languageToggle").hide();
		$("#hebrew").trigger("click");
	}
	if (!sjs._$basetext.hasClass("bilingual")) $("#layoutToggle").show();
	
	// Texts that default to paragraph view - Tanach excluding Psalms and Talmud
	if (!(data.type in {Tanach:1, Talmud:1}) || data.book in {Psalms:1}) {
		$("#layoutToggle .toggleOption").removeClass("active");
		$("#block").addClass("active");
		sjs._$basetext.addClass("lines");
	}
	
	// Build basetext
	var emptyView = "<span class='btn addThis empty'>Add this Text</span>"+
		"<i>No text available.</i>";
	var basetext = basetextHtml(data.text, data.he, "", data.sectionNames[data.sectionNames.length - 1]);
	if (!basetext) {
		basetext = emptyView;
		$("#about").addClass("empty");
		$("#english").trigger("click");
		$("#viewButtons").hide();
	}
	
	// Make a Fancy Title String
	var sectionsString = "";
	if (data.title) {
		var basetextTitle = data.title;
	} else {
		var sectionNames = []
		for (var i = 0; i < data.sectionNames.length-1; i++) {
			sectionNames.push(data.sectionNames[i] + " " + data.sections[i]);
		}
		sectionsString = sectionNames.join(" : ");
		var basetextTitle = data.book.replace(/_/g, " ") + " " + sectionsString;
	}
	if (data.heTitle) {
		var start = data.sectionNames.length > 1 ? 0 : 1;
		var end = data.sectionNames.length - 1;
		var basetextHeTitle = data.heTitle + " " + data.sections.slice(start,end).map(encodeHebrewNumeral).join(", ");
	} else {
		var basetextHeTitle = basetextTitle;
	}
	
	// Add the fancy titles to the bastext	
	basetext = "<div class='sectionTitle'>" + 
					"<span class='en'>" + basetextTitle + "</span>" +
					"<span class='he" + (basetextTitle === basetextHeTitle ? " enOnly" : "") + "'>" + 
						basetextHeTitle + "</span>" +
					'<i class="textInfoMark fa fa-info-circle"></i>' +
				"</div>" +
				"<span class='spacer'></span>" +
				basetext +
				"<div class='clear'></div>"; 

	$("#next, #prev").css("visibility", "visible").show();

	// Build About Panel
	$("#aboutTextTitle").html(data.book);
	$("#aboutTextSections").html(sectionsString);
	$("#aboutVersions").html(aboutHtml());	

	// Don't allow editing a merged text
	if ("sources" in data) {
		$("#about").addClass("enMerged");
	} else {
		$("#about").removeClass("enMerged");
	}
	if ("heSources" in data) {
		$("#about").addClass("heMerged");
	} else {
		$("#about").removeClass("heMerged");
	}
	
	// Don't allow editing a locked text
	if (data.versionStatus === "locked" && !sjs.is_moderator) {
		$("#about").addClass("enLocked");
	} else {
		$("#about").removeClass("enLocked");
	}
	if (data.heVersionStatus === "locked" && !sjs.is_moderator) {
		$("#about").addClass("heLocked");
	} else {
		$("#about").removeClass("heLocked");
	}

	// Prefetch Next and Prev buttons
	if (data.next) {
		sjs.cache.prefetch(data.next);
		$("#next").attr("data-ref", data.next)
			.css("display", "inline-block")
			.removeClass("inactive");
	} else {
		$("#next").addClass("inactive");
	}
	if (data.prev) {
		sjs.cache.prefetch(data.prev);
		$("#prev").attr("data-ref", data.prev)
			.css("display", "inline-block")
			.removeClass("inactive");
	} else {
		$("#prev").addClass("inactive");
	}
	
	// Build Sidebar Content: Commentary, Notes, Sheets if any
	var sidebarContent = (sjs.sourcesFilter === "Notes" ? data.notes :
							sjs.sourcesFilter === "Sheets" ? data.sheets : 
								sjs.sourcesFilter === "Layer" ? data.layer : 
																	data.commentary);
	buildCommentary(sidebarContent);
	$("body").removeClass("noCommentary");
	if (!sjs.current._loadSources && data.notes) {
		$sourcesBox.find(".notesCount").text(data.notes.length);
	}
	sjs.filterSources(sjs.sourcesFilter);
	sjs.setSourcesPanel();
	sjs.setSourcesCount();

	if (!data.commentary.length && !data.notes.length && !data.sheets.length && sjs.sourcesFilter !== "Layer") {
		var emptyHtml = '<div class="sourcesActions">' +
							'<br /><div>No Sources or Notes have been added for this text yet.</div><br />' +
							'<span class="btn btn-success addSource">Add a Source</span>' +
							'<br /><br />' +
							'<span class="btn btn-success addNote">Add a Note</span>' + 
						'</div>';
		$sourcesCount.text("0 Sources").show();
		$basetext.addClass("noCommentary");
		$sourcesBox.addClass("noCommentary");
		$commentaryBox.addClass("noCommentary").show();
		$sourcesWrapper.html(emptyHtml);
		$(".hideCommentary").hide();
		$("body").addClass("noCommentary");
	}

	// Add Sheets Panels if we have sheets
	if (data.sheets && data.sheets.length) {
		$(".showSheets").remove();
		$sourcesBox.find(".showNotes").before("<div class='btn showSheets sidebarMode' data-sidebar='sheets'>" + data.sheets.length + " Sheets</div>");
	}
	// Add Layer Panels if we have a layer
	if (data.layer_name) {
		$(".showLayer").remove();
		$sourcesBox.find(".showSources").before("<div class='btn showLayer sidebarMode' data-sidebar='layer'>" + data.layer.length + " Discussion</div>");
	}
	/// Add Basetext to DOM
	$basetext.html(basetext);
	sjs._$verses = $basetext.find(".verse");
	sjs._$commentary = $commentaryBox.find(".commentary");
	$basetext.find(".textInfoMark").after($("#about"));
	
	$basetext.show();
	$sourcesBox.show();	
	sjs.bind.windowScroll();
	sjs.flags.loading = false;

	// Load textual reviews from API
	sjs.loadReviews();
	

	// Load text history info from API
	sjs.loadAboutHistory();

	// highlight verse (if indicated)
	if (data.sections.length === data.textDepth) {
		var first = data.sections[data.sections.length-1];
		var last = data.toSections[data.toSections.length-1];
		lowlightOn(first, last);
	} 
	
	// Scroll horizontally to the new Screen
	var scrollXDur = sjs._direction == 0 ? 1 : 600;
	var scrollYDur = 200; // sjs._direction == 0 ? 1 : 200;

	// Animate horizonatally to new screen	
	$('.screen-container').css('position', 'fixed')
		.animate({left: '-' + (5000 + (sjs.depth * 100)) + "%"}, 
		{duration: scrollXDur, complete: function() {
			$('.goodbye').remove();
			$(this).css('position', 'relative');
			sjs._$commentaryBox.css({"position": "fixed", "bottom": "0", "top": "auto"})
				.removeClass("animating");
			sjs._$aboutBar.css({"position": "fixed", "top": "auto", "bottom": 0});
			sjs._verseHeights = [];
			setScrollMap();

			// Scroll vertically to the highlighted verse if any
			$highlight = sjs._$basetext.find(".verse").not(".lowlight").first();
		 	if ($highlight.length) {
		 		var top = $highlight.position().top - 100;
				$("html, body").animate({scrollTop: top}, scrollYDur)
		 	}
		 	
		 	/*
		 	// Show a contribute prompt on third page
			sjs.flags.evenHaEzerPrompt -= 1;
			if (sjs.flags.evenHaEzerPrompt === 0 && !$.cookie("hide_even_haezer_prompt")) {
				$("#contributePrompt, #overlay").show().position({my: "center center", 
														at: "center center",
														of: $(window)});
				$("#contributePrompt .btn.close").click(function(){
					if ($("#contributePrompt input").prop("checked")) {
						$.cookie("hide_even_haezer_prompt", true);
					}
					$("#contributePrompt, #overlay").hide();
				});

			}
			*/
		}
	});
	// clear loading message
	sjs.alert.clear();

	// Clear DOM references
	$basetext = $commentaryBox = $commentaryViewPort = $sourcesWrapper = $sourcesCount = $sourcesBox = null;

} // ------- END Build View---------------


function basetextHtml(en, he, prefix, sectionName) {
	var basetext = "";
	en = en || [];
	he = he || [];

	// Pad the shorter array to make stepping through them easier.
	var length = Math.max(en.length, he.length);
	en.pad(length, "");
	he.pad(length, "")

	// Step through both en and he together 
	for (var i = 0; i < Math.max(en.length, he.length); i++) {
        if (en[i] instanceof Array || he[i] instanceof Array) {
            basetext += basetextHtml(en[i], he[i], (i+1) + ".");
            continue;
        }
        var enButton = "<div class='btn addThis' data-lang='en' data-num='" + (i+1) +"'>" +
			"Add English for " + sectionName +  " " + (i+1) + "</div>";
		var enText = wrapRefLinks(en[i]) || enButton;
		var enClass = en[i] ? "en" : "en empty";

		var heButton = "<div class='btn addThis' data-lang='he' data-num='"+ (i+1) + "'>" +
			"Add Hebrew for " + sectionName + " " + (i+1) + "</div>";
		var heText = he[i] || heButton
		var heClass = he[i] ? "he" : "he empty";

		var n = prefix + (i+1);
		var verse =
			"<div class='verseNum'> " + n + " </div>" +
			'<span class="'+enClass+'">' + enText + "</span>" +
			'<span class="'+heClass+'">' + heText + '</span><div class="clear"></div>';

		basetext +=	'<span class="verse" data-num="'+ (prefix+n).split(".")[0] +'">' + verse + '</span>';

	}
	return basetext;
}


function buildCommentary(commentary) {
	// Take a list of commentary objects and build them into the DOM
	commentary = commentary || [];

	var $commentaryBox      = sjs._$commentaryBox;
	var $commentaryViewPort = sjs._$commentaryViewPort;
	var $sourcesWrapper     = sjs._$sourcesWrapper;
	var $sourcesCount       = sjs._$sourcesCount;
	var $sourcesBox         = sjs._$sourcesBox;

	var sources           = {};
	var commentaryObjects = []
	var commentaryHtml    = "";
	var n                 = 0; // number of assiged colors in pallette

	if (commentary.length) {
		$(".noCommentary").removeClass("noCommentary");
	}

	for (var i = 0; i < commentary.length; i++) {
		var c = commentary[i];

		if (c.error) { continue; }
		var type = c.type || "unknown type";

		// Give each Commentator a Color
		if (!(c.commentator in sources)) {
			var color = sjs.palette[n];
			var source = {color: color};
			sources[c.commentator] = source;
			n = (n+1) % sjs.palette.length;
		}
						
		sources[c.commentator].count++;
		
		// Make sure missing fields are treated as empty strings
		if (typeof(c.anchorText) == "undefined") c.anchorText = "";
		if (typeof(c.text) == "undefined") c.text = "";
		if (typeof(c.he) == "undefined") c.he = "";
		if (!c.heCommentator) c.heCommentator = c.commentator;

		// Set special classes based on type, language available, ownership
		var classStr = "";	
		if (type === "note") {
			classStr = "note " + 
				(isHebrew(c.text) ? "heNote" : "enNote") +
				(sjs._uid === c.owner ? " myNote" : "");

		} else if  (type === "sheet") {
			classStr = "sheet";

		} else {
			if (!c.text.length && c.he) classStr = "heOnly";
			if (!c.he.length && c.text) classStr = "enOnly";			
			if (c.category === "Commentary" && c.commentator.match(" on ")) {
				c.category = "Quoting Commentary";
			}
		}

		// Set English / Hebrew Text
		if (type === "sheet") {
			var enText = c.text;
			var heText = enText;
		} else if (type === "note") {
			var enText = c.title ? c.title + " - " + c.text : c.text;
			var heText = enText;
		} else {
			// Truncate the text put into te DOM, full txt available on click
			var enText = c.text;
			var heText = c.he
			enText = sjs.shortCommentaryText(enText, heText);
			heText = sjs.shortCommentaryText(heText, enText);			
		}

		var commentaryObject         = {};
		commentaryObject.vref        = c.anchorVerse;
		commentaryObject.ref         = c.ref;
		commentaryObject.cnum        = c.commentaryNum;
		commentaryObject.commentator = c.commentator;
		commentaryObject.heOnly      = classStr.indexOf("heOnly") == 0;
		commentaryObject.category    = c.category;
		commentaryObject.type        = type;
		commentaryObject.html = 
			'<span class="commentary ' + classStr + 
			    '" data-vref="' + c.anchorVerse + 
				'" data-id="' + i +
				'" data-category="' + c.category.replace(/ /g, "-") + ' ' + c.commentator.replace(/ /g, "-") +
				'" data-type="' + type +
				'" data-ref="' + (c.ref || "") + '">' + 
				'<span class="commentator' + (c.ref ? ' refLink' : '') + '"' + 
					' style="color:' + sources[c.commentator].color + 
					'" data-ref="'+ (c.ref || "") +'">' + 
						'<span class="en">'	+ c.commentator + 
						    (c.category == "Talmud" ? ' ' + parseRef(c.ref).sections[0] : '') + 
							(c.commentator ? ":" : "") +
						'</span>' +
						'<span class="he' + ("heTitle" in c ? '">' + c.heCommentator : ' enOnly">' + c.heCommentator) +
						    (c.category == "Talmud" ? ' <small>' + parseRef(c.ref).sections[0] + "</small>" : '') + 
							(c.heCommentator ? ":" : "") +
						'</span>' +
				'</span>' + 
				'<span class="anchorText">' + c.anchorText + '</span>' + 
				'<span class="text">' + 
					'<span class="en">' + enText + '</span>' + 
					'<span class="he">' + heText + '</span>' +
				'</span>' + 
			'</span>';

		commentaryObjects.push(commentaryObject);
	} 

	// Sort commentary 
	commentaryObjects.sort(sortCommentary);

	for (var i = 0; i < commentaryObjects.length; i++) {
		commentaryHtml += commentaryObjects[i].html;
	}

	if (commentaryHtml === "" && sjs.sourcesFilter === "Layer") {
		commentaryHtml = "<div class='emptySidebarMessage'>Nothing has been added here yet.</div>";
	}

	if (sjs.sourcesFilter === "Notes") {
		// Special messaging for Notes Panel
		commentaryHtml += "<div class='commentary note noteMessage' data-category='Notes'>" +
								"Your notes are private,<br>unless you choose to publish or share them.<br><br>" +
								"<div class='addNote btn btn-success'>Add a Note</div>" +
							"</div>";;
		$sourcesBox.find(".notesCount").text(commentary.length);
	}

	if (sjs.sourcesFilter === "Layer") {
		// Special messaging for Layers Panel
		commentaryHtml += "<div class='layerMessage' data-category='Notes'>" +
								"<div class='addNoteToLayer btn btn-large btn-success'>Add to this Discussion</div>" +
							"</div>";;
	}

	// To ensure user can scroll to the bottom on the content
	commentaryHtml += "<div class='commentaryBuffer'></div>";
	$commentaryViewPort.html(commentaryHtml)
						.slimscroll({
								height: "100%", 
								color: "#888",
								position: "left",
								distance: "0px",
							}).show();
	$commentaryBox.show();

	// Clear DOM references
	$commentaryBox = $commentaryViewPort = $sourcesWrapper = $sourcesCount = $sourcesBox = null;      
}


function sortCommentary(a,b) {
	// Sort function for ordering commentary

	// First sort accoring to verse position
	// Use parseInt to look at only the first verse in cases where
	// vref is a string like "2 4 6" denoting multiple verses
	if (parseInt(a.vref) != parseInt(b.vref)) {
		return (parseInt(a.vref) > parseInt(b.vref)) ? 1 : -1;
	}

	// Sort commentaries according to their order
	if (a.cnum != 0 && b.cnum != 0) {
		return (a.cnum > b.cnum) ? 1 : -1; 
	}

	// Sort connections on the same source according to the order of the source text
	// e.g, Genesis Rabbah 1:2 before Genesis Rabbah 1:5
	if (a.commentator === b.commentator) {
		var aRef = parseRef(a.ref);
		var bRef = parseRef(b.ref);
		var length = Math.max(aRef.sections.length, bRef.sections.length)
		for (var i = 0; i < length; i++) {
			try {
				if (aRef.sections[i] != bRef.sections[i]) {
					return (aRef.sections[i] > bRef.sections[i]) ? 1 : -1;
				}
			} catch (e) {
				return (aRef.sections.length > bRef.sections.length) ? 1 : -1;
			}

		}
		return 0;
	}

	// Put bilingual texts first 
	if ((a.heOnly || b.heOnly) && !(a.heOnly && b.heOnly)) {
		return (a.heOnly ? 1 : -1);
	}

	// Put modern texts at the end
	if ((a.category === "Modern" || b.category === "Modern") && a.category != b.category) {
		return (a.category === "Modern" ? 1 : -1);
	}

	// Put notes at the end
	if ((a.type === "note" || b.type === "note") && a.type != b.type) {
		return (a.type === "note" ? 1 : -1);
	}

	// After these rules are applied, go random
	return Math.random() - 0.5;
}


function sourcesHtml(commentary, selected, selectedEnd) {
	// Return HTML for the sources panel built from counting objects in commentary
	// optionally looking only at the range select-selectedEnd of verses

	if (!selected) { var selected = selectedEnd = 0; }

	var sources = {};
	var types = {};
	var sourceTotal = 0;
	var n = m = 0;

	// Walk through and count all commentary objects given, disregard errors or commentaries
	// outside of selected verse (if any)
	for (var i = 0; i < commentary.length; i++) {
		var c = commentary[i];

		if (c.error || // Ignore errors
			(selected && (c.anchorVerse < selected || c.anchorVerse > selectedEnd)) // Ignore source out of range
		   ) {
			 continue;
		}

		// Add category if we haven't seen it already, give it a color
		if (!(c.category in sources)) {
			var color = sjs.palette[n];
			var source = {
					count: 0, 
					color: color, 
					subs: {}, 
					html: ""
				};
			n = (n+1) % sjs.palette.length;
			sources[c.category] = source;
		}
		sources[c.category].count++;
		// Count subcategories
		if (c.commentator in sources[c.category].subs) {
			sources[c.category].subs[c.commentator]++;
		} else {
			sources[c.category].subs[c.commentator] = 1;
		}
		sourceTotal++;

	}

	// -------------- Build Texts Filter -----------------
	var html = "<div class='textsFilter'><div class='source label active' data-category='all'>" +
				"<div class='cName'><span class='count'>("  + sourceTotal + ")</span> All Texts</div></div>";

	// If the current filter has no sources, include it anyway listed as count 0
	if (sjs.sourcesFilter !== "all" && !(sjs.sourcesFilter in sources)) {
		sources[sjs.sourcesFilter] = { count: 0, color: sjs.palette[n], subs:{}, html: "" }
	}

	// Set HTML for each Category
	for (category in sources) {
		sources[category].html += '<div class="source" data-category="' + category +
			'" style="color:'+ sources[category].color +
			'"><div class="cName"><span class="count">('+ sources[category].count+')</span> '+
			category + "</div>";
		
		// Sort subcategories (texts) by count
		var subsort = [];
		for (sub in sources[category].subs) {
			subsort.push([sub, sources[category].subs[sub]]);
			subsort.sort(function(a, b) {return b[1] - a[1]});
		}		
		for (var i = 0; i < subsort.length; i++) {
			sources[category].html += '<div class="source sub" data-category="' + subsort[i][0] +
			'"><div class="cName"><span class="count">('+ subsort[i][1]+')</span> ' + subsort[i][0]  + "</div></div>";
		}
		sources[category].html += '</div>';
	}

	// Sort sources by count
	var sortable = [];
	for (var source in sources) {
			
			sortable.push([source, sources[source].count, sources[source].html])
	}
	sortable.sort(function(a, b) {return b[1] - a[1]});

	// Add the HTML of each source to html
	for (var i = 0; i < sortable.length; i++) {
		html += sortable[i][2];
	}	
	html += '</div>';

	html += '<div class="sourcesActions">' + 
				'<span class="btn btn-success addSource">Add a Source</span>' +
				'<br><br>' +
				'<span class="btn btn-success addNote">Add a Note</span>' +
			'</div>' + 
			'<div class="btn hideSources"><i class="fa fa-caret-right"></i></div>';
	
	return html;
}



function aboutHtml(data) {
	// Retuns HTML for the About Text panel according to data.
	data = data || sjs.current;

	if (!(data.versionTitle || data.heVersionTitle || data.sources || data.heSources)) { 
		// Check if we've got at least something to work worth. Either a single Hebrew or English 
		// version or a merged Hebrew or English version.
		return "<i><center>No text available.</center></i>"; 
	}

	var enVersion = {
		title: data.versionTitle || "<i>Text Source Unknown</i>",
		source: data.versionSource || "",
		lang: "en",
		status: data.versionStatus,
		license: data.license,
		sources: ("sources" in data ? data.sources : null)
	};

	var heVersion = {
		title: data.heVersionTitle || "<i>Text Source Unknown</i>",
		source: data.heVersionSource || "",
		lang: "he",
		status: data.heVersionStatus,
		license: data.heLicense,
		sources: ("heSources" in data ? data.heSources : null)
	};

	var licenseLinks = {
		"Public Domain": "http://en.wikipedia.org/wiki/Public_domain",
		"CC0":          "http://creativecommons.org/publicdomain/zero/1.0/",
		"CC-BY":         "http://creativecommons.org/licenses/by/3.0/",
		"CC-BY-SA":      "http://creativecommons.org/licenses/by-sa/3.0/",
	};

	var aboutVersionHtml = function(version) {
		// Returns HTML describing a specific text version
		var html = '';
		if (version.sources && version.sources.unique().length > 1) {
		// This text is merged from multiples sources
			uniqueSources = version.sources.unique()
			html += '<div class="version '+version.lang+'"><span id="mergeMessage">This page includes merged sections from multiple text versions:</span>'
			for (i = 0; i < uniqueSources.length; i++ ) {
				html += '<div class="mergeSource">' +
					'<a href="/' + makeRef(data) + '/'+version.lang+'/' + uniqueSources[i].replace(/ /g, "_") + '">' + 
					uniqueSources[i] + '</a></div>';
			}
			html += "</div>";
		} else {
			var isSct = (version.title === "Sefaria Community Translation");

			var sourceLink = (version.source.indexOf(".") == -1 || version.source.indexOf(" ") != -1 ? 
				version.source:
<<<<<<< HEAD
				'<a target="_blank" href="' + version.source + '">' + parseURL(version.source).host + '</a>'); 
			html += '<div class="version '+version.lang+'">' +
						'<div class="aboutTitle">' + (isSct ? "Original Translation" : version.title) + '</div>' +
						'<span class="aboutSource">Source: ' + sourceLink +'</span> ⋄ ' +
						'<span class="credits"></span> ⋄ ' +
=======
				'<a target="_blank" href="' + version.source + '">' + parseURL(version.source).host + '</a>');
			
			var licenseLink = version.license === "unknown" ? "" : 
				"<a href='" + licenseLinks[version.license] + "' target='_blank'>" + version.license + "</a>";

			html += '<div class="version ' + version.lang + '">' +
						(isSct ? "Original Translation" : '<div class="aboutTitle">' + version.title + '</div>' +
						'<div class="aboutSource">Source: ' + sourceLink +'</div>') +
						(version.license === "unknown" ? "" : '<div class="aboutLicense">License: ' + licenseLink + '</div>') +
						'<div class="credits"></div>' +
>>>>>>> fd6ad981
						'<a class="historyLink" href="/activity/'+data.pageRef.replace(/ /g, "_")+'/'+version.lang+'/'+version.title.replace(/ /g, "_")+'">Full history &raquo;</a>' + 
						(version.status === "locked" ? 
							'<div class="lockedMessage"><div class="fa fa-lock"></div> This text is locked. If you believe this text requires further editing, please let us know by <a href="mailto:hello@sefaria.org">email</a>.</div>' :
							"<br><div class='editText action btn btn-mini btn-info' data-lang='" + version.lang + "'>Edit Text</div>") +
						(sjs.is_moderator ?
							(version.status === "locked" ? 
								' <div class="btn btn-mini btn-info lockTextButton unlock ' + version.lang + 'Version">Unlock Text</div>' :
								' <div class="btn btn-mini btn-info lockTextButton ' + version.lang + 'Version">Lock Text</div>')
						: "") +
					'</div>';
		}
		return html;
	};

	var html = '<i>About this version:</i>' +  aboutVersionHtml(heVersion) + aboutVersionHtml(enVersion);

	// Build a list of alternate versions
	var versionsHtml = '';
	var versionsLang = {};
	var mergeSources = [];
	if ("sources" in data) { mergeSources = mergeSources.concat(data.sources); }
	if ("heSources" in data) { mergeSources = mergeSources.concat(data.heSources); }
	data.versions = data.versions || [];
	for (i = 0; i < data.versions.length; i++ ) {
		var v = data.versions[i];
		// Don't include versions used as primary en/he
		if (v.versionTitle === data.versionTitle || v.versionTitle === data.heVersionTitle) { continue; }
		if ($.inArray(v.versionTitle, mergeSources) > -1 ) { continue; }
		versionsHtml += '<div class="alternateVersion ' + v.language + '">' + 
							'<a href="/' + makeRef(data) + '/' + v.language + '/' + v.versionTitle.replace(/ /g, "_") + '">' +
							v.versionTitle + '</a></div>';
		versionsLang[v.language] = true;
	}

	if (versionsHtml) {
		var langClass = Object.keys(versionsLang).join(" ");
		html += '<div id="versionsList" class="'+langClass+'"><i>Other versions of this text:</i>' + versionsHtml + '</div>';
	}

	return html;
}


//  -------------------- Update Visible (Verse Count, Commentary) --------------------------

function updateVisible() {
	// Update view based on what text is currently visible in the viewport.
	// Currently, this means scrolling the commentary box to sync with content
	// visible in the baesetext.
	
	// Don't scroll if...
	if (sjs.flags.loading || // we're still loading a view
			!sjs._$verses || // verses aren't loaded yet
			sjs._$commentaryBox.hasClass("noCommentary") || // there's no commentary
			$(".commentary.expanded").length // commentary is expanded
		) {
		return;
	}

	var $v      = sjs._$verses;
	var $com    = sjs._$commentary.not(".hidden");
	var $w      = $(window);
	var nVerses = $v.length;
	var wTop    = $w.scrollTop() + 40;
	var wBottom = $w.scrollTop() + $w.height();
	
	// Look for first visible 
	for (var i = 0; i < sjs._verseHeights.length; i++) {
		if (sjs._verseHeights[i] > wTop) {
			sjs.visible.first = i + 1;
			break;
		}
	}
	
	// look for last visible
	for (var k=i+1; k < sjs._verseHeights.length; k++) {
		if (sjs._verseHeights[k] > wBottom) {
			sjs.visible.last = k - 1;
			break;
		}
	}
	
	// Scroll commentary...

	// If something is highlighted, scroll commentary to track highlight in basetext
	if ($(".lowlight").length) {
		var $first = $v.not(".lowlight").eq(0);
		var top = ($first.length ? $w.scrollTop() - $first.offset().top + 120 : 0);
		var vref = $first.attr("data-num");
		
		var $firstCom = $com.not(".lowlight").not(".hidden").eq(0);
		if ($firstCom.length) {
			sjs._$commentaryViewPort.clearQueue()
				.scrollTo($firstCom, {duration: 0, offset: top, easing: "easeOutExpo"})				
		}

	} else {				
	// There is nothing highlighted, scroll commentary to match basetext according to ScrollMap
		for (var i = 0; i < sjs._scrollMap.length; i++) {
			if (wTop < sjs._scrollMap[i] && $com.eq(i).length) {
				if (isTouchDevice()) {
					sjs._$commentaryViewPort.clearQueue()
						.scrollTop(sjs._$commentaryViewPort.scrollTop() + $com.eq(i).position().top);
				} else {
					var offset = $(window).scrollTop() - $com.eq(i).offset().top + 120 ;					
					sjs._$commentaryViewPort.clearQueue()
						.scrollTo($com.eq(i), {duration: 600, offset: 0, easing: "easeOutExpo"})
				}
				break;
			}
		}
	}


	// Clear DOM references
	$v = $com = $w = $first = $firstCom = null;

}

sjs.setSelected = function(a, b) {
	// Sets sjs.selected to be a ref of the text currently highlighted
	var selected = sjs.current.book + " ";
	for (var i = 0; i < sjs.current.sectionNames.length -1 ; i++) {
		selected += sjs.current.sections[i] + ":";
	}
	selected += (a === b ? a : [a, b].join("-"));
	sjs.selected = selected;
	return selected;
};


// ---------------- Breadcrumbs ------------------

sjs.updateBreadcrumbs = function() {
	if (sjs.thread.length === 1) {
		$("#breadcrumbs").hide();
		return;
	}
	
	var html = "";
	for (var i = sjs.thread.length-2; i > -1; i--) {
		html += "<span class='refLink'><span class='ui-icon ui-icon-triangle-1-w'></span>" + 
			sjs.thread[i].replace(/_/g, " ").replace(".", " ").replace(/\./g, ":") + 
			"</span>";
	}

	$("#breadcrumbs").html(html).show();
};

function addSourceSuccess() {
	// Function called when a user types a valid ref while adding a source
	// Requests the text of the ref and offers options to add source, edit texts or add texts
	// depending on the state of the text returned.
	// TODO this code should be replaced by a generic reusable widget

	var ref = $("#addSourceCitation").val();
	if (sjs.ref.index.categories[0] == "Commentary") {
		$("#addSourceType select").val("commentary");
	}
	
	ref = normRef(ref);
	
	$("#addSourceText").text("Checking for text…");
	
	$.getJSON("/api/texts/" + ref + "?commentary=0", function(data) {
		if (data.error) {
			$("#addSourceText").html(data.error);
			return;
		}
		
		sjs.ref.bookData = data;			
		var text = en = he = controlsHtml = "";
		
		if (data.sections.length < data.sectionNames.length) {
			data.sections.push(1);
			data.toSections.push(Math.max(data.text.length, data.he.length));
		}
						
		for (var i = data.sections[data.sections.length-1]-1; i < data.toSections[data.toSections.length-1]; i++) {
		
			if (data.text.length > i) {
				en += (i+1) + ". " + data.text[i] + "<br><br>";	
			}
			if (data.he.length > i) {
				he += (i+1) + ". " + data.he[i] + "<br><br>";	
			}
		}
			
		$("#addSourceEdit").removeClass("inactive");
		
		if (en && !he) {
			$("#addSourceHebrew").removeClass("inactive");
			$("#addSourceEnglish, #addSourceThis").addClass("inactive");
			$("#addSourceTextBox").removeClass("he");
			text = "<span class='en'>" + en + "</span>";

		} else if (!en && he) {
			$("#addSourceEnglish").removeClass("inactive");
			$("#addSourceHebrew, #addSourceThis").addClass("inactive");
			text = "<span class='he'>" + he + "</span>";
			$("#addSourceTextBox").addClass("he");

		} else if (he && en) {
			$("#addSourceHebrew, #addSourceEnglish, #addSourceThis").addClass("inactive");
			$("#addSourceTextBox .btn.he, #addSourceTextBox .btn.en").removeClass("inactive");
			$("#addSourceTextBox").removeClass("he");

			text = "<span class='en'>"+en+"</span>"+"<span class='he'>"+he+"</span>"
		} else if (!en && !he) {
			text = "<i>No text available.</i>"
			$("#addSourceTextBox .btn").addClass("inactive");
			$("#addSourceThis").removeClass("inactive");
		}
		

		$("#addSourceText").html(text);
		$(".open").position({of: $(window)});
		
		i++;
		if (data.type == "Commentary" && i > 1) {
			$("#addSourceSave").addClass("inactive");
			
			$("#addSourceComment").removeClass("inactive")
				.attr("data-offset", i)
				.find(".commentCount").html(i + (i == 2 ? "nd" : i == 3 ? "rd" : "th"));
			
		} else { 
			$("#addSourceComment").addClass("inactive");
		}

		$("#addSourceSave").text("Save Source");
		
	});
	
}

sjs.expandSource = function($source) {
	// Animates the expanded version of a source on the source panel.
	// Also called to shrink a currently expanded source
	var id = parseInt($source.attr("data-id"));
	var c  = sjs.sourcesFilter === "Layer" ? sjs.current.layer[id] : 
				$source.hasClass("note") ? sjs.current.notes[id] : 
										sjs.current.commentary[id];
	
	if (c.type === "note") {
		var enText = c.title ? c.title + " - " + c.text : c.text;
		var heText = enText;
	} else {
		var enText = c.text;
		var heText = c.he
	}

	if ($source.hasClass("expanded")) {
		$source.find(".text .en").text(sjs.shortCommentaryText(enText, heText));
		$source.find(".text .he").text(sjs.shortCommentaryText(heText, enText));
		$source.removeClass("expanded");
		$(".commentary").removeClass("lowlight");
		return false;
	}

	// Add full, wrapped text to DOM
	$source.find(".text .en").html(wrapRefLinks(sjs.longCommentaryText(enText, heText)));
	$source.find(".text .he").html(sjs.longCommentaryText(heText, enText));

	// highlight and expand
	$(".commentary").addClass("lowlight").removeClass("expanded");
	$source.removeClass("lowlight").addClass("expanded");

	// prefetch sources
	$source.find(".refLink").each(function() {
		sjs.cache.prefetch($(this).attr("data-ref"))	
	});

	// scroll position after CSS Transitions are done
	setTimeout(function(){
		var height = $source.height();
		var boxHeight = sjs._$commentaryBox.height();
		var offset = -Math.max( ((boxHeight - height) / 2) - 40 , 0 );
		sjs._$commentaryViewPort.scrollTo($source, {duration: 400, 
													offset: offset,
													easing: "easeOutExpo",
													onAfter: function() { 
														var top = sjs._$commentaryViewPort.scrollTop();
														sjs._$commentaryViewPort.slimscroll({scroll: top});
														}
													});

	}, 160);


	var ref = $source.attr("data-ref");
	
	var editLink = $source.attr("data-type") == 'note' ? 
					(c.owner == sjs._uid ? "<span class='editLink'>Edit Note</span>" : "") :
					"<span class='editLink'>Edit Connection</span>";
	
	var translateLink = $source.hasClass("heOnly") ? 
						"<span class='translateThis' data-ref='" + ref + "'>Add Translation +</span>" :
						"";
	var openLink = $source.attr("data-type") == 'note' ?
					"" :
					"<span class='refLink' data-ref='" + normRef(ref) + "'>Open " + ref + " &raquo;</span>";

	if (!($source.find(".actions").length)) {
		var actionsHtml = "<div class='actions'>" +
							"<span class='connectionType'>[" + $source.attr("data-type").toProperCase() + "]</span>" +
							editLink +
							translateLink +
							openLink + 
						  "</div>";
		$source.append(actionsHtml);		
	}


};


sjs.shortCommentaryText = function (text, backup) {
	// Create a short version of commentary text for collaspsed display
	// Use backup if text is empty.
	var short = text || backup || "[no text available]";
	short = (isArray(short) ? short.join(" ") : short);
	if (short.length > 180) {
		short = short.substring(0,150)+"...";
	}
	short = short.stripHtml().escapeHtml();
	
	return short;
};


sjs.longCommentaryText = function(text, backup) {
	var long = text || backup || "[no text available]";
	long = (isArray(long) ? long.join(" ") : long);

	return long;
};


// ---------- Reviews ---------------

sjs.loadReviews = function () {
	// Calls the server to load both english and hebrew revies as needed
	sjs.reviews.en = null;
	sjs.reviews.he = null;
	if (sjs.current.text.length) { sjs.loadReview("en"); }
	if (sjs.current.he.length)   { sjs.loadReview("he"); }
};


sjs.loadReview = function(lang) {
	// Calls the server to load reviews for 'lang'
	// Updates reviewButtson when complete
	// If lang matches the lang of the current reviews modal, upate reviews modal content as well
	var version = (lang == "en" ? sjs.current.versionTitle : sjs.current.heVersionTitle);
	// If this is a merged text, do nothing. 
	if (!version) { return; }
	var url = sjs.current.pageRef + "/" + lang + "/" + version;

	$.getJSON("/api/reviews/" + url, function(data) {
		if ("error" in data) {
			sjs.alert.message(data.error);
			return;
		}
		sjs.reviews[data.lang] = data;

		sjs.updateReviewButton(data.lang);
		var currentLang = $("#reviewsModal").attr("data-lang") || sjs.langMode;
		if (data.lang == currentLang) {
			sjs.updateReviewsModal(currentLang);
		}

	});	
};


sjs.updateReviewButton = function(lang) {
	// Set the counts and colors for the reviews buttons for lang
	var data = sjs.reviews[lang];
	if (data) {
		$(".reviewsButton." + lang).remove();
		var classStr = sjs.scoreToClass(data.scoreSinceLastEdit) + " " + lang;
		// Call out unreviewed translations
		if (data.version === "Sefaria Community Translation" && data.scoreSinceLastEdit < 0.3) {
			classStr += " badge-error";
		} 
		var buttonHtml = 
			"<div class='reviewsButton "+ classStr + "'>" +
				(data.reviewCount ? data.reviewCount : "?") + 
			"</div>";
		//if (data.version === "Sefaria Community Translation") {
		//	$(".aboutBarBox").last().append(buttonHtml);
		//}
		$(".version." + lang + " .aboutSource").before(buttonHtml);
	}
}


sjs.updateReviewsModal = function(lang) {
	// Creates content of reviews modal with stored reviews for lang

	// Don't do anything if called with "bi", let modal stay in its current language
	if (lang === "bi") { return; } 

	var data = sjs.reviews[lang];
	if (!data) {
		var version = (lang == "en" ? sjs.current.versionTitle : sjs.current.heVersionTitle);
		if (!version && $("#reviewsModal").is(":visible")) {
			sjs.alert.message("This text contains merged sections from multiple text versions. To review, please first select an individual version at the bottom of the page.");
		}
		return;
	} 

	// Store which language this modal is about, in case user switches to bilingual mode
	$("#reviewsModal").attr("data-lang", lang);

	// Set Title
	var longLang = {en: "English", he: "Hebrew"}[lang];
	var title = "Reviews of " + data.ref + ",  " + data.version + ", " + longLang;
	$("#reviewTitle").html(title);

	// Set About
	var about = "<span class='score raty' data-raty='" + (data.scoreSinceLastEdit || "0") + "'></span>" +
				"<span class='reviewCount'>(" + data.reviewCount + ")</span>";
	$("#reviewAbout").html(about);

	// Set list of past reviews
	var lastEditDateAdded = false; // if a last edited date has been added to its place chronologically
	var currentReview = null; // the already review made by user since last edit
	if (data.reviews.length) {
		var reviewsHtml = "";
		for (var i = 0; i < data.reviews.length; i++) {
			var review = data.reviews[i];
			if (review.user == sjs._uid && !lastEditDateAdded) {
				currentReview = review;
			}
			if (data.lastEdit > review.date && !lastEditDateAdded) {
				reviewsHtml += "<div class='lastEdit'>This text was last edited " + 
									(data.lastEdit !== null ?
										"on " + $.datepicker.formatDate('mm/dd/yy', new Date(data.lastEdit)) : 
										"before 01/05/2012") + " (review scores are reset from here)" +
								"</div>";
				lastEditDateAdded = true;
			}
			reviewsHtml += "<div class='review'>" + 
									(review.user == sjs._uid ? "<span class='reviewDelete' data-id='" + review._id + "'>delete</span>": "") +
									"<span class='reviewer'>" + review.userLink + "</span>" +
									"<span class='reviewDate'>" + $.datepicker.formatDate('mm/dd/yy', new Date(review.date)) + "</span><br>" +
									"<span class='reviewerScore raty' data-raty='" + review.score + "'></span>" +
									"<span class='reviewText'>" + review.comment.replace(/\n/g, "<br>") + "</span>" +
								"</div>";
		}		
	} else {
		var reviewsHtml = "<div class='noReviews'>This text has not yet been reviewed.</div>";
	}
	if (!lastEditDateAdded) {
		reviewsHtml += "<div class='lastEdit'>This text was last edited " + 
							(data.lastEdit !== null ?
								"on " + $.datepicker.formatDate('mm/dd/yy', new Date(data.lastEdit)) : 
								"before 01/05/2012") + 
						"</div>";
	}
	$("#reviews").html(reviewsHtml);

	// Init all rating stars
	$(".raty").each(function() {
		var score = parseFloat($(this).attr("data-raty")) * 5;
		var settings = $.extend({}, sjs.ratySettings, {score: score, readOnly: true, size: 14});
		$(this).raty(settings);
	});

	// Restore a review in progress, if it exists
	if (sjs.reviews.inProgress[sjs.getReviewKey()]) {
		currentReview = sjs.reviews.inProgress[sjs.getReviewKey()];
	}
	if (currentReview) {
		$("#reviewText").val(currentReview.comment);
		$("#raty").raty($.extend({}, sjs.ratySettings, {score: currentReview.score * 5}));
	} else {
		$("#reviewText").val("");
		$("#raty").raty(sjs.ratySettings);
	}

}


sjs.scoreToClass = function(score) {
	// Returns a CSS class for color coding reviews based on score. 

	//if (!score)      return "badge"; // Grey
	//if (score <= .3)  return "badge badge-error"; // Red 
	if (score <= .3)  return "badge";               // Grey 	
	if (score <= .7)  return "badge badge-warning"; // Yellow
	if (score >= .7)  return "badge badge-success"; // Green
};


sjs.saveReview = function() {
	// Validate form
	if (!$("#reviewText").val()) {
		sjs.alert.message("Please write a review message.");
		return;
	} else if (!$("#raty").raty("score")) {
		sjs.alert.message("Please give a review score.");
		return;
	}

	sjs.storeReviewInProgress();

	var url = sjs.getReviewKey();
	var review = sjs.readReview();
	var postJSON = JSON.stringify(review);
	sjs.alert.saving("Saving...");
	$.post("/api/reviews/" + url, {json: postJSON}, function(data){
		if ("error" in data) {
			sjs.alert.message(data.error)
		} else {
			sjs.alert.message("Review Saved.");
			sjs.loadReview(data.language);
			sjs.track.event("Reviews", "Save Review", "");
		}
	}).fail(function() {
		sjs.alert.message("There was an error saving your review. If the problem persists, try reloading the page.");
	});	
};

sjs.readReview = function() {
	var lang = $("#reviewsModal").attr("data-lang");
	var review = {
		comment: $("#reviewText").val(),
		score: $("#raty").raty("score") / 5,
		ref: sjs.current.pageRef,
		language: lang,
		version: lang == "en" ? sjs.current.versionTitle : sjs.current.heVersionTitle,
	};
	return review;
};


sjs.deleteReview = function(e) {
	if (confirm("Are you sure you want to delete this review?")) {
		var id = $(this).attr("data-id");
		$.ajax({
			type: "delete",
			url:  "/api/reviews/" + id,
			success: function(data) {
				if ("error" in data) {
					sjs.alert.message(data.error);
				} else {
					sjs.alert.message("Review deleted");
					sjs.loadReviews();
				}
			},
			error: function () {
				sjs.alert.message("There was an error deleting this reivew. Please reload the page and try again.");
			}
		});
	}
};


sjs.storeReviewInProgress = function() {
	// Store the text of a review in progress for a particular ref / lang / version
	// so it can be restored as the user change pages / languages modes.
	var key = sjs.getReviewKey();
	sjs.reviews.inProgress[key] = sjs.readReview();

};

sjs.getReviewKey = function() {
	// Returns the URL path for current ref / lang / verion
	var lang = sjs.langMode;
	if (lang == "bi") {
		lang = $("#reviewsModal").attr("data-lang");
	}
	if (lang == "en") {
		var key = sjs.current.pageRef + "/en/" + sjs.current.versionTitle;
	} else if (lang == "he") {
		var key = sjs.current.pageRef + "/he/" + sjs.current.heVersionTitle; 
	}

	return key.replace(/ /g, "_");
}

function buildOpen(editMode) {
	// Build modal for adding or editing a source or note
	// Previously, this same code create modals for viewing full text of a source.
	// if editMode, copy expanded source for editing
	// else, build a modal for adding a new source
	// This code is a mess and shoud be rewritten from scratch. 
	
	$(".open").remove();

	if (editMode) {
		// We're editing an existing source; grab data from expanded source
		var id          = parseInt($(".expanded").attr("data-id"));
		var commentator = $(".expanded").attr("data-ref");
		var enText      = $(".expanded .text .en").text();
		var heText      = $(".expanded .text .he").text();
		var anchorText  = $(".expanded .anchorText").text();
		var source      = $(".expanded").attr("data-source");
		var type        = $(".expanded").attr("data-type");
		var item        = sjs.sourcesFilter === "Layer" ? sjs.current.layer : type === "note" ? sjs.current.notes : null;
		var text        = (item ? item[id].text : "");
		var title       = (item ? item.title : "");
		var publicNote  = (item && item[id].public);

		$("#selectedVerse").text($(".open .openVerseTitle").text());
	}
	
	var ref = sjs.add.source.ref;
	var sections = ref.split(":");
	var v = sections[sections.length - 1];
	
	var html = 	'<div class="open gradient edit'+ (editMode && type === "note" ? " noteMode": "") + '">' +
		'<div id="addSourceType" class="formRow">'+
			'<div class="label">Source Type:</div><select>'+
				'<option value="">Select type...</option>'+
				'<option value="commentary">Commentary</option>'+
				'<option value="quotation">Quotation</option>'+
				'<option value="reference">Reference</option>'+
				'<option value="summary">Summary</option>'+
				'<option value="explication">Explication</option>'+
				'<option value="related">Related Passage</option>'+
				'<option value="midrash">Midrash</option>'+
				'<option value="ein mishpat">Ein Mishpat / Ner Mitsvah</option>'+
				'<option value="mesorat hashas">Mesorat HaShas</option>'+
				'<option value="other">Other...</option>'+
			'</select><input id="otherType" placeholder=""></div>' +
		'<div class="formRow" id="anchorForm"><span class="label">Anchor Words:</span>' +
			'<input placeholder="optional"></div>' +
		'<div id="commentatorForm" class="formRow">'+
			'<div class="label">Citation:</div>' +
			'<input id="addSourceCitation" placeholder="e.g., Rashi, Brachot 32a:4-9, Bereshit Rabbah 3:4"></div>'+
		'<div class="formRow">' +
			'<div id="addSourceTextBox">' +
				'<div id="addSourceTextControls">' +
					"<span class='btn en inactive'>Show Hebrew</span>" +
					"<span class='btn he inactive'>Show English</span>" +
					"<span id='addSourceThis' class='btn inactive'>Add this Text</span>" +
					"<span id='addSourceEdit' class='btn inactive'>Edit Text</span>" +
					"<span id='addSourceEnglish' class='btn inactive'>Add Translation</span>" +
					"<span id='addSourceHebrew' class='btn inactive'>Add Hebrew</span>" +
					"<span id='addSourceComment' class='btn inactive'>Add <span class='commentCount'></span> Comment</span>" +
				'</div>' +
				'<div id="addSourceText">…</div></div></div>' +
		'<div id="addNoteTitleForm" class="formRow">'+
			'<div class="label" placeholder="optional">Note Title:</div>' +
			'<input id="addNoteTitle" value="'+(title || "")+'"></div>'+
		'<div class="formRow">' +
			'<textarea id="addNoteTextarea">'+(text || "")+'</textarea></div>' +
		'<div class="formRow" id="notePrivacyRow">' +
			'<input type="radio" name="notePrivacy" checked="checked"><b>Private</b> - only you can see this note&nbsp;&nbsp;&nbsp;' +
			'<input type="radio" name="notePrivacy" id="publicNote"><b>Public</b> - anyone can see this note</div>' +
		'<div id="addSourceControls">' + 
			'<span id="addSourceSave" class="btn btn-large inactive">Save Source</span>'+
			"<span id='addNoteSave' class='btn btn-large'>Save Note</span>" +
			'<span id="addSourceCancel" class="btn btn-large">Cancel</span></div>' +
		'</div>'
		

	$("body").append(html);
	var $o = $(".open");
	$("#addSourceCitation").val("");

	
	if (editMode) {
		// Populate fields for editing view
		$o.css("direction", "ltr").attr("data-id", id);
		
		$("#addSourceCitation").val(commentator);
		$("#anchorForm input").val(anchorText);
		if (anchorText) { 
			$("#anchorForm input").show();
		}
		$("#addSourceText").html("<span class='en'>"+enText+"</span><span class='he'>"+heText+"</span>");
		$("#sourceForm input").val(source);
		$("#addSourceType select").val(type);
		if (type !== "note") {
			$("#addSourceSave").removeClass("inactive"); 
			if (publicNote) { 
				$("#publicNote").attr("checked", "checked"); 
			}
		}

		// Show appropriate buttons related to this text
		$("#addSourceEdit").removeClass("inactive");
		if (sjs.sourcesFilter === "Layer") {
			var comment = sjs.current.layer[parseInt(id)];
		} else if ($o.hasClass("noteMode")) {
			var comment = sjs.current.notes[parseInt(id)];
		} else {
			var comment = sjs.current.commentary[parseInt(id)];			
		}
		if (comment.text && comment.he) {
			$("#addSourceTextBox .btn.he, #addSourceTextBox .btn.en").removeClass("inactive");
			if (sjs.langMode === "he") {
				$("#addSourceTextBox").addClass("he");
			}
		} else if (comment.text) {
			$("#addSourceHebrew").removeClass("inactive");
		} else if (comment.he) {
			$("#addSourceTextBox").addClass("he");
			$("#addSourceEnglish").removeClass("inactive");
		}
	}

	var title = sjs.add.source ? 
				sjs.add.source.ref : 
				sjs.current.book + " " + sjs.current.sections.slice(0, sjs.current.sectionNames.length-1).join(":") + ":" + v;
	// Get at most 810 characters of the top text
	var enText = $(".verse").eq(v-1).find(".en").text().slice(0,810);
	var heText = $(".verse").eq(v-1).find(".he").text().slice(0,810);
	
	var openVerseHtml = "<div class='openVerse'>" +
							"<span class='en'>" + enText + "</span>" +
							"<span class='he'>" + heText + "</span>" +
						"</div>";

	$o.prepend(openVerseHtml);
	if ($o.hasClass("edit") && !editMode) {
		title = "Add a <span class='sourceTypeWord'><span>Source</span></span> to " + title;
		$("#addSourceCitation").focus();
	}
	var titleHtml = "<div class='openVerseTitle'>" + title + "</div>";
	if (editMode) titleHtml = "<div class='delete'>delete</div>" + titleHtml;
	$o.prepend(titleHtml);


	// Create a wrapper on checkRef() with appropriate parameters for this case
	checkSourceRef = function() {
		$("#addSourceText").html("");
		checkRef($("#addSourceCitation"), $("#addSourceText"), $("#addSourceSave"), 0, addSourceSuccess, true);
	}

	// Pull data from server as Citation is typed
	$("#addSourceCitation").autocomplete({ source: sjs.books, 
												select: checkSourceRef,
												focus: function() {},
												minLength: 2})
							.bind("textchange", function(e) {
								if (sjs.timers.checkSourceRef) clearTimeout(sjs.timers.checkSourceRef);
								sjs.timers.checkSourceRef = setTimeout("checkSourceRef();", 250);
							});

	// Bind functions for modal Buttons 
	$("#addSourceSave").click(handleSaveSource);
	$("#addNoteSave").click(handleSaveNote);
	$("#addSourceType select").change(function() {
		if ($(this).val() === "other") {
			$("#otherType").show();
		} else { 
			$("#otherType").hide();
		}
	});


	// Language toggles for addSourceText
	$("#addSourceTextBox .btn.en").click(function() {
		$("#addSourceTextBox").addClass("he")
	});
	$("#addSourceTextBox .btn.he").click(function() {
		$("#addSourceTextBox").removeClass("he")
	});

	// Add buttons 
	sjs.ref.bookData = null; // reset this - set by addSourceSuccess
	$("#addSourceHebrew, #addSourceEnglish, #addSourceThis, #addSourceComment").click(function() {
		if (!sjs._uid) {
			return sjs.loginPrompt();
		}

		var ref = $("#addSourceCitation").val();
		ref = makeRef(parseRef(ref));
		var that = this;
		if (!sjs.ref.bookData) {
			sjs.alert.saving("Looking up text...");
			$.getJSON("/api/texts/" + ref, function(data){
				sjs.alert.clear();
				sjs.ref.bookData = data;
				$(that).trigger("click");
			})
			return;
		}

		var data = sjs.ref.bookData;

		sjs.editing = clone(data);
		sjs.editing.versionSource = '';
		sjs.editing.versionTitle  = '';

		$.extend(sjs.editing, parseRef(ref));
		$("#overlay").hide();
		
		if (this.id in {"addSourceHebrew":1, "addSourceEnglish": 1}) {
			if (this.id == "addSourceHebrew") {
				sjs.langMode = "en"; // so english will show as compare text
				$("#language").val("he");
				$("#newVersion").css("direction", "rtl");
			} else {
				sjs.langMode = "he";
			}
			sjs.showNewTranslation();

		} else {
			sjs.showNewText();
		}

		if (this.id === "addSourceComment") {
			var n = parseInt($(this).attr("data-offset"));
			sjs.padNewText(n);
		}
	})

	// Edit the text of a Source
	$("#addSourceEdit").click(function() {
		if (!sjs._uid) {
			return sjs.loginPrompt();
		}
		sjs.alert.saving("Looking up text...");
		var text = $("#addSourceCitation").val().replace(/ /g, "_")
		if ($("#addSourceTextBox").hasClass("he")) {
			sjs.langMode = "he";
		} else {
			sjs.langMode = "en";
		}
		$.getJSON("/api/texts/" + text, sjs.editText)
			.error(function(){ sjs.alert.message("Sorry there was an error.")});
	});


	// Deleting a Source
	$(".open .delete").click(handleDeleteSource);

	$("#anchorForm input").focus(function() {
		$(".openVerse").show().position({my: "left top", at: "left+25 bottom", of: $("#anchorForm input")});
	}).blur(function() {
		$(".openVerse").hide();
	});

	$o.show().position({ my: "center center", at: "center center", of: $(window) }).draggable();
	$("#overlay").show();
	return false;

} // --------- End buildOpen Oy ------



sjs.makePlainText = function(text) {
	// Turn text array into a string, separating segments with \n\n
	// Replace empty strings in text with "..."

	// TODO - This currently removes any single line breaks inside text segments.
	// Line breaks inside segments currently screws things up but should be allowed later. 
	var placeholders = function(line) { return line ? line.replace(/\n/g, " ") : "..."; };
	var text = sjs.editing.text.map(placeholders).join('\n\n');
	return text
}

sjs.checkNewTextRef = function() {
	// Check ref function for new text UI
	checkRef($("#newTextName"), $("#newTextMsg"), $("#newTextOK"), 1, function(){}, false);
};
	

sjs.newText = function(e) {
	if (e) {
		e.preventDefault();
		e.stopPropagation();
	}
	if (!sjs._uid) {
		return sjs.loginPrompt();
	}

	$(".menuOpen").removeClass("menuOpen");
	$("#overlay").show();
	$("#newTextModal").show().position({of: $(window)});
	$("#newTextName").focus();
	$("#newTextOK").addClass("inactive");
	
	$("input#newTextName").autocomplete({ source: sjs.books, minLength: 2, select: sjs.checkNewTextRef});
	$("#newTextName").unbind().blur(sjs.checkNewTextRef);
	$("#newTextName").unbind().bind("textchange", function(e) {
		if (sjs.timers.checkNewText) {
			clearTimeout(sjs.timers.checkNewText);
		}
		sjs.timers.checkNewText = setTimeout(sjs.checkNewTextRef, 250);
	});
	sjs.ref.tests = null;
};

	
sjs.showNewText = function () {
	// Show interface for adding a new text
	// assumes sjs.editing is set with: 
	// * book, sections, toSections -- what is being edited
	// * text - the text being edited or "" if new text
	// * versionTitle, versionSource or "" if new text
	
	sjs.clearNewText();

	$("body").addClass("editMode");

	$(".sidePanel").removeClass("opened");
	$(".open, .verseControls").remove();
	$("#viewButtons, #prev, #next, #breadcrumbs").hide();
	$("#editButtons").show();
	$("body").addClass("newText");
	sjs._$commentaryBox.hide();
	sjs._$basetext.hide();
	$("#addVersionHeader").show();

	$(window).scrollLeft(0).unbind("scroll.update");

	// Title
	var title = sjs.editing.book.replace(/_/g, " ");
	for (var i = 0; i < sjs.editing.sectionNames.length-1; i++) {
		title += " : " + sjs.editing.sectionNames[i] + " " + sjs.editing.sections[i];
	}	
	$("#editTitle").text(title);

	// Compare Text
	if (!("compareText" in sjs.editing)) {
		sjs.editing.compareText = sjs.editing.he;
		sjs.editing.compareLang = "he";
		$(".compareTitle").text(sjs.editing.heVersionTitle);
		$(".compareSource").attr("href", sjs.editing.heVersionSource);
	}
	sjs.makeCompareText();

	// Version Title & Source
	$("#versionSource").val(sjs.editing.versionSource);
	$('#versionTitle').val(sjs.editing.versionTitle);

	// Text Area
	$("#newVersion").unbind().bind("textchange", checkTextDirection)
		.show()
		.autosize();
	sjs.textSync.init($("#newVersion"));
	
	// Special handing of Original Translation // Sefara Community Translation
	$("#textTypeForm input").click(function() {
		if ($(this).val() === "copy") {
			$("#copiedTextForm").show();

			// If an SCT was preloaded and the user clicks "Copied Text", reset the text fields 
			if (sjs.current.versionTitle === "Sefaria Community Translation" && sjs._$newVersion.val() === sjs.current.text.join("\n\n")) {
				sjs._$newVersion.val("").trigger("keyup");
				$("#copiedTextForm").find("input").val("");
			}
			$("#addVersionHeader").removeClass("original");

		} else {
			$("#copiedTextForm").hide();
			if (sjs.current.versionTitle === "Sefaria Community Translation") {
				var text = sjs.makePlainText(sjs.editing.text)
				sjs._$newVersion.val(text)
					.trigger("keyup");
			}
			$("#addVersionHeader").addClass("original");
		}
	});

	// Autocomplete version title with existing, autofill source for existing versions
	$.getJSON("/api/texts/versions/" + sjs.editing.book, function(data) {
		if ("error" in data) { return; }
		map = {};
		titles = [];
		for (var i = 0; i < data.length; i++) {
			titles.push(data[i].title);
			map[data[i].title] = data[i].source;
		}

		$("#versionTitle").autocomplete({source: titles, select: function(e, ui) {
			$("#versionSource").val(map[ui.item.value]);
		}}); 
	});

	// Set radio buttons for original/copy to appropriate state
	if (sjs.editing.versionTitle in {"Sefaria Community Translation":1, "":1}) {
		$("#textTypeForm input#originalRadio").trigger("click");
	} else {
		$("#textTypeForm input#copyRadio").trigger("click");
	}
	
	$("#newVersionBox").show();
	$("#newVersion").focus();
};

	
sjs.clearNewText = function() {
	// Reset everything that might impact sjs.showNewText
	sjs.alert.clear();
	$("#newTextCompare").empty();
	sjs._$newVersion.val("").unbind()
		.css({
				"min-height": "none",
				"direction":  "ltr"
			});
	$("#versionTitle, #versionSource").val("");
	$("#textTypeForm input").unbind();
	$("#newVersionBox").hide();
	$("body").removeClass("editMode");
};	


sjs.showNewTranslation = function() {
	sjs.showNewText();
	sjs.toggleShowOriginal();
}

sjs.editText = function(data) {
	if (!sjs._uid) {
		return sjs.loginPrompt();
	}

	if ((sjs.langMode === 'en' && "sources" in data) || 
		(sjs.langMode === 'he' && "heSources" in data)) {
		sjs.alert.message("You are viewing a page that includes mutliple text versions. To edit, please first select a single version in the About Text panel.");
		return;
	}

	sjs.editing = clone(data);

	if (sjs.langMode === 'en') {
		var pad = data.he ? Math.max(data.he.length - data.text.length, 0) : 0;
	} else if (sjs.langMode === 'he') {
		$("body").addClass("hebrew");
		sjs.editing.versionTitle  = data.heVersionTitle;
		sjs.editing.versionSource = data.heVersionSource;
		sjs.editing.text = data.he;
		var pad = data.text ? Math.max(data.text.length - data.he.length, 0) : 0;
	} else if (sjs.langMode === 'bi') {
		sjs.alert.message("Select a language to edit first with the language toggle in the upper right.");
		return;
	} else {
		console.log("sjs.editText called with unknown value for sjs.langMode");
		return;
	}

	// If we know there are missing pieces of the text (compared to other lang)
	// pad with empty lines.
	for (var i = 0; i < pad; i++) {
		sjs.editing.text.push("");
	}

	sjs.showNewText();

	var text = sjs.makePlainText(sjs.editing.text)
	$('#newVersion').val(text).trigger("autosize").trigger('keyup');
};


sjs.editCurrent = function(e) {
	sjs.editText(sjs.current);
	e.stopPropagation();
};


sjs.addThis = function(e) {
	var lang = $(this).attr("data-lang");
	if (lang) {
		sjs.langMode = lang;
	}
	sjs.editCurrent(e);
	var n = parseInt($(this).attr("data-num"));
	if (n) {
		if (!sjs.editing.compareText || !sjs.editing.compareText.length) {
			var top = $(".syncTextNumbers .verse").eq(n-1).position().top - 100;
		} else {
			sjs.toggleShowOriginal();
			var top = $(".syncTextNumbers .verse").eq(n-1).position().top - 100;
		}
		sjs._$newVersion.trigger("autosize");
		$("html, body").animate({scrollTop: top, duation: 200});
	}
}

sjs.padNewText = function(n) {
	// Insert n placeholer lines into the new text box
	// Scroll to n.
	if (sjs._$newVersion.val() === "") {
		// Insert empty text (resulting in placeholders "...") up to selected verse
		var text = "";
		for (var i = 0; i < n-1; i++) {
			text += "...\n\n";
		}
		sjs._$newVersion.val(text).trigger("keyup");
	}

	var top = $("#newTextCompare .verse").eq(n-1).position().top - 100;
	$("html, body").animate({scrollTop: top, duation: 200});
};


sjs.makeCompareText = function() {
	// Create DOM elements for comparison text while editing (usually, original text)
	// Assumes sjs.editing.compareText and sjs.editing.compareLang
	var compareText = sjs.editing.compareText;
	if (!compareText || !compareText.length) { 
		$("#showOriginal").hide();
		return; 
	}
	$("#showOriginal").show();
	var lang = sjs.editing.compareLang;
	var compareHtml = "";
	for (var i = 0; i < compareText.length; i++) {
		compareHtml += '<span class="verse"><span class="verseNum">' + (i+1) + "</span>" +
			compareText[i] + "</span>";
	}
	$("#newTextCompare").html(compareHtml)
		.removeClass("he en")
		.addClass(lang);
}

sjs.toggleShowOriginal = function(){
	if ($("body").hasClass("newText")) {
		$("body").removeClass("newText");
		sjs._$newVersion.attr("data-sync", "#newTextCompare .verse");
	} else {
		$("body").addClass("newText");
		var sync = sjs._$newVersion.attr("data-sync");
		sjs._$newVersion.attr("data-sync", "");
	}
	sjs._$newVersion.trigger("keyup")
		.trigger("autosize")
		.css("min-height", $("#newTextCompare").height());
};


sjs.showNewIndex = function() {
	$("body").addClass("editMode");
	$(".sidePanel").removeClass("opened");
	$("#viewButtons, #prev, #next, #breadcrumbs, #overlay").hide();
	$(".verseControls, .open").remove();
	$(window).unbind("scroll.update resize.scrollLeft");
	sjs._$commentaryBox.hide();
	sjs._$basetext.hide();
	$(window).scrollLeft(0);

	$("#newIndexMsg").hide();
			
	$("#textCategory").unbind().change(function() {
		if ($(this).val() === "Other") $("#otherCategory").show();
		else $("#otherCategory").hide();

		if ($(this).val() === "Commentary") $("#textStructureFieldSet, #shorthandsFieldSet").hide();
		else $("#textStructureFieldSet, #shorthandsFieldSet").show();
	});

	$("#addSection").unbind().click(function() {
		$(this).before("<span class='sectionType'> > <input/> <span class='remove'>X</span></span>");
	});

	$("#sectionTypesBox").removeClass("fixedDepth");
	
	$("#addShorthand").unbind().click(function() {
		$(this).before('<div class="shorthand"><input class="shorthandFrom" /> ' + 
			'⇾ <input class="shorthandTo"/> <span class="remove">X</span>');
	});

	$(document).on("click", ".remove", function() {
		$(this).parent().remove();
	});
			
	$("#newIndex").show();
};
	

sjs.editTextInfo = function() {
	if (!sjs._uid) {
		return sjs.loginPrompt();
	}
    sjs.clearNewIndex();
	sjs.showNewIndex();

	var title    = sjs.current.commentator || sjs.current.book;
	var variants = sjs.current.commentator ? [] : sjs.current.titleVariants;
	var heTitle  = sjs.current.heBook || sjs.current.heTitle || null;

	sjs.editing.title = title; 

	// If this is a commentary, get commentator title variants from server
	if (sjs.current.commentator) {
		$.getJSON("/api/index/" + sjs.current.commentator, function(data){
			$("#textTitle").val(data.title);
			$("#heTitle").val(data.heTitle);
			data.titleVariants.forEach(function(variant) {
				$("#textTitleVariants").tagit("createTag", variant);
			});
		})
	} else {
		// Set Title
		$("#textTitle").val(title);
		// Set Title Variants
		variants.forEach(function(variant) {
			$("#textTitleVariants").tagit("createTag", variant);
		});		
	}

	// set Hebrew Titles
	if (heTitle) { 
		$("#heTitle").val( heTitle );
	}

	// Make list of categories currently in the select
	var cats = {};
	$("#textCategory option").each(function() {
    	cats[$(this).attr("value")] = 1;
	});

	// Set the Category if it's in the list, otherwise set it as "Other"
	if (sjs.current.type in cats) {
		$("#textCategory").val(sjs.current.type);
	} else {
		$("#textCategory").val("Other");
		$("#otherCategory").val(sjs.current.type).show();
	}
	// 
	$("#textCategory").trigger("change");

	// Remove a section name box if text depth is 1
	if (sjs.current.sectionNames.length == 1) {
		$(".sectionType:gt(0)").remove();
	}

	// Add additional section name boxes if needed
	for (var i = 2; i < sjs.current.sectionNames.length; i++) {
		$("#addSection").trigger("click");
	}
	
	// Populate sections names 
	$(".sectionType").each(function(){
		$(this).find("input").val(sjs.current.sectionNames[$(this).index()]);
	});
	
	// Add Shorthand boxes as needed
	for (var i = 1; i < sjs.current.maps.length; i++) {
		$("#addShorthand").trigger("click");
	}
	
	$(".shorthand").each(function(){
		if (!sjs.current.maps.length) return;
		$(this).find(".shorthandFrom").val(sjs.current.maps[$(this).index()].from);
		$(this).find(".shorthandTo").val(sjs.current.maps[$(this).index()].to);

	});

	
	// Check if texts are already saved with this schema,
	// If so, disallow schema changes
	$.getJSON("/api/counts/" + sjs.current.book, function(data){
		if ("error" in data) {
			return;
		} else {
			var count = 0;
			$.map(data.availableCounts, function(value, key) {
				for (var i=0; i < value.length; i++) {
					count += value[i]
				}
			});
		}
		if (count > 0) {
			$("#sectionTypesBox").addClass("fixedDepth");
		}
	});


};

sjs.clearNewIndex = function() {
	// Reset all forms and stored data related to editing text info (aka index).	
	$("#newIndexMsg").show();
	$("#newIndex input, #newIndex select").val("");
	$("#textTitleVariants").tagit("removeAll");
	$(".sectionType:gt(1)").remove();
	$(".shorthand:not(:first)").remove();
	$("#addShorthand").unbind();
	$("#addSection").unbind();
	sjs.editing.title = null;
	$("body").removeClass("editMode");
}	
	
	
sjs.readNewIndex = function() {
	// Return an object represent a text index (aka text info)
	// based on the states of the new index form in the DOM. 
	var index = {};
	
	index.title = $("#textTitle").val();
	if (sjs.editing.title && index.title !== sjs.editing.title) {
		// Primary title change
		index.oldTitle = sjs.editing.title;
		sjs.cache.killAll()
	}

	var heTitle = $("#heTitle").val();
	if (heTitle) { index["heTitle"] = heTitle; }
	index.titleVariants = $("#textTitleVariants").tagit("assignedTags")
	index.titleVariants.unshift(index.title);
	var cat = $("#textCategory").val();
	// Don't allow category updates to Tanach, Mishnah or Talmud
	// HACK to deal with incomplete handling on subcategories 
	if (cat in {"Tanach": 1, "Mishnah": 1, "Talmud": 1, "Tosefta": 1}) {
		index.categories = sjs.current.categories || "locked";
	} else {
		index.categories = (cat == "Other" ? [$("#otherCategory").val()] : [cat]);
	}
	var sectionNames = [];
	$(".sectionType input").each(function() {
		sectionNames.push($(this).val());
	})
	index.sectionNames = sectionNames;
	var maps = [];
	$(".shorthand").each(function() {
		var from = $(this).find(".shorthandFrom").val()
		var to = $(this).find(".shorthandTo").val()

		if (!from && !to) return;
		
		maps.push({"from": from, "to": to});
	});
	index.maps = maps;
	return index;
}
	

sjs.validateIndex = function(index) {

	if (!index.title) {
		sjs.alert.message("Please give a text title or commentator name.")
		return false;
	}

	if (/[.\-\\\/]/.test(index.title)) {
		sjs.alert.message('Text titles may not contain periods, hyphens or slashes.');
		return false;
	}

	if (/[0-9]/.test(index.title)) {
		sjs.alert.message('Text titles may not contain numbers. This form is for general information about a text as a whole, not specific citations.');
		return false;
	}

	if ("categories" in index && (index.categories.length === 0 || index.categories[0] === "")) {
		sjs.alert.message("Please choose a text category.")
		return false;
	}
	if ("categories" in index && index.categories === "locked") {
		sjs.alert.message("Adding new texts to Tanach, Mishnah and Talmud is currently locked. Please post to our Forum if you need to add a text to these categories.")
		return false;
	}

	for (var i = 0; i < index["categories"].length; i++) {
		if (/[.\-\\\/]/.test(index["categories"][i])) {
			sjs.alert.message('Categories may not contain periods, hyphens or slashes.');
			return false;
		}
	}


	if ( index.categories[0] !== "Commentary" ) {
		// Commentators don't need text structure specified

		if (index.sectionNames.length == 0 || index.sectionNames[0] === "") {
			sjs.alert.message("Please describe at least one level of text structure.")
			return false;
		}

		for (var i = 0; i < index["sectionNames"].length; i++) {
			if (/^\d+$/.test(index["sectionNames"][i])) {
				sjs.alert.message('Text Structure should be the names of the sections of this text generally (like "Chapter", "Verse", "Paragraph"), not numbers for a specific citation.');
				return false;
			}
			if (/[.\-\\\/]/.test(index["sectionNames"][i])) {
				sjs.alert.message('Text Structure names may not contain periods, hyphens or slashes.');
				return false;
			}
			if (index["sectionNames"][i].length == 0) {
				sjs.alert.message('Please give a name to each level of Text Structure, or remove unneeded levels.');
				return false;
			}

		}
	}

	if (containsHebrew(index.title)) {
		sjs.alert.message("Please enter a primary title in English. Use the Hebrew Title field to specify a title in Hebrew.")
		return false;
	}

	return true;
};


sjs.saveNewIndex = function(index) {

	var postJSON = JSON.stringify(index);
	var title = index["title"].replace(/ /g, "_");

	var message = "Saving text information...";
	if ("oldTitle" in index) {
		message += "<br><br>(processing title changes may take some time)"
	}
	sjs.alert.saving(message)
	$.post("/api/index/" + title,  {"json": postJSON}, function(data) {
		if (data.error) {
			sjs.alert.message(data.error);
		} else if ("oldTitle" in index) {
			// Full reload needed if primary name has changed
			$("#newIndex").hide();
			sjs.clearNewIndex();
			sjs.alert.message("Text information saved.");
			var ref = data.title + " " +
				(data.categories[0] == "Commentary" ? "on " + sjs.current.commentaryBook + " " : "") +
				sjs.current.sections.join(" ");
			get(parseRef(ref));
		} else {
			$("#newIndex").hide();
			sjs.books.push.apply(sjs.books, data.titleVariants);
			for (var i = 0; i < data.maps.length; i++)
				sjs.books.push(data.maps[i].from);
			sjs.bind.gotoAutocomplete();
			sjs.alert.clear();
			if (!sjs.editing.title) {
				// Prompt for text to edit if this edit didn't begin
				// as a edit of an existing text.
				$("#addText").trigger("click");
				$("#newTextName").val(data.title).trigger("textchange");
			} else {
				$.extend(sjs.current, index);
				if ("text" in sjs.current) {
					buildView(sjs.current);
				}
				sjs.alert.message("Text information saved.");
			}
			sjs.clearNewIndex();

		}
	}).fail( function(xhr, textStatus, errorThrown) {
        sjs.alert.message("Unfortunately, there was an error saving this text information. Please try again or try reloading this page.")
    });
	
};


sjs.translateText = function(data) {
	// Transistion to the UI for adding a translation of the text
	// in data.
	if ("error" in data) {
		sjs.alert.message(data.error);
		return;
	} 
	sjs.editing  = clone(data);
	sjs.editing.versionSource = "";
	sjs.editing.versionTitle  = "";
	sjs.langMode = 'he';
	sjs.showNewTranslation();
};


function validateText(text) {
	if (text.versionTitle === "" || !text.versionTitle) {
		sjs.alert.message("Please give a version title.");
		return false;
	}
	
	if (text.versionSource === "" ) {
	 	sjs.alert.message("Please indicate where this text was copied from.");
	 	return false;
	}

	if (text.language === "he" && text.versionTitle === "Sefaria Community Translation") {
		sjs.alert.message('"Original Translations" should not be Hebrew. Is this actually a copied text?');
	 	return false;
	}

	return true;
}


function validateSource(source) {
	if (!source || source.refs.length != 2) {
		sjs.alert.message("Didn't receive a source or refs.");
		return false;
	}
	
	return true; 
}


function handleSaveSource(e) {
	if ($("#addSourceSave").text() == "Add Text") {
		// This is a an unknown text, add an index first
		var title = $("#addSourceCitation").val()
		$("#textTitle").val(title);
		$(".textName").text(title);
		$("#newIndexMsg").show();
		sjs.showNewIndex();
		return;
	}
	
	var source = readSource();
	if (validateSource(source)) {
		sjs.sourcesFilter = sjs.sourcesFilter = 'all';
		saveSource(source);
		if ("_id" in source) {
			sjs.track.action("Edit Source");
		} else {
			sjs.track.action("New Source");
		}
	}
	e.stopPropagation();
}


function readSource() {
	// Returns an object representing a new Source based on the state
	// of the form in the DOM.
	var source = {}
	var ref1 = sjs.add.source.ref.replace(/:/g, ".") 
	var ref2 = $("#addSourceCitation").val().replace(/:/g, ".");
	ref2 = makeRef(parseRef(ref2));
	
	source["refs"] = [ref1, ref2];
	
	var id = $(".open").attr("data-id");
	if (id) {
		source["_id"] = sjs.current.commentary[id]._id;
	}

	source["anchorText"] = $("#anchorForm input").val();
	source["type"] = $("#addSourceType select").val();
	if (source["type"] === "other") source["type"] = $("#otherType").val();
			
	return source;
	
}


function handleDeleteSource(e) {
	if (!sjs._uid) {
		return sjs.loginPrompt();
	}		
	if (confirm("Are you sure you want to delete this source?")) {
		var link   = {};
		var $modal = $(this).parents(".open");
		var id     = $modal.attr("data-id");
		var data   = sjs.sourcesFilter == "Layer"? sjs.current.layer : 
						$modal.hasClass("noteMode") ? sjs.current.notes : 
														sjs.current.commentary;
		var com    = data[id];
		var url    = ($(this).parents(".open").hasClass("noteMode") ? "/api/notes/" : "/api/links/") + com["_id"];
		$(".open").remove();
		$.ajax({
			type: "delete",
			url: url,
			success: function() { 
				hardRefresh()
				sjs.alert.message("Source deleted.");
			},
			error: function () {
				sjs.alert.message("Something went wrong (that's all I know).");
			}
		});
	}

}


function validateNote(note) {
	if (!note) {
		sjs.alert.message("Didn't receive a note.");
		return false;
	}
	
	if (!note.title) {
	//	sjs.alert.message("Please give this note a title.");
	//	return false; 
	}
	
	if (!note.text) {
		sjs.alert.message("Please enter a note text.");
		return false; 
	}

	return true; 
}


function handleSaveNote(e) {
	var note = readNote();	
	if (validateNote(note)) {
		if (sjs.sourcesFilter != "Notes" && sjs.sourcesFilter != "Layer") {
			// enter Note mode, so saved note is visible once saved
			sjs.previousFilter = sjs.sourcesFilter;
			sjs.sourcesFilter = "Notes";
		}
		saveSource(note);
		if ("_id" in note) {
			sjs.track.action("Edit Note");
		} else {
			sjs.track.action("New Note");
		}
	} 
	e.stopPropagation();
}


function readNote() {
	var note = {
		ref: sjs.add.source.ref.replace(/:/g, "."),
		anchorText: $("#anchorForm input").val(),
		type:  "note",
		title: $("#addNoteTitle").val(),
		text: $("#addNoteTextarea").val(),
		public: $("#publicNote").is(":checked")
	};

	var id = $(".open").attr("data-id");
	if (id) {
		var list = sjs.sourcesFilter === "Notes" ? sjs.current.notes : sjs.current.layer
		note["_id"] = list[id]["_id"];
	}

	return note;
}


function saveSource(source) {
 	var postJSON = JSON.stringify(source);
	sjs.alert.saving("Saving Source…");
	$(".open").remove();
	var url = ("_id" in source ? "/api/links/" + source["_id"] : "/api/links/");
	var postData = {"json": postJSON};
	if (sjs.selectType === "noteForLayer") {
		postData["layer"] = sjs.current.layer_name;
	}
	$.post(url, postData, function(data) {
		sjs.alert.clear();
		if (data.error) {
			sjs.alert.message(data.error);
		} else if (data) {
			updateSources(data);
		} else {
			sjs.alert.message("Sorry, there was a problem saving your source.");
		}
	}).fail( function(xhr, textStatus, errorThrown) {
        sjs.alert.message("Unfortunately, there was an error saving this source. Please try again or try reloading this page.")
    });
}


sjs.writeNote = function(source) {
	if (!sjs._uid) {
		return sjs.loginPrompt();
	}
	var anchor = sjs.selected ? "Note on " + sjs.selected : "Note on " + sjs.current.pageRef;
	var editor = "<div id='noteEditor'>" +
					"<div id='noteAnchor'>" + anchor+ "</div>" +
					"<textarea id='noteText'></textarea>" + 
					"<span id='saveNote' class='btn btn-primary'>Save</span>" +
					"<span id='cancelNote' class='btn'>Cancel</span>" +
				"</div>";

	$(".layerMessage").html(editor);
	sjs._$commentaryViewPort.scrollTop(1E10);
	$("#noteEditor").click(function() { return false; });			
	$("#saveNote").click(sjs.saveNote);			
	$("#cancelNote").click(sjs.hideNote);			
	$("#noteText").focus();

	if (sjs.sourcesFilter === "Layer") {
		sjs.selectType = "noteForLayer";
	}

	$(".emptySidebarMessage").remove();
	return false;
};


sjs.hideNote = function() {
	$(".layerMessage").html("<div class='addNoteToLayer btn btn-large btn-success'>Add to this Discussion</div>");
};


sjs.saveNote = function() {
	if (!$("#noteText").val()) {
		sjs.alert.message("Your note is empty.");
		return;
	}

	var note = {
		text: $("#noteText").val(),
		ref: sjs.selected || sjs.current.pageRef,
		anchorText: "",
		type:  "note",
		title: "",
		public: false
	};
	var postData = {
		json: JSON.stringify(note)
	};
	if (sjs.selectType === "noteForLayer") {
		postData["layer"] = sjs.current.layer_name;
	}
	var url = ("_id" in note ? "/api/links/" + note["_id"] : "/api/links/");
	$.post(url, postData, function(data) {
		sjs.alert.clear();
		if (data.error) {
			sjs.alert.message(data.error);
		} else if (data) {
			updateSources(data);
		} else {
			sjs.alert.message("Sorry, there was a problem saving your note.");
		}
	}).fail( function(xhr, textStatus, errorThrown) {
        sjs.alert.message("Unfortunately, there was an error saving this note. Please try again or try reloading this page.")
    });
	sjs.hideNote();
};

function updateSources(source) {
	// Take a single source object
	// add it to the DOM or update the existing source
	var list = (sjs.sourcesFilter === "Notes" ? sjs.current.notes : 
					(sjs.sourcesFilter === "Layer" ? sjs.current.layer : 
						sjs.current.commentary));

	var id = -1;
	for (var i = 0; i < list.length; i++) {
		if (list[i]._id === source._id) {
			list[i] = source;
			id = i;
			break;
		}
	}
	if (id == -1) {
		id = list.length;
		list.push(source);
	}
	sjs.cache.save(sjs.current);

	buildCommentary(list);
	sjs._$commentary = $(".commentary");
	$(".noCommentary").removeClass("noCommentary");
	$highlight = sjs._$basetext.find(".verse").not(".lowlight").first();
	if ($highlight.length) {
 		var top = $highlight.position().top - 100;
		$("html, body").animate({scrollTop: top}, 1);
	}
	$(".commentary[data-id='" + id + "']").trigger("click");
	sjs.updateSourcesCount();
}

sjs.updateSourcesCount = function() {
	// Updates the counts in the sources buttons for sidebar content
	var cases = [
				[sjs.current.commentary.length, ".sourcesCount", "Sources"],
				[sjs.current.sheets.length, ".sheetCount", "Sheets"],
				[sjs.current.layer.length, ".showLayer", "Discussion"],
				[sjs.current.notes.length, ".showNotes", "Notes"],
			];
	for (var i=0; i<cases.length; i++) {
		var c = cases[i];
		var html = c[0] == 0 ? c[2] : c[0] + " " + c[2];
 		$(c[1]).html(html);
	}
};


function checkTextDirection() {
	// Check if the text is (mostly) Hebrew, update text direction
// and language setting accordingly
	var text = $(this).val();
	if (text === "") { return; }
	
	if (isHebrew(text)) {
		$(this).css("direction", "rtl");
		$("#language").val("he");
		$(this).parent().find(".textSyncNumbers").addClass("hebrew");
	} else {	
		$(this).css("direction", "ltr");
		$("#language").val("en");
		$(this).parent().find(".textSyncNumbers").removeClass("hebrew");
	}
}


function readNewVersion() {
	// Returns on object corresponding to a text segment from the text fields
	// in the DOM.
	// Called "new version" by legacy when a text was referred to as a 'version'.
	var version = {};

	version.postUrl = sjs.editing.book.replace(/ /g, "_");
	for (var i= 0 ; i < sjs.editing.sectionNames.length - 1; i++) {
		version.postUrl += "." + sjs.editing.sections[i];
	}
	
	if ($("#originalRadio").prop("checked")) {
		version["versionTitle"] = "Sefaria Community Translation";
		version["versionSource"] = "http://www.sefaria.org";
	} else {
		version["versionTitle"] = $("#versionTitle").val();
		var source = $("#versionSource").val();
		if (source.indexOf(" ") == -1 && source.indexOf("http://") != 0) {
			source = source ? "http://" + source : source;
		} 
		version["versionSource"] = source;
	}

	var text = $("#newVersion").val();
	if (text) {
		var verses = text.split(/\n\n+/g);
	} else {
		// Avoid treating an empty textarea as [""] which is interrpreted as
		// 'a first segment exists, but we don't have it'. This should actually
		// be saved as empty.
		var verses = [];
	}
	for (var i=0; i < verses.length; i++) {
		// Treat "..." as empty placeholder ('this segment exists, but we don't have it')
		verses[i] = (verses[i] === "..." ? "" : verses[i]);
	}

	version["text"] = verses;
	version["language"] = $("#language").val();

	return version;
	
}

	
function saveText(text) {
 	// Posts the obect 'text' to save via the texts API.
 	var ref = text.postUrl;
 	delete text["postUrl"];
 	
 	postJSON = JSON.stringify(text);
	
	sjs.alert.saving("Saving text...")
	$.post("/api/texts/" + ref, {json: postJSON}, function(data) {
		if ("error" in data) {
		 	sjs.alert.message(data.error);
		} else {
			sjs.clearNewText();
			var params = getUrlVars();
			if ("after" in params) {
				if (params["after"].indexOf("/sheets") == 0) {
					sjs.alert.messageOnly("Text saved.<br><br><a href='" + params["after"] + "'>Back to your source sheet &raquo;</a>");
				}
			} else {
				hardRefresh(ref);
				sjs.editing = {};
				sjs.alert.message("Text saved.");
			}


		}
	}).fail( function(xhr, textStatus, errorThrown) {
        sjs.alert.message("Unfortunately, there was an error saving this text. Please try again or try reloading this page.")
    });
}


function lowlightOn(n, m) {
	// Turn on lowlight, leaving verses n-m highlighted
	lowlightOff();
	m = m || n;
	n = parseInt(n);
	m = parseInt(m);
	$c = $();
	for (var i = n; i <= m; i++ ) {
		$c = $c.add(sjs._$commentaryViewPort.find(".commentary[data-vref~="+ i + "]"));
	}
	sjs._$commentaryViewPort.find(".commentary").addClass("lowlight");
	$c.removeClass("lowlight");
	sjs._$verses.addClass("lowlight" );
	sjs._$verses.each(function() {
		if (n <= parseInt($(this).attr("data-num")) && parseInt($(this).attr("data-num"))  <= m) {
			$(this).removeClass("lowlight");
		}
	});
}


function lowlightOff() {
	// Turn off any lowlight effect
	if ($(".lowlight").length == 0) { return; }
	$(".lowlight").removeClass("lowlight");
	$(".verseControls").remove();
	sjs.selected = null;
	$("#noteAnchor").html("Note on " + sjs.current.pageRef);
	if ("commentary" in sjs.current) {
		sjs.setSourcesCount();
		sjs.setSourcesPanel();
	}
}


function setVerseHeights() {
	// Store a list of the top height of each verse
	sjs._verseHeights = [];
	if (!sjs._$verses) { return; }
	sjs._$verses.each(function() {
		sjs._verseHeights.push($(this).offset().top);
	})	
}


function setScrollMap() {
	// Maps each commentary to a window scrollTop position, based on top positions of verses.
	// scrollMap[i] is the window scrollTop below which commentary i should be displayed at top.
	if(!sjs._verseHeights.length) { setVerseHeights(); }
	sjs._scrollMap = [];
	var nVerses = sjs._$verses.length;

	// walk through all verses, split its space among its commentaries
	for (var i = 0; i < nVerses; i++) {
		
		// The top of the previous verse assigned:
		var prevTop = (i === 0 ?  0 : sjs._verseHeights[i-1]);
		// The number of commentaries this verse has:
		var nCommentaries = sjs._$commentaryViewPort.find(".commentary[data-vref="+ (i+1) + "]").not(".hidden").length;
		// How much vertical space is available before the next verse
		// Special case the last verse which has no boundary after it
		var space = (i === nVerses-1 ? nCommentaries * 10 : sjs._verseHeights[i] - prevTop);

		// walk through each source this verse has
		for (k = 0; k < nCommentaries; k++) {
			sjs._scrollMap.push(prevTop + (k * (space / nCommentaries)));
		}
	}
	
	return sjs._scrollMap;
}

sjs.searchInsteadOfNav = function (query) {
	// Displays an option under the search box to search for 'query' rather
	// than treat it as a navigational query.
	var html = "<div id='searchInsteadOfNavPrompt'>" + 
					"Search for '<a href='/search?q=" + query + "'>" + query + "</a>' instead." +
				"</div>";
	$("#searchInsteadOfNavPrompt").remove();
	$(html).appendTo("body").css({left: $("#goto").offset().left});
	setTimeout('$("#searchInsteadOfNavPrompt").remove();', 4000);
};


function hardRefresh(ref) {
	// Fully reset page and rebuild view for ref.
	ref = ref || sjs.current.ref;
	sjs._direction = 0;
	sjs.cache.killAll();
	$(".screen").hide();
	actuallyGet(parseRef(ref));	
}


// -------- Special Case for IE ----------------
if ($.browser.msie) {
	$("#unsupported").show();
	$.isReady = true;
}<|MERGE_RESOLUTION|>--- conflicted
+++ resolved
@@ -1992,13 +1992,6 @@
 
 			var sourceLink = (version.source.indexOf(".") == -1 || version.source.indexOf(" ") != -1 ? 
 				version.source:
-<<<<<<< HEAD
-				'<a target="_blank" href="' + version.source + '">' + parseURL(version.source).host + '</a>'); 
-			html += '<div class="version '+version.lang+'">' +
-						'<div class="aboutTitle">' + (isSct ? "Original Translation" : version.title) + '</div>' +
-						'<span class="aboutSource">Source: ' + sourceLink +'</span> ⋄ ' +
-						'<span class="credits"></span> ⋄ ' +
-=======
 				'<a target="_blank" href="' + version.source + '">' + parseURL(version.source).host + '</a>');
 			
 			var licenseLink = version.license === "unknown" ? "" : 
@@ -2009,7 +2002,6 @@
 						'<div class="aboutSource">Source: ' + sourceLink +'</div>') +
 						(version.license === "unknown" ? "" : '<div class="aboutLicense">License: ' + licenseLink + '</div>') +
 						'<div class="credits"></div>' +
->>>>>>> fd6ad981
 						'<a class="historyLink" href="/activity/'+data.pageRef.replace(/ /g, "_")+'/'+version.lang+'/'+version.title.replace(/ /g, "_")+'">Full history &raquo;</a>' + 
 						(version.status === "locked" ? 
 							'<div class="lockedMessage"><div class="fa fa-lock"></div> This text is locked. If you believe this text requires further editing, please let us know by <a href="mailto:hello@sefaria.org">email</a>.</div>' :
