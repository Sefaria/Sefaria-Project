--- conflicted
+++ resolved
@@ -1242,7 +1242,6 @@
 			return;
 		}
 
-<<<<<<< HEAD
 		if (sjs.current.commentator) {
 			var confirm = prompt("If you proceeed, all commentaries by " + sjs.current.commentator + " will be deleted, not only " + sjs.current.book + ". Type DELETE to confirm.", "");
 			if (confirm !== "DELETE") {
@@ -1254,11 +1253,7 @@
 		sjs.alert.saving("Deleting...<br>(this may take a while)");
 		var title = sjs.current.commentator || sjs.current.book
 		var url = "/api/index/" + title;
-=======
-		sjs.alert.saving("Deleting...<br>(this may take a while)");
-
-		var url = "/api/index/" + sjs.current.book; // handle commentaries?
->>>>>>> 9115fd2e
+
 		$.ajax({
 			url: url,
 			type: "DELETE",
@@ -1596,12 +1591,12 @@
 	sjs.setSourcesCount();
 
 	if (!data.commentary.length && !data.notes.length && !data.sheets.length && sjs.sourcesFilter !== "Layer") {
-		var emptyHtml = '<div class="sourcesActions">' +
+		var emptyHtml ='<div class="sourcesActions">' + 
 							'<br /><div>No Sources or Notes have been added for this text yet.</div><br />' +
-							'<span class="btn btn-success addSource">Add a Source</span>' +
-							'<br /><br />' +
-							'<span class="btn btn-success addNote">Add a Note</span>' + 
-						'</div>';
+							'<span class="btn btn-success addSource"><i class="fa fa-link"></i> Add Source</span> ' +
+							'<span class="btn btn-success addNote"><i class="fa fa-comment"></i> Add Note</span>' +
+						'</div>' +
+						'<div class="btn hideSources"><i class="fa fa-caret-right"></i></div>';
 		$sourcesCount.text("0 Sources").show();
 		$basetext.addClass("noCommentary");
 		$sourcesBox.addClass("noCommentary");
@@ -1853,15 +1848,15 @@
 		// Special messaging for Notes Panel
 		commentaryHtml += "<div class='commentary note noteMessage' data-category='Notes'>" +
 								"Your notes are private,<br>unless you choose to publish or share them.<br><br>" +
-								"<div class='addNote btn btn-success'>Add a Note</div>" +
-							"</div>";;
+								"<div class='addNote btn btn-success'><i class='fa fa-comment'></i> Add Note</div>" +
+							"</div>";
 		$sourcesBox.find(".notesCount").text(commentary.length);
 	}
 
 	if (sjs.sourcesFilter === "Layer") {
 		// Special messaging for Layers Panel
 		commentaryHtml += "<div class='layerMessage' data-category='Notes'>" +
-								"<div class='addNoteToLayer btn btn-large btn-success'>Add to this Discussion</div>" +
+								"<div class='addNoteToLayer btn btn-large btn-success'><i class='fa fa-comment'></i> Add to this Discussion</div>" +
 							"</div>";;
 	}
 
@@ -2024,9 +2019,8 @@
 	html += '</div>';
 
 	html += '<div class="sourcesActions">' + 
-				'<span class="btn btn-success addSource">Add a Source</span>' +
-				'<br><br>' +
-				'<span class="btn btn-success addNote">Add a Note</span>' +
+				'<span class="btn btn-success addSource"><i class="fa fa-link"></i> Add Source</span> ' +
+				'<span class="btn btn-success addNote"><i class="fa fa-comment"></i> Add Note</span>' +
 			'</div>' + 
 			'<div class="btn hideSources"><i class="fa fa-caret-right"></i></div>';
 	
@@ -2110,11 +2104,7 @@
 						'<div>' +
 						(version.status === "locked" ? 
 							'<div class="lockedMessage"><div class="fa fa-lock"></div> This text is locked. If you believe this text requires further editing, please let us know by <a href="mailto:hello@sefaria.org">email</a>.</div>' :
-<<<<<<< HEAD
 							"<div class='editText action btn btn-mini btn-info' data-lang='" + version.lang + "'>Edit</div>") +
-=======
-							"<br><div class='editText action btn btn-mini btn-info' data-lang='" + version.lang + "'>Edit</div>") +
->>>>>>> 9115fd2e
 						(sjs.is_moderator ?
 							(version.status === "locked" ? 
 								'<div class="btn btn-mini btn-info lockTextButton unlock ' + version.lang + 'Version">Unlock</div>' :
@@ -3800,7 +3790,7 @@
 
 
 sjs.hideNote = function() {
-	$(".layerMessage").html("<div class='addNoteToLayer btn btn-large btn-success'>Add to this Discussion</div>");
+	$(".layerMessage").html("<div class='addNoteToLayer btn btn-large btn-success'><i class='fa fa-comment'></i> Add to this Discussion</div>");
 };
 
 
