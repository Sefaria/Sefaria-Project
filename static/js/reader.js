--- conflicted
+++ resolved
@@ -534,34 +534,13 @@
 	
 	// ------------------ Language Options ---------------
 	
-<<<<<<< HEAD
 	sjs.changeLangMode = function() {
 		var mode = this.id;
 		var shortMode = this.id.substring(0,2);
 
 		sjs.langMode = shortMode;
 		$.cookie("langMode", shortMode);
-=======
-	$("#hebrew").click(function(){
-		sjs.langMode = 'he';
-		$.cookie("langMode", 'he');
-		$("#languageToggle .toggleOption").removeClass("active");
-		$(this).addClass("active");
-		sjs._$basetext.removeClass("english bilingual heLeft")
-			.addClass("hebrew");
-		$("body").removeClass("english bilingual").addClass("hebrew");
-		$("#layoutToggle").show();
-		$("#biLayoutToggle").hide();
-		setVerseHeights();
-		updateVisible();
-
-		return false;
-	});
-	
-	$("#english").click(function(){
-		sjs.langMode = 'en';
-		$.cookie("langMode", 'en');
->>>>>>> 5c5eb807
+
 		$("#languageToggle .toggleOption").removeClass("active");
 		$(this).addClass("active");
 		sjs._$basetext.removeClass("english bilingual hebrew heLeft")
@@ -579,22 +558,8 @@
 			$("#biLayoutToggle").hide();			
 		}
 
-<<<<<<< HEAD
 		sjs.updateReviewsModal(shortMode);
-=======
-	});
-	
-	$("#bilingual").click(function() {
-		sjs.langMode = 'bi';
-		$.cookie("langMode", 'bi');
-		$("#languageToggle .toggleOption").removeClass("active");
-		$(this).addClass("active");
-		sjs._$basetext.removeClass("english hebrew")
-			.addClass("bilingual heLeft");
-		$("body").removeClass("hebrew english").addClass("bilingual");
-		$("#layoutToggle").hide();
-		$("#biLayoutToggle").show();
->>>>>>> 5c5eb807
+
 		setVerseHeights();
 		updateVisible();
 		return false;
@@ -2229,20 +2194,8 @@
 			
 		} else { 
 			$("#addSourceComment").addClass("inactive");
-<<<<<<< HEAD
-		}
-=======
-		}				
-
-		
-		// Edit Daf Link
-		$("#editDaf").click(function() {
-			sjs.current = sjs.ref.bookData;
-			sjs.langMode = 'he';
-			$("#overlay").hide();
-			$("#editText").trigger("click")	
-		})
->>>>>>> 5c5eb807
+		}
+
 		
 		$("#addSourceSave").text("Save Source");
 		
