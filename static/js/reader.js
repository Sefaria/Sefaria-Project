var sjs = sjs || {};

$.extend(sjs,  {
	Init: {},       // functions for initializing a page
	bind: {},       // functons for binding event handlers
	depth: 0,       // how deep the many steps in the current thread
	thread: [],     // a list of refs describing the path taken through texts
	view: {},       // cached values related to current view
	editing: {},    // data related to current editing
	ref: {},        // data relate to selecting a valid ref (e.g., in add source)
	reviews: {      // data of text reviews
		inProgress: {}
	},
	visible: {
		first: 1,
		last: 1
	},
	flags: {
		loading: false,        // are we currently loading a view? 
		verseSelecting: false, // are we currently selecting a verse?
		saving: false,         // are we currently saving text?
	},
	add: {
		source: null
	},
	timers: {
		hideMenu: null,
		panelPreivew: null,
	},
	palette: ["#5B1094", "#00681C", "#790619", "#CC0060", "#008391", "#001866", "#C88900", "#009486", "#935A10", "#9D2E2C"],
	sourcesFilter: "all",
	previousFilter: "all",
	_direction: 0,      // direction of text load animaition: -1 left, 0 no animation, 1 right
	_verseHeights: [],  // stored list of the top positon of each verse
	_scrollMap: []      // stored list of the window top position that should correspond to highlighting each verse
});

sjs.cache.params({notes: 1, sheets: 1}); // Default parameters to getting texts.

sjs.ratySettings = { // for text review ratings
	path: "/static/img/raty/",
	hints: ["Major problems", "Some problems", "Seems good", "Good", "Definately good"]
};


//  Initialize everything
sjs.Init.all = function() {
	
	// Init caches of jquery elements
	sjs.Init._$();

	// Bind functions to dom elements
	sjs.Init.handlers();

	sjs.view.width = $(window).width();

	if ("error" in sjs.current) {
		sjs.alert.message(sjs.current.error);
		sjs._$basetext.html("<center>Open another text with the Sefaria menu above</center>");
		sjs._$aboutBar.hide();
		return;
	}

	if (sjs.current.sections && sjs.current.sections.length === sjs.current.textDepth) {
		sjs.setSelected(sjs.current.sections[sjs.current.textDepth-1],
						sjs.current.toSections[sjs.current.textDepth-1]);
	}

	var mode = sjs.current.mode || "view";
	switch (mode) {
		case "view":
			sjs.Init.loadView();
			break;
		case "add new":
			sjs.newText();
			if (sjs.current.newTitle) {
				$("#newTextName").val(sjs.current.newTitle).trigger("textchange");
			}
			break;
		case "add":
			sjs.editing = clone(sjs.current);
			sjs.editing.versionTitle  = "";
			sjs.editing.versionSource = "";
			sjs.showNewText();	
			break;
		case "edit":
			sjs.langMode = sjs.current.text.length ? 'en' : 'he';
			sjs.editText(sjs.current);
			break;
		case "translate":
			sjs.translateText(sjs.current);
			break;
		case "review":
			sjs.reviewText(sjs.current);
	}
};


sjs.Init._$ = function() {
	// ----------- Init Stored Elements ---------------
	sjs._$screen             = $(".screen").eq(0);
	sjs._$basetext           = $(".basetext").eq(0);
	sjs._$aboutBar           = $(".aboutBar").eq(0);
	sjs._$commentaryViewPort = $(".commentaryViewPort").eq(0);
	sjs._$commentaryBox      = $(".commentaryBox").eq(0);
	sjs._$sourcesBox         = $(".sourcesBox").eq(0);
	sjs._$sourcesCount       = $(".sourcesCount").eq(0);
	sjs._$sourcesList        = $(".sourcesList").eq(0);
	sjs._$sourcesHeader      = $(".sourcesHeader").eq(0);
	sjs._$sourcesWrapper     = $(".sourcesWrapper").eq(0);
	sjs._$newVersion         = $("#newVersion");
};


sjs.Init.loadView = function () {
	sjs.cache.save(sjs.current);
	History.replaceState(parseRef(sjs.current.ref), sjs.current.ref + " | Sefaria.org", null);

	var params = getUrlVars();
	if ("with" in params) {
		sjs.sourcesFilter = params["with"].replace(/_/g, " ");
	}
	if ("layer" in params) {
		sjs.sourcesFilter = "Layer";
		sjs.cache.params({commentary: 0, notes: 0, sheets: 0, layer: params["layer"]});
		$(".sidebarMode").removeClass("active");
	}
	if ("layout" in params) {
		// Should already be handled server side
	}
	if ("sidebarLang" in params) {
		var sidebarLang = params["sidebarLang"];
		sidebarLang     = {he: "sidebarHebrew", en: "sidebarEnglish", all: "sidebarAll"}[sidebarLang];
		$("body").removeClass("sidebarAll sidebarEnglish sidebarHebrew").addClass(sidebarLang);
	}

    if ("qh" in params) {
        sjs.current.query_highlight = params["qh"];
    }
	buildView(sjs.current);
	
	if (sjs.langMode == "bi") { 
		$("#biLayoutToggle").show();
	}
	
	sjs.thread = [sjs.current.ref];
	sjs.track.open(sjs.current.ref);
};


sjs.Init.handlers = function() {

	// ------------- Hide Modals on outside Click -----------
	
	$(window).click(function() {
		$(".zipOpen").removeClass("zipOpen");
		$(".zipBox").hide();
		$(".navBack").hide();
		$(".navBox").show();
		sjs.lexicon.reset();

		lowlightOff();
		$(".expanded").each(function(){ sjs.expandSource($(this)); });
		sjs.hideSources();
		if (sjs.current.mode == "view") {
			sjs.updateUrlParams();
		}

	});
	
	// --------- Don't let clicks on Modals trigger the above --------

	$(document).on('click touch', '.sModal, .open', function(e) { e.stopPropagation(); });

	// -------- Cache window width on window resize ------

	$(window).resize(function() {
		sjs.view.width = $(window).width();
	});

	
	// ------- Cache Scroll Position ---------------

	var currentScrollPositionX = $(document).scrollTop();
	var currentScrollPositionY = $(document).scrollLeft();
	$(document).scroll(function(){
	    currentScrollPositionX = $(this).scrollTop();
	    currentScrollPositionY = $(this).scrollLeft();
	});


	// ------------ Show / Hide Commentary Panel ----------------
	sjs.hideCommentary = function(e) {
		sjs._$basetext.addClass("noCommentary");
		sjs._$commentaryBox.addClass("noCommentary");
		$("body").addClass("noCommentary");
		sjs._$commentaryViewPort.hide();
		sjs.track.ui("Hide Commentary")
		e.stopPropagation();
	};
	$(document).on("click", ".hideCommentary", sjs.hideCommentary);
	
	sjs.showCommentary = function(e) {
		sjs._$basetext.removeClass("noCommentary");
		sjs._$commentaryBox.removeClass("noCommentary");
		$("body").removeClass("noCommentary");
		sjs._$commentaryViewPort.fadeIn();
		$(this).addClass("hideCommentary")
			.removeClass("showCommentary");
		e.stopPropagation();
	};
	$(document).on("click", ".showCommentary", sjs.showCommentary);


	// ---------------- Sources Panel ---------------

	// Prevent any click on sourcesList from hiding itself (bound on window)
	$(document).on("click", ".sourcesList", function(e) { e.stopPropagation(); });

	sjs.showSources = function(e) {
		if (sjs._$commentaryBox.hasClass("noCommentary")) {		  
			// Opening a hidden Commentary box
	  		sjs._$basetext.removeClass("noCommentary");
			sjs._$commentaryBox.removeClass("noCommentary");
			$("body").removeClass("noCommentary");
			sjs._$commentaryViewPort.fadeIn();
			$(".hideCommentary").show();
	
		} else {
			// Opening the Sources Panel
			if (sjs.current.connectionsLoadNeeded) { return; }
			sjs._$sourcesList.addClass("opened");
			sjs.track.ui("Show Source Filters");
		}
		if (e) { e.stopPropagation(); }
	};

	sjs.hideSources = function(e) {
		sjs._$sourcesList.removeClass("opened");
	};
	$(document).on("click touch", ".hideSources", sjs.hideSources);
	$(document).on("click touch", ".sidebarButton", sjs.showSources);

	sjs.loadSources = function(callback) {
		// Load sources, notes, sheets from API
		// Stores merged content in cache
		// call callback with data
		sjs.alert.loadingSidebar();
		sjs.cache.params({commentary: 1, notes: 1, sheets: 1});
		var layer = sjs.current.layer;
		sjs.cache.kill(sjs.current.ref);
		sjs.cache.get(sjs.current.ref, function(data){
			if ("error" in data) {
				sjs.alert.message(data);
				return;
			}
			sjs.current.commentary = data.commentary;
			sjs.current.sheets     = data.sheets;

			data["layer"] = sjs.current.layer;
			sjs.cache.save(data);

			if (callback) {
				callback(data);
			}
			sjs.setSourcesCount();
			sjs.setSourcesPanel();
		});
		sjs.cache.params({commentary: 0, notes: 0, sheets: 0, layer: sjs.current.layer_name})
		sjs.current._loadSourcesFromDiscussion = false;
	};

	// Commentary filtering by clicking on source category
	$(document).on("click", ".source", function() {
		if (sjs.sourcesFilter === "Notes" || sjs.sourcesFilter === "Sheets" || sjs.sourcesFilter === "Layer") {
			// We're not in Sourcss mode, need to build commentary first
			$(".showSources").trigger("click");
		}
		$(".source").removeClass("active");
		$(this).addClass("active");

		if (!($(this).hasClass("sub"))) {
			$(".source .sub").hide();
			$(this).find(".sub").show();	
		}

		var category = $(this).attr("data-category");
		sjs.sourcesFilter = category;
		sjs.filterSources(category);

		return false;
	});
	
	// Load the initial page notes, which were not included in initial pageview
	// Subsequent notes calls are bundled with texts in sjs.cache
	if(sjs.current.ref){
		$.getJSON("/api/notes/" + sjs.current.ref, function(data){
			if ("error" in data) {
				sjs.alert.message(data);
				return;
			}
			sjs.current.notes = data.notes;
    	});
	}
	sjs.filterSources = function(cat) {
		// Filter sources for category 'cat'
		// 'kind' maybe either 'category' (text filter) or 'type' (connection filter)
		sjs.sourcesFilter = cat;

		cat = cat.replace(/ /g, "-");

		if (cat === "all") {
			sjs._$commentaryViewPort.find(".commentary").removeClass("hidden");
			// Special treatment for Modern Works -- don't show by default
			$(".commentary[data-category~='Modern-Works']").addClass("hidden");
		} else if (cat === "Layer") {
			// pass
		} else {
		// Hide everything, then show this
			cats = cat.split("+");
			sjs._$commentaryViewPort.find(".commentary").addClass("hidden");
			for (var i=0; i < cats.length; i++) {
				$(".commentary[data-category~='" + cats[i] + "']").removeClass("hidden");
			}
     	}

     	if (cat != "Notes" && cat != "Sheets" && cat != "Layer") {
     		sjs.setSourcesCount();	
     	}
     	if (sjs._$verses) {
			// create a new scroll map, but only if the basetext
			// has been loaded already
			setScrollMap();
		}
		
		sjs.updateUrlParams();
	}; 


	sjs.setSourcesCount = function() {
		// Set the count of visible / highlighted sources
		var $c   = sjs._$commentaryBox;
		
		if (sjs.current._loadSourcesFromDiscussion) {
			// Sources haven't been loaded, we don't know how many there are
			text = "<i class='fa fa-link'></i> Sources";
		} else if (sjs.sourcesFilter === 'all') {
			// Don't check visible here, as there is a bit of lag in
			// actually showing the commentaries with the removeClass
			// above. We know that all commentaries are visible now.
			text = "<i class='fa fa-link'></i> " + $c.find(".commentary").not(".lowlight").length + " Sources";

		} else if (sjs.sourcesFilter !== "Notes" && sjs.sourcesFilter !== "Sheets" && sjs.sourcesFilter !== "Layer") {
			// We're in Sources mode
			// Again, use not(.hidden) instead of :visible to avoid
			// the visibility race condition
			text = "<i class='fa fa-link'></i> " + 
					$c.find(".commentary").not(".hidden").not(".lowlight").length + " " + 
					sjs.sourcesFilter.replace(/\%252B/g, "+").split("+").join(", ").toProperCase();
		} else {
			text =  "<i class='fa fa-link'></i> " + sjs.current.commentary.length + " Sources";
		}

		sjs._$sourcesCount.html(text);
		$c = null;
	}

	sjs.setSidebarLang = function() {
		var lang = "sidebarAll";
		lang     = $(this).hasClass("sidebarHebrew")  ? "sidebarHebrew"  : lang;
		lang     = $(this).hasClass("sidebarEnglish") ? "sidebarEnglish" : lang;
		$("body").removeClass("sidebarAll sidebarHebrew sidebarEnglish").addClass(lang);
		$.cookie("sidebarLang", lang);
		setScrollMap();
		//sjs.setSourcesCount(); // Doesn't currently check visibility
		sjs.updateUrlParams();
	};
	$(document).on("click", ".sidebarLanguageOption", sjs.setSidebarLang);


	sjs.setSourcesPanel = function(start, end) {
		// Set the HTML of the sources panel for the range start - end
		// or reset if no range preset.
		sjs._$sourcesWrapper.html(sourcesHtml(sjs.current.commentary, start, end));
	}


	// --------- Switching Sidebar views (Sheet / Notes / Layers) ---------------
	sjs.switchSidebarMode = function(e) {
		// Switches the content of the sidebar, according to the present targets
		// data-sidebar attribute
		console.log("ssm")
		if (sjs.current._loadSourcesFromDiscussion) {
			sjs.alert.loadingSidebar();
			$(".sidebarMode").removeClass("active");
			$(e.target).addClass("active");
			sjs.loadSources(function(data) {
				sjs.alert.clear();
				sjs.switchSidebarMode(e);
			});
			return;
		} else if (sjs.current.connectionsLoadNeeded) { return; }
		var mode            = $(e.target).attr("data-sidebar");
		if (!mode) { return; }
		var data            = sjs.current[mode];
		var newFilter       = mode === "commentary" ? "all" : mode.toProperCase();
		var fromSourcesMode = !($.inArray(sjs.sourcesFilter, ["Notes", "Sheets", "Layer"]) > -1);

		if (fromSourcesMode) {
			// Store this so we can switch back to previous filter
			sjs.previousFilter = sjs.sourcesFilter;
		}
		if (newFilter === 'all' && sjs.previousFilter !== 'all') {
			// Restore a previous filter
			sjs.sourcesFilter = sjs.previousFilter;
		} else {
			sjs.sourcesFilter = newFilter;
		}
		buildCommentaryContent(data);
		sjs.filterSources(sjs.sourcesFilter);
		$(".sidebarMode").removeClass("active");
		$(e.target).addClass("active");
		sjs.updateUrlParams();
		e.stopPropagation();
	}
	$(document).on("click touch", ".sidebarMode", sjs.switchSidebarMode);


	// --------------- About Panel ------------------

	sjs.showAbout = function() { 
		sjs.loadReviews(); // Load textual reviews from API
		sjs.loadAboutHistory(); // Load text history info from API
		$("#overlay").show();
		$("#about").show().position({of: window});
	};
	sjs.hideAbout = function() { 
		$("#overlay").hide();
		$("#about").hide();
	};
	sjs.toggleAbout = function() {
		if ($("#about").is(":visible")) {
			sjs.hideAbout();
		} else {
			sjs.showAbout();
		}
	};
	$(document).on("click", ".aboutText", sjs.toggleAbout);
	$(document).on("click", "#hideAbout", sjs.hideAbout);

	sjs.loadAboutHistory = function() {
		// Load text attribution list only when #about is opened
		for (var lang in { "en": 1, "he": 1 }) {
			if (!lang) { continue; }
			if (!$(this).find("."+lang+" .credits").children().length) {
				var version = (lang === "en" ? sjs.current.versionTitle : sjs.current.heVersionTitle);
				if (!version) { continue; }
				var url = "/api/history/" + sjs.current.sectionRef.replace(" ", "_") + "/" +
											lang + "/" +
											version.replace(" ", "_");
				
				var getLink = function(obj) { return obj["link"] };
				var setCredits = function(data, lang) {
					var credits = [];
					if (data.translators.length) { credits.push("<div class='credit'>Translated by " + data["translators"].map(getLink).join(", ") + "</div>") }
					if (data.copiers.length)    { credits.push("<div class='credit'>Copied by "     + data["copiers"].map(getLink).join(", ")     + "</div>") }
					if (data.editors.length)    { credits.push("<div class='credit'>Edited by "     + data["editors"].map(getLink).join(", ")     + "</div>") }
					if (data.reviewers.length)  { credits.push("<div class='credit'>Reviewed by "   + data["reviewers"].map(getLink).join(", ")   + "</div>") }

					var html = credits.join(" ⋄ ");

					$("#about").find("." + lang + " .credits").html(html);
				}
				var setCreditsWrp = (function(lang) { 
					return function(data) { setCredits(data, lang); };
				})(lang);

				$.get(url, setCreditsWrp);
			}
		}
	};

	// --------------- Ref Links -------------------
	
	$(document).on("click", ".refLink", sjs.bind.refLinkClick);


	// ------------- Next Link Url -----------------
		
	var event = isTouchDevice() ? 'touchstart' : 'click';
	$("#next, #prev").on(event, function() {
		sjs._direction = (this.id == "prev" ? -1 : 1);
		var ref = $(this).attr("data-ref");
		if (ref) {
			get(parseRef(ref));
			sjs.track.ui("Nav Button #" + this.id);
		}
	});

	
	// ---------------- Layout Options ------------------
				
	$("#block").click(function(){
		$("#layoutToggle .toggleOption").removeClass("active");
		$(this).addClass("active");
		sjs._$basetext.addClass("lines").removeClass("block");
		setVerseHeights();
		updateVisible();
	});
	
	$("#inline").click(function(){
		$("#layoutToggle .toggleOption").removeClass("active");
		$(this).addClass("active");
		sjs._$basetext.removeClass("lines").addClass("block");
		setVerseHeights();
		updateVisible();
	});
	
	// ------------------ Language Options ---------------
	
	sjs.changeReaderContentLang = function() {
		// Reader Specific updates when changing content lang mode
		// General behavior covered in sjs.changeContentLang in headers.js
		var mode      = this.id;
		var shortMode = this.id.substring(0,2);
		sjs.langMode  = shortMode;

		sjs._$basetext.removeClass("english bilingual hebrew").addClass(mode);
		
		if (mode === "bilingual") {
			$("#layoutToggle").hide();
			$("#biLayoutToggle").show();
		} else {
			$("#layoutToggle").show();
			$("#biLayoutToggle").hide();			
		}

		sjs.updateReviewsModal(shortMode);
		sjs.updateUrlParams();
		setVerseHeights();
		updateVisible();
		return false;
	};
	$("#hebrew, #english, #bilingual").click(sjs.changeReaderContentLang);
	
	
	// ------------ Bilingual Layout Options ----------------

	$("#heLeft").click(function() {
		$("#biLayoutToggle .toggleOption").removeClass("active");
		$(this).addClass("active");
		sjs._$basetext.removeClass("heRight lines block").addClass("heLeft");
		$("body").removeClass("heRight lines block").addClass("heLeft");
		sjs.updateUrlParams();
		return false;
	});

	$("#heRight").click(function() {
		$("#biLayoutToggle .toggleOption").removeClass("active");
		$(this).addClass("active");
		sjs._$basetext.removeClass("heLeft lines block").addClass("heRight");
		$("body").removeClass("heLeft lines block").removeClass("heLeft");
		sjs.updateUrlParams();
		return false;
	});


}; // --------- End sjs.Init.handlers -------------


// -------------- DOM Ready ------------------------	
$(function() {
	sjs.Init.all();

	// TODO pull much of the code below into sjs.Init
	
	// ------------- History ---------------------

	$(window).bind("statechange", function(e) {
		var State = History.getState();
		if('skipHandler' in State.data || sjs.flags.localUrlChange) {
			return;
		}
		actuallyGet(State.data);
	});

	// ------------iPad Fixes ---------------------
		
	if (isTouchDevice()) {
		$(window).bind('touchmove', updateVisible);
	}

	// -------------- Edit Text -------------------

	$(document).on("click", ".editText", sjs.addThis);
	$(document).on("click", ".addThis",  sjs.addThis);

	// ---------------- Edit Text Info ----------------------------

	$("#editTextInfo").click(function() {

        if (sjs.current.isComplex) {
            sjs.hideAbout()
            sjs.alert.message("This text is not user editable - please email dev@sefaria.org")
            return
        }
		if (!sjs._uid) {
			return sjs.loginPrompt();
		}

		var title = (sjs.current.commentator || sjs.current.book);

		window.location = ("/edit/textinfo/" + title + "?after=/" + sjs.current.sectionRef).replace(/ /g, "_");
	});


// ------------- New Text --------------------------

	$("#addText").click(sjs.newText);


	$("#newTextCancel").click(function() {
		$("#overlay").hide();
		$("#newTextMsg").text("Text or commentator name:");
		$("#newTextName").val("");
		$("#newTextModal").hide();
	});
	

	$("#newTextOK").click(function(){
		if (!sjs.editing.index) {
			// This is an unknown text
			var title = $("#newTextName").val().replace(/ /g, "_");
			var after = "?after=/add/" + title;
			window.location = "/add/textinfo/" + title + after;
		} else {
			// this is a known text
			$.extend(sjs.editing, parseRef($("#newTextName").val()));
			sjs.editing.sectionNames = sjs.editing.index.sectionNames;
			sjs.editing.textDepth    = sjs.editing.sectionNames.length; 	
			sjs.editing.text = [""];
			sjs.current.sectionRef = sjs.editing.ref;
			sjs.showNewText();	
		}
		$("#newTextCancel").trigger("click");	
	});
	
// --------------- Add Translation // Version  ------------------
	
	$("#addTranslation").click(function(e) {
		if (!sjs._uid) {
			return sjs.loginPrompt();
		}
		sjs.translateText(sjs.current)
		e.stopPropagation();
	});

	$("#addVersion").click(function(e) {
		if (!sjs._uid) {
			return sjs.loginPrompt();
		}
		$("#hebrew").trigger("click");
		sjs.editing               = clone(sjs.current);
		sjs.editing.versionTitle  = "";
		sjs.editing.versionSource = "";
		sjs.showNewText();
		$("#copyRadio").trigger("click");
		e.stopPropagation();
	});
	
	
	$("#addVersionCancel").click(function() { 
		var params = getUrlVars();
		
		if ("after" in params) {
			window.location = params["after"];
		} else {
			sjs.clearNewText();
			sjs._direction = 0;
			buildView(sjs.current);
		}
	});
	
	$("#addVersionSave").click(function() {
		var version = readNewVersion();
		if (validateText(version)) {
			saveText(version);
		}
	});

	$("#showOriginal").click(sjs.toggleShowOriginal);



// --------------------- Commentary Expansion ---------------

	sjs.handleCommentaryClick = function(e) {
		if ($(this).hasClass("lowlight")) {
			lowlightOff();
		}
		if (e.target.tagName !== "A" && // Allow links to be linky,
			!$(this).hasClass("noteMessage") &&  // Don't expand noteMessage
			!$(this).hasClass("sheet") ) // Don't expand sheet listings
		{ 
			// otherwise expand the source
			sjs.expandSource($(e.currentTarget));
		}	

		e.stopPropagation();
	};
	$(document).on("click", ".commentary", sjs.handleCommentaryClick);
	

// ----------------------- Commentary Edit --------------------

	sjs.editSource = function () {
		// Open the currently expanded source for editing.
		if (!sjs._uid) {
			return sjs.loginPrompt();
		}
		var $o = $(this).parents(".expanded");
		var source = {};
		
		source.id = parseInt($o.attr("data-id"));
		if (sjs.sourcesFilter === "Layer") {
			source.ref =  sjs.current.layer[source.id].anchorRef;
		} else if ($o.hasClass("note")) {
			source.ref =  sjs.current.notes[source.id].anchorRef;
		} else {
			source.ref =  sjs.current.commentary[source.id].anchorRef;
		}
		sjs.add.source = source;
		
		buildOpen(true);
	};
	$(document).on("click", ".editLink", sjs.editSource);

	
// ----------------------- Translate Links --------------------
	
	sjs.translateThis = function () {
		// Open a view for translating of the ref stored in 
		// this's data-ref attribute. 
		if (!sjs._uid) {
			return sjs.loginPrompt();
		}
		
		var ref = $(this).attr("data-ref");
		var data = sjs.cache.get(ref);
		
		if (data) {
			sjs.translateText(data);
		} else {
			sjs.alert.saving("Looking up text...");
			$.getJSON("/api/texts/" + makeRef(parseRef(ref)), sjs.translateText);
		}
	};
	$(document).on("click", ".translateThis", sjs.translateThis);

	
// ------------------- Reviews ------------------------

	sjs.openReviews = function () {
		var lang = ($(this).hasClass("en") ? "en" : "he");
		sjs.updateReviewsModal(lang);
		$("#reviewsModal").show().position({of: window}).draggable();
		$("#overlay, #about").hide();
		sjs.track.event("Reviews", "Open Reviews Modal", "");
	};
	$(document).on("click", ".reviewsButton", sjs.openReviews);

	sjs.closeReviews = function() {
		$("#reviewsModal").hide();
		$("#reviewsText").text("");
	};

	$(document).on("click", "#reviewsModal .cancel", sjs.closeReviews);	
	$(document).on("click", "#reviewsModal .save", sjs.saveReview);
	$(document).on("click", ".reviewDelete", sjs.deleteReview);

	$("#reviewText").change(sjs.storeReviewInProgress);

	$("#reviewHelpLink").click(function(e){ 
		e.preventDefault();
		$("#reviewsModal").addClass("reviewHelp").position({of: window});
	});
	$("#reviewHelpOK").click(function(){
		$("#reviewsModal").removeClass("reviewHelp");
	});

	$("#raty").raty(sjs.ratySettings);

// -------------- Highlight Commentary on Verse Click -------------- 

	sjs.hoverHighlight = function(e) {
		var n;
		$this = $(this);
		if ($this.hasClass("verse")) {
			n = $this.attr("data-num");
			$('[data-vref="'+n+'"]').addClass("highlight");
		} else if ($this.hasClass("commentary"))  {
			n = $this.attr("data-vref");
			$(this).addClass("highlight");
		}
		$('[data-num="'+n+'"]').addClass("highlight");
	};
	$(document).on("mouseenter", ".verse, .commentary", sjs.hoverHighlight );

	sjs.hoverHighlightOff = function(e) {
		$(".highlight").removeClass("highlight");
	};
	$(document).on("mouseleave", ".verse, .commentary", sjs.hoverHighlightOff );


	sjs.handleVerseClick = function(e) {
		if ($("body").hasClass("editMode")){ return false; } //if we're editing a text, clicking on a verse span should do nothing
		
		// Figure out which segment or range of segments is selected
		if (sjs._$verses.filter(".lowlight").length) {
			// Is something already selected?
			var $highlight = sjs._$verses.not(".lowlight");
			if ($highlight.is($(this)) && $highlight.length == 1) {
				// Did the click just happen on the only selected line? Then unselect it.
				$(window).trigger("click");
				return;
			}
			if ($highlight.length > 1 || $highlight.is($(this))) {
				// Is there already a range selected? reset if so
				var v = [$(this).attr("data-num"), $(this).attr("data-num")];		
			} else if ($highlight.length == 1) {
				var v = [$(this).attr("data-num"), $highlight.attr("data-num")].sort();
			}  
		} else {
			var v = [$(this).attr("data-num"), $(this).attr("data-num")];		
		}

		lowlightOn(v[0], v[1]);
		$("#noteAnchor").html("Note on " + sjs.selected);
		sjs.selected_verses = v;
	
		// Selecting a verse for add source
		if (sjs.flags.verseSelecting) {			
			sjs.add.source = {ref: selected};
			$("#selectedVerse").text(selected);
			$("#selectConfirm").show();
			$("#selectInstructions").hide();
		} 

		// add Verse Controls menu
		if ($(window).width() > 669) {
			$(".verseControls").remove();
			var offset = $(this).offset();
			var left = sjs._$basetext.offset().left + sjs._$basetext.outerWidth();
			var top = e.pageY; // offset.top;
			var verseControls = '<div class="verseControls btn" ' +
				'style="left:'+ left +'px;top:'+top+'px">+' +
				'<div class="verseControlsList">' +
					(sjs.sourcesFilter === "Layer" ? '<span class="addToDiscussion">Add to Discussion</span>' : "") +
					'<span class="shareText"><i class="fa fa-share-alt"></i> Share Text</span>' +
					'<span class="addToSheet"><i class="fa fa-file-text-o"></i> Add to Source Sheet</span>' +
					'<span class="copyToClipboard"><i class="fa fa-clipboard"></i> Copy to Clipboard</span>' + 
					'<span class="addNote"><i class="fa fa-comment-o"></i> Add Note</span>' + 
					'<span class="addSource"><i class="fa fa-link"></i> Add Source</span>' + 
					'<span class="editVerse"><i class="fa fa-pencil"></i> Edit Text</span>' +
					'<span class="translateVerse"><i class="fa fa-language"></i> Add Translation</span>' +
				'</div>' +
				'</div>';
			$("body").append(verseControls);
			$(".verseControls").click(function(e){ return false; });
			$(".verseControls span").click(function() { $(".verseControls").remove(); });
			$(".verseControls .shareText").click(sjs.showShareModal);
			$(".verseControls .addSource").click(addToSelected);
			$(".verseControls .addNote").click(addNoteToSelected);
			$(".verseControls .addToDiscussion").click(addNoteToSelectedOnLayer);
			$(".verseControls .addToSheet").click(addSelectedToSheet);
			$(".verseControls .copyToClipboard").click(copySelected);
			$(".verseControls .editVerse").click(editSelected);
			$(".verseControls .translateVerse").click(translateSelected);
		}
	
		// Scroll commentary view port
		var $comments = $();
		for (var i = v[0]; i <= v[1]; i++ ) {
			$more = sjs._$commentaryBox.find(".commentary[data-vref=" + i + "]").not(".hidden");
			$comments = $comments.add($more);
		} 

		var $fc = $comments.eq(0);
		if ($fc.length == 1) {	
			var top = $(window).scrollTop() - $(this).offset().top + 120 ;					
			sjs._$commentaryViewPort.clearQueue().scrollTo($fc, {duration: 600, offset: top, easing: "easeOutExpo"})
		
		}
		sjs.setSourcesPanel(v[0], v[1]);
		sjs.setSourcesCount();
		sjs.updateUrlParams();
		return false;
	}
	$(document).on("click", ".verse", sjs.handleVerseClick );


	function addToSelected() {
		// Create a modal for adding a source to the segments selected in the UI
		// as represented by sjs.selected
		if (!sjs._uid) { return sjs.loginPrompt(); }

		$("#overlay").show();
		sjs.flags.verseSelecting = false;
		sjs.add.source = {ref: sjs.selected};
		buildOpen();

		return false;
	}


	function addNoteToSelected() {
		// Create a modal for adding a note to the segments selected in the UI
		// as represented by sjs.selected
		if (!sjs._uid) { return sjs.loginPrompt(); }

		addToSelected();
		$(".open").addClass("noteMode").position({of: $(window)});
		$("#addNoteTextarea").focus();

		return false;
	}


	function addNoteToSelectedOnLayer(e) {
		// Start flow for adding a notem but save it to a layer.
		sjs.selectType = "noteForLayer";
		sjs.writeNote();
		e.stopPropagation();
	}


	function copySelected(e) {
		// Open a modal for copy-and-pasting containing the text of the currently
		// Selected segments, as represented by sjs.selected
		e.stopPropagation();
		var pRef = parseRef(sjs.selected);
		var start = parseInt(pRef.sections[pRef.sections.length-1])-1;
		var end = parseInt(pRef.toSections[pRef.toSections.length-1]);
		 
		var en = sjs.current.text.slice(start, end).join(" ");
		var he = sjs.current.he.slice(start, end).join(" ");

		var copyText = sjs.selected + ":\n\n" + he + "\n\n" + en;
		
		sjs.alert.copy(copyText);
	}
	

	function editSelected(e){
		// Open the selected segments for editing
		if (!sjs._uid) { return sjs.loginPrompt(); }

		sjs.editCurrent(e);

		var n = sjs.selected_verses[0];
		var top = $(".segmentLabel").eq(n-1).position().top - 100;
		$("html, body").animate({scrollTop: top, duation: 200});
	}
	

	function translateSelected(e){
		// Open a view to add a translation to the currently selected segments
		if (!sjs._uid) { return sjs.loginPrompt(); }

		sjs.translateText(sjs.current); // resets .pad per current.sections
		sjs.editing.pad = sjs.selected_verses[0];
	}


// --------------- Add to Sheet ----------------

	function addSelectedToSheet(e) {
		if (!sjs._uid) { return sjs.loginPrompt(); }

		// Get sheet list if necessary
		if (!$("#sheets .sheet").length) {
			$("#sheets").html("Loading...");
			$.getJSON("/api/sheets/user/" + sjs._uid, function(data) {
				$("#sheets").empty();
				var sheets = "";
				sheets += '<li class="sheet new"><i>Start a New Source Sheet</i></li>';
				for (i = 0; i < data.sheets.length; i++) {
					sheets += '<li class="sheet" data-id="'+data.sheets[i].id+'">'+
						$("<div/>").html(data.sheets[i].title).text() + "</li>";
				}
				$("#sheets").html(sheets);
				$("#addToSheetModal").position({of:$(window)});
				$(".sheet").click(function(){
					$(".sheet").removeClass("selected");
					$(this).addClass("selected");
					return false;
				})
			})			
		}

		$("#addToSheetModal .sourceName").text(sjs.selected);

		$("#overlay").show();
		$("#addToSheetModal").show().position({
			my: "center center",
			at: "center center",
			of: $(window)
		});
		
		e.stopPropagation();
	}

	$("#addToSheetModal .cancel").click(function() {
		$("#overlay, #addToSheetModal").hide();
	})

	$("#addToSheetModal .ok").click(function(){
		// Protection against request getting sent multiple times (don't know why)
		if (sjs.flags.saving === true) { return false; }
		var selectedRef = sjs.selected;
		var selected = $(".sheet.selected");
		if (!selected.length) {
			sjs.alert.message("Please select a source sheet.");
			return false;
		}

		if (selected.hasClass("new")) {
			var title = prompt("New Source Sheet Name:", "");
			var sheet = {
				title: title,
				options: {numbered: 0},
				sources: [{ref: selectedRef}]
			};
			var postJSON = JSON.stringify(sheet);
			sjs.flags.saving = true;
			$.post("/api/sheets/", {"json": postJSON}, addToSheetCallback);	
		} else {
			var title = selected.html();
			var url = "/api/sheets/" + selected.attr("data-id") + "/add_ref";
			sjs.flags.saving = true;
			$.post(url, {ref: sjs.selected}, addToSheetCallback);	
		}

		function addToSheetCallback(data) {
			if(data["views"]){ //this is only passed on "new source sheet"
				//add the new sheet to the list
				$( "#sheets .new" ).after( '<li class="sheet" data-id="'+data.id+'">'+data.title.stripHtml() + "</li>" );
				$(".sheet").click(function(){
					$(".sheet").removeClass("selected");
					$(this).addClass("selected");
					return false;
				})
			}
			sjs.flags.saving = false;
			$("#addToSheetModal").hide();
			if ("error" in data) {
				sjs.alert.message(data.error);
			} else {
				sjs.alert.message(selectedRef + ' was added to "'+title+'".<br><br><a target="_blank" href="/sheets/'+data.id+'">View sheet.</a>');
			}
		}

	});


	// --------------- Add Source / Note through Select Modal ------------------------

	sjs.selectVerse = function(){
		if (!sjs._uid) {
			return sjs.loginPrompt();
		}
		sjs._$commentaryBox.hide();
		sjs._$sourcesList.removeClass("opened");
		$(".smallSectionName").text(sjs.current.sectionNames[sjs.current.textDepth-1]);
		$("#verseSelectModal").show();
		$("#selectConfirm").hide();
		$("#selectInstructions").show();
		sjs.flags.verseSelecting = true;
		sjs.ref.tests = null;
		
		if ($(".lowlight").length) {
			$(".verse").not($(".lowlight")).trigger("click");
		}
		sjs.track.ui("Add Source Button Click");
		return false;
	};

	$(document).on("click", ".addSource", function() {
		sjs.selectType = "source";
		$(".sourceOrNote").text("Source");
		sjs.selectVerse();
		sjs.track.ui("Add Source Button Click");
	});

	$(document).on("click", ".addNote", function() {
		sjs.selectType = "note";
		$(".sourceOrNote").text("Note");
		sjs.selectVerse();
		sjs.track.ui("Add Note Button Click");
	});

	$(document).on("click", ".addNoteToLayer", function(e) {
		sjs.selectType = "noteForLayer";
		sjs.writeNote();
		sjs.track.ui("Add to Discussion Button Click");
		e.stopPropagation();
	});

	$(document).on("click", "#addSourceCancel", function(e) {
		$(".open").remove();
		$("#overlay") .hide();
		sjs.ref.tests = null;
	});
	
	$("#addModal").click(function() {
		return false;
	});
	
	// --------------- Verse Selecting ----------------
	
	$("#selectVerse").click(function() {
		$("#addModal, #overlay").hide();
		sjs._$commentaryBox.hide();
		sjs._$sourcesBox.hide();
		$("#verseSelectModal").show();
		sjs.flags.verseSelecting = true;
		
	});
	
	$("#verseSelectModal #selectOk").click(function() {
		if (sjs.selectType === "note" || sjs.selectType === "noteForLayer") {
			addNoteToSelected();
		} else if (sjs.selectType == "source") {
			buildOpen();
		}

		sjs._$commentaryBox.show();
		sjs._$sourcesBox.show();
		$("#verseSelectModal").hide();
		sjs.flags.verseSelecting = false;

		return false;
		
	});
	
	$("#selectReset").click(function() {
		lowlightOff();
		$("#selectInstructions").show();
		$("#selectConfirm").hide();
	});
	
	$("#verseSelectModal .cancel").click(function() {
		$("#verseSelectModal").hide();
		if (sjs.current.commentary) sjs._$commentaryBox.show();
		sjs.flags.verseSelecting = false;
	});

	// ------------- Nav Queries -----------------
	
	function navQueryOrSearch(query) {
		if (query in sjs.booksDict) {
			window.location = "/" + query + "?nav_query=" + query;
		} else if (isRef(query)) {
			sjs._direction = 1;
			get(parseRef(query));
			sjs.track.ui("Nav Query");
			sjs.searchInsteadOfNav(query);
		} else {
			window.location = "/search?q=" + query;
		}
	}

	$("#goto").unbind("keypress").keypress(function(e) {
		var query = $("#goto").val();
		if (e.keyCode == 13 && query) {
			navQueryOrSearch(query);
			$(this).blur();
		}
	});
	$("#openText").unbind("mousedown").mousedown(function(){
		var query = $("#goto").val();
		if (query) {
			navQueryOrSearch(query);
			$(this).blur();
		}
	});


	// --------------- Locking Texts --------------------

	sjs.lockTextButtonHandler = function(e) {
		// handle a click to a lockTextButton by either locking or unlocking
		// the current text.
		if ($(this).hasClass("enVersion")) {
			var lang = "en";
			var version = sjs.current.versionTitle;
		} else if ($(this).hasClass("heVersion")) {
			var lang = "he";
			var version = sjs.current.heVersionTitle;
		} else {
			return;
		}

		var url = "/api/locktext/" + sjs.current.indexTitle + "/" + lang + "/" + version;
		var unlocking = $(this).hasClass("unlock");
		if (unlocking) {
			url += "?action=unlock";
		}

		$.post(url, {}, function(data) {
			if ("error" in data) {
				sjs.alert.message(data.error)
			} else {
				sjs.alert.message(unlocking ? "Text Unlocked" : "Text Locked");
				location.reload();
			}
		}).fail(function() {
			sjs.alert.message("Something went wrong. Sorry!");
		});

	};
	$(document).on("click", ".lockTextButton", sjs.lockTextButtonHandler);

	// --------------- Deleting Texts --------------------
	// Delete a Version
	sjs.deleteVersionButtonHandler = function(e) {
		// handle a click to a deleteVersionButton

		var confirm = prompt("Are you sure you want to delete this text version? Doing so will delete the text of the entire version, which may include more than what you see on this page. This action CANNOT be undone. Type DELETE to confirm.", "");
		if (confirm !== "DELETE") {
			alert("Delete canceled.")
			return;
		}

		if ($(this).hasClass("enVersion")) {
			var lang = "en";
			var version = sjs.current.versionTitle;
		} else if ($(this).hasClass("heVersion")) {
			var lang = "he";
			var version = sjs.current.heVersionTitle;
		} else {
			return;
		}

		var url = "/api/texts/" + sjs.current.indexTitle + "/" + lang + "/" + version;

		$.ajax({
			url: url,
			type: "DELETE",
			success: function(data) {
				if ("error" in data) {
					sjs.alert.message(data.error)
				} else {
					sjs.alert.message("Text Version Deleted.");
					window.location = "/" + normRef(sjs.current.sectionRef);
				}
			}
		}).fail(function() {
			sjs.alert.message("Something went wrong. Sorry!");
		});

	};
	$(document).on("click", ".deleteVersionButton", sjs.deleteVersionButtonHandler);

	// Delete an Index
	$(document).on("click", "#deleteText", sjs.deleteTextButtonHandler);		
	sjs.lexicon.init();

}); // ---------------- End DOM Ready --------------------------


/************************ LEXICON **********************************************/
sjs.lexicon = {

	enabledCategories : {
		'en' :  ['Mishnah'],
		'he' : ['Tanach']
	},


	enabledTexts : {}, //TODO: if we want a more specific activation mechanism, we might need to store info server side.

	//----------------------- INIT --------------------------------

	init: function(){
		sjs.lexicon.reset();
		$(document).on("dblclick", ".lexicon-link", sjs.lexicon.getLexiconLookup);
		$(document).on("click", ".lexicon-close", sjs.lexicon.reset);
	},

	reset: function(){
		$("#lexicon-modal").remove();
	},

	/*on: function(target){
		return;
	},*/

	// ---------------------preparation functions--------------------------
	isLexiconEnabled: function (currentText, lang, params){
		//console.log(currentText);
		/*if (params['url_enabled']){*/
		if(sjs.lexicon.enabledCategories[lang].indexOf(currentText.categories[0]) > -1) {
			return true;
		}/*else if('commentator' in currentText && currentText['commentator'] == 'Rashi' && lang == 'he'){//hack. find better way
			return true;
		}*/
		/*}*/
		return false;
	},


	wrapHebArcLexiconLookups : function (text) {
		// Wraps words in text with a tags
		// to online Aramaic dictionary
		if (typeof text !== "string") {
			return text;
		}
		wrapped = "";
		//words = text.split(/[ ]+/);
		//regex to match hebrew, but not spaces, colons, maqqaf or parshiya indicator (פ) or (ס)
		//TODO: this regex had \'\" after \u05f3 to help with laaz rashi wrapping. it was casuing issues with search highlights. Find another way
		var regexs = /([\u0591-\u05bd\u05bf\u05c1-\u05c2\u05c4-\u05f4]+)(?!\))/g;
		wrapped = text.replace(regexs, "<span class='lexicon-link'>$1</span>")
		/*for (var i = 0; i < words.length; i++ ) {
			wrapped += "<span class='lexiconLink'>" + words[i] + "</span> ";
		}*/
		return wrapped;
	},


	wrapEngLexiconLookups : function (text) {
		// Wraps words in text with a tags
		// to lexicon links
		if (typeof text !== "string") {
			return text;
		}
		var parsedText = $("<p>").html(text);
		parsedText.find('i').wrap("<span class='lexicon-link'></span>");
		return parsedText.html();
	},

	// ----------------- Lexicon lookup--------------------------
	getLexiconLookup : function(e){
		e.stopPropagation();
		//console.log($(this).text())
		var word = $(this).text();
		var current_ref = sjs.selected ? sjs.selected : sjs.current.sectionRef;
		var $anchor = $(this);
		$.getJSON("/api/words/" + encodeURIComponent(word), {"lookup_ref": current_ref}).done(function(data){
			//console.log(data);
			$html = sjs.lexicon.renderLexiconLookup(data, word);
			var $modal = $('<div id="lexicon-modal">').append($html).appendTo("body");
			$modal.on("click", ".lexicon-close", sjs.lexicon.reset);
			$modal.position({my: "center top", at: "center bottom", of: $anchor, collision: 'flipfit flipfit'})
				.click(function(e){ e.stopPropagation(); });

		});

	},

	//--------------------- formatting ----------------------------

	renderLexiconLookup: function(data, word){
		sjs.lexicon.reset();
		var $html = $('<div class="lexicon-content">');
		var $headerhtml = $('<div class="lexicon-header"><i class="fa fa-times lexicon-close"></i><h4>'+word+'</h4></div>').appendTo($html);
		var ga_data = sjs.current.categories.join("/") + "/" + sjs.current.book;
		if("error" in data){
			sjs.track.event("Lexicon", "Open No Result / " + ga_data + " / " + getUrlVars()['lang'], word);
			return $html.append('<span>'+ data.error + '</span>')
		}
		sjs.track.event("Lexicon", "Open / " + ga_data + " / " + getUrlVars()['lang'], word);
		var $contenthtml = $('<div class="lexicon-results">');
		for(var i=0; i<data.length; i++) {
			$entry = $('<div class="entry">');
			entryHeadStr =  '<span class="headword">'+data[i]['headword']+'</span>';
			if('morphology' in data[i]['content']){
				entryHeadStr += '<span class="morphology"><em> ('+ data[i]['content']['morphology'] + ') </em></span>'
			}
			$entry.append('<div class="headword">' + entryHeadStr + '</div>');
			$entry.append('<ol class="definition">' + sjs.lexicon.renderLexiconEntrySenses(data[i]['content']) + '</ol>');
			$entry.append(sjs.lexicon.renderLexiconAttribution(data[i]));
			$entry.appendTo($contenthtml);
		}
		$contenthtml.appendTo($html);
		return $html;
	},

	renderLexiconEntrySenses: function(content){
		var html = ''
		html += '<li class="sense">';
		if('grammar' in content){
			 html += '('+ content['grammar']['verbal_stem'] + ') '
		}
		if('definition' in content){
			 html += content['definition']
		}
		if('notes' in content){
			html+='<span class="notes">' + content['notes'] + '</span>';
		}
		if('senses' in content){
			html += '<ol class="senses">';
			for(var i= 0; i< content['senses'].length; i++) { //recursion
				html += sjs.lexicon.renderLexiconEntrySenses(content['senses'][i]);
			}
			html += '</ol>'
		}
		html += '</li>';
		return html;
	},

	renderLexiconAttribution: function(entry){
		//console.log(entry);
		var lexicon_dtls = entry['parent_lexicon_details'];
		var sourceLink = '', attributionLink = '';
		if('source_url' in lexicon_dtls){
			var sourceLink = $('<a>',{
				target: "nw",
				text: 'Definitions from: ' + ('source' in lexicon_dtls ? lexicon_dtls['source'] : lexicon_dtls['source_url']),
				href: lexicon_dtls['source_url']
			});
		}else if ('source' in lexicon_dtls){
			var sourceLink = lexicon_dtls['source'];
		}
		if('attribution_url' in lexicon_dtls){
			var attributionLink = $('<a>',{
				target: "nw",
				text: 'Created by: ' + ('attribution' in lexicon_dtls ? lexicon_dtls['attribution'] : lexicon_dtls['attribution_url']),
				href: lexicon_dtls['attribution_url']
			});
		}else if ('attribution' in lexicon_dtls){
			var attributionLink = lexicon_dtls['attribution'];
		}
		return $('<small class="attribution">').append(sourceLink).append('</br>').append(attributionLink);
	},

	//TODO: complete this
	expandMorphCodes: function(code){
		var code_map = {
			"n-m":'Noun m.',
			"n-pr-m": 'Noun, Private m.',
			"v": 'verb',
			"n-f": 'Noun f.',
			"n-pr-loc": 'Noun, Private, location',
			"inj": '',
			"n-pr-f": 'Noun, Private f.',
			"a-m": '',
			"a": '',
			"adv": '',
			"n": '',
			"conj": '',
			"prt": '',
			"n-pr": '',
			"np": '',
			"d": '',
			"prep": '',
			"p":'' ,
			"n-pr-loc n-pr-m": '',
			"n-pr-m n-m": '',
			"n-pr-m n-pr-loc": '',
			"a n-pr-m": '',
			"r": '',
			"n-pr-m a": '',
			"n-m n-pr-m": '',
			"n-pr-m n-pr-f": '',
			"dp": '',
			"n-m-loc":'',
			"n-pr-f n-pr-m":'',
			"a-f":'',
			"n-pr-m n-pr loc":'',
			"n-pr-m n-pr-loc n-m":'',
			"i":'',
			"x":'',
			"pron":'',
			"n-pr-m m-pr-f" :''
		}
	},

	/*makeLexicon : function(e) {
		e.stopPropagation();
		$("#lexiconModal").remove();
		var word = $(this).text();
		var $anchor = $(this);
		$.getJSON("/api/words/" + word, function(data) {
			var html = "<div id='lexiconModal'>";
			if (data.length == 0) {
				html += "<i>?</i>";
				setTimeout(function() {
					$("#lexiconModal").remove();
				}, 400);
			}
			for (var i = 0; i < data.length; i++) {
				var entry = data[i];
				html += "<div class='entry'>" +
						"<div class='word'>" + entry.term + "</div>";
				for (var j = 0; j < entry.senses.length; j++) {
					var sense = entry.senses[j];
					html += "<div class='sense'>" +
						"<div class='definition'><span class='pos'>[" + sense.pos + "]</span> "
							 + sense.definition + "</div>" +
						(sense.source === "CAL Lexicon" ? "<a href='http://www.dukhrana.com/lexicon/Jastrow/page.php?p=" + sense.jastrow_page + "' target='_blank'>" +
							"Jastrow<span class='ui-icon ui-icon-extlink'></span></a>" : "") +
						"</div>";
				}
				html += (sense.source === "CAL Lexicon" ? "<i class='definitionSource'>Definitions courtesry of <a href='http://cal1.cn.huc.edu/browseheaders.php?first3=" + entry.term + "' target='_blank'>" +
							"CAL Project</a></i>" : "" );
				html += "</div>";
			}
			html += "</div>";
			console.log(html);
			$(html).appendTo("body");
			$("#lexiconModal").position({my: "center top", at: "center bottom", of: $anchor})
				.click(function(e){ e.stopPropagation(); });
		});
	},*/
}

/*************************************** end lexicon **********************************************/

sjs.bind = {
	// Beginning to pull all event bindings into one place here
	windowScroll: function() {
		$(window).unbind("scroll.update").bind("scroll.update", updateVisible);
	}, 
	gotoAutocomplete: function() {
		$("input.searchInput").autocomplete({ source: function( request, response ) {
				var matches = $.map( sjs.books, function(tag) {
						if ( tag.toUpperCase().indexOf(request.term.toUpperCase()) === 0 ) {
							return tag;
						}
					});
				response(matches);
			}, 
			focus: function(){} });
	},
	refLinkClick: function (e) {
		var ref =  $(this).attr("data-ref") || $(this).text();
		if (!ref) { return };
		sjs._direction = $(this).parent().attr("id") == "breadcrumbs" ? -1 : 1;
		
		get(parseRef(ref));

		e.stopPropagation();
	}	
}


function get(q) {
	// Get the text represented by the query q
	// by way of pushing to the History API,
	// which in turn calls actuallyGet
	var params   = getUrlVars();
	var paramStr = ""
	for (key in params) {
		if (key === "nav_query") { continue; } // Don't persist this param
		paramStr += "&" + key + "=" + params[key];
	}
	if (paramStr) {
		paramStr = "?" + paramStr.substring(1);
	}
	var versionInfo = sjs.cache.getPreferredTextVersion(q['book']);
	var versionPath = versionInfo ? "/"+versionInfo['lang']+"/"+versionInfo['version'].replace(/ +/g, "_") : '';
	var url    = "/" + makeRef(q) + versionPath + paramStr;
	History.pushState(q, q.ref + " | Sefaria.org", url);
	sjs.track.open(q.ref);
}


function actuallyGet(q) {
	// take an object representing a query
	// get data from api or cache
	// prepare a new screen for the text to live in
	// callback on buildView
	sjs.alert.loading();

	var direction = (sjs._direction === null ? -1 : sjs._direction);
	sjs.depth += direction;
	sjs._direction = null;

	var ref = humanRef(makeRef(q));
	var sliced = false;
	for (var i = 0; i < sjs.thread.length; i++) {
		if (sjs.thread[i] === ref) {
			sjs.thread = sjs.thread.slice(0, i+1);
			sliced = true;
		} 
	}
	
	if (!sliced) sjs.thread.push(ref);
	
	sjs.updateBreadcrumbs();

	sjs.flags.loading = true;

	$("#layoutToggle, #languageToggle, #overlay").hide();
	$("#goto").val("");
	sjs._$sourcesList.hide();
	$(".screen").addClass("goodbye");
	
	
	// Add a new screen for the new text to fill
	var screen = '<div class="screen">' +
						'<div class="basetext english"></div>' +
						'<div class="aboutBar">' +
							'<div class="aboutBarBox">' +
								'<div class="btn aboutText">About Text</div>' +
							'</div>' +
						'</div>' +
						'<div class="commentaryBox">' +
							'<div class="hideCommentary"><div class="hideTab gradient">▸</div></div>' +
							'<div class="commentaryViewPort"></div>'+
							'<div class="sourcesBox">'+
								'<div class="sourcesHeader">' +
									'<span class="btn showSources sourcesCount sidebarMode" data-sidebar="commentary"> Sources</span>' +
									'<span class="btn showNotes sidebarMode" data-sidebar="notes">' +
										'<span class="notesCount"></span> Notes</span>' +
										'<span class="btn sidebarButton">' +
											'<i class="fa fa-bars"></i></span>' +
									'<div class="clear"></div>' +
								'</div>' +	
							'</div>' +
						'</div>' +
						'<div class="sourcesList sidePanel"><div class="sourcesWrapper"></div></div>' +
				'</div>';
	
	$(".screen-container").append(screen);
	
	var $screen = $(".screen").last();
	
	// Copy old basetext classes (display, lang settings) to new basetext
	$screen.find(".basetext").attr("class", $(".goodbye").find(".basetext").attr("class")).removeClass("goodbye");
	$screen.attr("class", $(".goodbye").attr("class")).removeClass("goodbye");

	// Set screens far to the left to allow many backwards transitions
	$screen.css("left", 5000 + (sjs.depth * 100) + "%");
	
	// Give commentary box absolute positioning for duration of animation
	var top = $(window).scrollTop() + ($(window).height() * .09);
	var height = $(window).height() * .91;
	sjs._$commentaryBox.css({"position": "absolute", "top": top + "px", "height": height + "px", "bottom": "auto"})
		.addClass("animating");
	var aTop = $(window).scrollTop() + $(window).height() - 42;
	sjs._$aboutBar.css({"position": "absolute", "top": aTop, "bottom": "auto"})

	// Stored $elements now refer to the new screen
	sjs._$screen             = $screen;
	sjs._$basetext           = $(".basetext").last();
	sjs._$aboutBar           = $(".aboutBar").last();
	sjs._$commentaryBox      = $(".commentaryBox").last();
	sjs._$commentaryViewPort = $(".commentaryViewPort").last();
	sjs._$sourcesBox         = $(".sourcesBox").last();
	sjs._$sourcesWrapper     = $(".sourcesWrapper").last();
	sjs._$sourcesCount       = $(".sourcesCount").last();
	sjs._$sourcesList        = $(".sourcesList").last();
	sjs._$sourcesHeader      = $(".sourcesHeader").last();

	// Temporary CSS for duration of Animation
	sjs._$commentaryBox.css({"position": "absolute", "top": top + "px", "bottom": "auto"})
			.addClass("animating"); 
	sjs._$aboutBar.css({"position": "absolute", "top": aTop})

	// If we're moving across texts, reset the sources filter	
	if (q.book.replace(/_/g, " ") !== sjs.current.book &&
		!(sjs.sourcesFilter in {"Notes": 1, "Sheets": 1, "Layer": 1}) ) {
		sjs.sourcesFilter = "all";
	}

	// If we have a Layer, reset to it
	if (sjs.current.layer_name) {
		sjs.sourcesFilter = "Layer";
	}

	// Build the View from cache or from API
	var ref = makeRef(q);
	sjs.cache.get(ref, buildView);

	$screen = null;
}


function buildView(data) {
	//hack to delete version from url if the requested text version is empty
	var versionInfo;
	if(!'error' in data && 'book' in data){
		versionInfo = sjs.cache.getPreferredTextVersion(data['book']);
	}
	if(versionInfo){
		var version_title_attr = versionInfo['lang'] == 'he' ? 'heVersionTitle' : 'versionTitle';
		//we are comapring the preferred version to what we actually got
		if(versionInfo['version'] != data[version_title_attr]){
			//if there is a mismatch, remove the version from the url with replaceState.
			var q = {book: data['book'],	sections: data['sections'],	toSections: data['toSections'],	ref: data['ref']};
			q['skipHandler'] = true;
			var versionPath = "/"+versionInfo['lang']+"/"+versionInfo['version'].replace(/ +/g, "_");
			var url = window.location.pathname.replace(versionPath, '') + window.location.search;
			History.replaceState(q, data['ref'] + " | Sefaria.org", url);
		}
	}
	// take data returned from api and build it into the DOM
	if (data.error) {
		sjs.alert.message(data.error);
		return;
	}

	if (sjs._direction == 0) { $(".goodbye").hide() }

	var $basetext           = sjs._$basetext;
	var $commentaryBox      = sjs._$commentaryBox;
	var $commentaryViewPort = sjs._$commentaryViewPort;
	var $sourcesWrapper     = sjs._$sourcesWrapper;
	var $sourcesCount       = sjs._$sourcesCount;
	var $sourcesBox         = sjs._$sourcesBox;

	// Clear everything out 
	$("#about").appendTo("body").hide(); // Stash, becasue we use as a template
	$basetext.empty().removeClass("noCommentary versionCompare").hide();
	$("body").removeClass("newText");
	$commentaryBox.removeClass("noCommentary").hide(); 
	$commentaryBox.find(".commentary").remove();
	$("#addVersionHeader, #newVersion, #newIndex, #editButtons").hide();
	$("#viewButtons, #sectionNav, #breadcrumbs").show();
	$("#about").removeClass("empty");
	$(".open").remove();	
	sjs.clearNewText();
	sjs.selected = null;

	sjs.cache.save(data);
	sjs.current = data;
	
	// Set Language based on what's available
	if (data.he.length && data.text.length) {
		$("#languageToggle").show();
	} else if (data.text.length && !data.he.length) {
		$("#languageToggle").hide();
		$("#english").trigger("click");
	} else if (data.he.length && !data.text.length) {
		$("#languageToggle").hide();
		$("#hebrew").trigger("click");
	}
	if (!sjs._$basetext.hasClass("bilingual")) $("#layoutToggle").show();
	
	// Texts that default to paragraph view - Tanach excluding Psalms and Talmud
	if (!(data.type in {Tanach:1, Talmud:1}) || data.book in {Psalms:1}) {
		$("#layoutToggle .toggleOption").removeClass("active");
		$("#block").addClass("active");
		sjs._$basetext.addClass("lines");
	}
	
	// Update Text TOC link
	$("#textTocLink").attr("href", "/" + data.indexTitle.replace(/ /g, "_"))
		.html("&laquo; " + data.indexTitle);

	// Build basetext
	var emptyView = "<span class='btn addThis empty'>Add this Text</span>"+
		"<i>No text available.</i>";
	var params = getUrlVars();
	var hideNumbers = (data.categories[0] == "Talmud" && data.categories[1] == "Bavli") ||
						data.categories[0] == "Liturgy" ||
<<<<<<< HEAD
                        data.categories[0] == "Literature";
=======
						data.title == "Sefer Mitzvot Gadol";
>>>>>>> c8d1ee25
    hideNumbers  = "showNumbers" in params ? false : hideNumbers;
	var basetext = basetextHtml(data.text, data.he, "", data.alts, data.sectionNames[data.sectionNames.length - 1], hideNumbers);
	if (!basetext) {
		basetext = emptyView;
		$("#about").addClass("empty");
		$("#english").trigger("click");
		$("#viewButtons").hide();
	}
	
	// Make a Fancy Title String
	var sectionsString = "";
    var basetextHeTitle;
    var basetextTitle;

	if (data.title) {
        basetextTitle = data.title;
	} else {
		var sectionNames = [];
		for (var i = 0; i < data.sectionNames.length-1; i++) {
			sectionNames.push(data.sectionNames[i] + " " + data.sections[i]);
		}
		sectionsString = sectionNames.join(" : ");
		basetextTitle = data.book.replace(/_/g, " ") + " " + sectionsString;
	}

	if (data.heTitle) {
        if ($.inArray("Talmud", data.addressTypes) > -1) {
            basetextHeTitle = data.heTitle;
        } else {
            var start = data.sectionNames.length > 1 ? 0 : 1;
            var end = data.sectionNames.length - 1;
            basetextHeTitle = data.heTitle + " " + data.sections.slice(start,end).map(encodeHebrewNumeral).join(", ");
        }

	} else {
        basetextHeTitle = basetextTitle;
	}
	
	// Add the fancy titles to the basetext
	basetext = "<div class='sectionTitle'>" + 
					"<span class='en'>" + basetextTitle + "</span>" +
					"<span class='he" + (basetextTitle === basetextHeTitle ? " enOnly" : "") + "'>" + 
						basetextHeTitle + "</span>" +
				"</div>" +
				"<span class='spacer'></span>" +
				basetext +
				"<div class='clear'></div>"; 

	$("#next, #prev").css("visibility", "visible").show();

	// Build About Panel
	$("#aboutTextTitle").html(data.book);
	$("#aboutTextSections").html(sectionsString);
	$("#aboutVersions").html(aboutHtml());	

	// Don't allow editing a merged text
	if ("sources" in data) {
		$("#about").addClass("enMerged");
	} else {
		$("#about").removeClass("enMerged");
	}
	if ("heSources" in data) {
		$("#about").addClass("heMerged");
	} else {
		$("#about").removeClass("heMerged");
	}
	
	// Don't allow editing a locked text
	if (data.versionStatus === "locked" && !sjs.is_moderator) {
		$("#about").addClass("enLocked");
	} else {
		$("#about").removeClass("enLocked");
	}
	if (data.heVersionStatus === "locked" && !sjs.is_moderator) {
		$("#about").addClass("heLocked");
	} else {
		$("#about").removeClass("heLocked");
	}

	// Prefetch Next and Prev buttons
	if (data.next) {
		sjs.cache.prefetch(data.next);
		$("#next").attr("data-ref", data.next)
			.css("display", "inline-block")
			.removeClass("inactive");
	} else {
		$("#next").addClass("inactive");
	}
	if (data.prev) {
		sjs.cache.prefetch(data.prev);
		$("#prev").attr("data-ref", data.prev)
			.css("display", "inline-block")
			.removeClass("inactive");
	} else {
		$("#prev").addClass("inactive");
	}

	/// Add Basetext to DOM
	$basetext.html(basetext);
	sjs._$verses = $basetext.find(".verse");
	sjs._$commentary = $commentaryBox.find(".commentary");

	if (data.connectionsLoadNeeded) {
		var loadingHtml = "<div class='loadingMessage'>" +
							"<span class='en'>Loading...</span>" +
							"<span class='he'></span>" +
						"</div>";
		$commentaryViewPort.html(loadingHtml);
		$commentaryBox.show();
		sjs.cache.kill(data.sectionRef);
		sjs.cache.get(data.sectionRef, buildCommentary);
	} else {
		buildCommentary(data);
	}
	
	$basetext.show();
	$sourcesBox.show();	
	sjs.bind.windowScroll();
	sjs.flags.loading = false;

	// highlight verse (if indicated)
    var verse_highlighted = false;
	if (data.sections.length === data.textDepth) {
        verse_highlighted = true;
		var first = data.sections[data.sections.length-1];
		var last = data.toSections[data.toSections.length-1];
		lowlightOn(first, last);
	} 
	
	// Scroll horizontally to the new Screen
	var scrollXDur = sjs._direction == 0 ? 1 : 600;
	var scrollYDur = 200; // sjs._direction == 0 ? 1 : 200;

	// Animate horizonatally to new screen	
	$('.screen-container').css('position', 'fixed')
		.animate({left: '-' + (5000 + (sjs.depth * 100)) + "%"}, 
		{duration: scrollXDur, complete: function() {
			$('.goodbye').remove();
			$(this).css('position', 'relative');
			sjs._$commentaryBox.css({"position": "fixed", "bottom": "0", "top": "auto"})
				.removeClass("animating");
			sjs._$aboutBar.css({"position": "fixed", "top": "auto", "bottom": 0});
			sjs._verseHeights = [];
			setScrollMap();

			// Scroll vertically to the highlighted verse if any
            var $highlight;
            if (sjs.current.query_highlight && (!(verse_highlighted))) {
                $highlight = sjs._$basetext.find(".verse").has(".query_highlighted");
            } else {
    			$highlight = sjs._$basetext.find(".verse").not(".lowlight").first();
            }
		 	if ($highlight.length) {
		 		var top = $highlight.position().top - 100;
				$("html, body").animate({scrollTop: top}, scrollYDur)
		 	}
		 	
		 	/*
		 	// Show a contribute prompt on third page
			sjs.flags.evenHaEzerPrompt -= 1;
			if (sjs.flags.evenHaEzerPrompt === 0 && !$.cookie("hide_even_haezer_prompt")) {
				$("#contributePrompt, #overlay").show().position({my: "center center", 
														at: "center center",
														of: $(window)});
				$("#contributePrompt .btn.close").click(function(){
					if ($("#contributePrompt input").prop("checked")) {
						$.cookie("hide_even_haezer_prompt", true);
					}
					$("#contributePrompt, #overlay").hide();
				});

			}
			*/
		}
	});
	// clear loading message
	sjs.alert.clear();

	// Clear DOM references
	$basetext = $commentaryBox = $commentaryViewPort = $sourcesWrapper = $sourcesCount = $sourcesBox = null;

} // ------- END Build View---------------


function basetextHtml(en, he, prefix, alts, sectionName, hideNumbers) {
	var basetext = "";
	en = (en || []).slice(0);
	he = (he || []).slice(0);

	// Pad the shorter array to make stepping through them easier.
	var length = Math.max(en.length, he.length);
	en.pad(length, "");
	he.pad(length, "");

    var highlighted = false;
	var lexicon_enabled ={ 'en' : sjs.lexicon.isLexiconEnabled(sjs.current, 'en', {'url_enabled': 'lexicon' in getUrlVars()}),
							'he' : sjs.lexicon.isLexiconEnabled(sjs.current, 'he', {'url_enabled': 'lexicon' in getUrlVars()})};

    if (sjs.current.new_preferred_version && sjs.current.query_highlight) {
        highlighted = true;
        var highlight_lang = sjs.current.new_preferred_version.lang;
        var highlight_words = sjs.current.query_highlight.split(/[\s+]+/);
        var hreg = RegExp('(\b|[^\u0591-\u05bd\u05bf\u05c1-\u05c2\u05c4-\u05f4]+)(' + highlight_words.join('|') + ')(\b|[^\u0591-\u05bd\u05bf\u05c1-\u05c2\u05c4-\u05f4]+)','gi');
        var highlight = function(input) {
            return input.replace(hreg, "$1<span class='query_highlighted'>$2</span>$3");
        }
    }
	// Step through both en and he together
	for (var i = 0; i < Math.max(en.length, he.length); i++) {
        if (en[i] instanceof Array || he[i] instanceof Array) {
            basetext += basetextHtml(en[i], he[i], (i+1) + ".", alts[i], hideNumbers);
            continue;
        }
        if(highlighted) {
            if(highlight_lang == "en" && en[i]) {
                en[i] = highlight(en[i]);
            } else if (highlight_lang == "he" && he[i]) {
                he[i] = highlight(he[i]);
            }
        }
        var enButton = "<div class='btn addThis' data-lang='en' data-num='" + (i+1) +"'>" +
			"Add English for " + sectionName +  " " + (i+1) + "</div>";
		var enText = (lexicon_enabled['en'] ? sjs.lexicon.wrapEngLexiconLookups(sjs.wrapRefLinks(en[i])) : sjs.wrapRefLinks(en[i])) || enButton;
		var enClass = en[i] ? "en" : "en empty";

		var heButton = "<div class='btn addThis' data-lang='he' data-num='"+ (i+1) + "'>" +
			"Add Hebrew for " + sectionName + " " + (i+1) + "</div>";
		var heText =  (lexicon_enabled['he'] ? sjs.lexicon.wrapHebArcLexiconLookups(he[i]) : he[i]) || heButton;
		var heClass = he[i] ? "he" : "he empty";

		var n = prefix + (i+1);
		var verseNum = hideNumbers ? "" : n;

        var alts_html = "";
        if(alts && alts.length > i && alts[i]) {
            alts_html += "<div class='alts_group" + (("whole" in alts[i]) ? " whole":"") +"'>";
            for(var k = 0; k < alts[i]["he"].length; k++) {
                alts_html += "<span class='alt_title he'>" + alts[i]["he"][k] + "</span>";
            }
            for(var k = 0; k < alts[i]["en"].length; k++) {
                alts_html += "<span class='alt_title en'>" + alts[i]["en"][k] + "</span>";
            }
            alts_html += "</div> "
        }

		var verse =
			"<div class='verseNum'> <span class='vnum'>" + verseNum + "</span>" + alts_html + " </div>" +
			'<span class="'+enClass+'">' + enText + "</span>" +
			'<span class="'+heClass+'">' + heText + '</span><div class="clear"></div>';

		basetext +=	'<span class="verse" data-num="'+ (prefix+n).split(".")[0] +'">' + verse + '</span>';

	}
	return basetext;
}

function buildCommentary(data) {
	if (data.sectionRef !== sjs.current.sectionRef) { 
		return; // API call returned after navigating away
	} else {
		sjs.current.commentary            = data.commentary;
		sjs.current.notes                 = data.notes;
		sjs.current.sheets                = data.sheets;
		sjs.current.layer                 = data.layer;
		sjs.current.connectionsLoadNeeded = false;
	}
	if ($("body").hasClass("editMode")) { 
		return; // API call returned after switching modes
	}
	var $commentaryBox      = sjs._$commentaryBox;
	var $commentaryViewPort = sjs._$commentaryViewPort;
	var $sourcesWrapper     = sjs._$sourcesWrapper;
	var $sourcesCount       = sjs._$sourcesCount;
	var $sourcesBox         = sjs._$sourcesBox;

	// Build the sidebar content give current data and filters
	var sidebarContent = (sjs.sourcesFilter === "Notes" ? data.notes :
							sjs.sourcesFilter === "Sheets" ? data.sheets : 
								sjs.sourcesFilter === "Layer" ? data.layer : 
																	data.commentary);
	buildCommentaryContent(sidebarContent);
	$("body").removeClass("noCommentary");
	sjs.filterSources(sjs.sourcesFilter);
	sjs.setSourcesPanel();
	sjs.setSourcesCount();
	data.notes = data.notes || [];
	if (!data.commentary.length && !data.notes.length && !data.sheets.length && sjs.sourcesFilter !== "Layer") {
		var emptyHtml ='<div class="sourcesActions">' + 
							'<br /><div>No Sources or Notes have been added for this text yet.</div><br />' +
							'<span class="btn btn-success addSource"><i class="fa fa-link"></i> Add Source</span> ' +
							'<span class="btn btn-success addNote"><i class="fa fa-comment"></i> Add Note</span>' +
						'</div>' +
						'<div class="btn hideSources"><i class="fa fa-caret-right"></i></div>';
		$sourcesCount.text("0 Sources").show();
		$commentaryBox.show();
		$sourcesWrapper.html(emptyHtml);
	}

	if (data.notes) {
		$sourcesBox.find(".notesCount").html("<i class='fa fa-comment'></i> " + data.notes.length);
	}

	// Add Sheets Panels if we have sheets
	if (data.sheets && data.sheets.length) {
		$(".showSheets").remove();
		$sourcesBox.find(".showNotes").before("<div class='btn showSheets sidebarMode' data-sidebar='sheets'><i class='fa fa-file-text-o'></i> " + data.sheets.length + " Sheets</div>");
	}
	// Add Layer Panels if we have a layer
	if (data.layer_name) {
		$(".showLayer").remove();
		$sourcesBox.find(".showSources").before("<div class='btn showLayer sidebarMode' data-sidebar='layer'><i class='fa fa-comment-o'></i> " + data.layer.length + " Discussion</div>");
		if (sjs.sourcesFilter === "Layer") {
			$(".showLayer").addClass("active");
		}
	}

	// Highligh highlighted commentaries
	if (sjs._$verses && sjs._$verses.hasClass("lowlight")) {
		var first = parseInt(sjs._$verses.not(".lowlight").first().attr("data-num"));
		var last  = parseInt(sjs._$verses.not(".lowlight").last().attr("data-num"));
		lowlightOn(first, last);	
		// Scroll to highlighted commentaries, if any
		updateVisible();
	}
}

function buildCommentaryContent(commentary) {
	// Take a list of commentary objects and build them into the DOM
	commentary = commentary || [];

	var $commentaryBox      = sjs._$commentaryBox;
	var $commentaryViewPort = sjs._$commentaryViewPort;
	var $sourcesWrapper     = sjs._$sourcesWrapper;
	var $sourcesCount       = sjs._$sourcesCount;
	var $sourcesBox         = sjs._$sourcesBox;

	var sources           = {};
	var commentaryObjects = []
	var commentaryHtml    = "";
	var n                 = 0; // number of assiged colors in pallette

	if (commentary.length) {
		$(".noCommentary").removeClass("noCommentary");
	}

	for (var i = 0; i < commentary.length; i++) {
		var c = commentary[i];

		if (c.error) { continue; }
		var type = c.type || "unknown type";

		// Give each Commentator a Color
		if (!(c.commentator in sources)) {
			var color = sjs.palette[n];
			var source = {color: color};
			sources[c.commentator] = source;
			n = (n+1) % sjs.palette.length;
		}
						
		sources[c.commentator].count++;
		
		// Make sure missing fields are treated as empty strings
		if (typeof(c.anchorText) == "undefined") c.anchorText = "";
		if (typeof(c.text) == "undefined") c.text = "";
		if (typeof(c.he) == "undefined") c.he = "";
		if (!c.heCommentator) c.heCommentator = c.commentator;

		// Set special classes based on type, language available, ownership
		var classStr = "";	
		if (type === "note") {
			classStr = "note " + 
				(isHebrew(c.text) ? "heNote" : "enNote") +
				(sjs._uid === c.owner ? " myNote" : "");

		} else if  (type === "sheet") {
			classStr = "sheet";

		} else {
			if (!c.text.length && c.he) classStr = "heOnly";
			if (!c.he.length && c.text) classStr = "enOnly";			
		}

		// Set English / Hebrew Text
		if (type === "sheet") {
			var enText = c.text;
			var heText = enText;
		} else if (type === "note") {
			var enText = c.title ? c.title + " - " + c.text : c.text;
			var heText = enText;
		} else {
			// Truncate the text put into te DOM, full txt available on click
			var enText = c.text;
			var heText = c.he;
			enText = sjs.shortCommentaryText(enText, heText);
			heText = sjs.shortCommentaryText(heText, enText);			
		}

		var commentaryObject         = {};
		commentaryObject.vref        = c.anchorVerse;
		commentaryObject.ref         = c.ref;
		commentaryObject.cnum        = c.commentaryNum;
		commentaryObject.commentator = c.commentator;
		commentaryObject.heOnly      = classStr.indexOf("heOnly") == 0;
		commentaryObject.category    = c.category;
		commentaryObject.type        = type;
		commentaryObject.html = 
			'<span class="commentary ' + classStr + 
			    '" data-vref="' + c.anchorVerse + 
				'" data-id="' + i +
				'" data-category="' + c.category.replace(/ /g, "-") + ' ' + c.commentator.replace(/ /g, "-") +
				'" data-type="' + type +
				'" data-ref="' + (c.ref || "") + '">' + 
				'<span class="commentator' + (c.ref ? ' refLink' : '') + '"' + 
					' style="color:' + sources[c.commentator].color + 
					'" data-ref="'+ (c.ref || "") +'">' + 
						'<span class="en">'	+ c.commentator + 
						    (c.category == "Talmud" ? ' ' + parseRef(c.ref).sections[0] : '') + 
							(c.commentator ? ":" : "") +
						'</span>' +
						'<span class="he' + ("heTitle" in c ? '">' + c.heCommentator : ' enOnly">' + c.heCommentator) +
						    (c.category == "Talmud" ? ' <small>' + parseRef(c.ref).sections[0] + "</small>" : '') + 
							(c.heCommentator ? ":" : "") +
						'</span>' +
				'</span>' + 
				'<span class="anchorText">' + c.anchorText + '</span>' + 
				'<span class="text">' + 
					'<span class="en">' + enText + '</span>' + 
					'<span class="he">' + heText + '</span>' +
				'</span>' + 
			'</span>';

		commentaryObjects.push(commentaryObject);
	} 

	// Sort commentary 
	commentaryObjects.sort(sortCommentary);

	for (var i = 0; i < commentaryObjects.length; i++) {
		commentaryHtml += commentaryObjects[i].html;
	}

	if (commentaryHtml === "" && sjs.sourcesFilter !== "Layer" && sjs.sourcesFilter !== "Sheets" && sjs.sourcesFilter !== "Notes" ) {
		commentaryHtml = "<div class='emptySidebarMessage'>No sources known.</div>";
	}

	if (commentaryHtml === "" && sjs.sourcesFilter === "Sheets") {
		commentaryHtml = "<div class='emptySidebarMessage'>No source sheets for this text.</div>";
	}

	if (commentaryHtml === "" && sjs.sourcesFilter === "Layer") {
		commentaryHtml = "<div class='emptySidebarMessage'>Nothing has been added here yet.</div>";
	}

	if (sjs.sourcesFilter === "Notes") {
		// Special messaging for Notes Panel
		commentaryHtml += "<div class='commentary note noteMessage' data-category='Notes'>" +
								"Your notes are private,<br>unless you choose to publish or share them.<br><br>" +
								"<div class='addNote btn btn-success'><i class='fa fa-comment'></i> Add Note</div>" +
							"</div>";
		$sourcesBox.find(".notesCount").html("<i class='fa fa-comment'></i> " + commentary.length);
	}

	if (sjs.sourcesFilter === "Layer") {
		// Special messaging for Layers Panel
		commentaryHtml += "<div class='layerMessage' data-category='Notes'>" +
								"<div class='addNoteToLayer btn btn-large btn-success'><i class='fa fa-comment'></i> Add to this Discussion</div>" +
							"</div>";;
	}

	// To ensure user can scroll to the bottom on the content
	commentaryHtml += "<div class='commentaryBuffer'></div>";
	$commentaryViewPort.html(commentaryHtml)
						.slimscroll({
								height: "100%", 
								color: "#888",
								position: "left",
								distance: "0px",
							}).show();
	$commentaryBox.show();

	sjs._$commentary = $(".commentary");
	// Clear DOM references
	$commentaryBox = $commentaryViewPort = $sourcesWrapper = $sourcesCount = $sourcesBox = null;      
}


function sortCommentary(a,b) {
	// Sort function for ordering commentary

	// First sort accoring to verse position
	// Use parseInt to look at only the first verse in cases where
	// vref is a string like "2 4 6" denoting multiple verses
	if (parseInt(a.vref) != parseInt(b.vref)) {
		return (parseInt(a.vref) > parseInt(b.vref)) ? 1 : -1;
	}

	// Sort commentaries according to their order
	if (a.cnum != 0 && b.cnum != 0) {
		return (a.cnum > b.cnum) ? 1 : -1;
	}

	// Sort connections on the same source according to the order of the source text
	// e.g, Genesis Rabbah 1:2 before Genesis Rabbah 1:5
	if (a.commentator === b.commentator) {
		if (!isRef(a.ref) || !isRef(b.ref)) { return 0; }
		var aRef = parseRef(a.ref);
		var bRef = parseRef(b.ref);
		var length = Math.max(aRef.sections.length, bRef.sections.length)
		for (var i = 0; i < length; i++) {
			try {
				if (aRef.sections[i] != bRef.sections[i]) {
					return (aRef.sections[i] > bRef.sections[i]) ? 1 : -1;
				}
			} catch (e) {
				return (aRef.sections.length > bRef.sections.length) ? 1 : -1;
			}

		}
		return 0;
	}

	// Put bilingual texts first 
	if ((a.heOnly || b.heOnly) && !(a.heOnly && b.heOnly)) {
		return (a.heOnly ? 1 : -1);
	}

	// Put modern texts at the end
	if ((a.category === "Modern" || b.category === "Modern") && a.category != b.category) {
		return (a.category === "Modern" ? 1 : -1);
	}

	// Put notes at the end
	if ((a.type === "note" || b.type === "note") && a.type != b.type) {
		return (a.type === "note" ? 1 : -1);
	}

	// After these rules are applied, go random
	return Math.random() - 0.5;
}


function sourcesHtml(commentary, selected, selectedEnd) {
	// Return HTML for the sources panel built from counting objects in commentary
	// optionally looking only at the range select-selectedEnd of verses

	if (!selected) { var selected = selectedEnd = 0; }

	var sources = {};
	var types = {};
	var sourceTotal = 0;
	var n = m = 0;

	// Walk through and count all commentary objects given, disregard errors or commentaries
	// outside of selected verse (if any)
	for (var i = 0; i < commentary.length; i++) {
		var c = commentary[i];

		if (c.error || // Ignore errors
			(selected && (c.anchorVerse < selected || c.anchorVerse > selectedEnd)) // Ignore source out of range
		   ) {
			 continue;
		}

		// Add category if we haven't seen it already, give it a color
		if (!(c.category in sources)) {
			var color = sjs.palette[n];
			var source = {
					count: 0, 
					color: color, 
					subs: {}, 
					html: ""
				};
			n = (n+1) % sjs.palette.length;
			sources[c.category] = source;
		}
		sources[c.category].count++;
		// Count subcategories
		if (c.commentator in sources[c.category].subs) {
			sources[c.category].subs[c.commentator]++;
		} else {
			sources[c.category].subs[c.commentator] = 1;
		}
		sourceTotal++;

	}

	// -------------- Build Texts Filter -----------------
	var html = "<div class='textsFilter'><div class='source label active' data-category='all'>" +
				"<div class='cName'><span class='count'>("  + sourceTotal + ")</span> All Texts</div></div>";

	// If the current filter has no sources, include it anyway listed as count 0
	if (sjs.sourcesFilter !== "all" && !(sjs.sourcesFilter in sources)) {
		sources[sjs.sourcesFilter] = { count: 0, color: sjs.palette[n], subs:{}, html: "" }
	}

	// Set HTML for each Category
	for (category in sources) {
		sources[category].html += '<div class="source" data-category="' + category +
			'" style="color:'+ sources[category].color +
			'"><div class="cName"><span class="count">('+ sources[category].count+')</span> '+
			category + "</div>";
		
		// Sort subcategories (texts) by count
		var subsort = [];
		for (sub in sources[category].subs) {
			subsort.push([sub, sources[category].subs[sub]]);
			subsort.sort(function(a, b) {return b[1] - a[1]});
		}		
		for (var i = 0; i < subsort.length; i++) {
			sources[category].html += '<div class="source sub" data-category="' + subsort[i][0] +
			'"><div class="cName"><span class="count">('+ subsort[i][1]+')</span> ' + subsort[i][0]  + "</div></div>";
		}
		sources[category].html += '</div>';
	}

	// Sort sources by count
	var sortable = [];
	for (var source in sources) {
			
			sortable.push([source, sources[source].count, sources[source].html])
	}
	sortable.sort(function(a, b) {return b[1] - a[1]});

	// Add the HTML of each source to html
	for (var i = 0; i < sortable.length; i++) {
		html += sortable[i][2];
	}	
	html += 	'<div class="onlyLanguageBox">' +
					'<div><input type="radio" ' + 
						($("body").hasClass("sidebarAll") ? 'checked="checked" ' : "") + 
						'class="sidebarLanguageOption sidebarAll" name="sidebarLanguage">' +
					'All Sources</div>' +
					'<div><input type="radio" ' + 
						($("body").hasClass("sidebarHebrew") ? 'checked="checked"' : "") + 
						'class="sidebarLanguageOption sidebarHebrew" name="sidebarLanguage">' +
					'Hebrew Only</div>' +
					'<div><input type="radio" ' + 
						($("body").hasClass("sidebarEnglish") ? 'checked="checked"' : "") + 
						'class="sidebarLanguageOption sidebarEnglish" name="sidebarLanguage">' +
					'English Only</div>' +
				'</div>'+
			'</div>';

	html += '<div class="sourcesActions">' + 
				'<span class="btn btn-success addSource"><i class="fa fa-link"></i> Add Source</span> ' +
				'<span class="btn btn-success addNote"><i class="fa fa-comment"></i> Add Note</span>' +
			'</div>' + 
			'<div class="btn hideSources"><i class="fa fa-caret-right"></i></div>';
	
	return html;
}



function aboutHtml(data) {
	// Retuns HTML for the About Text panel according to data.
	data = data || sjs.current;

	if (!(data.versionTitle || data.heVersionTitle || data.sources || data.heSources)) { 
		// Check if we've got at least something to work worth. Either a single Hebrew or English 
		// version or a merged Hebrew or English version.
		return "<i><center>No text available.</center></i>"; 
	}

	var enVersion = {
		title: data.versionTitle || "<i>Text Source Unknown</i>",
		source: data.versionSource || "",
		lang: "en",
		status: data.versionStatus,
		license: data.license,
		sources: ("sources" in data ? data.sources : null),
		notes: data.versionNotes,
		digitizedBySefaria: data.digitizedBySefaria
	};

	var heVersion = {
		title: data.heVersionTitle || "<i>Text Source Unknown</i>",
		source: data.heVersionSource || "",
		lang: "he",
		status: data.heVersionStatus,
		license: data.heLicense,
		sources: ("heSources" in data ? data.heSources : null),
		notes: data.heVersionNotes,
		digitizedBySefaria: data.heDigitizedBySefaria
	};

	var licenseLinks = {
		"Public Domain": "http://en.wikipedia.org/wiki/Public_domain",
		"CC0":           "http://creativecommons.org/publicdomain/zero/1.0/",
		"CC-BY":         "http://creativecommons.org/licenses/by/3.0/",
		"CC-BY-SA":      "http://creativecommons.org/licenses/by-sa/3.0/",
	};

	var aboutVersionHtml = function(version) {
		// Returns HTML describing a specific text version
		var html = '';
		if (version.sources && version.sources.unique().length > 1) {
		// This text is merged from multiples sources
			uniqueSources = version.sources.unique()
			html += '<div class="version '+version.lang+'"><span id="mergeMessage">This page includes merged sections from multiple text versions:</span>'
			for (i = 0; i < uniqueSources.length; i++ ) {
				html += '<div class="mergeSource">' +
					'<a href="/' + makeRef(data) + '/'+version.lang+'/' + encodeURI(uniqueSources[i].replace(/ /g, "_")) + '">' + 
					uniqueSources[i] + '</a></div>';
			}
			html += "</div>";
		} else {
		// This is a single version	
			var isSct = (version.title === "Sefaria Community Translation");

			var sourceLink = (version.source.indexOf(".") == -1 || version.source.indexOf(" ") != -1 ? 
				version.source.replace("http://", "") : 
				'<a target="_blank" href="' + version.source + '">' + parseURL(version.source).host + '</a>');
			
			var licenseLink = (version.license === "unknown" ? "" : 
				"<a href='" + licenseLinks[version.license] + "' target='_blank'>" + version.license + "</a>");

			html += '<div class="version ' + version.lang + '">' +
						(isSct ? '<div class="aboutTitle">Original Translation</div>' : 
						'<div class="aboutTitle">' + version.title + '</div>' +
						'<div class="aboutSource">Source: ' + sourceLink +'</div> ⋄ ') +
						(version.license === "unknown" ? "" : '<div class="aboutLicense">License: ' + licenseLink + '</div> ⋄ ') +
						'<div class="credits"></div> ⋄ ' +
						'<a class="historyLink" href="/activity/'+data.sectionRef.replace(/ /g, "_")+'/'+version.lang+'/'+version.title.replace(/ /g, "_")+'">Full history &raquo;</a>' + 
						(version.digitizedBySefaria ? "<div class='digitizedBySefaria'>This text was <a href='/digitized-by-sefaria' target='_blank'>digitized by Sefaria</a>.</div>" : "" ) +
						(version.notes ? "<div class='versionNotes'>" + version.notes + "</div>" : "" ) +
						(version.status === "locked" ? 
							'<div class="lockedMessage"><div class="fa fa-lock"></div> This text is locked. If you believe this text requires further editing, please let us know <a href="https://github.com/Sefaria/Sefaria-Project/wiki/How-to-Report-a-Mistake" target="_blank">here</a>.</div>' : "") +
						'<div>' +
							(version.status === "locked" ? "" :
								"<div class='editText action btn btn-mini btn-info' data-lang='" + version.lang + "'><i class='fa fa-pencil'></i> Edit</div>") +
							(sjs.is_moderator ?
								(version.status === "locked" ? 
									'<div class="btn btn-mini btn-info lockTextButton unlock ' + version.lang + 'Version"><i class="fa fa-unlock"></i> Unlock</div>' :
									'<div class="btn btn-mini btn-info lockTextButton ' + version.lang + 'Version"><i class="fa fa-lock"></i> Lock</div>' + 
									'<div class="btn btn-mini btn-warning deleteVersionButton ' + version.lang + 'Version"><i class="fa fa-trash-o"></i> Delete</div>'
									)
							: "") +
						'</div>' +
					'</div>';
		}
		return html;
	};

	var html = '<h2><center>About this Text</center></h2>' +  aboutVersionHtml(heVersion) + aboutVersionHtml(enVersion);

	// Build a list of alternate versions
	var versionsHtml = {};
	//var versionsLang = {};
	var mergeSources = [];
	if ("sources" in data) { mergeSources = mergeSources.concat(data.sources); }
	if ("heSources" in data) { mergeSources = mergeSources.concat(data.heSources); }
	data.versions = data.versions || [];
	for (i = 0; i < data.versions.length; i++ ) {
		var v = data.versions[i];
		// Don't include versions used as primary en/he
		if ((v.versionTitle === data.versionTitle && v.language == 'en') || (v.versionTitle === data.heVersionTitle && v.language == 'he')) { continue; }
		if ($.inArray(v.versionTitle, mergeSources) > -1 ) { continue; }
        if(!(v.language in versionsHtml)){
            versionsHtml[v.language] = '';
        }
		versionsHtml[v.language] += '<div class="alternateVersion ' + v.language + '">' +
							'<a href="/' + makeRef(data) + '/' + v.language + '/' + encodeURI(v.versionTitle.replace(/ /g, "_")) + '">' +
							v.versionTitle + '</a></div>';
		//versionsLang[v.language] = true;
	}
	if (Object.keys(versionsHtml).length) {
		var langClass = Object.keys(versionsHtml).join(" ");
		html += '<div id="versionsList" class="'+langClass+'"><i>Other versions of this text:</i>';


        for(var i = 0; i < Object.keys(versionsHtml).length; i++){
			var lang = Object.keys(versionsHtml)[i];
            html += '<div class="alternate-versions ' + lang + '">' + versionsHtml[lang] + '</div>';
        }
        html += '</div>';
    }

	return html;
}


//  -------------------- Update Visible (Verse Count, Commentary) --------------------------

function updateVisible() {
	// Update view based on what text is currently visible in the viewport.
	// Currently, this means scrolling the commentary box to sync with content
	// visible in the baesetext.
	// Don't scroll if...
	if (sjs.flags.loading || // we're still loading a view
			!sjs._$verses || // verses aren't loaded yet
			sjs._$commentaryBox.hasClass("noCommentary") || // there's no commentary
			$(".commentary.expanded").length // commentary is expanded
		) {
		return;
	}

	var $v      = sjs._$verses;
	var $com    = sjs._$commentary.not(".hidden");
	var $w      = $(window);
	var nVerses = $v.length;
	var wTop    = $w.scrollTop() + 40;
	var wBottom = $w.scrollTop() + $w.height();
	
	// Look for first visible 
	for (var i = 0; i < sjs._verseHeights.length; i++) {
		if (sjs._verseHeights[i] > wTop) {
			sjs.visible.first = i + 1;
			break;
		}
	}
	
	// look for last visible
	for (var k=i+1; k < sjs._verseHeights.length; k++) {
		if (sjs._verseHeights[k] > wBottom) {
			sjs.visible.last = k - 1;
			break;
		}
	}
	
	// Scroll commentary...

	// If something is highlighted, scroll commentary to track highlight in basetext
	if ($(".lowlight").length) {
		var $first = $v.not(".lowlight").eq(0);
		var top = ($first.length ? $w.scrollTop() - $first.offset().top + 120 : 0);
		var vref = $first.attr("data-num");
		
		var $firstCom = $com.not(".lowlight").not(".hidden").eq(0);

		if ($firstCom.length) {
			sjs._$commentaryViewPort.clearQueue()
				.scrollTo($firstCom, {duration: 0, offset: top, easing: "easeOutExpo"})				
		}

	} else {				
	// There is nothing highlighted, scroll commentary to match basetext according to ScrollMap
		for (var i = 0; i < sjs._scrollMap.length; i++) {
			if (wTop < sjs._scrollMap[i] && $com.eq(i).length) {
				if (isTouchDevice()) {
					sjs._$commentaryViewPort.clearQueue()
						.scrollTop(sjs._$commentaryViewPort.scrollTop() + $com.eq(i).position().top);
				} else {
					var offset = $(window).scrollTop() - $com.eq(i).offset().top + 120 ;					
					sjs._$commentaryViewPort.clearQueue()
						.scrollTo($com.eq(i), {duration: 600, offset: 0, easing: "easeOutExpo"})
				}
				break;
			}
		}
	}

	sjs.updateUrlParams();

	// Clear DOM references
	$v = $com = $w = $first = $firstCom = null;

}

sjs.setSelected = function(a, b) {
	// Sets sjs.selected to be a ref of the text currently highlighted
	var selected = sjs.current.book + " ";
	for (var i = 0; i < sjs.current.sectionNames.length -1 ; i++) {
		selected += sjs.current.sections[i] + ":";
	}
	selected += (a === b ? a : [a, b].join("-"));
	sjs.selected = selected;
	return selected;
};


// ---------------- Breadcrumbs ------------------

sjs.updateBreadcrumbs = function() {
	if (sjs.thread.length === 1) {
		$("#breadcrumbs").hide();
		return;
	}
	
	var html = "";
	for (var i = sjs.thread.length-2; i > -1; i--) {
		html += "<span class='refLink'><span class='ui-icon ui-icon-triangle-1-w'></span>" + 
			sjs.thread[i].replace(/_/g, " ").replace(".", " ").replace(/\./g, ":") + 
			"</span>";
	}

	$("#breadcrumbs").html(html).show();
};


// -------------- URL Params ------------------------

sjs.updateUrlParams = function() {
	// Set the URL Parameters
	// -- Start with any existing parameters
	// -- Add/set parameters to represent the current state of the interface.

	var params = getUrlVars();
	if ("nav_query" in params) {
		delete params["nav_query"];
	}
	if      ($("body").hasClass("english")) { params["lang"] = "en" }
	else if ($("body").hasClass("hebrew"))  { params["lang"] = "he" }
	else                                    { params["lang"] = "he-en" }

	if (sjs.langMode === "bi") {
		if      (sjs._$basetext.hasClass("heRight")) { params["layout"] = "heRight" }
		else										 { params["layout"] = "heLeft" }		
	} else {
		if      (sjs._$basetext.hasClass("lines"))   { params["layout"] = "lines" }
		else                                         { params["layout"] = "block" }
	}
	
	if (sjs.sourcesFilter !== "all") {
		params["with"] = sjs.sourcesFilter.replace(/ /g, "_");
	} else {
		delete params["with"];
	}
	if      ($("body").hasClass("sidebarHebrew"))  { params["sidebarLang"] = "he" }
	else if ($("body").hasClass("sidebarEnglish")) { params["sidebarLang"] = "en" }	
	else    									   { params["sidebarLang"] = "all" }	

	var base        = sjs.selected ? sjs.selected : sjs.current.sectionRef;
	var versionInfo = sjs.cache.getPreferredTextVersion(sjs.current.book);
	var versionPath = versionInfo ? "/" + versionInfo['lang'] + "/" + versionInfo['version'].replace(/ +/g, "_") : '';
	var paramStr    = $.param(params) ? "/" + normRef(base) + versionPath + "?" + $.param(params) : normRef(base);

	var state = History.getState();
	sjs.flags.localUrlChange = true;
	History.replaceState(state.data, state.title, paramStr);
	sjs.flags.localUrlChange = false;
}


function addSourceSuccess() {
	// Function called when a user types a valid ref while adding a source
	// Requests the text of the ref and offers options to add source, edit texts or add texts
	// depending on the state of the text returned.
	// TODO this code should be replaced by a generic reusable widget

	var ref = $("#addSourceCitation").val();
	if (sjs.ref.index.categories[0] == "Commentary") {
		$("#addSourceType select").val("commentary");
	}
	
	ref = normRef(ref);
	
	$("#addSourceText").text("Checking for text…");
	
	$.getJSON("/api/texts/" + ref + "?commentary=0", function(data) {
		if (data.error) {
			$("#addSourceText").html(data.error);
			return;
		}
		
		sjs.ref.bookData = data;			
		var text = en = he = controlsHtml = "";
		
		if (data.sections.length < data.sectionNames.length) {
			data.sections.push(1);
			data.toSections.push(Math.max(data.text.length, data.he.length));
		}
						
		for (var i = data.sections[data.sections.length-1]-1; i < data.toSections[data.toSections.length-1]; i++) {
		
			if (data.text.length > i) {
				en += (i+1) + ". " + data.text[i] + "<br><br>";	
			}
			if (data.he.length > i) {
				he += (i+1) + ". " + data.he[i] + "<br><br>";	
			}
		}
			
		$("#addSourceEdit").removeClass("inactive");
		
		if (en && !he) {
			$("#addSourceHebrew").removeClass("inactive");
			$("#addSourceEnglish, #addSourceThis").addClass("inactive");
			$("#addSourceTextBox").removeClass("he");
			text = "<span class='en'>" + en + "</span>";

		} else if (!en && he) {
			$("#addSourceEnglish").removeClass("inactive");
			$("#addSourceHebrew, #addSourceThis").addClass("inactive");
			text = "<span class='he'>" + he + "</span>";
			$("#addSourceTextBox").addClass("he");

		} else if (he && en) {
			$("#addSourceHebrew, #addSourceEnglish, #addSourceThis").addClass("inactive");
			$("#addSourceTextBox .btn.he, #addSourceTextBox .btn.en").removeClass("inactive");
			$("#addSourceTextBox").removeClass("he");

			text = "<span class='en'>"+en+"</span>"+"<span class='he'>"+he+"</span>"
		} else if (!en && !he) {
			text = "<i>No text available.</i>"
			$("#addSourceTextBox .btn").addClass("inactive");
			$("#addSourceThis").removeClass("inactive");
		}
		

		$("#addSourceText").html(text);
		$(".open").position({of: $(window)});
		
		i++;
		if (data.type == "Commentary" && i > 1) {
			$("#addSourceSave").addClass("inactive");
			
			$("#addSourceComment").removeClass("inactive")
				.attr("data-offset", i)
				.find(".commentCount").html(i + (i == 2 ? "nd" : i == 3 ? "rd" : "th"));
			
		} else { 
			$("#addSourceComment").addClass("inactive");
		}

		$("#addSourceSave").text("Save Source");
		
	});
	
}

sjs.expandSource = function($source) {
	// Animates the expanded version of a source on the source panel.
	// Also called to shrink a currently expanded source
	var id = parseInt($source.attr("data-id"));
	var c  = sjs.sourcesFilter === "Layer" ? sjs.current.layer[id] : 
				$source.hasClass("note") ? sjs.current.notes[id] : 
										sjs.current.commentary[id];
	
	if (c.type === "note") {
		var enText = c.title ? c.title + " - " + c.text : c.text;
		var heText = enText;
	} else {
		var enText = c.text;
		var heText = c.he
	}

	if ($source.hasClass("expanded")) {
		$source.find(".text .en").html(sjs.shortCommentaryText(enText, heText));
		$source.find(".text .he").html(sjs.shortCommentaryText(heText, enText));
		$source.removeClass("expanded");
		$(".commentary").removeClass("lowlight");
		return false;
	}
	// Add full, wrapped text to DOM	//console.log(enText);
	//console.log(heText);
	//console.log(sjs.longCommentaryText(enText, heText));
	//console.log(wrapRefLinks(sjs.longCommentaryText(enText, heText)));
	$source.find(".text .en").html(sjs.wrapRefLinks(sjs.longCommentaryText(enText, heText)));
	$source.find(".text .he").html(sjs.longCommentaryText(heText, enText));

	// highlight and expand
	$(".commentary").addClass("lowlight").removeClass("expanded");
	$source.removeClass("lowlight").addClass("expanded");

	// prefetch sources
	$source.find(".refLink").each(function() {
		sjs.cache.prefetch($(this).attr("data-ref"));
	});

	// scroll position after CSS Transitions are done
	setTimeout(function(){
		var height = $source.height();
		var boxHeight = sjs._$commentaryBox.height();
		var offset = -Math.max( ((boxHeight - height) / 2) - 40 , 0 );
		sjs._$commentaryViewPort.scrollTo($source, {duration: 400, 
													offset: offset,
													easing: "easeOutExpo",
													onAfter: function() { 
														var top = sjs._$commentaryViewPort.scrollTop();
														sjs._$commentaryViewPort.slimscroll({scroll: top});
														}
													});

	}, 160);


	var ref = $source.attr("data-ref");
	
	var editLink = $source.attr("data-type") == 'note' ? 
					(c.owner == sjs._uid ? "<span class='editLink'>Edit Note</span>" : "") :
					"<span class='editLink'>Edit Connection</span>";
	
	var translateLink = $source.hasClass("heOnly") ? 
						"<span class='translateThis' data-ref='" + ref + "'>Add Translation +</span>" :
						"";
	var openLink = $source.attr("data-type") == 'note' ?
					"" :
					"<span class='refLink' data-ref='" + normRef(ref) + "'>Open " + ref + " &raquo;</span>";

	if (!($source.find(".actions").length)) {
		var actionsHtml = "<div class='actions'>" +
							"<span class='connectionType'>[" + $source.attr("data-type").toProperCase() + "]</span>" +
							editLink +
							translateLink +
							openLink + 
						  "</div>";
		$source.append(actionsHtml);		
	}


};


sjs.shortCommentaryText = function (text, backup) {
	// Create a short version of commentary text for collaspsed display
	// Use backup if text is empty.
	var shortText = text.length > 0 ? text : (backup.length > 0 ? backup : "[no text available]");
	shortText = (isArray(shortText) ? shortText.join(" ") : shortText);
	shortText = shortText.stripHtml();
	shortText = shortText.replace(/(\r|\n)/g, " ");
	shortText = shortText.escapeHtml();
	if (shortText.length > 180) {
		shortText = shortText.substring(0,150)+"...";
	}
	return shortText;
};


sjs.longCommentaryText = function(text, backup) {
	var long = text.length ? text : (backup.length ? backup : "[no text available]");
	long = (isArray(long) ? long.join(" ") : long);

	return long;
};


// ---------- Reviews ---------------

sjs.loadReviews = function () {
	// Calls the server to load both english and hebrew revies as needed
	sjs.reviews.en = null;
	sjs.reviews.he = null;
	if (sjs.current.text.length) { sjs.loadReview("en"); }
	if (sjs.current.he.length)   { sjs.loadReview("he"); }
};


sjs.loadReview = function(lang) {
	// Calls the server to load reviews for 'lang'
	// Updates reviewButtson when complete
	// If lang matches the lang of the current reviews modal, upate reviews modal content as well
	var version = (lang == "en" ? sjs.current.versionTitle : sjs.current.heVersionTitle);
	// If this is a merged text, do nothing. 
	if (!version) { return; }
	var url = sjs.current.sectionRef + "/" + lang + "/" + version;

	$.getJSON("/api/reviews/" + url, function(data) {
		if ("error" in data) {
			sjs.alert.message(data.error);
			return;
		}
		sjs.reviews[data.lang] = data;

		sjs.updateReviewButton(data.lang);
		var currentLang = $("#reviewsModal").attr("data-lang") || sjs.langMode;
		if (data.lang == currentLang) {
			sjs.updateReviewsModal(currentLang);
		}

	});	
};


sjs.updateReviewButton = function(lang) {
	// Set the counts and colors for the reviews buttons for lang
	var data = sjs.reviews[lang];
	if (data) {
		$(".reviewsButton." + lang).remove();
		var classStr = sjs.scoreToClass(data.scoreSinceLastEdit) + " " + lang;
		// Call out unreviewed translations
		if (data.version === "Sefaria Community Translation" && data.scoreSinceLastEdit < 0.3) {
			classStr += " badge-error";
		} 
		var buttonHtml = 
			"<div class='reviewsButton "+ classStr + "'>" +
				data.reviewCount + (data.reviewCount == 1 ? " Review" : " Reviews") + 
			"</div>";
		//if (data.version === "Sefaria Community Translation") {
		//	$(".aboutBarBox").last().append(buttonHtml);
		//}
		$(".version." + lang + " .aboutTitle").append(" " + buttonHtml);
	}
}


sjs.updateReviewsModal = function(lang) {
	// Creates content of reviews modal with stored reviews for lang

	// Don't do anything if called with "bi", let modal stay in its current language
	if (lang === "bi") { return; } 

	var data = sjs.reviews[lang];
	if (!data) {
		var version = (lang == "en" ? sjs.current.versionTitle : sjs.current.heVersionTitle);
		if (!version && $("#reviewsModal").is(":visible")) {
			sjs.alert.message("This text contains merged sections from multiple text versions. To review, please first select an individual version at the bottom of the page.");
		}
		return;
	} 

	// Store which language this modal is about, in case user switches to bilingual mode
	$("#reviewsModal").attr("data-lang", lang);

	// Set Title
	var longLang = {en: "English", he: "Hebrew"}[lang];
	var title = "Reviews of " + data.ref + ",  " + data.version + ", " + longLang;
	$("#reviewTitle").html(title);

	// Set About
	var about = "<span class='score raty' data-raty='" + (data.scoreSinceLastEdit || "0") + "'></span>" +
				"<span class='reviewCount'>(" + data.reviewCount + ")</span>";
	$("#reviewAbout").html(about);

	// Set list of past reviews
	var lastEditDateAdded = false; // if a last edited date has been added to its place chronologically
	var currentReview = null; // the already review made by user since last edit
	if (data.reviews.length) {
		var reviewsHtml = "";
		for (var i = 0; i < data.reviews.length; i++) {
			var review = data.reviews[i];
			if (review.user == sjs._uid && !lastEditDateAdded) {
				currentReview = review;
			}
			if (data.lastEdit > review.date && !lastEditDateAdded) {
				reviewsHtml += "<div class='lastEdit'>This text was last edited " + 
									(data.lastEdit !== null ?
										"on " + $.datepicker.formatDate('mm/dd/yy', new Date(data.lastEdit)) : 
										"before 01/05/2012") + " (review scores are reset from here)" +
								"</div>";
				lastEditDateAdded = true;
			}
			reviewsHtml += "<div class='review'>" + 
									(review.user == sjs._uid ? "<span class='reviewDelete' data-id='" + review._id + "'>delete</span>": "") +
									"<span class='reviewer'>" + review.userLink + "</span>" +
									"<span class='reviewDate'>" + $.datepicker.formatDate('mm/dd/yy', new Date(review.date)) + "</span><br>" +
									"<span class='reviewerScore raty' data-raty='" + review.score + "'></span>" +
									"<span class='reviewText'>" + review.comment.replace(/\n/g, "<br>") + "</span>" +
								"</div>";
		}		
	} else {
		var reviewsHtml = "<div class='noReviews'>This text has not yet been reviewed.</div>";
	}
	if (!lastEditDateAdded) {
		reviewsHtml += "<div class='lastEdit'>This text was last edited " + 
							(data.lastEdit !== null ?
								"on " + $.datepicker.formatDate('mm/dd/yy', new Date(data.lastEdit)) : 
								"before 01/05/2012") + 
						"</div>";
	}
	$("#reviews").html(reviewsHtml);

	// Init all rating stars
	$(".raty").each(function() {
		var score = parseFloat($(this).attr("data-raty")) * 5;
		var settings = $.extend({}, sjs.ratySettings, {score: score, readOnly: true, size: 14});
		$(this).raty(settings);
	});

	// Restore a review in progress, if it exists
	if (sjs.reviews.inProgress[sjs.getReviewKey()]) {
		currentReview = sjs.reviews.inProgress[sjs.getReviewKey()];
	}
	if (currentReview) {
		$("#reviewText").val(currentReview.comment);
		$("#raty").raty($.extend({}, sjs.ratySettings, {score: currentReview.score * 5}));
	} else {
		$("#reviewText").val("");
		$("#raty").raty(sjs.ratySettings);
	}

}


sjs.scoreToClass = function(score) {
	// Returns a CSS class for color coding reviews based on score. 

	//if (!score)      return "badge"; // Grey
	//if (score <= .3)  return "badge badge-error"; // Red 
	if (score <= .3)  return "badge";               // Grey 	
	if (score <= .7)  return "badge badge-warning"; // Yellow
	if (score >= .7)  return "badge badge-success"; // Green
};


sjs.saveReview = function() {
	// Validate form
	if (!$("#reviewText").val()) {
		sjs.alert.message("Please write a review message.");
		return;
	} else if (!$("#raty").raty("score")) {
		sjs.alert.message("Please give a review score.");
		return;
	}

	sjs.storeReviewInProgress();

	var url = sjs.getReviewKey();
	var review = sjs.readReview();
	var postJSON = JSON.stringify(review);
	sjs.alert.saving("Saving...");
	$.post("/api/reviews/" + url, {json: postJSON}, function(data){
		if ("error" in data) {
			sjs.alert.message(data.error)
		} else {
			sjs.alert.message("Review Saved.");
			sjs.loadReview(data.language);
			sjs.track.event("Reviews", "Save Review", "");
		}
	}).fail(function() {
		sjs.alert.message("There was an error saving your review. If the problem persists, try reloading the page.");
	});	
};

sjs.readReview = function() {
	var lang = $("#reviewsModal").attr("data-lang");
	var review = {
		comment: $("#reviewText").val(),
		score: $("#raty").raty("score") / 5,
		ref: sjs.current.sectionRef,
		language: lang,
		version: lang == "en" ? sjs.current.versionTitle : sjs.current.heVersionTitle,
	};
	return review;
};


sjs.deleteReview = function(e) {
	if (confirm("Are you sure you want to delete this review?")) {
		var id = $(this).attr("data-id");
		$.ajax({
			type: "delete",
			url:  "/api/reviews/" + id,
			success: function(data) {
				if ("error" in data) {
					sjs.alert.message(data.error);
				} else {
					sjs.alert.message("Review deleted");
					sjs.loadReviews();
				}
			},
			error: function () {
				sjs.alert.message("There was an error deleting this reivew. Please reload the page and try again.");
			}
		});
	}
};


sjs.storeReviewInProgress = function() {
	// Store the text of a review in progress for a particular ref / lang / version
	// so it can be restored as the user change pages / languages modes.
	var key = sjs.getReviewKey();
	sjs.reviews.inProgress[key] = sjs.readReview();

};

sjs.getReviewKey = function() {
	// Returns the URL path for current ref / lang / verion
	var lang = sjs.langMode;
	if (lang == "bi") {
		lang = $("#reviewsModal").attr("data-lang");
	}
	if (lang == "en") {
		var key = sjs.current.sectionRef + "/en/" + sjs.current.versionTitle;
	} else if (lang == "he") {
		var key = sjs.current.sectionRef + "/he/" + sjs.current.heVersionTitle; 
	}

	return key.replace(/ /g, "_");
}

function buildOpen(editMode) {
	// Build modal for adding or editing a source or note
	// Previously, this same code create modals for viewing full text of a source.
	// if editMode, copy expanded source for editing
	// else, build a modal for adding a new source
	// This code is a mess and shoud be rewritten from scratch. 
	
	$(".open").remove();

	if (editMode) {
		// We're editing an existing source; grab data from expanded source
		var id          = parseInt($(".expanded").attr("data-id"));
		var commentator = $(".expanded").attr("data-ref");
		var enText      = $(".expanded .text .en").text();
		var heText      = $(".expanded .text .he").text();
		var anchorText  = $(".expanded .anchorText").text();
		var source      = $(".expanded").attr("data-source");
		var type        = $(".expanded").attr("data-type");
		var item        = sjs.sourcesFilter === "Layer" ? sjs.current.layer : type === "note" ? sjs.current.notes : null;
		var text        = (item ? item[id].text : "");
		var title       = (item ? item.title : "");
		var publicNote  = (item && item[id].public);

		$("#selectedVerse").text($(".open .openVerseTitle").text());
	}
	
	var ref = sjs.add.source.ref;
	var sections = ref.split(":");
	var v = sections[sections.length - 1];
	
	var html = 	'<div class="open gradient edit'+ (editMode && type === "note" ? " noteMode": "") + '">' +
		'<div id="addSourceType" class="formRow">'+
			'<div class="label">Source Type:</div><select>'+
				'<option value="">Select type...</option>'+
				'<option value="commentary">Commentary</option>'+
				'<option value="quotation">Quotation</option>'+
				'<option value="reference">Reference</option>'+
				'<option value="summary">Summary</option>'+
				'<option value="explication">Explication</option>'+
				'<option value="related">Related Passage</option>'+
				'<option value="midrash">Midrash</option>'+
				'<option value="ein mishpat">Ein Mishpat / Ner Mitsvah</option>'+
				'<option value="mesorat hashas">Mesorat HaShas</option>'+
				'<option value="other">Other...</option>'+
			'</select><input id="otherType" placeholder=""></div>' +
		'<div class="formRow" id="anchorForm"><span class="label">Anchor Words:</span>' +
			'<input placeholder="optional"></div>' +
		'<div id="commentatorForm" class="formRow">'+
			'<div class="label">Citation:</div>' +
			'<input id="addSourceCitation" placeholder="e.g., Rashi, Brachot 32a:4-9, Bereshit Rabbah 3:4"></div>'+
		'<div class="formRow">' +
			'<div id="addSourceTextBox">' +
				'<div id="addSourceTextControls">' +
					"<span class='btn en inactive'>Show Hebrew</span>" +
					"<span class='btn he inactive'>Show English</span>" +
					"<span id='addSourceThis' class='btn inactive'>Add this Text</span>" +
					"<span id='addSourceEdit' class='btn inactive'>Edit Text</span>" +
					"<span id='addSourceEnglish' class='btn inactive'>Add Translation</span>" +
					"<span id='addSourceHebrew' class='btn inactive'>Add Hebrew</span>" +
					"<span id='addSourceComment' class='btn inactive'>Add <span class='commentCount'></span> Comment</span>" +
				'</div>' +
				'<div id="addSourceText">…</div></div></div>' +
		'<div id="addNoteTitleForm" class="formRow">'+
			'<div class="label" placeholder="optional">Note Title:</div>' +
			'<input id="addNoteTitle" value="'+(title || "")+'"></div>'+
		'<div class="formRow">' +
			'<textarea id="addNoteTextarea">'+(text || "")+'</textarea></div>' +
		'<div class="formRow" id="notePrivacyRow">' +
			'<input type="radio" name="notePrivacy" checked="checked"><b>Private</b> - only you can see this note&nbsp;&nbsp;&nbsp;' +
			'<input type="radio" name="notePrivacy" id="publicNote"><b>Public</b> - anyone can see this note</div>' +
		'<div id="addSourceControls">' + 
			'<span id="addSourceSave" class="btn btn-large inactive">Save Source</span>'+
			"<span id='addNoteSave' class='btn btn-large'>Save Note</span>" +
			'<span id="addSourceCancel" class="btn btn-large">Cancel</span></div>' +
		'</div>'
		

	$("body").append(html);
	var $o = $(".open");
	$("#addSourceCitation").val("");

	
	if (editMode) {
		// Populate fields for editing view
		$o.css("direction", "ltr").attr("data-id", id);
		
		$("#addSourceCitation").val(commentator);
		$("#anchorForm input").val(anchorText);
		if (anchorText) { 
			$("#anchorForm input").show();
		}
		$("#addSourceText").html("<span class='en'>"+enText+"</span><span class='he'>"+heText+"</span>");
		$("#sourceForm input").val(source);
		$("#addSourceType select").val(type);
		if (type !== "note") {
			$("#addSourceSave").removeClass("inactive"); 
			if (publicNote) { 
				$("#publicNote").attr("checked", "checked"); 
			}
		}

		// Show appropriate buttons related to this text
		$("#addSourceEdit").removeClass("inactive");
		if (sjs.sourcesFilter === "Layer") {
			var comment = sjs.current.layer[parseInt(id)];
		} else if ($o.hasClass("noteMode")) {
			var comment = sjs.current.notes[parseInt(id)];
		} else {
			var comment = sjs.current.commentary[parseInt(id)];			
		}
		if (comment.text && comment.he) {
			$("#addSourceTextBox .btn.he, #addSourceTextBox .btn.en").removeClass("inactive");
			if (sjs.langMode === "he") {
				$("#addSourceTextBox").addClass("he");
			}
		} else if (comment.text) {
			$("#addSourceHebrew").removeClass("inactive");
		} else if (comment.he) {
			$("#addSourceTextBox").addClass("he");
			$("#addSourceEnglish").removeClass("inactive");
		}
	}

	var title = sjs.add.source ? 
				sjs.add.source.ref : 
				sjs.current.book + " " + sjs.current.sections.slice(0, sjs.current.sectionNames.length-1).join(":") + ":" + v;
	// Get at most 810 characters of the top text
	var enText = $(".verse").eq(v-1).find(".en").text().slice(0,810);
	var heText = $(".verse").eq(v-1).find(".he").text().slice(0,810);
	
	var openVerseHtml = "<div class='openVerse'>" +
							"<span class='en'>" + enText + "</span>" +
							"<span class='he'>" + heText + "</span>" +
						"</div>";

	$o.prepend(openVerseHtml);
	if ($o.hasClass("edit") && !editMode) {
		title = "Add a <span class='sourceTypeWord'><span>Source</span></span> to " + title;
		$("#addSourceCitation").focus();
	}
	var titleHtml = "<div class='openVerseTitle'>" + title + "</div>";
	if (editMode) titleHtml = "<div class='delete'>delete</div>" + titleHtml;
	$o.prepend(titleHtml);


	// Create a wrapper on checkRef() with appropriate parameters for this case
	checkSourceRef = function() {
		$("#addSourceText").html("");
		checkRef($("#addSourceCitation"), $("#addSourceText"), $("#addSourceSave"), 0, addSourceSuccess, false);
	}

	// Pull data from server as Citation is typed
	$("#addSourceCitation").autocomplete({ source: sjs.books, 
												select: checkSourceRef,
												focus: function() {},
												minLength: 2})
							.bind("textchange", function(e) {
								if (sjs.timers.checkSourceRef) clearTimeout(sjs.timers.checkSourceRef);
								sjs.timers.checkSourceRef = setTimeout("checkSourceRef();", 250);
							});

	// Bind functions for modal Buttons 
	$("#addSourceSave").click(handleSaveSource);
	$("#addNoteSave").click(handleSaveNote);
	$("#addSourceType select").change(function() {
		if ($(this).val() === "other") {
			$("#otherType").show();
		} else { 
			$("#otherType").hide();
		}
	});


	// Language toggles for addSourceText
	$("#addSourceTextBox .btn.en").click(function() {
		$("#addSourceTextBox").addClass("he")
	});
	$("#addSourceTextBox .btn.he").click(function() {
		$("#addSourceTextBox").removeClass("he")
	});

	// Add buttons 
	sjs.ref.bookData = null; // reset this - set by addSourceSuccess
	$("#addSourceHebrew, #addSourceEnglish, #addSourceThis, #addSourceComment").click(function() {
		if (!sjs._uid) {
			return sjs.loginPrompt();
		}

		var ref = $("#addSourceCitation").val();
		ref = makeRef(parseRef(ref));
		var that = this;
		if (!sjs.ref.bookData) {
			sjs.alert.saving("Looking up text...");
			$.getJSON("/api/texts/" + ref, function(data){
				sjs.alert.clear();
				sjs.ref.bookData = data;
				$(that).trigger("click");
			})
			return;
		}

		var data = sjs.ref.bookData;

		sjs.editing = clone(data);
		sjs.editing.versionSource = '';
		sjs.editing.versionTitle  = '';

		$.extend(sjs.editing, parseRef(ref));
		$("#overlay").hide();
		
		if (this.id in {"addSourceHebrew":1, "addSourceEnglish": 1}) {
			if (this.id == "addSourceHebrew") {
				sjs.langMode = "en"; // so english will show as compare text
				$("#language").val("he");
				$("#newVersion").css("direction", "rtl");
			} else {
				sjs.langMode = "he";
			}
			sjs.showNewTranslation();

		} else {
			sjs.showNewText();
		}

		if (this.id === "addSourceComment") {
			var n = parseInt($(this).attr("data-offset"));
			sjs.padEditorText(n);
		}
	})

	// Edit the text of a Source
	$("#addSourceEdit").click(function() {
		if (!sjs._uid) {
			return sjs.loginPrompt();
		}
		sjs.alert.saving("Looking up text...");
		var text = $("#addSourceCitation").val().replace(/ /g, "_")
		if ($("#addSourceTextBox").hasClass("he")) {
			sjs.langMode = "he";
		} else {
			sjs.langMode = "en";
		}
		$.getJSON("/api/texts/" + text, sjs.editText)
			.error(function(){ sjs.alert.message("Sorry there was an error.")});
	});


	// Deleting a Source
	$(".open .delete").click(handleDeleteSource);

	$("#anchorForm input").focus(function() {
		$(".openVerse").show().position({my: "left top", at: "left+25 bottom", of: $("#anchorForm input")});
	}).blur(function() {
		$(".openVerse").hide();
	});

	$o.show().position({ my: "center center", at: "center center", of: $(window) }).draggable();
	$("#overlay").show();
	return false;

} // --------- End buildOpen Oy ------



sjs.makePlainText = function(text) {
	// Turn text array into a string, separating segments with \n\n
	// Replace empty strings in text with "..."

	// TODO - This currently removes any single line breaks inside text segments.
	// Line breaks inside segments currently screws things up but should be allowed later. 
	var placeholders = function(line) { return line ? line.replace(/\n/g, " ") : "..."; };
	return text.map(placeholders).join('\n\n');
}

sjs.checkNewTextRef = function() {
	// Check ref function for new text UI
	checkRef($("#newTextName"), $("#newTextMsg"), $("#newTextOK"), 1, function(){}, false);
};
	

sjs.newText = function(e) {
	// Show the dialog for adding a new text
	// This dialog routes either to add a new text section (if the text is known)
	// or adding a new text index (if the text is unknown)
	if (e) {
		e.preventDefault();
		e.stopPropagation();
	}
	if (!sjs._uid) {
		return sjs.loginPrompt();
	}

	$(".menuOpen").removeClass("menuOpen");
	$("#overlay").show();
	$("#newTextModal").show().position({of: $(window)});
	$("#newTextName").focus();
	$("#newTextOK").addClass("inactive");
	
	$("#newTextName").unbind()
		.blur(sjs.checkNewTextRef)
		.bind("textchange", function(e) {
			if (sjs.timers.checkNewText) {
				clearTimeout(sjs.timers.checkNewText);
			}
			sjs.timers.checkNewText = setTimeout(sjs.checkNewTextRef, 250);
		})
		.autocomplete({source: function( request, response ) {
				var matches = $.map( sjs.books, function(tag) {
						if ( tag.toUpperCase().indexOf(request.term.toUpperCase()) === 0 ) {
							return tag;
						}
					});
				response(matches);
				}, minLength: 2, select: sjs.checkNewTextRef});
	sjs.ref.tests = null;
};

	
sjs.showNewText = function () {
	// Show interface for adding a new text
	// assumes sjs.editing is set with: 
	// * book, sections, toSections -- what is being edited
	// * text - the text being edited or "" if new text
	// * versionTitle, versionSource or "" if new text
	
	sjs.clearNewText();

	$("body").addClass("editMode");

	$(".modal, #overlay").hide();
	$(".open, .verseControls").remove();
	$("#viewButtons, #prev, #next, #breadcrumbs").hide();
	$("#editButtons").show();
	$("body").addClass("newText");
	sjs._$commentaryBox.hide();
	sjs._$basetext.hide();
	$("#addVersionHeader").show();

	$(window).scrollLeft(0).unbind("scroll.update");

	// Title
	var title = sjs.editing.book.replace(/_/g, " ");
	for (var i = 0; i < sjs.editing.sectionNames.length-1; i++) {
		title += " : " + sjs.editing.sectionNames[i] + " " + sjs.editing.sections[i];
	}	
	$("#editTitle").text(title);

	// Compare Text
	if (!("compareText" in sjs.editing)) {
		sjs.editing.compareText = sjs.editing.he;
		sjs.editing.compareLang = "he";
		$(".compareTitle").text(sjs.editing.heVersionTitle);
		$(".compareSource").attr("href", sjs.editing.heVersionSource);
	}
	sjs.makeCompareText();

	// Version Title & Source
	$("#versionSource").val(sjs.editing.versionSource);
	$('#versionTitle').val(sjs.editing.versionTitle);

	// Text Area
	$("#newVersion").unbind().bind("textchange", checkTextDirection)
		.show()
		.autosize();
	sjs.textSync.init($("#newVersion"));
	$("#language").unbind().change(updateTextDirection);
	
	// Special handing of Original Translation // Sefara Community Translation
	sjs.editing.sct = (sjs.current.versionTitle === "Sefaria Community Translation" ? sjs.current.text : null);
	$("#textTypeForm input").unbind().click(function() {
		if ($(this).val() === "copy") { 
		// Click on "Copied Text" Radio
			$("#copiedTextForm").show();
			// When swtiching from an original transltion, clear the text area
			if ($("#addVersionHeader").hasClass("original")) {
				sjs._$newVersion.val("").trigger("keyup");
				$("#copiedTextForm").find("input").val("");
			}
			$("#addVersionHeader").removeClass("original");

		} else {
		// Click on "Original Translation" Radio
			$("#addVersionHeader").addClass("original");
			$("#copiedTextForm").hide();
			// Make sure we check if there's an existing SCT 
			if (sjs.editing.sct === null) {
				sjs._$newVersion.val("Loading...");
				$.getJSON("/api/texts/" + sjs.editing.ref + "/en/Sefaria_Community_Translation/?commentary=0", function(data){
					sjs.editing.sct = data.text;
					if (sjs.editing.pad) {
						for (var i = sjs.editing.sct.length; i < sjs.editing.pad; i++) {
							sjs.editing.sct.push("...");
						}
					}
					$("#originalRadio").trigger("click");
				});
				return;
			} else {
				var text = sjs.makePlainText(sjs.editing.sct);
				sjs._$newVersion.val(text)
				sjs.padEditorText(sjs.editing.pad);
				sjs._$newVersion.trigger("keyup");				
			}

		}
	});

	// Autocomplete version title with existing, autofill source for existing versions
	$.getJSON("/api/texts/versions/" + sjs.editing.indexTitle, function(data) {
		if ("error" in data) { return; }
		map = {};
		titles = [];
		for (var i = 0; i < data.length; i++) {
			titles.push(data[i].title);
			map[data[i].title] = data[i].source;
		}

		$("#versionTitle").autocomplete({source: titles, select: function(e, ui) {
			$("#versionSource").val(map[ui.item.value]);
		}}); 
	});

	// Set radio buttons for original/copy to appropriate state
	if (sjs.editing.versionTitle in {"Sefaria Community Translation":1, "":1}) {
		$("#originalRadio").trigger("click");
	} else {
		$("#copyRadio").trigger("click");
	}
	
	$("#newVersionBox").show();
	$("#newVersion").focus();
};

	
sjs.clearNewText = function() {
	// Reset everything that might impact sjs.showNewText
	sjs.alert.clear();
	$("#newTextCompare").empty();
	sjs._$newVersion.val("").unbind()
		.css({
				"min-height": "none",
				"direction":  "ltr"
			});
	$("#versionTitle, #versionSource").val("");
	$("#textTypeForm input").unbind();
	$("#newVersionBox").hide();
	$("body").removeClass("editMode");
};	


sjs.showNewTranslation = function() {
	sjs.showNewText();
	sjs.toggleShowOriginal();
}

sjs.editText = function(data) {
	if (!sjs._uid) {
		return sjs.loginPrompt();
	}

	if ((sjs.langMode === 'en' && "sources" in data) || 
		(sjs.langMode === 'he' && "heSources" in data)) {
		sjs.alert.message("You are viewing a page that includes mutliple text versions. To edit, please first select a single version in the About Text panel.");
		return;
	}

	sjs.editing = clone(data);

	if (sjs.langMode === 'en') {
		var pad = data.he ? Math.max(data.he.length - data.text.length, 0) : 0;
	} else if (sjs.langMode === 'he') {
		$("body").addClass("hebrew");
		sjs.editing.versionTitle  = data.heVersionTitle;
		sjs.editing.versionSource = data.heVersionSource;
		sjs.editing.text = data.he;
		var pad = data.text ? Math.max(data.text.length - data.he.length, 0) : 0;
	} else if (sjs.langMode === 'bi') {
		sjs.alert.message("Select a language to edit first with the language toggle in the upper right.");
		return;
	} else {
		console.log("sjs.editText called with unknown value for sjs.langMode");
		return;
	}

	// If we know there are missing pieces of the text (compared to other lang)
	// pad with empty lines.
	for (var i = 0; i < pad; i++) {
		sjs.editing.text.push("");
	}

	sjs.showNewText();

	var text = sjs.makePlainText(sjs.editing.text);
	sjs._$newVersion.val(text).trigger("autosize").trigger('keyup');
};


sjs.editCurrent = function(e) {
	sjs.editText(sjs.current);
	e.stopPropagation();
};


sjs.addThis = function(e) {
	var lang = $(this).attr("data-lang");
	if (lang) {
		sjs.langMode = lang;
	}
	sjs.editCurrent(e);
	var n = parseInt($(this).attr("data-num"));
	if (n) {
		if (sjs.editing.compareText || sjs.editing.compareText.length) {
			sjs.toggleShowOriginal();
		}
		sjs._$newVersion.trigger("autosize");
		var $top = $(".syncTextNumbers .verse").eq(n-1)
		if ($top.length) {
			var top = $top.position().top - 100;
			$("html, body").animate({scrollTop: top, duation: 200});

		}
	}
}

sjs.padEditorText = function(n) {
	// Insert placeholer lines into the new text box
	// so that there are n total lines
	// Scroll to n.
	if (!n) { return }
	sjs.editing.pad = n;
	var text = sjs._$newVersion.val();
	var lines = text.split(/\n\n+/g);
	text = text ? text += "\n\n" : text;

	// Insert empty text (resulting in placeholders "...") up to selected verse
	for (var i = lines.length; i < n; i++) {
		text += "...\n\n";
	}
	sjs._$newVersion.val(text).trigger("keyup");
	sjs._$newVersion.caret({start: sjs._$newVersion.val().length, end: sjs._$newVersion.val().length});

	var $top = $("#newTextCompare .verse").eq(n-1)
	if ($top) {
		var topPos = $top.position().top - 100;
		$("html, body").animate({scrollTop: topPos, duation: 200});
	}
};


sjs.makeCompareText = function() {
	// Create DOM elements for comparison text while editing (usually, original text)
	// Assumes sjs.editing.compareText and sjs.editing.compareLang
	var compareText = sjs.editing.compareText;
	if (!compareText || !compareText.length) { 
		$("#showOriginal").hide();
		return; 
	}
	$("#showOriginal").show();
	var lang = sjs.editing.compareLang;
	var compareHtml = "";
	for (var i = 0; i < compareText.length; i++) {
		compareHtml += '<span class="verse"><span class="verseNum">' + (i+1) + "</span>" +
			compareText[i] + "</span>";
	}
	$("#newTextCompare").html(compareHtml)
		.removeClass("he en")
		.addClass(lang);
}


sjs.toggleShowOriginal = function(){
	if ($("body").hasClass("newText")) {
		$("body").removeClass("newText");
		sjs._$newVersion.attr("data-sync", "#newTextCompare .verse");
	} else {
		$("body").addClass("newText");
		var sync = sjs._$newVersion.attr("data-sync");
		sjs._$newVersion.attr("data-sync", "");
	}
	sjs._$newVersion.trigger("keyup")
		.trigger("autosize")
		.css("min-height", $("#newTextCompare").height());
};


sjs.translateText = function(data) {
	// Transistion to the UI for adding a translation of the text
	// in data.
	if ("error" in data) {
		sjs.alert.message(data.error);
		return;
	} 
	sjs.editing               = clone(data);
	sjs.editing.versionSource = "";
	sjs.editing.versionTitle  = "";
	sjs.langMode              = 'he';
	if (sjs.editing.sections.length === sjs.editing.textDepth) {
		sjs.editing.pad = sjs.editing.sections[sjs.editing.textDepth-1] - 1;
	}
	sjs.showNewTranslation();
};


function validateText(text) {
	if (text.versionTitle === "" || !text.versionTitle) {
		sjs.alert.message("Please give a version title.");
		return false;
	}
	
	if (text.versionSource === "" ) {
	 	sjs.alert.message("Please indicate where this text was copied from.");
	 	return false;
	}

	if (text.language === "he" && text.versionTitle === "Sefaria Community Translation") {
		sjs.alert.message('"Original Translations" should not be Hebrew. Is this actually a copied text?');
	 	return false;
	}

	return true;
}


function validateSource(source) {
	if (!source || source.refs.length != 2) {
		sjs.alert.message("Didn't receive a source or refs.");
		return false;
	}
	return true; 
}


function handleSaveSource(e) {
	if ($("#addSourceSave").text() == "Add Text") {
		// This is a an unknown text, add an index first
		var title = $("#addSourceCitation").val()
		$("#textTitle").val(title);
		$(".textName").text(title);
		$("#newIndexMsg").show();
		sjs.showNewIndex();
		return;
	}
	
	var source = readSource();
	if (validateSource(source)) {
		sjs.sourcesFilter = 'all';
		saveSourceOrNote(source);
		if ("_id" in source) {
			sjs.track.action("Edit Source");
		} else {
			sjs.track.action("New Source");
		}
	}
	e.stopPropagation();
}


function readSource() {
	// Returns an object representing a new Source based on the state
	// of the form in the DOM.
	var source = {}
	var ref1 = sjs.add.source.ref.replace(/:/g, ".") 
	var ref2 = $("#addSourceCitation").val().replace(/:/g, ".");
	ref2 = makeRef(parseRef(ref2));
	
	source["refs"] = [ref1, ref2];
	
	var id = $(".open").attr("data-id");
	if (id) {
		source["_id"] = sjs.current.commentary[id]._id;
	}

	source["anchorText"] = $("#anchorForm input").val();
	source["type"] = $("#addSourceType select").val();
	if (source["type"] === "other") source["type"] = $("#otherType").val();
			
	return source;
	
}


function handleDeleteSource(e) {
	if (!sjs._uid) {
		return sjs.loginPrompt();
	}		
	if (confirm("Are you sure you want to delete this source?")) {
		var link   = {};
		var $modal = $(this).parents(".open");
		var id     = $modal.attr("data-id");
		var data   = sjs.sourcesFilter == "Layer"? sjs.current.layer : 
						$modal.hasClass("noteMode") ? sjs.current.notes : 
														sjs.current.commentary;
		var com    = data[id];
		var url    = ($(this).parents(".open").hasClass("noteMode") ? "/api/notes/" : "/api/links/") + com["_id"];
		$(".open").remove();
		$.ajax({
			type: "delete",
			url: url,
			success: function() { 
				hardRefresh()
				sjs.alert.message("Source deleted.");
			},
			error: function () {
				sjs.alert.message("Something went wrong (that's all I know).");
			}
		});
	}

}


function validateNote(note) {
	if (!note) {
		sjs.alert.message("Didn't receive a note.");
		return false;
	}
	
	if (!note.title) {
	//	sjs.alert.message("Please give this note a title.");
	//	return false; 
	}
	
	if (!note.text) {
		sjs.alert.message("Please enter a note text.");
		return false; 
	}

	return true; 
}


function handleSaveNote(e) {
	var note = readNote();	
	if (validateNote(note)) {
		if (sjs.sourcesFilter != "Notes" && sjs.sourcesFilter != "Layer") {
			// enter Note mode, so saved note is visible once saved
			sjs.previousFilter = sjs.sourcesFilter;
			sjs.sourcesFilter = "Notes";
		}
		saveSourceOrNote(note);
		if ("_id" in note) {
			sjs.track.action("Edit Note");
		} else {
			sjs.track.action("New Note");
		}
	} 
	e.stopPropagation();
}


function readNote() {
	var note = {
		ref: sjs.add.source.ref.replace(/:/g, "."),
		anchorText: $("#anchorForm input").val(),
		type:  "note",
		title: $("#addNoteTitle").val(),
		text: $("#addNoteTextarea").val(),
		public: $("#publicNote").is(":checked")
	};

	var id = $(".open").attr("data-id");
	if (id) {
		var list = sjs.sourcesFilter === "Notes" ? sjs.current.notes : sjs.current.layer
		note["_id"] = list[id]["_id"];
	}

	return note;
}


function saveSourceOrNote(source) {
	if (source.type == "note") {
		var path = "/api/notes/";
		sjs.alert.saving("Saving Note...");
	} else {
		var path = "/api/links/";
		sjs.alert.saving("Saving Source...");
	}
 	var postJSON = JSON.stringify(source);
	$(".open").remove();
	var url = ("_id" in source ? path + source["_id"] : path);
	var postData = {"json": postJSON};
	if (sjs.selectType === "noteForLayer") {
		postData["layer"] = sjs.current.layer_name;
	}
	$.post(url, postData, function(data) {
		sjs.alert.clear();
		if (data.error) {
			sjs.alert.message(data.error);
		} else if (data) {
			updateSources(data);
		} else {
			sjs.alert.message("Sorry, there was a problem saving your source.");
		}
	}).fail( function(xhr, textStatus, errorThrown) {
        sjs.alert.message("Unfortunately, there was an error saving this source. Please try again or try reloading this page.")
    });
}


sjs.writeNote = function(source) {
	if (!sjs._uid) {
		return sjs.loginPrompt();
	}
	var anchor = sjs.selected ? "Note on " + sjs.selected : "Note on " + sjs.current.sectionRef;
	var editor = "<div id='noteEditor'>" +
					"<div id='noteAnchor'>" + anchor+ "</div>" +
					"<textarea id='noteText'></textarea>" + 
					"<span id='saveNote' class='btn btn-primary'>Save</span>" +
					"<span id='cancelNote' class='btn'>Cancel</span>" +
				"</div>";

	$(".layerMessage").html(editor);
	sjs._$commentaryViewPort.scrollTop(1E10);
	$("#noteEditor").unbind().click(function() { return false; });			
	$("#saveNote").unbind().click(sjs.saveNote);			
	$("#cancelNote").unbind().click(sjs.hideNote);			
	$("#noteText").focus();

	if (sjs.sourcesFilter === "Layer") {
		sjs.selectType = "noteForLayer";
	}

	$(".emptySidebarMessage").remove();
	return false;
};


sjs.hideNote = function() {
	$(".layerMessage").html("<div class='addNoteToLayer btn btn-large btn-success'><i class='fa fa-comment'></i> Add to this Discussion</div>");
};


sjs.saveNote = function() {
	if (!$("#noteText").val()) {
		sjs.alert.message("Your note is empty.");
		return;
	}

	var note = {
		text: $("#noteText").val(),
		ref: sjs.selected || sjs.current.sectionRef,
		anchorText: "",
		type:  "note",
		title: "",
		public: false
	};
	var postData = {
		json: JSON.stringify(note)
	};
	if (sjs.selectType === "noteForLayer") {
		postData["layer"] = sjs.current.layer_name;
	}
	var url = ("_id" in note ? "/api/notes/" + note["_id"] : "/api/notes/");
	$.post(url, postData, function(data) {
		sjs.alert.clear();
		if (data.error) {
			sjs.alert.message(data.error);
		} else if (data) {
			updateSources(data);
		} else {
			sjs.alert.message("Sorry, there was a problem saving your note.");
		}
	}).fail( function(xhr, textStatus, errorThrown) {
        sjs.alert.message("Unfortunately, there was an error saving this note. Please try again or try reloading this page.")
    });
	sjs.hideNote();
};

function updateSources(source) {
	// Take a single source object
	// add it to the DOM or update the existing source
	var list = (sjs.sourcesFilter === "Notes" ? sjs.current.notes : 
					(sjs.sourcesFilter === "Layer" ? sjs.current.layer : 
						sjs.current.commentary));

	var id = -1;
	for (var i = 0; i < list.length; i++) {
		if (list[i]._id === source._id) {
			list[i] = source;
			id = i;
			break;
		}
	}
	if (id == -1) {
		id = list.length;
		list.push(source);
	}
	sjs.cache.save(sjs.current);

	buildCommentaryContent(list);
	sjs._$commentary = $(".commentary");
	$(".noCommentary").removeClass("noCommentary");
	$highlight = sjs._$basetext.find(".verse").not(".lowlight").first();
	if ($highlight.length) {
 		var top = $highlight.position().top - 100;
		$("html, body").animate({scrollTop: top}, 1);
	}
	$(".commentary[data-id='" + id + "']").trigger("click");
	sjs.updateSourcesCount();
}

sjs.updateSourcesCount = function() {
	// Updates the counts in the sources buttons for sidebar content
	var cases = [
					[sjs.current.commentary.length, ".sourcesCount", "<i class='fa fa-link'></i> Sources"],
					[sjs.current.sheets.length,     ".sheetCount",   "<i class='fa fa-file-text-o'></i> Sheets"],
					[sjs.current.notes.length,      ".showNotes",    "<i class='fa fa-comment'></i> Notes"],
				];
	if (sjs.current.layer) {
		cases.push([sjs.current.layer.length, ".showLayer", "<i class='fa fa-comment'></i> Discussion"]);
	}
	for (var i=0; i<cases.length; i++) {
		var c = cases[i];
		var html = c[0] == 0 ? c[2] : c[0] + c[2];
 		$(c[1]).html(html);
	}
};


function checkTextDirection() {
	// Check if the text is (mostly) Hebrew, update text direction
	// and language setting accordingly
	var text = $(this).val();
	if (text === "") { return; }
	
	if (isHebrew(text)) {
		$(this).css("direction", "rtl");
		$("#language").val("he");
		$(this).parent().find(".textSyncNumbers").addClass("hebrew");
	} else {	
		$(this).css("direction", "ltr");
		$("#language").val("en");
		$(this).parent().find(".textSyncNumbers").removeClass("hebrew");
	}
}


function updateTextDirection() {
	// Manually update the text direction when a user 
	// manually changes the language dropdown
	var val = $(this).val();

	if (val === "he") {
		$("#newVersion").css("direction", "rtl");
		$("#language").val("he");
		$(".textSyncNumbers").addClass("hebrew");
	} else if (val === "en") {
		$("#newVersion").css("direction", "ltr");
		$("#language").val("en");
		$(".textSyncNumbers").removeClass("hebrew");
	}
}

function readNewVersion() {
	// Returns on object corresponding to a text segment from the text fields
	// in the DOM.
	// Called "new version" by legacy when a text was referred to as a 'version'.
	var version = {};

	version.postUrl = sjs.editing.book.replace(/ /g, "_");
	for (var i= 0 ; i < sjs.editing.sectionNames.length - 1; i++) {
		version.postUrl += "." + sjs.editing.sections[i];
	}
	
	if ($("#originalRadio").prop("checked")) {
		version["versionTitle"] = "Sefaria Community Translation";
		version["versionSource"] = "http://www.sefaria.org";
	} else {
		version["versionTitle"] = $("#versionTitle").val();
		var source = $("#versionSource").val();
		if (source.indexOf(".") > -1 &&
		    source.indexOf(" ") === -1 && 
		    !source.match(/https?:\/\//)) {
			source = source ? "http://" + source : source;
		} 
		version["versionSource"] = source;
	}

	var text = $("#newVersion").val();
	if (text) {
		var verses = text.split(/\n\n+/g);
	} else {
		// Avoid treating an empty textarea as [""] which is interrpreted as
		// 'a first segment exists, but we don't have it'. This should actually
		// be saved as empty.
		var verses = [];
	}
	for (var i=0; i < verses.length; i++) {
		// Treat "..." as empty placeholder ('this segment exists, but we don't have it')
		verses[i] = (verses[i] === "..." ? "" : verses[i]);
	}

	version["text"] = verses;
	version["language"] = $("#language").val();

	return version;
	
}

	
function saveText(text) {
 	// Posts the object 'text' to save via the texts API.
 	var ref = text.postUrl;
 	delete text["postUrl"];
 	
 	postJSON = JSON.stringify(text);
	
	sjs.alert.saving("Saving text...")
	$.post("/api/texts/" + ref, {json: postJSON}, function(data) {
		if ("error" in data) {
		 	sjs.alert.message(data.error);
		} else {
			sjs.clearNewText();
			var params = getUrlVars();
			if ("after" in params) {
				if (params["after"].indexOf("/sheets") == 0) {
					sjs.alert.messageOnly("Text saved.<br><br><a href='" + params["after"] + "'>Back to your source sheet &raquo;</a>");
				} else {
					window.location = params["after"];
				}
			} else {
				hardRefresh(ref);
				sjs.editing = {};
				sjs.alert.message("Text saved.");
			}


		}
	}).fail( function(xhr, textStatus, errorThrown) {
        sjs.alert.message("Unfortunately, there was an error saving this text. Please try again or try reloading this page.")
    });
}


function lowlightOn(n, m) {
	// Turn on lowlight, leaving verses n-m highlighted
	lowlightOff();
	m = m || n;
	n = parseInt(n);
	m = parseInt(m);
	sjs.setSelected(n, m);
	$c = $();
	for (var i = n; i <= m; i++ ) {
		$c = $c.add(sjs._$commentaryViewPort.find(".commentary[data-vref~="+ i + "]"));
	}
	sjs._$commentaryViewPort.find(".commentary").addClass("lowlight");
	$c.removeClass("lowlight");
	sjs._$verses.addClass("lowlight" );
	sjs._$verses.each(function() {
		if (n <= parseInt($(this).attr("data-num")) && parseInt($(this).attr("data-num"))  <= m) {
			$(this).removeClass("lowlight");
		}
	});
}


function lowlightOff() {
	// Turn off any lowlight effect
	if ($(".lowlight").length == 0) { return; }
	$(".lowlight").removeClass("lowlight");
	$(".verseControls").remove();
	$("#noteAnchor").html("Note on " + sjs.current.sectionRef);
	if ("commentary" in sjs.current) {
		sjs.setSourcesCount();
		sjs.setSourcesPanel();
	}
	sjs.selected = null;
}


function setVerseHeights() {
	// Store a list of the top height of each verse
	sjs._verseHeights = [];
	if (!sjs._$verses) { return; }
	sjs._$verses.each(function() {
		sjs._verseHeights.push($(this).offset().top);
	})	
}


function setScrollMap() {
	// Maps each commentary to a window scrollTop position, based on top positions of verses.
	// scrollMap[i] is the window scrollTop below which commentary i should be displayed at top.
	if(!sjs._verseHeights.length) { setVerseHeights(); }
	sjs._scrollMap = [];
	var nVerses = sjs._$verses.length;

	// walk through all verses, split its space among its commentaries
	for (var i = 0; i < nVerses; i++) {
		
		// The top of the previous verse assigned:
		var prevTop = (i === 0 ?  0 : sjs._verseHeights[i-1]);
		// The number of commentaries this verse has:
		var nCommentaries = sjs._$commentaryViewPort.find(".commentary[data-vref="+ (i+1) + "]").not(".hidden").length;
		// How much vertical space is available before the next verse
		// Special case the last verse which has no boundary after it
		var space = (i === nVerses-1 ? nCommentaries * 10 : sjs._verseHeights[i] - prevTop);

		// walk through each source this verse has
		for (k = 0; k < nCommentaries; k++) {
			sjs._scrollMap.push(prevTop + (k * (space / nCommentaries)));
		}
	}
	
	return sjs._scrollMap;
}


function hardRefresh(ref) {
	// Fully reset page and rebuild view for ref.
	ref = ref || sjs.current.ref;
	sjs._direction = 0;
	sjs.cache.killAll();
	$(".screen").hide();
	actuallyGet(parseRef(ref));	
}
<|MERGE_RESOLUTION|>--- conflicted
+++ resolved
@@ -1757,11 +1757,8 @@
 	var params = getUrlVars();
 	var hideNumbers = (data.categories[0] == "Talmud" && data.categories[1] == "Bavli") ||
 						data.categories[0] == "Liturgy" ||
-<<<<<<< HEAD
                         data.categories[0] == "Literature";
-=======
 						data.title == "Sefer Mitzvot Gadol";
->>>>>>> c8d1ee25
     hideNumbers  = "showNumbers" in params ? false : hideNumbers;
 	var basetext = basetextHtml(data.text, data.he, "", data.alts, data.sectionNames[data.sectionNames.length - 1], hideNumbers);
 	if (!basetext) {
