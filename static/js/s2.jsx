--- conflicted
+++ resolved
@@ -8170,10 +8170,7 @@
           applied_filters: this.props.appliedFilters
         });
       }
-<<<<<<< HEAD
-
-=======
->>>>>>> 0a25d6a8
+
       var runningLoadRemainderQuery = Sefaria.search.execute_query(query_props);
       this.updateRunningQuery(type, runningLoadRemainderQuery, true);
     },
@@ -8224,11 +8221,7 @@
             sort_type: props.sortType,
             success: function(data) {
                 this.updateRunningQuery("text", null, false);
-<<<<<<< HEAD
                 var hitArray = this._remove_duplicate_text_hits(this._process_text_hits(data.hits.hits));
-=======
-                var hitArray = this._process_text_hits(data.hits.hits);
->>>>>>> 0a25d6a8
                 this.setState({
                   hits: extend(this.state.hits, {"text": hitArray}),
                   totals: extend(this.state.totals, {"text": data.hits.total})
