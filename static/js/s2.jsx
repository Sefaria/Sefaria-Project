if (typeof require !== 'undefined') {
  var INBROWSER    = false,
      React        = require('react'),
      ReactDOM     = require('react-dom'),
      $            = require('jquery'),
      extend       = require('extend'),
      classNames   = require('classnames'),
      Sefaria      = require('./sefaria.js'),
      cookie       = Sefaria.util.cookie;
} else { 
  var INBROWSER    = true,
      extend       = $.extend,
      cookie       = $.cookie;
}


var ReaderApp = React.createClass({
  propTypes: {
    multiPanel:                  React.PropTypes.bool,
    headerMode:                  React.PropTypes.bool,  // is S2 serving only as a header on top of another page?
    loggedIn:                    React.PropTypes.bool,
    initialRefs:                 React.PropTypes.array,
    initialFilter:               React.PropTypes.array,
    initialMenu:                 React.PropTypes.string,
    initialQuery:                React.PropTypes.string,
    initialSearchFilters:        React.PropTypes.array,
    initialSheetsTag:            React.PropTypes.string,
    initialNavigationCategories: React.PropTypes.array,
    initialSettings:             React.PropTypes.object,
    initialPanels:               React.PropTypes.array,
    initialDefaultVersions:      React.PropTypes.object,
    initialPath:                 React.PropTypes.string,
    initialPanelCap:             React.PropTypes.number
  },
  getDefaultProps: function() {
    return {
      multiPanel:                  true,
      headerMode:                  false,  // is S2 serving only as a header on top of another page?
      initialRefs:                 [],
      initialFilter:               null,
      initialMenu:                 null,
      initialQuery:                null,
      initialSearchFilters:        [],
      initialSheetsTag:            null,
      initialNavigationCategories: [],
      initialPanels:               [],
      initialDefaultVersions:      {},
      initialPath:                 "/"
    };
  },
  getInitialState: function() {
    // TODO clean up generation of initial panels objects.
    // Currently these get generated in reader/views.py, then regenerated in s2.html then regenerated again in ReaderApp.
    var panels               = [];
    var header               = {};
    var defaultVersions      = Sefaria.util.clone(this.props.initialDefaultVersions) || {};
    var defaultPanelSettings = this.getDefaultPanelSettings();

    if (!this.props.multiPanel && !this.props.headerMode) {
      if (this.props.initialPanels && this.props.initialPanels.length > 0 && this.props.initialPanels[0].menuOpen == "book toc") {
        panels[0] = {
            settings: Sefaria.util.clone(defaultPanelSettings),
            menuOpen: "book toc",
            //mode: "Text",
            bookRef:  this.props.initialPanels[0].bookRef
        };
      } else {
        var mode = this.props.initialFilter ? "TextAndConnections" : "Text";
        var initialPanel = this.props.initialPanels && this.props.initialPanels.length ? this.props.initialPanels[0] : {};
        panels[0] = {
          refs: this.props.initialRefs,
          mode: mode,
          filter: this.props.initialFilter,
          menuOpen: this.props.initialMenu,
          version: initialPanel.version || null,
          versionLanguage: initialPanel.versionLanguage || null,
          searchQuery: this.props.initialQuery,
          appliedSearchFilters: this.props.initialSearchFilters,
          settings: Sefaria.util.clone(defaultPanelSettings)
        };
        if (panels[0].versionLanguage) {
          panels[0].settings.language = (panels[0].versionLanguage == "he")? "hebrew": "english";
        }
        if (mode === "TextAndConnections") {
          panels[0].highlightedRefs = this.props.initialRefs;
        }
      }
    } else {
      var headerState = {
        mode: "Header",
        refs: this.props.initialRefs,
        bookRef: this.props.initialBookRef,
        menuOpen: this.props.initialMenu,
        searchQuery: this.props.initialQuery,
        appliedSearchFilters: this.props.initialSearchFilters,
        navigationCategories: this.props.initialNavigationCategories,
        sheetsTag: this.props.initialSheetsTag,
        settings: Sefaria.util.clone(defaultPanelSettings)
      };
      header = this.makePanelState(headerState);
      if (this.props.initialRefs.length) {
        var p = {
          refs: this.props.initialRefs,
          mode: "Text",
          menuOpen: this.props.initialPanels[0].menuOpen,
          version: this.props.initialPanels.length ? this.props.initialPanels[0].version : null,
          versionLanguage: this.props.initialPanels.length ? this.props.initialPanels[0].versionLanguage : null,
          settings: Sefaria.util.clone(defaultPanelSettings)
        };
        if (p.versionLanguage) {
          p.settings.language = (p.versionLanguage == "he") ? "hebrew" : "english";
        }
        panels.push(p);
        if (this.props.initialFilter) {
          panels.push({
            refs: this.props.initialRefs,
            filter: this.props.initialFilter,
            mode: "Connections",
            settings: Sefaria.util.clone(defaultPanelSettings)
          });
        }
      }
      for (var i = panels.length; i < this.props.initialPanels.length; i++) {
        var panel;
        if (this.props.initialPanels[i].menuOpen == "book toc") {
          panel = {
              settings: Sefaria.util.clone(defaultPanelSettings),
              menuOpen: this.props.initialPanels[i].menuOpen,
              bookRef:  this.props.initialPanels[i].bookRef
          };
        } else {
          panel = this.clonePanel(this.props.initialPanels[i]);
          panel.settings = Sefaria.util.clone(defaultPanelSettings);
          if (panel.versionLanguage) {
            panel.settings.language = (panel.versionLanguage == "he") ? "hebrew" : "english";
          }
        }
        panels.push(panel);
      }
    }
    panels = panels.map(function(panel) { 
      return this.makePanelState(panel); 
    }.bind(this) );

    var layoutOrientation = "ltr";
    if ((panels.length > 0 && panels[0].settings && panels[0].settings.language == "hebrew")
       || (header.settings && header.settings.language == "hebrew")) {
      layoutOrientation = "rtl";
    }

    return {
      panels: panels,
      header: header,
      defaultVersions: defaultVersions,
      defaultPanelSettings: Sefaria.util.clone(defaultPanelSettings),
      layoutOrientation: layoutOrientation,
      path: this.props.initialPath,
      panelCap: this.props.initialPanelCap,
    };
  },
  componentDidMount: function() {
    this.updateHistoryState(true); // make sure initial page state is in history, (passing true to replace)
    window.addEventListener("popstate", this.handlePopState);
    window.addEventListener("resize", this.setPanelCap);
    window.addEventListener("beforeunload", this.saveOpenPanelsToRecentlyViewed);
    this.setPanelCap();
    // Set S2 cookie, putting user into S2 mode site wide
    cookie("s2", true, {path: "/"});
  },
  componentWillUnmount: function() {
    window.removeEventListener("popstate", this.handlePopState);
    window.removeEventListener("resize", this.setPanelCap);
    window.removeEventListener("beforeunload", this.saveOpenPanelsToRecentlyViewed);
  },
  componentWillUpdate: function(nextProps, nextState) {
  },
  componentDidUpdate: function(prevProps, prevState) {
    if (this.justPopped) {
      //console.log("Skipping history update - just popped")
      this.justPopped = false;
      return;
    }

    this.setContainerMode();
    this.updateHistoryState(this.replaceHistory);
  },
  handlePopState: function(event) {
    var state = event.state;
    console.log("Pop - " + window.location.pathname);
    console.log(state);
    if (state) {
      var kind = "";
      if (Sefaria.site) { Sefaria.site.track.event("Reader", "Pop State", kind); }
      this.justPopped = true;
      this.setState(state);
    }
  },
  shouldHistoryUpdate: function() {
    // Compare the current state to the state last pushed to history,
    // Return true if the change warrants pushing to history.
    // If there's no history or the number or basic state of panels has changed
    if (!history.state
        || (!history.state.panels && !history.state.header)
        || (history.state.panels && (history.state.panels.length !== this.state.panels.length))
        || (history.state.header && (history.state.header.menuOpen !== this.state.header.menuOpen))
      ) {
      return true; 
    }

    if (this.props.multiPanel) {
      var prevPanels = [history.state.header];
      var nextPanels = [this.state.header];
    } else {
      var prevPanels = history.state.panels;
      var nextPanels = this.state.panels; 
    }

    for (var i = 0; i < prevPanels.length; i++) {
      // Cycle through each panel, compare previous state to next state, looking for differences
      var prev  = prevPanels[i];
      var next  = nextPanels[i];

      if (!prev || ! next) { return true; }

      if ((prev.mode !== next.mode) ||
          (prev.menuOpen !== next.menuOpen) ||
          (next.mode === "Text" && prev.refs.slice(-1)[0] !== next.refs.slice(-1)[0]) || 
          (next.mode === "TextAndConnections" && prev.highlightedRefs.slice(-1)[0] !== next.highlightedRefs.slice(-1)[0]) || 
          ((next.mode === "Connections" || next.mode === "TextAndConnections") && prev.filter && !prev.filter.compare(next.filter)) ||
          (next.mode === "Connections" && !prev.refs.compare(next.refs)) ||
          (prev.navigationSheetTag !== next.navigationSheetTag) ||
          (prev.version !== next.version) ||
          (prev.versionLanguage !== next.versionLanguage) ||
          (prev.searchQuery != next.searchQuery) ||
          (prev.appliedSearchFilters.length !== next.appliedSearchFilters.length) ||
          (!(prev.appliedSearchFilters.compare(next.appliedSearchFilters))))
          {
         return true;
      } else if (prev.navigationCategories !== next.navigationCategories) {
        // Handle array comparison, !== could mean one is null or both are arrays
        if (!prev.navigationCategories || !next.navigationCategories) {
          return true; // They are not equal and one is null
        } else if (!prev.navigationCategories.compare(next.navigationCategories)) {
          return true; // both are set, compare arrays
        }
      }
    }
    return false;  
  },
  clonePanel: function(panel, trimFilters) {
    //Set aside self-referential objects before cloning
    //Todo: Move the multiple instances of this out to a utils file
    if (panel.availableFilters || panel.filterRegistry) {
      var savedAttributes = {
         availableFilters:   panel.availableFilters,
         searchFiltersValid: panel.searchFiltersValid,
         filterRegistry:     panel.filterRegistry
      };
      panel.searchFiltersValid = false;
      panel.availableFilters = [];
      panel.filterRegistry = {};
      var newPanel = (trimFilters) ? Sefaria.util.clone(panel) : extend(Sefaria.util.clone(panel), savedAttributes);
      extend(panel, savedAttributes);
      return newPanel;
    } else {
      return Sefaria.util.clone(panel);
    }
  },
  makeHistoryState: function() {
    // Returns an object with state, title and url params for the current state
    var histories = [];
    // When the header has a panel open, only look at its content for history
    var headerMode = this.state.header.menuOpen || (!this.state.panels.length && this.state.header.mode === "Header");
    var panels = headerMode ? [this.state.header] : this.state.panels;
    var states = [];
    for (var i = 0; i < panels.length; i++) {
      // Walk through each panel, create a history object as though for this panel alone
      states[i] = this.clonePanel(panels[i], true);
      if (!states[i]) { debugger }
      var hist  = {url: ""};
    
      if (states[i].menuOpen) {
        switch (states[i].menuOpen) {
          case "home":
            hist.title = "Sefaria: a Living Library of Jewish Texts Online";
            hist.url   = "";
            hist.mode  = "home";
            break;
          case "navigation":
            var cats   = states[i].navigationCategories ? states[i].navigationCategories.join("/") : "";
            hist.title = cats ? states[i].navigationCategories.join(", ") + " | Sefaria" : "Texts | Sefaria";
            hist.url   = "texts" + (cats ? "/" + cats : "");
            hist.mode  = "navigation";
            break;
          case "text toc":
            var ref    = states[i].refs.slice(-1)[0];
            var bookTitle  = ref ? Sefaria.parseRef(ref).book : "404";
            hist.title = bookTitle + " | Sefaria";
            hist.url   = bookTitle.replace(/ /g, "_");
            hist.mode  = "text toc";
            break;
          case "book toc":
            var bookTitle = states[i].bookRef;
            hist.title = bookTitle + " | Sefaria";
            hist.url = bookTitle.replace(/ /g, "_");
            hist.mode = "book toc";
            break;
          case "search":
            hist.title = states[i].searchQuery ? states[i].searchQuery + " | " : "";
            hist.title += "Sefaria Search";
            hist.url   = "search" + (states[i].searchQuery ? "&q=" + states[i].searchQuery + ((!!states[i].appliedSearchFilters && !!states[i].appliedSearchFilters.length) ? "&filters=" + states[i].appliedSearchFilters.join("|") : "") : "");
            hist.mode  = "search";
            break;
          case "sheets":
            if (states[i].navigationSheetTag) {
              hist.url   = "sheets/tags/" + states[i].navigationSheetTag;
              hist.title = states[i].navigationSheetTag + " | Sefaria Source Sheets";
              hist.mode  = "sheets tag";
            } else {
              hist.url   = "sheets";
              hist.title = "Sefaria Source Sheets";
              hist.mode  = "sheets";
            }
            break;
          case "account":
            hist.title = "Sefaria About";
            hist.url   = "account";
            hist.mode  = "account";
            break;
          case "notifications":
            hist.title = "Sefaria Notifcations";
            hist.url   = "notifications";
            hist.mode  = "notifications";
            break;
        }
      } else if (states[i].mode === "Text") {
        //debugger;
        hist.title    = states[i].refs.slice(-1)[0];
        hist.url      = Sefaria.normRef(hist.title);
        hist.version  = states[i].version;
        hist.versionLanguage = states[i].versionLanguage;
        hist.mode     = "Text"
      } else if (states[i].mode === "Connections") {
        var ref     = states[i].refs.slice(-1)[0];
        hist.sources = states[i].filter.length ? states[i].filter.join("+") : "all";
        hist.title  = ref  + " with " + (hist.sources === "all" ? "Connections" : hist.sources);
        hist.url    = Sefaria.normRef(ref); // + "?with=" + sources;
        hist.mode   = "Connections"
      } else if (states[i].mode === "TextAndConnections") {
        var ref       = states[i].highlightedRefs.slice(-1)[0];
        hist.sources   = states[i].filter.length ? states[i].filter[0] : "all";
        hist.title    = ref  + " with " + (hist.sources === "all" ? "Connections" : hist.sources);
        hist.url      = Sefaria.normRef(ref); // + "?with=" + sources;
        hist.version  = states[i].version;
        hist.versionLanguage = states[i].versionLanguage;
        hist.mode     = "TextAndConnections"
      } else if (states[i].mode === "Header") {
        hist.title  = document.title;
        hist.url    = window.location.pathname.slice(1);
        if (window.location.search != ""){
          hist.url+= window.location.search;
        }
        hist.mode   = "Header"
      }
      histories.push(hist);     
    }
    if (!histories.length) {debugger;}

    // Now merge all history objects into one
    var title =  histories.length ? histories[0].title : "Sefaria";

    var url   = "/" + (histories.length ? histories[0].url : "");
    if(histories[0] && histories[0].versionLanguage && histories[0].version) {
        url += "/" + histories[0].versionLanguage + "/" + histories[0].version.replace(/\s/g,"_");
    }
    if (histories[0].mode === "TextAndConnections") {
        url += "&with=" + histories[0].sources;
    }

    hist = (headerMode)
        ? {state: {header: states[0]}, url: url, title: title}
        : {state: {panels: states}, url: url, title: title};

    for (var i = 1; i < histories.length; i++) {
      if (histories[i-1].mode === "Text" && histories[i].mode === "Connections") {
        if (i == 1) {
          // short form for two panels text+commentary - e.g., /Genesis.1?with=Rashi
          hist.url   = "/" + histories[1].url; // Rewrite the URL
          if(histories[0].versionLanguage && histories[0].version) {
            hist.url += "/" + histories[0].versionLanguage + "/" + histories[0].version.replace(/\s/g,"_");
          }
          hist.url += "&with=" + histories[1].sources;
          hist.title = histories[1].title;
        } else {
          var replacer = "&p" + i + "=";
          hist.url    = hist.url.replace(RegExp(replacer + ".*"), "");
          hist.url   += replacer + histories[i].url + "&w" + i + "=" + histories[i].sources; //.replace("with=", "with" + i + "=").replace("?", "&");
          hist.title += " & " + histories[i].title; // TODO this doesn't trim title properly
        }
      } else {
        var next    = "&p=" + histories[i].url;
        next        = next.replace("?", "&").replace(/=/g, (i+1) + "=");
        hist.url   += next;
        if(histories[i].versionLanguage && histories[i].version) {
          hist.url += "&l" + (i+1) + "=" + histories[i].versionLanguage + "&v" + (i+1) + "=" + histories[i].version.replace(/\s/g,"_");
        }
        hist.title += " & " + histories[i].title;

      }
    }
    hist.url = hist.url.replace(/&/, "?");

    return hist;
  },
  updateHistoryState: function(replace) {
    if (!this.shouldHistoryUpdate()) { 
      return; 
    }
    var hist = this.makeHistoryState();
    if (replace) {
      history.replaceState(hist.state, hist.title, hist.url);
      console.log("Replace History - " + hist.url);
      //console.log(hist);
    } else {
      if ((window.location.pathname + window.location.search) == hist.url) { return; } // Never push history with the same URL
      history.pushState(hist.state, hist.title, hist.url);
      console.log("Push History - " + hist.url);
      //console.log(hist);
    }

    $("title").html(hist.title);
    if (Sefaria.site) { Sefaria.site.track.pageview(hist.url); }
    this.replaceHistory = false;
  },
  makePanelState: function(state) {
    // Return a full representation of a single panel's state, given a partial representation in `state`
    var panel = {
      mode:                 state.mode,                // "Text", "TextAndConnections", "Connections"
      refs:                 state.refs                 || [], // array of ref strings
      filter:               state.filter               || [],
      connectionsMode:      state.connectionsMode      || "Connections",
      version:              state.version              || null,
      versionLanguage:      state.versionLanguage      || null,
      highlightedRefs:      state.highlightedRefs      || [],
      recentFilters:        state.filter               || [],
      menuOpen:             state.menuOpen             || null, // "navigation", "text toc", "display", "search", "sheets", "home"
      navigationCategories: state.navigationCategories || [],
      navigationSheetTag:   state.sheetsTag            || null,
      searchQuery:          state.searchQuery          || null,
      appliedSearchFilters: state.appliedSearchFilters || [],
      searchFiltersValid:   state.searchFiltersValid   || false,
      availableFilters:     state.availableFilters     || [],
      filterRegistry:       state.filterRegistry       || {},
      orphanSearchFilters:  state.orphanSearchFilters  || [],
      bookRef:              state.bookRef              || null,
      settings:             state.settings ? Sefaria.util.clone(state.settings) : Sefaria.util.clone(this.getDefaultPanelSettings()),
      displaySettingsOpen:  false
    };
    if (this.state && panel.refs.length && !panel.version) {
      var oRef = Sefaria.ref(panel.refs[0]);
      if (oRef) {
        var lang = panel.versionLanguage || (panel.settings.language == "hebrew"?"he":"en");
        panel.version = this.getCachedVersion(oRef.indexTitle, lang);
        if (panel.version) {
          panel.versionLanguage = lang;
        }
      }
    }
    return panel;
  },
  getDefaultPanelSettings: function() {
    if (this.state && this.state.defaultPanelSettings) {
      return this.state.defaultPanelSettings;
    } else if (this.props.initialSettings) {
      return this.props.initialSettings;
    } else {
      return {
        language:      "bilingual",
        layoutDefault: "segmented",
        layoutTalmud:  "continuous",
        layoutTanach:  "segmented",
        color:         "light",
        fontSize:      62.5
      };
    }
  },
  setContainerMode: function() {
    // Applies CSS classes to the React container so that S2 can function as a header only on top of another page.
    if (this.props.headerMode) {
      if (this.state.header.menuOpen || this.state.panels.length) {
        $("#s2").removeClass("headerOnly");
        $("body").css({overflow: "hidden"});
      } else {
        $("#s2").addClass("headerOnly");
        $("body").css({overflow: "hidden"});
      }
    }
  },
  setPanelCap: function() {
    // In multi panel mode, set the maximum number of visible panels depending on the window width.
    var MIN_PANEL_WIDTH = 360;
    var width           = $(window).width();
    var panelCap        = Math.floor(width / MIN_PANEL_WIDTH);
    this.setState({panelCap: panelCap});
  },
  handleNavigationClick: function(ref, version, versionLanguage, options) {
    //todo: support options.highlight, passed up from SearchTextResult.handleResultClick()
    this.saveOpenPanelsToRecentlyViewed();
    this.openPanel(ref, version, versionLanguage);
  },
  handleSegmentClick: function(n, ref) {
    // Handle a click on a text segment `ref` in from panel in position `n`
    // Update or add panel after this one to be a TextList
    this.setTextListHighlight(n, [ref]);
    this.openTextListAt(n+1, [ref]);
  },
  handleCitationClick: function(n, citationRef, textRef) {
    // Handle clicking on the citation `citationRef` which was found inside of `textRef` in panel `n`.
    this.openPanelAt(n, citationRef);
    this.setTextListHighlight(n, [textRef]);
  },
  handleRecentClick: function(pos, ref, version, versionLanguage) {
    // Click on an item in your Recently Viewed
    if (this.props.multiPanel) {
      this.openPanel(ref, version, versionLanguage);
    } else {
      this.handleNavigationClick(ref, version, versionLanguage);
    }
  },
  handleCompareSearchClick: function(n, ref, version, versionLanguage, options) {
    // Handle clicking a searh result in a compare panel, so that clicks don't clobber open panels
    // todo: support options.highlight, passed up from SearchTextResult.handleResultClick()
    this.saveOpenPanelsToRecentlyViewed();
    this.replacePanel(n, ref, version, versionLanguage);
  },
  updateQueryInHeader: function(query) {
    var updates = {searchQuery: query, searchFiltersValid:  false};
    this.setHeaderState(updates);
  },
  updateQueryInPanel: function(query) {
    var updates = {searchQuery: query, searchFiltersValid:  false};
    this.setPanelState(0, updates);
  },
  updateAvailableFiltersInHeader: function(availableFilters, registry, orphans) {
    this.setHeaderState({
      availableFilters:    availableFilters,
      filterRegistry:      registry,
      orphanSearchFilters: orphans,
      searchFiltersValid:  true
    });
  },
  updateAvailableFiltersInPanel: function(availableFilters, registry, orphans) {
    this.setPanelState(0, {
      availableFilters:    availableFilters,
      filterRegistry:      registry,
      orphanSearchFilters: orphans,
      searchFiltersValid:  true
    });
  },
  updateSearchFilterInHeader: function(filterNode) {
    if (filterNode.isUnselected()) {
      filterNode.setSelected(true);
    } else {
      filterNode.setUnselected(true);
    }
    this.setHeaderState({
      availableFilters: this.state.header.availableFilters,
      appliedSearchFilters: this.getAppliedSearchFilters(this.state.header.availableFilters)
    });
  },
  updateSearchFilterInPanel: function(filterNode) {
    if (filterNode.isUnselected()) {
      filterNode.setSelected(true);
    } else {
      filterNode.setUnselected(true);
    }
    this.setPanelState(0, {
      availableFilters: this.state.panels[0].availableFilters,
      appliedSearchFilters: this.getAppliedSearchFilters(this.state.panels[0].availableFilters)
    });
  },
  getAppliedSearchFilters: function(availableFilters) {
    var results = [];
    //results = results.concat(this.orphanFilters);
    for (var i = 0; i < availableFilters.length; i++) {
        results = results.concat(availableFilters[i].getAppliedFilters());
    }
    return results;
  },
  setPanelState: function(n, state, replaceHistory) {
    this.replaceHistory  = Boolean(replaceHistory);
    //console.log(`setPanel State ${n}, replace: ` + this.replaceHistory);
    //console.log(state)

    // When the driving panel changes language, carry that to the dependent panel
    var langChange  = state.settings && state.settings.language !== this.state.panels[n].settings.language;
    var next        = this.state.panels[n+1];
    if (langChange && next && next.mode === "Connections") {
        next.settings.language = state.settings.language;
    }

    this.state.panels[n] = extend(this.state.panels[n], state);
    this.setState({panels: this.state.panels});
  },
  selectVersion: function(n, versionName, versionLanguage) {
    // Set the version for panel `n`. 
    var panel = this.state.panels[n];
    if (versionName && versionLanguage) {
      panel.version = versionName;
      panel.versionLanguage = versionLanguage;
      panel.settings.language = (panel.versionLanguage == "he")? "hebrew": "english";

      var oRef = Sefaria.ref(panel.refs[0]);
      this.setCachedVersion(oRef.indexTitle, panel.versionLanguage, panel.version);

    } else {
      panel.version = null;
      panel.versionLanguage = null;
    }
    this.setState({panels: this.state.panels});
  },
  // this.state.defaultVersion is a depth 2 dictionary - keyed: bookname, language
  getCachedVersion: function(indexTitle, language) {
    if ((!indexTitle) || (!(this.state.defaultVersions[indexTitle]))) { return null; }
    return (language) ? (this.state.defaultVersions[indexTitle][language] || null) : this.state.defaultVersions[indexTitle];
  },
  setCachedVersion: function(indexTitle, language, versionTitle) {
    this.state.defaultVersions[indexTitle] = this.state.defaultVersions[indexTitle] || {};
    this.state.defaultVersions[indexTitle][language] = versionTitle;  // Does this need a setState?  I think not.
  },
  setHeaderState: function(state, replaceHistory) {
    this.state.header = extend(this.state.header, state);
    this.setState({header: this.state.header});
  },
  setDefaultOption: function(option, value) {
    if (value !== this.state.defaultPanelSettings[option]) {
      this.state.defaultPanelSettings[option] = value;
      this.setState(this.state);
    }
  },
  openPanel: function(ref, version, versionLanguage) {
    // Opens a text panel, replacing all panels currently open.
    this.setState({
      panels: [this.makePanelState({refs: [ref], version: version, versionLanguage: versionLanguage, mode: "Text"})],
      header: {menuOpen: null}
    });
  },
  openPanelAt: function(n, ref, version, versionLanguage) {
    // Open a new panel after `n` with the new ref
    this.state.panels.splice(n+1, 0, this.makePanelState({refs: [ref], version: version, versionLanguage: versionLanguage, mode: "Text"}));
    this.setState({panels: this.state.panels, header: {menuOpen: null}});
  },
  openPanelAtEnd: function(ref, version, versionLanguage) {
    this.openPanelAt(this.state.panels.length+1, ref, version, versionLanguage);
  },
  openTextListAt: function(n, refs) {
    // Open a connections panel at position `n` for `refs`
    // Replace panel there if already a connections panel, otherwise splice new panel into position `n`
    // `refs` is an array of ref strings
    var panel = this.state.panels[n] || {};
<<<<<<< HEAD
    if (panel.mode !== "Connections") {
      // No connctions panel is open yet, splice in a new one
=======

    //is this too hacky?
    var parentPanel = (n >= 1 && this.state.panels[n-1].mode == 'Text') ? this.state.panels[n-1] : null;
    if (panel.mode === "Connections") {
      // what does "a new text" mean here?
      // Pretty sure this can be deleted -- was from a previous case where you could navigate in an individual panel.
      /*
      // If this is a new text reset the filter, otherwise keep the current filter
      var oref1 = parseRef(panel.refs.slice(-1)[0]);
      var oref2 = parseRef(refs.slice(-1)[0]);
      panel.filter = oref1.book === oref2.book ? panel.filter : [];      
      */
    } else {
      // No connections panel is open yet, splice in a new one
>>>>>>> 018b79d5
      this.state.panels.splice(n, 0, {});
      panel = this.state.panels[n];
      panel.filter = [];
    }
    panel.refs           = refs;
    panel.menuOpen       = null;
    panel.mode           = panel.mode || "Connections";
    if(parentPanel){
      panel.version         = parentPanel.version;
      panel.versionLanguage = parentPanel.versionLanguage;
    }
    this.state.panels[n] = this.makePanelState(panel);
    this.setState({panels: this.state.panels});
  },
  setTextListHighlight: function(n, refs) {
    // Set the textListHighlight for panel `n` to `refs`
    refs = typeof refs === "string" ? [refs] : refs;
    this.state.panels[n].highlightedRefs = refs;
    this.setState({panels: this.state.panels});

    // If a connections panel is opened after n, update its refs as well.
    var next = this.state.panels[n+1];
    if (next && next.mode === "Connections" && !next.menuOpen) {
      this.openTextListAt(n+1, refs);
    }
  },
  setSelectedWords: function(n, words){
    //console.log(this.state.panels[n].refs);
    words = (typeof words !== "undefined" && words.length) ?  words : "";
    var next = this.state.panels[n+1];
    if (next && !next.menuOpen) {
      this.state.panels[n+1].selectedWords = words;
      this.setState({panels: this.state.panels});
    }
  },
  replacePanel: function(n, ref, version, versionLanguage) {
    // Opens a text in in place of the panel currently open at `n`.
    this.state.panels[n] = this.makePanelState({refs: [ref], version: version, versionLanguage: versionLanguage, mode: "Text"});
    this.setState({panels: this.state.panels});
  },
  openComparePanel: function(n) {
    var comparePanel = this.makePanelState({
      menuOpen: "compare"
    });
    this.state.panels[n] = comparePanel;
    this.setState({panels: this.state.panels});
  },
  closePanel: function(n) {
    // Removes the panel in position `n`, as well as connections panel in position `n+1` if it exists.
    this.saveRecentlyViewed(this.state.panels[n], n);
    if (this.state.panels.length == 1 && n == 0) {
      this.state.panels = [];
    } else {
      this.state.panels.splice(n, 1);
      if (this.state.panels[n] && this.state.panels[n].mode === "Connections") {
        // Close connections panel when text panel is closed
        if (this.state.panels.length == 1) {
          this.state.panels = [];
        } else {
          this.state.panels.splice(n, 1);
        }
      }
    }
    var state = {panels: this.state.panels};
    if (state.panels.length == 0 && !this.props.headerMode) {
      this.showLibrary();
    }
    this.setState(state);
  },
  showLibrary: function() {
    if (this.props.multiPanel) {
      this.setState({header: this.makePanelState({menuOpen: "navigation"})});
    } else {
      if (this.state.panels.length) {
        this.state.panels[0].menuOpen = "navigation";
      } else {
        this.state.panels[0] = this.makePanelState({menuOpen: "navigation"});
      }
      this.setState({panels: this.state.panels});
    }
  },
  showSearch: function(query) {
    var updates = {menuOpen: "search", searchQuery: query, searchFiltersValid:  false};
    if (this.props.multiPanel) {
      this.setHeaderState(updates);
    } else {
      this.setPanelState(0, updates);
    }
  },
  saveRecentlyViewed: function(panel, n) {
    if (panel.mode == "Connections" || !panel.refs.length) { return; }
    var ref  = panel.refs[0];
    var oRef = Sefaria.ref(ref);
    var json = cookie("recentlyViewed");
    var recent = json ? JSON.parse(json) : [];
    recent = recent.filter(function(item) {
      return item.ref !== ref; // Remove this item if it's in the list already
    });
    var cookieData = {
      ref: ref,
      heRef: oRef.heRef,
      book: oRef.indexTitle,
      version: panel.version,
      versionLanguage: panel.versionLanguage,
      position: n
    };
    recent.splice(0, 0, cookieData);
    recent = recent.slice(0, 3);
    cookie("recentlyViewed", JSON.stringify(recent), {path: "/"});
  },
  saveOpenPanelsToRecentlyViewed: function() {
    for (var i = this.state.panels.length-1; i >= 0; i--) {
      this.saveRecentlyViewed(this.state.panels[i], i);
    }
  },
  render: function() {
     // Only look at the last panels if we've above panel Cap
    var panelStates = this.state.panels.slice(-this.state.panelCap);

    var evenWidth = 100.0/panelStates.length;
    if (panelStates.length == 2 && panelStates[0].mode == "Text" && panelStates[1].mode == "Connections") {
      var widths = [60.0, 40.0];
    } else {
      var widths = panelStates.map(function() { return evenWidth; });
    }
    var header = this.props.multiPanel || this.state.panels.length == 0 ?
                  (<Header 
                    initialState={this.state.header}
                    setCentralState={this.setHeaderState}
                    onRefClick={this.handleNavigationClick}
                    onRecentClick={this.handleRecentClick}
                    setDefaultOption={this.setDefaultOption}
                    showLibrary={this.showLibrary}
                    showSearch={this.showSearch}
                    onQueryChange={this.updateQueryInHeader}
                    updateSearchFilter={this.updateSearchFilterInHeader}
                    registerAvailableFilters={this.updateAvailableFiltersInHeader}
                    headerMode={this.props.headerMode}
                    panelsOpen={this.state.panels.length} />) : null;

    var panels = [];
    for (var i = 0; i < panelStates.length; i++) {
      var panel                    = this.clonePanel(panelStates[i]);
      var offset                   = widths.reduce(function(prev, curr, index, arr) { return index < i ? prev+curr : prev}, 0);
      var width                    = widths[i];
      var style                    = (this.state.layoutOrientation=="ltr")?{width: width + "%", left: offset + "%"}:{width: width + "%", right: offset + "%"};
      var onSegmentClick           = this.props.multiPanel ? this.handleSegmentClick.bind(null, i) : null;
      var onCitationClick          = this.handleCitationClick.bind(null, i);
      var onSearchResultClick      = this.props.multiPanel ? this.handleCompareSearchClick.bind(null, i) : this.handleNavigationClick;
      var onTextListClick          = null; // this.openPanelAt.bind(null, i);
      var onOpenConnectionsClick   = this.openTextListAt.bind(null, i+1);
      var setTextListHightlight    = this.setTextListHighlight.bind(null, i);
      var setSelectedWords         = this.setSelectedWords.bind(null, i);
      var openComparePanel         = this.openComparePanel.bind(null, i);
      var closePanel               = this.closePanel.bind(null, i);
      var setPanelState            = this.setPanelState.bind(null, i);
      var selectVersion            = this.selectVersion.bind(null, i);

      var ref   = panel.refs && panel.refs.length ? panel.refs[0] : null;
      var oref  = ref ? Sefaria.parseRef(ref) : null;
      var title = oref && oref.book ? oref.book : 0;
      // Keys must be constant as text scrolls, but changing as new panels open in new positions
      // Use a combination of the panel number and text title
      var key   = i + title;
      panels.push(<div className="readerPanelBox" style={style} key={key}>
                    <ReaderPanel 
                      initialState={panel}
                      setCentralState={setPanelState}
                      multiPanel={this.props.multiPanel}
                      onSegmentClick={onSegmentClick}
                      onCitationClick={onCitationClick}
                      onTextListClick={onTextListClick}
                      onSearchResultClick={onSearchResultClick}
                      onNavigationClick={this.handleNavigationClick}
                      onRecentClick={this.handleRecentClick}
                      onOpenConnectionsClick={onOpenConnectionsClick}
                      openComparePanel={openComparePanel}
                      setTextListHightlight={setTextListHightlight}
                      setSelectedWords={setSelectedWords}
                      selectVersion={selectVersion}
                      setDefaultOption={this.setDefaultOption}
                      onQueryChange={this.updateQueryInPanel}
                      updateSearchFilter={this.updateSearchFilterInPanel}
                      registerAvailableFilters={this.updateAvailableFiltersInPanel}
                      closePanel={closePanel}
                      panelsOpen={this.state.panels.length}
                      masterPanelLanguage={panel.mode === "Connections" ? this.state.panels[i-1].settings.language : panel.settings.language}
                      layoutWidth={width} />
                  </div>);
    }

    var classes = classNames({readerApp: 1, multiPanel: this.props.multiPanel});
    return (<div className={classes}>
              {header}
              {panels}
            </div>);
  }
});


var Header = React.createClass({
  propTypes: {
    initialState:             React.PropTypes.object.isRequired,
    setCentralState:          React.PropTypes.func,
    onRefClick:               React.PropTypes.func,
    onRecentClick:            React.PropTypes.func,
    showLibrary:              React.PropTypes.func,
    showSearch:               React.PropTypes.func,
    setDefaultOption:         React.PropTypes.func,
    onQueryChange:            React.PropTypes.func,
    updateSearchFilter:       React.PropTypes.func,
    registerAvailableFilters: React.PropTypes.func,
    panelsOpen:               React.PropTypes.number
  },
  getInitialState: function() {
    return this.props.initialState;
  },
  componentDidMount: function() {
    this.initAutocomplete();
  },
  componentWillReceiveProps: function(nextProps) {
    if (nextProps.initialState) {
      this.setState(nextProps.initialState);
    }
  },
  initAutocomplete: function() {
    $(ReactDOM.findDOMNode(this)).find("input.search").autocomplete({
      position: {my: "left-12 top+14", at: "left bottom"},
      source: function( request, response ) {
        var matches = $.map( Sefaria.books, function(tag) {
            if ( tag.toUpperCase().indexOf(request.term.toUpperCase()) === 0 ) {
              return tag;
            }
          });
        response(matches.slice(0, 16)); // limits return to 16 items
      }
    });
  },
  showDesktop: function() {
    if (this.props.panelsOpen == 0) {
      var json = cookie("recentlyViewed");
      var recentlyViewed = json ? JSON.parse(json) : null;
      if (recentlyViewed && recentlyViewed.length) {
        this.handleRefClick(recentlyViewed[0].ref, recentlyViewed[0].version, recentlyViewed[0].versionLanguage);
      }
    }
    this.props.setCentralState({menuOpen: null});
    this.clearSearchBox();      
  },
  showLibrary: function() {
    this.props.showLibrary();
    this.clearSearchBox();
  },
  showSearch: function(query) {
    this.props.showSearch(query);
    $(ReactDOM.findDOMNode(this)).find("input.search").autocomplete("close");
  },
  showAccount: function() {
    this.props.setCentralState({menuOpen: "account"});
    this.clearSearchBox();
  },
  showNotifications: function() {
    this.props.setCentralState({menuOpen: "notifications"});
    this.clearSearchBox();
  },
  showTestMessage: function() {
    this.props.setCentralState({showTestMessage: true});
  },
  hideTestMessage: function() { 
    this.props.setCentralState({showTestMessage: false});
  },
  submitSearch: function(query, skipNormalization) {
    if (query in Sefaria.booksDict) {
      var index = Sefaria.index(query);
      if (index) {
        query = index.firstSection;
      } else if (!skipNormalization) {
        Sefaria.normalizeTitle(query, function(title) {
          this.submitSearch(title, true)
        }.bind(this));
        return;
      }
    }
    if (Sefaria.isRef(query)) {
      this.props.onRefClick(query);
      this.showDesktop();
      if (Sefaria.site) { Sefaria.site.track.ui("Nav Query"); }
    } else {
      this.showSearch(query);
    }
  },
  clearSearchBox: function() {
    $(ReactDOM.findDOMNode(this)).find("input.search").val("").autocomplete("close");
  },
  handleLibraryClick: function() {
    if (this.state.menuOpen === "home") {
      return;
    } else if (this.state.menuOpen === "navigation" && this.state.navigationCategories.length == 0) {
      this.showDesktop();
    } else {
      this.showLibrary();
    }
  },
  handleRefClick: function(ref, version, versionLanguage) {
    this.props.onRefClick(ref, version, versionLanguage);
  },
  handleSearchKeyUp: function(event) {
    if (event.keyCode === 13) {
      var query = $(event.target).val();
      if (query) {
        this.submitSearch(query);
      }
    }
  },
  handleSearchButtonClick: function(event) {
    var query = $(ReactDOM.findDOMNode(this)).find(".search").val();
    if (query) {
      this.submitSearch(query);
    }
  },
  render: function() {
    var viewContent = this.state.menuOpen ?
                        (<ReaderPanel
                          initialState={this.state}
                          setCentralState={this.props.setCentralState}
                          multiPanel={true}
                          onNavTextClick={this.props.onRefClick}
                          onSearchResultClick={this.props.onRefClick}
                          onRecentClick={this.props.onRecentClick}
                          setDefaultLanguage={this.props.setDefaultLanguage}
                          onQueryChange={this.props.onQueryChange}
                          updateSearchFilter={this.props.updateSearchFilter}
                          registerAvailableFilters={this.props.registerAvailableFilters}
                          hideNavHeader={true} />) : null;


    var notificationCount = Sefaria.notificationCount || 0;
    var notifcationsClasses = classNames({notifications: 1, unread: notificationCount > 0});
    var nextParam = "?next=" + Sefaria.util.currentPath();
    var loggedInLinks  = (<div className="accountLinks">
                            <div className="account" onClick={this.showAccount}><img src="/static/img/user-64.png" /></div>
                            <div className={notifcationsClasses} onClick={this.showNotifications}>{notificationCount}</div>
                         </div>);
    var loggedOutLinks = (<div className="accountLinks">
                           <a className="login" href={"/register" + nextParam}>
                             <span className="en">Sign up</span>
                             <span className="he">הירשם</span>
                           </a>
                           <a className="login" href={"/login" + nextParam}>
                             <span className="en">Log in</span>
                             <span className="he">כניסה</span>
                           </a>
                         </div>);
    return (<div className="header">
              <div className="headerInner">
                <div className="left">
                  <div className="library" onClick={this.handleLibraryClick}><i className="fa fa-bars"></i></div>
                </div>
                <div className="right">
                  <div className="testWarning" onClick={this.showTestMessage} >You are testing the New Sefaria</div>
                  { Sefaria.loggedIn ? loggedInLinks : loggedOutLinks }
                </div>
                <span className="searchBox">
                  <ReaderNavigationMenuSearchButton onClick={this.handleSearchButtonClick} />
                  <input className="search" placeholder="Search" onKeyUp={this.handleSearchKeyUp} />
                </span>
                <a className="home" href="/?home" ><img src="/static/img/sefaria-on-white.png" /></a>
              </div>
              { viewContent ? 
                (<div className="headerNavContent">
                  {viewContent}
                 </div>) : null}
              { this.state.showTestMessage ? <TestMessage hide={this.hideTestMessage} /> : null}
            </div>);
  }
});


var ReaderPanel = React.createClass({
  propTypes: {
    initialRefs:                 React.PropTypes.array,
    initialMode:                 React.PropTypes.string,
    initialConnectionsMode:      React.PropTypes.string,
    initialVersion:              React.PropTypes.string,
    initialVersionLanguage:      React.PropTypes.string,
    initialFilter:               React.PropTypes.array,
    initialHighlightedRefs:      React.PropTypes.array,
    initialMenu:                 React.PropTypes.string,
    initialQuery:                React.PropTypes.string,
    initialAppliedSearchFilters: React.PropTypes.array,
    initialSheetsTag:            React.PropTypes.string,
    initialState:                React.PropTypes.object, // if present, trumps all props above
    setCentralState:             React.PropTypes.func,
    onSegmentClick:              React.PropTypes.func,
    onCitationClick:             React.PropTypes.func,
    onTextListClick:             React.PropTypes.func,
    onNavTextClick:              React.PropTypes.func,
    onRecentClick:               React.PropTypes.func,
    onSearchResultClick:         React.PropTypes.func,
    onUpdate:                    React.PropTypes.func,
    closePanel:                  React.PropTypes.func,
    closeMenus:                  React.PropTypes.func,
    setDefaultLanguage:          React.PropTypes.func,
    selectVersion:               React.PropTypes.func,
    onQueryChange:               React.PropTypes.func,
    updateSearchFilter:          React.PropTypes.func,
    registerAvailableFilters:    React.PropTypes.func,
    openComparePanel:            React.PropTypes.func,
    highlightedRefs:             React.PropTypes.array,
    hideNavHeader:               React.PropTypes.bool,
    multiPanel:                  React.PropTypes.bool,
    masterPanelLanguage:         React.PropTypes.string,
    panelsOpen:                  React.PropTypes.number,
    layoutWidth:                 React.PropTypes.number,
    setTextListHightlight:       React.PropTypes.func,
    setSelectedWords:            React.PropTypes.func
  },
  getInitialState: function() {
    // When this component is managed by a parent, all it takes is initialState
    if (this.props.initialState) {
      var state = this.clonePanel(this.props.initialState);
      return state;
    }

    // When this component is independent and manages itself, it takes individual initial state props, with defaults listed here. 
    return {
      refs: this.props.initialRefs || [], // array of ref strings
      bookRef: null,
      mode: this.props.initialMode, // "Text", "TextAndConnections", "Connections"
      connectionsMode: this.props.initialConnectionsMode,
      filter: this.props.initialFilter || [],
      version: this.props.initialVersion,
      versionLanguage: this.props.initialVersionLanguage,
      highlightedRefs: this.props.initialHighlightedRefs || [],
      recentFilters: [],
      settings: this.props.intialState.settings || {
        language:      "bilingual",
        layoutDefault: "segmented",
        layoutTalmud:  "continuous",
        layoutTanach:  "segmented",
        color:         "light",
        fontSize:      62.5
      },
      menuOpen:             this.props.initialMenu || null, // "navigation", "book toc", "text toc", "display", "search", "sheets", "home"
      navigationCategories: this.props.initialNavigationCategories || [],
      navigationSheetTag:   this.props.initialSheetsTag || null,
      searchQuery:          this.props.initialQuery || null,
      appliedSearchFilters: this.props.initialAppliedSearchFilters || [],
      searchFiltersValid:   false,
      availableFilters:     [],
      filterRegistry:       {},
      orphanSearchFilters:  [],
      displaySettingsOpen:  false
    }
  },
  componentDidMount: function() {
    window.addEventListener("resize", this.setWidth);
    this.setWidth();
    this.setHeadroom();
    this.trackPanelOpens();
  },
  componentWillUnmount: function() {
    window.removeEventListener("resize", this.setWidth);
  },
  componentWillReceiveProps: function(nextProps) {
    if (nextProps.initialFilter && !this.props.multiPanel) {
      this.openConnectionsInPanel(nextProps.initialRefs);
    }
    if (nextProps.searchQuery && this.state.menuOpen !== "search") {
      this.openSearch(nextProps.searchQuery);
    }
    if (this.state.menuOpen !== nextProps.initialMenu) {
      this.setState({menuOpen: nextProps.initialMenu});
    }
    if (nextProps.initialState) {
      this.setState(nextProps.initialState);
    } else {
      this.setState({
        navigationCategories: nextProps.initialNavigationCategories || [],
        navigationSheetTag:   nextProps.initialSheetsTag || null
      });
    }
  },
  componentDidUpdate: function(prevProps, prevState) {
    this.setHeadroom();
    if (prevState.refs.compare(this.state.refs)) {
      this.trackPanelOpens();
    }
    if (prevProps.layoutWidth !== this.props.layoutWidth) {
      this.setWidth();
    }
    this.replaceHistory = false;
  },
  conditionalSetState: function(state) {
    // Set state either in the central app or in the local component,
    // depending on whether a setCentralState function was given.
    if (this.props.setCentralState) {
      this.props.setCentralState(state, this.replaceHistory);
      this.replaceHistory = false;
    } else {
      this.setState(state);
    }
  },
  clonePanel: function(panel) {
    // Set aside self-referential objects before cloning
    // Todo: Move the multiple instances of this out to a utils file
    if (panel.availableFilters || panel.filterRegistry) {
      var savedAttributes = {
         availableFilters: panel.availableFilters,
         searchFiltersValid: panel.searchFiltersValid,
         filterRegistry: panel.filterRegistry
      };
      panel.availableFilters = panel.searchFiltersValid = panel.filterRegistry = null;
      var newpanel = extend(Sefaria.util.clone(panel), savedAttributes);
      extend(panel, savedAttributes);
      return newpanel;
    } else {
      return Sefaria.util.clone(panel);
    }
  },
  handleBaseSegmentClick: function(ref) {
    if (this.state.mode === "TextAndConnections") {
      this.closeConnectionsInPanel();
    } else if (this.state.mode === "Text") {
      if (this.props.multiPanel) {
        this.props.onSegmentClick(ref);
      } else {
        this.openConnectionsInPanel(ref);
      }
    }
  },
  handleCitationClick: function(citationRef, textRef) {
    if (this.props.multiPanel) {
      this.props.onCitationClick(citationRef, textRef);
    } else {
      this.showBaseText(citationRef);
    }
  },
  handleTextListClick: function(ref) {
    this.showBaseText(ref);
  },
  setHeadroom: function() {
    if (this.props.multiPanel) { return; }
    var $node    = $(ReactDOM.findDOMNode(this));
    var $header  = $node.find(".readerControls");
    if (this.state.mode !== "TextAndConnections") {
      var scroller = $node.find(".textColumn")[0];
      $header.headroom({scroller: scroller});
    }
  },
  openConnectionsInPanel: function(ref) {
    var refs = typeof ref == "string" ? [ref] : ref;
    this.replaceHistory = this.state.mode === "TextAndConnections"; // Don't push history for change in Connections focus
    this.conditionalSetState({highlightedRefs: refs, mode: "TextAndConnections" }, this.replaceHistory);      
  },
  closeConnectionsInPanel: function() {
    // Return to the original text in the ReaderPanel contents
    this.conditionalSetState({highlightedRefs: [], mode: "Text"});
  },  
  showBaseText: function(ref, replaceHistory) {
    // Set the current primary text
    // `replaceHistory` - bool whether to replace browser history rather than push for this change
    if (!ref) { return; }
    this.replaceHistory = Boolean(replaceHistory);
    this.conditionalSetState({
      mode: "Text",
      refs: [ref],
      filter: [],
      recentFilters: [],
      menuOpen: null
    });
  },
  updateTextColumn: function(refs) {
    // Change the refs in the current TextColumn, for infinite scroll up/down.
    this.replaceHistory = true;
    this.conditionalSetState({ refs: refs }, this.replaceState);
  },
  setTextListHightlight: function(refs) {
    refs = typeof refs === "string" ? [refs] : refs;
    this.replaceHistory = true; 
    this.conditionalSetState({highlightedRefs: refs});
    if (this.props.multiPanel) {
      this.props.setTextListHightlight(refs);
    }
  },
  setSelectedWords: function(words){
    words = (typeof words !== "undefined" && words.length) ?  words : "";
    words = words.trim();
    this.replaceHistory = false;
    this.conditionalSetState({'selectedWords':  words});
    if (this.props.multiPanel) {
      this.props.setSelectedWords(words);
    }
  },
  closeMenus: function() {
    var state = {
      // If there's no content to show, return to home
      menuOpen: this.state.refs.slice(-1)[0] ? null: "home",
      // searchQuery: null,
      // appliedSearchFilters: [],
      navigationCategories: null,
      navigationSheetTag: null
    };
    this.conditionalSetState(state);
  },
  openMenu: function(menu) {
    this.conditionalSetState({
      menuOpen: menu,
      // searchQuery: null,
      // appliedSearchFilters: [],
      navigationCategories: null,
      navigationSheetTag: null
    });
  },
  setNavigationCategories: function(categories) {
    this.conditionalSetState({menuOpen: "navigation", navigationCategories: categories});
  },
  setSheetTag: function (tag) {
    this.conditionalSetState({navigationSheetTag: tag});
  },
  setFilter: function(filter, updateRecent) {
    // Sets the current filter for Connected Texts (TextList)
    // If updateRecent is true, include the current setting in the list of recent filters.
    if (updateRecent && filter) {
      if (Sefaria.util.inArray(filter, this.state.recentFilters) !== -1) {
        this.state.recentFilters.toggle(filter);
      }
      this.state.recentFilters = [filter].concat(this.state.recentFilters);
    }
    filter = filter ? [filter] : [];
    this.conditionalSetState({recentFilters: this.state.recentFilters, filter: filter});
  },
  toggleLanguage: function() {
    if (this.state.settings.language == "hebrew") {
      this.setOption("language", "english");
    } else {
      this.setOption("language", "hebrew");
    }
  },
  openCommentary: function(commentator) {
    // Tranforms a connections panel into an text panel with a particular commentary
    var baseRef = this.state.refs[0];
    var links   = Sefaria._filterLinks(Sefaria.links(baseRef), [commentator]);
    if (links.length) {
      var ref = links[0].sourceRef;
      // TODO, Hack - stripping at last : to get section level ref for commentary. Breaks for Commentary2?
      ref = ref.substring(0, ref.lastIndexOf(':')); 
      this.showBaseText(ref);
    }
  },
  openSearch: function(query) {
    this.conditionalSetState({
      menuOpen: "search",
      searchQuery: query
    });
  },
  openDisplaySettings: function() {
    this.conditionalSetState({displaySettingsOpen: true});
  },
  closeDisplaySettings: function() {
    this.conditionalSetState({displaySettingsOpen: false});
  },
  setOption: function(option, value) {
    if (option === "fontSize") {
      var step = 1.15;
      var size = this.state.settings.fontSize;
      value = (value === "smaller" ? size/step : size*step);
    } else if (option === "layout") {
      var category = this.currentCategory();
      var option = category === "Tanach" || category === "Talmud" ? "layout" + category : "layoutDefault";
    }

    this.state.settings[option] = value;
    var state = {settings: this.state.settings};
    if (option !== "fontSize") { state.displaySettingsOpen = false; }
    cookie(option, value, {path: "/"});
    if (option === "language") {
      cookie("contentLang", value, {path: "/"});
      this.props.setDefaultOption && this.props.setDefaultOption(option, value);
    }
    this.conditionalSetState(state);
  },
  setConnectionsMode: function(mode) {
    var loginRequired = {
      "Add to Source Sheet": 1,
      "Add Note": 1,
      "My Notes": 1,
      "Add Connections": 1,
      "Add Translation": 1
    };
    if (!Sefaria._uid && mode in loginRequired) {
      mode = "Login";
    };
    var state = {connectionsMode: mode};
    if (mode === "Connections") { 
      state["filter"] = [];
    }
    this.conditionalSetState(state);
  },
  editNote: function(note) {
    this.conditionalSetState({
      connectionsMode: "Edit Note",
      noteBeingEdited: note
    });
  },
  setWidth: function() {
    this.width = $(ReactDOM.findDOMNode(this)).width();
  },
  trackPanelOpens: function() {
    if (this.state.mode === "Connections") { return; }
    this.tracked = this.tracked || [];
    // Do a little dance to avoid tracking something we've already just tracked
    // e.g. when refs goes from ["Genesis 5"] to ["Genesis 4", "Genesis 5"] don't track 5 again
    for (var i = 0; i < this.state.refs.length; i++) {
      if (Sefaria.util.inArray(this.state.refs[i], this.tracked) == -1) {
        if (Sefaria.site) { Sefaria.site.track.open(this.state.refs[i]); }
        this.tracked.push(this.state.refs[i]);
      }
    }
  },
  currentMode: function() {
    return this.state.mode;
  },
  currentRef: function() {
    // Returns a string of the current ref, the first if there are many
    return this.state.refs && this.state.refs.length ? this.state.refs[0] : null;
  },
  lastCurrentRef: function() {
    // Returns a string of the current ref, the last if there are many
    var ret = this.state.refs && this.state.refs.length ? this.state.refs.slice(-1)[0] : null;
    if (ret && typeof ret == "object") {debugger;}
    return ret;
  },
  currentData: function() {
    // Returns the data from the library of the current ref
    var ref  = this.currentRef();
    if (!ref) { return null; }
    var data = Sefaria.ref(ref);
    return data; 
  },
  currentBook: function() {
    var data = this.currentData();
    if (data) {
      return data.indexTitle;
    } else {
      var pRef = Sefaria.parseRef(this.currentRef());
      return "book" in pRef ? pRef.book : null;
    }
  },
  currentCategory: function() {
    var book = this.currentBook();
    return (Sefaria.index(book) ? Sefaria.index(book).categories[0] : null);
  },
  currentLayout: function() {
    var category = this.currentCategory();
    if (!category) { return "layoutDefault"; }
    var option = category === "Tanach" || category === "Talmud" ? "layout" + category : "layoutDefault";
    return this.state.settings[option];  
  },
  render: function() {
    var items = [];
    if (this.state.mode === "Text" || this.state.mode === "TextAndConnections") {
      items.push(<TextColumn
          srefs={this.state.refs}
          version={this.state.version}
          versionLanguage={this.state.versionLanguage}
          highlightedRefs={this.state.highlightedRefs}
          basetext={true}
          withContext={true}
          loadLinks={true}
          prefetchNextPrev={true}
          multiPanel={this.props.multiPanel}
          mode={this.state.mode}
          settings={Sefaria.util.clone(this.state.settings)}
          setOption={this.setOption}
          showBaseText={this.showBaseText} 
          updateTextColumn={this.updateTextColumn}
          onSegmentClick={this.handleBaseSegmentClick}
          onCitationClick={this.handleCitationClick}
          setTextListHightlight={this.setTextListHightlight}
          setSelectedWords={this.setSelectedWords}
          panelsOpen={this.props.panelsOpen}
          layoutWidth={this.props.layoutWidth}
          filter={this.state.filter}
          key="text" />);
    }
    if (this.state.mode === "Connections" || this.state.mode === "TextAndConnections") {
      var langMode = this.props.masterPanelLanguage || this.state.settings.language;
      var data     = this.currentData();
      var canEditText = data && 
                        (langMode === "hebrew" && data.heVersionStatus !== "locked") ||
                        (langMode === "english" && data.versionStatus !== "locked") ||
                        (Sefaria.is_moderator && langMode !== "bilingual");
      items.push(<ConnectionsPanel 
          srefs={this.state.mode === "Connections" ? this.state.refs : this.state.highlightedRefs} 
          filter={this.state.filter || []}
          mode={this.state.connectionsMode || "Connections"}
          recentFilters={this.state.recentFilters}
          version={this.state.version}
          versionLanguage={this.state.versionLanguage}
          fullPanel={this.props.multiPanel}
          multiPanel={this.props.multiPanel}
          canEditText={canEditText}
          setFilter={this.setFilter}
          setConnectionsMode={this.setConnectionsMode}
          closeConectionsInPanel={this.closeConnectionsInPanel} 
          openNav={this.openMenu.bind(null, "navigation")}
          openDisplaySettings={this.openDisplaySettings}
          editNote={this.editNote}
          noteBeingEdited={this.state.noteBeingEdited}
          onTextClick={this.handleTextListClick}
          onCitationClick={this.handleCitationClick}
          onNavigationClick={this.props.onNavigationClick}
          onOpenConnectionsClick={this.props.onOpenConnectionsClick}
          onCompareClick={this.showBaseText}
          openComparePanel={this.props.openComparePanel}
          closePanel={this.props.closePanel}
          selectedWords={this.state.selectedWords}
          key="connections" />
      );
    }

    if (this.state.menuOpen === "home" || this.state.menuOpen == "navigation" || this.state.menuOpen == "compare") {
      var menu = (<ReaderNavigationMenu 
                    home={this.state.menuOpen === "home"}
                    compare={this.state.menuOpen === "compare"}
                    categories={this.state.navigationCategories || []}
                    settings={this.state.settings}
                    setCategories={this.setNavigationCategories || []}
                    setOption={this.setOption}
                    toggleLanguage={this.toggleLanguage}
                    closeNav={this.closeMenus}
                    closePanel={this.props.closePanel}
                    openNav={this.openMenu.bind(null, "navigation")}
                    openSearch={this.openSearch}
                    openMenu={this.openMenu}
                    openDisplaySettings={this.openDisplaySettings}
                    onTextClick={this.props.onNavTextClick || this.showBaseText}
                    onRecentClick={this.props.onRecentClick || function(pos, ref) { this.showBaseText(ref) }.bind(this) }
                    hideNavHeader={this.props.hideNavHeader} />);

    } 
    else if (this.state.menuOpen === "text toc") {
      var menu = (<ReaderTextTableOfContents
                    mode={this.state.menuOpen}
                    close={this.closeMenus}
                    title={this.currentBook()}
                    version={this.state.version}
                    versionLanguage={this.state.versionLanguage}
                    settingsLanguage={this.state.settings.language == "hebrew"?"he":"en"}
                    category={this.currentCategory()}
                    currentRef={this.lastCurrentRef()}
                    openNav={this.openMenu.bind(null, "navigation")}
                    openDisplaySettings={this.openDisplaySettings}
                    selectVersion={this.props.selectVersion}
                    showBaseText={this.showBaseText}/>);

    } else if (this.state.menuOpen === "book toc") {
      console.log("Rendering book toc")
      console.log(this.state);
      var menu = (<ReaderTextTableOfContents
                    mode={this.state.menuOpen}
                    closePanel={this.props.closePanel}
                    close={this.closeMenus}
                    title={this.state.bookRef}
                    settingsLanguage={this.state.settings.language == "hebrew"?"he":"en"}
                    category={Sefaria.index(this.state.bookRef) ? Sefaria.index(this.state.bookRef).categories[0] : null}
                    currentRef={this.state.bookRef}
                    openNav={this.openMenu.bind(null, "navigation")}
                    openDisplaySettings={this.openDisplaySettings}
                    selectVersion={this.props.selectVersion}
                    showBaseText={this.showBaseText}/>);

    } else if (this.state.menuOpen === "search" && this.state.searchQuery) {
      var menu = (<SearchPage
                    query={this.state.searchQuery}
                    appliedFilters={this.state.appliedSearchFilters}
                    settings={Sefaria.util.clone(this.state.settings)}
                    onResultClick={this.props.onSearchResultClick}
                    openDisplaySettings={this.openDisplaySettings}
                    toggleLanguage={this.toggleLanguage}
                    close={this.closeMenus}
                    hideNavHeader={this.props.hideNavHeader}
                    onQueryChange={this.props.onQueryChange}
                    updateAppliedFilter={this.props.updateSearchFilter}
                    availableFilters={this.state.availableFilters}
                    filtersValid={this.state.searchFiltersValid}
                    registerAvailableFilters={this.props.registerAvailableFilters} />);

    } else if (this.state.menuOpen === "sheets") {
      var menu = (<SheetsNav
                    openNav={this.openMenu.bind(null, "navigation")}
                    close={this.closeMenus}
                    initialTag={this.state.navigationSheetTag}
                    setSheetTag={this.setSheetTag} />);

    } else if (this.state.menuOpen === "account") {
      var menu = (<AccountPanel />);

    } else if (this.state.menuOpen === "notifications") {
      var menu = (<NotificationsPanel />);

    } else {
      var menu = null;
    }

    var classes  = {readerPanel: 1, wideColumn: this.width > 450};
    classes[this.currentLayout()]             = 1;
    classes[this.state.settings.color]        = 1;
    classes[this.state.settings.language]     = 1;
    classes = classNames(classes);
    var style = {"fontSize": this.state.settings.fontSize + "%"};
    var hideReaderControls = (this.state.mode === "TextAndConnections" || this.props.hideNavHeader);

    return (
      <div className={classes}>
        {hideReaderControls ? null :  
        (<ReaderControls
          showBaseText={this.showBaseText}
          currentRef={this.lastCurrentRef()}
          currentMode={this.currentMode}
          currentCategory={this.currentCategory}
          currentBook={this.currentBook}
          version={this.state.version}
          versionLanguage={this.state.versionLanguage}
          multiPanel={this.props.multiPanel}
          settings={this.state.settings}
          setOption={this.setOption}
          setConnectionsMode={this.setConnectionsMode}
          openMenu={this.openMenu}
          closeMenus={this.closeMenus}
          openDisplaySettings={this.openDisplaySettings}
          currentLayout={this.currentLayout}
          connectionsMode={this.state.filter.length && this.state.connectionsMode === "Connections" ? "Connection Text" : this.state.connectionsMode}
          closePanel={this.props.closePanel}
          toggleLanguage={this.toggleLanguage} />)}

        <div className="readerContent" style={style}>
          {items}
        </div>

        {menu}
        {this.state.displaySettingsOpen ? (<ReaderDisplayOptionsMenu
                                              settings={this.state.settings}
                                              multiPanel={this.props.multiPanel}
                                              setOption={this.setOption}
                                              currentLayout={this.currentLayout} 
                                              menuOpen={this.state.menuOpen} />) : null}
        {this.state.displaySettingsOpen ? (<div className="mask" onClick={this.closeDisplaySettings}></div>) : null}

      </div>
    );
  }
});


var ReaderControls = React.createClass({
  // The Header of a Reader panel when looking at a text 
  // contains controls for display, navigation etc.
  propTypes: {
    settings:                React.PropTypes.object.isRequired,
    showBaseText:            React.PropTypes.func.isRequired,
    setOption:               React.PropTypes.func.isRequired,
    setConnectionsMode:      React.PropTypes.func.isRequired,
    openMenu:                React.PropTypes.func.isRequired,
    openDisplaySettings:     React.PropTypes.func.isRequired,
    closeMenus:              React.PropTypes.func.isRequired,
    currentMode:             React.PropTypes.func.isRequired,
    currentCategory:         React.PropTypes.func.isRequired,
    currentBook:             React.PropTypes.func.isRequired,
    currentLayout:           React.PropTypes.func.isRequired,
    closePanel:              React.PropTypes.func,
    toggleLanguage:          React.PropTypes.func,
    currentRef:              React.PropTypes.string,
    version:                 React.PropTypes.string,
    versionLanguage:         React.PropTypes.string,
    connectionsMode:         React.PropTypes.string,
    multiPanel:              React.PropTypes.bool
  },
  render: function() {
    var title     = this.props.currentRef;
    if (title) {
      var oref    = Sefaria.ref(title);
      var heTitle = oref ? oref.heTitle : "";      
    } else {
      var heTitle = "";
    }

    var mode              = this.props.currentMode();
    var hideHeader        = !this.props.multiPanel && mode === "Connections";
    var connectionsHeader = this.props.multiPanel && mode === "Connections";

    if (title && !oref) {
      // If we don't have this data yet, rerender when we do so we can set the Hebrew title
      Sefaria.text(title, {context: 1}, function() { if (this.isMounted()) { this.setState({}); } }.bind(this));
    }

    var versionTitle = this.props.version ? this.props.version.replace(/_/g," "):"";
    var centerContent = connectionsHeader ?
      (<div className="readerTextToc">
          <ConnectionsPanelHeader
            activeTab={this.props.connectionsMode}
            setConnectionsMode={this.props.setConnectionsMode}
            closePanel={this.props.closePanel}
            toggleLanguage={this.props.toggleLanguage} />
        </div>) :
      (<div className="readerTextToc" onClick={this.props.openMenu.bind(null, "text toc")}>
          { title ? (<i className="fa fa-caret-down invisible"></i>) : null }
          <div className="readerTextTocBox">
            <span className="en">{title}</span>
            <span className="he">{heTitle}</span>
            { title ? (<i className="fa fa-caret-down"></i>) : null }
            { (this.props.versionLanguage == "en" && this.props.settings.language == "english") ? (<span className="readerTextVersion"><span className="en">{versionTitle}</span></span>) : null}
          </div>
        </div>);
    var leftControls = hideHeader || connectionsHeader ? null :
      (<div className="leftButtons">
          {this.props.multiPanel ? (<ReaderNavigationMenuCloseButton onClick={this.props.closePanel} />) : null}
          {this.props.multiPanel ? null : (<ReaderNavigationMenuMenuButton onClick={this.props.openMenu.bind(null, "navigation")} />)}
        </div>);
    var rightControls = hideHeader || connectionsHeader ? null :
      (<div className="rightButtons">
          <ReaderNavigationMenuDisplaySettingsButton onClick={this.props.openDisplaySettings} />
        </div>);
    var classes = classNames({readerControls: 1, headeroom: 1, connectionsHeader: mode == "Connections"});
    var readerControls = hideHeader ? null :
        (<div className={classes}>
          <div className="readerControlsInner">
            {leftControls}
            {rightControls}
            {centerContent}
          </div>
        </div>);
    return (
      <div>
        <CategoryColorLine category={this.props.currentCategory()} />
        {readerControls}
      </div>
    );
  }
});


var ReaderDisplayOptionsMenu = React.createClass({
  propTyps: {
    setOption:     React.PropTypes.func.isRequired,
    currentLayout: React.PropTypes.func.isRequired,
    menuOpen:      React.PropTypes.string.isRequired,
    multiPanel:    React.PropTypes.bool.isRequired,
    settings:      React.PropTypes.object.isRequired,
  },
  render: function() {
    var languageOptions = [
      {name: "english",   content: "<span class='en'>A</span>" },
      {name: "bilingual", content: "<span class='en'>A</span><span class='he'>א</span>" },
      {name: "hebrew",    content: "<span class='he'>א</span>" }
    ];
    var languageToggle = (
        <ToggleSet
          name="language"
          options={languageOptions}
          setOption={this.props.setOption}
          settings={this.props.settings} />);
    
    var layoutOptions = [
      {name: "continuous", fa: "align-justify" },
      {name: "segmented", fa: "align-left" },
    ];
    var layoutToggle = this.props.settings.language !== "bilingual" ? 
      (<ToggleSet
          name="layout"
          options={layoutOptions}
          setOption={this.props.setOption}
          currentLayout={this.props.currentLayout}
          settings={this.props.settings} />) : null;

    var colorOptions = [
      {name: "light", content: "" },
      {name: "sepia", content: "" },
      {name: "dark", content: "" }
    ];
    var colorToggle = (
        <ToggleSet
          name="color"
          separated={true}
          options={colorOptions}
          setOption={this.props.setOption}
          settings={this.props.settings} />);
    colorToggle = this.props.multiPanel ? null : colorToggle;

    var sizeOptions = [
      {name: "smaller", content: "Aa" },
      {name: "larger", content: "Aa"  }
    ];
    var sizeToggle = (
        <ToggleSet
          name="fontSize"
          options={sizeOptions}
          setOption={this.props.setOption}
          settings={this.props.settings} />);

    if (this.props.menuOpen === "search") {
      return (<div className="readerOptionsPanel">
                <div className="readerOptionsPanelInner">
                  {languageToggle}
                  <div className="line"></div>
                  {sizeToggle}
                </div>
            </div>);
    } else if (this.props.menuOpen) {
      return (<div className="readerOptionsPanel">
                <div className="readerOptionsPanelInner">
                  {languageToggle}
                </div>
            </div>);
    } else {
      return (<div className="readerOptionsPanel">
                <div className="readerOptionsPanelInner">
                  {languageToggle}
                  {layoutToggle}
                  <div className="line"></div>
                  {colorToggle}
                  {sizeToggle}
                </div>
              </div>);
    }
  }
});


var ReaderNavigationMenu = React.createClass({
  // The Navigation menu for browsing and searching texts, plus some site links.
  propTypes: {
    categories:    React.PropTypes.array.isRequired,
    settings:      React.PropTypes.object.isRequired,
    setCategories: React.PropTypes.func.isRequired,
    setOption:     React.PropTypes.func.isRequired,
    closeNav:      React.PropTypes.func.isRequired,
    openNav:       React.PropTypes.func.isRequired,
    openSearch:    React.PropTypes.func.isRequired,
    onTextClick:   React.PropTypes.func.isRequired,
    onRecentClick: React.PropTypes.func.isRequired,
    closePanel:    React.PropTypes.func,
    hideNavHeader: React.PropTypes.bool,
    home:          React.PropTypes.bool,
    compare:       React.PropTypes.bool
  },
  getInitialState: function() {
    this.width = 1000;
    return {
      showMore: false,
    };
  },
  componentDidMount: function() {
    this.setWidth();
    window.addEventListener("resize", this.setWidth);
  },
  componentWillUnmount: function() {
    window.removeEventListener("resize", this.setWidth);
  },
  setWidth: function() {
    var width = $(ReactDOM.findDOMNode(this)).width();
    console.log("Setting RNM width: " + width);
    var winWidth = $(window).width();
    var winHeight = $(window).height();
    console.log("Window width: " + winWidth + ", Window height: " + winHeight);
    var oldWidth = this.width;
    this.width = width;
    if ((oldWidth <= 450 && width > 450) || 
        (oldWidth > 450 && width <= 450)) {
      this.forceUpdate();
    }
  },
  navHome: function() {
    this.props.setCategories([]);
    this.props.openNav();
  },
  closeNav: function() {
    if (this.props.compare) {
      this.props.closePanel();
    } else {
      this.props.setCategories([]);
      this.props.closeNav();
    }
  },
  showMore: function() {
    this.setState({showMore: true});
  },
  getRecentlyViewed: function() {
    var json = cookie("recentlyViewed");
    var recentlyViewed = json ? JSON.parse(json) : null;
    return recentlyViewed;
  },
  handleClick: function(event) {
    if ($(event.target).hasClass("refLink") || $(event.target).parent().hasClass("refLink")) {
      var ref = $(event.target).attr("data-ref") || $(event.target).parent().attr("data-ref");
      var pos = $(event.target).attr("data-position") || $(event.target).parent().attr("data-position");
      var version = $(event.target).attr("data-version") || $(event.target).parent().attr("data-version");
      var versionLanguage = $(event.target).attr("data-versionlanguage") || $(event.target).parent().attr("data-versionlanguage");
      if ($(event.target).hasClass("recentItem") || $(event.target).parent().hasClass("recentItem")) {
        this.props.onRecentClick(parseInt(pos), ref, version, versionLanguage);
      } else {
        this.props.onTextClick(ref, version, versionLanguage);
      }
      if (Sefaria.site) { Sefaria.site.track.event("Reader", "Navigation Text Click", ref); }
    } else if ($(event.target).hasClass("catLink") || $(event.target).parent().hasClass("catLink")) {
      var cats = $(event.target).attr("data-cats") || $(event.target).parent().attr("data-cats");
      cats = cats.split("|");
      this.props.setCategories(cats);
      if (Sefaria.site) { Sefaria.site.track.event("Reader", "Navigation Sub Category Click", cats.join(" / ")); }
    }  
  },
  handleSearchKeyUp: function(event) {
    if (event.keyCode === 13) {
      var query = $(event.target).val();
      this.props.openSearch(query);
    }
  },
  handleSearchButtonClick: function(event) {
    var query = $(ReactDOM.findDOMNode(this)).find(".readerSearch").val();
    if (query) {
      this.props.openSearch(query);
    }
  },  
  render: function() {
    if (this.props.categories.length) {
      return (<div className="readerNavMenu" onClick={this.handleClick} >
                <ReaderNavigationCategoryMenu
                  categories={this.props.categories}
                  category={this.props.categories.slice(-1)[0]}
                  closeNav={this.closeNav}
                  setCategories={this.props.setCategories}
                  toggleLanguage={this.props.toggleLanguage}
                  openDisplaySettings={this.props.openDisplaySettings}
                  navHome={this.navHome}
                  hideNavHeader={this.props.hideNavHeader}
                  width={this.width} />
              </div>);
    } else {
      var categories = [
        "Tanach",
        "Mishnah",
        "Talmud",
        "Midrash",
        "Halakhah",
        "Kabbalah",
        "Liturgy",
        "Philosophy",
        "Tosefta",
        "Parshanut",
        "Chasidut",
        "Musar",
        "Responsa",
        "Apocrypha",
        "Other"
      ];
      categories = categories.map(function(cat) {
        var style = {"borderColor": Sefaria.palette.categoryColor(cat)};
        var openCat = function() {this.props.setCategories([cat])}.bind(this);
        var heCat   = Sefaria.hebrewCategory(cat);
        return (<div className="readerNavCategory" data-cat={cat} style={style} onClick={openCat}>
                  <span className="en">{cat}</span>
                  <span className="he">{heCat}</span>
                </div>);
      }.bind(this));;
      var more = (<div className="readerNavCategory" style={{"borderColor": Sefaria.palette.colors.darkblue}} onClick={this.showMore}>
                      <span className="en">More &gt;</span>
                      <span className="he">עוד &gt;</span>
                  </div>);
      if (this.width < 450) {
        categories = this.state.showMore ? categories : categories.slice(0,9).concat(more);
        categories = (<div className="readerNavCategories"><TwoBox content={categories} /></div>);
      } else {
        categories = this.state.showMore ? categories : categories.slice(0,8).concat(more);
        categories = (<div className="readerNavCategories"><ThreeBox content={categories} /></div>);
      }

      var siteLinks = Sefaria._uid ? 
                    [(<a className="siteLink" key='profile' href="/my/profile">
                        <i className="fa fa-user"></i>
                        <span className="en">Your Profile</span>
                        <span className="he">הפרופיל שלי</span>
                      </a>), 
                     (<span className='divider' key="d1">•</span>),
                     (<a className="siteLink" key='about' href="/about">
                        <span className="en">About Sefaria</span>
                        <span className="he">אודות ספאריה</span>
                      </a>),
                     (<span className='divider' key="d2">•</span>),
                     (<a className="siteLink" key='logout' href="/logout">
                        <span className="en">Logout</span>
                        <span className="he">התנתק</span>
                      </a>)] :
                    
                    [(<a className="siteLink" key='about' href="/about">
                        <span className="en">About Sefaria</span>
                        <span className="he">אודות ספאריה</span>
                      </a>),
                     (<span className='divider' key="d1">•</span>),
                     (<a className="siteLink" key='login' href="/login">
                        <span className="en">Sign In</span>
                        <span className="he"></span>
                      </a>)];
      siteLinks = (<div className="siteLinks">
                    {siteLinks}
                  </div>);

      var calendar = Sefaria.calendar ?
                     [(<TextBlockLink sref={Sefaria.calendar.parasha} title={Sefaria.calendar.parashaName} heTitle="פרשה" category="Tanach" />),
                      (<TextBlockLink sref={Sefaria.calendar.haftara} title="Haftara" heTitle="הפטרה" category="Tanach" />),
                      (<TextBlockLink sref={Sefaria.calendar.daf_yomi} title="Daf Yomi" heTitle="דף יומי" category="Talmud" />)] : [];
      calendar = (<div className="readerNavCalendar"><TwoOrThreeBox content={calendar} width={this.width} /></div>);


      var sheetsStyle = {"borderColor": Sefaria.palette.categoryColor("Sheets")};
      var resources = [(<span className="sheetsLink" style={sheetsStyle} onClick={this.props.openMenu.bind(null, "sheets")}>
                        <i className="fa fa-file-text-o"></i>
                        <span className="en">Source Sheets</span>
                        <span className="he">דפי מקורות</span>
                      </span>),
                     (<a className="sheetsLink" style={sheetsStyle} href="/explore">
                        <i className="fa fa-link"></i>
                        <span className="en">Link Explorer</span>
                        <span className="he">מפת ציטוטים</span>
                      </a>),
                    (<a className="sheetsLink" style={sheetsStyle} href="/people">
                        <i className="fa fa-book"></i>
                        <span className="en">Authors</span>
                        <span className="he">רשימת מחברים</span>
                      </a>)];
      resources = (<div className="readerNavCalendar"><TwoOrThreeBox content={resources} width={this.width} /></div>);


      var topContent = this.props.home ?
              (<div className="readerNavTop search">
                <CategoryColorLine category="Other" />
                <ReaderNavigationMenuSearchButton onClick={this.navHome} />
                <ReaderNavigationMenuDisplaySettingsButton onClick={this.props.openDisplaySettings} />                
                <div className='sefariaLogo'><img src="/static/img/sefaria.png" /></div>
              </div>) :
              (<div className="readerNavTop search">
                <CategoryColorLine category="Other" />
                <ReaderNavigationMenuCloseButton onClick={this.closeNav}/>
                <ReaderNavigationMenuSearchButton onClick={this.handleSearchButtonClick} />
                <ReaderNavigationMenuDisplaySettingsButton onClick={this.props.openDisplaySettings} />                
                <input className="readerSearch" placeholder="Search" onKeyUp={this.handleSearchKeyUp} />
              </div>);
      topContent = this.props.hideNavHeader ? null : topContent;


      var recentlyViewed = this.getRecentlyViewed();
      recentlyViewed = recentlyViewed ? recentlyViewed.map(function(item) {
        return (<TextBlockLink 
                  sref={item.ref}
                  heRef={item.heRef}
                  book={item.book}
                  version={item.version}
                  versionLanguage={item.versionLanguage}
                  showSections={true}
                  recentItem={true}
                  position={item.position || 0} />)
      }) : null;
      recentlyViewed = recentlyViewed ? <TwoOrThreeBox content={recentlyViewed} width={this.width} /> : null;

      var title = (<h1>
                    <LanguageToggleButton toggleLanguage={this.props.toggleLanguage} />
                    <span className="en">The Sefaria Library</span>
                    <span className="he">האוסף של ספאריה</span>
                  </h1>);

      var classes = classNames({readerNavMenu:1, noHeader: !this.props.hideHeader, compare: this.props.compare });
      return(<div className={classes} onClick={this.handleClick} key="0">
              {topContent}
              <div className="content">
                <div className="contentInner">
                  { this.props.compare ? null : title }
                  <ReaderNavigationMenuSection title="Recent" heTitle="נצפו לאחרונה" content={recentlyViewed} />
                  <ReaderNavigationMenuSection title="Browse" heTitle="טקסטים" content={categories} />
                  <ReaderNavigationMenuSection title="Calendar" heTitle="לוח יומי" content={calendar} />
                  { this.props.compare ? null : (<ReaderNavigationMenuSection title="Resources" heTitle="קהילה" content={resources} />) }
                  { this.props.compare ? null : siteLinks }
                </div>
              </div>
            </div>);
    }
  }
});


var ReaderNavigationMenuSection = React.createClass({
  propTypes: {
    title:   React.PropTypes.string,
    heTitle: React.PropTypes.string,
    content: React.PropTypes.object
  },
  render: function() {
    if (!this.props.content) { return null; }
    return (
      <div className="readerNavSection">
        <h2>
          <span className="en">{this.props.title}</span>
          <span className="he">{this.props.heTitle}</span>
        </h2>
        {this.props.content}
      </div>
      );
  }
});


var TextBlockLink = React.createClass({
  // Monopoly card style link with category color at top
  propTypes: {
    sref:            React.PropTypes.string.isRequired,
    version:         React.PropTypes.string,
    versionLanguage: React.PropTypes.string,
    heRef:           React.PropTypes.string,
    book:            React.PropTypes.string,
    category:        React.PropTypes.string,
    title:           React.PropTypes.string,
    heTitle:         React.PropTypes.string,
    showSections:    React.PropTypes.bool,
    recentItem:      React.PropTypes.bool,
    position:        React.PropTypes.number
  },
  render: function() {
    var index    = Sefaria.index(this.props.book);
    var category = this.props.category || index.categories[0];
    var style    = {"borderColor": Sefaria.palette.categoryColor(category)};
    var title    = this.props.title   || (this.props.showSections ? this.props.sref : this.props.book);
    var heTitle  = this.props.heTitle || (this.props.showSections ? this.props.heRef : index.heTitle);

    var position = this.props.position || 0;
    var classes  = classNames({refLink: 1, blockLink: 1, recentItem: this.props.recentItem});
    return (<a className={classes} data-ref={this.props.sref} data-version={this.props.version} data-versionlanguage={this.props.versionLanguage} data-position={position} style={style}>
              <span className="en">{title}</span>
              <span className="he">{heTitle}</span>
             </a>);
  }
});


var LanguageToggleButton = React.createClass({
  propTypes: {
    toggleLanguage: React.PropTypes.func.isRequired
  },
  render: function() {
    return (<div className="languageToggle" onClick={this.props.toggleLanguage}>
              <span className="en">א</span>
              <span className="he">A</span>
            </div>);
  }
});


var BlockLink = React.createClass({
  propTypes: {
    title:    React.PropTypes.string,
    heTitle:  React.PropTypes.string,
    target:   React.PropTypes.string
  },
  render: function() { 
    return (<a className="blockLink" href={this.props.target}>
              <span className="en">{this.props.title}</span>
              <span className="he">{this.props.heTitle}</span>
           </a>);
  }
});


var ReaderNavigationCategoryMenu = React.createClass({
  // Navigation Menu for a single category of texts (e.g., "Tanakh", "Bavli")
  propTypes: {
    category:      React.PropTypes.string.isRequired,
    categories:    React.PropTypes.array.isRequired,
    closeNav:      React.PropTypes.func.isRequired,
    setCategories: React.PropTypes.func.isRequired,
    navHome:       React.PropTypes.func.isRequired,
    width:         React.PropTypes.number,
    hideNavHeader: React.PropTypes.bool
  },
  render: function() {

    // Show Talmud with Toggles
    var categories  = this.props.categories[0] === "Talmud" && this.props.categories.length == 1 ? 
                        ["Talmud", "Bavli"] : this.props.categories;

    if (categories[0] === "Talmud") {
      var setBavli = function() {
        this.props.setCategories(["Talmud", "Bavli"]);
      }.bind(this);
      var setYerushalmi = function() {
        this.props.setCategories(["Talmud", "Yerushalmi"]);
      }.bind(this);
      var bClasses = classNames({navToggle:1, active: categories[1] === "Bavli"});
      var yClasses = classNames({navToggle:1, active: categories[1] === "Yerushalmi", second: 1});

      var toggle =(<div className="navToggles">
                            <span className={bClasses} onClick={setBavli}>
                              <span className="en">Bavli</span>
                              <span className="he">בבלי</span>
                            </span>
                            <span className="navTogglesDivider">|</span>
                            <span className={yClasses} onClick={setYerushalmi}>
                              <span className="en">Yerushalmi</span>
                              <span className="he">ירושלמי</span>
                            </span>
                         </div>);

    } else {
      var toggle = null;
    }

    var catContents    = Sefaria.tocItemsByCategories(categories);
    var navMenuClasses = classNames({readerNavCategoryMenu: 1, readerNavMenu: 1, noHeader: this.props.hideNavHeader});
    var navTopClasses  = classNames({readerNavTop: 1, searchOnly: 1, colorLineOnly: this.props.hideNavHeader});
    return (<div className={navMenuClasses}>
              <div className={navTopClasses}>
                <CategoryColorLine category={categories[0]} />
                {this.props.hideNavHeader ? null : (<ReaderNavigationMenuMenuButton onClick={this.props.navHome} />)}
                {this.props.hideNavHeader ? null : (<ReaderNavigationMenuDisplaySettingsButton onClick={this.props.openDisplaySettings} />)}
                {this.props.hideNavHeader ? null : (<h2>
                  <span className="en">{this.props.category}</span>
                  <span className="he">{Sefaria.hebrewCategory(this.props.category)}</span>
                </h2>)}
              </div>
              <div className="content">
                <div className="contentInner">
                  {this.props.hideNavHeader ? (<h1>
                      <div className="languageToggle" onClick={this.props.toggleLanguage}>
                        <span className="en">א</span>
                        <span className="he">A</span>
                      </div>
                      <span className="en">{this.props.category}</span>
                      <span className="he">{Sefaria.hebrewCategory(this.props.category)}</span>
                    </h1>) : null}
                  {toggle}
                  <ReaderNavigationCategoryMenuContents contents={catContents} categories={categories} width={this.props.width} />
                </div>
              </div>
            </div>);
  }
});


var ReaderNavigationCategoryMenuContents = React.createClass({
  // Inner content of Category menu (just category title and boxes of)
  propTypes: {
    contents:   React.PropTypes.array.isRequired,
    categories: React.PropTypes.array.isRequired,
    width:      React.PropTypes.number
  },
  render: function() {
      var content = [];
      var cats = this.props.categories || [];
      for (var i = 0; i < this.props.contents.length; i++) {
        var item = this.props.contents[i];
        if (item.category) {
          if (item.category == "Commentary") { continue; }
          var newCats = cats.concat(item.category);
          // Special Case categories which should nest
          var subcats = [ "Mishneh Torah", "Shulchan Arukh", "Midrash Rabbah", "Maharal" ];
          if (Sefaria.util.inArray(item.category, subcats) > -1) {
            content.push((<span className="catLink" data-cats={newCats.join("|")} key={i}>
                           <span className='en'>{item.category}</span>
                           <span className='he'>{Sefaria.hebrewCategory(item.category)}</span>
                          </span>));
            continue;
          }
          // Add a Category
          content.push((<div className='category' key={i}>
                          <h3>
                            <span className='en'>{item.category}</span>
                            <span className='he'>{item.heCategory}</span>
                          </h3>
                          <ReaderNavigationCategoryMenuContents contents={item.contents} categories={newCats} width={this.props.width} />
                        </div>));
        } else {
          // Add a Text
          var title   = item.title.replace(/(Mishneh Torah,|Shulchan Arukh,|Jerusalem Talmud) /, "");
          var heTitle = item.heTitle.replace(/(משנה תורה,|תלמוד ירושלמי) /, "");
          content.push((<span className={'refLink sparse' + item.sparseness} data-ref={item.firstSection} key={i}> 
                          <span className='en'>{title}</span>
                          <span className='he'>{heTitle}</span>
                        </span>));
        }
      }
      var boxedContent = [];
      var currentRun   = [];
      for (var i = 0; i < content.length; i++) {
        // Walk through content looking for runs of spans to group together into a table
        if (content[i].type == "div") { // this is a subcategory
          if (currentRun.length) {
            boxedContent.push((<TwoOrThreeBox content={currentRun} width={this.props.width} key={i} />));
            currentRun = [];
          }
          boxedContent.push(content[i]);
        } else if (content[i].type == "span") { // this is a single text
          currentRun.push(content[i]);
        }
      }
      if (currentRun.length) {
        boxedContent.push((<TwoOrThreeBox content={currentRun} width={this.props.width} key={i} />));
      }
      return (<div>{boxedContent}</div>);
  }
});


var ReaderTextTableOfContents = React.createClass({
  // Menu for the Table of Contents for a single text
  propTypes: {
    mode:             React.PropTypes.string.isRequired,
    title:            React.PropTypes.string.isRequired,
    category:         React.PropTypes.string.isRequired,
    currentRef:       React.PropTypes.string.isRequired,
    settingsLanguage: React.PropTypes.string.isRequired,
    versionLanguage:  React.PropTypes.string,
    version:          React.PropTypes.string,
    close:            React.PropTypes.func.isRequired,
    openNav:          React.PropTypes.func.isRequired,
    showBaseText:     React.PropTypes.func.isRequired,
    selectVersion:    React.PropTypes.func
  },
  getInitialState: function() {
    return {
      versions: [],
      versionsLoaded: false,
      currentVersion: null
    }
  },
  componentDidMount: function() {
    this.loadHtml();
    this.loadVersions();
    this.bindToggles();
    this.shrinkWrap();
    window.addEventListener('resize', this.shrinkWrap);
  },
  componentWillUnmount: function() {
    window.removeEventListener('resize', this.shrinkWrap);
  },
  componentDidUpdate: function() {
    this.bindToggles();
    this.shrinkWrap();
  },
  loadHtml: function() {
    var textTocHtml = Sefaria.textTocHtml(this.props.title);
    if (!textTocHtml) {
      Sefaria.textTocHtml(this.props.title, function() {
        this.forceUpdate();
      });
    }
  },
  loadVersions: function() {
    var ref = Sefaria.sectionRef(this.props.currentRef) || this.props.currentRef;
    if (!ref) {
      this.setState({versionsLoaded: true});
      return;
    }
    if (Sefaria.ref(ref)) {
      Sefaria.text(
        ref,
        {context: 1, version: this.state.version, language: this.state.versionLanguage},
        this.loadVersionsDataFromText);
    } else {
      Sefaria.versions(ref, function(d) {this.setState({ versions: d, versionsLoaded: true})}.bind(this));
    }
  },
  loadVersionsDataFromText: function(d) {
    // For now treat bilinguale as english. TODO show attribution for 2 versions in bilingual case.
    var currentLanguage = this.props.settingsLanguage == "he" ? "he" : "en";
    if (currentLanguage == "en" && !d.text.length) {currentLanguage = "he"}
    if (currentLanguage == "he" && !d.he.length) {currentLanguage = "en"}

    var currentVersion = {
      language: currentLanguage,
      versionTitle:    currentLanguage == "he" ? d.heVersionTitle: d.versionTitle,
      versionSource:   currentLanguage == "he" ? d.heVersionSource: d.versionSource,
      license:  currentLanguage == "he" ? d.heLicense: d.license,
      sources:  currentLanguage == "he" ? d.heSources: d.sources,
      versionNotes:    currentLanguage == "he" ? d.heVersionNotes: d.versionNotes,
      digitizedBySefaria:  currentLanguage == "he" ? d.heDigitizedBySefaria: d.digitizedBySefaria
    };
    currentVersion.merged = !!(currentVersion.sources);

    this.setState({
                    versions:d.versions, 
                    versionsLoaded: true,
                    currentVersion: currentVersion
                  });
  },
  handleClick: function(e) {
    var $a = $(e.target).closest("a");
    if ($a.length) {
      var ref = $a.attr("data-ref");
      ref = decodeURIComponent(ref);
      ref = Sefaria.humanRef(ref);
      this.props.close();
      this.props.showBaseText(ref);
      e.preventDefault();
    }
  },
  bindToggles: function() {
    // Toggling TOC Alt structures
    var component = this;
    $(".altStructToggle").click(function(){
        $(".altStructToggle").removeClass("active");
        $(this).addClass("active");
        var i = $(this).closest("#structToggles").find(".altStructToggle").index(this);
        $(".altStruct").hide();
        $(".altStruct").eq(i).show();
        component.shrinkWrap();
    });    
  },
  shrinkWrap: function() {
    // Shrink the width of the container of a grid of inline-line block elements,
    // so that is is tight around its contents thus able to appear centered. 
    // As far as I can tell, there's no way to do this in pure CSS.
    // TODO - flexbox should be able to solve this
    var shrink  = function(i, container) {
      var $container = $(container);
      // don't run on complex nodes without sectionlinks
      if ($container.hasClass("schema-node-toc") && !$container.find(".sectionLink").length) { return; } 
      var maxWidth   = $container.parent().innerWidth();
      var itemWidth  = $container.find(".sectionLink").outerWidth(true);
      var nItems     = $container.find(".sectionLink").length;

      if (maxWidth / itemWidth > nItems) {
        var width = nItems * itemWidth;
      } else {
        var width = Math.floor(maxWidth / itemWidth) * itemWidth;
      }
      $container.width(width + "px");
    };
    var $root = $(ReactDOM.findDOMNode(this)).find(".altStruct:visible");
    $root = $root.length ? $root : $(ReactDOM.findDOMNode(this)).find(".tocContent");
    if ($root.find(".tocSection").length) {             // nested simple text
      //$root.find(".tocSection").each(shrink); // Don't bother with these for now
    } else if ($root.find(".schema-node-toc").length) { // complex text or alt struct
      $root.find(".schema-node-toc, .schema-node-contents").each(shrink); 
    } else {
      $root.find(".tocLevel").each(shrink);             // Simple text, no nesting
    }
  },
  onVersionSelectChange: function(event) {
    if (event.target.value == 0) {
      this.props.selectVersion();
    } else {
      var i = event.target.value - 1;
      var v = this.state.versions[i];
      this.props.selectVersion(v.versionTitle, v.language);
    }
    if (this.isTextToc()) {
      this.props.close();
    }
  },
  isBookToc: function() {
    return (this.props.mode == "book toc")
  },
  isTextToc: function() {
    return (this.props.mode == "text toc")
  },
  render: function() {
    var tocHtml = Sefaria.textTocHtml(this.props.title);

    tocHtml = tocHtml || '<div class="loadingMessage"><span class="en">Loading...</span><span class="he">טעינה...</span></div>';

    var title     = this.props.title;
    var heTitle   = Sefaria.index(title) ? Sefaria.index(title).heTitle : title;


    var currentVersionElement = null;
    var defaultVersionString = "Default Version";
    var defaultVersionObject = null;
    var versionBlocks = "";

    if (this.state.versionsLoaded) {
      var cv = this.state.currentVersion;
      if (cv && cv.merged) {
        var uniqueSources = cv.sources.filter(function(item, i, ar){ return ar.indexOf(item) === i; }).join(", ");
        defaultVersionString += " (Merged from " + uniqueSources + ")";
        currentVersionElement = (<div className="versionTitle">Merged from { uniqueSources }</div>);
      } else if (cv) {
        if (!this.props.version) {
          defaultVersionObject = this.state.versions.find(v => (cv.language == v.language && cv.versionTitle == v.versionTitle));
          defaultVersionString += defaultVersionObject ? " (" + defaultVersionObject.versionTitle + ")" : "";
        }
        currentVersionElement = (<VersionBlock version={cv} currentRef={this.props.currentRef} showHistory={true}/>);
      }

      var [heVersionBlocks, enVersionBlocks] = ["he","en"].map(lang =>
       this.state.versions.filter(v => v.language == lang).map(v =>
           <VersionBlock version={v} showNotes={true} key={v.versionTitle + "/" + v.language}/>
       )
      );

      versionBlocks = <div className="versionBlocks">
        {(!!heVersionBlocks.length)?<div className="versionLanguageBlock"><div className="versionLanguageHeader"><span className="en">Hebrew Versions</span><span className="he">בעברית</span></div><div>{heVersionBlocks}</div></div>:""}
        {(!!enVersionBlocks.length)?<div className="versionLanguageBlock"><div className="versionLanguageHeader"><span className="en">English Versions</span><span className="he">באנגלית</span></div><div>{enVersionBlocks}</div></div>:""}
      </div>
    }


    if (this.isTextToc()) {
      var sectionStrings = Sefaria.sectionString(this.props.currentRef);
      var section   = sectionStrings.en.named;
      var heSection = sectionStrings.he.named;

      var selectOptions = [];
      selectOptions.push(<option key="0" value="0">{defaultVersionString}</option>);    // todo: add description of current version.
      var selectedOption = 0;
      for (var i = 0; i < this.state.versions.length; i++) {
        var v = this.state.versions[i];
        if (v == defaultVersionObject) {
          continue;
        }
        if (this.props.versionLanguage == v.language && this.props.version == v.versionTitle) {
          selectedOption = i+1;
        }
        var versionString = v.versionTitle + " (" + v.language + ")";  // Can not inline this, because of https://github.com/facebook/react-devtools/issues/248
        selectOptions.push(<option key={i+1} value={i+1} >{ versionString }</option>);
      }
      var selectElement = (<div className="versionSelect">
                             <select value={selectedOption} onChange={this.onVersionSelectChange}>
                               {selectOptions}
                             </select>
                           </div>);
    }

    var closeClick = (this.isBookToc())?this.props.closePanel:this.props.close;
    return (<div className="readerTextTableOfContents readerNavMenu">
              <CategoryColorLine category={this.props.category} />
              <div className="readerControls">
                <div className="readerControlsInner">
                  <div className="leftButtons">
                    <ReaderNavigationMenuCloseButton onClick={closeClick}/>
                  </div>
                  <div className="rightButtons">
                    <ReaderNavigationMenuDisplaySettingsButton onClick={this.props.openDisplaySettings} />
                  </div>
                  <div className="readerTextToc">
                    <div className="readerTextTocBox">
                      <span className="en">Table of Contents</span>
                      <span className="he">תוכן העניינים</span>
                    </div>
                  </div>
                </div>
              </div>
              <div className="content">
                <div className="contentInner">
                  <div className="tocTitle">
                    <span className="en">{title}</span>
                    <span className="he">{heTitle}</span>
                    {this.isTextToc()?
                      <div className="currentSection">
                        <span className="en">{section}</span>
                        <span className="he">{heSection}</span>
                      </div>
                    :""}
                  </div>
                  {this.isTextToc()?
                    <div className="currentVersionBox">
                        {(!this.state.versionsLoaded) ? (<span>Loading...</span>): ""}
                        {(this.state.versionsLoaded)? currentVersionElement: ""}
                        {(this.state.versionsLoaded && this.state.versions.length > 1) ? selectElement: ""}
                    </div>
                  :""}
                  <div className="tocContent" dangerouslySetInnerHTML={ {__html: tocHtml} }  onClick={this.handleClick}></div>
                  {versionBlocks}
                </div>
              </div>
            </div>);
  }
});


var VersionBlock = React.createClass({
  propTypes: {
    version: React.PropTypes.object.isRequired,
    currentRef: React.PropTypes.string,
    showHistory: React.PropTypes.bool,
    showNotes: React.PropTypes.bool
  },
  getDefaultProps: function() {
    return {
      ref: "",
      showHistory: false,
      showNotes: false
    }
  },
  render: function() {
    var v = this.props.version;

    return (
      <div className = "versionBlock">
        <div className="versionTitle">{v.versionTitle}</div>
        <div>
          <a className="versionSource" target="_blank" href={v.versionSource}>
          { Sefaria.util.parseURL(v.versionSource).host }
          </a>
          <span>-</span>
          <span className="versionLicense">{(v.license == "unknown" || !v.license) ? "License Unknown" : (v.license + (v.digitizedBySefaria ? " - Digitized by Sefaria": "" ))}</span>
          {this.props.showHistory?<span>-</span>:""}
          {this.props.showHistory?<a className="versionHistoryLink" href={`/activity/${Sefaria.normRef(this.props.currentRef)}/${v.language}/${v.versionTitle && v.versionTitle.replace(/\s/g,"_")}`}>Version History &gt;</a>:""}
        </div>
        {this.props.showNotes?<div className="versionNotes">{v.versionNotes}</div>:""}
      </div>
    );
  }
});


var SheetsNav = React.createClass({
  // Navigation for Sheets
  propTypes: {
    initialTag:   React.PropTypes.string,
    close:        React.PropTypes.func.isRequired,
    openNav:      React.PropTypes.func.isRequired,
    setSheetTag:  React.PropTypes.func.isRequired
  },
  getInitialState: function() {
    return {
      trendingTags: null,
      tagList: null,
      yourSheets: null,
      sheets: [],
      tag: this.props.initialTag,
      width: 0
    };
  },
  componentDidMount: function() {
    this.getTags();
    this.setState({width: $(ReactDOM.findDOMNode(this)).width()});
    if (this.props.initialTag) {
      if (this.props.initialTag === "Your Sheets") {
        this.showYourSheets();
      } else {
        this.setTag(this.props.initialTag);
      }
    }
  },
  componentWillReceiveProps: function(nextProps) {
    this.setState({tag: nextProps.initialTag, sheets: []});
  },
  getTags: function() {
    Sefaria.sheets.trendingTags(this.loadTags);
    Sefaria.sheets.tagList(this.loadTags);
  },
  loadTags: function() {
    this.setState({
      trendingTags: Sefaria.sheets.trendingTags() || [],
      tagList:      Sefaria.sheets.tagList() || []
    });
  },
  setTag: function(tag) {
    this.setState({tag: tag});
    Sefaria.sheets.sheetsByTag(tag, this.loadSheets);
    this.props.setSheetTag(tag);
  },
  loadSheets: function(sheets) {
    this.setState({sheets: sheets});
  },
  showYourSheets: function() {
    this.setState({tag: "Your Sheets"});
    Sefaria.sheets.userSheets(Sefaria._uid, this.loadSheets);
    this.props.setSheetTag("Your Sheets");    
  },
  render: function() {
    var enTitle = this.state.tag || "Source Sheets";

    if (this.state.tag) {
      var sheets = this.state.sheets.map(function(sheet) {
        var title = sheet.title.stripHtml();
        var url   = "/sheets/" + sheet.id;
        return (<a className="sheet" href={url} key={url}>
                  {sheet.ownerImageUrl ? (<img className="sheetImg" src={sheet.ownerImageUrl} />) : null}
                  <span className="sheetViews"><i className="fa fa-eye"></i> {sheet.views}</span>
                  <div className="sheetAuthor">{sheet.ownerName}</div>
                  <div className="sheetTitle">{title}</div>
                </a>);
      });
      sheets = sheets.length ? sheets : (<LoadingMessage />);
      var content = (<div className="content sheetList"><div className="contentInner">{sheets}</div></div>);
    } else {
      var yourSheets  = Sefaria._uid ? (<div className="yourSheetsLink navButton" onClick={this.showYourSheets}>Your Source Sheets <i className="fa fa-chevron-right"></i></div>) : null;
      var makeTagButton = function(tag) {
        var setThisTag = this.setTag.bind(null, tag.tag);
        return (<div className="navButton" onClick={setThisTag} key={tag.tag}>{tag.tag} ({tag.count})</div>);
      }.bind(this);

      if (this.state.trendingTags !== null && this.state.tagList !== null) {
        var trendingTags = this.state.trendingTags.slice(0,6).map(makeTagButton);
        var tagList      = this.state.tagList.map(makeTagButton);
        var content = (<div className="content">
                        <div className="contentInner">
                          {yourSheets}
                          <h2><span className="en">Trending Tags</span></h2>
                          <TwoOrThreeBox content={trendingTags} width={this.state.width} />
                          <br /><br />
                          <h2><span className="en">All Tags</span></h2>
                          <TwoOrThreeBox content={tagList} width={this.state.width} />
                        </div>
                       </div>);
      } else {
        var content = (<div className="content" key="content"><div className="contentInner"><LoadingMessage /></div></div>);
      }      
    }

    return (<div className="readerSheetsNav readerNavMenu">
              <div className="readerNavTop searchOnly" key="navTop">
                <CategoryColorLine category="Sheets" />
                <ReaderNavigationMenuMenuButton onClick={this.props.openNav} />
                <h2><span className="en">{enTitle}</span></h2>
              </div>
              {content}
            </div>);
  }
});


var ToggleSet = React.createClass({
  // A set of options grouped together.
  propTypes: {
    name:          React.PropTypes.string.isRequired,
    setOption:     React.PropTypes.func.isRequired,
    currentLayout: React.PropTypes.func,
    settings:      React.PropTypes.object.isRequired,
    options:       React.PropTypes.array.isRequired,
    separated:     React.PropTypes.bool
  },
  getInitialState: function() {
    return {};
  },
  render: function() {
    var classes = {toggleSet: 1, separated: this.props.separated };
    classes[this.props.name] = 1;
    classes = classNames(classes);
    var value = this.props.name === "layout" ? this.props.currentLayout() : this.props.settings[this.props.name];
    var width = 100.0 - (this.props.separated ? (this.props.options.length - 1) * 3 : 0);
    var style = {width: (width/this.props.options.length) + "%"};
    return (
      <div className={classes}>
        {
          this.props.options.map(function(option) {
            return (
              <ToggleOption
                name={option.name}
                key={option.name}
                set={this.props.name}
                on={value == option.name}
                setOption={this.props.setOption}
                style={style}
                image={option.image}
                fa={option.fa}
                content={option.content} />);
          }.bind(this))
        }
      </div>);
  }
});


var ToggleOption = React.createClass({
  // A single option in a ToggleSet
  handleClick: function() {
    this.props.setOption(this.props.set, this.props.name);
    if (Sefaria.site) { Sefaria.site.track.event("Reader", "Display Option Click", this.props.set + " - " + this.props.name); }
  },
  render: function() {
    var classes = {toggleOption: 1, on: this.props.on };
    classes[this.props.name] = 1;
    classes = classNames(classes);
    var content = this.props.image ? (<img src={this.props.image} />) : 
                    this.props.fa ? (<i className={"fa fa-" + this.props.fa}></i>) : 
                      (<span dangerouslySetInnerHTML={ {__html: this.props.content} }></span>);
    return (
      <div
        className={classes}
        style={this.props.style}
        onClick={this.handleClick}>
        {content}
      </div>);
  }
});


var ReaderNavigationMenuSearchButton = React.createClass({
  render: function() { 
    return (<span className="readerNavMenuSearchButton" onClick={this.props.onClick}><i className="fa fa-search"></i></span>);
  }
});


var ReaderNavigationMenuMenuButton = React.createClass({
  render: function() { 
    return (<span className="readerNavMenuMenuButton" onClick={this.props.onClick}><i className="fa fa-bars"></i></span>);
  }
});


var ReaderNavigationMenuCloseButton = React.createClass({
  render: function() { 
    var icon = this.props.icon === "arrow" ? (<i className="fa fa-caret-left"></i>) : "×";
    var classes = classNames({readerNavMenuCloseButton: 1, arrow: this.props.icon === "arrow"});
    return (<div className={classes} onClick={this.props.onClick}>{icon}</div>);
  }
});


var ReaderNavigationMenuDisplaySettingsButton = React.createClass({
  render: function() { 
    return (<div className="readerOptions" onClick={this.props.onClick}><img src="/static/img/bilingual2.png" /></div>);
  }
});


var CategoryColorLine = React.createClass({
  render: function() {
    var style = {backgroundColor: Sefaria.palette.categoryColor(this.props.category)};
    return (<div className="categoryColorLine" style={style}></div>);
  }
});


var TextColumn = React.createClass({
  // An infinitely scrollable column of text, composed of TextRanges for each section.
  propTypes: {
    srefs:                 React.PropTypes.array.isRequired,
    version:               React.PropTypes.string,
    versionLanguage:       React.PropTypes.string,
    highlightedRefs:       React.PropTypes.array,
    basetext:              React.PropTypes.bool,
    withContext:           React.PropTypes.bool,
    loadLinks:             React.PropTypes.bool,
    prefetchNextPrev:      React.PropTypes.bool,
    openOnClick:           React.PropTypes.bool,
    lowlight:              React.PropTypes.bool,
    multiPanel:            React.PropTypes.bool,
    mode:                  React.PropTypes.string,
    settings:              React.PropTypes.object,
    showBaseText:          React.PropTypes.func,
    updateTextColumn:      React.PropTypes.func,
    onSegmentClick:        React.PropTypes.func,
    onCitationClick:       React.PropTypes.func,
    setTextListHightlight: React.PropTypes.func,
    setSelectedWords:      React.PropTypes.func,
    onTextLoad:            React.PropTypes.func,
    panelsOpen:            React.PropTypes.number,
    layoutWidth:           React.PropTypes.number
  },
  componentDidMount: function() {
    this.initialScrollTopSet = false;
    this.justTransitioned    = true;
    this.debouncedAdjustTextListHighlight = Sefaria.util.debounce(this.adjustTextListHighlight, 100);
    var node = ReactDOM.findDOMNode(this);
    node.addEventListener("scroll", this.handleScroll);
    this.setScrollPosition();
    this.adjustInfiniteScroll();
  },
  componentWillUnmount: function() {
    var node = ReactDOM.findDOMNode(this);
    node.removeEventListener("scroll", this.handleScroll);
  },
  componentWillReceiveProps: function(nextProps) {
    if (this.props.mode === "Text" && nextProps.mode === "TextAndConnections") {
      // When moving into text and connections, scroll to highlighted
      this.justTransitioned    = true;
      this.scrolledToHighlight = false;
      this.initialScrollTopSet = true;

    } else if (this.props.mode === "TextAndConnections" && nextProps.mode === "TextAndConnections") {
      // Don't mess with scroll position within Text and Connections mode
      if (this.justTransitioned) {
        this.justTransitioned = false;
      } else if (!this.initialScrollTopSet) {
        this.scrolledToHighlight = true;

      }
    } else if (this.props.mode === "TextAndConnections" && nextProps.mode === "Text") {
      // Don't mess with scroll position within Text and Connections mode
      this.scrolledToHighlight = true;
      this.initialScrollTopSet = true;

    } else if (this.props.panelsOpen !== nextProps.panelsOpen) {
      this.scrolledToHighlight = false;
    } else if (nextProps.srefs.length == 1 && Sefaria.util.inArray(nextProps.srefs[0], this.props.srefs) == -1) {
      // If we are switching to a single ref not in the current TextColumn, treat it as a fresh open.
      this.initialScrollTopSet = false;
      this.scrolledToHighlight = false;
      this.loadingContentAtTop = false;
    }
  },
  componentDidUpdate: function(prevProps, prevState) {
    if (!this.props.highlightedRefs.compare(prevProps.highlightedRefs)) {
      this.setScrollPosition();  // highlight change
    }
    if (this.props.layoutWidth !== prevProps.layoutWidth ||
        this.props.settings.language !== prevProps.settings.language) {
      this.scrollToHighlighted();
    }
  },
  handleScroll: function(event) {
    if (this.justScrolled) {
      this.justScrolled = false;
      return;
    }
    if (this.props.highlightedRefs.length) {
      this.debouncedAdjustTextListHighlight();
    }
    this.adjustInfiniteScroll();   
  },
  handleTextSelection: function() {
    var selection = window.getSelection();

    if (selection.type === "Range") {
      var $start    = $(Sefaria.util.getSelectionBoundaryElement(true)).closest(".segment");
      var $end      = $(Sefaria.util.getSelectionBoundaryElement(false)).closest(".segment");
      var $segments = $start.is($end) ? $start : $start.nextUntil($end, ".segment").add($start).add($end);
      var refs      = [];
 
      $segments.each(function() {
        refs.push($(this).attr("data-ref"));
      });

      this.props.setTextListHightlight(refs);
    }
    console.log("Currently selected words: "+ selection.toString());
    this.props.setSelectedWords(selection.toString());
  },
  handleTextLoad: function() {
    if (this.loadingContentAtTop || !this.initialScrollTopSet) {
      console.log("text load, setting scroll");
      this.setScrollPosition();
    }
    console.log("text load, ais");
    this.adjustInfiniteScroll();
  },
  setScrollPosition: function() {
    console.log("ssp");
    // Called on every update, checking flags on `this` to see if scroll position needs to be set
    if (this.loadingContentAtTop) {
      // After adding content by infinite scrolling up, scroll back to what the user was just seeing
      console.log("loading at top")
      var $node   = $(ReactDOM.findDOMNode(this));
      var adjust  = 118; // Height of .loadingMessage.base
      var $texts  = $node.find(".basetext");
      if ($texts.length < 2) { return; }
      var top     = $texts.eq(1).position().top + $node.scrollTop() - adjust;
      if (!$texts.eq(0).hasClass("loading")) {
        this.loadingContentAtTop = false;
        this.initialScrollTopSet = true;
        this.justScrolled = true;
        ReactDOM.findDOMNode(this).scrollTop = top;
        //console.log(top)
      }
    } else if (!this.scrolledToHighlight && $(ReactDOM.findDOMNode(this)).find(".segment.highlight").length) {
      //console.log("scroll to highlighted")
      // scroll to highlighted segment
      this.scrollToHighlighted();
      this.scrolledToHighlight = true;
      this.initialScrollTopSet = true;
    } else if (!this.initialScrollTopSet) {
      //console.log("initial scroll to 30")
      // initial value set below 0 so you can scroll up for previous
      var node = ReactDOM.findDOMNode(this);
      node.scrollTop = 30;
      this.initialScrollTopSet = true;
    }
    // This fixes loading of next content when current content is short in viewpot,
    // but breaks loading highlted ref, jumping back up to top of section
    // this.adjustInfiniteScroll();
  },
  adjustInfiniteScroll: function() {
    // Add or remove TextRanges from the top or bottom, depending on scroll position
    console.log("adjust Infinite Scroll");
    if (!this.isMounted()) { return; }
    var node         = ReactDOM.findDOMNode(this);
    var refs         = this.props.srefs;
    var $lastText    = $(node).find(".textRange.basetext").last();
    if (!$lastText.length) { console.log("no last basetext"); return; }
    var lastTop      = $lastText.position().top;
    var lastBottom   = lastTop + $lastText.outerHeight();
    var windowHeight = $(node).outerHeight();
    var windowTop    = node.scrollTop;
    var windowBottom = windowTop + windowHeight;
    if (lastTop > (windowHeight + 100) && refs.length > 1) { 
      // Remove a section scrolled out of view on bottom
      refs = refs.slice(0,-1);
      this.props.updateTextColumn(refs);
    } else if ( lastBottom < windowHeight + 80 ) {
      // DOWN: add the next section to bottom
      if ($lastText.hasClass("loading")) { 
        console.log("last text is loading - don't add next section");
        return;
      }
      console.log("Down! Add next section");
      var currentRef = refs.slice(-1)[0];
      var data       = Sefaria.ref(currentRef);
      if (data && data.next) {
        refs.push(data.next);
        this.props.updateTextColumn(refs);
        if (Sefaria.site) { Sefaria.site.track.event("Reader", "Infinite Scroll", "Down"); }
      }
    } else if (windowTop < 20) {
      // UP: add the previous section above then adjust scroll position so page doesn't jump
      var topRef = refs[0];
      var data   = Sefaria.ref(topRef);
      if (data && data.prev) {
        console.log("Up! Add previous section");
        refs.splice(refs, 0, data.prev);
        this.loadingContentAtTop = true;
        this.props.updateTextColumn(refs);
        if (Sefaria.site) { Sefaria.site.track.event("Reader", "Infinite Scroll", "Up"); }
      }
    } else {
      // nothing happens
    }
  },
  adjustTextListHighlight: function() {
    console.log("atlh");
    // When scrolling while the TextList is open, update which segment should be highlighted.
    if (this.props.multipanel && this.props.layoutWidth == 100) { 
      return; // Hacky - don't move around highlighted segment when scrolling a single panel,
    }
    // but we do want to keep the highlightedRefs value in the panel 
    // so it will return to the right location after closing other panels.
    var adjustTextListHighlightInner = function() {
      //var start = new Date();
      if (!this.isMounted()) { return; }
      var $container   = $(ReactDOM.findDOMNode(this));
      var $readerPanel = $container.closest(".readerPanel");
      var viewport     = $container.outerHeight() - $readerPanel.find(".textList").outerHeight();
      var center       = (viewport/2);
      var midTop       = 300;
      var threshhold   = this.props.multiPanel ? midTop : center;
      $container.find(".basetext .segment").each(function(i, segment) {
        var $segment = $(segment);
        if ($segment.offset().top + $segment.outerHeight() > threshhold) {
          var ref = $segment.attr("data-ref");
          this.props.setTextListHightlight(ref);
          //var end = new Date();
          //elapsed = end - start;
          //console.log("Adjusted Text Highlight in: " + elapsed);
          return false;
        }
      }.bind(this));
    }.bind(this);

    adjustTextListHighlightInner();
    //window.requestAnimationFrame(adjustTextListHighlightInner);
      
      /*
      // Caching segment heights
      // Incomplete, needs to update on infinite scroll, window resize
      // Not clear there's a great perfomance benefit
      if (!this.state.segmentHeights) {
        this.state.segmentHeights = [];
        $readerPanel.find(".basetext .segment").each(function(i, segment) {
          var $segment = $(segment);
          var top = $segment.offset().top;
          this.state.segmentHeights.push({
              top: top,
              bottom: top + $segment.outerHeight(),
              ref: $segment.attr("data-ref")})
        }.bind(this));
        this.setState(this.state);    
      }

      for (var i = 0; i < this.state.segmentHeights.length; i++) {
        var segment = this.state.segmentHeights[i];
        if (segment.bottom > center) {
          this.showTextList(segment.ref);
          return;
        }
      }
      */
  },
  scrollToHighlighted: function() {
    window.requestAnimationFrame(function() {
      var $container   = $(ReactDOM.findDOMNode(this));
      var $readerPanel = $container.closest(".readerPanel");
      var $highlighted = $container.find(".segment.highlight").first();
      if ($highlighted.length) {
        var height     = $highlighted.outerHeight();
        var viewport   = $container.outerHeight() - $readerPanel.find(".textList").outerHeight();
        var offset     = height > viewport + 80 ? 80 : (viewport - height) / 2;
        this.justScrolled = true;
        $container.scrollTo($highlighted, 0, {offset: -offset});
      }
    }.bind(this));
  },
  render: function() {
    var classes = classNames({textColumn: 1, connectionsOpen: this.props.mode === "TextAndConnections"});
    var content =  this.props.srefs.map(function(ref, k) {
      return (<TextRange 
        sref={ref}
        version={this.props.version}
        versionLanguage={this.props.versionLanguage}
        highlightedRefs={this.props.highlightedRefs}
        basetext={true}
        withContext={true}
        loadLinks={true}
        prefetchNextPrev={true}
        settings={this.props.settings}
        setOption={this.props.setOption}
        showBaseText={this.props.showBaseText} 
        onSegmentClick={this.props.onSegmentClick}
        onCitationClick={this.props.onCitationClick}
        onTextLoad={this.handleTextLoad}
        filter={this.props.filter}
        panelsOpen={this.props.panelsOpen}
        layoutWidth={this.props.layoutWidth}
        key={k + ref} />);      
    }.bind(this));

    if (content.length) {
      // Add Next and Previous loading indicators
      var first   = Sefaria.ref(this.props.srefs[0]);
      var last    = Sefaria.ref(this.props.srefs.slice(-1)[0]);
      var hasPrev = first && first.prev;
      var hasNext = last && last.next;
      var topSymbol  = " ";
      var bottomSymbol = " ";
      if (hasPrev && INBROWSER) {
        content.splice(0, 0, (<LoadingMessage className="base prev" key="prev"/>));
      } else {
        content.splice(0, 0, (<LoadingMessage message={topSymbol} heMessage={topSymbol} className="base prev" key="prev"/>));        
      }
      if (hasNext) {
        content.push((<LoadingMessage className="base next" key="next"/>));
      } else {
        content.push((<LoadingMessage message={bottomSymbol} heMessage={bottomSymbol} className="base next final" key="next"/>));

      }
    }

    return (<div className={classes} onMouseUp={this.handleTextSelection}>{content}</div>);
  }
});


var TextRange = React.createClass({
  // A Range or text defined a by a single Ref. Specially treated when set as 'basetext'.
  // This component is responsible for retrieving data from `Sefaria` for the ref that defines it.
  propTypes: {
    sref:                   React.PropTypes.string.isRequired,
    version:                React.PropTypes.string,
    versionLanguage:        React.PropTypes.string,
    highlightedRefs:        React.PropTypes.array,
    basetext:               React.PropTypes.bool,
    withContext:            React.PropTypes.bool,
    hideTitle:              React.PropTypes.bool,
    loadLinks:              React.PropTypes.bool,
    prefetchNextPrev:       React.PropTypes.bool,
    openOnClick:            React.PropTypes.bool,
    lowlight:               React.PropTypes.bool,
    numberLabel:            React.PropTypes.number,
    settings:               React.PropTypes.object,
    filter:                 React.PropTypes.array,
    onTextLoad:             React.PropTypes.func,
    onRangeClick:           React.PropTypes.func,
    onSegmentClick:         React.PropTypes.func,
    onCitationClick:        React.PropTypes.func,
    onNavigationClick:      React.PropTypes.func,
    onCompareClick:         React.PropTypes.func,
    onOpenConnectionsClick: React.PropTypes.func,
    panelsOpen:             React.PropTypes.number,
    layoutWidth:            React.PropTypes.number,
    showActionLinks:        React.PropTypes.bool
  },
  componentDidMount: function() {
    var data = this.getText();
    if (data && !this.dataPrefetched) {
      // If data was populated server side, onTextLoad was never called
      this.onTextLoad(data);
    }
    if (this.props.basetext || this.props.segmentNumber) { 
      this.placeSegmentNumbers();
    }
    window.addEventListener('resize', this.handleResize);
  },
  componentWillUnmount: function() {
    window.removeEventListener('resize', this.handleResize);
  },
  componentDidUpdate: function(prevProps, prevState) {
    /* Doesn't seem to be need in addition to below
    // Reload text if version changed
    if (this.props.version != prevProps.version || this.props.versionLanguage != prevProps.versionLanguage) {
      this.getText(true);
    }
    */
    // Place segment numbers again if update affected layout
    if (this.props.basetext || this.props.segmentNumber) {
      if (this.props.version != prevProps.version ||
          this.props.versionLanguage != prevProps.versionLanguage ||
          prevProps.settings.language !== this.props.settings.language ||
          prevProps.settings.layoutDefault !== this.props.settings.layoutDefault ||
          prevProps.settings.layoutTanach !== this.props.settings.layoutTanach ||
          prevProps.settings.layoutTalmud !== this.props.settings.layoutTalmud ||
          prevProps.settings.fontSize !== this.props.settings.fontSize ||
          prevProps.layoutWidth !== this.props.layoutWidth) {
            // Rerender in case version has changed
            this.forceUpdate();
            // TODO: are these animationFrames still needed?
            window.requestAnimationFrame(function() { 
              if (this.isMounted()) {
                this.placeSegmentNumbers();
              }
            }.bind(this));        
      }
    }
  },
  handleResize: function() {
    if (this.props.basetext || this.props.segmentNumber) { 
      this.placeSegmentNumbers();
    }
  },
  handleClick: function(event) {
    if (window.getSelection().type === "Range") { 
      // Don't do anything if this click is part of a selection
      return;
    }
    if (this.props.onRangeClick) {
      //Click on the body of the TextRange itself from TextList
      this.props.onRangeClick(this.props.sref);
      if (Sefaria.site) { Sefaria.site.track.event("Reader", "Click Text from TextList", this.props.sref); }
    }
  },
  getText: function() {
    var settings = {
      context: this.props.withContext ? 1 : 0,
      version: this.props.version || null,
      language: this.props.versionLanguage || null
    };
    var data = Sefaria.text(this.props.sref, settings);
    if (!data) { // If we don't have data yet, call again with a callback to trigger API call
      console.log("getText calling API: " + this.props.sref);
      Sefaria.text(this.props.sref, settings, this.onTextLoad);
    }
    return data;
  },
  onTextLoad: function(data) {
    console.log("onTextLoad in TextColumn");
    // Initiate additional API calls when text data first loads
    if (this.props.basetext && this.props.sref !== data.ref) {
      // Replace ReaderPanel contents ref with the normalized form of the ref, if they differ.
      // Pass parameter to showBaseText to replaceHistory - normalization should't add a step to history
      this.props.showBaseText(data.ref, true);        
    }

    this.prefetchData();
    
    if (this.props.onTextLoad) {
      this.props.onTextLoad();
    }

    if (this.isMounted()) { this.forceUpdate(); }
  },
  prefetchData: function() {
    // Prefetch addtional data (next, prev, links, notes etc) for this ref
    if (this.dataPrefetched) { return; }

    var data = this.getText();
    if (!data) { return; }

    // Load links at section level if spanning, so that cache is properly primed with section level refs
    var sectionRefs = data.isSpanning ? data.spanningRefs : [data.sectionRef];
    sectionRefs = sectionRefs.map(function(ref) {
      if (ref.indexOf("-") > -1) {
        ref = ref.split("-")[0];
        ref = ref.slice(0, ref.lastIndexOf(":"));
      }
      return ref;
    });

    if (this.props.loadLinks && !Sefaria.linksLoaded(sectionRefs)) {
      for (var i = 0; i < sectionRefs.length; i++) {
        Sefaria.related(sectionRefs[i], function() {
          if (this.isMounted()) { this.forceUpdate(); }
        }.bind(this));
      }
    }

    if (this.props.prefetchNextPrev) {
     if (data.next) {
       Sefaria.text(data.next, {
         context: 1,
         version: this.props.version || null,
         language: this.props.versionLanguage || null
       }, function() {});
     }
     if (data.prev) {
       Sefaria.text(data.prev, {
         context: 1,
         version: this.props.version || null,
         language: this.props.versionLanguage || null
       }, function() {});
     }
     if (data.book) { Sefaria.textTocHtml(data.book, function() {}); }
    }
    this.dataPrefetched = true;
  },
  makeSegments: function(data) {
    // Returns a flat list of annotated segment objects,
    // derived from the walking the text in data
    if (!data || "error" in data) { return []; }
    var segments  = [];
    var highlight = data.sections.length === data.textDepth; 
    var wrap = (typeof data.text == "string");
    var en = wrap ? [data.text] : data.text;
    var he = wrap ? [data.he] : data.he;
    var topLength = Math.max(en.length, he.length);
    en = en.pad(topLength, "");
    he = he.pad(topLength, "");

    var start = (data.textDepth == data.sections.length && !this.props.withContext ?
                  data.sections.slice(-1)[0] : 1);

    if (!data.isSpanning) {
      for (var i = 0; i < topLength; i++) {
        var number = i+start;
        var delim  = data.textDepth == 1 ? " " : ":";
        var ref = data.sectionRef + delim + number;
        segments.push({
          ref: ref,
          en: en[i], 
          he: he[i],
          number: number,
          highlight: highlight && number >= data.sections.slice(-1)[0] && number <= data.toSections.slice(-1)[0],
        });
      }      
    } else {
      for (var n = 0; n < topLength; n++) {
        var en2 = typeof en[n] == "string" ? [en[n]] : en[n];
        var he2 = typeof he[n] == "string" ? [he[n]] : he[n];
        var length = Math.max(en2.length, he2.length);
        en2 = en2.pad(length, "");
        he2 = he2.pad(length, "");
        var baseRef     = data.book;
        var baseSection = data.sections.slice(0,-2).join(":");
        var delim       = baseSection ? ":" : " ";
        var baseRef     = baseSection ? baseRef + " " + baseSection : baseRef;

        start = (n == 0 ? start : 1);
        for (var i = 0; i < length; i++) {
          var section = n+data.sections.slice(-2)[0];
          var number  = i+start;
          var ref = baseRef + delim + section + ":" + number;
          segments.push({
            ref: ref,
            en: en2[i], 
            he: he2[i],
            number: number,
            highlight: highlight && 
                        ((n == 0 && number >= data.sections.slice(-1)[0]) || 
                         (n == topLength-1 && number <= data.toSections.slice(-1)[0]) ||
                         (n > 0 && n < topLength -1)),
          });
        }
      }
    }
    return segments;
  },
  placeSegmentNumbers: function() {
    // Set the vertical offsets for segment numbers and link counts, which are dependent
    // on the rendered height of the text of each segment.
    var $text  = $(ReactDOM.findDOMNode(this));
    var setTop = function() {
       var top  = $(this).parent().position().top;
      $(this).css({top: top}).show();   
    };
    $text.find(".segmentNumber").each(setTop);
    $text.find(".linkCount").each(setTop);
  },
  render: function() {
    var data = this.getText();
    if (this.props.basetext && data) {
      var ref              = this.props.withContext ? data.sectionRef : data.ref;
      var sectionStrings   = Sefaria.sectionString(ref);
      var oref             = Sefaria.ref(ref);
      var useShortString   = oref && Sefaria.util.inArray(oref.categories[0], ["Tanach", "Mishnah", "Talmud", "Tosefta", "Commentary"]) !== -1;
      var title            = useShortString ? sectionStrings.en.numbered : sectionStrings.en.named;
      var heTitle          = useShortString ? sectionStrings.he.numbered : sectionStrings.he.named;   
    } else if (this.props.basetext) {
      var title            = "Loading...";
      var heTitle          = "טעינה...";      
    } else {  
      var title            = data.ref;
      var heTitle          = data.heRef;
    }

    var showNumberLabel    =  data &&
                              data.categories &&
                              data.categories[0] !== "Talmud" &&
                              data.categories[0] !== "Liturgy";

    var showSegmentNumbers = showNumberLabel && this.props.basetext;
                              

    var segments = this.makeSegments(data);
    var textSegments = segments.map(function (segment, i) {
      var highlight = this.props.highlightedRefs && this.props.highlightedRefs.length ?                                  // if highlighted refs are explicitly set
                        Sefaria.util.inArray(segment.ref, this.props.highlightedRefs) !== -1 : // highlight if this ref is in highlighted refs prop
                        this.props.basetext && segment.highlight;                   // otherwise highlight if this a basetext and the ref is specific
      return (
        <TextSegment
            sref={segment.ref}
            en={segment.en}
            he={segment.he}
            highlight={highlight}
            segmentNumber={showSegmentNumbers ? segment.number : 0}
            showLinkCount={this.props.basetext}
            filter={this.props.filter}
            onSegmentClick={this.props.onSegmentClick}
            onCitationClick={this.props.onCitationClick}
            key={i + segment.ref} />
      );
    }.bind(this));
    textSegments = textSegments.length ? 
                    textSegments : 
                      this.props.basetext ? "" : (<LoadingMessage />);
    var classes = {
                    textRange: 1,
                    basetext: this.props.basetext,
                    loading: !data,
                    lowlight: this.props.lowlight
                  };
    classes = classNames(classes);

    var open        = function() { this.props.onNavigationClick(this.props.sref)}.bind(this);
    var compare     = function() { this.props.onCompareClick(this.props.sref)}.bind(this);
    var connections = function() { this.props.onOpenConnectionsClick([this.props.sref])}.bind(this);

    var actionLinks = (<div className="actionLinks">
                        <span className="openLink" onClick={open}>
                          <img src="/static/img/open-64.png" />
                          <span className="en">Open</span>
                          <span className="he">פתח</span>
                        </span>
                        <span className="compareLink" onClick={compare}>
                          <img src="/static/img/compare-64.png" />
                          <span className="en">Compare</span>
                          <span className="he">השווה</span>
                        </span>
                        <span className="connectionsLink" onClick={connections}>
                          <i className="fa fa-link"></i>
                          <span className="en">Connections</span>
                          <span className="he">קשרים</span>
                        </span>
                      </div>);
    return (
      <div className={classes} onClick={this.handleClick}>
        {showNumberLabel && this.props.numberLabel ? 
          (<div className="numberLabel"> <span className="numberLabelInner">{this.props.numberLabel}</span> </div>)
          : null}
        {this.props.hideTitle ? "" :
        (<div className="title">
          <div className="titleBox">
            <span className="en" >{title}</span>
            <span className="he">{heTitle}</span>
          </div>
        </div>)}
        <div className="text">
          <div className="textInner">
            { textSegments }
            { this.props.showActionLinks ? actionLinks : null }
          </div>
        </div>
      </div>
    );
  }
});


var TextSegment = React.createClass({
  propTypes: {
    sref:            React.PropTypes.string,
    en:              React.PropTypes.string,
    he:              React.PropTypes.string,
    highlight:       React.PropTypes.bool,
    segmentNumber:   React.PropTypes.number,
    showLinkCount:   React.PropTypes.bool,
    filter:          React.PropTypes.array,
    onCitationClick: React.PropTypes.func,
    onSegmentClick:  React.PropTypes.func
  },
  handleClick: function(event) {
    if ($(event.target).hasClass("refLink")) {
      //Click of citation
      var ref = Sefaria.humanRef($(event.target).attr("data-ref"));
      this.props.onCitationClick(ref, this.props.sref);
      event.stopPropagation();
      if (Sefaria.site) { Sefaria.site.track.event("Reader", "Citation Link Click", ref); }
    } else if (this.props.onSegmentClick) {
      this.props.onSegmentClick(this.props.sref);
      if (Sefaria.site) { Sefaria.site.track.event("Reader", "Text Segment Click", this.props.sref); }
    }
  },
  render: function() {    
    if (this.props.showLinkCount) {
      var linkCount = Sefaria.linkCount(this.props.sref, this.props.filter);
      var minOpacity = 20, maxOpacity = 70;
      var linkScore = linkCount ? Math.min(linkCount+minOpacity, maxOpacity) / 100.0 : 0;
      var style = {opacity: linkScore};
      var linkCount = this.props.showLinkCount ? (<div className="linkCount">
                                                    <span className="en"><span className="linkCountDot" style={style}></span></span>
                                                    <span className="he"><span className="linkCountDot" style={style}></span></span>
                                                  </div>) : null;      
    } else {
      var linkCount = "";
    }
    var segmentNumber = this.props.segmentNumber ? (<div className="segmentNumber">
                                                      <span className="en"> <span className="segmentNumberInner">{this.props.segmentNumber}</span> </span>
                                                      <span className="he"> <span className="segmentNumberInner">{Sefaria.hebrew.encodeHebrewNumeral(this.props.segmentNumber)}</span> </span>
                                                    </div>) : null;
    var he = this.props.he || "";
    var en = this.props.en || "";
    var classes=classNames({ segment: 1,
                     highlight: this.props.highlight,
                     heOnly: !this.props.en,
                     enOnly: !this.props.he });
    return (
      <span className={classes} onClick={this.handleClick} data-ref={this.props.sref}>
        {segmentNumber}
        {linkCount}
        <span className="he" dangerouslySetInnerHTML={ {__html: he + " "} }></span>
        <span className="en" dangerouslySetInnerHTML={ {__html: en + " "} }></span>
      </span>
    );
  }
});


var ConnectionsPanel = React.createClass({
  propTypes: {
    srefs:                   React.PropTypes.array.isRequired,    // an array of ref strings
    filter:                  React.PropTypes.array.isRequired,
    recentFilters:           React.PropTypes.array.isRequired,
    mode:                    React.PropTypes.string.isRequired,   // "Connections", "Tools", etc. called `connectionsMode` above
    setFilter:               React.PropTypes.func.isRequired,
    setConnectionsMode:      React.PropTypes.func.isRequired,
    editNote:                React.PropTypes.func.isRequired,
    openComparePanel:        React.PropTypes.func.isRequired,
    version:                 React.PropTypes.string,
    versionLanguage:          React.PropTypes.string,
    noteBeingEdited:         React.PropTypes.object,
    fullPanel:               React.PropTypes.bool,
    multiPanel:              React.PropTypes.bool,
    canEditText:             React.PropTypes.bool,
    onTextClick:             React.PropTypes.func,
    onCitationClick:         React.PropTypes.func,
    onNavigationClick:       React.PropTypes.func,
    onCompareClick:          React.PropTypes.func,
    onOpenConnectionsClick:  React.PropTypes.func,
    openNav:                 React.PropTypes.func,
    openDisplaySettings:     React.PropTypes.func,
    closePanel:              React.PropTypes.func,
    toggleLanguage:          React.PropTypes.func,
    selectedWords:           React.PropTypes.string
  },
  render: function() {
    var content = null;
    if (this.props.mode == "Connections") {
      content = (<TextList
                    srefs={this.props.srefs}
                    filter={this.props.filter}
                    recentFilters={this.props.recentFilters}
                    fullPanel={this.props.fullPanel}
                    multiPanel={this.props.multiPanel}
                    setFilter={this.props.setFilter}
                    setConnectionsMode={this.props.setConnectionsMode}
                    onTextClick={this.props.onTextClick}
                    onCitationClick={this.props.onCitationClick}
                    onNavigationClick={this.props.onNavigationClick}
                    onCompareClick={this.props.onCompareClick}
                    onOpenConnectionsClick={this.props.onOpenConnectionsClick}
                    openNav={this.props.openNav}
                    openDisplaySettings={this.props.openDisplaySettings}
                    closePanel={this.props.closePanel}
                    selectedWords={this.props.selectedWords}/>
                );

    } else if (this.props.mode === "Tools") {
      content = (<ToolsPanel
                    srefs={this.props.srefs}
                    mode={this.props.mode}
                    filter={this.props.filter}
                    recentFilters={this.props.recentFilters}
                    fullPanel={this.props.fullPanel}
                    multiPanel={this.props.multiPanel}
                    canEditText={this.props.canEditText}
                    setFilter={this.props.setFilter}
                    setConnectionsMode={this.props.setConnectionsMode}
                    onTextClick={this.props.onTextClick}
                    onCitationClick={this.props.onCitationClick}
                    onNavigationClick={this.props.onNavigationClick}
                    onCompareClick={this.props.onCompareClick}
                    onOpenConnectionsClick={this.props.onOpenConnectionsClick}
                    openNav={this.props.openNav}
                    openDisplaySettings={this.props.openDisplaySettings}
                    openComparePanel={this.props.openComparePanel}
                    closePanel={this.props.closePanel}
                    version={this.props.version}
                    versionLanguage={this.props.versionLanguage}
                      />);

    } else if (this.props.mode === "Share") {
      content = (<SharePanel
        url={window.location.href}
        fullPanel={this.props.fullPanel}
        closePanel={this.props.closePanel}
        setConnectionsMode={this.props.setConnectionsMode} />);

    } else if (this.props.mode === "Add to Source Sheet") {
      content = (<AddToSourceSheetPanel
        srefs={this.props.srefs}
        fullPanel={this.props.fullPanel}
        setConnectionsMode={this.props.setConnectionsMode} />);

    } else if (this.props.mode === "Add Note") {
      content = (<AddNotePanel 
                  srefs={this.props.srefs}
                  fullPanel={this.props.fullPanel}
                  closePanel={this.props.closePanel}
                  setConnectionsMode={this.props.setConnectionsMode} />);
    
    } else if (this.props.mode === "Edit Note") {
      content = (<AddNotePanel 
                  srefs={this.props.srefs}
                  noteId={this.props.noteBeingEdited._id}
                  noteText={this.props.noteBeingEdited.text}
                  noteTitle={this.props.noteBeingEdited.title}
                  noteIsPublic={this.props.noteBeingEdited.isPublic}
                  fullPanel={this.props.fullPanel}
                  closePanel={this.props.closePanel}
                  setConnectionsMode={this.props.setConnectionsMode} />);

    } else if (this.props.mode === "My Notes") {
      content = (<MyNotesPanel 
                  srefs={this.props.srefs}
                  fullPanel={this.props.fullPanel}
                  closePanel={this.props.closePanel}
                  setConnectionsMode={this.props.setConnectionsMode}
                  editNote={this.props.editNote} />);

    } else if (this.props.mode === "Add Connection") {
      content = (<LoadingMessage className="toolsMessage" message="Coming Soon." heMessage="הרכיב הזה נמצא בבנייה..." />);

    } else if (this.props.mode === "Edit Text") {
      content = (<LoadingMessage className="toolsMessage" message="Coming Soon." heMessage="הרכיב הזה נמצא בבנייה..." />);

    } else if (this.props.mode === "Add Translation") {
      content = (<LoadingMessage className="toolsMessage" message="Coming Soon." heMessage="הרכיב הזה נמצא בבנייה..." />);

    } else if (this.props.mode === "Login") {
      content = (<LoginPanel fullPanel={this.props.fullPanel} />);
    }
    return content;
  }
});


var ConnectionsPanelHeader = React.createClass({
  propTypes: {
    activeTab:          React.PropTypes.string.isRequired, // "Connections", "Tools"
    setConnectionsMode: React.PropTypes.func.isRequired,
    closePanel:         React.PropTypes.func.isRequired,
    toggleLanguage:     React.PropTypes.func.isRequired
  },
  render: function() {
    return (<div className="connectionsPanelHeader">
              <div className="rightButtons">
                <LanguageToggleButton toggleLanguage={this.props.toggleLanguage} />
                <ReaderNavigationMenuCloseButton icon="arrow" onClick={this.props.closePanel} />
               </div>
              <ConnectionsPanelTabs
                activeTab={this.props.activeTab}
                setConnectionsMode={this.props.setConnectionsMode} />
            </div>);
  }
});


var ConnectionsPanelTabs = React.createClass({
  propTypes: {
    activeTab:          React.PropTypes.string.isRequired, // "Connections", "Tools"
    setConnectionsMode: React.PropTypes.func.isRequired
  },
  render: function() {
    var tabNames = [{"en": "Connections", "he": "קישורים"}, {"en": "Tools", "he":"כלים"}];
    var tabs = tabNames.map(function(item) {
      var tabClick = function() {
        this.props.setConnectionsMode(item["en"])
      }.bind(this);
      var active  = item["en"] === this.props.activeTab;
      var classes = classNames({connectionsPanelTab: 1, active: active});
      return (<div className={classes} onClick={tabClick} key={item["en"]}>
                <span className="en">{item["en"]}</span>
                <span className="he">{item["he"]}</span>
              </div>);
    }.bind(this));

    return (<div className="connectionsPanelTabs">{tabs}</div>);
  }
});


var TextList = React.createClass({
  propTypes: {
    srefs:                   React.PropTypes.array.isRequired,    // an array of ref strings
    filter:                  React.PropTypes.array.isRequired,
    recentFilters:           React.PropTypes.array.isRequired,
    fullPanel:               React.PropTypes.bool,
    multiPanel:              React.PropTypes.bool,
    setFilter:               React.PropTypes.func,
    setConnectionsMode:      React.PropTypes.func,
    onTextClick:             React.PropTypes.func,
    onCitationClick:         React.PropTypes.func,
    onNavigationClick:       React.PropTypes.func,
    onCompareClick:          React.PropTypes.func,
    onOpenConnectionsClick:  React.PropTypes.func,
    openNav:                 React.PropTypes.func,
    openDisplaySettings:     React.PropTypes.func,
    closePanel:              React.PropTypes.func,
    selectedWords:           React.PropTypes.string
  },
  getInitialState: function() {
    return {
      linksLoaded: false,
      textLoaded: false,
    }
  },
  componentDidMount: function() {
    this.loadConnections();
    this.scrollToHighlighted();
  },
  componentWillReceiveProps: function(nextProps) {
    this.preloadText(nextProps.filter);
  },
  componentWillUpdate: function(nextProps) {

  },
  componentDidUpdate: function(prevProps, prevState) {
    if (prevProps.filter.length && !this.props.filter.length) {
      this.scrollToHighlighted();
    }
    if (!prevProps.filter.compare(this.props.filter)) {
      this.scrollToHighlighted();
    } else if (!prevState.textLoaded && this.state.textLoaded) {
      this.scrollToHighlighted();
    } else if (!prevProps.srefs.compare(this.props.srefs)) {
      this.loadConnections();
      this.scrollToHighlighted();
    }
  },
  getSectionRef: function() {
    var ref = this.props.srefs[0]; // TODO account for selections spanning sections
    var sectionRef = Sefaria.sectionRef(ref) || ref;
    return sectionRef;
  },
  loadConnections: function() {
    // Load connections data from server for this section
    var sectionRef = this.getSectionRef();
    if (!sectionRef) { return; }
    Sefaria.related(sectionRef, function(data) {
      if (this.isMounted()) {
        this.preloadText(this.props.filter);
        this.setState({
          linksLoaded: true,
        });
      }
    }.bind(this));
  },
  preloadText: function(filter) {
    // Preload text of links if `filter` is a single commentary, or all commentary
    if (filter.length == 1 &&
        Sefaria.index(filter[0]) && 
        Sefaria.index(filter[0]).categories == "Commentary") {
      this.preloadSingleCommentaryText(filter);
    } else if (filter.length == 1 && filter[0] == "Commentary") {
      this.preloadAllCommentaryText(filter);
    } else {
      this.setState({waitForText: false, textLoaded: false});
    }
  },
  preloadSingleCommentaryText: function(filter) {
    var basetext   = this.getSectionRef();
    var commentary = filter[0] + " on " + basetext;
    this.setState({textLoaded: false, waitForText: true});
    Sefaria.text(commentary, {}, function() {
      if (this.isMounted()) {
        this.setState({textLoaded: true});        
      }
    }.bind(this));
  },
  preloadAllCommentaryText: function() {
    var basetext   = this.getSectionRef();
    var summary    = Sefaria.linkSummary(basetext);
    if (summary.length && summary[0].category == "Commentary") {
      this.setState({textLoaded: false, waitForText: true});
      // Get a list of commentators on this section that we need don't have in the cache
      var links = Sefaria.links(basetext);
      var commentators = summary[0].books.map(function(item) {
        return item.book;
      }).filter(function(commentator) {
        var link = Sefaria._filterLinks(links, [commentator])[0];
        if (link.sourceRef.indexOf(link.anchorRef) == -1) {
          // Check if this is Commentary2, exclude if so
          return false;
        }
        // Exclude if we already have this in the cache
        return !Sefaria.text(commentator + " on " + basetext);
      });
      if (commentators.length) {
        this.waitingFor = Sefaria.util.clone(commentators);
        this.target = 0;
        for (var i = 0; i < commentators.length; i++) {
          Sefaria.text(commentators[i] + " on " + basetext, {}, function(data) {
            var index = this.waitingFor.indexOf(data.commentator);
            if (index == -1) {
                console.log("Failed to clear commentator:");
                console.log(data);
                this.target += 1;
            }
            if (index > -1) {
                this.waitingFor.splice(index, 1);
            }
            if (this.waitingFor.length == this.target) {
              if (this.isMounted()) {
                this.setState({textLoaded: true});
              }
            }
          }.bind(this));          
        }          
      } else {
        // All commentaries have been loaded already
        this.setState({textLoaded: true});          
      }
    } else {
      // There were no commentaries to load
      this.setState({textLoaded: true});
    }
  },
  scrollToHighlighted: function() {
    if (this.props.fullPanel) {
      return; // We don't currently have any situations where there is lowlighted content in fullpanel sidebar
    }
    window.requestAnimationFrame(function() {
      if (!this.isMounted()) { return; }
      var $highlighted = $(ReactDOM.findDOMNode(this)).find(".texts .textRange").not(".lowlight").first();
      if ($highlighted.length) {
        var $texts = $(ReactDOM.findDOMNode(this)).find(".texts")
        var adjust = parseInt($texts.css("padding-top")) + 18;
        $texts.scrollTo($highlighted, 0, {offset: -adjust});
      }
    }.bind(this));
  },
  showAllFilters: function() {
    this.props.setFilter(null);
    if (Sefaria.site) { Sefaria.site.track.event("Reader", "Show All Filters Click", "1"); }
  },
  render: function() {
    var refs               = this.props.srefs;
    var summary            = Sefaria.relatedSummary(refs);
    var oref               = Sefaria.ref(refs[0]);
    var filter             = this.props.filter;
    var sectionRef         = this.getSectionRef();
    var isSingleCommentary = (filter.length == 1 && Sefaria.index(filter[0]) && Sefaria.index(filter[0]).categories == "Commentary");

    //if (summary.length && !links.length) { debugger; }
    var en = "No connections known" + (filter.length ? " for " + filter.join(", ") : "") + ".";
    var he = "אין קשרים ידועים"       + (filter.length ? " ל"    + filter.join(", ") : "") + ".";
    var loaded  = Sefaria.linksLoaded(sectionRef);
    var message = !loaded ? 
                    (<LoadingMessage />) : 
                      (summary.length === 0 ? 
                        <LoadingMessage message={en} heMessage={he} /> : null);
    
    var showAllFilters = !filter.length;
    if (!showAllFilters) {
      if (filter.compare(["Sheets"])) {
        var sheets  = Sefaria.sheets.sheetsByRef(refs);
        var content = sheets ? sheets.map(function(sheet) {
          return (
            <div className="sheet" key={sheet.sheetUrl}>
              <a href={sheet.ownerProfileUrl}>
                <img className="sheetAuthorImg" src={sheet.ownerImageUrl} />
              </a>
              <div className="sheetViews"><i className="fa fa-eye"></i> {sheet.views}</div>
              <a href={sheet.ownerProfileUrl} className="sheetAuthor">{sheet.ownerName}</a>
              <a href={sheet.sheetUrl} className="sheetTitle">{sheet.title}</a>
            </div>);
        }) : (<LoadingMessage />);
        content = content.length ? content : <LoadingMessage message="No sheets here." />;

      } else if (filter.compare(["Notes"])) {
        var notes   = Sefaria.notes(refs);
        var content = notes ? notes.map(function(note) {
          return (<Note 
                    title={note.title}
                    text={note.text}
                    ownerName={note.ownerName}
                    ownerProfileUrl={note.ownerProfileUrl}
                    ownerImageUrl={note.ownerImageUrl}
                    key={note._id} />) 
        }) : (<LoadingMessage />);
        content = content.length ? content : <LoadingMessage message="No notes here." />;
      } else {
        // Viewing Text Connections
        var sectionLinks = Sefaria.links(sectionRef);
        var links        = sectionLinks.filter(function(link) {
          if (Sefaria.util.inArray(link.anchorRef, refs) === -1 && (this.props.multiPanel || !isSingleCommentary) ) {
            // Only show section level links for an individual commentary
            return false;
          }
          return (filter.length == 0 ||
                  Sefaria.util.inArray(link.category, filter) !== -1 || 
                  Sefaria.util.inArray(link.commentator, filter) !== -1 );

          }.bind(this)).sort(function(a, b) {
            if (a.anchorVerse !== b.anchorVerse) {
                return a.anchorVerse - b.anchorVerse;
            } else if ( a.commentaryNum !== b.commentaryNum) {
                return a.commentaryNum - b.commentaryNum;
            } else {
                return a.sourceRef > b.sourceRef ? 1 : -1;
            }
        });
        var content = links.length == 0 ? message :
                      this.state.waitForText && !this.state.textLoaded ? 
                        (<LoadingMessage />) : 
                        links.map(function(link, i) {
                            var hideTitle = link.category === "Commentary" && this.props.filter[0] !== "Commentary";
                            return (<TextRange 
                                        sref={link.sourceRef}
                                        key={i + link.sourceRef}
                                        lowlight={Sefaria.util.inArray(link.anchorRef, refs) === -1}
                                        hideTitle={hideTitle}
                                        numberLabel={link.category === "Commentary" ? link.anchorVerse : 0}
                                        basetext={false}
                                        onRangeClick={this.props.onTextClick}
                                        onCitationClick={this.props.onCitationClick}
                                        onNavigationClick={this.props.onNavigationClick}
                                        onCompareClick={this.props.onCompareClick}
                                        onOpenConnectionsClick={this.props.onOpenConnectionsClick} />);
                          }, this);          
      }
    
    }

    var classes = classNames({textList: 1, fullPanel: this.props.fullPanel});
    if (showAllFilters) {
      return (
            <div className={classes}>
              <div className="textListTop">
                  {message}
              </div>
              <AllFilterSet
                summary={summary}
                showText={this.props.showText}
                filter={this.props.filter}
                recentFilters={this.props.recentFilters}
                setFilter={this.props.setFilter}
                selectedWords={this.props.selectedWords}
                oref={oref}/>
            </div>);
    } else if (!this.props.fullPanel) {
      return (
            <div className={classes}>
              <div className="textListTop">
                <RecentFilterSet
                  asHeader={true}
                  showText={this.props.showText}
                  filter={this.props.filter}
                  recentFilters={this.props.recentFilters}
                  textCategory={oref ? oref.categories[0] : null}
                  setFilter={this.props.setFilter}
                  showAllFilters={this.showAllFilters} />
              </div>
              <div className="texts">
                <div className="contentInner">
                  { content }
                </div>
              </div>
            </div>);
    } else {
      return (
            <div className={classes}>
              <div className="texts">
                <div className="contentInner">
                  <RecentFilterSet
                    asHeader={false}
                    showText={this.props.showText}
                    filter={this.props.filter}
                    recentFilters={this.props.recentFilters}
                    textCategory={oref ? oref.categories[0] : null}
                    setFilter={this.props.setFilter}
                    showAllFilters={this.showAllFilters} />
                  { content }
                </div>
              </div>
            </div>
            );
    }
  }
});


var Note = React.createClass({
  propTypes: {
    title:           React.PropTypes.string.isRequired,
    text:            React.PropTypes.string.isRequired,
    ownerName:       React.PropTypes.string,
    ownerImageUrl:   React.PropTypes.string,
    ownerProfileUrl: React.PropTypes.string,
    isPrivate:       React.PropTypes.bool,
    editNote:        React.PropTypes.func
  },
  render: function() {

    var isInMyNotes = !this.props.ownerName; // public notes can appear inside myNotesPanel, use ownerName as a proxy for context

    var authorInfo = isInMyNotes ? null :
        (<div className="noteAuthorInfo">
          <a href={this.props.ownerProfileUrl}>
            <img className="noteAuthorImg" src={this.props.ownerImageUrl} />
          </a>
          <a href={this.props.ownerProfileUrl} className="noteAuthor">{this.props.ownerName}</a>
        </div>);
     
     var buttons = isInMyNotes ? 
                    (<div className="noteButtons">
                      <i className="fa fa-pencil" onClick={this.props.editNote} ></i>
                      {this.props.isPrivate ? null : (<i className="fa fa-unlock-alt"></i>)}
                    </div>) : null; 
     
     return (<div className="note">
                {authorInfo}
                <div className="noteTitle">{this.props.title}</div>
                <span className="noteText" dangerouslySetInnerHTML={{__html:this.props.text}}></span>
                {buttons}
              </div>);
  }
});


var AllFilterSet = React.createClass({
  render: function() {
    var categories = this.props.summary.map(function(cat, i) {
      return (
        <CategoryFilter 
          key={i}
          category={cat.category}
          heCategory={Sefaria.hebrewCategory(cat.category)}
          count={cat.count} 
          books={cat.books}
          filter={this.props.filter}
          updateRecent={true}
          setFilter={this.props.setFilter}
          on={Sefaria.util.inArray(cat.category, this.props.filter) !== -1} />
      );
    }.bind(this));
    return (
      <div className="fullFilterView filterSet">
        <LexiconPanel selectedWords={this.props.selectedWords} oref={this.props.oref}/>
        {categories}
      </div>
    );
  }
});


var CategoryFilter = React.createClass({
  handleClick: function() {
    this.props.setFilter(this.props.category, this.props.updateRecent);
    if (Sefaria.site) { Sefaria.site.track.event("Reader", "Category Filter Click", this.props.category); }
  },
  render: function() {
    var textFilters = this.props.books.map(function(book, i) {
     return (<TextFilter 
                key={i} 
                book={book.book}
                heBook={book.heBook} 
                count={book.count}
                category={this.props.category}
                hideColors={true}
                updateRecent={true}
                setFilter={this.props.setFilter}
                on={Sefaria.util.inArray(book.book, this.props.filter) !== -1} />);
    }.bind(this));
    
    var notClickable = this.props.category == "Community";
    var color        = Sefaria.palette.categoryColor(this.props.category);
    var style        = notClickable ? {} : {"borderTop": "4px solid " + color};
    var classes      = classNames({categoryFilter: 1, on: this.props.on, notClickable: notClickable});
    var count        = notClickable ? null : (<span className="enInHe"> | {this.props.count}</span>);
    var handleClick  = notClickable ? null : this.handleClick;
    return (
      <div className="categoryFilterGroup" style={style}>
        <div className={classes} onClick={handleClick}>
          <span className="en">{this.props.category}{count}</span>
          <span className="he">{this.props.heCategory}{count}</span>
        </div>
        <TwoBox content={ textFilters } />
      </div>
    );
  }
});


var TextFilter = React.createClass({
  propTypes: {
    book:         React.PropTypes.string.isRequired,
    heBook:       React.PropTypes.string.isRequired,
    on:           React.PropTypes.bool.isRequired,
    setFilter:    React.PropTypes.func.isRequired,
    updateRecent: React.PropTypes.bool,
  },
  handleClick: function() {
    this.props.setFilter(this.props.book, this.props.updateRecent);
    if (Sefaria.site) { Sefaria.site.track.event("Reader", "Text Filter Click", this.props.book); }
  },
  render: function() {
    var classes = classNames({textFilter: 1, on: this.props.on, lowlight: this.props.count == 0});

    if (!this.props.hideColors) {
      var color = Sefaria.palette.categoryColor(this.props.category)
      var style = {"borderTop": "4px solid " + color};
    }
    var name = this.props.book == this.props.category ? this.props.book.toUpperCase() : this.props.book;
    var count = this.props.hideCounts || !this.props.count ? "" : ( <span className="enInHe"> ({this.props.count})</span>);
    return (
      <div data-name={name}
        className={classes} 
        style={style}
        onClick={this.handleClick}>
          <div>  
            <span className="en">{name}{count}</span>
            <span className="he">{this.props.heBook}{count}</span>
          </div>
      </div>
    );
  }
});


var RecentFilterSet = React.createClass({
  propTypes: {
    filter:         React.PropTypes.array.isRequired,
    recentFilters:  React.PropTypes.array.isRequired,
    textCategory:   React.PropTypes.string.isRequired,
    setFilter:      React.PropTypes.func.isRequired,
    showAllFilters: React.PropTypes.func.isRequired
  },
  toggleAllFilterView: function() {
    this.setState({showAllFilters: !this.state.showAllFilters});
  },
  render: function() {
    var topLinks = [];

    // Filter top links to exclude items already in recent filter
    topLinks = topLinks.filter(function(link) {
      return (Sefaria.util.inArray(link.book, this.props.recentFilters) == -1);
    }.bind(this));
    
    // Annotate filter texts with category            
    var recentFilters = this.props.recentFilters.map(function(filter) {
      var index = Sefaria.index(filter);
      return {
          book: filter,
          heBook: index ? index.heTitle : Sefaria.hebrewCategory(filter),
          category: index ? index.categories[0] : filter };
    });
    topLinks = recentFilters.concat(topLinks).slice(0,5);

    // If the current filter is not already in the top set, put it first 
    if (this.props.filter.length) {
      var filter = this.props.filter[0];
      for (var i=0; i < topLinks.length; i++) {
        if (topLinks[i].book == filter || 
            topLinks[i].category == filter ) { break; }
      }
      if (i == topLinks.length) {
        var index = Sefaria.index(filter);
        if (index) {
          var annotatedFilter = {book: filter, heBook: index.heTitle, category: index.categories[0] };
        } else {
          var annotatedFilter = {book: filter, heBook: filter, category: "Other" };
        }

        topLinks = [annotatedFilter].concat(topLinks).slice(0,5);
      } else {
        // topLinks.move(i, 0); 
      }        
    }
    var topFilters = topLinks.map(function(book) {
     return (<TextFilter 
                key={book.book} 
                book={book.book}
                heBook={book.heBook}
                category={book.category}
                hideCounts={true}
                hideColors={true}
                count={book.count}
                updateRecent={false}
                setFilter={this.props.setFilter}
                on={Sefaria.util.inArray(book.book, this.props.filter) !== -1} />);
    }.bind(this));

    var moreButton = this.props.asHeader ? (<div className="showMoreFilters textFilter" style={style}
                        onClick={this.props.showAllFilters}>
                          <div>
                            <span className="dot">●</span><span className="dot">●</span><span className="dot">●</span>
                          </div>                    
                      </div>) : null;
    var style = this.props.asHeader ? {"borderTopColor": Sefaria.palette.categoryColor(this.props.textCategory)} : {};
    var classes = classNames({recentFilterSet: 1, topFilters: this.props.asHeader, filterSet: 1});
    return (
      <div className={classes} style={style}>
        <div className="topFiltersInner">{topFilters}</div>
        {moreButton}
      </div>
    );
  }
});

var LexiconPanel = React.createClass({
  propTypes: {
    selectedWords: React.PropTypes.string,
    oref: React.PropTypes.object
  },
  getInitialState: function() {
    return {
      resultsLoaded: false
    };
  },
  componentDidMount: function(){
    this.getLookups();
  },
  componentDidUpdate: function(prevProps, prevState){
    if (prevProps.selectedWords != this.props.selectedWords){
      this.getLookups();
    }
  },
  getLookups: function(){
    console.log("Lexicon Ref: ", this.props.oref);
    if(!this.shouldRenderSelf()){
      return;
    }
    Sefaria.lexicon(this.props.selectedWords, this.props.oref.ref, function(data) {
        console.log(data);
        if (this.isMounted()) {
          this.setState({
            resultsLoaded: true,
            entries: data
          });
        }
    }.bind(this));
  },

  shouldRenderSelf: function(){
    if(!this.props.selectedWords){
      return false;
    }
    wordList = this.props.selectedWords.split(/[\s:\u05c3\u05be\u05c0.]+/);
    inputLength = wordList.length;
    return (inputLength > 0 && inputLength <= 3);
  },
  filter: function(entries){

    return entries.map()
  },
  render: function(){
    console.log("lexicon: "+this.props.selectedWords);
    var ref_cats = this.props.oref.categories.join(", ");
    var enEmpty = "No results found.";
    var heEmpty = "לא נמצאו תוצאות";
    if(!this.shouldRenderSelf()){
      return null;
    }
    var content;
    if(!this.state.resultsLoaded) {
      content = (<LoadingMessage message="Looking up words..." heMessage="מחפש מילים..."/>);
    }
    else if("error" in this.state.entries){
      content = (<LoadingMessage message={enEmpty} heMessage={heEmpty} />);
    }
    else{
      var entries = this.state.entries;
      content =  entries ? entries.filter(e => e['parent_lexicon_details']['text_categories'].indexOf(ref_cats) > -1).map(function(entry, i) {
            return (<LexiconEntry data={entry} key={i} />)
          }) : (<LoadingMessage message={enEmpty} heMessage={heEmpty} />);
      content = content.length ? content : <LoadingMessage message={enEmpty} heMessage={heEmpty} />;
    }
    /*var header = (<div className="lexicon-header"><h4>{this.props.selectedWords}</h4></div>);*/
    return (
        <div className="lexicon-content">

          <div className="lexicon-results">
            { content }
          </div>
        </div>
      );

  }
});

var LexiconEntry = React.createClass({
  propTypes: {
    data: React.PropTypes.object.isRequired
  },
  render: function(){
    var entry = this.props.data;
    var headwordClassNames = classNames('headword', entry['parent_lexicon_details']["to_language"].slice(0,2));
    var definitionClassNames = classNames('definition-content', entry['parent_lexicon_details']["to_language"].slice(0,2));
    var entryHeadHtml =  (<span className="headword">{entry['headword']}</span>);
    var morphologyHtml = ('morphology' in entry['content']) ?  (<span className="morphology">({entry['content']['morphology']})</span>) :"";
    var senses = this.renderLexiconEntrySenses(entry['content']);
    var attribution = this.renderLexiconAttribution();
    return (
        <div className="entry">
          <div className={headwordClassNames}>{entryHeadHtml}</div>
          <div className={definitionClassNames}>{morphologyHtml}<ol className="definition">{senses}</ol></div>
          <div className="attribution">{attribution}</div>
        </div>
    );
  },
  renderLexiconEntrySenses: function(content){
		var grammar = ('grammar' in content) ? '('+ content['grammar']['verbal_stem'] + ')' : "";
		var def = ('definition' in content) ? content['definition'] : "";
        var notes = ('notes' in content) ? (<span className="notes">{content['notes']}</span>) : "";
        var sensesElems =  ('senses' in content) ? content['senses'].map((sense)=> {
          return this.renderLexiconEntrySenses(sense)
        }) : "";
        var senses = sensesElems.length ? (<ol className="senses">{sensesElems}</ol>) : "";
        return (
            <li className="sense">
              {grammar}
              {def}
              {notes}
              {senses}
            </li>
        );
  },
  renderLexiconAttribution: function(){
    var entry = this.props.data;
		var lexicon_dtls = entry['parent_lexicon_details'];
        return (
            <div>
                <span>
                  <a target="_blank"
                      href={('source_url' in lexicon_dtls) ? lexicon_dtls['source_url'] : ""}>
                    <span className="en">Source: </span>
                    <span className="he">מקור:</span>
                    {'source' in lexicon_dtls ? lexicon_dtls['source'] : lexicon_dtls['source_url']}
                  </a>
                </span>
                <span>
                  <a target="_blank"
                      href={('attribution_url' in lexicon_dtls) ? lexicon_dtls['attribution_url'] : ""}>
                    <span className="en">Creator: </span>
                    <span className="he">יוצר:</span>
                    {'attribution' in lexicon_dtls ? lexicon_dtls['attribution'] : lexicon_dtls['attribution_url']}
                  </a>
                </span>
            </div>
        );
  }
});

var ToolsPanel = React.createClass({
  propTypes: {
    srefs:                   React.PropTypes.array.isRequired,  // an array of ref strings
    mode:                    React.PropTypes.string.isRequired, // "Tools", "Share", "Add to Source Sheet", "Add Note", "My Notes", "Add Connection", "Edit Text", "Add Translation"
    filter:                  React.PropTypes.array.isRequired,
    recentFilters:           React.PropTypes.array.isRequired,
    setConnectionsMode:      React.PropTypes.func.isRequired,
    openComparePanel:        React.PropTypes.func.isRequired,
    version:                 React.PropTypes.string,
    versionLanguage:         React.PropTypes.string,
    fullPanel:               React.PropTypes.bool,
    multiPanel:              React.PropTypes.bool,
    canEditText:             React.PropTypes.bool,
    setFilter:               React.PropTypes.func,
    onTextClick:             React.PropTypes.func,
    onCitationClick:         React.PropTypes.func,
    onNavigationClick:       React.PropTypes.func,
    onCompareClick:          React.PropTypes.func,
    onOpenConnectionsClick:  React.PropTypes.func,
    openNav:                 React.PropTypes.func,
    openDisplaySettings:     React.PropTypes.func,
    closePanel:              React.PropTypes.func
  },
  getInitialState: function() {
    return {
    
    };
  },
  render: function() {
    var editText  = this.props.canEditText ? function() {
      // TODO this is only an approximation
      var nextParam = "?next=" + Sefaria.util.currentPath();    
      var path = "/edit/" + this.props.srefs[0];
      if (this.props.version) {
        path += "/" + this.props.versionLanguage + "/" + this.props.version;
      }
      path += "?next=" + currentPath;
      window.location = path;
    }.bind(this) : null;
    
    var addTranslation = function() {
      var nextParam = "?next=" + Sefaria.util.currentPath();
      window.location = "/translate/" + this.props.srefs[0] + nextParam;
    }.bind(this);
    
    var classes = classNames({toolsPanel: 1, textList: 1, fullPanel: this.props.fullPanel});
    return (
      <div className={classes}>
        <div className="texts">
          <div className="contentInner">
            <ToolsButton en="Share" he="שתף" icon="share-square-o" onClick={function() {this.props.setConnectionsMode("Share")}.bind(this)} /> 
            <ToolsButton en="Add to Source Sheet" he="הוסף לדף מקורות" icon="plus-circle" onClick={function() {this.props.setConnectionsMode("Add to Source Sheet")}.bind(this)} /> 
            <ToolsButton en="Add Note" he="הוסף רשומה" icon="pencil" onClick={function() {this.props.setConnectionsMode("Add Note")}.bind(this)} /> 
            <ToolsButton en="My Notes" he="הרשומות שלי" icon="file-text-o" onClick={function() {this.props.setConnectionsMode("My Notes")}.bind(this)} /> 
            <ToolsButton en="Compare" he="השווה" image="compare-64.png" onClick={this.props.openComparePanel} /> 
            <ToolsButton en="Add Translation" he="הוסף תרגום" icon="language" onClick={addTranslation} /> 
            <ToolsButton en="Add Connection" he="הוסף קישור לטקסט אחר" icon="link" onClick={function() {this.props.setConnectionsMode("Add Connection")}.bind(this)} /> 
            { editText ? (<ToolsButton en="Edit Text" he="ערוך טקסט" icon="edit" onClick={editText} />) : null }
          </div>
        </div>
      </div>);
  }
});


var ToolsButton = React.createClass({
  propTypes: {
    en:      React.PropTypes.string.isRequired,
    he:      React.PropTypes.string.isRequired,
    icon:    React.PropTypes.string,
    image:   React.PropTypes.string,
    onClick: React.PropTypes.func,
  },
  render: function() {
    var icon = null;
    if (this.props.icon) {
      var iconName = "fa-" + this.props.icon;
      var classes = {fa: 1, toolsButtonIcon: 1};
      classes[iconName] = 1;
      icon = (<i className={classNames(classes)} />)
    } else if (this.props.image) {
      icon = (<img src={"/static/img/" + this.props.image} className="toolsButtonIcon" />);
    }

    return (
      <div className="toolsButton" onClick={this.props.onClick}>
        {icon}
        <div className="en">{this.props.en}</div>
        <div className="he">{this.props.he}</div>
      </div>)
  }
});


var SharePanel = React.createClass({
  propTypes: {
    url:                React.PropTypes.string.isRequired,
    setConnectionsMode: React.PropTypes.func.isRequired,
    closePanel:         React.PropTypes.func.isRequired,
    fullPanel:          React.PropTypes.bool
  },
  componentDidMount: function() {
    this.focusInput();
  },
  componentDidUpdate: function() {
    this.focusInput();
  },
  focusInput: function() {
    $(ReactDOM.findDOMNode(this)).find("input").select();
  },
  render: function() {
    var url = this.props.url;
    var shareFacebook = function() {
      openInNewTab("https://www.facebook.com/sharer/sharer.php?u=" + url);
    };
    var shareTwitter = function() {
      openInNewTab("https://twitter.com/home?status=" + url);
    };
    var shareEmail = function() {
      openInNewTab("mailto:?&subject=Text on Sefaria&body=" + url);
    };
    var classes = classNames({sharePanel: 1, textList: 1, fullPanel: this.props.fullPanel});
    return (
      <div className={classes}>
        <div className="texts">
          <div className="contentInner">
            <input className="shareInput" value={this.props.url} />
            <ToolsButton en="Facebook" he="פייסבוק" icon="facebook" onClick={shareFacebook} />
            <ToolsButton en="Twitter" he="טוויטר" icon="twitter" onClick={shareTwitter} />
            <ToolsButton en="Email" he="אימייל" icon="envelope-o" onClick={shareEmail} />
          </div>
        </div>
      </div>);
  }
});


var AddToSourceSheetPanel = React.createClass({
  propTypes: {
    srefs:              React.PropTypes.array.isRequired,
    setConnectionsMode: React.PropTypes.func.isRequired,
    fullPanel:          React.PropTypes.bool
  },
  getInitialState: function() {
    return {
      selectedSheet: null
    };
  },
  componentDidMount: function() {
    this.loadSheets();
  },
  loadSheets: function() {
    Sefaria.sheets.userSheets(Sefaria._uid, function() {
      this.forceUpdate();
    }.bind(this));
  },
  addToSourceSheet: function() {
    if (!this.state.selectedSheet) { return; }
    var url     = "/api/sheets/" + this.state.selectedSheet + "/add";
    var source  = {refs: this.props.srefs};
    $.post(url, {source: JSON.stringify(source)}, this.confirmAdd); 
  },
  createSheet: function(refs) {
    var title = $(ReactDOM.findDOMNode(this)).find("input").val();
    if (!title) { return; }
    var sheet = {
      title: title,
      options: {numbered: 0},
      sources: []
    };
    var postJSON = JSON.stringify(sheet);
    $.post("/api/sheets/", {"json": postJSON}, function(data) {
      this.setState({selectedSheet: data.id}, function() {
        this.addToSourceSheet();
      });
      Sefaria.sheets.clearUserSheets(Sefaria._uid);
    }.bind(this)); 
  },
  openNewSheet: function() {
    this.setState({showNewSheetInput: true});
  },
  confirmAdd: function() {
    this.setState({confirm: true});
  },
  render: function() {
    if (this.state.confirm) {
      return (<ConfirmAddToSheetPanel sheetId={this.state.selectedSheet} />);
    }
    var sheets        = Sefaria.sheets.userSheets(Sefaria._uid);
    var sheetsContent = sheets ? sheets.map(function(sheet) {
      var classes     = classNames({sheet: 1, selected: this.state.selectedSheet == sheet.id});
      var selectSheet = function() { this.setState({selectedSheet: sheet.id}); }.bind(this);
      return (<div className={classes} onClick={selectSheet} key={sheet.id}>{sheet.title.stripHtml()}</div>);
    }.bind(this)) : <LoadingMessage />;
    sheetsContent     = sheets && sheets.length == 0 ? 
                          (<div className="sheet"><span className="en">You don&rsquo;t have any Source Sheets yet.</span><span className="he">טרם יצרת דפי מקורות</span></div>) :
                          sheetsContent; 
    var createSheet = this.state.showNewSheetInput ? 
          (<div>
            <input className="newSheetInput" placeholder="Title your Sheet"/>
            <div className="button white small" onClick={this.createSheet} >
              <span className="en">Create</span>
              <span className="he">צור חדש</span>
            </div>
           </div>)
          :
          (<div className="button white" onClick={this.openNewSheet}>
              <span className="en">Create a Source Sheet</span>
              <span className="he">צור דף מקורות חדש</span>
          </div>);
    var classes = classNames({addToSourceSheetPanel: 1, textList: 1, fullPanel: this.props.fullPanel});
    return (
      <div className={classes}>
        <div className="texts">
          <div className="contentInner">
            {createSheet}
            <div className="sourceSheetSelector">{sheetsContent}</div>
            <div className="button" onClick={this.addToSourceSheet}>
              <span className="en">Add to Sheet</span>
              <span className="he">הוסף לדף המקורות</span>
            </div>
          </div>
        </div>
      </div>);
  }
});


var ConfirmAddToSheetPanel = React.createClass({
  propType: {
    sheetId: React.PropTypes.number.isRequired
  },
  render: function() {
    return (<div className="confirmAddToSheetPanel">
              <div className="message">
                <span className="en">Your source has been added.</span>
                <span className="he">הטקסט נוסף בהצלחה לדף המקורות</span>
              </div>
              <a className="button white" href={"/sheets/" + this.props.sheetId}>
                <span className="en">Go to Source Sheet <i className="fa fa-angle-right"></i></span>
                <span className="he">עבור לדף המקורות<i className="fa fa-angle-left"></i></span>
              </a>
            </div>);
  }
});


var AddNotePanel = React.createClass({
  propTypes: {
    srefs:              React.PropTypes.array.isRequired,
    setConnectionsMode: React.PropTypes.func.isRequired,
    closePanel:         React.PropTypes.func.isRequired,
    fullPanel:          React.PropTypes.bool,
    noteId:             React.PropTypes.string,
    noteText:           React.PropTypes.string,
    noteTitle:          React.PropTypes.string,
    noteIsPublic:       React.PropTypes.bool
  },
  getInitialState: function() {
    return {
      isPrivate: !this.props.noteIsPublic,
      saving: false
    };
  },
  componentDidMount: function() {
    this.focusNoteText();
  },
  focusNoteText: function() {
    $(ReactDOM.findDOMNode(this)).find(".noteText").focus();
  },
  saveNote: function() {
    var note = {
      text: $(ReactDOM.findDOMNode(this)).find(".noteText").val(),
      refs: this.props.srefs,
      anchorText: "",
      type:  "note",
      title: "",
      public: !this.state.isPrivate
    };
    var postData = { json: JSON.stringify(note) };
    var url = (this.props.noteId ? "/api/notes/" + this.props.noteId : "/api/notes/");
    $.post(url, postData, function(data) {
      if (data.error) {
        alert(data.error);
      } else if (data) {
        if (this.props.noteId) {
          Sefaria.clearPrivateNotes(data);
        } else {
          Sefaria.addPrivateNote(data);
        }
        this.props.setConnectionsMode("My Notes");
      } else {
        alert("Sorry, there was a problem saving your note.");
      }
    }.bind(this)).fail( function(xhr, textStatus, errorThrown) {
      alert("Unfortunately, there was an error saving this note. Please try again or try reloading this page.");
    });
    this.setState({saving: true});
  },
  setPrivate: function() {
    this.setState({isPrivate: true});
  },
  setPublic: function() {
    this.setState({isPrivate: false});
  },
  cancel: function() {
    this.props.setConnectionsMode("Tools");
  },
  deleteNote: function() {
    if (!confirm("Are you sure you want to delete this note?")) { return; }
    var url = "/api/notes/" + this.props.noteId;
    $.ajax({
      type: "delete",
      url: url,
      success: function() { 
        alert("Source deleted.");
        Sefaria.clearPrivateNotes();
        this.props.setConnectionsMode("My Notes");
      }.bind(this),
      error: function () {
        alert("Something went wrong (that's all I know).");
      }
    });
  },
  render: function() {
    var classes        = classNames({addNotePanel: 1, textList: 1, fullPanel: this.props.fullPanel});
    var privateClasses = classNames({notePrivateButton: 1, active: this.state.isPrivate});
    var publicClasses  = classNames({notePublicButton: 1, active: !this.state.isPrivate});
    return (<div className={classes}>
              <div className="texts">
                <div className="contentInner">
        
                  <textarea className="noteText" placeholder="Write a note..." defaultValue={this.props.noteText}></textarea>
                  <div className="noteSharingToggle">
                    <div className={privateClasses} onClick={this.setPrivate}>

                      <span className="en"><i className="fa fa-lock"></i> Private</span>
                      <span className="he"><i className="fa fa-lock"></i>רשומה פרטית</span>
                    </div>
                    <div className={publicClasses} onClick={this.setPublic}>
                      <span className="en">Public</span>
                      <span className="he">רשומה כללית</span>
                    </div>
                  </div>
                  <div className="line"></div>
                  <div className="button fillWidth" onClick={this.saveNote}>
                    <span className="en">{this.props.noteId ? "Save" : "Add Note"}</span>
                    <span className="he">{this.props.noteId ? "שמור": "הוסף רשומה"}</span>
                  </div>
                  <div className="button white fillWidth" onClick={this.cancel}>
                    <span className="en">Cancel</span>
                    <span className="he">בטל</span>
                  </div>
                  {this.props.noteId ? 
                    (<div className="deleteNote" onClick={this.deleteNote}>
                      <span className="en">Delete Note</span>
                      <span className="he">מחק רשומה</span>
                     </div>): null }

                </div>
              </div>
            </div>);
  }
});


var MyNotesPanel = React.createClass({
  propTypes: {
    srefs:              React.PropTypes.array.isRequired,
    setConnectionsMode: React.PropTypes.func.isRequired,
    closePanel:         React.PropTypes.func.isRequired,
    editNote:           React.PropTypes.func.isRequired,
    fullPanel:          React.PropTypes.bool
  },
  componentDidMount: function() {
    this.loadNotes();
  },
  componentDidUpdate: function(prevProps, prevState) {
    if (!prevProps.srefs.compare(this.props.srefs)) {
      this.loadNotes();
    }
  },
  loadNotes: function() {
    // Rerender this component when privateNotes arrive.
    Sefaria.privateNotes(this.props.srefs, this.rerender);
  },
  rerender: function() {
    this.forceUpdate();
  },
  render: function() {
    var myNotesData = Sefaria.privateNotes(this.props.srefs);
    var myNotes = myNotesData ? myNotesData.map(function(note) {
      var editNote = function() {
        this.props.editNote(note);
      }.bind(this);
      return (<Note 
                title={note.title}
                text={note.text} 
                isPrivate={!note.public}
                editNote={editNote}
                key={note._id} />);
    }.bind(this)) : null ;

    var classes = classNames({myNotesPanel: 1, textList: 1, fullPanel: this.props.fullPanel});
    return (<div className={classes}>
              <div className="texts">
                <div className="contentInner">
                  {myNotes}
                  <ToolsButton 
                    en="Add Note" 
                    he="הוסף רשומה"
                    icon="pencil" 
                    onClick={function() {this.props.setConnectionsMode("Add Note")}.bind(this)} />
                </div>
              </div>
            </div>);
  }
});


var LoginPanel = React.createClass({
  propTypes: {
    fullPanel: React.PropTypes.bool,
  },
  render: function() {
    var nextParam = "?next=" + Sefaria.util.currentPath();
    var classes     = classNames({loginPanel: 1, textList: 1, fullPanel: this.props.fullPanel});
    return (<div className={classes}>
              <div className="texts">
                <div className="contentInner">

                  <div className="loginPanelMessage">
                    <span className="en">You must be logged in to use this feature.</span>
                    <span className="he">עליך להיות מחובר בכדי להשתמש באפשרות זו.</span>
                  </div>
                  <a className="button" href={"/login" + nextParam}>
                    <span className="en">Log In</span>
                    <span className="he">התחבר</span>
                  </a>
                  <a className="button" href={"/register" + nextParam}>
                    <span className="en">Sign Up</span>
                    <span className="he">הרשם</span>
                  </a>

                </div>
              </div>
            </div>);
  }
});


var SearchPage = React.createClass({
    propTypes: {
        query:                React.PropTypes.string,
        appliedFilters:       React.PropTypes.array,
        settings:             React.PropTypes.object,
        close:                React.PropTypes.func,
        onResultClick:        React.PropTypes.func,
        onQueryChange:        React.PropTypes.func,
        updateAppliedFilter:  React.PropTypes.func,
        registerAvailableFilters: React.PropTypes.func,
        availableFilters:     React.PropTypes.array,
        filtersValid:         React.PropTypes.bool,
        hideNavHeader:        React.PropTypes.bool
    },
    getInitialState: function() {
        return {};
    },

    getDefaultProps: function() {
      return {
        appliedFilters: []
      };
    },
    render: function () {
        var style      = {"fontSize": this.props.settings.fontSize + "%"};
        var classes = classNames({readerNavMenu: 1, noHeader: this.props.hideNavHeader});
        return (<div className={classes}>
                  {this.props.hideNavHeader ? null :
                    (<div className="readerNavTop search">
                      <CategoryColorLine category="Other" />
                      <ReaderNavigationMenuCloseButton onClick={this.props.close}/>
                      <ReaderNavigationMenuDisplaySettingsButton onClick={this.props.openDisplaySettings} />
                      <SearchBar
                        initialQuery = { this.props.query }
                        updateQuery = { this.props.onQueryChange } />
                    </div>)}
                  <div className="content">
                    <div className="contentInner">
                      <div className="searchContentFrame">
                          <h1>
                            <div className="languageToggle" onClick={this.props.toggleLanguage}>
                              <span className="en">א</span>
                              <span className="he">A</span>
                            </div>
                            <span className="en">&ldquo;{ this.props.query }&rdquo;</span>
                            <span className="he">&rdquo;{ this.props.query }&ldquo;</span>
                          </h1>
                          <div className="searchControlsBox">
                          </div>
                          <div className="searchContent" style={style}>
                              <SearchResultList
                                  query = { this.props.query }
                                  appliedFilters = {this.props.appliedFilters}
                                  onResultClick={this.props.onResultClick}
                                  updateAppliedFilter = {this.props.updateAppliedFilter}
                                  registerAvailableFilters={this.props.registerAvailableFilters}
                                  availableFilters={this.props.availableFilters}
                                  filtersValid={this.props.filtersValid} />
                          </div>
                      </div>
                    </div>
                  </div>
                </div>);
    }
});


var SearchBar = React.createClass({
    propTypes: {
        initialQuery: React.PropTypes.string,
        updateQuery: React.PropTypes.func
    },
    getInitialState: function() {
        return {query: this.props.initialQuery};
    },
    handleKeypress: function(event) {
        if (event.charCode == 13) {
            this.updateQuery();
            // Blur search input to close keyboard
            $(ReactDOM.findDOMNode(this)).find(".readerSearch").blur();
        }
    },
    updateQuery: function() {
        if (this.props.updateQuery) {
            this.props.updateQuery(this.state.query)
        }
    },
    handleChange: function(event) {
        this.setState({query: event.target.value});
    },
    render: function () {
        return (
            <div>
                <div className="searchBox">
                    <input className="readerSearch" value={this.state.query} onKeyPress={this.handleKeypress} onChange={this.handleChange} placeholder="Search"/>
                    <ReaderNavigationMenuSearchButton onClick={this.updateQuery} />
                </div>
                <div className="description"></div>
            </div>
        )
    }
});


var SearchResultList = React.createClass({
    propTypes: {
        query:                React.PropTypes.string,
        appliedFilters:       React.PropTypes.array,
        onResultClick:        React.PropTypes.func,
        filtersValid:         React.PropTypes.bool,
        availableFilters:     React.PropTypes.array,
        updateAppliedFilter:  React.PropTypes.func,
        registerAvailableFilters: React.PropTypes.func
    },
    initialQuerySize: 100,
    backgroundQuerySize: 1000,
    maxResultSize: 10000,
    getDefaultProps: function() {
        return {
            appliedFilters: []
        };
    },
    getInitialState: function() {
        return {
            runningQuery: null,
            isQueryRunning: false,
            total: 0,
            textTotal: 0,
            sheetTotal: 0,
            textHits: [],
            sheetHits: [],
            activeTab: "texts"
        }
    },
    updateRunningQuery: function(ajax) {
        this.setState({
          runningQuery: ajax,
          isQueryRunning: !!ajax
        });
    },
    _abortRunningQuery: function() {
        if(this.state.runningQuery) {
            this.state.runningQuery.abort();
        }
        this.updateRunningQuery(null);
    },
    componentDidMount: function() {
        this._executeQuery();
    },
    componentWillUnmount: function() {
        this._abortRunningQuery();
    },
    componentWillReceiveProps: function(newProps) {
        if(this.props.query != newProps.query) {
           this.setState({
                total: 0,
                textTotal: 0,
                sheetTotal: 0,
                textHits: [],
                sheetHits: []
           });
           this._executeQuery(newProps)
        }
        else if (
        (this.props.appliedFilters.length !== newProps.appliedFilters.length) ||
          !(this.props.appliedFilters.every((v,i) => v === newProps.appliedFilters[i]))) {
           this._executeQuery(newProps)
        }
        // Execute a second query to apply filters after an initial query which got available filters
        else if ((this.props.filtersValid != newProps.filtersValid) && this.props.appliedFilters.length > 0) {
           this._executeQuery(newProps);
        }
    },
    _loadRemainder: function(last, total, currentTextHits, currentSheetHits) {
    // Having loaded "last" results, and with "total" results to load, load the rest, this.backgroundQuerySize at a time
      if (last >= total || last >= this.maxResultSize) {
        return;
      }
      Sefaria.search.execute_query({
        query: this.props.query,
        get_filters: false,
        applied_filters: this.props.appliedFilters,
        size: this.backgroundQuerySize,
        from: last,
        error: function() {  console.log("Failure in SearchResultList._loadRemainder"); },
        success: function(data) {
          var hitarrays = this._process_hits(data.hits.hits);
          var nextTextHits = currentTextHits.concat(hitarrays.texts);
          var nextSheetHits = currentSheetHits.concat(hitarrays.sheets);
          this.setState({textHits: nextTextHits, sheetHits: nextSheetHits});
          this._loadRemainder(last + this.backgroundQuerySize, total, nextTextHits, nextSheetHits);
        }.bind(this)
      });
    },
    _executeQuery: function(props) {
        //This takes a props object, so as to be able to handle being called from componentWillReceiveProps with newProps
        props = props || this.props;
        if (!props.query) {
            return;
        }

        this._abortRunningQuery();

        // If there are no available filters yet, don't apply filters.  Split into two queries:
        // 1) Get all potential filters and counts
        // 2) Apply filters (Triggered from componentWillReceiveProps)
        var request_applied = props.filtersValid && props.appliedFilters;
        var isCompletionStep = !!request_applied || props.appliedFilters.length == 0;

        var runningQuery = Sefaria.search.execute_query({
            query: props.query,
            get_filters: !props.filtersValid,
            applied_filters: request_applied,
            size: this.initialQuerySize,
            success: function(data) {
                //debugger;
                this.updateRunningQuery(null);
                if (this.isMounted()) {
                    var hitarrays = this._process_hits(data.hits.hits);
                    this.setState({
                        textHits: hitarrays.texts,
                        sheetHits: hitarrays.sheets,
                        total: data.hits.total
                    });
                    if (data.aggregations) {
                      if (data.aggregations.category) {
                        var ftree = this._buildFilterTree(data.aggregations.category.buckets);
                        var orphans = this._applyFilters(ftree, this.props.appliedFilters);
                        this.props.registerAvailableFilters(ftree.availableFilters, ftree.registry, orphans);
                      }
                      if (data.aggregations.type) {
                        var types = {};
                        data.aggregations.type.buckets.forEach(function(b) {types[b["key"]] = b["doc_count"];});
                        if (types["text"]) {
                          this.setState({
                            textTotal: types["text"],
                            activeTab: "texts"
                          });
                        } else {
                          this.setState({
                            activeTab: "sheets"
                          });
                        }
                        if (types["sheet"]) {
                          this.setState({
                            sheetTotal: types["sheet"]
                          });
                        }
                      }
                   }
                   if(isCompletionStep) {
                     this._loadRemainder(this.initialQuerySize, data.hits.total, hitarrays.texts, hitarrays.sheets);
                   }
                }
            }.bind(this),
            error: function(jqXHR, textStatus, errorThrown) {
                if (textStatus == "abort") {
                    // Abort is immediately followed by new query, above.  Worried there would be a race if we call updateCurrentQuery(null) from here
                    //this.updateCurrentQuery(null);
                    return;
                }
                if (this.isMounted()) {
                    this.setState({
                        error: true
                    });
                    this.updateRunningQuery(null);
                }
            }.bind(this)
        });
        this.updateRunningQuery(runningQuery);
    },
    _process_hits: function(hits) {
        var comparingRef = null;
        var newHits = [];
        var sheetHits = [];

        for(var i = 0, j = 0; i < hits.length; i++) {
            if (hits[i]._type == "sheet") { //Assume that the rest of the array is sheets, slice and return.
                sheetHits = hits.slice(i);
                break;
            }

            var currentRef = hits[i]._source.ref;
            if(currentRef == comparingRef) {
                newHits[j - 1].duplicates = newHits[j-1].duplicates || [];
                newHits[j - 1].duplicates.push(hits[i]);
            } else {
                newHits[j] = hits[i];
                j++;
                comparingRef = currentRef;
            }
        }
        return {
            texts: newHits,
            sheets: sheetHits
        };
    },
    _buildFilterTree(aggregation_buckets) {
      //returns object w/ keys 'availableFilters', 'registry'
      //Add already applied filters w/ empty doc count?
      var rawTree = {};
      aggregation_buckets.forEach(
          f => this._addAvailableFilter(rawTree, f["key"], {"docCount":f["doc_count"]})
      );
      this._aggregate(rawTree);
      return this._build(rawTree);
    },
    _addAvailableFilter: function(rawTree, key, data) {
      //key is a '/' separated key list, data is an arbitrary object
      //Based on http://stackoverflow.com/a/11433067/213042
      var keys = key.split("/");
      var base = rawTree;

      // If a value is given, remove the last name and keep it for later:
      var lastName = arguments.length === 3 ? keys.pop() : false;

      // Walk the hierarchy, creating new objects where needed.
      // If the lastName was removed, then the last object is not set yet:
      var i;
      for(i = 0; i < keys.length; i++ ) {
          base = base[ keys[i] ] = base[ keys[i] ] || {};
      }

      // If a value was given, set it to the last name:
      if( lastName ) {
          base = base[ lastName ] = data;
      }

      // Could return the last object in the hierarchy.
      // return base;
    },
    _aggregate: function(rawTree) {
      //Iterates the raw tree to aggregate doc_counts from the bottom up
      //Nod to http://stackoverflow.com/a/17546800/213042
      walker("", rawTree);
      function walker(key, branch) {
          if (branch !== null && typeof branch === "object") {
              // Recurse into children
              $.each(branch, walker);
              // Do the summation with a hacked object 'reduce'
              if ((!("docCount" in branch)) || (branch["docCount"] === 0)) {
                  branch["docCount"] = Object.keys(branch).reduce(function (previous, key) {
                      if (typeof branch[key] === "object" && "docCount" in branch[key]) {
                          previous += branch[key].docCount;
                      }
                      return previous;
                  }, 0);
              }
          }
      }
    },
    _build: function(rawTree) {
      //returns dict w/ keys 'availableFilters', 'registry'
      //Aggregate counts, then sort rawTree into filter objects and add Hebrew using Sefaria.toc as reference
      //Nod to http://stackoverflow.com/a/17546800/213042
      var path = [];
      var filters = [];
      var registry = {};

      for(var j = 0; j < Sefaria.toc.length; j++) {
          var b = walk.call(this, Sefaria.toc[j]);
          if (b) filters.push(b);
      }
      return {availableFilters: filters, registry: registry};

      function walk(branch, parentNode) {
          var node = new Sefaria.search.FilterNode();

          if("category" in branch) { // Category node
              path.push(branch["category"]);  // Place this category at the *end* of the path
              extend(node, {
                 "title": path.slice(-1)[0],
                 "path": path.join("/"),
                 "heTitle": branch["heCategory"]
              });

              for(var j = 0; j < branch["contents"].length; j++) {
                  var b = walk.call(this, branch["contents"][j], node);
                  if (b) node.append(b);
              }
          }
          else if ("title" in branch) { // Text Node
              path.push(branch["title"]);
              extend(node, {
                 "title": path.slice(-1)[0],
                 "path": path.join("/"),
                 "heTitle": branch["heTitle"]
              });
          }

          try {
              var rawNode = rawTree;
              var i;
              for (i = 0; i < path.length; i++) {
                  //For TOC nodes that we don't have results for, this will throw an exception, caught below.
                  rawNode = rawNode[path[i]];
              }

              node["docCount"] = rawNode.docCount;
              // Do we need both of these in the registry?
              registry[node.getId()] = node;
              registry[node.path] = node;

              path.pop();
              return node;
          }
          catch (e) {
              path.pop();
              return false;
          }
      }
    },
    _applyFilters: function(ftree, appliedFilters) {
      var orphans = [];  // todo: confirm behavior
      appliedFilters.forEach(path => {
        var node = ftree.registry[path];
        if (node) { node.setSelected(true); }
        else { orphans.push(path); }
      });
      return orphans;
    },
    showSheets: function() {
      this.setState({"activeTab": "sheets"});
    },
    showTexts:  function() {
      this.setState({"activeTab": "texts"});
    },
    render: function () {
        if (!(this.props.query)) {  // Push this up? Thought is to choose on the SearchPage level whether to show a ResultList or an EmptySearchMessage.
            return null;
        }

        return (
            <div>
                <SearchFilters
                  query = {this.props.query}
                  total = {this.state.total}
                  textTotal = {this.state.textTotal}
                  sheetTotal = {this.state.sheetTotal}
                  availableFilters={this.props.availableFilters}
                  appliedFilters = {this.props.appliedFilters}
                  updateAppliedFilter = {this.props.updateAppliedFilter}
                  isQueryRunning = {this.state.isQueryRunning}
                  activeTab = {this.state.activeTab}
                  clickTextButton = {this.showTexts}
                  clickSheetButton = {this.showSheets} />
                {(this.state.activeTab == "texts")?this.state.textHits.map(function(result) {
                    return (<SearchTextResult
                              data={result}
                              query={this.props.query}
                              key={result._id}
                              onResultClick={this.props.onResultClick} />);
                }.bind(this)):""}
                {(this.state.activeTab == "sheets")?this.state.sheetHits.map(function(result) {
                    return (<SearchSheetResult
                              data={result}
                              query={this.props.query}
                              key={result._id} />);
                }.bind(this)):""}
            </div>
        );
    }
});


var SearchFilters = React.createClass({
  propTypes: {
    query:                React.PropTypes.string,
    total:                React.PropTypes.number,
    textTotal:            React.PropTypes.number,
    sheetTotal:           React.PropTypes.number,
    appliedFilters:       React.PropTypes.array,
    availableFilters:     React.PropTypes.array,
    updateAppliedFilter:  React.PropTypes.func,
    isQueryRunning:       React.PropTypes.bool,
    activeTab:            React.PropTypes.string,
    clickTextButton:      React.PropTypes.func,
    clickSheetButton:     React.PropTypes.func
  },
  getInitialState: function() {
    return {
      openedCategory: null,
      openedCategoryBooks: [],
      displayFilters: !!this.props.appliedFilters.length
    }
  },
  getDefaultProps: function() {
    return {
      appliedFilters: [],
      availableFilters: []
    };
  },
  componentWillReceiveProps(newProps) {
    // Save current filters
    // this.props
    // todo: check for cases when we want to rebuild / not

    if ((newProps.query != this.props.query)
        || (newProps.availableFilters.length == 0)) {
      this.setState({
        openedCategory: null,
        openedCategoryBooks: []
      });
    }
    // todo: logically, we should be unapplying filters as well.
    // Because we compute filter removal from teh same object, this ends up sliding in messily in the setState.
    // Hard to see how to get it through the front door.
      //if (this.state.openedCategory) {
      //   debugger;
      // }
     /*
   if (newProps.appliedFilters &&
              ((newProps.appliedFilters.length !== this.props.appliedFilters.length)
               || !(newProps.appliedFilters.every((v,i) => v === this.props.appliedFilters[i]))
              )
            ) {
      if (this.state.openedCategory) {
        this.handleFocusCategory(this.state.openedCategory);
      }
    } */
  },
  getSelectedTitles: function(lang) {
    var results = [];
    for (var i = 0; i < this.props.availableFilters.length; i++) {
        results = results.concat(this.props.availableFilters[i].getSelectedTitles(lang));
    }
    return results;
  },
  handleFocusCategory: function(filterNode) {
    var leaves = filterNode.getLeafNodes();
    this.setState({
      openedCategory: filterNode,
      openedCategoryBooks: leaves
    })
  },
  toggleFilterView: function() {
    this.setState({displayFilters: !this.state.displayFilters});
  },
  _type_button: function(en_singular, en_plural, he_singular, he_plural, total, on_click, active) {
    if (!total) { return "" }
      var total_with_commas = this._add_commas(total);
      var classes = classNames({"type-button": 1, active: active});

      return <div className={classes} onClick={on_click}>
      <div className="type-button-total">
        {total_with_commas}
      </div>
      <div className="type-button-title">
        <span className="en">{(total > 1) ? en_plural : en_singular}</span>
        <span className="he">{(total > 1) ? he_plural : he_singular}</span>
      </div>
    </div>;
  },
  _add_commas: function(number) {
    return number.toString().replace(/\B(?=(\d{3})+(?!\d))/g, ",");
  },
  render: function() {

    var runningQueryLine = (<LoadingMessage message="Searching..." heMessage="מבצע חיפוש..." />);

    var buttons = (
      <div className="type-buttons">
        {this._type_button("Text", "Texts", "מקור", "מקורות", this.props.textTotal, this.props.clickTextButton, (this.props.activeTab == "texts"))}
        {this._type_button("Sheet", "Sheets", "דף מקורות", "דפי מקורות", this.props.sheetTotal, this.props.clickSheetButton, (this.props.activeTab == "sheets"))}
      </div>
    );

    var selected_filters = (<div className="results-count">
          <span className="en">
            {(!!this.props.appliedFilters.length && !!this.props.total)?(this.getSelectedTitles("en").join(", ")):""}
          </span>
          <span className="he">
            {(!!this.props.appliedFilters.length && !!this.props.total)?(this.getSelectedTitles("he").join(", ")):""}
          </span>
      </div>);
    var filter_panel = (<div>
      <div className="searchFilterToggle" onClick={this.toggleFilterView}>
        <span className="en">Filter by Text   </span>
        <span className="he">סנן לפי כותר   </span>
        <i className={(this.state.displayFilters) ? "fa fa-caret-down fa-angle-down":"fa fa-caret-down"} />
      </div>
      <div className="searchFilterBoxes" style={{display: this.state.displayFilters?"block":"none"}}>
        <div className="searchFilterCategoryBox">
        {this.props.availableFilters.map(function(filter) {
            return (<SearchFilter
                filter={filter}
                isInFocus={this.state.openedCategory === filter}
                focusCategory={this.handleFocusCategory}
                updateSelected={this.props.updateAppliedFilter}
                key={filter.path}/>);
        }.bind(this))}
        </div>
        <div className="searchFilterBookBox">
        {this.state.openedCategoryBooks.map(function(filter) {
            return (<SearchFilter
                filter={filter}
                updateSelected={this.props.updateAppliedFilter}
                key={filter.path}/>);
        }.bind(this))}
        </div>
        <div style={{clear: "both"}}/>
      </div>
    </div>);

    return (
      <div className={ classNames({searchTopMatter: 1, loading: this.props.isQueryRunning}) }>
        <div className="searchStatusLine">
          { (this.props.isQueryRunning) ? runningQueryLine : buttons }
          { (this.props.textTotal > 0 && this.props.activeTab == "texts") ? selected_filters : ""}
        </div>
        { (this.props.textTotal > 0 && this.props.activeTab == "texts") ? filter_panel : "" }
      </div>);
  }
});


var SearchFilter = React.createClass({
  propTypes: {
    filter:         React.PropTypes.object.isRequired,
    isInFocus:      React.PropTypes.bool,
    updateSelected: React.PropTypes.func.isRequired,
    focusCategory:  React.PropTypes.func
  },
  getInitialState: function() {
    return {selected: this.props.filter.selected};
  },
  componentWillReceiveProps(newProps) {
    if (newProps.filter.selected != this.state.selected) {
      this.setState({selected: newProps.filter.selected});
    }
  },
  // Can't set indeterminate in the render phase.  https://github.com/facebook/react/issues/1798
  componentDidMount: function() {
    ReactDOM.findDOMNode(this).querySelector("input").indeterminate = this.props.filter.isPartial();
  },
  componentDidUpdate: function() {
    ReactDOM.findDOMNode(this).querySelector("input").indeterminate = this.props.filter.isPartial();
  },
  handleFilterClick: function(evt) {
    //evt.preventDefault();
    this.props.updateSelected(this.props.filter)
  },
  handleFocusCategory: function() {
    if (this.props.focusCategory) {
      this.props.focusCategory(this.props.filter)
    }
  },
  render: function() {
    return(
      <li onClick={this.handleFocusCategory}>
        <input type="checkbox" className="filter" checked={this.state.selected == 1} onChange={this.handleFilterClick}/>
        <span className="en"><span className="filter-title">{this.props.filter.title}</span> <span className="filter-count">({this.props.filter.docCount})</span></span>
        <span className="he" dir="rtl"><span className="filter-title">{this.props.filter.heTitle}</span> <span className="filter-count">({this.props.filter.docCount})</span></span>
        {this.props.isInFocus?<span className="en"><i className="in-focus-arrow fa fa-caret-right"/></span>:""}
        {this.props.isInFocus?<span className="he"><i className="in-focus-arrow fa fa-caret-left"/></span>:""}
      </li>);
  }
});


var SearchTextResult = React.createClass({
    propTypes: {
        query: React.PropTypes.string,
        data: React.PropTypes.object,
        onResultClick: React.PropTypes.func
    },
    getInitialState: function() {
        return {
            duplicatesShown: false
        }
    },
    toggleDuplicates: function(event) {
        this.setState({
            duplicatesShown: !this.state.duplicatesShown
        });
    },
    handleResultClick: function(event) {
        if(this.props.onResultClick) {
            event.preventDefault();
            var s = this.props.data._source;
            this.props.onResultClick(s.ref, s.version, s.lang, {"highlight": this.props.query}); //highlight not yet handled, above in ReaderApp.handleNavigationClick()
        }
    },
    render: function () {
        var data = this.props.data;
        var s = this.props.data._source;
        var href = '/' + Sefaria.normRef(s.ref) + "/" + s.lang + "/" + s.version.replace(/ +/g, "_") + '?qh=' + this.props.query;

        function get_snippet_markup() {
            var snippet;
            if (data.highlight && data.highlight["content"]) {
                snippet = data.highlight["content"].join("...");
            } else {
                snippet = s["content"];
            }
            snippet = $("<div>" + snippet.replace(/^[ .,;:!-)\]]+/, "") + "</div>").html();
            return {__html:snippet}
        }

        var more_results_caret =
            (this.state.duplicatesShown)
            ? <i className="fa fa-caret-down fa-angle-down"></i>
            : <i className="fa fa-caret-down"></i>;

        var more_results_indicator = (!(data.duplicates)) ? "" :
                <div className='similar-trigger-box' onClick={this.toggleDuplicates}>
                    <span className='similar-title he'>
                        { data.duplicates.length } {(data.duplicates.length > 1) ? " גרסאות נוספות" : " גרסה נוספת"}
                    </span>
                    <span className='similar-title en'>
                        { data.duplicates.length } more version{(data.duplicates.length > 1) ? "s" : null}
                    </span>
                    {more_results_caret}
                </div>;

        var shown_duplicates = (data.duplicates && this.state.duplicatesShown) ?
            (<div className='similar-results'>
                    {data.duplicates.map(function(result) {
                        var key = result._source.ref + "-" + result._source.version;
                        return <SearchTextResult
                            data={result}
                            key={key}
                            query={this.props.query}
                            onResultClick={this.props.onResultClick}
                            />;
                        }.bind(this))}
            </div>) : null;

        return (
            <div className="result text_result">
                <a href={href} onClick={this.handleResultClick}>
                    <div className="result-title">
                        <span className="en">{s.ref}</span>
                        <span className="he">{s.heRef}</span>
                    </div>
                    <div className="snippet" dangerouslySetInnerHTML={get_snippet_markup()} ></div>
                    <div className="version" >{s.version}</div>
                </a>
                {more_results_indicator}
                {shown_duplicates}
            </div>
        )
    }
});


var SearchSheetResult = React.createClass({
    propTypes: {
        query: React.PropTypes.string,
        data: React.PropTypes.object
    },

    render: function() {
        var data = this.props.data;
        var s = data._source;
      
        var snippet = data.highlight ? data.highlight.content.join("...") : s.content;
        snippet = $("<div>" + snippet.replace(/^[ .,;:!-)\]]+/, "") + "</div>").text();

        function get_version_markup() {
            return {__html: s.version};
        }
        var clean_title = $("<span>" + s.title + "</span>").text();
        var href = "/sheets/" + s.sheetId;
        return (
            <div className='result sheet_result'>
              <div className="result_img_box"><a href={s.profile_url}><img className='owner_image' src={s.owner_image}/></a></div>
              <div className="result_text_box">
                <a href={s.profile_url} className='owner_name'>{s.owner_name}</a>
                <a className='result-title' href={href}>{clean_title}</a>
                <div className="snippet">{snippet}</div>
              </div>
            </div>
        );
    }
});


var AccountPanel = React.createClass({
  render: function() {
    var width = $(window).width();
    var accountContent = [
      (<BlockLink target="/my/profile" title="Profile" heTitle="פרופיל"/>),
      (<BlockLink target="/sheets/private" title="Source Sheets" heTitle="דפי מקורות" />),
      (<BlockLink target="#" title="Reading History" heTitle="היסטוריה קריאה" />),
      (<BlockLink target="#" title="Notes" heTitle="רשומות" />),
      (<BlockLink target="/settings/account" title="Settings" heTitle="הגדרות" />),
      (<BlockLink target="/logout" title="Log Out" heTitle="ניתוק" />)
    ];
    accountContent = (<TwoOrThreeBox content={accountContent} width={width} />);

    var learnContent = [
      (<BlockLink target="/about" title="About" heTitle="אודות" />),
      (<BlockLink target="/faq" title="FAQ" heTitle="שאלות נפוצות" />),
      (<BlockLink target="http://blog.sefaria.org" title="Blog" heTitle="בלוג" />),
      (<BlockLink target="/educators" title="Educators" heTitle="מחנכים" />),
      (<BlockLink target="/help" title="Help" heTitle="עזרה" />),
      (<BlockLink target="/team" title="Team" heTitle="צוות" />)
    ];

    learnContent = (<TwoOrThreeBox content={learnContent} width={width} />);

    var contributeContent = [
      (<BlockLink target="/activity" title="Recent Activity" heTitle="פעילות אחרונה" />),
      (<BlockLink target="/metrics" title="Metrics" heTitle="מדדים" />),
      (<BlockLink target="/contribute" title="Contribute" heTitle="הצטרפות לעשיה" />),
      (<BlockLink target="/donate" title="Donate" heTitle="תרומות" />),
      (<BlockLink target="/supporters" title="Supporters" heTitle="תומכים" />),
      (<BlockLink target="/jobs" title="Jobs" heTitle="דרושים" />),
    ];
    contributeContent = (<TwoOrThreeBox content={contributeContent} width={width} />);

    var connectContent = [
      (<BlockLink target="https://groups.google.com/forum/?fromgroups#!forum/sefaria" title="Forum" heTitle="פורום" />),
      (<BlockLink target="http://www.facebook.com/sefaria.org" title="Facebook" heTitle="פייסבוק" />),
      (<BlockLink target="http://twitter.com/SefariaProject" title="Twitter" heTitle="טוויטר" />),      
      (<BlockLink target="http://www.youtube.com/user/SefariaProject" title="YouTube" heTitle="יוטיוב" />),
      (<BlockLink target="http://www.github.com/Sefaria" title="GitHub" heTitle="גיטהאב" />),
      (<BlockLink target="mailto:hello@sefaria.org" title="Email" heTitle='אימייל' />)
    ];
    connectContent = (<TwoOrThreeBox content={connectContent} width={width} />);

    return (
      <div className="accountPanel readerNavMenu">
        <div className="content">
          <div className="contentInner">
           <ReaderNavigationMenuSection title="Account" heTitle="חשבון משתמש" content={accountContent} />
           <ReaderNavigationMenuSection title="Learn" heTitle="לימוד" content={learnContent} />
           <ReaderNavigationMenuSection title="Contribute" heTitle="עשייה" content={contributeContent} />
           <ReaderNavigationMenuSection title="Connect" heTitle="התחברות" content={connectContent} />
          </div>
        </div>
      </div>
      );
  }
});


var NotificationsPanel = React.createClass({
    render: function() {
    return (
      <div className="notifcationsPanel readerNavMenu">
        <div className="content">
          <div className="contentInner">
           <center>Notifications Coming Soon!</center>
          </div>
        </div>
      </div>
      );
    }
});


var ThreeBox = React.createClass({
  // Wrap a list of elements into a three column table
  render: function() {
      var content = this.props.content;
      var length = content.length;
      if (length % 3) {
          length += (3-length%3);
      }
      content.pad(length, "");
      var threes = [];
      for (var i=0; i<length; i+=3) {
        threes.push([content[i], content[i+1], content[i+2]]);
      }
      return (
        <table className="gridBox threeBox">
          <tbody>
          { 
            threes.map(function(row, i) {
              return (
                <tr key={i}>
                  {row[0] ? (<td>{row[0]}</td>) : null}
                  {row[1] ? (<td>{row[1]}</td>) : null}
                  {row[2] ? (<td>{row[2]}</td>) : null}
                </tr>
              );
            })
          }
          </tbody>
        </table>
      );
  }
});


var TwoBox = React.createClass({
  // Wrap a list of elements into a three column table
  propTypes: {
    content: React.PropTypes.array.isRequired
  },
  render: function() {
      var content = this.props.content;
      var length = content.length;
      if (length % 2) {
          length += (2-length%2);
      }
      content.pad(length, "");
      var twos = [];
      for (var i=0; i<length; i+=2) {
        twos.push([content[i], content[i+1]]);
      }
      return (
        <table className="gridBox twoBox">
          <tbody>
          { 
            twos.map(function(row, i) {
              return (
                <tr key={i}>
                  {row[0] ? (<td>{row[0]}</td>) : null}
                  {row[1] ? (<td>{row[1]}</td>) : null}
                </tr>
              );
            })
          }
          </tbody>
        </table>
      );
  }
});


var TwoOrThreeBox = React.createClass({
  // Wrap a list of elements into a two or three column table, depending on window width
  propTypes: {
    content:    React.PropTypes.array.isRequired,
    width:      React.PropTypes.number.isRequired,
    threshhold: React.PropTypes.number
  },
  render: function() {
      var threshhold = this.props.threshhold || 450;
      if (this.props.width > threshhold) {
        return (<ThreeBox content={this.props.content} />);
      } else {
        return (<TwoBox content={this.props.content} />);
      }
  }
});


var LoadingMessage = React.createClass({
  propTypes: {
    message:   React.PropTypes.string,
    heMessage: React.PropTypes.string,
    className: React.PropTypes.string
  },
  render: function() {
    var message = this.props.message || "Loading...";
    var heMessage = this.props.heMessage || "טוען מידע...";
    var classes = "loadingMessage " + (this.props.className || "");
    return (<div className={classes}>
              <span className="en">{message}</span>
              <span className="he">{heMessage}</span>
            </div>);
  }
});


var TestMessage = React.createClass({
  // Modal explaining development status with links to send feedback or go back to the old site
  propTypes: {
    hide:   React.PropTypes.func
  },
  render: function() {
    return (
      <div className="testMessageBox">
        <div className="overlay" onClick={this.props.hide} ></div>
        <div className="testMessage">
          <div className="title">The new Sefaria is still in development.<br />Thank you for helping us test and improve it.</div>
          <a href="mailto:hello@sefaria.org" target="_blank" className="button">Send Feedback</a>
          <div className="button" onClick={backToS1} >Return to Old Sefaria</div>
        </div>
      </div>);
  }
});


var openInNewTab = function(url) {
  var win = window.open(url, '_blank');
  win.focus();
};


var backToS1 = function() { 
  cookie("s2", "", {path: "/"});
  window.location = "/";
};


var setData = function(data) {
  // Set core data in the module that was loaded in a different scope
  Sefaria.toc       = data.toc;
  Sefaria.books     = data.books;
  Sefaria.calendar  = data.calendar;
  if ("booksDict" in data) {
    Sefaria.booksDict = data.booksDict;
  } else {
    Sefaria._makeBooksDict();
  }

  Sefaria._cacheIndexFromToc(Sefaria.toc);  

  if ("recentlyViewed" in data) {
    // Store data in a mock cookie function
    // (Node doesn't have direct access to Django's cookies, so pass through props in POST data)
    var json = decodeURIComponent(data.recentlyViewed);
    cookie("recentlyViewed", json);
  }

  Sefaria.util._defaultPath = data.path;
  Sefaria.loggedIn = data.loggedIn;
};


var saveTextData = function(data, settings) {
  // Populate texts cache with data loaded in a different scope
  Sefaria._saveText(data, settings, false);
};


var saveTextTocHtml = function(title, html) {
  // Populate textTocHtml cache with data loaded in a different scope
  Sefaria._saveTextTocHtml(title, html);
};



if (typeof exports !== 'undefined') {
  exports.ReaderApp        = ReaderApp;
  exports.ReaderPanel      = ReaderPanel;
  exports.ConnectionsPanel = ConnectionsPanel;
  exports.TextRange        = TextRange;
  exports.TextColumn       = TextColumn;
  exports.setData          = setData;
  exports.saveTextData     = saveTextData;
  exports.saveTextTocHtml  = saveTextTocHtml;
}<|MERGE_RESOLUTION|>--- conflicted
+++ resolved
@@ -658,25 +658,10 @@
     // Replace panel there if already a connections panel, otherwise splice new panel into position `n`
     // `refs` is an array of ref strings
     var panel = this.state.panels[n] || {};
-<<<<<<< HEAD
+    var parentPanel = (n >= 1 && this.state.panels[n-1].mode == 'Text') ? this.state.panels[n-1] : null;
+
     if (panel.mode !== "Connections") {
       // No connctions panel is open yet, splice in a new one
-=======
-
-    //is this too hacky?
-    var parentPanel = (n >= 1 && this.state.panels[n-1].mode == 'Text') ? this.state.panels[n-1] : null;
-    if (panel.mode === "Connections") {
-      // what does "a new text" mean here?
-      // Pretty sure this can be deleted -- was from a previous case where you could navigate in an individual panel.
-      /*
-      // If this is a new text reset the filter, otherwise keep the current filter
-      var oref1 = parseRef(panel.refs.slice(-1)[0]);
-      var oref2 = parseRef(refs.slice(-1)[0]);
-      panel.filter = oref1.book === oref2.book ? panel.filter : [];      
-      */
-    } else {
-      // No connections panel is open yet, splice in a new one
->>>>>>> 018b79d5
       this.state.panels.splice(n, 0, {});
       panel = this.state.panels[n];
       panel.filter = [];
@@ -793,8 +778,11 @@
     }
   },
   render: function() {
-     // Only look at the last panels if we've above panel Cap
+     // Only look at the last N panels if we're above panelCap
     var panelStates = this.state.panels.slice(-this.state.panelCap);
+    if (panelStates.length && panelStates[0].mode === "Connections") {
+      panelStates = panelStates.slice(1); // Don't leave an orphaned connections panel at the beginning
+    }
 
     var evenWidth = 100.0/panelStates.length;
     if (panelStates.length == 2 && panelStates[0].mode == "Text" && panelStates[1].mode == "Connections") {
@@ -815,7 +803,7 @@
                     updateSearchFilter={this.updateSearchFilterInHeader}
                     registerAvailableFilters={this.updateAvailableFiltersInHeader}
                     headerMode={this.props.headerMode}
-                    panelsOpen={this.state.panels.length} />) : null;
+                    panelsOpen={panelStates.length} />) : null;
 
     var panels = [];
     for (var i = 0; i < panelStates.length; i++) {
@@ -862,8 +850,8 @@
                       updateSearchFilter={this.updateSearchFilterInPanel}
                       registerAvailableFilters={this.updateAvailableFiltersInPanel}
                       closePanel={closePanel}
-                      panelsOpen={this.state.panels.length}
-                      masterPanelLanguage={panel.mode === "Connections" ? this.state.panels[i-1].settings.language : panel.settings.language}
+                      panelsOpen={panelStates.length}
+                      masterPanelLanguage={panel.mode === "Connections" ? panelStates[i-1].settings.language : panel.settings.language}
                       layoutWidth={width} />
                   </div>);
     }
@@ -1535,8 +1523,6 @@
                     showBaseText={this.showBaseText}/>);
 
     } else if (this.state.menuOpen === "book toc") {
-      console.log("Rendering book toc")
-      console.log(this.state);
       var menu = (<ReaderTextTableOfContents
                     mode={this.state.menuOpen}
                     closePanel={this.props.closePanel}
