//if (typeof require !== 'undefined') {
  var INBROWSER    = true,
      React        = require('react'),
      ReactDOM     = require('react-dom'),
      $            = require('jquery'),
      extend       = require('extend'),
      classNames   = require('classnames'),
<<<<<<< HEAD
      Sefaria      = require('./sefaria');
  if (typeof document !== 'undefined' ) {
    INBROWSER = false;
    require('jquery.cookie');  //NOTE: these require statements are adding props to the $ obj. The order actually doesn't matter b/c it seems webpack deals with it
    require('jquery-ui');
    require('jquery.scrollto');
  }
=======
      Sefaria      = require('./sefaria.js'),
      cookie       = Sefaria.util.cookie;
} else {
  var INBROWSER    = true,
      extend       = $.extend,
      cookie       = $.cookie;
}
>>>>>>> fd868a22


var ReaderApp = React.createClass({
  propTypes: {
    multiPanel:                  React.PropTypes.bool,
    headerMode:                  React.PropTypes.bool,  // is S2 serving only as a header on top of another page?
    loggedIn:                    React.PropTypes.bool,
    interfaceLang:               React.PropTypes.string,
    initialRefs:                 React.PropTypes.array,
    initialFilter:               React.PropTypes.array,
    initialMenu:                 React.PropTypes.string,
    initialGroup:                React.PropTypes.string,
    initialQuery:                React.PropTypes.string,
    initialSearchFilters:        React.PropTypes.array,
    initialSearchField:          React.PropTypes.string,
    initialSearchSortType:       React.PropTypes.string,
    initialSheetsTag:            React.PropTypes.string,
    initialNavigationCategories: React.PropTypes.array,
    initialSettings:             React.PropTypes.object,
    initialPanels:               React.PropTypes.array,
    initialDefaultVersions:      React.PropTypes.object,
    initialPath:                 React.PropTypes.string,
    initialPanelCap:             React.PropTypes.number
  },
  getDefaultProps: function() {
    return {
      multiPanel:                  true,
      headerMode:                  false,  // is S2 serving only as a header on top of another page?
      interfaceLang:               "english",
      initialRefs:                 [],
      initialFilter:               null,
      initialMenu:                 null,
      initialGroup:                null,
      initialQuery:                null,
      initialSearchFilters:        [],
      initialSearchField:          null,
      initialSearchSortType:       null,
      initialSheetsTag:            null,
      initialNavigationCategories: [],
      initialPanels:               [],
      initialDefaultVersions:      {},
      initialPanelCap:             2,
      initialPath:                 "/"
    };
  },
  getInitialState: function() {
    // TODO clean up generation of initial panels objects.
    // Currently these get generated in reader/views.py, then regenerated in s2.html then regenerated again in ReaderApp.
    var panels               = [];
    var header               = {};
    var defaultVersions      = Sefaria.util.clone(this.props.initialDefaultVersions) || {};
    var defaultPanelSettings = this.getDefaultPanelSettings();

    if (!this.props.multiPanel && !this.props.headerMode) {
      if (this.props.initialPanels && this.props.initialPanels.length > 0 && this.props.initialPanels[0].menuOpen == "book toc") {
        panels[0] = {
            settings: Sefaria.util.clone(defaultPanelSettings),
            menuOpen: "book toc",
            //mode: "Text",
            bookRef:  this.props.initialPanels[0].bookRef
        };
      } else {
        var mode = this.props.initialFilter ? "TextAndConnections" : "Text";
        var initialPanel = this.props.initialPanels && this.props.initialPanels.length ? this.props.initialPanels[0] : {};
        panels[0] = {
          refs: this.props.initialRefs,
          mode: mode,
          filter: this.props.initialFilter,
          menuOpen: this.props.initialMenu,
          version: initialPanel.version || null,
          versionLanguage: initialPanel.versionLanguage || null,
          searchQuery: this.props.initialQuery,
          appliedSearchFilters: this.props.initialSearchFilters,
          navigationCategories: this.props.initialNavigationCategories,
          sheetsTag: this.props.initialSheetsTag,
          group: this.props.initialGroup,
          searchField: this.props.initialSearchField,
          searchSortType: this.props.initialSearchSortType,
          settings: Sefaria.util.clone(defaultPanelSettings)
        };
        if (panels[0].versionLanguage) {
          panels[0].settings.language = (panels[0].versionLanguage == "he")? "hebrew": "english";
        }
        if (mode === "TextAndConnections") {
          panels[0].highlightedRefs = this.props.initialRefs;
        }
      }
    } else {
      var headerState = {
        mode: "Header",
        refs: this.props.initialRefs,
        bookRef: this.props.initialBookRef,
        menuOpen: this.props.initialMenu,
        searchQuery: this.props.initialQuery,
        appliedSearchFilters: this.props.initialSearchFilters,
        searchField: this.props.initialSearchField,
        searchSortType: this.props.initialSearchSortType,
        navigationCategories: this.props.initialNavigationCategories,
        sheetsTag: this.props.initialSheetsTag,
        group: this.props.initialGroup,
        settings: Sefaria.util.clone(defaultPanelSettings)
      };
      header = this.makePanelState(headerState);
      if (this.props.initialRefs.length) {
        var p = {
          refs: this.props.initialRefs,
          mode: "Text",
          menuOpen: this.props.initialPanels[0].menuOpen,
          version: this.props.initialPanels.length ? this.props.initialPanels[0].version : null,
          versionLanguage: this.props.initialPanels.length ? this.props.initialPanels[0].versionLanguage : null,
          settings: ("settings" in this.props.initialPanels[0]) ? extend(Sefaria.util.clone(defaultPanelSettings), this.props.initialPanels[0].settings) : Sefaria.util.clone(defaultPanelSettings)
        };
        if (p.versionLanguage && !"settings" in this.props.initialPanels[0]) {
          p.settings.language = (p.versionLanguage == "he") ? "hebrew" : "english";
        }
        panels.push(p);
      }
      for (var i = panels.length; i < this.props.initialPanels.length; i++) {
        var panel;
        if (this.props.initialPanels[i].menuOpen == "book toc") {
          panel = {
              menuOpen: this.props.initialPanels[i].menuOpen,
              bookRef:  this.props.initialPanels[i].bookRef,
              settings: ("settings" in this.props.initialPanels[i]) ? extend(Sefaria.util.clone(defaultPanelSettings), this.props.initialPanels[i].settings) : Sefaria.util.clone(defaultPanelSettings)
          };
        } else {
          panel = this.clonePanel(this.props.initialPanels[i]);
          panel.settings = Sefaria.util.clone(defaultPanelSettings);
          if (panel.versionLanguage && !"settings" in this.props.initialPanels[i]) {
            panel.settings.language = (panel.versionLanguage == "he") ? "hebrew" : "english";
          }
        }
        panels.push(panel);
      }
    }
    panels = panels.map(function(panel) {
      return this.makePanelState(panel);
    }.bind(this) );

    var layoutOrientation = (this.props.interfaceLang == "english") ? "ltr" : "rtl";
    /*if ((panels.length > 0 && panels[0].settings && panels[0].settings.language == "hebrew")
       || (header.settings && header.settings.language == "hebrew")) {
      layoutOrientation = "rtl";
    }*/

    return {
      panels: panels,
      header: header,
      headerMode: this.props.headerMode,
      defaultVersions: defaultVersions,
      defaultPanelSettings: Sefaria.util.clone(defaultPanelSettings),
      layoutOrientation: layoutOrientation,
      path: this.props.initialPath,
      panelCap: this.props.initialPanelCap,
      initialAnalyticsTracked: false
    };
  },
  componentDidMount: function() {
    this.updateHistoryState(true); // make sure initial page state is in history, (passing true to replace)
    window.addEventListener("popstate", this.handlePopState);
    window.addEventListener("resize", this.setPanelCap);
    this.setPanelCap();
    if (this.props.headerMode) {
      $(".inAppLink").on("click", this.handleInAppLinkClick);
    }
    // Save all initial panels to recently viewed
    this.state.panels.map(this.saveRecentlyViewed);

    // Set S2 cookie, putting user into S2 mode site wide

    $.cookie("s2", true, {path: "/"});
  },
  componentWillUnmount: function() {
    window.removeEventListener("popstate", this.handlePopState);
    window.removeEventListener("resize", this.setPanelCap);
  },
  componentWillUpdate: function(nextProps, nextState) {
  },
  componentDidUpdate: function(prevProps, prevState) {
    if (this.justPopped) {
      //console.log("Skipping history update - just popped")
      this.justPopped = false;
      return;
    }

    // Set initial page view (deferred from analytics.js instanciation)
    if (!this.state.initialAnalyticsTracked) { this.trackPageview(); }

    // If a new panel has been added, and the panels extend beyond the viewable area, check horizontal scroll
    if (this.state.panels.length > this.state.panelCap && this.state.panels.length > prevState.panels.length) {
      var elem = document.getElementById("panelWrapBox");
      var viewExtent = (this.state.layoutOrientation == "ltr")                      // How far (px) current view extends into viewable area
          ? elem.scrollLeft + this.state.windowWidth
          : elem.scrollWidth - elem.scrollLeft;
      var lastCompletelyVisible = Math.floor(viewExtent / this.MIN_PANEL_WIDTH);    // # of last visible panel - base 1
      var leftover = viewExtent % this.MIN_PANEL_WIDTH;                             // Leftover viewable pixels after last fully visible panel

      var newPanelPosition;                                                         // # of newly inserted panel - base 1
      for (var i = 0; i < this.state.panels.length; i++) {
        if (!prevState.panels[i] || this.state.panels[i] != prevState.panels[i]) {
          newPanelPosition = i+1;
          break;
        }
      }
      if(newPanelPosition > lastCompletelyVisible) {
        var scrollBy = 0;      // Pixels to scroll by
        var panelOffset = 0;   // Account for partial panel scroll
        if (leftover > 0) {    // If a panel is half scrolled, bring it fully into view
          scrollBy += this.MIN_PANEL_WIDTH - leftover;
          panelOffset += 1;
        }
        scrollBy += (newPanelPosition - lastCompletelyVisible - panelOffset) * this.MIN_PANEL_WIDTH;
        elem.scrollLeft = (this.state.layoutOrientation == "ltr")
            ? elem.scrollLeft + scrollBy
            : elem.scrollLeft - scrollBy;
      }
    }

    this.setContainerMode();
    this.updateHistoryState(this.replaceHistory);
  },
  handlePopState: function(event) {
    var state = event.state;
    // console.log("Pop - " + window.location.pathname);
    // console.log(state);
    if (state) {
      var kind = "";
      if (Sefaria.site) { Sefaria.site.track.event("Reader", "Pop State", kind); }
      this.justPopped = true;
      this.setState(state);
      this.setContainerMode();
    }
  },
  _canTrackPageview: function() {
      if (!Sefaria.site) { return false; }
      return true;
  },
  trackPageview: function() {
      if (!this._canTrackPageview()) { return; }

      var headerPanel = this.state.header.menuOpen || (!this.state.panels.length && this.state.header.mode === "Header");
      var panels = headerPanel ? [this.state.header] : this.state.panels;
      var textPanels = panels.filter(panel => (panel.refs.length || panel.bookRef) && panel.mode !== "Connections");
      var connectionPanels = panels.filter(panel => panel.mode == "Connections");

      // Set Page Type
      // Todo: More specificity for sheets - browsing, reading, writing
      if (panels.length < 1) { debugger; }
      else { Sefaria.site.track.setPageType(panels[0].menuOpen || panels[0].mode); }

      // Number of panels as e.g. "2" meaning 2 text panels or "3.2" meaning 3 text panels and 2 connection panels
      if (connectionPanels.length == 0) {
        Sefaria.site.track.setNumberOfPanels(textPanels.length.toString());
      } else {
        Sefaria.site.track.setNumberOfPanels(`${textPanels.length}.${connectionPanels.length}`);
      }

      // refs - per text panel
      var refs =  textPanels.map(panel => (panel.refs.length) ? panel.refs.slice(-1)[0] : panel.bookRef);
      Sefaria.site.track.setRef(refs.join(" | "));

      // Book name (Index record primary name) - per text panel
      var bookNames = refs.map(ref => Sefaria.parseRef(ref).index).filter(b => !!b);
      Sefaria.site.track.setBookName(bookNames.join(" | "));

      // Indexes - per text panel
      var indexes = bookNames.map(b => Sefaria.index(b)).filter(i => !!i);

      // categories - per text panel
      var primaryCats = indexes.map(i => (i.dependence === "Commentary")? i.categories[0] + " Commentary": i.categories[0]);
      Sefaria.site.track.setPrimaryCategory(primaryCats.join(" | "));

      var secondaryCats = indexes.map(i => {
          var cats = i.categories.filter(cat=> cat != "Commentary").slice(1);
          return (cats.length >= 1) ? cats[0] : ""
      });
      Sefaria.site.track.setSecondaryCategory(secondaryCats.join(" | "));

      // panel content languages - per text panel
      var contentLanguages = textPanels.map(panel => panel.settings.language);
      Sefaria.site.track.setContentLanguage(contentLanguages.join(" | "));

      // Set Versions - per text panel
      var versionTitles = textPanels.map(p => p.version?`${p.version}(${p.versionLanguage})`:"default version");
      Sefaria.site.track.setVersionTitle(versionTitles.join(" | "));

      // Set Sidebar usages
      // todo: handle toolbar selections
      var sidebars = connectionPanels.map(panel => panel.filter.length ? panel.filter.join("+") : "all");
      Sefaria.site.track.setSidebars(sidebars.join(" | "));

      // After setting the dimensions, post the hit
      var url = window.location.pathname + window.location.search;
      Sefaria.site.track.pageview(url);

      if (!this.state.initialAnalyticsTracked) {
        this.setState({initialAnalyticsTracked: true});
      }
  },
  shouldHistoryUpdate: function() {
    // Compare the current state to the state last pushed to history,
    // Return true if the change warrants pushing to history.
    // If there's no history or the number or basic state of panels has changed
    if (!history.state
        || (!history.state.panels && !history.state.header)
        || (!history.state.panels && this.state.panels)
        || (history.state.panels && (history.state.panels.length !== this.state.panels.length))
        || (history.state.header && (history.state.header.menuOpen !== this.state.header.menuOpen))
      ) {
      return true;
    }

    var prevPanels, nextPanels;
    if (this.props.multiPanel) {
      var headerPanel = this.state.header.menuOpen || (!this.state.panels.length && this.state.header.mode === "Header");
      prevPanels = headerPanel ? [history.state.header] : history.state.panels;
      nextPanels = headerPanel ? [this.state.header] : this.state.panels;
    } else {
      prevPanels = history.state.panels;
      nextPanels = this.state.panels;
    }

    for (var i = 0; i < prevPanels.length; i++) {
      // Cycle through each panel, compare previous state to next state, looking for differences
      var prev  = prevPanels[i];
      var next  = nextPanels[i];

      if (!prev || ! next) { return true; }

      if ((prev.mode !== next.mode) ||
          (prev.menuOpen !== next.menuOpen) ||
          (prev.menuOpen === "book toc" && prev.bookRef !== next.bookRef) ||
          (next.mode === "Text" && prev.refs.slice(-1)[0] !== next.refs.slice(-1)[0]) ||
          (next.mode === "Text" && !prev.highlightedRefs.compare(next.highlightedRefs)) ||
          (next.mode === "TextAndConnections" && prev.highlightedRefs.slice(-1)[0] !== next.highlightedRefs.slice(-1)[0]) ||
          ((next.mode === "Connections" || next.mode === "TextAndConnections") && prev.filter && !prev.filter.compare(next.filter)) ||
          (next.mode === "Connections" && !prev.refs.compare(next.refs)) ||
          (prev.navigationSheetTag !== next.navigationSheetTag) ||
          (prev.version !== next.version) ||
          (prev.versionLanguage !== next.versionLanguage) ||
          (prev.searchQuery != next.searchQuery) ||
          (prev.appliedSearchFilters && next.appliedSearchFilters && (prev.appliedSearchFilters.length !== next.appliedSearchFilters.length)) ||
          (prev.appliedSearchFilters && next.appliedSearchFilters && !(prev.appliedSearchFilters.compare(next.appliedSearchFilters))) ||
          (prev.searchField !== next.searchField) ||
          (prev.searchSortType !== next.searchSortType) ||
          (prev.settings.language != next.settings.language))
          {
         return true;
      } else if (prev.navigationCategories !== next.navigationCategories) {
        // Handle array comparison, !== could mean one is null or both are arrays
        if (!prev.navigationCategories || !next.navigationCategories) {
          return true; // They are not equal and one is null
        } else if (!prev.navigationCategories.compare(next.navigationCategories)) {
          return true; // both are set, compare arrays
        }
      }
    }
    return false;
  },
  clonePanel: function(panel, trimFilters) {
    //Set aside self-referential objects before cloning
    //Todo: Move the multiple instances of this out to a utils file
    if (panel.availableFilters || panel.filterRegistry) {
      var savedAttributes = {
         availableFilters:   panel.availableFilters,
         searchFiltersValid: panel.searchFiltersValid,
         filterRegistry:     panel.filterRegistry
      };
      panel.searchFiltersValid = false;
      panel.availableFilters = [];
      panel.filterRegistry = {};
      var newPanel = (trimFilters) ? Sefaria.util.clone(panel) : extend(Sefaria.util.clone(panel), savedAttributes);
      extend(panel, savedAttributes);
      return newPanel;
    } else {
      return Sefaria.util.clone(panel);
    }
  },
  makeHistoryState: function() {
    // Returns an object with state, title and url params for the current state
    var histories = [];
    // When the header has a panel open, only look at its content for history
    var headerPanel = this.state.header.menuOpen || (!this.state.panels.length && this.state.header.mode === "Header");
    var panels = headerPanel ? [this.state.header] : this.state.panels;
    var states = [];
    for (var i = 0; i < panels.length; i++) {
      // Walk through each panel, create a history object as though for this panel alone
      states[i] = this.clonePanel(panels[i], true);
      if (!states[i]) { debugger; }
      var state = states[i];
      var hist  = {url: ""};

      if (state.menuOpen) {
        switch (state.menuOpen) {
          case "home":
            hist.title = "Sefaria: a Living Library of Jewish Texts Online";
            hist.url   = "";
            hist.mode  = "home";
            break;
          case "navigation":
            var cats   = state.navigationCategories ? state.navigationCategories.join("/") : "";
            hist.title = cats ? state.navigationCategories.join(", ") + " | Sefaria" : "Table of Contents | Sefaria";
            hist.title = cats == "recent" ? "Recently Viewed Texts | Sefaria" : hist.title;
            hist.url   = "texts" + (cats ? "/" + cats : "");
            hist.mode  = "navigation";
            break;
          case "text toc":
            var ref    = state.refs.slice(-1)[0];
            var bookTitle  = ref ? Sefaria.parseRef(ref).index : "404";
            hist.title = bookTitle + " | Sefaria";
            hist.url   = bookTitle.replace(/ /g, "_");
            hist.mode  = "text toc";
            break;
          case "book toc":
            var bookTitle = state.bookRef;
            hist.title = bookTitle + " | Sefaria";
            hist.url = bookTitle.replace(/ /g, "_");
            hist.mode = "book toc";
            break;
          case "search":
            var query = state.searchQuery ? encodeURIComponent(state.searchQuery) : "";
            hist.title = state.searchQuery ? state.searchQuery + " | " : "";
            hist.title += "Sefaria Search";
            hist.url   = "search" + (state.searchQuery ? ("&q=" + query +
                ((!!state.appliedSearchFilters && !!state.appliedSearchFilters.length) ? "&filters=" + state.appliedSearchFilters.join("|") : "") +
                "&var=" + (state.searchField !== state.searchFieldExact ? "1" : "0") +
                "&sort=" + (state.searchSortType === "chronological" ? "c" : "r"))
                    : "");
            hist.mode  = "search";
            break;
          case "sheets":
            if (states[i].sheetsGroup) {
                hist.url   = "groups/" + state.sheetsGroup.replace(/\s/g,"-");
                hist.title = state.sheetsGroup + " | Sefaria Group";
                hist.mode  = "sheets tag";
            } else if (states[i].navigationSheetTag) {
              if (states[i].navigationSheetTag == "My Sheets") {
                hist.url   = "sheets/private";
                hist.title = "My Sheets | Sefaria Source Sheets";
                hist.mode  = "sheets tag";
              }
              else {
                hist.url   = "sheets/tags/" + state.navigationSheetTag;
                hist.title = state.navigationSheetTag + " | Sefaria Source Sheets";
                hist.mode  = "sheets tag";
              }
            } else {
              hist.url   = "sheets";
              hist.title = "Sefaria Source Sheets";
              hist.mode  = "sheets";
            }
            break;
          case "account":
            hist.title = "Sefaria Account";
            hist.url   = "account";
            hist.mode  = "account";
            break;
          case "notifications":
            hist.title = "Sefaria Notifcations";
            hist.url   = "notifications";
            hist.mode  = "notifications";
            break;
          case "myGroups":
            hist.title = "Sefaria Groups";
            hist.url = "my/groups";
            hist.mode = "myGroups";
            break;
          case "updates":
            hist.title = "New on Sefaria";
            hist.url = "updates";
            hist.mode = "updates";
            break;
          case "modtools":
            hist.title = "Moderator Tools";
            hist.url = "modtools";
            hist.mode = "modtools";
            break;
        }
      } else if (state.mode === "Text") {
        hist.title    = state.highlightedRefs.length ? Sefaria.normRefList(state.highlightedRefs) : state.refs.slice(-1)[0];
        hist.url      = Sefaria.normRef(hist.title);
        hist.version  = state.version;
        hist.versionLanguage = state.versionLanguage;
        hist.mode     = "Text"
      } else if (state.mode === "Connections") {
        var ref       = Sefaria.normRefList(state.refs);
        hist.sources  = state.filter.length ? state.filter.join("+") : "all";
        hist.title    = ref  + " with " + (hist.sources === "all" ? "Connections" : hist.sources);
        hist.url      = Sefaria.normRef(ref); // + "?with=" + sources;
        hist.mode     = "Connections"
      } else if (state.mode === "TextAndConnections") {
        var ref       = Sefaria.normRefList(state.highlightedRefs);
        hist.sources  = state.filter.length ? state.filter[0] : "all";
        hist.title    = ref  + " with " + (hist.sources === "all" ? "Connections" : hist.sources);
        hist.url      = Sefaria.normRef(ref); // + "?with=" + sources;
        hist.version  = state.version;
        hist.versionLanguage = state.versionLanguage;
        hist.mode     = "TextAndConnections"
      } else if (state.mode === "Header") {
        hist.title    = document.title;
        hist.url      = window.location.pathname.slice(1);
        if (window.location.search != ""){
          hist.url += window.location.search;
        }
        hist.mode   = "Header"
      }
      if (state.mode !== "Header") {
        hist.lang =  state.settings.language.substring(0,2);
      }
      histories.push(hist);
    }
    if (!histories.length) {debugger;}

    // Now merge all history objects into one
    var title =  histories.length ? histories[0].title : "Sefaria";

    var url   = "/" + (histories.length ? histories[0].url : "");
    if(histories[0] && histories[0].versionLanguage && histories[0].version) {
        url += "/" + histories[0].versionLanguage + "/" + histories[0].version.replace(/\s/g,"_");
    }
    if (histories[0].mode === "TextAndConnections") {
        url += "&with=" + histories[0].sources;
    }
    if(histories[0].lang) {
        url += "&lang=" + histories[0].lang;
    }
    hist = (headerPanel)
        ? {state: {header: states[0]}, url: url, title: title}
        : {state: {panels: states}, url: url, title: title};
    for (var i = 1; i < histories.length; i++) {
      if (histories[i-1].mode === "Text" && histories[i].mode === "Connections") {
        if (i == 1) {
          // short form for two panels text+commentary - e.g., /Genesis.1?with=Rashi
          hist.url   = "/" + histories[1].url; // Rewrite the URL
          if(histories[0].versionLanguage && histories[0].version) {
            hist.url += "/" + histories[0].versionLanguage + "/" + histories[0].version.replace(/\s/g,"_");
          }
          if(histories[0].lang) {
            hist.url += "&lang=" + histories[0].lang;
          }
          hist.url += "&with=" + histories[1].sources;
          hist.title = histories[1].title;
        } else {
          var replacer = "&p" + i + "=";
          hist.url    = hist.url.replace(RegExp(replacer + ".*"), "");
          hist.url   += replacer + histories[i].url;
          if(histories[i-1].versionLanguage && histories[i-1].version) {
          hist.url += "&l" + (i) + "=" + histories[i-1].versionLanguage +
                      "&v" + (i) + "=" + histories[i-1].version.replace(/\s/g,"_");
          }
          if(histories[i-1].lang) {
            hist.url += "&lang" + (i) + "=" + histories[i-1].lang;
          }
          hist.url   += "&w" + i + "=" + histories[i].sources; //.replace("with=", "with" + i + "=").replace("?", "&");
          hist.title += " & " + histories[i].title; // TODO this doesn't trim title properly
        }
      } else {
        var next    = "&p=" + histories[i].url;
        next        = next.replace("?", "&").replace(/=/g, (i+1) + "=");
        hist.url   += next;
        if(histories[i].versionLanguage && histories[i].version) {
          hist.url += "&l" + (i+1) + "=" + histories[i].versionLanguage +
                      "&v" + (i+1) + "=" + histories[i].version.replace(/\s/g,"_");
        }
        hist.title += " & " + histories[i].title;
      }
      if(histories[i].lang) {
        hist.url += "&lang" + (i+1) + "=" + histories[i].lang;
      }
    }
    // Replace the first only & with a ?
    hist.url = hist.url.replace(/&/, "?");

    return hist;
  },
  // These two methods to check scroll intent have similar implementations on the panel level.  Refactor?
  _refState: function() {
    // Return a single flat list of all the refs across all panels
    var panels = (this.props.multiPanel)? this.state.panels : [this.state.header];
    return [].concat(...panels.map(p => p.refs || []))
  },
  checkScrollIntentAndTrack: function() {
    // Record current state of panel refs, and check if it has changed after some delay.  If it remains the same, track analytics.
    var intentDelay = 3000;  // Number of milliseconds to demonstrate intent
    // console.log("Setting scroll intent check");
    window.setTimeout(function(initialRefs){
      // console.log("Checking scroll intent");
      if (initialRefs.compare(this._refState())) {
        this.trackPageview();
      }
    }.bind(this), intentDelay, this._refState());
  },
  updateHistoryState: function(replace) {
    if (!this.shouldHistoryUpdate()) {
      return;
    }
    var hist = this.makeHistoryState();
    if (replace) {
      history.replaceState(hist.state, hist.title, hist.url);
      // console.log("Replace History - " + hist.url);
      if (this.state.initialAnalyticsTracked) { this.checkScrollIntentAndTrack(); }
      //console.log(hist);
    } else {
      if ((window.location.pathname + window.location.search) == hist.url) { return; } // Never push history with the same URL
      history.pushState(hist.state, hist.title, hist.url);
      // console.log("Push History - " + hist.url);
      this.trackPageview();
      //console.log(hist);
    }

    $("title").html(hist.title);
    this.replaceHistory = false;
  },
  makePanelState: function(state) {
    // Return a full representation of a single panel's state, given a partial representation in `state`
    var panel = {
      mode:                 state.mode,                // "Text", "TextAndConnections", "Connections"
      refs:                 state.refs                 || [], // array of ref strings
      filter:               state.filter               || [],
      connectionsMode:      state.connectionsMode      || "Connections",
      version:              state.version              || null,
      versionLanguage:      state.versionLanguage      || null,
      highlightedRefs:      state.highlightedRefs      || [],
      recentFilters:        state.recentFilters        || state.filter || [],
      menuOpen:             state.menuOpen             || null, // "navigation", "text toc", "display", "search", "sheets", "home", "book toc"
      navigationCategories: state.navigationCategories || [],
      navigationSheetTag:   state.sheetsTag            || null,
      sheetsGroup:          state.group                || null,
      searchQuery:          state.searchQuery          || null,
      appliedSearchFilters: state.appliedSearchFilters || [],
      searchFieldExact:     "hebmorph_semi_exact",
      searchFieldBroad:     "naive_lemmatizer",
      searchField:          state.searchField          || "hebmorph_semi_exact",
      searchSortType:       state.searchSortType       || "relevance",
      searchFiltersValid:   state.searchFiltersValid   || false,
      availableFilters:     state.availableFilters     || [],
      filterRegistry:       state.filterRegistry       || {},
      orphanSearchFilters:  state.orphanSearchFilters  || [],
      bookRef:              state.bookRef              || null,
      settings:             state.settings ? Sefaria.util.clone(state.settings) : Sefaria.util.clone(this.getDefaultPanelSettings()),
      displaySettingsOpen:  false,
      tagSort:              state.tagSort              || "count",
      mySheetSort:          state.mySheetSort          || "date",
      initialAnalyticsTracked: state.initialAnalyticsTracked || false,
      selectedWords:        state.selectedWords        || null,
    };
    if (this.state && panel.refs.length && !panel.version) {
      var oRef = Sefaria.ref(panel.refs[0]);
      if (oRef) {
        var lang = panel.versionLanguage || (panel.settings.language == "hebrew"?"he":"en");
        panel.version = this.getCachedVersion(oRef.indexTitle, lang);
        if (panel.version) {
          panel.versionLanguage = lang;
        }
      }
    }
    return panel;
  },
  getDefaultPanelSettings: function() {
    if (this.state && this.state.defaultPanelSettings) {
      return this.state.defaultPanelSettings;
    } else if (this.props.initialSettings) {
      return this.props.initialSettings;
    } else {
      return {
        language:      "bilingual",
        layoutDefault: "segmented",
        layoutTalmud:  "continuous",
        layoutTanakh:  "segmented",
        biLayout:      "stacked",
        color:         "light",
        fontSize:      62.5
      };
    }
  },
  setContainerMode: function() {
    // Applies CSS classes to the React container so that S2 can function as a header only on top of another page.
    // todo: because headerMode CSS was messing stuff up, header links are reloads in headerMode.  So - not sure if this method is still needed.
    if (this.props.headerMode) {
      if (this.state.header.menuOpen || this.state.panels.length) {
        $("#s2").removeClass("headerOnly");
        $("body").css({overflow: "hidden"});
      } else {
        $("#s2").addClass("headerOnly");
        $("body").css({overflow: "auto"});
      }
    }
  },
  MIN_PANEL_WIDTH: 360.0,
  setPanelCap: function() {
    // In multi panel mode, set the maximum number of visible panels depending on the window width.
    this.setWindowWidth();
    var panelCap = Math.floor($(window).outerWidth() / this.MIN_PANEL_WIDTH);
    // console.log("Setting panelCap: " + panelCap);
    this.setState({panelCap: panelCap});
  },
  setWindowWidth: function() {
    // console.log("Setting window width: " + $(window).outerWidth());
    this.setState({windowWidth: $(window).outerWidth()});
  },
  handleNavigationClick: function(ref, version, versionLanguage, options) {
    this.openPanel(ref, version, versionLanguage, options);
  },
  handleSegmentClick: function(n, ref) {
    // Handle a click on a text segment `ref` in from panel in position `n`
    // Update or add panel after this one to be a TextList
    this.setTextListHighlight(n, [ref]);
    this.openTextListAt(n+1, [ref]);
  },
  handleCitationClick: function(n, citationRef, textRef) {
    // Handle clicking on the citation `citationRef` which was found inside of `textRef` in panel `n`.
    if (this.state.panels.length > n+1  && this.state.panels[n+1].mode === "Connections") {
      this.closePanel(n+1);
    }
    this.setTextListHighlight(n, [textRef]);
    this.openPanelAt(n, citationRef);
  },
  handleRecentClick: function(pos, ref, version, versionLanguage) {
    // Click on an item in your Recently Viewed
    if (this.props.multiPanel) {
      this.openPanel(ref, version, versionLanguage);
    } else {
      this.handleNavigationClick(ref, version, versionLanguage);
    }
  },
  handleCompareSearchClick: function(n, ref, version, versionLanguage, options) {
    // Handle clicking a search result in a compare panel, so that clicks don't clobber open panels
    // todo: support options.highlight, passed up from SearchTextResult.handleResultClick()
    this.replacePanel(n, ref, version, versionLanguage);
  },
  handleInAppLinkClick: function(e) {
    e.preventDefault();
    var path = $(e.currentTarget).attr("href").slice(1);
    if (path == "texts") {
      this.showLibrary();
    } else if (path == "sheets") {
      this.showSheets();
    } else if (path == "sheets/private") {
      this.showMySheets();
    } else if (path == "my/groups") {
      this.showMyGroups();
    } else if (Sefaria.isRef(path)) {
      this.openPanel(Sefaria.humanRef(path));
    }
  },
  updateQueryInHeader: function(query) {
    var updates = {searchQuery: query, searchFiltersValid:  false};
    this.setHeaderState(updates);
  },
  updateQueryInPanel: function(query) {
    var updates = {searchQuery: query, searchFiltersValid:  false};
    this.setPanelState(0, updates);
  },
  updateAvailableFiltersInHeader: function(availableFilters, registry, orphans) {
    this.setHeaderState({
      availableFilters:    availableFilters,
      filterRegistry:      registry,
      orphanSearchFilters: orphans,
      searchFiltersValid:  true
    });
  },
  updateAvailableFiltersInPanel: function(availableFilters, registry, orphans) {
    this.setPanelState(0, {
      availableFilters:    availableFilters,
      filterRegistry:      registry,
      orphanSearchFilters: orphans,
      searchFiltersValid:  true
    });
  },
  updateSearchFilterInHeader: function(filterNode) {
    if (filterNode.isUnselected()) {
      filterNode.setSelected(true);
    } else {
      filterNode.setUnselected(true);
    }
    this.setHeaderState({
      availableFilters: this.state.header.availableFilters,
      appliedSearchFilters: this.getAppliedSearchFilters(this.state.header.availableFilters)
    });
  },
  updateSearchFilterInPanel: function(filterNode) {
    if (filterNode.isUnselected()) {
      filterNode.setSelected(true);
    } else {
      filterNode.setUnselected(true);
    }
    this.setPanelState(0, {
      availableFilters: this.state.panels[0].availableFilters,
      appliedSearchFilters: this.getAppliedSearchFilters(this.state.panels[0].availableFilters)
    });
  },
  updateSearchOptionFieldInPanel: function(field) {
    this.setPanelState(0, {
      searchField: field,
      searchFiltersValid:  false
    });
  },
  updateSearchOptionFieldInHeader: function(field) {
    this.setHeaderState({
      searchField: field,
      searchFiltersValid:  false
    });
  },
  updateSearchOptionSortInPanel: function(sort) {
    this.setPanelState(0, {
      searchSortType: sort
    });
  },
  updateSearchOptionSortInHeader: function(sort) {
    this.setHeaderState({
      searchSortType: sort
    });
  },
  getAppliedSearchFilters: function(availableFilters) {
    var results = [];
    //results = results.concat(this.orphanFilters);
    for (var i = 0; i < availableFilters.length; i++) {
        results = results.concat(availableFilters[i].getAppliedFilters());
    }
    return results;
  },
  setPanelState: function(n, state, replaceHistory) {
    this.replaceHistory  = Boolean(replaceHistory);
    //console.log(`setPanel State ${n}, replace: ` + this.replaceHistory);
    //console.log(state)
    // When the driving panel changes language, carry that to the dependent panel
    // However, when carrying a language change to the Tools Panel, do not carry over an incorrect version
    var langChange  = state.settings && state.settings.language !== this.state.panels[n].settings.language;
    var next        = this.state.panels[n+1];
    if (langChange && next && next.mode === "Connections" && state.settings.language !== "bilingual") {
        next.settings.language = state.settings.language;
        if (next.settings.language.substring(0,2) != this.state.panels[n].versionLanguage){
            next.versionLanguage = null;
            next.version = null;
        } else {
            next.versionLanguage = this.state.panels[n].versionLanguage;
            next.version = this.state.panels[n].version;
        }
    }
    if (this.didPanelRefChange(this.state.panels[n], state)) {
      this.saveRecentlyViewed(state);
    }
    this.state.panels[n] = extend(this.state.panels[n], state);
    this.setState({panels: this.state.panels});
  },
  didPanelRefChange: function(prevPanel, nextPanel) {
    // Returns true if nextPanel represents a change in current ref (including version change) from prevPanel.
    if (nextPanel.menu || nextPanel.mode == "Connections" ||
        !nextPanel.refs || nextPanel.refs.length == 0 ||
        !prevPanel.refs || prevPanel.refs.length == 0 ) { return false; }
    if (nextPanel.refs.compare(prevPanel.refs)) {
      if (nextPanel.version !== prevPanel.version) { return true; }
    } else {
      return true;
    }
    return false;
  },
  addToSourceSheet: function(n, selectedSheet, confirmFunction) {
    // This is invoked from a connections panel.
    // It sends a ref-based (i.e. "inside") source
    var connectionsPanel = this.state.panels[n];
    var textPanel = this.state.panels[n-1];

    var source  = { refs: connectionsPanel.refs };

    // If version exists in main panel, pass it along, use that for the target language.
    var version =  textPanel.version;
    var versionLanguage = textPanel.versionLanguage;
    if (version && versionLanguage) {
      source["version"] = version;
      source["versionLanguage"] = versionLanguage;
    }

    // If something is highlighted and main panel language is not bilingual:
    // Use main panel language to determine which version this highlight covers.
    var language = textPanel.settings.language;
    var selectedWords = connectionsPanel.selectedWords;
    if (selectedWords && language != "bilingual") {
      source[language.slice(0,2)] = selectedWords;
    }

    var url     = "/api/sheets/" + selectedSheet + "/add";
    $.post(url, {source: JSON.stringify(source)}, confirmFunction);

  },
  selectVersion: function(n, versionName, versionLanguage) {
    // Set the version for panel `n`.
    var panel = this.state.panels[n];
    var oRef = Sefaria.ref(panel.refs[0]);
    if (versionName && versionLanguage) {
      panel.version = versionName;
      panel.versionLanguage = versionLanguage;
      panel.settings.language = (panel.versionLanguage == "he")? "hebrew": "english";

      this.setCachedVersion(oRef.indexTitle, panel.versionLanguage, panel.version);
      Sefaria.site.track.event("Reader", "Choose Version", `${oRef.indexTitle} / ${panel.version} / ${panel.versionLanguage}`)
    } else {
      panel.version = null;
      panel.versionLanguage = null;
      Sefaria.site.track.event("Reader", "Choose Version", `${oRef.indexTitle} / default version / ${panel.settings.language}`)
    }

    if((this.state.panels.length > n+1) && this.state.panels[n+1].mode == "Connections"){
      var connectionsPanel =  this.state.panels[n+1];
      connectionsPanel.version = panel.version;
      connectionsPanel.versionLanguage = panel.versionLanguage;
    }
    this.setState({panels: this.state.panels});
  },
  // this.state.defaultVersion is a depth 2 dictionary - keyed: bookname, language
  getCachedVersion: function(indexTitle, language) {
    if ((!indexTitle) || (!(this.state.defaultVersions[indexTitle]))) { return null; }
    return (language) ? (this.state.defaultVersions[indexTitle][language] || null) : this.state.defaultVersions[indexTitle];
  },
  setCachedVersion: function(indexTitle, language, versionTitle) {
    this.state.defaultVersions[indexTitle] = this.state.defaultVersions[indexTitle] || {};
    this.state.defaultVersions[indexTitle][language] = versionTitle;  // Does this need a setState?  I think not.
  },
  setHeaderState: function(state, replaceHistory) {
    this.state.header = extend(this.state.header, state);
    this.setState({header: this.state.header});
  },
  setDefaultOption: function(option, value) {
    if (value !== this.state.defaultPanelSettings[option]) {
      this.state.defaultPanelSettings[option] = value;
      this.setState(this.state);
    }
  },
  openPanel: function(ref, version, versionLanguage, options) {
    // Opens a text panel, replacing all panels currently open.

    //todo: support options.highlight, passed up from SearchTextResult.handleResultClick()
    var highlight;
    if (options) {
      highlight = options.highlight;
    }

    // If book level, Open book toc
    var index = Sefaria.index(ref); // Do we have to worry about normalization, as in Header.submitSearch()?
    var panel;
    if (index) {
      panel = this.makePanelState({"menuOpen": "book toc", "bookRef": index.title});
    } else {
      panel = this.makePanelState({refs: [ref], version: version, versionLanguage: versionLanguage, mode: "Text"});
    }

    this.setHeaderState({menuOpen: null});
    this.setState({panels: [panel]});
    this.saveRecentlyViewed(panel);
  },
  openPanelAt: function(n, ref, version, versionLanguage) {
    // Open a new panel after `n` with the new ref

    // If book level, Open book toc
    var index = Sefaria.index(ref); // Do we have to worry about normalization, as in Header.subimtSearch()?
    var panel;
    if (index) {
      panel = this.makePanelState({"menuOpen": "book toc", "bookRef": index.title});
    } else {
      panel = this.makePanelState({refs: [ref], version: version, versionLanguage: versionLanguage, mode: "Text"});
    }

    var newPanels = this.state.panels.slice();
    newPanels.splice(n+1, 0, panel);
    this.setState({panels: newPanels});
    this.setHeaderState({menuOpen: null});
    this.saveRecentlyViewed(panel);
  },
  openPanelAtEnd: function(ref, version, versionLanguage) {
    this.openPanelAt(this.state.panels.length+1, ref, version, versionLanguage);
  },
  openTextListAt: function(n, refs) {
    // Open a connections panel at position `n` for `refs`
    // Replace panel there if already a connections panel, otherwise splice new panel into position `n`
    // `refs` is an array of ref strings
    var newPanels = this.state.panels.slice();
    var panel = newPanels[n] || {};
    var parentPanel = (n >= 1 && newPanels[n-1].mode == 'Text') ? newPanels[n-1] : null;

    if (panel.mode !== "Connections") {
      // No connections panel is open yet, splice in a new one
      newPanels.splice(n, 0, {});
      panel = newPanels[n];
      panel.filter = [];
    }
    panel.refs           = refs;
    panel.menuOpen       = null;
    panel.mode           = panel.mode || "Connections";
    panel.settings          = panel.settings ? panel.settings : Sefaria.util.clone(this.getDefaultPanelSettings());
    panel.settings.language = panel.settings.language == "hebrew" ? "hebrew" : "english"; // Don't let connections panels be bilingual
    if(parentPanel) {
      panel.filter = parentPanel.filter;
      panel.recentFilters = parentPanel.recentFilters;
      if (panel.settings.language.substring(0, 2) == parentPanel.versionLanguage) {
        panel.version = parentPanel.version;
        panel.versionLanguage = parentPanel.versionLanguage;
      } else {
        panel.version = null;
        panel.versionLanguage = null;
      }
    }

    newPanels[n] = this.makePanelState(panel);
    this.setState({panels: newPanels});
  },
  setTextListHighlight: function(n, refs) {
    // Set the textListHighlight for panel `n` to `refs`
    refs = typeof refs === "string" ? [refs] : refs;
    this.state.panels[n].highlightedRefs = refs;
    this.setState({panels: this.state.panels});

    // If a connections panel is opened after n, update its refs as well.
    var next = this.state.panels[n+1];
    if (next && next.mode === "Connections" && !next.menuOpen) {
      this.openTextListAt(n+1, refs);
    }
  },
  setConnectionsFilter: function(n, filter, updateRecent) {
    // Set the filter for connections panel at `n`, carry data onto the panel's basetext as well.
    var connectionsPanel = this.state.panels[n];
    var basePanel        = this.state.panels[n-1];
    if (filter) {
      if (updateRecent) {
        if (Sefaria.util.inArray(filter, connectionsPanel.recentFilters) !== -1) {
            connectionsPanel.recentFilters.toggle(filter);
          }
        connectionsPanel.recentFilters = [filter].concat(connectionsPanel.recentFilters);
      }
      connectionsPanel.filter = [filter];
    } else {
      connectionsPanel.filter = [];
    }
    if (basePanel) {
      basePanel.filter        = connectionsPanel.filter;
      basePanel.recentFilters = connectionsPanel.recentFilters;
    }
    this.setState({panels: this.state.panels});
  },
  setSelectedWords: function(n, words){
    //console.log(this.state.panels[n].refs);
    var next = this.state.panels[n+1];
    if (next && !next.menuOpen) {
      this.state.panels[n+1].selectedWords = words;
      this.setState({panels: this.state.panels});
    }
  },
  setUnreadNotificationsCount: function(n) {
    Sefaria.notificationCount = n;
    this.forceUpdate();
  },
  replacePanel: function(n, ref, version, versionLanguage) {
    // Opens a text in in place of the panel currently open at `n`.
    this.state.panels[n] = this.makePanelState({refs: [ref], version: version, versionLanguage: versionLanguage, mode: "Text"});
    this.setState({panels: this.state.panels});
    this.saveRecentlyViewed(this.state.panels[n]);
  },
  openComparePanel: function(n) {
    var comparePanel = this.makePanelState({
      menuOpen: "compare"
    });
    Sefaria.site.track.event("Tools", "Compare Click");
    this.state.panels[n] = comparePanel;
    this.setState({panels: this.state.panels});
  },
  closePanel: function(n) {
    // Removes the panel in position `n`, as well as connections panel in position `n+1` if it exists.
    if (this.state.panels.length == 1 && n == 0) {
      this.state.panels = [];
    } else {
      this.state.panels.splice(n, 1);
      if (this.state.panels[n] && this.state.panels[n].mode === "Connections") {
        // Close connections panel when text panel is closed
        if (this.state.panels.length == 1) {
          this.state.panels = [];
        } else {
          this.state.panels.splice(n, 1);
        }
      }
    }
    var state = {panels: this.state.panels};
    if (state.panels.length == 0) {
      this.showLibrary();
    }
    this.setState(state);
  },
  showLibrary: function(categories) {
    if (this.props.multiPanel) {
      this.setState({header: this.makePanelState({mode: "Header", menuOpen: "navigation", navigationCategories: categories})});
    } else {
      if (this.state.panels.length) {
        this.state.panels[0].menuOpen = "navigation";
      } else {
        this.state.panels[0] = this.makePanelState({menuOpen: "navigation", navigationCategories: categories});
      }
      this.setState({panels: this.state.panels});
    }
  },
  showSearch: function(query) {
    var panel;
    if (this.props.multiPanel) {
      panel = this.makePanelState({mode: "Header", menuOpen: "search", searchQuery: query, searchFiltersValid:  false});
      this.setState({header: panel, panels: []});
    } else {
      panel = this.makePanelState({menuOpen: "search", searchQuery: query, searchFiltersValid:  false});
      this.setState({panels: [panel]});
    }
  },
  showSheets: function() {
    var updates = {menuOpen: "sheets"};
    this.setStateInHeaderOrSinglePanel(updates);
  },
  showMySheets: function() {
    var updates = {menuOpen: "sheets", navigationSheetTag: "My Sheets"};
    this.setStateInHeaderOrSinglePanel(updates);
  },
  showMyGroups: function() {
    var updates = {menuOpen: "myGroups"};
    this.setStateInHeaderOrSinglePanel(updates);
  },
  setStateInHeaderOrSinglePanel: function(state) {
    // Updates state in the header panel if we're in mutli-panel, else in the first panel if we're in single panel
    // If we're in single panel mode but `this.state.panels` is empty, make a default first panel
    if (this.props.multiPanel) {
      this.setHeaderState(state);
    } else {
      state = this.makePanelState(state);
      this.setState({panels: [state]});
    }
  },
  saveRecentlyViewed: function(panel) {
    if (panel.mode == "Connections" || !panel.refs.length) { return; }
    var ref  = panel.refs.slice(-1)[0];
    Sefaria.ref(ref, function(oRef) {
      var recentItem = {
        ref: ref,
        heRef: oRef.heRef,
        book: oRef.indexTitle,
        version: panel.version,
        versionLanguage: panel.versionLanguage,
      };
      Sefaria.saveRecentItem(recentItem);
    });
  },
  saveOpenPanelsToRecentlyViewed: function() {
    for (var i = this.state.panels.length-1; i >= 0; i--) {
      this.saveRecentlyViewed(this.state.panels[i], i);
    }
  },
  rerender: function() {
    this.forceUpdate();
  },
  render: function() {
     // Only look at the last N panels if we're above panelCap
    //var panelStates = this.state.panels.slice(-this.state.panelCap);
    //if (panelStates.length && panelStates[0].mode === "Connections") {
    //  panelStates = panelStates.slice(1); // Don't leave an orphaned connections panel at the beginning
    //}
    var panelStates = this.state.panels;

    var evenWidth;
    var widths;
    var unit;
    var wrapBoxScroll = false;

    if (panelStates.length <= this.state.panelCap || !this.state.panelCap) {
      evenWidth = (100.0 / panelStates.length);
      unit = "%";
    } else {
      evenWidth = this.MIN_PANEL_WIDTH;
      unit = "px";
      wrapBoxScroll = true;
    }

    if (panelStates.length == 2 && panelStates[0].mode == "Text" && panelStates[1].mode == "Connections") {
      widths = [60.0, 40.0];
      unit = "%";
    } else {
      widths = panelStates.map(function() { return evenWidth; });
    }
    var header = this.props.multiPanel || this.state.panels.length == 0 ?
                  (<Header
                    initialState={this.state.header}
                    interfaceLang={this.props.interfaceLang}
                    setCentralState={this.setHeaderState}
                    onRefClick={this.handleNavigationClick}
                    onRecentClick={this.handleRecentClick}
                    setDefaultOption={this.setDefaultOption}
                    showLibrary={this.showLibrary}
                    showSearch={this.showSearch}
                    onQueryChange={this.updateQueryInHeader}
                    updateSearchFilter={this.updateSearchFilterInHeader}
                    updateSearchOptionField={this.updateSearchOptionFieldInHeader}
                    updateSearchOptionSort={this.updateSearchOptionSortInHeader}
                    registerAvailableFilters={this.updateAvailableFiltersInHeader}
                    setUnreadNotificationsCount={this.setUnreadNotificationsCount}
                    handleInAppLinkClick={this.handleInAppLinkClick}
                    headerMode={this.props.headerMode}
                    panelsOpen={panelStates.length}
                    analyticsInitialized={this.state.initialAnalyticsTracked} />) : null;

    var panels = [];
    for (var i = 0; i < panelStates.length; i++) {
      var panel                    = this.clonePanel(panelStates[i]);
      if (!("settings" in panel )) { debugger; }
      var offset                   = widths.reduce(function(prev, curr, index, arr) { return index < i ? prev+curr : prev}, 0);
      var width                    = widths[i];
      var style                    = (this.state.layoutOrientation=="ltr")?{width: width + unit, left: offset + unit}:{width: width + unit, right: offset + unit};
      var onSegmentClick           = this.props.multiPanel ? this.handleSegmentClick.bind(null, i) : null;
      var onCitationClick          = this.handleCitationClick.bind(null, i);
      var onSearchResultClick      = this.props.multiPanel ? this.handleCompareSearchClick.bind(null, i) : this.handleNavigationClick;
      var onTextListClick          = null; // this.openPanelAt.bind(null, i);
      var onOpenConnectionsClick   = this.openTextListAt.bind(null, i+1);
      var setTextListHighlight     = this.setTextListHighlight.bind(null, i);
      var setSelectedWords         = this.setSelectedWords.bind(null, i);
      var openComparePanel         = this.openComparePanel.bind(null, i);
      var closePanel               = this.closePanel.bind(null, i);
      var setPanelState            = this.setPanelState.bind(null, i);
      var setConnectionsFilter     = this.setConnectionsFilter.bind(null, i);
      var selectVersion            = this.selectVersion.bind(null, i);
      var addToSourceSheet         = this.addToSourceSheet.bind(null, i);

      var ref   = panel.refs && panel.refs.length ? panel.refs[0] : null;
      var oref  = ref ? Sefaria.parseRef(ref) : null;
      var title = oref && oref.book ? oref.book : 0;
      // Keys must be constant as text scrolls, but changing as new panels open in new positions
      // Use a combination of the panel number and text title
      var key   = i + title;
      var classes = classNames({readerPanelBox: 1, sidebar: panel.mode == "Connections"});
      panels.push(<div className={classes} style={style} key={key}>
                    <ReaderPanel
                      initialState={panel}
                      interfaceLang={this.props.interfaceLang}
                      setCentralState={setPanelState}
                      multiPanel={this.props.multiPanel}
                      onSegmentClick={onSegmentClick}
                      onCitationClick={onCitationClick}
                      onTextListClick={onTextListClick}
                      onSearchResultClick={onSearchResultClick}
                      onNavigationClick={this.handleNavigationClick}
                      onRecentClick={this.handleRecentClick}
                      addToSourceSheet={addToSourceSheet}
                      onOpenConnectionsClick={onOpenConnectionsClick}
                      openComparePanel={openComparePanel}
                      setTextListHighlight={setTextListHighlight}
                      setConnectionsFilter={setConnectionsFilter}
                      setSelectedWords={setSelectedWords}
                      selectVersion={selectVersion}
                      setDefaultOption={this.setDefaultOption}
                      onQueryChange={this.updateQueryInPanel}
                      updateSearchFilter={this.updateSearchFilterInPanel}
                      updateSearchOptionField={this.updateSearchOptionFieldInPanel}
                      updateSearchOptionSort={this.updateSearchOptionSortInPanel}
                      registerAvailableFilters={this.updateAvailableFiltersInPanel}
                      setUnreadNotificationsCount={this.setUnreadNotificationsCount}
                      closePanel={closePanel}
                      panelsOpen={panelStates.length}
                      masterPanelLanguage={panel.mode === "Connections" ? panelStates[i-1].settings.language : panel.settings.language}
                      layoutWidth={width}
                      analyticsInitialized={this.state.initialAnalyticsTracked}
                    />
                  </div>);
    }
    var boxClasses = classNames({wrapBoxScroll: wrapBoxScroll});
    var boxWidth = wrapBoxScroll ? this.state.windowWidth + "px" : "100%";
    var boxStyle = {width: boxWidth};
    panels = panels.length ?
              (<div id="panelWrapBox" className={boxClasses} style={boxStyle}>
                {panels}
              </div>) : null;

    var interruptingMessage = Sefaria.interruptingMessage ?
      (<InterruptingMessage
          messageName={Sefaria.interruptingMessage.name}
          messageHTML={Sefaria.interruptingMessage.html}
          onClose={this.rerender} />) : null;
    var classDict = {readerApp: 1, multiPanel: this.props.multiPanel, singlePanel: !this.props.multiPanel};
    var interfaceLangClass = `interface-${this.props.interfaceLang}`;
    classDict[interfaceLangClass] = true
    var classes = classNames(classDict);
    return (<div className={classes}>
              {header}
              {panels}
              {interruptingMessage}
            </div>);
  }
});


var Header = React.createClass({
  propTypes: {
    initialState:                React.PropTypes.object.isRequired,
    headerMode:                  React.PropTypes.bool,
    setCentralState:             React.PropTypes.func,
    interfaceLang:               React.PropTypes.string,
    onRefClick:                  React.PropTypes.func,
    onRecentClick:               React.PropTypes.func,
    showLibrary:                 React.PropTypes.func,
    showSearch:                  React.PropTypes.func,
    setDefaultOption:            React.PropTypes.func,
    onQueryChange:               React.PropTypes.func,
    updateSearchFilter:          React.PropTypes.func,
    updateSearchOptionField:     React.PropTypes.func,
    updateSearchOptionSort:      React.PropTypes.func,
    registerAvailableFilters:    React.PropTypes.func,
    setUnreadNotificationsCount: React.PropTypes.func,
    handleInAppLinkClick:        React.PropTypes.func,
    headerMesssage:              React.PropTypes.string,
    panelsOpen:                  React.PropTypes.number,
    analyticsInitialized:        React.PropTypes.bool,
  },
  getInitialState: function() {
    return this.props.initialState;
  },
  componentDidMount: function() {
    this.initAutocomplete();
  },
  componentWillReceiveProps: function(nextProps) {
    if (nextProps.initialState) {
      this.setState(nextProps.initialState);
    }
  },
  _searchOverridePre: 'Search for: "',
  _searchOverridePost: '"',
  _searchOverrideRegex: function() {
    return RegExp(`^${RegExp.escape(this._searchOverridePre)}(.*)${RegExp.escape(this._searchOverridePost)}`);
  },
  initAutocomplete: function() {
    $.widget( "custom.sefaria_autocomplete", $.ui.autocomplete, {
      _renderItem: function( ul, item) {
        var override = item.label.match(this._searchOverrideRegex());
		return $( "<li></li>" )
			.data( "item.autocomplete", item )
            .toggleClass("search-override", !!override)
			.append( $( "<a></a>" ).text( item.label ) )
			.appendTo( ul );
	  }.bind(this)
    } );
    $(ReactDOM.findDOMNode(this)).find("input.search").sefaria_autocomplete({
      position: {my: "left-12 top+14", at: "left bottom"},
      minLength: 3,
      select: function( event, ui ) {
        $(ReactDOM.findDOMNode(this)).find("input.search").val(ui.item.value);  // This will disappear when the next line executes, but the eye can sometimes catch it.
        this.submitSearch(ui.item.value);
        return false;
      }.bind(this),

      source: function(request, response) {
        Sefaria.lookup(
            request.term,
            d => {
              if (d["completions"].length > 0) {
                response(d["completions"].concat([`${this._searchOverridePre}${request.term}${this._searchOverridePost}`]))
              } else {
                response([])
              }
            },
            e => response([])
        );
      }.bind(this)
    });
  },
  showVirtualKeyboardIcon: function(show){
      if(document.getElementById('keyboardInputMaster')){//if keyboard is open, ignore.
        return; //this prevents the icon from flashing on every key stroke.
      }
      if(this.props.interfaceLang == 'english'){
          var opacity = show ? 0.4 : 0;
          $(ReactDOM.findDOMNode(this)).find(".keyboardInputInitiator").css({"opacity": opacity});
      }
  },
  showDesktop: function() {
    if (this.props.panelsOpen == 0) {
      var recentlyViewed = Sefaria.recentlyViewed;
      if (recentlyViewed && recentlyViewed.length) {
        this.handleRefClick(recentlyViewed[0].ref, recentlyViewed[0].version, recentlyViewed[0].versionLanguage);
      }
    }
    this.props.setCentralState({menuOpen: null});
    this.clearSearchBox();
  },
  showLibrary: function(categories) {
    this.props.showLibrary(categories);
    this.clearSearchBox();
  },
  showSearch: function(query) {
    query = query.trim();
    if (typeof sjs !== "undefined") {
      query = encodeURIComponent(query);
      window.location = `/search?q=${query}`;
      return;
    }
    this.props.showSearch(query);
    $(ReactDOM.findDOMNode(this)).find("input.search").sefaria_autocomplete("close");
  },
  showAccount: function(e) {
    e.preventDefault();
    if (typeof sjs !== "undefined") {
      window.location = "/account";
      return;
    }
    this.props.setCentralState({menuOpen: "account"});
    this.clearSearchBox();
  },
  showNotifications: function(e) {
    e.preventDefault();
    if (typeof sjs !== "undefined") {
      window.location = "/notifications";
      return;
    }
    this.props.setCentralState({menuOpen: "notifications"});
    this.clearSearchBox();
  },
  showUpdates: function() {
    // todo: not used yet
    if (typeof sjs !== "undefined") {
      window.location = "/updates";
      return;
    }
    this.props.setCentralState({menuOpen: "updates"});
    this.clearSearchBox();
  },
  showTestMessage: function() {
    this.props.setCentralState({showTestMessage: true});
  },
  hideTestMessage: function() {
    this.props.setCentralState({showTestMessage: false});
  },
  submitSearch: function(query) {
    var override = query.match(this._searchOverrideRegex());
    if (override) {
      if (Sefaria.site) { Sefaria.site.track.event("Search", "Search Box Navigation - Book Override", override[1]); }
      this.closeSearchAutocomplete();
      this.showSearch(override[1]);
      return;
    }

    Sefaria.lookup(query, function(d) {
      // If the query isn't recognized as a ref, but only for reasons of capitalization. Resubmit with recognizable caps.
      if (Sefaria.isACaseVariant(query, d)) {
        this.submitSearch(Sefaria.repairCaseVariant(query, d));
        return;
      }

      if (d["is_ref"]) {
        var action = d["is_book"] ? "Search Box Navigation - Book" : "Search Box Navigation - Citation";
        Sefaria.site.track.event("Search", action, query);
        this.clearSearchBox();
        this.handleRefClick(d["ref"]);  //todo: pass an onError function through here to the panel onError function which redirects to search
      } else if (d["type"] == "Person") {
        Sefaria.site.track.event("Search", "Search Box Navigation - Person", query);
        this.closeSearchAutocomplete();
        this.showPerson(d["key"]);
      } else if (d["type"] == "TocCategory") {
        Sefaria.site.track.event("Search", "Search Box Navigation - Category", query);
        this.closeSearchAutocomplete();
        this.showLibrary(d["key"]);  // "key" holds the category path
      } else {
        Sefaria.site.track.event("Search", "Search Box Search", query);
        this.closeSearchAutocomplete();
        this.showSearch(query);
      }
    }.bind(this));
  },
  closeSearchAutocomplete: function() {
    $(ReactDOM.findDOMNode(this)).find("input.search").sefaria_autocomplete("close");
  },
  clearSearchBox: function() {
    $(ReactDOM.findDOMNode(this)).find("input.search").val("").sefaria_autocomplete("close");
  },
  showPerson: function(key) {
    //todo: move people into React
    window.location = "/person/" + key;
  },
  handleLibraryClick: function(e) {
    e.preventDefault();
    if (typeof sjs !== "undefined") {
      window.location = "/texts";
      return;
    }
    if (this.state.menuOpen === "home") {
      return;
    } else if (this.state.menuOpen === "navigation" && this.state.navigationCategories.length == 0) {
      this.showDesktop();
    } else {
      this.showLibrary();
    }
    $(".wrapper").remove();
    $("#footer").remove();
  },
  handleRefClick: function(ref, version, versionLanguage) {
    if (this.props.headerMode) {
      window.location.assign("/" + ref);
      return;
    }
    this.props.onRefClick(ref, version, versionLanguage);
  },
  handleSearchKeyUp: function(event) {
    if (event.keyCode === 13) {
      var query = $(event.target).val();
      if (query) {
        this.submitSearch(query);
      }
    }
  },
  handleSearchButtonClick: function(event) {
    var query = $(ReactDOM.findDOMNode(this)).find(".search").val();
    if (query) {
      this.submitSearch(query);
    }
  },
  render: function() {
    var viewContent = this.state.menuOpen ?
                        (<ReaderPanel
                          initialState={this.state}
                          interfaceLang={this.props.interfaceLang}
                          setCentralState={this.props.setCentralState}
                          multiPanel={true}
                          onNavTextClick={this.props.onRefClick}
                          onSearchResultClick={this.props.onRefClick}
                          onRecentClick={this.props.onRecentClick}
                          setDefaultOption={this.props.setDefaultOption}
                          onQueryChange={this.props.onQueryChange}
                          updateSearchFilter={this.props.updateSearchFilter}
                          updateSearchOptionField={this.props.updateSearchOptionField}
                          updateSearchOptionSort={this.props.updateSearchOptionSort}
                          registerAvailableFilters={this.props.registerAvailableFilters}
                          setUnreadNotificationsCount={this.props.setUnreadNotificationsCount}
                          handleInAppLinkClick={this.props.handleInAppLinkClick}
                          hideNavHeader={true}
                          analyticsInitialized={this.props.analyticsInitialized}/>) : null;


    var notificationCount = Sefaria.notificationCount || 0;
    var notifcationsClasses = classNames({notifications: 1, unread: notificationCount > 0});
    var nextParam = "?next=" + encodeURIComponent(Sefaria.util.currentPath());
    var headerMessage = this.props.headerMessage ?
                          (<div className="testWarning" onClick={this.showTestMessage} >{ this.props.headerMessage }</div>) :
                          null;
    var loggedInLinks  = (<div className="accountLinks">
                            <a href="/account" className="account" onClick={this.showAccount}><img src="/static/img/user-64.png" alt="My Account"/></a>
                            <a href="/notifications" aria-label="See New Notifications" className={notifcationsClasses} onClick={this.showNotifications}>{notificationCount}</a>
                         </div>);
    var loggedOutLinks = (<div className="accountLinks">
                           <a className="login" href={"/register" + nextParam}>
                             <span className="int-en">Sign up</span>
                             <span className="int-he">הרשם</span>
                           </a>
                           <a className="login" href={"/login" + nextParam}>
                             <span className="int-en">Log in</span>
                             <span className="int-he">התחבר</span>
                           </a>
                         </div>);
    var langSearchPlaceholder = this.props.interfaceLang == 'english' ? "Search" : "חיפוש";
    var vkClassActivator = this.props.interfaceLang == 'english' ? " keyboardInput" : "";
    return (<div className="header">
              <div className="headerInner">
                <div className="headerNavSection">
                    <a href="/texts" aria-label="Toggle Text Table of Contents" className="library" onClick={this.handleLibraryClick}><i className="fa fa-bars"></i></a>
                    <div  className="searchBox">
                      <ReaderNavigationMenuSearchButton onClick={this.handleSearchButtonClick} />
                      <input className={"search"+ vkClassActivator}
                             id="searchInput"
                             placeholder={langSearchPlaceholder}
                             onKeyUp={this.handleSearchKeyUp}
                             onFocus={this.showVirtualKeyboardIcon.bind(this, true)}
                             onBlur={this.showVirtualKeyboardIcon.bind(this, false)}
                      title="Search for Texts or Keywords Here"/>
                    </div>
                </div>
                <div className="headerHomeSection">
                    <a className="home" href="/?home" ><img src="/static/img/sefaria.svg" alt="Sefaria Logo"/></a>
                </div>
                <div className="headerLinksSection">
                  { headerMessage }
                  { Sefaria.loggedIn ? loggedInLinks : loggedOutLinks }
                </div>
              </div>
              { viewContent ?
                (<div className="headerNavContent">
                  {viewContent}
                 </div>) : null}
              { this.state.showTestMessage ? <TestMessage hide={this.hideTestMessage} /> : null}
              <GlobalWarningMessage />
            </div>);
  }
});


var GlobalWarningMessage = React.createClass({
  close: function() {
    Sefaria.globalWarningMessage = null;
    this.forceUpdate();
  },
  render: function() {
    return Sefaria.globalWarningMessage ?
      <div id="globalWarningMessage">
        <i className='close fa fa-times' onClick={this.close}></i>
        <div dangerouslySetInnerHTML={ {__html: Sefaria.globalWarningMessage} }></div>
      </div>
      : null;
  }
});


var ReaderPanel = React.createClass({
  propTypes: {
    initialRefs:                 React.PropTypes.array,
    initialMode:                 React.PropTypes.string,
    initialConnectionsMode:      React.PropTypes.string,
    initialVersion:              React.PropTypes.string,
    initialVersionLanguage:      React.PropTypes.string,
    initialFilter:               React.PropTypes.array,
    initialHighlightedRefs:      React.PropTypes.array,
    initialMenu:                 React.PropTypes.string,
    initialQuery:                React.PropTypes.string,
    initialAppliedSearchFilters: React.PropTypes.array,
    initialSearchField:          React.PropTypes.string,
    initialSearchSortType:       React.PropTypes.oneOf(["relevance", "chronological"]),
    initialSheetsTag:            React.PropTypes.string,
    initialState:                React.PropTypes.object, // if present, overrides all props above
    interfaceLang:               React.PropTypes.string,
    setCentralState:             React.PropTypes.func,
    onSegmentClick:              React.PropTypes.func,
    onCitationClick:             React.PropTypes.func,
    onTextListClick:             React.PropTypes.func,
    onNavTextClick:              React.PropTypes.func,
    onRecentClick:               React.PropTypes.func,
    onSearchResultClick:         React.PropTypes.func,
    onUpdate:                    React.PropTypes.func,
    onError:                     React.PropTypes.func,
    closePanel:                  React.PropTypes.func,
    closeMenus:                  React.PropTypes.func,
    setConnectionsFilter:        React.PropTypes.func,
    setDefaultOption:            React.PropTypes.func,
    selectVersion:               React.PropTypes.func,
    onQueryChange:               React.PropTypes.func,
    updateSearchFilter:          React.PropTypes.func,
    updateSearchOptionField:     React.PropTypes.func,
    updateSearchOptionSort:      React.PropTypes.func,
    registerAvailableFilters:    React.PropTypes.func,
    openComparePanel:            React.PropTypes.func,
    setUnreadNotificationsCount: React.PropTypes.func,
    addToSourceSheet:            React.PropTypes.func,
    highlightedRefs:             React.PropTypes.array,
    hideNavHeader:               React.PropTypes.bool,
    multiPanel:                  React.PropTypes.bool,
    masterPanelLanguage:         React.PropTypes.string,
    panelsOpen:                  React.PropTypes.number,
    layoutWidth:                 React.PropTypes.number,
    setTextListHighlight:        React.PropTypes.func,
    setSelectedWords:            React.PropTypes.func,
    analyticsInitialized:        React.PropTypes.bool
  },
  getInitialState: function() {
    // When this component is managed by a parent, all it takes is initialState
    if (this.props.initialState) {
      var state = this.clonePanel(this.props.initialState);
      state["initialAnalyticsTracked"] = false;
      return state;
    }

    // When this component is independent and manages itself, it takes individual initial state props, with defaults listed here.
    return {
      refs: this.props.initialRefs || [], // array of ref strings
      bookRef: null,
      mode: this.props.initialMode, // "Text", "TextAndConnections", "Connections"
      connectionsMode: this.props.initialConnectionsMode,
      filter: this.props.initialFilter || [],
      version: this.props.initialVersion,
      versionLanguage: this.props.initialVersionLanguage,
      highlightedRefs: this.props.initialHighlightedRefs || [],
      recentFilters: [],
      settings: this.props.initialState.settings || {
        language:      "bilingual",
        layoutDefault: "segmented",
        layoutTalmud:  "continuous",
        layoutTanakh:  "segmented",
        biLayout:      "stacked",
        color:         "light",
        fontSize:      62.5
      },
      menuOpen:             this.props.initialMenu || null, // "navigation", "book toc", "text toc", "display", "search", "sheets", "home", "compare"
      navigationCategories: this.props.initialNavigationCategories || [],
      navigationSheetTag:   this.props.initialSheetsTag || null,
      sheetsGroup:          this.props.initialGroup || null,
      searchQuery:          this.props.initialQuery || null,
      appliedSearchFilters: this.props.initialAppliedSearchFilters || [],
      searchFieldExact:     "hebmorph_semi_exact",
      searchFieldBroad:     "naive_lemmatizer",
      searchField:          this.props.initialSearchField || "naive_lemmatizer",
      searchSortType:       this.props.initialSearchSortType || "chronological",
      selectedWords:        null,
      searchFiltersValid:   false,
      availableFilters:     [],
      filterRegistry:       {},
      orphanSearchFilters:  [],
      displaySettingsOpen:  false,
      tagSort: "count",
      mySheetSort: "date",
      initialAnalyticsTracked: false
    }
  },
  componentDidMount: function() {
    window.addEventListener("resize", this.setWidth);
    this.setWidth();
    this.setHeadroom();
  },
  componentWillUnmount: function() {
    window.removeEventListener("resize", this.setWidth);
  },
  componentWillReceiveProps: function(nextProps) {
    if (nextProps.initialFilter && !this.props.multiPanel) {
      this.openConnectionsInPanel(nextProps.initialRefs);
    }
    if (nextProps.searchQuery && this.state.menuOpen !== "search") {
      this.openSearch(nextProps.searchQuery);
    }
    if (this.state.menuOpen !== nextProps.initialMenu) {
      this.setState({menuOpen: nextProps.initialMenu});
    }
    if (nextProps.initialState) {
      this.setState(nextProps.initialState);
    } else {
      this.setState({
        navigationCategories: nextProps.initialNavigationCategories || [],
        navigationSheetTag:   nextProps.initialSheetsTag || null
      });
    }
  },
  componentDidUpdate: function(prevProps, prevState) {
    this.setHeadroom();
    if (prevProps.layoutWidth !== this.props.layoutWidth) {
      this.setWidth();
    }
    this.replaceHistory = false;
  },
  conditionalSetState: function(state) {
    // Set state either in the central app or in the local component,
    // depending on whether a setCentralState function was given.
    if (this.props.setCentralState) {
      this.props.setCentralState(state, this.replaceHistory);
      this.replaceHistory = false;
    } else {
      this.setState(state);
    }
  },
  onError:  function(message) {
    if (this.props.onError) {
      this.props.onError(message);
      return;
    }
    this.setState({"error": message})
  },
  clonePanel: function(panel) {
    // Set aside self-referential objects before cloning
    // Todo: Move the multiple instances of this out to a utils file
    if (panel.availableFilters || panel.filterRegistry) {
      var savedAttributes = {
         availableFilters: panel.availableFilters,
         searchFiltersValid: panel.searchFiltersValid,
         filterRegistry: panel.filterRegistry
      };
      panel.availableFilters = panel.searchFiltersValid = panel.filterRegistry = null;
      var newpanel = extend(Sefaria.util.clone(panel), savedAttributes);
      extend(panel, savedAttributes);
      return newpanel;
    } else {
      return Sefaria.util.clone(panel);
    }
  },
  handleBaseSegmentClick: function(ref) {
    if (this.state.mode === "TextAndConnections") {
      this.closeConnectionsInPanel();
    } else if (this.state.mode === "Text") {
      if (this.props.multiPanel) {
        this.props.onSegmentClick(ref);
      } else {
        this.openConnectionsInPanel(ref);
      }
    }
  },
  handleCitationClick: function(citationRef, textRef) {
    if (this.props.multiPanel) {
      this.props.onCitationClick(citationRef, textRef);
    } else {
      this.showBaseText(citationRef);
    }
  },
  handleTextListClick: function(ref) {
    this.showBaseText(ref);
  },
  setHeadroom: function() {
    if (this.props.multiPanel) { return; }
    var $node    = $(ReactDOM.findDOMNode(this));
    var $header  = $node.find(".readerControls");
    if (this.state.mode !== "TextAndConnections") {
      var scroller = $node.find(".textColumn")[0];
      $header.headroom({scroller: scroller});
    }
  },
  openConnectionsInPanel: function(ref) {
    var refs = typeof ref == "string" ? [ref] : ref;
    this.replaceHistory = this.state.mode === "TextAndConnections"; // Don't push history for change in Connections focus
    this.conditionalSetState({highlightedRefs: refs, mode: "TextAndConnections" }, this.replaceHistory);
  },
  closeConnectionsInPanel: function() {
    // Return to the original text in the ReaderPanel contents
    this.conditionalSetState({highlightedRefs: [], mode: "Text"});
  },
  showBaseText: function(ref, replaceHistory, version=null, versionLanguage=null) {
    // Set the current primary text
    // `replaceHistory` - bool whether to replace browser history rather than push for this change
    if (!ref) { return; }
    this.replaceHistory = Boolean(replaceHistory);
    if (this.state.mode == "Connections" && this.props.masterPanelLanguage == "bilingual") {
      // Connections panels are forced to be mono-lingual. When opening a text from a connections panel,
      // allow it to return to bilingual.
      this.state.settings.language = "bilingual";
    }
    this.conditionalSetState({
      mode: "Text",
      refs: [ref],
      filter: [],
      recentFilters: [],
      menuOpen: null,
      version: version,
      versionLanguage: versionLanguage,
      settings: this.state.settings
    });
  },
  updateTextColumn: function(refs) {
    // Change the refs in the current TextColumn, for infinite scroll up/down.
    this.replaceHistory = true;
    this.conditionalSetState({ refs: refs }, this.replaceState);
  },
  setTextListHighlight: function(refs) {
    refs = typeof refs === "string" ? [refs] : refs;
    this.replaceHistory = true;
    this.conditionalSetState({highlightedRefs: refs});
    if (this.props.multiPanel) {
      this.props.setTextListHighlight(refs);
    }
  },
  setSelectedWords: function(words){
    words = (typeof words !== "undefined" && words.length) ?  words : "";
    words = words.trim();
    this.replaceHistory = false;
    if (this.props.multiPanel) {
      this.props.setSelectedWords(words);
    } else {
      this.conditionalSetState({'selectedWords':  words});
    }
  },
  closeMenus: function() {
    var state = {
      // If there's no content to show, return to home
      menuOpen: this.state.refs.slice(-1)[0] ? null: "home",
      // searchQuery: null,
      // appliedSearchFilters: [],
      navigationCategories: null,
      navigationSheetTag: null
    };
    this.conditionalSetState(state);
  },
  closePanelSearch: function() {
    // Assumption: Search in a panel is always within a "compare" panel
    var state = {
      // If there's no content to show, return to home
      menuOpen: this.state.refs.slice(-1)[0] ? null: "compare",
      // searchQuery: null,
      // appliedSearchFilters: [],
      navigationCategories: null,
      navigationSheetTag: null
    };
    this.conditionalSetState(state);
  },
  openMenu: function(menu) {
    this.conditionalSetState({
      menuOpen: menu,
      initialAnalyticsTracked: false,
      // searchQuery: null,
      // appliedSearchFilters: [],
      navigationCategories: null,
      navigationSheetTag: null,
    });
  },
  setNavigationCategories: function(categories) {
    this.conditionalSetState({navigationCategories: categories});
  },
  setSheetTag: function (tag) {
    this.conditionalSetState({navigationSheetTag: tag});
  },
  setFilter: function(filter, updateRecent) {
    // Sets the current filter for Connected Texts (TextList)
    // If updateRecent is true, include the current setting in the list of recent filters.
    if (this.props.setConnectionsFilter) {
      this.props.setConnectionsFilter(filter, updateRecent);
    } else {
      if (updateRecent && filter) {
        if (Sefaria.util.inArray(filter, this.state.recentFilters) !== -1) {
          this.state.recentFilters.toggle(filter);
        }
        this.state.recentFilters = [filter].concat(this.state.recentFilters);
      }
      filter = filter ? [filter] : [];
      this.conditionalSetState({recentFilters: this.state.recentFilters, filter: filter});
    }

  },
  toggleLanguage: function() {
    if (this.state.settings.language == "hebrew") {
        this.setOption("language", "english");
        if (Sefaria.site) { Sefaria.site.track.event("Reader", "Change Language", "english");}
    } else {
        this.setOption("language", "hebrew");
        if (Sefaria.site) { Sefaria.site.track.event("Reader", "Change Language", "hebrew");}
    }
  },
  openCommentary: function(commentator) {
    // Tranforms a connections panel into an text panel with a particular commentary
    var baseRef = this.state.refs[0];
    var links   = Sefaria._filterLinks(Sefaria.links(baseRef), [commentator]);
    if (links.length) {
      var ref = links[0].sourceRef;
      // TODO, Hack - stripping at last : to get section level ref for commentary. Breaks for Commentary2?
      ref = ref.substring(0, ref.lastIndexOf(':'));
      this.showBaseText(ref);
    }
  },
  openSearch: function(query) {
    this.conditionalSetState({
      menuOpen: "search",
      searchQuery: query
    });
  },
  openDisplaySettings: function() {
    this.conditionalSetState({displaySettingsOpen: true});
  },
  closeDisplaySettings: function() {
    this.conditionalSetState({displaySettingsOpen: false});
  },
  setOption: function(option, value) {
    if (option === "fontSize") {
      var step = 1.15;
      var size = this.state.settings.fontSize;
      value = (value === "smaller" ? size/step : size*step);
    } else if (option === "layout") {
      var category = this.currentCategory();
      var option = category === "Tanakh" || category === "Talmud" ? "layout" + category : "layoutDefault";
    }

    this.state.settings[option] = value;
    var state = {settings: this.state.settings};
    if (option !== "fontSize") { state.displaySettingsOpen = false; }
    $.cookie(option, value, {path: "/"});
    if (option === "language") {
      $.cookie("contentLang", value, {path: "/"});
      this.replaceHistory = true;
      this.props.setDefaultOption && this.props.setDefaultOption(option, value);
    }
    this.conditionalSetState(state);
  },
  setConnectionsMode: function(mode) {
    var loginRequired = {
      "Add to Source Sheet": 1,
      "Add Note": 1,
      "My Notes": 1,
      "Add Connection": 1,
      "Add Translation": 1
    };
    Sefaria.site.track.event("Tools", mode + " Click");
    if (!Sefaria._uid && mode in loginRequired) {
      Sefaria.site.track.event("Tools", "Prompt Login");
      mode = "Login";
    }
    var state = {connectionsMode: mode};
    if (mode === "Connections") {
      this.setFilter();
    }
    this.conditionalSetState(state);
  },
  editNote: function(note) {
    this.conditionalSetState({
      connectionsMode: "Edit Note",
      noteBeingEdited: note
    });
  },
  setWidth: function() {
    this.setState({width: $(ReactDOM.findDOMNode(this)).width()});
    //console.log("Setting panel width", this.width);
  },
  setSheetTagSort: function(sort) {
    this.conditionalSetState({
      tagSort: sort,
    });
  },
  setMySheetSort: function(sort) {
    this.conditionalSetState({
      mySheetSort: sort,
    });
  },
  currentMode: function() {
    return this.state.mode;
  },
  currentRef: function() {
    // Returns a string of the current ref, the first if there are many
    return this.state.refs && this.state.refs.length ? this.state.refs[0] : null;
  },
  lastCurrentRef: function() {
    // Returns a string of the current ref, the last if there are many
    var ret = this.state.refs && this.state.refs.length ? this.state.refs.slice(-1)[0] : null;
    if (ret && typeof ret == "object") {debugger;}
    return ret;
  },
  currentData: function() {
    // Returns the data from the library of the current ref
    var ref  = this.currentRef();
    if (!ref) { return null; }
    var data = Sefaria.ref(ref);
    return data;
  },
  currentBook: function() {
    var data = this.currentData();
    if (data) {
      return data.indexTitle;
    } else {
      var pRef = Sefaria.parseRef(this.currentRef());
      return "book" in pRef ? pRef.book : null;
    }
  },
  currentCategory: function() {
    var book = this.currentBook();
    return (Sefaria.index(book) ? Sefaria.index(book)['primary_category'] : null);
  },
  currentLayout: function() {
    if (this.state.settings.language == "bilingual") {
      return this.state.width > 500 ? this.state.settings.biLayout : "stacked";
    }
    var category = this.currentCategory();
    if (!category) { return "layoutDefault"; }
    var option = category === "Tanakh" || category === "Talmud" ? "layout" + category : "layoutDefault";
    return this.state.settings[option];
  },
  render: function() {
    if (this.state.error) {
      return (
          <div className="readerContent">
            <div className="readerError">
              <span className="int-en">Something went wrong! Please use the back button or the menus above to get back on track.</span>
              <span className="int-he">ארעה תקלה במערכת. אנא חזרו לתפריט הראשי או אחורנית על ידי שימוש בכפתורי התפריט או החזור.</span>
              <div className="readerErrorText">
                <span className="int-en">Error Message: </span>
                <span className="int-he">שגיאה:</span>
                {this.state.error}
              </div>
            </div>
          </div>
        );
    }
    var items = [];
    if (this.state.mode === "Text" || this.state.mode === "TextAndConnections") {
      items.push(<TextColumn
          srefs={this.state.refs.slice()}
          version={this.state.version}
          versionLanguage={this.state.versionLanguage}
          highlightedRefs={this.state.highlightedRefs}
          basetext={true}
          withContext={true}
          loadLinks={true}
          prefetchNextPrev={true}
          multiPanel={this.props.multiPanel}
          mode={this.state.mode}
          settings={Sefaria.util.clone(this.state.settings)}
          interfaceLang={this.props.interfaceLang}
          setOption={this.setOption}
          showBaseText={this.showBaseText}
          updateTextColumn={this.updateTextColumn}
          onSegmentClick={this.handleBaseSegmentClick}
          onCitationClick={this.handleCitationClick}
          setTextListHighlight={this.setTextListHighlight}
          setSelectedWords={this.setSelectedWords}
          panelsOpen={this.props.panelsOpen}
          layoutWidth={this.props.layoutWidth}
          filter={this.state.filter}
          key="text" />);
    }
    if (this.state.mode === "Connections" || this.state.mode === "TextAndConnections") {
      var langMode = this.props.masterPanelLanguage || this.state.settings.language;
      var data     = this.currentData();
      var canEditText = data &&
                        (langMode === "hebrew" && data.heVersionStatus !== "locked") ||
                        (langMode === "english" && data.versionStatus !== "locked") ||
                        (Sefaria.is_moderator && langMode !== "bilingual");
      items.push(<ConnectionsPanel
          srefs={this.state.mode === "Connections" ? this.state.refs.slice() : this.state.highlightedRefs.slice()}
          filter={this.state.filter || []}
          mode={this.state.connectionsMode || "Connections"}
          recentFilters={this.state.recentFilters}
          interfaceLang={this.props.interfaceLang}
          version={this.state.version}
          versionLanguage={this.state.versionLanguage}
          fullPanel={this.props.multiPanel}
          multiPanel={this.props.multiPanel}
          addToSourceSheet={this.props.addToSourceSheet}
          canEditText={canEditText}
          setFilter={this.setFilter}
          setConnectionsMode={this.setConnectionsMode}
          closeConectionsInPanel={this.closeConnectionsInPanel}
          openNav={this.openMenu.bind(null, "navigation")}
          openDisplaySettings={this.openDisplaySettings}
          editNote={this.editNote}
          noteBeingEdited={this.state.noteBeingEdited}
          onTextClick={this.handleTextListClick}
          onCitationClick={this.handleCitationClick}
          onNavigationClick={this.props.onNavigationClick}
          onOpenConnectionsClick={this.props.onOpenConnectionsClick}
          onCompareClick={this.showBaseText}
          openComparePanel={this.props.openComparePanel}
          closePanel={this.props.closePanel}
          selectedWords={this.state.selectedWords}
          key="connections" />
      );
    }

    if (this.state.menuOpen === "home" || this.state.menuOpen == "navigation" || this.state.menuOpen == "compare") {
      var openInPanel   = function(pos, ref) { this.showBaseText(ref) }.bind(this);
      var openNav       = this.state.menuOpen === "compare" ? this.openMenu.bind(null, "compare") : this.openMenu.bind(null, "navigation");
      var onRecentClick = this.state.menuOpen === "compare" || !this.props.onRecentClick ? openInPanel : this.props.onRecentClick;

      var menu = (<ReaderNavigationMenu
                    key={this.state.navigationCategories ? this.state.navigationCategories.join("-") : "navHome"}
                    home={this.state.menuOpen === "home"}
                    compare={this.state.menuOpen === "compare"}
                    interfaceLang={this.props.interfaceLang}
                    multiPanel={this.props.multiPanel}
                    categories={this.state.navigationCategories || []}
                    settings={this.state.settings}
                    setCategories={this.setNavigationCategories || []}
                    setOption={this.setOption}
                    toggleLanguage={this.toggleLanguage}
                    closeNav={this.closeMenus}
                    closePanel={this.props.closePanel}
                    openNav={openNav}
                    openSearch={this.openSearch}
                    openMenu={this.openMenu}
                    openDisplaySettings={this.openDisplaySettings}
                    onTextClick={this.props.onNavTextClick || this.showBaseText}
                    onRecentClick={onRecentClick}
                    hideNavHeader={this.props.hideNavHeader} />);

    }
    else if (this.state.menuOpen === "text toc") {
      var menu = (<ReaderTextTableOfContents
                    mode={this.state.menuOpen}
                    interfaceLang={this.props.interfaceLang}
                    close={this.closeMenus}
                    title={this.currentBook()}
                    version={this.state.version}
                    versionLanguage={this.state.versionLanguage}
                    settingsLanguage={this.state.settings.language == "hebrew"?"he":"en"}
                    category={this.currentCategory()}
                    narrowPanel={!this.props.multiPanel}
                    currentRef={this.lastCurrentRef()}
                    openNav={this.openMenu.bind(null, "navigation")}
                    openDisplaySettings={this.openDisplaySettings}
                    selectVersion={this.props.selectVersion}
                    showBaseText={this.showBaseText}/>);

    } else if (this.state.menuOpen === "book toc") {
      var menu = (<ReaderTextTableOfContents
                    mode={this.state.menuOpen}
                    interfaceLang={this.props.interfaceLang}
                    closePanel={this.props.closePanel}
                    close={this.closeMenus}
                    title={this.state.bookRef}
                    settingsLanguage={this.state.settings.language == "hebrew"?"he":"en"}
                    category={Sefaria.index(this.state.bookRef) ? Sefaria.index(this.state.bookRef).primary_category : null}
                    currentRef={this.state.bookRef}
                    narrowPanel={!this.props.multiPanel}
                    key={this.state.bookRef}
                    openNav={this.openMenu.bind(null, "navigation")}
                    openDisplaySettings={this.openDisplaySettings}
                    selectVersion={this.props.selectVersion}
                    showBaseText={this.showBaseText}/>);

    } else if (this.state.menuOpen === "search" && this.state.searchQuery) {
      var menu = (<SearchPage
                    query={this.state.searchQuery}
                    appliedFilters={this.state.appliedSearchFilters}
                    settings={Sefaria.util.clone(this.state.settings)}
                    onResultClick={this.props.onSearchResultClick}
                    openDisplaySettings={this.openDisplaySettings}
                    toggleLanguage={this.toggleLanguage}
                    close={this.closePanelSearch}
                    hideNavHeader={this.props.hideNavHeader}
                    onQueryChange={this.props.onQueryChange}
                    updateAppliedFilter={this.props.updateSearchFilter}
                    updateAppliedOptionField={this.props.updateSearchOptionField}
                    updateAppliedOptionSort={this.props.updateSearchOptionSort}
                    availableFilters={this.state.availableFilters}
                    filtersValid={this.state.searchFiltersValid}
                    registerAvailableFilters={this.props.registerAvailableFilters}
                    exactField={this.state.searchFieldExact}
                    broadField={this.state.searchFieldBroad}
                    field={this.state.searchField}
                    sortType={this.state.searchSortType}/>);

    } else if (this.state.menuOpen === "sheets") {
      var menu = (<SheetsNav
                    interfaceLang={this.props.interfaceLang}
                    openNav={this.openMenu.bind(null, "navigation")}
                    close={this.closeMenus}
                    multiPanel={this.props.multiPanel}
                    hideNavHeader={this.props.hideNavHeader}
                    toggleLanguage={this.toggleLanguage}
                    tag={this.state.navigationSheetTag}
                    group={this.state.sheetsGroup}
                    tagSort={this.state.tagSort}
                    mySheetSort={this.state.mySheetSort}
                    setMySheetSort={this.setMySheetSort}
                    setSheetTagSort={this.setSheetTagSort}
                    setSheetTag={this.setSheetTag}
                    key={"SheetsNav"} />);

    } else if (this.state.menuOpen === "account") {
      var menu = (<AccountPanel
                    handleInAppLinkClick={this.props.handleInAppLinkClick}
                    interfaceLang={this.props.interfaceLang} />);

    } else if (this.state.menuOpen === "notifications") {
      var menu = (<NotificationsPanel
                    setUnreadNotificationsCount={this.props.setUnreadNotificationsCount}
                    interfaceLang={this.props.interfaceLang} />);

    } else if (this.state.menuOpen === "myGroups") {
      var menu = (<MyGroupsPanel
                    interfaceLang={this.props.interfaceLang} />);

    } else if (this.state.menuOpen === "updates") {
      var menu = (<UpdatesPanel
                    interfaceLang={this.props.interfaceLang} />);

    } else if (this.state.menuOpen === "modtools") {
      var menu = (<ModeratorToolsPanel
                    interfaceLang={this.props.interfaceLang} />);

    } else {
      var menu = null;
    }

    var classes  = {readerPanel: 1, narrowColumn: this.state.width < 730};
    classes[this.currentLayout()]             = 1;
    classes[this.state.settings.color]        = 1;
    classes[this.state.settings.language]     = 1;
    classes = classNames(classes);
    var style = {"fontSize": this.state.settings.fontSize + "%"};
    var hideReaderControls = (
        this.state.mode === "TextAndConnections" ||
        this.state.menuOpen === "text toc" ||
        this.state.menuOpen === "book toc" ||
        this.state.menuOpen === "compare" ||
        this.props.hideNavHeader
    );

    return (
      <div className={classes}>
        {hideReaderControls ? null :
        (<ReaderControls
          showBaseText={this.showBaseText}
          currentRef={this.lastCurrentRef()}
          currentMode={this.currentMode}
          currentCategory={this.currentCategory}
          currentBook={this.currentBook}
          version={this.state.version}
          versionLanguage={this.state.versionLanguage}
          multiPanel={this.props.multiPanel}
          settings={this.state.settings}
          setOption={this.setOption}
          setConnectionsMode={this.setConnectionsMode}
          openMenu={this.openMenu}
          closeMenus={this.closeMenus}
          openDisplaySettings={this.openDisplaySettings}
          currentLayout={this.currentLayout}
          onError={this.onError}
          connectionsMode={this.state.filter.length && this.state.connectionsMode === "Connections" ? "Connection Text" : this.state.connectionsMode}
          closePanel={this.props.closePanel}
          toggleLanguage={this.toggleLanguage}
          interfaceLang={this.props.interfaceLang}/>)}

        {(items.length > 0 && !menu) ?
            <div className="readerContent" style={style}>
              {items}
            </div>
        :""}

        {menu}
        {this.state.displaySettingsOpen ? (<ReaderDisplayOptionsMenu
                                              settings={this.state.settings}
                                              multiPanel={this.props.multiPanel}
                                              setOption={this.setOption}
                                              currentLayout={this.currentLayout}
                                              width={this.state.width}
                                              menuOpen={this.state.menuOpen} />) : null}
        {this.state.displaySettingsOpen ? (<div className="mask" onClick={this.closeDisplaySettings}></div>) : null}

      </div>
    );
  }
});


var ReaderControls = React.createClass({
  // The Header of a Reader panel when looking at a text
  // contains controls for display, navigation etc.
  propTypes: {
    settings:                React.PropTypes.object.isRequired,
    showBaseText:            React.PropTypes.func.isRequired,
    setOption:               React.PropTypes.func.isRequired,
    setConnectionsMode:      React.PropTypes.func.isRequired,
    openMenu:                React.PropTypes.func.isRequired,
    openDisplaySettings:     React.PropTypes.func.isRequired,
    closeMenus:              React.PropTypes.func.isRequired,
    currentMode:             React.PropTypes.func.isRequired,
    currentCategory:         React.PropTypes.func.isRequired,
    currentBook:             React.PropTypes.func.isRequired,
    currentLayout:           React.PropTypes.func.isRequired,
    onError:                 React.PropTypes.func.isRequired,
    closePanel:              React.PropTypes.func,
    toggleLanguage:          React.PropTypes.func,
    currentRef:              React.PropTypes.string,
    version:                 React.PropTypes.string,
    versionLanguage:         React.PropTypes.string,
    connectionsMode:         React.PropTypes.string,
    multiPanel:              React.PropTypes.bool,
    interfaceLang:           React.PropTypes.string
  },
  openTextToc: function(e) {
    e.preventDefault();
    this.props.openMenu("text toc");
  },
  render: function() {
    var title     = this.props.currentRef;
    if (title) {
      var oref    = Sefaria.ref(title);
      var heTitle = oref ? oref.heTitle : "";
      var categoryAttribution = oref && Sefaria.categoryAttribution(oref.categories) ?
                                  <CategoryAttribution categories={oref.categories} /> : null;
    } else {
      var heTitle = "";
      var categoryAttribution = null;
    }

    var mode              = this.props.currentMode();
    var hideHeader        = !this.props.multiPanel && mode === "Connections";
    var connectionsHeader = this.props.multiPanel && mode === "Connections";

    if (title && !oref) {
      // If we don't have this data yet, rerender when we do so we can set the Hebrew title
      Sefaria.text(title, {context: 1}, function(data) {
        if ("error" in data) {
          this.props.onError(data.error);
          return;
        }
        if (this.isMounted()) { this.setState({}); }
      }.bind(this));
    }

    var showVersion = this.props.versionLanguage == "en" && (this.props.settings.language == "english" || this.props.settings.language == "bilingual");
    var versionTitle = this.props.version ? this.props.version.replace(/_/g," ") : "";
    var url = Sefaria.ref(title) ? "/" + Sefaria.normRef(Sefaria.ref(title).book) : Sefaria.normRef(title);
    var centerContent = connectionsHeader ?
      (<div className="readerTextToc">
          <ConnectionsPanelHeader
            activeTab={this.props.connectionsMode}
            setConnectionsMode={this.props.setConnectionsMode}
            closePanel={this.props.closePanel}
            toggleLanguage={this.props.toggleLanguage}
            interfaceLang={this.props.interfaceLang}/>
        </div>) :
      (<div className={"readerTextToc" + (categoryAttribution ? ' attributed' : '')} onClick={this.openTextToc}>
        <div className="readerTextTocBox">
          <a href={url}>
            { title ? (<i className="fa fa-caret-down invisible"></i>) : null }
            <span className="en">{title}</span>
            <span className="he">{heTitle}</span>
            { title ? (<i className="fa fa-caret-down"></i>) : null }
            { showVersion ? (<span className="readerTextVersion"><span className="en">{versionTitle}</span></span>) : null}
          </a>
          <div onClick={(e) => {e.stopPropagation();}}>
            {categoryAttribution}
          </div>
        </div>
      </div>);
    var leftControls = hideHeader || connectionsHeader ? null :
      (<div className="leftButtons">
          {this.props.multiPanel ? (<ReaderNavigationMenuCloseButton onClick={this.props.closePanel} />) : null}
          {this.props.multiPanel ? null : (<ReaderNavigationMenuMenuButton onClick={this.props.openMenu.bind(null, "navigation")} />)}
        </div>);
    var rightControls = hideHeader || connectionsHeader ? null :
      (<div className="rightButtons">
          <ReaderNavigationMenuDisplaySettingsButton onClick={this.props.openDisplaySettings} />
        </div>);
    var classes = classNames({readerControls: 1, headeroom: 1, connectionsHeader: mode == "Connections"});
    var readerControls = hideHeader ? null :
        (<div className={classes}>
          <div className="readerControlsInner">
            {leftControls}
            {rightControls}
            {centerContent}
          </div>
        </div>);
    return (
      <div>
        <CategoryColorLine category={this.props.currentCategory()} />
        {readerControls}
      </div>
    );
  }
});


var ReaderDisplayOptionsMenu = React.createClass({
  propTyps: {
    setOption:     React.PropTypes.func.isRequired,
    currentLayout: React.PropTypes.func.isRequired,
    menuOpen:      React.PropTypes.string.isRequired,
    multiPanel:    React.PropTypes.bool.isRequired,
    width:         React.PropTypes.number.isRequired,
    settings:      React.PropTypes.object.isRequired,
  },
  render: function() {
    var languageOptions = [
      {name: "english",   content: "<span class='en'>A</span>", role: "radio", ariaLabel: "Show English Text" },
      {name: "bilingual", content: "<span class='en'>A</span><span class='he'>א</span>", role: "radio", ariaLabel: "Show English & Hebrew Text" },
      {name: "hebrew",    content: "<span class='he'>א</span>", role: "radio", ariaLabel: "Show Hebrew Text" }
    ];
    var languageToggle = (
        <ToggleSet
          role="radiogroup"
          ariaLabel="Language toggle"
          name="language"
          options={languageOptions}
          setOption={this.props.setOption}
          settings={this.props.settings} />);

    var layoutOptions = [
      {name: "continuous", fa: "align-justify", role: "radio", ariaLabel: "Show Text as a paragram" },
      {name: "segmented", fa: "align-left", role: "radio", ariaLabel: "Show Text segmented" },
    ];
    var biLayoutOptions = [
      {name: "stacked", content: "<img src='/static/img/stacked.png' alt='Stacked Language Toggle'/>", role: "radio", ariaLabel: "Show Hebrew & English Stacked"},
      {name: "heLeft", content: "<img src='/static/img/backs.png' alt='Hebrew Left Toggle' />", role: "radio", ariaLabel: "Show Hebrew Text Left of English Text"},
      {name: "heRight", content: "<img src='/static/img/faces.png' alt='Hebrew Right Toggle' />", role: "radio", ariaLabel: "Show Hebrew Text Right of English Text"}
    ];
    var layoutToggle = this.props.settings.language !== "bilingual" ?
      (<ToggleSet
          role="radiogroup"
          ariaLabel="text layout toggle"
          name="layout"
          options={layoutOptions}
          setOption={this.props.setOption}
          currentLayout={this.props.currentLayout}
          settings={this.props.settings} />) :
      (this.props.width > 500 ?
        <ToggleSet
          role="radiogroup"
          ariaLabel="bidirectional text layout toggle"
          name="biLayout"
          options={biLayoutOptions}
          setOption={this.props.setOption}
          currentLayout={this.props.currentLayout}
          settings={this.props.settings} /> : null);

    var colorOptions = [
      {name: "light", content: "", role: "radio", ariaLabel: "Toggle light mode" },
      {name: "sepia", content: "", role: "radio", ariaLabel: "Toggle sepia mode" },
      {name: "dark", content: "", role: "radio", ariaLabel: "Toggle dark mode" }
    ];
    var colorToggle = (
        <ToggleSet
          role="radiogroup"
          ariaLabel="Color toggle"
          name="color"
          separated={true}
          options={colorOptions}
          setOption={this.props.setOption}
          settings={this.props.settings} />);
    colorToggle = this.props.multiPanel ? null : colorToggle;

    var sizeOptions = [
      {name: "smaller", content: "Aa", role: "button", ariaLabel: "Decrease font size" },
      {name: "larger", content: "Aa", role: "button", ariaLabel: "Increase font size"  }
    ];
    var sizeToggle = (
        <ToggleSet
          role="group"
          ariaLabel="Increase/Decrease Font Size Buttons"
          name="fontSize"
          options={sizeOptions}
          setOption={this.props.setOption}
          settings={this.props.settings} />);

    if (this.props.menuOpen === "search") {
      return (<div className="readerOptionsPanel" role="dialog" tabindex="0">
                <div className="readerOptionsPanelInner">
                  {languageToggle}
                  <div className="line"></div>
                  {sizeToggle}
                </div>
            </div>);
    } else if (this.props.menuOpen) {
      return (<div className="readerOptionsPanel"role="dialog" tabindex="0">
                <div className="readerOptionsPanelInner">
                  {languageToggle}
                </div>
            </div>);
    } else {
      return (<div className="readerOptionsPanel"role="dialog" tabindex="0">
                <div className="readerOptionsPanelInner">
                  {languageToggle}
                  {layoutToggle}
                  <div className="line"></div>
                  {colorToggle}
                  {sizeToggle}
                </div>
              </div>);
    }
  }
});


var ReaderNavigationMenu = React.createClass({
  // The Navigation menu for browsing and searching texts, plus some site links.
  propTypes: {
    categories:    React.PropTypes.array.isRequired,
    settings:      React.PropTypes.object.isRequired,
    setCategories: React.PropTypes.func.isRequired,
    setOption:     React.PropTypes.func.isRequired,
    closeNav:      React.PropTypes.func.isRequired,
    openNav:       React.PropTypes.func.isRequired,
    openSearch:    React.PropTypes.func.isRequired,
    openMenu:      React.PropTypes.func.isRequired,
    onTextClick:   React.PropTypes.func.isRequired,
    onRecentClick: React.PropTypes.func.isRequired,
    closePanel:    React.PropTypes.func,
    hideNavHeader: React.PropTypes.bool,
    multiPanel:    React.PropTypes.bool,
    home:          React.PropTypes.bool,
    compare:       React.PropTypes.bool
  },
  getInitialState: function() {
    this.width = 1000;
    return {
      showMore: false
    };
  },
  componentDidMount: function() {
    this.setWidth();
    window.addEventListener("resize", this.setWidth);
  },
  componentWillUnmount: function() {
    window.removeEventListener("resize", this.setWidth);
  },
  setWidth: function() {
    var width = $(ReactDOM.findDOMNode(this)).width();
    // console.log("Setting RNM width: " + width);
    var winWidth = $(window).width();
    var winHeight = $(window).height();
    // console.log("Window width: " + winWidth + ", Window height: " + winHeight);
    var oldWidth = this.width;
    this.width = width;
    if ((oldWidth <= 450 && width > 450) ||
        (oldWidth > 450 && width <= 450)) {
      this.forceUpdate();
    }
  },
  navHome: function() {
    this.props.setCategories([]);
    this.props.openNav();
  },
  closeNav: function() {
    if (this.props.compare) {
      this.props.closePanel();
    } else {
      this.props.setCategories([]);
      this.props.closeNav();
    }
  },
  showMore: function(event) {
    event.preventDefault();
    this.setState({showMore: true});
  },
  handleClick: function(event) {
    if (!$(event.target).hasClass("outOfAppLink") && !$(event.target.parentElement).hasClass("outOfAppLink")) {
      event.preventDefault();
    }
    if ($(event.target).hasClass("refLink") || $(event.target).parent().hasClass("refLink")) {
      var ref = $(event.target).attr("data-ref") || $(event.target).parent().attr("data-ref");
      var pos = $(event.target).attr("data-position") || $(event.target).parent().attr("data-position");
      var version = $(event.target).attr("data-version") || $(event.target).parent().attr("data-version");
      var versionLanguage = $(event.target).attr("data-versionlanguage") || $(event.target).parent().attr("data-versionlanguage");
      if ($(event.target).hasClass("recentItem") || $(event.target).parent().hasClass("recentItem")) {
        this.props.onRecentClick(parseInt(pos), ref, version, versionLanguage);
      } else {
        this.props.onTextClick(ref, version, versionLanguage);
      }
      if (Sefaria.site) { Sefaria.site.track.event("Reader", "Navigation Text Click", ref); }
    } else if ($(event.target).hasClass("catLink") || $(event.target).parent().hasClass("catLink")) {
      var cats = $(event.target).attr("data-cats") || $(event.target).parent().attr("data-cats");
      cats = cats.split("|");
      this.props.setCategories(cats);
      if (Sefaria.site) { Sefaria.site.track.event("Reader", "Navigation Sub Category Click", cats.join(" / ")); }
    }
  },
  handleSearchKeyUp: function(event) {
    if (event.keyCode === 13) {
      var query = $(event.target).val();
      this.props.openSearch(query);
    }
  },
  handleSearchButtonClick: function(event) {
    var query = $(ReactDOM.findDOMNode(this)).find(".readerSearch").val();
    if (query) {
      this.props.openSearch(query);
    }
  },
  render: function() {
    if (this.props.categories.length && this.props.categories[0] == "recent") {
      return (<div onClick={this.handleClick}>
                <RecentPanel
                  multiPanel={this.props.multiPanel}
                  closeNav={this.closeNav}
                  openDisplaySettings={this.props.openDisplaySettings}
                  navHome={this.navHome}
                  compare={this.props.compare}
                  hideNavHeader={this.props.hideNavHeader}
                  width={this.width}
                  interfaceLang={this.props.interfaceLang} />
              </div>);
    } else if (this.props.categories.length) {
      // List of Texts in a Category
      return (<div className="readerNavMenu" onClick={this.handleClick} >
                <ReaderNavigationCategoryMenu
                  categories={this.props.categories}
                  category={this.props.categories.slice(-1)[0]}
                  closeNav={this.closeNav}
                  setCategories={this.props.setCategories}
                  toggleLanguage={this.props.toggleLanguage}
                  openDisplaySettings={this.props.openDisplaySettings}
                  navHome={this.navHome}
                  compare={this.props.compare}
                  hideNavHeader={this.props.hideNavHeader}
                  width={this.width}
                  interfaceLang={this.props.interfaceLang} />
              </div>);
    } else {
      // Root Library Menu
      var categories = [
        "Tanakh",
        "Mishnah",
        "Talmud",
        "Midrash",
        "Halakhah",
        "Kabbalah",
        "Liturgy",
        "Philosophy",
        "Tanaitic",
        "Chasidut",
        "Musar",
        "Responsa",
        "Apocrypha",
        "Modern Works",
        "Other"
      ];
      categories = categories.map(function(cat) {
        var style = {"borderColor": Sefaria.palette.categoryColor(cat)};
        var openCat = function(e) {e.preventDefault(); this.props.setCategories([cat])}.bind(this);
        var heCat   = Sefaria.hebrewTerm(cat);
        return (<a href={`/texts/${cat}`} className="readerNavCategory" data-cat={cat} style={style} onClick={openCat}>
                    <span className="en">{cat}</span>
                    <span className="he">{heCat}</span>
                  </a>
                );
      }.bind(this));
      var more = (<a href="#" className="readerNavCategory readerNavMore" style={{"borderColor": Sefaria.palette.colors.darkblue}} onClick={this.showMore}>
                      <span className="en">More <img src="/static/img/arrow-right.png" alt="" /></span>
                      <span className="he">עוד <img src="/static/img/arrow-left.png" alt="" /></span>
                  </a>);
      var nCats  = this.width < 450 ? 9 : 8;
      categories = this.state.showMore ? categories : categories.slice(0, nCats).concat(more);
      categories = (<div className="readerNavCategories"><TwoOrThreeBox content={categories} width={this.width} /></div>);


      var siteLinks = Sefaria._uid ?
                    [(<a className="siteLink outOfAppLink" key='profile' href="/my/profile">
                        <i className="fa fa-user"></i>
                        <span className="en">Your Profile</span>
                        <span className="he">הפרופיל שלי</span>
                      </a>),
                     (<span className='divider' key="d1">•</span>),
                     (<a className="siteLink outOfAppLink" key='about' href="/about">
                        <span className="en">About Sefaria</span>
                        <span className="he">אודות ספאריה</span>
                      </a>),
                     (<span className='divider' key="d2">•</span>),
                     (<a className="siteLink outOfAppLink" key='logout' href="/logout">
                        <span className="en">Logout</span>
                        <span className="he">התנתק</span>
                      </a>)] :

                    [(<a className="siteLink outOfAppLink" key='about' href="/about">
                        <span className="en">About Sefaria</span>
                        <span className="he">אודות ספאריה</span>
                      </a>),
                     (<span className='divider' key="d1">•</span>),
                     (<a className="siteLink outOfAppLink" key='login' href="/login">
                        <span className="en">Sign In</span>
                        <span className="he">התחבר</span>
                      </a>)];
      siteLinks = (<div className="siteLinks">
                    {siteLinks}
                  </div>);

      var calendar = Sefaria.calendar ?
                     [(<TextBlockLink sref={Sefaria.calendar.parasha} title={Sefaria.calendar.parashaName} heTitle={Sefaria.calendar.heParashaName} category="Tanakh" />),
                      (<TextBlockLink sref={Sefaria.calendar.haftara} title="Haftara" heTitle="הפטרה" category="Tanakh" />),
                      (<TextBlockLink sref={Sefaria.calendar.daf_yomi} title="Daf Yomi" heTitle="דף יומי" category="Talmud" />)] : [];
      calendar = (<div className="readerNavCalendar"><TwoOrThreeBox content={calendar} width={this.width} /></div>);


      var sheetsStyle = {"borderColor": Sefaria.palette.categoryColor("Sheets")};
      var resources = [(<a className="resourcesLink" style={sheetsStyle} href="/sheets" onClick={this.props.openMenu.bind(null, "sheets")}>
                        <img src="/static/img/sheet-icon.png" alt="" />
                        <span className="int-en">Source Sheets</span>
                        <span className="int-he">דפי מקורות</span>
                      </a>),
                     (<a className="resourcesLink outOfAppLink" style={sheetsStyle} href="/visualizations">
                        <img src="/static/img/visualizations-icon.png" alt="" />
                        <span className="int-en">Visualizations</span>
                        <span className="int-he">חזותיים</span>
                      </a>),
                    (<a className="resourcesLink outOfAppLink" style={sheetsStyle} href="/people">
                        <img src="/static/img/authors-icon.png" alt="" />
                        <span className="int-en">Authors</span>
                        <span className="int-he">רשימת מחברים</span>
                      </a>)];
      resources = (<div className="readerNavCalendar"><TwoOrThreeBox content={resources} width={this.width} /></div>);


      var topContent = this.props.home ?
              (<div className="readerNavTop search">
                <CategoryColorLine category="Other" />
                <ReaderNavigationMenuSearchButton onClick={this.navHome} />
                <ReaderNavigationMenuDisplaySettingsButton onClick={this.props.openDisplaySettings} />
                <div className='sefariaLogo'><img src="/static/img/sefaria.svg" alt="Sefaria Logo" /></div>
              </div>) :
              (<div className="readerNavTop search">
                <CategoryColorLine category="Other" />
                <ReaderNavigationMenuCloseButton onClick={this.closeNav}/>
                <ReaderNavigationMenuSearchButton onClick={this.handleSearchButtonClick} />
                <ReaderNavigationMenuDisplaySettingsButton onClick={this.props.openDisplaySettings} />
<<<<<<< HEAD
                <input className="readerSearch" title="Search for Texts or Keywords Here" placeholder="Search" onKeyUp={this.handleSearchKeyUp} />
=======
                <input id="searchInput" className="readerSearch" title="Search for Texts or Keywords Here" placeholder="Search" onKeyUp={this.handleSearchKeyUp} />
>>>>>>> fd868a22
              </div>);
      topContent = this.props.hideNavHeader ? null : topContent;


      var nRecent = this.width < 450 ? 4 : 6;
      var recentlyViewed = Sefaria.recentlyViewed;
      var hasMore = recentlyViewed.length > nRecent;
      recentlyViewed = recentlyViewed.filter(function(item){
        // after a text has been deleted a recent ref may be invalid,
        // but don't try to check when booksDict is not available during server side render
        if (Object.keys(Sefaria.booksDict).length === 0) { return true; }
        return Sefaria.isRef(item.ref);
      }).map(function(item) {
        return (<TextBlockLink
                  sref={item.ref}
                  heRef={item.heRef}
                  book={item.book}
                  version={item.version}
                  versionLanguage={item.versionLanguage}
                  showSections={true}
                  recentItem={true} />)
      }).slice(0, hasMore ? nRecent-1 : nRecent);
      if (hasMore) {
        recentlyViewed.push(
          <a href="/texts/recent" className="readerNavCategory readerNavMore" style={{"borderColor": Sefaria.palette.colors.darkblue}} onClick={this.props.setCategories.bind(null, ["recent"])}>
            <span className="en">More <img src="/static/img/arrow-right.png" alt="" /></span>
            <span className="he">עוד <img src="/static/img/arrow-left.png" alt=""  /></span>
          </a>);
      }
      recentlyViewed = recentlyViewed.length ? <TwoOrThreeBox content={recentlyViewed} width={this.width} /> : null;

      var title = (<h1>
                    { this.props.multiPanel ? <LanguageToggleButton toggleLanguage={this.props.toggleLanguage} /> : null }
                    <span className="int-en">The Sefaria Library</span>
                    <span className="int-he">האוסף של ספאריה</span>
                  </h1>);

      var footer = this.props.compare ? null :
                    (<footer id="footer" className={`interface-${this.props.interfaceLang} static sans`}>
                      <Footer />
                    </footer> );
      var classes = classNames({readerNavMenu:1, noHeader: !this.props.hideHeader, compare: this.props.compare, home: this.props.home });
      var contentClasses = classNames({content: 1, hasFooter: footer != null});
      return(<div className={classes} onClick={this.handleClick} key="0">
              {topContent}
              <div className={contentClasses}>
                <div className="contentInner">
                  { this.props.compare ? null : title }
                  <ReaderNavigationMenuSection title="Recent" heTitle="נצפו לאחרונה" content={recentlyViewed} />
                  <ReaderNavigationMenuSection title="Browse" heTitle="טקסטים" content={categories} />
                  <ReaderNavigationMenuSection title="Calendar" heTitle="לוח יומי" content={calendar} />
                  { this.props.compare ? null : (<ReaderNavigationMenuSection title="Resources" heTitle="קהילה" content={resources} />) }
                  { this.props.multiPanel ? null : siteLinks }
                </div>
                {footer}
              </div>
            </div>);
    }
  }
});


var ReaderNavigationMenuSection = React.createClass({
  propTypes: {
    title:   React.PropTypes.string,
    heTitle: React.PropTypes.string,
    content: React.PropTypes.object
  },
  render: function() {
    if (!this.props.content) { return null; }
    return (
      <div className="readerNavSection">

        {this.props.title ? (<h2>
          <span className="int-en">{this.props.title}</span>
          <span className="int-he">{this.props.heTitle}</span>
        </h2>) : null }
        {this.props.content}
      </div>
      );
  }
});


var TextBlockLink = React.createClass({
  // Monopoly card style link with category color at top
  propTypes: {
    sref:            React.PropTypes.string.isRequired,
    version:         React.PropTypes.string,
    versionLanguage: React.PropTypes.string,
    heRef:           React.PropTypes.string,
    book:            React.PropTypes.string,
    category:        React.PropTypes.string,
    title:           React.PropTypes.string,
    heTitle:         React.PropTypes.string,
    showSections:    React.PropTypes.bool,
    recentItem:      React.PropTypes.bool,
    position:        React.PropTypes.number
  },
  render: function() {
    var index    = Sefaria.index(this.props.book);
    var category = this.props.category || (index ? index.primary_category : "Other");
    var style    = {"borderColor": Sefaria.palette.categoryColor(category)};
    var title    = this.props.title   || (this.props.showSections ? this.props.sref : this.props.book);
    var heTitle  = this.props.heTitle || (this.props.showSections ? this.props.heRef : index.heTitle);

    var position = this.props.position || 0;
    var classes  = classNames({refLink: 1, blockLink: 1, recentItem: this.props.recentItem});
    var url      = "/" + Sefaria.normRef(this.props.sref) + (this.props.version?`/${this.props.versionLanguage}/${this.props.version}`:"");
    return (<a href={url} className={classes} data-ref={this.props.sref} data-version={this.props.version} data-versionlanguage={this.props.versionLanguage} data-position={position} style={style}>
              <span className="en">{title}</span>
              <span className="he">{heTitle}</span>
             </a>);
  }
});


var LanguageToggleButton = React.createClass({
  propTypes: {
    toggleLanguage: React.PropTypes.func.isRequired
  },
  render: function() {
    return (<div className="languageToggle" onClick={this.props.toggleLanguage}>
              <span className="en"><img src="/static/img/aleph.svg" alt="Hebrew Language Toggle Icon" /></span>
              <span className="he"><img src="/static/img/aye.svg" alt="English Language Toggle Icon" /></span>
            </div>);
  }
});


var BlockLink = React.createClass({
  propTypes: {
    title:         React.PropTypes.string,
    heTitle:       React.PropTypes.string,
    target:        React.PropTypes.string,
    image:         React.PropTypes.string,
    inAppLink:     React.PropTypes.bool,
    interfaceLink: React.PropTypes.bool
  },
  getDefaultProps: function() {
    return {
      interfaceLink: false
    };
  },
  render: function() {
    var interfaceClass = this.props.interfaceLink ? 'int-' : '';
    var classes = classNames({blockLink: 1, inAppLink: this.props.inAppLink})
    return (<a className={classes} href={this.props.target}>
              {this.props.image ? <img src={this.props.image} alt="" /> : null}
              <span className={`${interfaceClass}en`}>{this.props.title}</span>
              <span className={`${interfaceClass}he`}>{this.props.heTitle}</span>
           </a>);
  }
});


var ReaderNavigationCategoryMenu = React.createClass({
  // Navigation Menu for a single category of texts (e.g., "Tanakh", "Bavli")
  propTypes: {
    category:            React.PropTypes.string.isRequired,
    categories:          React.PropTypes.array.isRequired,
    closeNav:            React.PropTypes.func.isRequired,
    setCategories:       React.PropTypes.func.isRequired,
    toggleLanguage:      React.PropTypes.func.isRequired,
    openDisplaySettings: React.PropTypes.func.isRequired,
    navHome:             React.PropTypes.func.isRequired,
    width:               React.PropTypes.number,
    compare:             React.PropTypes.bool,
    hideNavHeader:       React.PropTypes.bool,
    interfaceLang:       React.PropTypes.string
  },
  render: function() {
    var footer = this.props.compare ? null :
                    (<footer id="footer" className={`interface-${this.props.interfaceLang} static sans`}>
                      <Footer />
                    </footer> );
    // Show Talmud with Toggles
    var categories  = this.props.categories[0] === "Talmud" && this.props.categories.length == 1 ?
                        ["Talmud", "Bavli"] : this.props.categories;

    if (categories[0] === "Talmud" && categories.length <= 2) {
      var setBavli = function() {
        this.props.setCategories(["Talmud", "Bavli"]);
      }.bind(this);
      var setYerushalmi = function() {
        this.props.setCategories(["Talmud", "Yerushalmi"]);
      }.bind(this);
      var bClasses = classNames({navToggle:1, active: categories[1] === "Bavli"});
      var yClasses = classNames({navToggle:1, active: categories[1] === "Yerushalmi", second: 1});

      var toggle =(<div className="navToggles">
                            <span className={bClasses} onClick={setBavli}>
                              <span className="en">Bavli</span>
                              <span className="he">בבלי</span>
                            </span>
                            <span className="navTogglesDivider">|</span>
                            <span className={yClasses} onClick={setYerushalmi}>
                              <span className="en">Yerushalmi</span>
                              <span className="he">ירושלמי</span>
                            </span>
                         </div>);
      var catTitle = (categories.length > 1) ? categories[0] +  " " + categories[1] : categories[0];
      var heCatTitle = (categories.length > 1) ? Sefaria.hebrewTerm(categories[0]) + " " + Sefaria.hebrewTerm(categories[1]): categories[0];
    } else {
      var toggle = null;
      var catTitle = this.props.category;
      var heCatTitle = Sefaria.hebrewTerm(this.props.category);
    }
    var catContents    = Sefaria.tocItemsByCategories(categories);
    var navMenuClasses = classNames({readerNavCategoryMenu: 1, readerNavMenu: 1, noHeader: this.props.hideNavHeader});
    var navTopClasses  = classNames({readerNavTop: 1, searchOnly: 1, colorLineOnly: this.props.hideNavHeader});
    var contentClasses = classNames({content: 1, hasFooter: footer != null});
    return (<div className={navMenuClasses}>
              <div className={navTopClasses}>
                <CategoryColorLine category={categories[0]} />
                {this.props.hideNavHeader ? null : (<ReaderNavigationMenuMenuButton onClick={this.props.navHome} compare={this.props.compare} />)}
                {this.props.hideNavHeader ? null : (<ReaderNavigationMenuDisplaySettingsButton onClick={this.props.openDisplaySettings} />)}
                {this.props.hideNavHeader ? null : (<h2>
                  <span className="en">{catTitle}</span>
                  <span className="he">{heCatTitle}</span>
                </h2>)}
              </div>
              <div className={contentClasses}>
                <div className="contentInner">
                  {this.props.hideNavHeader ? (<h1>
                      <LanguageToggleButton toggleLanguage={this.props.toggleLanguage} />
                      <span className="en">{catTitle}</span>
                      <span className="he">{heCatTitle}</span>
                    </h1>) : null}
                  {toggle}
                  <CategoryAttribution categories={categories} />
                  <ReaderNavigationCategoryMenuContents contents={catContents} categories={categories} width={this.props.width} category={this.props.category} nestLevel={0} />
                </div>
                {footer}
              </div>
            </div>);
  }
});


var ReaderNavigationCategoryMenuContents = React.createClass({
  // Inner content of Category menu (just category title and boxes of)
  propTypes: {
    category:   React.PropTypes.string.isRequired,
    contents:   React.PropTypes.array.isRequired,
    categories: React.PropTypes.array.isRequired,
    width:      React.PropTypes.number,
    nestLevel:   React.PropTypes.number
  },
  getRenderedTextTitleString: function(title, heTitle){
    var whiteList = ['Midrash Mishlei', 'Midrash Tehillim', 'Midrash Tanchuma'];
    var displayCategory = this.props.category;
    var displayHeCategory = Sefaria.hebrewTerm(this.props.category);
    if (whiteList.indexOf(title) == -1){
      var replaceTitles = {
        "en": ['Jerusalem Talmud', displayCategory],
        "he": ['תלמוד ירושלמי', displayHeCategory]
      };
      var replaceOther = {
        "en" : [", ", " on ", " to ", " of "],
        "he" : [", ", " על "]
      };
      //this will replace a category name at the beginning of the title string and any connector strings (0 or 1) that follow.
      var titleRe = new RegExp(`^(${replaceTitles['en'].join("|")})(${replaceOther['en'].join("|")})?`);
      var heTitleRe = new RegExp(`^(${replaceTitles['he'].join("|")})(${replaceOther['he'].join("|")})?`);
      title   = title == displayCategory ? title : title.replace(titleRe, "");
      heTitle = heTitle == displayHeCategory ? heTitle : heTitle.replace(heTitleRe, "");
    }
    return [title, heTitle];
  },
  render: function() {
      var content = [];
      var cats = this.props.categories || [];
      for (var i = 0; i < this.props.contents.length; i++) {
        var item = this.props.contents[i];
        if (item.category) {
          // Category
          var newCats = cats.concat(item.category);
          // Special Case categories which should nest but normally wouldn't given their depth
          var subcats = ["Mishneh Torah", "Shulchan Arukh", "Maharal"];
          if (Sefaria.util.inArray(item.category, subcats) > -1 || this.props.nestLevel > 0) {
            if(item.contents.length == 1 && !("category" in item.contents[0])){
                var chItem = item.contents[0];
                var [title, heTitle] = this.getRenderedTextTitleString(chItem.title, chItem.heTitle);
                var url     = "/" + Sefaria.normRef(chItem.firstSection);
                content.push((<a href={url} className={'refLink sparse' + chItem.sparseness} data-ref={chItem.firstSection} key={"text." + this.props.nestLevel + "." + i}>
                                <span className='en'>{title}</span>
                                <span className='he'>{heTitle}</span>
                              </a>
                              ));
            } else {
              // Create a link to a subcategory
              url = "/texts/" + newCats.join("/");
              content.push((<a href={url} className="catLink" data-cats={newCats.join("|")} key={"cat." + this.props.nestLevel + "." + i}>
                              <span className='en'>{item.category}</span>
                              <span className='he'>{item.heCategory}</span>
                            </a>
                          ));
            }
          } else {
            // Add a Category
            content.push((<div className='category' key={"cat." + this.props.nestLevel + "." + i}>
                            <h3>
                              <span className='en'>{item.category}</span>
                              <span className='he'>{item.heCategory}</span>
                            </h3>
                            <ReaderNavigationCategoryMenuContents contents={item.contents} categories={newCats} width={this.props.width} nestLevel={this.props.nestLevel + 1} category={this.props.category}  />
                          </div>));
          }
        } else {
          // Add a Text
          var [title, heTitle] = this.getRenderedTextTitleString(item.title, item.heTitle);
          var ref = Sefaria.recentRefForText(item.title) || item.firstSection;
          var url = "/" + Sefaria.normRef(ref);
          content.push((<a href={url} className={'refLink sparse' + item.sparseness} data-ref={ref} key={"text." + this.props.nestLevel + "." + i}>
                          <span className='en'>{title}</span>
                          <span className='he'>{heTitle}</span>
                        </a>
                        ));
        }
      }
      var boxedContent = [];
      var currentRun   = [];
      for (var i = 0; i < content.length; i++) {
        // Walk through content looking for runs of texts/subcats to group together into a table
        if (content[i].type == "div") { // this is a subcategory
          if (currentRun.length) {
            boxedContent.push((<TwoOrThreeBox content={currentRun} width={this.props.width} key={i} />));
            currentRun = [];
          }
          boxedContent.push(content[i]);
        } else  { // this is a single text
          currentRun.push(content[i]);
        }
      }
      if (currentRun.length) {
        boxedContent.push((<TwoOrThreeBox content={currentRun} width={this.props.width} key={i} />));
      }
      return (<div>{boxedContent}</div>);
  }
});


var ReaderTextTableOfContents = React.createClass({
  // Menu for the Table of Contents for a single text
  propTypes: {
    mode:             React.PropTypes.string.isRequired,
    title:            React.PropTypes.string.isRequired,
    category:         React.PropTypes.string.isRequired,
    currentRef:       React.PropTypes.string.isRequired,
    settingsLanguage: React.PropTypes.string.isRequired,
    versionLanguage:  React.PropTypes.string,
    version:          React.PropTypes.string,
    narrowPanel:      React.PropTypes.bool,
    close:            React.PropTypes.func.isRequired,
    openNav:          React.PropTypes.func.isRequired,
    showBaseText:     React.PropTypes.func.isRequired,
    selectVersion:    React.PropTypes.func
  },
  getInitialState: function() {
    return {
      versions: [],
      versionsLoaded: false,
      currentVersion: null,
      showAllVersions: false,
      dlVersionTitle: null,
      dlVersionLanguage: null,
      dlVersionFormat: null,
      dlReady: false
    }
  },
  componentDidMount: function() {
    this.loadData();
  },
  componentDidUpdate: function(prevProps, prevState) {
    if ((this.props.settingsLanguage != prevProps.settingsLanguage)) {
      this.forceUpdate();
    }
  },
  getDataRef: function() {
    // Returns ref to be used to looking up data
    return Sefaria.sectionRef(this.props.currentRef) || this.props.currentRef;
  },
  getData: function() {
    // Gets data about this text from cache, which may be null.
    var data = Sefaria.text(this.getDataRef(), {context: 1, version: this.props.version, language: this.props.versionLanguage});
    return data;
  },
  loadData: function() {
    // Ensures data this text is in cache, rerenders after data load if needed
    var details = Sefaria.indexDetails(this.props.title);
    if (!details) {
      Sefaria.indexDetails(this.props.title, () => this.forceUpdate() );
    }
    if (this.isBookToc()) {
      var ref  = this.getDataRef();
      var versions = Sefaria.versions(ref)
      if (!versions) {
        Sefaria.versions(ref, () => this.forceUpdate() );
      }
    } else if (this.isTextToc()) {
      var ref  = this.getDataRef();
      var data = this.getData();
      if (!data) {
        Sefaria.text(
          ref,
          {context: 1, version: this.props.version, language: this.props.versionLanguage},
          () => this.forceUpdate());
      }
    }
  },
  getVersionsList: function() {
    if (this.isTextToc()) {
      var data = this.getData();
      if (!data) { return null; }
      return data.versions;
    } else if (this.isBookToc()) {
      return Sefaria.versions(this.props.title);
    }
  },
  getCurrentVersion: function() {
    // For now treat bilingual as english. TODO show attribution for 2 versions in bilingual case.
    if (this.isBookToc()) { return null; }
    var d = this.getData();
    if (!d) { return null; }
    var currentLanguage = this.props.settingsLanguage == "he" ? "he" : "en";
    if (currentLanguage == "en" && !d.text.length) {currentLanguage = "he"}
    if (currentLanguage == "he" && !d.he.length) {currentLanguage = "en"}

    var currentVersion = {
      language:            currentLanguage,
      versionTitle:        currentLanguage == "he" ? d.heVersionTitle : d.versionTitle,
      versionSource:       currentLanguage == "he" ? d.heVersionSource : d.versionSource,
      versionStatus:       currentLanguage == "he" ? d.heVersionStatus : d.versionStatus,
      license:             currentLanguage == "he" ? d.heLicense : d.license,
      sources:             currentLanguage == "he" ? d.heSources : d.sources,
      versionNotes:        currentLanguage == "he" ? d.heVersionNotes : d.versionNotes,
      digitizedBySefaria:  currentLanguage == "he" ? d.heDigitizedBySefaria : d.digitizedBySefaria
    };
    currentVersion.merged = !!(currentVersion.sources);

    return currentVersion;
  },
  handleClick: function(e) {
    var $a = $(e.target).closest("a");
    if ($a.length && ($a.hasClass("sectionLink") || $a.hasClass("linked"))) {
      var ref = $a.attr("data-ref");
      ref = decodeURIComponent(ref);
      ref = Sefaria.humanRef(ref);
      this.props.close();
      this.props.showBaseText(ref, false, this.props.version, this.props.versionLanguage);
      e.preventDefault();
    }
  },
  openVersion: function(version, language) {
    // Selects a version and closes this menu to show it.
    // Calling this functon wihtout parameters resets to default
    this.props.selectVersion(version, language);
    this.props.close();
  },
  onDlVersionSelect: function(event) {
    var versionTitle, versionLang;
    [versionTitle, versionLang] = event.target.value.split("/");
    this.setState({
      dlVersionTitle: versionTitle,
      dlVersionLanguage: versionLang
    });
  },
  onDlFormatSelect: function(event) {
    this.setState({dlVersionFormat: event.target.value});
  },
  versionDlLink: function() {
    return `/download/version/${this.props.title} - ${this.state.dlVersionLanguage} - ${this.state.dlVersionTitle}.${this.state.dlVersionFormat}`;
  },
  recordDownload: function() {
    Sefaria.site.track.event("Reader", "Version Download", `${this.props.title} / ${this.state.dlVersionTitle} / ${this.state.dlVersionLanguage} / ${this.state.dlVersionFormat}`);
    return true;
  },
  isBookToc: function() {
    return (this.props.mode == "book toc")
  },
  isTextToc: function() {
    return (this.props.mode == "text toc")
  },
  isVersionPublicDomain: function(v) {
    return !(v.license && v.license.startsWith("Copyright"));
  },
  render: function() {
    var title     = this.props.title;
    var heTitle   = Sefaria.index(title) ? Sefaria.index(title).heTitle : title;
    var category  = this.props.category;

    var currentVersionElement = null;
    var defaultVersionString = "Default Version";
    var defaultVersionObject = null;
    var versionBlocks = null;
    var downloadSection = null;

    // Text Details
    var details = Sefaria.indexDetails(this.props.title);
    var detailsSection = details ? <TextDetails index={details} narrowPanel={this.props.narrowPanel} /> : null;

    if (this.isTextToc()) {
      var sectionStrings = Sefaria.sectionString(this.props.currentRef);
      var section   = sectionStrings.en.named;
      var heSection = sectionStrings.he.named;
    }

    // Current Version (Text TOC only)
    var cv = this.getCurrentVersion();
    if (cv) {
      if (cv.merged) {
        var uniqueSources = cv.sources.filter(function(item, i, ar){ return ar.indexOf(item) === i; }).join(", ");
        defaultVersionString += " (Merged from " + uniqueSources + ")";
        currentVersionElement = (<div className="versionTitle">Merged from { uniqueSources }</div>);
      } else {
        if (!this.props.version) {
          defaultVersionObject = this.state.versions.find(v => (cv.language == v.language && cv.versionTitle == v.versionTitle));
          defaultVersionString += defaultVersionObject ? " (" + defaultVersionObject.versionTitle + ")" : "";
        }
        currentVersionElement = (<VersionBlock title={title} version={cv} currentRef={this.props.currentRef} showHistory={true}/>);
      }
    }

    // Versions List
    var versions = this.getVersionsList();

    var moderatorSection = Sefaria.is_moderator || Sefaria.is_editor ? (<ModeratorButtons title={title} />) : null;

    // Downloading
    if (versions) {
      var dlReady = (this.state.dlVersionTitle && this.state.dlVersionFormat && this.state.dlVersionLanguage);
      var dl_versions = [<option key="/" value="0" disabled>Version Settings</option>];
      var pdVersions = versions.filter(this.isVersionPublicDomain);
      if (cv && cv.merged) {
        var other_lang = cv.language == "he" ? "en" : "he";
        dl_versions = dl_versions.concat([
          <option value={"merged/" + cv.language} key={"merged/" + cv.language} data-lang={cv.language} data-version="merged">Current Merged Version ({cv.language})</option>,
          <option value={"merged/" + other_lang} key={"merged/" + other_lang} data-lang={other_lang} data-version="merged">Merged Version ({other_lang})</option>
        ]);
        dl_versions = dl_versions.concat(pdVersions.map(v =>
          <option value={v.versionTitle + "/" + v.language} key={v.versionTitle + "/" + v.language}>{v.versionTitle + " (" + v.language + ")"}</option>
        ));
      }
      else if (cv) {
        if (this.isVersionPublicDomain(cv)) {
          dl_versions.push(<option value={cv.versionTitle + "/" + cv.language} key={cv.versionTitle + "/" + cv.language}>Current Version ({cv.versionTitle + " (" + cv.language + ")"})</option>);
        }
        dl_versions = dl_versions.concat([
          <option value="merged/he" key="merged/he">Merged Version (he)</option>,
          <option value="merged/en" key="merged/en">Merged Version (en)</option>
        ]);
        dl_versions = dl_versions.concat(pdVersions.filter(v => v.language != cv.language || v.versionTitle != cv.versionTitle).map(v =>
          <option value={v.versionTitle + "/" + v.language} key={v.versionTitle + "/" + v.language}>{v.versionTitle + " (" + v.language + ")"}</option>
        ));
      }
      else {
        dl_versions = dl_versions.concat([
          <option value="merged/he" key="merged/he">Merged Version (he)</option>,
          <option value="merged/en" key="merged/en">Merged Version (en)</option>
        ]);
        dl_versions = dl_versions.concat(pdVersions.map(v =>
          <option value={v.versionTitle + "/" + v.language} key={v.versionTitle + "/" + v.language}>{v.versionTitle + " (" + v.language + ")"}</option>
        ));
      }
      var downloadButton = <div className="versionDownloadButton">
          <div className="downloadButtonInner">
            <span className="int-en">Download</span>
            <span className="int-he">הורדה</span>
          </div>
        </div>;
      var downloadSection = (
        <div className="dlSection">
          <h2 className="dlSectionTitle">
            <span className="int-en">Download Text</span>
            <span className="int-he">הורדת הטקסט</span>
          </h2>
          <select className="dlVersionSelect dlVersionTitleSelect" value={(this.state.dlVersionTitle && this.state.dlVersionLanguage)?this.state.dlVersionTitle + "/" + this.state.dlVersionLanguage:"0"} onChange={this.onDlVersionSelect}>
            {dl_versions}
          </select>
          <select className="dlVersionSelect dlVersionFormatSelect" value={this.state.dlVersionFormat || "0"} onChange={this.onDlFormatSelect}>
            <option key="none" value="0" disabled>File Format</option>
            <option key="txt" value="txt" >Text</option>
            <option key="csv" value="csv" >CSV</option>
            <option key="json" value="json" >JSON</option>
          </select>
          {dlReady?<a onClick={this.recordDownload} href={this.versionDlLink()} download>{downloadButton}</a>:downloadButton}
        </div>
      );
    }

    var closeClick = (this.isBookToc()) ? this.props.closePanel : this.props.close;
    var classes = classNames({readerTextTableOfContents:1, readerNavMenu:1, narrowPanel: this.props.narrowPanel});
    var categories = Sefaria.index(this.props.title).categories;


    return (<div className={classes}>
              <CategoryColorLine category={category} />
              <div className="readerControls">
                <div className="readerControlsInner">
                  <div className="leftButtons">
                    <ReaderNavigationMenuCloseButton onClick={closeClick}/>
                  </div>
                  <div className="rightButtons">
                    <ReaderNavigationMenuDisplaySettingsButton onClick={this.props.openDisplaySettings} />
                  </div>
                  <div className="readerTextToc readerTextTocHeader">
                    <div className="readerTextTocBox">
                      <span className="int-en">Table of Contents</span>
                      <span className="int-he">תוכן העניינים</span>
                    </div>
                  </div>
                </div>
              </div>
              <div className="content">
                <div className="contentInner">
                  <div className="tocTop">
                    <CategoryAttribution categories={categories} />
                    <div className="tocCategory">
                      <span className="en">{category}</span>
                      <span className="he">{Sefaria.hebrewTerm(category)}</span>
                    </div>
                    <div className="tocTitle">
                      <span className="en">{title}</span>
                      <span className="he">{heTitle}</span>
                      {moderatorSection}
                    </div>
                    {this.isTextToc()?
                      <div className="currentSection">
                        <span className="en">{section}</span>
                        <span className="he">{heSection}</span>
                      </div>
                    : null}
                    {detailsSection}
                  </div>
                  {this.isTextToc()?
                    <div className="currentVersionBox">
                      {currentVersionElement || (<LoadingMessage />)}
                    </div>
                  : null}
                  {details ?
                  <div onClick={this.handleClick}>
                    <TextTableOfContentsNavigation
                      schema={details.schema}
                      commentatorList={Sefaria.commentaryList(this.props.title)}
                      alts={details.alts}
                      versionsList={versions}
                      openVersion={this.openVersion}
                      defaultStruct={"default_struct" in details && details.default_struct in details.alts ? details.default_struct : "default"}
                      currentRef={this.props.currentRef}
                      narrowPanel={this.props.narrowPanel}
                      title={this.props.title} />
                  </div>
                  : <LoadingMessage />}
                  {downloadSection}
                </div>
              </div>
            </div>);
  }
});


var TextDetails = React.createClass({
  propTypes: {
    index:       React.PropTypes.object.isRequired,
    narrowPanel: React.PropTypes.bool,
  },
 render: function() {
    var makeDescriptionText = function(compWord, compPlace, compDate, description) {
      var composed = compPlace || compDate ? compWord + [compPlace, compDate].filter(x => !!x).join(" ") : null;
      return [composed, description].filter(x => !!x).join(". ");
    };
    var enDesc = makeDescriptionText("Composed in ", "compPlaceString" in this.props.index ? this.props.index.compPlaceString.en : null, "compDateString" in this.props.index ? this.props.index.compDateString.en : null, this.props.index.enDesc);
    var heDesc = makeDescriptionText("נוצר/נערך ב", "compPlaceString" in this.props.index ? this.props.index.compPlaceString.he : null, "compDateString" in this.props.index ? this.props.index.compDateString.he : null, this.props.index.heDesc);

    var authors = "authors" in this.props.index ? this.props.index.authors : [];

    if (!authors.length && !enDesc) { return null; }

    var initialWords = this.props.narrowPanel ? 12 : 30;

    return (
      <div className="tocDetails">
        { authors.length ?
          <div className="tocDetail">
              <span className="int-he">
                מחבר: {authors.map(author => <a key={author.en} href={"/person/" + author.en}>{author.he}</a> )}
              </span>
              <span className="int-en">
                Author: {authors.map(author => <a key={author.en} href={"/person/" + author.en}>{author.en}</a> )}
              </span>
          </div>
          : null }
        { !!enDesc ?
          <div className="tocDetail description">
              <div className="int-he">
                <ReadMoreText text={heDesc} initialWords={initialWords} />
              </div>
              <div className="int-en">
                <ReadMoreText text={enDesc} initialWords={initialWords} />
              </div>
          </div>
          : null }
      </div>);
  }
});


var TextTableOfContentsNavigation = React.createClass({
  // The content section of the text table of contents that includes links to text sections,
  // and tabs for alternate structures, commentary and versions.
  propTypes: {
    schema:          React.PropTypes.object.isRequired,
    commentatorList: React.PropTypes.array,
    alts:            React.PropTypes.object,
    versionsList:    React.PropTypes.array,
    openVersion:     React.PropTypes.func,
    defaultStruct:   React.PropTypes.string,
    currentRef:      React.PropTypes.string,
    narrowPanel:     React.PropTypes.bool,
    title:           React.PropTypes.string.isRequired,
  },
  getInitialState: function() {
    return {
      tab: this.props.defaultStruct
    }
  },
  componentDidMount: function() {
    this.shrinkWrap();
    window.addEventListener('resize', this.shrinkWrap);
  },
  componentWillUnmount: function() {
    window.removeEventListener('resize', this.shrinkWrap);
  },
  componentDidUpdate: function(prevProps, prevState) {
    if (prevState.tab != this.state.tab &&
        this.state.tab !== "commentary" && this.state.tab != "versions") {
      this.shrinkWrap();
    }
  },
  setTab: function(tab) {
    this.setState({tab: tab});
  },
  shrinkWrap: function() {
    // Shrink the width of the container of a grid of inline-line block elements,
    // so that is is tight around its contents thus able to appear centered.
    // As far as I can tell, there's no way to do this in pure CSS.
    // TODO - flexbox should be able to solve this
    var shrink  = function(i, container) {
      var $container = $(container);
      // don't run on complex nodes without sectionlinks
      if ($container.hasClass("schema-node-toc") && !$container.find(".sectionLink").length) { return; }
      var maxWidth   = $container.parent().innerWidth();
      var itemWidth  = $container.find(".sectionLink").outerWidth(true);
      var nItems     = $container.find(".sectionLink").length;

      if (maxWidth / itemWidth > nItems) {
        var width = nItems * itemWidth;
      } else {
        var width = Math.floor(maxWidth / itemWidth) * itemWidth;
      }
      $container.width(width + "px");
    };
    var $root = $(ReactDOM.findDOMNode(this));
    if ($root.find(".tocSection").length) {             // nested simple text
      //$root.find(".tocSection").each(shrink); // Don't bother with these for now
    } else if ($root.find(".schema-node-toc").length) { // complex text or alt struct
      // $root.find(".schema-node-toc, .schema-node-contents").each(shrink);
    } else {
      $root.find(".tocLevel").each(shrink);             // Simple text, no nesting
    }
  },
  render: function() {
    var options = [{
      name: "default",
      text: "sectionNames" in this.props.schema ? this.props.schema.sectionNames[0] : "Contents",
      heText: "sectionNames" in this.props.schema ? Sefaria.hebrewTerm(this.props.schema.sectionNames[0]) : "תוכן",
      onPress: this.setTab.bind(null, "default")
    }];
    if (this.props.alts) {
      for (var alt in this.props.alts) {
        if (this.props.alts.hasOwnProperty(alt)) {
          options.push({
            name: alt,
            text: alt,
            heText: Sefaria.hebrewTerm(alt),
            onPress: this.setTab.bind(null, alt)
          });
        }
      }
    }
    options = options.sort(function(a, b) {
      return a.name == this.props.defaultStruct ? -1 :
              b.name == this.props.defaultStruct ? 1 : 0;
    }.bind(this));

    if (this.props.commentatorList.length) {
      options.push({
        name: "commentary",
        text: "Commentary",
        heText: "מפרשים",
        onPress: this.setTab.bind(null, "commentary")
      });
    }

    options.push({
      name: "versions",
      text: "Versions",
      heText: "גרסאות",
      onPress: this.setTab.bind(null, "versions")
    });

    var toggle = <TabbedToggleSet
                    options={options}
                    active={this.state.tab}
                    narrowPanel={this.props.narrowPanel} />;

    switch(this.state.tab) {
      case "default":
        var content = <SchemaNode
                          schema={this.props.schema}
                          addressTypes={this.props.schema.addressTypes}
                          refPath={this.props.title} />;
        break;
      case "commentary":
        var content = <CommentatorList
                        commentatorList={this.props.commentatorList} />;
        break;
      case "versions":
        var content = <VersionsList
                        versionsList={this.props.versionsList}
                        openVersion={this.props.openVersion}
                        title={this.props.title}
                        currentRef={this.props.currentRef} />;
        break;
      default:
        var content = <SchemaNode
                          schema={this.props.alts[this.state.tab]}
                          addressTypes={this.props.schema.addressTypes}
                          refPath={this.props.title} />;
        break;
    }

    return (
      <div className="tocContent">
        {toggle}
        {content}
      </div>
    );
  }
});


var TabbedToggleSet = React.createClass({
  propTypes: {
    options:     React.PropTypes.array.isRequired, // array of object with `name`. `text`, `heText`, `onPress`
    active:      React.PropTypes.string.isRequired,
    narrowPanel: React.PropTypes.bool
  },
  render: function() {
    var options = this.props.options.map(function(option, i) {
      var classes = classNames({altStructToggle: 1, active: this.props.active === option.name});
      return (
        <div className="altStructToggleBox" key={i}>
          <span className={classes} onClick={option.onPress}>
              <span className="int-he">{option.heText}</span>
              <span className="int-en">{option.text}</span>
          </span>
        </div>
      );
    }.bind(this));

    if (this.props.narrowPanel) {
      var rows = [];
      var rowSize = options.length == 4 ? 2 : 3;
      for (var i = 0; i < options.length; i += rowSize) {
        rows.push(options.slice(i, i+rowSize));
      }
    } else {
      var rows = [options];
    }

    return (<div className="structToggles">
              {rows.map(function(row, i) {
                return (<div className="structTogglesInner" key={i}>{row}</div>);
              })}
            </div>);
  }
});


var SchemaNode = React.createClass({
  propTypes: {
    schema:      React.PropTypes.object.isRequired,
    refPath:     React.PropTypes.string.isRequired
  },
  getInitialState: function() {
    return {
      // Collapse everything except default nodes to start.
      collapsed: "nodes" in this.props.schema ? this.props.schema.nodes.map(function(node) { return !(node.default || node.includeSections) }) : []
    }
  },
  toggleCollapse: function(i) {
    this.state.collapsed[i] = !this.state.collapsed[i];
    this.setState({collapsed: this.state.collapsed});
  },
  render: function() {
    if (!("nodes" in this.props.schema)) {
      if (this.props.schema.nodeType === "JaggedArrayNode") {
        return (
          <JaggedArrayNode
            schema={this.props.schema}
            refPath={this.props.refPath} />
        );
      } else if (this.props.schema.nodeType === "ArrayMapNode") {
        return (
          <ArrayMapNode schema={this.props.schema} />
        );
      }

    } else {
      var content = this.props.schema.nodes.map(function(node, i) {
        if ("nodes" in node || ("refs" in node && node.refs.length)) {
          // SchemaNode with children (nodes) or ArrayMapNode with depth (refs)
          return (
            <div className="schema-node-toc" key={i}>
              <span className="schema-node-title" onClick={this.toggleCollapse.bind(null, i)}>
                <span className="he">{node.heTitle} <i className={"schema-node-control fa fa-angle-" + (this.state.collapsed[i] ? "left" : "down")}></i></span>
                <span className="en">{node.title} <i className={"schema-node-control fa fa-angle-" + (this.state.collapsed[i] ? "right" : "down")}></i></span>
              </span>
              {!this.state.collapsed[i] ?
              <div className="schema-node-contents">
                <SchemaNode
                  schema={node}
                  refPath={this.props.refPath + ", " + node.title} />
              </div>
              : null }
            </div>);
        } else if (node.nodeType == "ArrayMapNode") {
          // ArrayMapNode with only wholeRef
          return <ArrayMapNode schema={node} key={i} />;
        } else if (node.depth == 1 && !node.default) {
          // SchemaNode title that points straight to content
          var path = this.props.refPath + ", " + node.title;
          return (
            <a className="schema-node-toc linked" href={Sefaria.normRef(path)} data-ref={path} key={i}>
              <span className="schema-node-title">
                <span className="he">{node.heTitle}</span>
                <span className="en">{node.title}</span>
              </span>
            </a>);
        } else {
          // SchemaNode that has a JaggedArray below it
          return (
            <div className="schema-node-toc" key={i}>
              { !node.default ?
              <span className="schema-node-title" onClick={this.toggleCollapse.bind(null, i)}>
                <span className="he">{node.heTitle} <i className={"schema-node-control fa fa-angle-" + (this.state.collapsed[i] ? "left" : "down")}></i></span>
                <span className="en">{node.title} <i className={"schema-node-control fa fa-angle-" + (this.state.collapsed[i] ? "right" : "down")}></i></span>
              </span>
              : null }
              { !this.state.collapsed[i] ?
              <div className="schema-node-contents">
                <JaggedArrayNode
                  schema={node}
                  contentLang={this.props.contentLang}
                  refPath={this.props.refPath + (node.default ? "" : ", " + node.title)} />
              </div>
              : null }
            </div>);
        }
      }.bind(this));
      return (
        <div className="tocLevel">{content}</div>
      );
    }
  }
});


var JaggedArrayNode = React.createClass({
  propTypes: {
    schema:      React.PropTypes.object.isRequired,
    refPath:     React.PropTypes.string.isRequired
  },
  render: function() {
    if ("toc_zoom" in this.props.schema) {
      var zoom = this.props.schema.toc_zoom - 1;
      return (<JaggedArrayNodeSection
                depth={this.props.schema.depth - zoom}
                sectionNames={this.props.schema.sectionNames.slice(0, -zoom)}
                addressTypes={this.props.schema.addressTypes.slice(0, -zoom)}
                contentCounts={this.props.schema.content_counts}
                refPath={this.props.refPath} />);
    }
    return (<JaggedArrayNodeSection
              depth={this.props.schema.depth}
              sectionNames={this.props.schema.sectionNames}
              addressTypes={this.props.schema.addressTypes}
              contentCounts={this.props.schema.content_counts}
              refPath={this.props.refPath} />);
  }
});


var JaggedArrayNodeSection = React.createClass({
  propTypes: {
    depth:           React.PropTypes.number.isRequired,
    sectionNames:    React.PropTypes.array.isRequired,
    addressTypes:    React.PropTypes.array.isRequired,
    contentCounts:   React.PropTypes.oneOfType([
                        React.PropTypes.array,
                        React.PropTypes.number
                      ]),
    refPath:         React.PropTypes.string.isRequired,
  },
  contentCountIsEmpty: function(count) {
    // Returns true if count is zero or is an an array (of arrays) of zeros.
    if (typeof count == "number") { return count == 0; }
    var innerCounts = count.map(this.contentCountIsEmpty);
    return innerCounts.unique().compare([true]);
  },
  refPathTerminal: function(count) {
    // Returns a string to be added to the end of a section link depending on a content count
    // Used in cases of "zoomed" JaggedArrays, where `contentCounts` is deeper than `depth` so that zoomed section
    // links still point to section level.
    if (typeof count == "number") { return ""; }
    var terminal = ":";
    for (var i = 0; i < count.length; i++) {
      if (count[i]) {
        terminal += (i+1) + this.refPathTerminal(count[i]);
        break;
      }
    }
    return terminal;
  },
  render: function() {
    if (this.props.depth > 2) {
      var content = [];
      for (var i = 0; i < this.props.contentCounts.length; i++) {
        if (this.contentCountIsEmpty(this.props.contentCounts[i])) { continue; }
        if (this.props.addressTypes[0] === "Talmud") {
          var enSection = Sefaria.hebrew.intToDaf(i);
          var heSection = Sefaria.hebrew.encodeHebrewDaf(enSection);
        } else {
          var enSection = i+1;
          var heSection = Sefaria.hebrew.encodeHebrewNumeral(i+1);
        }
        content.push(
          <div className="tocSection" key={i}>
            <div className="sectionName">
              <span className="he">{Sefaria.hebrewTerm(this.props.sectionNames[0]) + " " +heSection}</span>
              <span className="en">{this.props.sectionNames[0] + " " + enSection}</span>
            </div>
            <JaggedArrayNodeSection
              depth={this.props.depth - 1}
              sectionNames={this.props.sectionNames.slice(1)}
              addressTypes={this.props.addressTypes.slice(1)}
              contentCounts={this.props.contentCounts[i]}
              refPath={this.props.refPath + ":" + enSection} />
          </div>);
      }
      return ( <div className="tocLevel">{content}</div> );
    }
    var contentCounts = this.props.depth == 1 ? new Array(this.props.contentCounts).fill(1) : this.props.contentCounts;
    var sectionLinks = [];
    for (var i = 0; i < contentCounts.length; i++) {
      if (this.contentCountIsEmpty(contentCounts[i])) { continue; }
      if (this.props.addressTypes[0] === "Talmud") {
        var section = Sefaria.hebrew.intToDaf(i);
        var heSection = Sefaria.hebrew.encodeHebrewDaf(section);
      } else {
        var section = i+1;
        var heSection = Sefaria.hebrew.encodeHebrewNumeral(i+1);
      }
      var ref  = (this.props.refPath + ":" + section).replace(":", " ") + this.refPathTerminal(contentCounts[i]);
      var link = (
        <a className="sectionLink" href={Sefaria.normRef(ref)} data-ref={ref} key={i}>
          <span className="he">{heSection}</span>
          <span className="en">{section}</span>
        </a>
      );
      sectionLinks.push(link);
    }
    return (
      <div className="tocLevel">{sectionLinks}</div>
    );
  }
});


var ArrayMapNode = React.createClass({
  propTypes: {
    schema:      React.PropTypes.object.isRequired
  },
  render: function() {
    if ("refs" in this.props.schema && this.props.schema.refs.length) {
      var sectionLinks = this.props.schema.refs.map(function(ref, i) {
        i += this.props.schema.offset || 0;
        if (this.props.schema.addressTypes[0] === "Talmud") {
          var section = Sefaria.hebrew.intToDaf(i);
          var heSection = Sefaria.hebrew.encodeHebrewDaf(section);
        } else {
          var section = i+1;
          var heSection = Sefaria.hebrew.encodeHebrewNumeral(i+1);
        }
        return (
          <a className="sectionLink" href={Sefaria.normRef(ref)} data-ref={ref} key={i}>
            <span className="he">{heSection}</span>
            <span className="en">{section}</span>
          </a>
        );
      }.bind(this));

      return (<div>{sectionLinks}</div>);

    } else {
      return (
        <a className="schema-node-toc linked" href={Sefaria.normRef(this.props.schema.wholeRef)} data-ref={this.props.schema.wholeRef}>
          <span className="schema-node-title">
            <span className="he">{this.props.schema.heTitle} <i className="schema-node-control fa fa-angle-left"></i></span>
            <span className="en">{this.props.schema.title} <i className="schema-node-control fa fa-angle-right"></i></span>
          </span>
        </a>);
    }
  }
});


var CommentatorList = React.createClass({
  propTypes: {
    commentatorList: React.PropTypes.array.isRequired
  },
  render: function() {
    var content = this.props.commentatorList.map(function(commentator, i) {
      var ref = commentator.firstSection;
      return (<a className="refLink linked" href={Sefaria.normRef(ref)} data-ref={ref} key={i}>
                <span className="he">{commentator.heCollectiveTitle}</span>
                <span className="en">{commentator.collectiveTitle}</span>
            </a>);
    }.bind(this));

    return (<TwoBox content={content} />);
  }
});


var VersionsList = React.createClass({
  propTypes: {
    versionsList: React.PropTypes.array.isRequired,
    openVersion:  React.PropTypes.func.isRequired,
    title:        React.PropTypes.string.isRequired,
    currentRef:   React.PropTypes.string,
  },
  render: function() {
    var versions = this.props.versionsList;
    var [heVersionBlocks, enVersionBlocks] = ["he","en"].map(lang =>
     versions.filter(v => v.language == lang).map(v =>
      <VersionBlock
        title={this.props.title}
        version={v}
        currentRef={this.props.currentRef || this.props.title}
        firstSectionRef={"firstSectionRef" in v ? v.firstSectionRef : null}
        openVersion={this.props.openVersion}
        key={v.versionTitle + "/" + v.language}/>
     )
    );

    return (
      <div className="versionBlocks">
        {(!!heVersionBlocks.length) ?
          <div className="versionLanguageBlock">
            <div className="versionLanguageHeader">
              <span className="int-en">Hebrew Versions</span><span className="int-he">בעברית</span>
            </div>
            <div>{heVersionBlocks}</div>
          </div> : null}
        {(!!enVersionBlocks.length) ?
          <div className="versionLanguageBlock">
            <div className="versionLanguageHeader">
              <span className="int-en">English Versions</span><span className="int-he">באנגלית</span>
            </div>
            <div>{enVersionBlocks}</div>
          </div>: null}
      </div>);
  }
});


var VersionBlock = React.createClass({
  propTypes: {
    title:           React.PropTypes.string.isRequired,
    version:         React.PropTypes.object.isRequired,
    currentRef:      React.PropTypes.string,
    firstSectionref: React.PropTypes.string,
    showHistory:     React.PropTypes.bool,
    showNotes:       React.PropTypes.bool,
    openVersion:     React.PropTypes.func
  },
  getDefaultProps: function() {
    return {
      showHistory: true,
      showNotes: true
    }
  },
  getInitialState: function() {
    var s = {
      editing: false,
      error: null,
      originalVersionTitle: this.props.version["versionTitle"]
    };
    this.updateableVersionAttributes.forEach(attr => s[attr] = this.props.version[attr]);
    return s;
  },
  updateableVersionAttributes: [
    "versionTitle",
    "versionSource",
    "versionNotes",
    "license",
    "priority",
    "digitizedBySefaria",
    "status"
  ],
  licenseMap: {
    "Public Domain": "https://en.wikipedia.org/wiki/Public_domain",
    "CC0": "https://creativecommons.org/publicdomain/zero/1.0/",
    "CC-BY": "https://creativecommons.org/licenses/by/3.0/",
    "CC-BY-SA": "https://creativecommons.org/licenses/by-sa/3.0/",
    "CC-BY-NC": "https://creativecommons.org/licenses/by-nc/4.0/"
  },
  openVersion: function() {
    if (this.props.firstSectionRef) {
      window.location = "/" + this.props.firstSectionRef + "/" + this.props.version.language + "/" + this.props.version.versionTitle
    } else if (this.props.openVersion) {
      this.props.openVersion(this.props.version.versionTitle, this.props.version.language);
    }
  },
  onLicenseChange: function(event) {
    this.setState({license: event.target.value, "error": null});
  },
  onVersionSourceChange: function(event) {
    this.setState({versionSource: event.target.value, "error": null});
  },
  onVersionNotesChange: function(event) {
    this.setState({versionNotes: event.target.value, "error": null});
  },
  onPriorityChange: function(event) {
    this.setState({priority: event.target.value, "error": null});
  },
  onDigitizedBySefariaChange: function(event) {
    this.setState({digitizedBySefaria: event.target.checked, "error": null});
  },
  onLockedChange: function(event) {
    this.setState({status: event.target.checked ? "locked" : null, "error": null});
  },
  onVersionTitleChange: function(event) {
    this.setState({versionTitle: event.target.value, "error": null});
  },
  saveVersionUpdate: function(event) {
    var v = this.props.version;

    var payloadVersion = {};
    this.updateableVersionAttributes.forEach(function(attr) {
      if (this.state[attr] || this.state[attr] != this.props.version[attr]) {
        payloadVersion[attr] = this.state[attr];
      }
    }.bind(this));
    delete payloadVersion.versionTitle;
    if (this.state.versionTitle != this.state.originalVersionTitle) {
      payloadVersion.newVersionTitle = this.state.versionTitle;
    }
    this.setState({"error": "Saving.  Page will reload on success."});
    $.ajax({
      url: `/api/version/flags/${this.props.title}/${v.language}/${v.versionTitle}`,
      dataType: 'json',
      type: 'POST',
      data: {json: JSON.stringify(payloadVersion)},
      success: function(data) {
        if (data.status == "ok") {
          document.location.reload(true);
        } else {
          this.setState({error: data.error});
        }
      }.bind(this),
      error: function(xhr, status, err) {
        this.setState({error: err.toString()});
      }.bind(this)
    });
  },
  deleteVersion: function() {
    if (!confirm("Are you sure you want to delete this text version?")) { return; }

    var title = this.props.title;
    var url = "/api/texts/" + title + "/" + this.props.version.language + "/" + this.props.version.versionTitle;

    $.ajax({
      url: url,
      type: "DELETE",
      success: function(data) {
        if ("error" in data) {
          alert(data.error)
        } else {
          alert("Text Version Deleted.");
          window.location = "/" + Sefaria.normRef(title);
        }
      }
    }).fail(function() {
      alert("Something went wrong. Sorry!");
    });
  },
  openEditor: function() {
    this.setState({editing:true});
  },
  closeEditor: function() {
    this.setState({editing:false});
  },
  render: function() {
    var v = this.props.version;

    if (this.state.editing) {
      // Editing View
      var close_icon = (Sefaria.is_moderator)?<i className="fa fa-times-circle" aria-hidden="true" onClick={this.closeEditor}/>:"";

      var licenses = Object.keys(this.licenseMap);
      licenses = licenses.includes(v.license) ? licenses : [v.license].concat(licenses);

      return (
        <div className = "versionBlock">
          <div className="error">{this.state.error}</div>
          <div className="versionEditForm">

            <label for="versionTitle" className="">Version Title</label>
            {close_icon}
            <input id="versionTitle" className="" type="text" value={this.state.versionTitle} onChange={this.onVersionTitleChange} />

            <label for="versionSource">Version Source</label>
            <input id="versionSource" className="" type="text" value={this.state.versionSource} onChange={this.onVersionSourceChange} />

            <label id="license_label" for="license">License</label>
            <select id="license" className="" value={this.state.license} onChange={this.onLicenseChange}>
              {licenses.map(v => <option key={v} value={v}>{v?v:"(None Listed)"}</option>)}
            </select>

            <label id="digitzedBySefaria_label" for="digitzedBySefaria">Digitized by Sefaria</label>
            <input type="checkbox" id="digitzedBySefaria" checked={this.state.digitizedBySefaria} onChange={this.onDigitizedBySefariaChange}/>

            <label id="priority_label" for="priority">Priority</label>
            <input id="priority" className="" type="text" value={this.state.priority} onChange={this.onPriorityChange} />

            <label id="locked_label" for="locked">Locked</label>
            <input type="checkbox" id="locked" checked={this.state.status == "locked"} onChange={this.onLockedChange}/>

            <label id="versionNotes_label" for="versionNotes">VersionNotes</label>
            <textarea id="versionNotes" placeholder="Version Notes" onChange={this.onVersionNotesChange} value={this.state.versionNotes} rows="5" cols="40"/>
            <div>
              <div id="delete_button" onClick={this.deleteVersion}>Delete Version</div>
              <div id="save_button" onClick={this.saveVersionUpdate}>SAVE</div>
              <div className="clearFix"></div>
            </div>
          </div>
        </div>
      );
    } else {
      // Presentation View
      var license = this.licenseMap[v.license]?<a href={this.licenseMap[v.license]} target="_blank">{v.license}</a>:v.license;
      var digitizedBySefaria = v.digitizedBySefaria ? <a className="versionDigitizedBySefaria" href="/digitized-by-sefaria">Digitized by Sefaria</a> : "";
      var licenseLine = "";
      if (v.license && v.license != "unknown") {
        licenseLine =
          <span className="versionLicense">
            {license}
            {digitizedBySefaria?" - ":""}{digitizedBySefaria}
          </span>
        ;
      }
      var edit_icon = (Sefaria.is_moderator)?<i className="fa fa-pencil" aria-hidden="true" onClick={this.openEditor}/>:"";

      return (
        <div className = "versionBlock">
          <div className="versionTitle">
            <span onClick={this.openVersion}>{v.versionTitle}</span>
            {edit_icon}
          </div>
          <div className="versionDetails">
            <a className="versionSource" target="_blank" href={v.versionSource}>
            { Sefaria.util.parseURL(v.versionSource).host }
            </a>
            {licenseLine ? <span className="separator">-</span>: null}
            {licenseLine}
            {this.props.showHistory ? <span className="separator">-</span>: null}
            {this.props.showHistory ? <a className="versionHistoryLink" href={`/activity/${Sefaria.normRef(this.props.currentRef)}/${v.language}/${v.versionTitle && v.versionTitle.replace(/\s/g,"_")}`}>Version History&nbsp;›</a>:""}
          </div>
          {this.props.showNotes && !!v.versionNotes ? <div className="versionNotes" dangerouslySetInnerHTML={ {__html: v.versionNotes} }></div>:""}
        </div>
      );
    }

  }
});


var ModeratorButtons = React.createClass({
  propTypes: {
    title: React.PropTypes.string.isRequired,
  },
  getInitialState: function() {
    return {
      expanded: false,
      message: null,
    }
  },
  expand: function() {
    this.setState({expanded: true});
  },
  editIndex: function() {
    window.location = "/edit/textinfo/" + this.props.title;
  },
  addSection: function() {
    window.location = "/add/" + this.props.title;
  },
  deleteIndex: function() {
    var title = this.props.title;

    var confirm = prompt("Are you sure you want to delete this text version? Doing so will completely delete this text from Sefaria, including all existing versions and links. This action CANNOT be undone. Type DELETE to confirm.", "");
    if (confirm !== "DELETE") {
      alert("Delete canceled.");
      return;
    }

    var url = "/api/index/" + title;
    $.ajax({
      url: url,
      type: "DELETE",
      success: function(data) {
        if ("error" in data) {
          alert(data.error)
        } else {
          alert("Text Deleted.");
          window.location = "/";
        }
      }
    }).fail(function() {
      alert("Something went wrong. Sorry!");
    });
    this.setState({message: "Deleting text (this may time a while)..."});
  },
  render: function() {
    if (!this.state.expanded) {
      return (<div className="moderatorSectionExpand" onClick={this.expand}>
                <i className="fa fa-cog"></i>
              </div>);
    }
    var editTextInfo = <div className="button white" onClick={this.editIndex}>
                          <span><i className="fa fa-info-circle"></i> Edit Text Info</span>
                        </div>;
    var addSection   = <div className="button white" onClick={this.addSection}>
                          <span><i className="fa fa-plus-circle"></i> Add Section</span>
                        </div>;
    var deleteText   = <div className="button white" onClick={this.deleteIndex}>
                          <span><i className="fa fa-exclamation-triangle"></i> Delete {this.props.title}</span>
                        </div>
    var textButtons = (<span className="moderatorTextButtons">
                          {Sefaria.is_moderator ? editTextInfo : null}
                          {Sefaria.is_moderator || Sefaria.is_editor ? addSection : null}
                          {Sefaria.is_moderator ? deleteText : null}
                        </span>);
    var message = this.state.message ? (<div className="moderatorSectionMessage">{this.state.message}</div>) : null;
    return (<div className="moderatorSection">
              {textButtons}
              {message}
            </div>);
  }
});


var CategoryAttribution = React.createClass({
  propTypes: {
    categories: React.PropTypes.array.isRequired
  },
  render: function() {
    var attribution = Sefaria.categoryAttribution(this.props.categories);
    return attribution ?
      <div className="categoryAttribution">
        <a href={attribution.link} className="outOfAppLink">
          <span className="en">{attribution.english}</span>
          <span className="he">{attribution.hebrew}</span>
        </a>
      </div>
      : null;
  }
});


var ReadMoreText = React.createClass({
  propTypes: {
    text: React.PropTypes.string.isRequired,
    initialWords: React.PropTypes.number,
  },
  getDefaultProps: function() {
    return {
      initialWords: 30
    }
  },
  getInitialState: function() {
    return {expanded: this.props.text.split(" ").length < this.props.initialWords}
  },
  render: function() {
    var text = this.state.expanded ? this.props.text : this.props.text.split(" ").slice(0, this.props.initialWords).join (" ") + "...";
    return <div className="readMoreText">
      {text}
      {this.state.expanded ? null :
        <span className="readMoreLink" onClick={() => this.setState({expanded: true})}>
          <span className="int-en">Read More ›</span>
          <span className="int-he">קרא עוד ›</span>
        </span>
      }
    </div>
  }
});


var SheetsNav = React.createClass({
  // Navigation for Sheets
  propTypes: {
    multiPanel:      React.PropTypes.bool,
    tag:             React.PropTypes.string,
    tagSort:         React.PropTypes.string,
    close:           React.PropTypes.func.isRequired,
    openNav:         React.PropTypes.func.isRequired,
    setSheetTag:     React.PropTypes.func.isRequired,
    setSheetTagSort: React.PropTypes.func.isRequired,
    hideNavHeader:   React.PropTypes.bool
  },
  getInitialState: function() {
    return {
      width: this.props.multiPanel ? 1000 : 400,
    };
  },
  componentDidMount: function() {
    this.setState({width: $(ReactDOM.findDOMNode(this)).width()});
  },
  componentWillReceiveProps: function(nextProps) {

  },
  changeSort: function(sort) {
    this.props.setSheetTagSort(sort);
    //Sefaria.sheets.tagList(this.loadTags, event.target.value);
  },
  render: function() {
    var enTitle = this.props.tag || "Source Sheets";
    var heTitle = this.props.tag || "דפי מקורות";

    if (this.props.tag == "My Sheets") {
      var content = (<MySheetsPage
                        hideNavHeader={this.props.hideNavHeader}
                        tagSort={this.props.tagSort}
                        mySheetSort={this.props.mySheetSort}
                        multiPanel={this.props.multiPanel}
                        setMySheetSort={this.props.setMySheetSort}
                        setSheetTag={this.props.setSheetTag}
                        setSheetTagSort={this.props.setSheetTagSort}
                        width={this.state.width} />);


    } else if (this.props.tag == "All Sheets") {
      var content = (<AllSheetsPage
                        hideNavHeader={this.props.hideNavHeader} />);

    } else if (this.props.tag == "sefaria-groups") {
      var content = (<GroupPage
                        hideNavHeader={this.props.hideNavHeader}
                        multiPanel={this.props.multiPanel}
                        group={this.props.group}
                        width={this.state.width} />);

    } else if (this.props.tag) {
      var content = (<TagSheetsPage
                        tag={this.props.tag}
                        setSheetTag={this.props.setSheetTag}
                        multiPanel={this.props.multiPanel}
                        hideNavHeader={this.props.hideNavHeader}
                        width={this.state.width} />);

    } else {
      var content = (<SheetsHomePage
                       tagSort={this.props.tagSort}
                       setSheetTag={this.props.setSheetTag}
                       setSheetTagSort={this.props.setSheetTagSort}
                       multiPanel={this.props.multiPanel}
                       hideNavHeader={this.props.hideNavHeader}
                       width={this.state.width} />);
    }

    var classes = classNames({readerNavMenu: 1, readerSheetsNav: 1, noHeader: this.props.hideNavHeader});
    return (<div className={classes}>
              <CategoryColorLine category="Sheets" />
              {this.props.hideNavHeader ? null :
                 (<div className="readerNavTop searchOnly" key="navTop">
                    <CategoryColorLine category="Sheets" />
                    <ReaderNavigationMenuMenuButton onClick={this.props.openNav} />
                    <div className="readerOptions"></div>
                    <h2>
                      <span className="int-en">{enTitle}</span>
                      <span className="int-he">{heTitle}</span>
                    </h2>
                  </div>)}
              {content}
            </div>);
  }
});


var SheetsHomePage = React.createClass({
  // A set of options grouped together.
  propTypes: {
    setSheetTag:     React.PropTypes.func.isRequired,
    setSheetTagSort: React.PropTypes.func.isRequired,
    hideNavHeader:   React.PropTypes.bool
  },
  componentDidMount: function() {
    this.ensureData();
  },
  getTopSheetsFromCache: function() {
    return Sefaria.sheets.topSheets();
  },
  getSheetsFromAPI: function() {
     Sefaria.sheets.topSheets(this.onDataLoad);
  },
  getTagListFromCache: function() {
    return Sefaria.sheets.tagList(this.props.tagSort);
  },
  getTagListFromAPI: function() {
    Sefaria.sheets.tagList(this.props.tagSort, this.onDataLoad);
  },
  getTrendingTagsFromCache: function() {
    return Sefaria.sheets.trendingTags();
  },
  getTrendingTagsFromAPI: function() {
    Sefaria.sheets.trendingTags(this.onDataLoad);
  },
  onDataLoad: function(data) {
    this.forceUpdate();
  },
  ensureData: function() {
    if (!this.getTopSheetsFromCache()) { this.getSheetsFromAPI(); }
    if (!this.getTagListFromCache()) { this.getTagListFromAPI(); }
    if (!this.getTrendingTagsFromCache()) { this.getTrendingTagsFromAPI(); }
  },
  showYourSheets: function() {
    this.props.setSheetTag("My Sheets");
  },
  showAllSheets: function() {
    this.props.setSheetTag("All Sheets");
  },
  changeSort: function(sort) {
    this.props.setSheetTagSort(sort);
  },
  _type_sheet_button: function(en, he, on_click, active) {
    var classes = classNames({"type-button": 1, active: active});

    return <div className={classes} onClick={on_click}>
              <div className="type-button-title">
                <span className="int-en">{en}</span>
                <span className="int-he">{he}</span>
              </div>
            </div>;
  },
  render: function() {
    var trendingTags = this.getTrendingTagsFromCache();
    var topSheets    = this.getTopSheetsFromCache();
    if (this.props.tagSort == "trending") { var tagList  = this.getTrendingTagsFromCache(); }
    else { var tagList = this.getTagListFromCache(); }

    var makeTagButton = tag => <SheetTagButton setSheetTag={this.props.setSheetTag} tag={tag.tag} count={tag.count} key={tag.tag} />;

    var trendingTags    = trendingTags ? trendingTags.slice(0,6).map(makeTagButton) : [<LoadingMessage />];
    var tagList         = tagList ? tagList.map(makeTagButton) : [<LoadingMessage />];
    var publicSheetList = topSheets ? topSheets.map(function(sheet) {
      return (<PublicSheetListing sheet={sheet} key={sheet.id} />);
    }) : [<LoadingMessage />];

    var yourSheetsButton  = Sefaria._uid ?
      (<div className="yourSheetsLink navButton" onClick={this.showYourSheets}>
        <span className="int-en">My Source Sheets <i className="fa fa-chevron-right"></i></span>
        <span className="int-he">דפי המקורות שלי <i className="fa fa-chevron-left"></i></span>
       </div>) : null;

    return (<div className="content hasFooter">
              <div className="contentInner">
                {this.props.hideNavHeader ? (<h1>
                  <span className="int-en">Source Sheets</span>
                  <span className="int-he">דפי מקורות</span>
                </h1>) : null}
                { this.props.multiPanel ? null : yourSheetsButton }

                { this.props.multiPanel ?
                  (<h2 className="splitHeader">
                    <span className="int-en">Public Sheets</span>
                    <span className="int-en actionText" onClick={this.showAllSheets}>See All <i className="fa fa-angle-right"></i></span>
                    <span className="int-he">דפי מקורות פומביים</span>
                    <span className="int-he actionText" onClick={this.showAllSheets}>צפה בהכל <i className="fa fa-angle-left"></i></span>
                  </h2>) :
                  (<h2>
                      <span className="int-en">Public Sheets</span>
                      <span className="int-he">דפי מקורות פומביים</span>
                   </h2>)}

                <div className="topSheetsBox">
                  {publicSheetList}
                </div>

                { this.props.multiPanel ? null :
                  (<h2>
                     <span className="int-en">Trending Tags</span>
                    <span className="int-he">תוויות פופולריות</span>
                   </h2>)}

                { this.props.multiPanel ? null : (<TwoOrThreeBox content={trendingTags} width={this.props.width} /> )}

                { this.props.multiPanel ? (
                    <h2 className="tagsHeader">
                      <span className="int-en">All Tags</span>
                      <span className="int-he">כל התוויות</span>
                      <div className="actionText">
                        <div className="type-buttons">
                          {this._type_sheet_button("Most Used", "הכי בשימוש", () => this.changeSort("count"), (this.props.tagSort == "count"))}
                          {this._type_sheet_button("Alphabetical", "אלפביתי", () => this.changeSort("alpha"), (this.props.tagSort == "alpha"))}
                          {this._type_sheet_button("Trending", "פופולרי", () => this.changeSort("trending"), (this.props.tagSort == "trending"))}
                        </div>
                      </div>
                    </h2>
                ) : (
                <h2>
                  <span className="en">All Tags</span>
                  <span className="he">כל התוויות</span>
                </h2>
                )}

                <TwoOrThreeBox content={tagList} width={this.props.width} />
              </div>
              <footer id="footer" className="static sans">
                    <Footer />
              </footer>
             </div>);
  }
});


var GroupPage = React.createClass({
  propTypes: {
    group: React.PropTypes.string.isRequired,
    width: React.PropTypes.number
  },
  getInitialState: function() {
    return {
      showTags: false,
      sheetFilterTag: null,
      sheetSort: "date",
      tab: "sheets"
    };
  },
  componentDidMount: function() {
    this.ensureData();
  },
  onDataLoad: function(data) {
    this.forceUpdate();
  },
  ensureData: function() {
    if (!Sefaria.groups(this.props.group)) {
      Sefaria.groups(this.props.group, this.onDataLoad);
    }
  },
  getData: function() {
    return Sefaria.groups(this.props.group, this.state.sheetSort);
  },
  setTab: function(tab) {
    this.setState({tab: tab});
  },
  toggleSheetTags: function() {
    this.state.showTags ? this.setState({showTags: false}) : this.setState({showTags: true});
  },
  setSheetTag: function(tag) {
    this.setState({sheetFilterTag: tag, showTags: false});
  },
  handleTagButtonClick: function (tag) {
    if (tag == this.state.sheetFilterTag) {
      this.setState({sheetFilterTag: null, showTags: false});
    } else {
      this.setSheetTag(tag);
    }
  },
  changeSheetSort: function(event) {
    this.setState({sheetSort: event.target.value})
  },
  memberList: function() {
    var group = this.getData();
    if (!group) { return null; }
    var admins = group.admins.map(function(member) {member.role = "Admin"; return member; });
    var publishers = group.publishers.map(function(member) {member.role = "Publisher"; return member; });
    var members = group.members.map(function(member) {member.role = "Member"; return member; });
    var invitations = group.invitations.map(function(member) {member.role = "Invitation"; return member; });

    return admins.concat(publishers, members, invitations);
  },
  pinSheet: function(sheetId) {
    if (this.pinning) { return; }
    $.post("/api/groups/" + this.props.group + "/pin-sheet/" + sheetId, function(data) {
      if ("error" in data) {
        alert(data.error);
      } else {
        Sefaria._groups[this.props.group] = data.group;
        this.onDataLoad();
      }
      this.pinning = false;
    }.bind(this)).fail(function() {
        alert("There was an error pinning your sheet.");
        this.pinning = false;
    }.bind(this));
    this.pinning = true;
  },
  render: function() {
    var group        = this.getData();
    var sheets       = group ? group.sheets : null;
    var groupTagList = group ? group.tags : null;
    var members      = this.memberList();
    var isMember     = members && members.filter(function(x) { return x.uid == Sefaria._uid } ).length !== 0;
    var isAdmin      = group && group.admins.filter(function(x) { return x.uid == Sefaria._uid } ).length !== 0;

    groupTagList = groupTagList ? groupTagList.map(function (tag) {
        var filterThisTag = this.handleTagButtonClick.bind(this, tag.tag);
        var classes = classNames({navButton: 1, sheetButton: 1, active: this.state.sheetFilterTag == tag.tag});
        return (<div className={classes} onClick={filterThisTag} key={tag.tag}>{tag.tag} ({tag.count})</div>);
      }.bind(this)) : null;

    sheets = sheets && this.state.sheetFilterTag ? sheets.filter(function(sheet) {
      return Sefaria.util.inArray(this.state.sheetFilterTag, sheet.tags) >= 0;
    }.bind(this)) : sheets;
    sheets = sheets ? sheets.map(function(sheet) {
      return (<GroupSheetListing
                sheet={sheet}
                pinned={group.pinnedSheets.indexOf(sheet.id) != -1}
                isAdmin={isAdmin}
                multiPanel={this.props.multiPanel}
                pinSheet={this.pinSheet.bind(null, sheet.id)}
                setSheetTag={this.setSheetTag}
                key={sheet.id} />);
    }.bind(this)) : [<LoadingMessage />];

    return (<div className="content groupPage sheetList hasFooter">
              <div className="contentInner">

                {group.imageUrl ?
                  <img className="groupImage" src={group.imageUrl} alt={this.props.group}/>
                  : null }

                <div className="groupInfo">
                  <h1>
                    <span className="int-en">{this.props.group}</span>
                    <span className="int-he">{this.props.group}</span>
                  </h1>

                  {group.websiteUrl ?
                    <a className="groupWebsite" target="_blank" href={group.websiteUrl}>{group.websiteUrl}</a>
                    : null }

                  {group.description ?
                    <div className="groupDescription">{group.description}</div>
                    : null }
                </div>

                <div className="tabs">
                  <a className={classNames({bubbleTab: 1, active: this.state.tab == "sheets"})} onClick={this.setTab.bind(null, "sheets")}>
                    <span className="int-en">Sheets</span>
                    <span className="int-he">Sheets</span>
                  </a>
                  <a className={classNames({bubbleTab: 1, active: this.state.tab == "members"})} onClick={this.setTab.bind(null, "members")}>
                    <span className="int-en">Members</span>
                    <span className="int-he">Members</span>
                  </a>
                  { isAdmin ?
                    <a className="bubbleTab" href={"/groups/" + this.props.group.replace(/\s/g, "-") + "/settings"}>
                      <span className="int-en">Settings</span>
                      <span className="int-he">Settings</span>
                    </a>
                    : null }
                </div>

                { this.state.tab == "sheets" ?
                  <div>
                    {sheets.length ?
                    <h2 className="splitHeader">
                      { groupTagList && groupTagList.length ?
                      <span className="filterByTag" onClick={this.toggleSheetTags}>
                        <span className="int-en" >Filter By Tag <i className="fa fa-angle-down"></i></span>
                        <span className="int-he">סנן לפי תווית<i className="fa fa-angle-down"></i></span>
                       </span>
                       : null }

                          <span className="int-en actionText">Sort By:
                            <select value={this.state.sheetSort} onChange={this.changeSheetSort}>
                             <option value="date">Recent</option>
                             <option value="alphabetical">Alphabetical</option>
                             <option value="views">Most Viewed</option>
                           </select> <i className="fa fa-angle-down"></i></span>
                          <span className="int-he actionText">סנן לפי:
                            <select value={this.state.sheetSort} onChange={this.changeSheetSort}>
                             <option value="date">הכי חדש</option>
                             <option value="alphabetical">Alphabetical</option>
                             <option value="views">הכי נצפה</option>
                           </select> <i className="fa fa-angle-down"></i></span>
                    </h2>
                    : null }

                  {this.state.showTags ? <TwoOrThreeBox content={groupTagList} width={this.props.width} /> : null}

                  {sheets.length ?
                    sheets
                    : (isMember ?
                          <div className="emptyMessage">
                            <span className="int-en">There are no sheets in this group yet. <a href="/sheets/new">Start a sheet</a>.</span>
                            <span className="int-he">There are no sheets in this group yet. <a href="/sheets/new">Start a sheet</a>.</span>
                          </div>
                        : <div className="emptyMessage">
                            <span className="int-en">There are no public sheets in this group yet.</span>
                            <span className="int-he">There are no public sheets in this group yet.</span>
                          </div>)}
                  </div>
                  : null }

                  {this.state.tab == "members" ?
                    <div>
                     {isAdmin ? <GroupInvitationBox groupName={this.props.group} onDataChange={this.onDataLoad}/> : null }
                     { members.map(function(member) {
                      return <GroupMemberListing
                                member={member}
                                isAdmin={isAdmin}
                                isSelf={member.uid == Sefaria._uid}
                                groupName={this.props.group}
                                onDataChange={this.onDataLoad}
                                key={member.uid} />;
                     }.bind(this)) }
                    </div>
                  : null }

              </div>
            <footer id="footer" className="static sans">
              <Footer />
            </footer>
            </div>);
  }
});


var GroupSheetListing = React.createClass({
  propTypes: {
    sheet:       React.PropTypes.object.isRequired,
    setSheetTag: React.PropTypes.func.isRequired,
    pinSheet:    React.PropTypes.func,
    pinned:      React.PropTypes.bool,
    isAdmin:     React.PropTypes.bool
  },
  render: function() {
    var sheet = this.props.sheet;
    var title = sheet.title ? sheet.title.stripHtml() : "Untitled Source Sheet";
    var url = "/sheets/" + sheet.id;

    if (sheet.tags === undefined) { sheet.tags = []; }
    var tagString = sheet.tags.map(function (tag) {
          return(<SheetTagLink setSheetTag={this.props.setSheetTag} tag={tag} key={tag} />);
    },this);


    var pinButtonClasses = classNames({groupSheetListingPinButton: 1, pinned: this.props.pinned, active: this.props.isAdmin});
    var pinMessage = this.props.pinned && this.props.isAdmin ? "Pinned Sheet - click to unpin" :
                      this.props.pinned ? "Pinned Sheet" : "Pin Sheet";
    var pinButton = <div className={pinButtonClasses} onClick={this.props.isAdmin ? this.props.pinSheet : null}>
                      <img src="/static/img/pin.svg" title={pinMessage} />
                    </div>

    return (<div className="sheet userSheet">
                {pinButton}
                <a className="sheetTitle" href={url} key={url}>{title}</a> <SheetAccessIcon sheet={sheet} />
                <div>{sheet.ownerName} · {sheet.views} Views · {sheet.modified} · <span className="tagString">{tagString}</span></div>
              </div>);

  }
});


var GroupInvitationBox = React.createClass({
  propTypes: {
    groupName: React.PropTypes.string.isRequired,
    onDataChange: React.PropTypes.func.isRequired,
  },
  getInitialState: function() {
    return {
      inviting: false,
      message: null
    };
  },
  onInviteClick: function() {
    if (!this.state.inviting) {
      this.inviteByEmail($("#groupInvitationInput").val());
    }
  },
  flashMessage: function(message) {
    this.setState({message: message});
    setTimeout(function() {
      this.setState({message: null});
    }.bind(this), 3000);
  },
  inviteByEmail: function(email) {
    if (!this.validateEmail(email)) {
      this.flashMessage("That isn't a valid email address.")
      return;
    }
    this.setState({inviting: true, message: "Inviting..."})
    $.post("/api/groups/" + this.props.groupName + "/invite/" + email, function(data) {
      if ("error" in data) {
        alert(data.error);
        this.setState({message: null, inviting: false});
      } else {
        Sefaria._groups[this.props.groupName] = data.group;
        $("#groupInvitationInput").val("");
        this.flashMessage(data.message);
        this.setState({inviting: false})
        this.props.onDataChange();
      }
    }.bind(this)).fail(function() {
        alert("There was an error sending your invitation.");
        this.setState({message: null, inviting: false});
    }.bind(this));
  },
  validateEmail: function(email) {
    var re = /^(([^<>()\[\]\\.,;:\s@"]+(\.[^<>()\[\]\\.,;:\s@"]+)*)|(".+"))@((\[[0-9]{1,3}\.[0-9]{1,3}\.[0-9]{1,3}\.[0-9]{1,3}])|(([a-zA-Z\-0-9]+\.)+[a-zA-Z]{2,}))$/;
    return re.test(email);
  },
  render: function() {
    return (<div className="groupInvitationBox">
                <input id="groupInvitationInput" placeholder="Email Address" />
                <div className="button" onClick={this.onInviteClick}>
                  <span className="int-en">Invite</span>
                  <span className="int-he">Invite</span>
                </div>
                {this.state.message ?
                  <div className="groupInvitationBoxMessage">{this.state.message}</div>
                  : null}
              </div>);
  }
});


var GroupMemberListing = React.createClass({
  propTypes: {
    member:       React.PropTypes.object.isRequired,
    isAdmin:      React.PropTypes.bool,
    isSelf:       React.PropTypes.bool,
    groupName:    React.PropTypes.string,
    onDataChange: React.PropTypes.func,
  },
  render: function() {
    if (this.props.member.role == "Invitation") {
      return this.props.isAdmin ?
        <GroupInvitationListing
          member={this.props.member}
          groupName={this.props.groupName}
          onDataChange={this.props.onDataChange} />
        : null;
    }

    return (
      <div className="groupMemberListing">
        <a href={this.props.member.profileUrl}>
          <img className="groupMemberListingProfileImage" src={this.props.member.imageUrl} alt="" />
        </a>

        <a href={this.props.member.profileUrl} className="groupMemberListingName">
          {this.props.member.name}
        </a>

        <div className="groupMemberListingRoleBox">
          <span className="groupMemberListingRole">{this.props.member.role}</span>
          {this.props.isAdmin || this.props.isSelf ?
            <GroupMemberListingActions
              member={this.props.member}
              groupName={this.props.groupName}
              isAdmin={this.props.isAdmin}
              isSelf={this.props.isSelf}
              onDataChange={this.props.onDataChange} />
            : null }
        </div>

      </div>);
  }
});


var GroupInvitationListing = React.createClass({
  propTypes: {
    member:       React.PropTypes.object.isRequired,
    groupName:    React.PropTypes.string,
    onDataChange: React.PropTypes.func,
  },
  render: function() {
    return (
      <div className="groupMemberListing">
        <span className="groupInvitationListing">
          {this.props.member.email}
        </span>

        <div className="groupMemberListingRoleBox">
          <span className="groupMemberListingRole">Invited</span>
          <GroupMemberListingActions
            member={this.props.member}
            groupName={this.props.groupName}
            isInvitation={true}
            onDataChange={this.props.onDataChange} />
        </div>

      </div>);
  }
});


var GroupMemberListingActions = React.createClass({
  propTypes: {
    member:       React.PropTypes.object.isRequired,
    groupName:    React.PropTypes.string.isRequired,
    isAdmin:      React.PropTypes.bool,
    isSelf:       React.PropTypes.bool,
    isInvitation: React.PropTypes.bool,
    onDataChange: React.PropTypes.func.isRequired
  },
  getInitialState: function() {
    return {
      menuOpen: false,
      invitationResent: false
    }
  },
  toggleMenu: function() {
    this.setState({menuOpen: !this.state.menuOpen});
  },
  setRole: function(role) {
    if (this.props.isSelf && this.props.isAdmin && role !== "admin") {
      if (!confirm("Are you want to change your group role? You won't be able to undo this action unless another admin restores your permissions.")) {
        return;
      }
    }

    $.post("/api/groups/" + this.props.groupName + "/set-role/" + this.props.member.uid + "/" + role, function(data) {
      if ("error" in data) {
        alert(data.error)
      } else {
        Sefaria._groups[data.name] = data;
        this.props.onDataChange();
      }
    }.bind(this));
  },
  removeMember: function() {
    var message = this.props.isSelf ?
      "Are you sure you want to leave this group?" :
      "Are you sure you want to remove " + this.props.member.name + " from this group?";

    if (confirm(message)) {
      this.setRole("remove");
    }
  },
  resendInvitation: function() {
    $.post("/api/groups/" + this.props.groupName + "/invite/" + this.props.member.email, function(data) {
      if ("error" in data) {
        alert(data.error)
      } else {
        Sefaria._groups[this.props.groupName] = data.group;
        this.props.onDataChange();
        this.setState({"invitationResent": true});
      }
    }.bind(this));
  },
  removeInvitation: function() {
    if (confirm("Are you sure you want to remove this invitation?")) {
      $.post("/api/groups/" + this.props.groupName + "/invite/" + this.props.member.email + "/uninvite", function(data) {
        if ("error" in data) {
          alert(data.error)
        } else {
          Sefaria._groups[this.props.groupName] = data.group;
          this.props.onDataChange();
        }
      }.bind(this));
    }
  },
  render: function() {
    return (
      <div className="groupMemberListingActions" onClick={this.toggleMenu}>
        <div className="groupMemberListingActionsButton">
          <i className="fa fa-gear"></i>
        </div>
        {this.state.menuOpen ?
          <div className="groupMemberListingActionsMenu">
            {this.props.isAdmin ?
              <div className="action" onClick={this.setRole.bind(this, "admin")}>
                <span className={classNames({role: 1, current: this.props.member.role == "Admin"})}>Admin</span>
                - can invite & edit settings
              </div>
              : null }
            {this.props.isAdmin ?
              <div className="action" onClick={this.setRole.bind(this, "publisher")}>
                <span className={classNames({role: 1, current: this.props.member.role == "Publisher"})}>Publisher</span>
                - can publish
              </div>
              : null }
            {this.props.isAdmin ?
              <div className="action" onClick={this.setRole.bind(this, "member")}>
                <span className={classNames({role: 1, current: this.props.member.role == "Member"})}>Member</span>
                - can view & share within group
              </div>
              : null}
            {this.props.isAdmin || this.props.isSelf ?
              <div className="action" onClick={this.removeMember}>
                <span className="role">{this.props.isSelf ? "Leave Group" : "Remove"}</span>
              </div>
            : null }
            {this.props.isInvitation  && !this.state.invitationResent ?
              <div className="action" onClick={this.resendInvitation}>
                <span className="role">Resend Invitation</span>
              </div>
              : null}
            {this.props.isInvitation  && this.state.invitationResent ?
              <div className="action">
                <span className="role">Invitation Resent</span>
              </div>
              : null}
            {this.props.isInvitation ?
              <div className="action" onClick={this.removeInvitation}>
                <span className="role">Remove</span>

              </div>
              : null}
          </div>
        : null }
      </div>);
  }
});


var EditGroupPage = React.createClass({
  propTypes: {
    initialData:  React.PropTypes.object // If present this view is for editing a group, otherwise for creating a new group
  },
  getInitialState: function() {
    return this.props.initialData || {
        name: null,
        description: null,
        websiteUrl: null,
        imageUrl: null,
        headerUrl: null,
    };
  },
  componentDidMount: function() {
    $(window).on("beforeunload", function() {
      if (this.changed) {
        return "You have unsaved changes to your group.";
      }
    }.bind(this));
  },
  handleImageChange: function(e) {
    var MAX_IMAGE_MB = 2;
    var MAX_IMAGE_SIZE = MAX_IMAGE_MB * 1024 * 1024;
    var idToField = {
      groupHeader: "headerUrl",
      groupImage: "imageUrl",
    }
    var field = idToField[e.target.id];
    var file = e.currentTarget.files[0];
    if (file.size > MAX_IMAGE_SIZE) {
      alert("Images must be smaller than " + MAX_IMAGE_MB + "MB.");
      return;
    }
    var formData = new FormData();
    formData.append("file", e.currentTarget.files[0])
    $.ajax({
        url: '/api/file/upload',
        data: formData,
        type: 'POST',
        contentType: false,
        processData: false,
        success: function(data) {
          if ("error" in data) {
            alert(data.error);
            this.clearUploading(field);
          } else {
            var state = {};
            state[field] = data.url;
            this.setState(state);
            this.changed = true;
          }
        }.bind(this),
        fail: function() {
          alert("Unfortunately an error occurred uploading your file.")
          this.clearUploading(field);
        }
    });
    this.setUploading(field);
  },
  setUploading: function(field) {
    var state = {};
    state[field] = "/static/img/loading.gif";
    this.setState(state);
  },
  clearUploading: function(field) {
    var state = {};
    state[field] = null;
    this.setState(state);
  },
  handleInputChange: function(e) {
    var idToField = {
      groupName: "name",
      groupWebsite: "websiteUrl",
      groupDescription: "description"
    }
    var field = idToField[e.target.id];
    var state = {};
    state[field] = e.target.value;
    this.setState(state);
    this.changed = true;
  },
  delete: function() {
    if (confirm("Are you sure you want to delete this group? This cannot be undone.")) {
     $.ajax({
        url: "/api/groups/" + this.props.initialData.name,
        type: "DELETE",
        success: function(data) {
          if ("error" in data) {
            alert(data.error);
          } else {
            window.location = "/my/groups";
          }
        },
        fail: function() {
          alert("Sorry, an error occurred.");
        }
      });
    }
  },
  save: function() {
    var groupData = Sefaria.util.clone(this.state);
    if (!this.props.initialData) {
      groupData["new"] = true;
    }
    if (this.props.initialData && this.props.initialData.name !== groupData.name) {
      groupData["previousName"] = this.props.initialData.name;
    }
    if (groupData["headerUrl"] == "/static/img/loading.gif") { groupData["headerUrl"] = null; }
    if (groupData["imageUrl"] == "/static/img/loading.gif") { groupData["imageUrl"] = null; }

    $.post("/api/groups", {json: JSON.stringify(groupData)}, function(data) {
        if ("error" in data) {
          alert(data.error);
        } else {
          this.changed = false;
          window.location = "/groups/" + this.state.name.replace(/ /g, "-");
        }
    }.bind(this)).fail(function() {
        alert("Sorry, an error occurred.");
    });
  },
  render: function() {
    return (
      <div id="editGroupPage">
        {this.props.initialData
          ? <h1>
              <span className="int-en">Edit Group</span>
              <span className="int-he">Edit Group</span>
            </h1>
          : <h1>
              <span className="int-en">Create a Group</span>
              <span className="int-he">Create a Group</span>
            </h1>}

        <div id="saveCancelButtons">
            <a className="button transparent control-elem" href={this.props.initialData ? "/groups/" + this.state.name.replace(/ /g, "-") : "/my/groups"}>
                <span className="int-en">Cancel</span>
                <span className="int-he">בטל</span>
            </a>
            <div id="saveGroup" className="button blue control-elem" onClick={this.save}>
                <span className="int-en">Save</span>
                <span className="int-he">שמור</span>
            </div>
        </div>

        <div className="field halfWidth">
          <label>
            <span className="int-en">Group Name</span>
            <span className="int-he">Group Name</span>
          </label>
          <input id="groupName" value={this.state.name||""} onChange={this.handleInputChange}/>
        </div>

        <div className="field halfWidth">
          <label>
            <span className="int-en">Website</span>
            <span className="int-he">Website</span>
          </label>
          <input id="groupWebsite" value={this.state.websiteUrl||""} onChange={this.handleInputChange}/>
        </div>

        <div className="field">
          <label>
            <span className="int-en">Description</span>
            <span className="int-he">Description</span>
          </label>
          <textarea id="groupDescription" onChange={this.handleInputChange} value={this.state.description||null}></textarea>
        </div>

        <div className="field">
          <label>
            <span className="int-en">Group Image</span>
            <span className="int-he">Group Image</span>
          </label>
          {this.state.imageUrl
            ? <img className="groupImage" src={this.state.imageUrl} alt="Group Image" />
            : <div className="groupImage placeholder"></div>}
          <FileInput
             name="groupImage"
             accept="image/*"
             text="Upload Image"
             className="button white"
             onChange={this.handleImageChange} />
          <div className="helperText">
            <span className="int-en">Recommended size: 350px x 350px or larger</span>
            <span className="int-he">Recommended size: 350px x 350px or larger</span>
          </div>
        </div>

        <div className="field">
          <label>
            <span className="int-en">Default Sheet Header</span>
            <span className="int-he">Default Sheet Header</span>
          </label>
          {this.state.headerUrl
            ? <div className="groupHeaderBox">
                <img className="groupHeader" src={this.state.headerUrl} alt="Group Header Image" />
                <div className="clearFix"></div>
              </div>
            : <div className="groupHeader placeholder"></div>}
          <FileInput
             name="groupHeader"
             accept="image/*"
             text="Upload Image"
             className="button white"
             onChange={this.handleImageChange} />
          <div className="helperText">
            <span className="int-en">Recommended size: 1000px width to fill sheet, smaller images align right</span>
            <span className="int-he">Recommended size: 1000px width to fill sheet, smaller images align right</span>
          </div>
        </div>

        {this.props.initialData ?
          <div className="deleteGroup" onClick={this.delete}>
            <span className="int-en">Delete Group</span>
            <span className="int-he">Delete Group</span>
          </div>
          : null}

      </div>);
  }
});

var FileInput = React.createClass({
  handleChange: function(e) {
    if (this.props.onChange) { this.props.onChange(e); }
  },
  render: function() {
    return (<div>
              <label htmlFor={this.props.name} className={this.props.className}>{this.props.text}</label>
              <input
                type="file"
                id={this.props.name}
                name={this.props.name}
                className="hiddenFileInput"
                accept={this.props.accept}
                onChange={this.handleChange} />
            </div>);
  }
})


var TagSheetsPage = React.createClass({
  // Page list all public sheets.
  propTypes: {
    hideNavHeader:   React.PropTypes.bool
  },
  componentDidMount: function() {
    this.ensureData();
  },
  getSheetsFromCache: function() {
    return  Sefaria.sheets.sheetsByTag(this.props.tag);
  },
  getSheetsFromAPI: function() {
     Sefaria.sheets.sheetsByTag(this.props.tag, this.onDataLoad);
  },
  onDataLoad: function(data) {
    this.forceUpdate();
  },
  ensureData: function() {
    if (!this.getSheetsFromCache()) { this.getSheetsFromAPI(); }
  },
  render: function() {
    var sheets = this.getSheetsFromCache();
    sheets = sheets ? sheets.map(function (sheet) {
      return (<PublicSheetListing sheet={sheet} key={sheet.id} />);
    }) : (<LoadingMessage />);
    return (<div className="content sheetList hasFooter">
                      <div className="contentInner">
                        {this.props.hideNavHeader ? (<h1>
                          <span className="int-en">{this.props.tag}</span>
                          <span className="int-he">{this.props.tag}</span>
                        </h1>) : null}
                        {sheets}
                      </div>
                      <footer id="footer" className="static sans">
                        <Footer />
                      </footer>
                    </div>);
  }
});


var AllSheetsPage = React.createClass({
  // Page list all public sheets.
  // TODO this is currently loading all public sheets at once, needs pagination
  propTypes: {
    hideNavHeader:   React.PropTypes.bool
  },
  getInitialState: function() {
    return {
      page: 1,
      loadedToEnd: false,
      loading: false,
      curSheets: [],
    };
  },
  componentDidMount: function() {
    $(ReactDOM.findDOMNode(this)).bind("scroll", this.handleScroll);
    this.ensureData();
  },
  handleScroll: function() {
    if (this.state.loadedToEnd || this.state.loading) { return; }
    var $scrollable = $(ReactDOM.findDOMNode(this));
    var margin = 100;
    if($scrollable.scrollTop() + $scrollable.innerHeight() + margin >= $scrollable[0].scrollHeight) {
      this.getMoreSheets();
    }
  },
  getMoreSheets: function() {
    if (this.state.page == 1) {
      Sefaria.sheets.publicSheets(0,100,this.loadMoreSheets);
    }
    else {
      Sefaria.sheets.publicSheets( ((this.state.page)*50),50,this.loadMoreSheets);
    }
    this.setState({loading: true});
  },
  loadMoreSheets: function(data) {
    this.setState({page: this.state.page + 1});
    this.createSheetList(data)
  },
  createSheetList: function(newSheets) {

      if (newSheets) {
        this.setState({curSheets: this.state.curSheets.concat(newSheets), loading: false});
      }
  },
  getSheetsFromCache: function(offset) {
    if (!offset) offset=0;
    return  Sefaria.sheets.publicSheets(offset,50);
  },
  getSheetsFromAPI: function(offset) {
    if (!offset) offset=0;
     Sefaria.sheets.publicSheets(offset,50, this.onDataLoad);
  },
  onDataLoad: function(data) {
    this.forceUpdate();
  },
  ensureData: function() {
    if (!this.getSheetsFromCache()) { this.getSheetsFromAPI(); }
  },
  render: function() {
    if (this.state.page == 1) {
      var sheets = this.getSheetsFromCache();
    }
    else {
      var sheets = this.state.curSheets;
    }
    sheets = sheets ? sheets.map(function (sheet) {
      return (<PublicSheetListing sheet={sheet} />);
    }) : (<LoadingMessage />);
    return (<div className="content sheetList hasFooter">
                      <div className="contentInner">
                        {this.props.hideNavHeader ? (<h1>
                          <span className="int-en">All Sheets</span>
                          <span className="int-he">כל דפי המקורות</span>
                        </h1>) : null}
                        {sheets}
                      </div>
                      <footer id="footer" className="static sans">
                        <Footer />
                      </footer>
                    </div>);
  }
});


var PublicSheetListing = React.createClass({
  propTypes: {
    sheet: React.PropTypes.object.isRequired
  },
  render: function() {
    var sheet = this.props.sheet;
    var title = sheet.title ? sheet.title.stripHtml() : "Untitled Source Sheet";
    var url = "/sheets/" + sheet.id;
    return (<a className="sheet" href={url} key={url}>
              {sheet.ownerImageUrl ? (<img className="sheetImg" src={sheet.ownerImageUrl} alt={sheet.ownerName}/>) : null}
              <span className="sheetViews"><i className="fa fa-eye"></i> {sheet.views}</span>
              <div className="sheetAuthor">{sheet.ownerName}</div>
              <div className="sheetTitle">{title}</div>
            </a>);
  }
});


var SheetTagButton = React.createClass({
  propTypes: {
    tag:   React.PropTypes.string.isRequired,
    count: React.PropTypes.number.isRequired,
    setSheetTag: React.PropTypes.func.isRequired
  },
  handleTagClick: function(e) {
    e.preventDefault();
    this.props.setSheetTag(this.props.tag);
  },
  render: function() {
    return (<a href={`/sheets/tags/${this.props.tag}`} className="navButton" onClick={this.handleTagClick}>{this.props.tag} (<span className="enInHe">{this.props.count}</span>)</a>);
  }
});


var MySheetsPage = React.createClass({
  propTypes: {
    setSheetTag:     React.PropTypes.func.isRequired,
    setSheetTagSort: React.PropTypes.func.isRequired,
    multiPanel:      React.PropTypes.bool,
    hideNavHeader:   React.PropTypes.bool

  },
  getInitialState: function() {
    return {
      showYourSheetTags: false,
      sheetFilterTag: null
    };
  },
  componentDidMount: function() {
    this.ensureData();
  },
  getSheetsFromCache: function() {
    return  Sefaria.sheets.userSheets(Sefaria._uid, null, this.props.mySheetSort);
  },
  getSheetsFromAPI: function() {
     Sefaria.sheets.userSheets(Sefaria._uid, this.onDataLoad, this.props.mySheetSort);
  },
  getTagsFromCache: function() {
    return Sefaria.sheets.userTagList(Sefaria._uid)
  },
  getTagsFromAPI: function() {
    Sefaria.sheets.userSheets(Sefaria._uid, this.onDataLoad);
  },
  onDataLoad: function(data) {
    this.forceUpdate();
  },
  ensureData: function() {
    if (!this.getSheetsFromCache()) { this.getSheetsFromAPI(); }
    if (!this.getTagsFromCache())   { this.getTagsFromAPI(); }
  },
  toggleSheetTags: function() {
    this.state.showYourSheetTags ? this.setState({showYourSheetTags: false}) : this.setState({showYourSheetTags: true});
  },
  filterYourSheetsByTag: function (tag) {
    if (tag.tag == this.state.sheetFilterTag) {
       this.setState({sheetFilterTag: null, showYourSheetTags: false});
    } else {
      this.setState({sheetFilterTag: tag.tag, showYourSheetTags: false});
    }
  },
  changeSortYourSheets: function(event) {
    this.props.setMySheetSort(event.target.value);
    Sefaria.sheets.userSheets(Sefaria._uid, this.onDataLoad, event.target.value);
  },
  render: function() {
    var sheets = this.getSheetsFromCache();
    sheets = sheets && this.state.sheetFilterTag ? sheets.filter(function(sheet) {
      return Sefaria.util.inArray(this.state.sheetFilterTag, sheet.tags) >= 0;
    }.bind(this)) : sheets;
    sheets = sheets ? sheets.map(function(sheet) {
      return (<PrivateSheetListing sheet={sheet} setSheetTag={this.props.setSheetTag} key={sheet.id} />);
    }.bind(this)) : (<LoadingMessage />);

    var userTagList = this.getTagsFromCache();
    userTagList = userTagList ? userTagList.map(function (tag) {
      var filterThisTag = this.filterYourSheetsByTag.bind(this, tag);
      var classes = classNames({navButton: 1, sheetButton: 1, active: this.state.sheetFilterTag == tag.tag});
      return (<div className={classes} onClick={filterThisTag} key={tag.tag}>{tag.tag} ({tag.count})</div>);
    }.bind(this)) : null;

    return (<div className="content sheetList">
              <div className="contentInner">
                {this.props.hideNavHeader ?
                  (<h1>
                    <span className="int-en">My Source Sheets</span>
                    <span className="int-he">דפי המקורות שלי</span>
                  </h1>) : null}
                {this.props.hideNavHeader ?
                  (<div className="sheetsNewButton">
                    <a className="button white" href="/sheets/new">
                        <span className="int-en">Create a Source Sheet</span>
                        <span className="int-he">צור דף מקורות חדש</span>
                    </a>
                  </div>) : null }

                {this.props.hideNavHeader ?
                 (<h2 className="splitHeader">
                    <span className="int-en" onClick={this.toggleSheetTags}>Filter By Tag <i className="fa fa-angle-down"></i></span>
                    <span className="int-he" onClick={this.toggleSheetTags}>סנן לפי תווית<i className="fa fa-angle-down"></i></span>
                    <span className="int-en actionText">Sort By:
                      <select value={this.props.mySheetSort} onChange={this.changeSortYourSheets}>
                       <option value="date">Recent</option>
                       <option value="views">Most Viewed</option>
                     </select> <i className="fa fa-angle-down"></i></span>
                    <span className="int-he actionText">סנן לפי:
                      <select value={this.props.mySheetSort} onChange={this.changeSortYourSheets}>
                       <option value="date">הכי חדש</option>
                       <option value="views">הכי נצפה</option>
                     </select> <i className="fa fa-angle-down"></i></span>

                  </h2>) : null }
                {this.state.showYourSheetTags ? <TwoOrThreeBox content={userTagList} width={this.props.width} /> : null}
                {sheets}
              </div>
            </div>);
  }
});


var PrivateSheetListing = React.createClass({
  propTypes: {
    sheet:       React.PropTypes.object.isRequired,
    setSheetTag: React.PropTypes.func.isRequired
  },
  render: function() {
    var sheet = this.props.sheet;
    var title = sheet.title ? sheet.title.stripHtml() : "Untitled Source Sheet";
    var url = "/sheets/" + sheet.id;

    if (sheet.tags === undefined) sheet.tags = [];
      var tagString = sheet.tags.map(function (tag) {
          return(<SheetTagLink setSheetTag={this.props.setSheetTag} tag={tag} key={tag} />);
    }, this);

   return (<div className="sheet userSheet" href={url} key={url}>
              <a className="sheetTitle" href={url}>{title}</a>  <SheetAccessIcon sheet={sheet} />
              <div>{sheet.views} Views · {sheet.modified} · <span className="tagString">{tagString}</span></div>
          </div>);
  }
});


var SheetAccessIcon = React.createClass({
  propTypes: {
    sheet: React.PropTypes.object.isRequired
  },
  render: function() {
    var sheet = this.props.sheet;
    var msg = "group" in sheet ? "Listed for Group members only" : "Private";
    return (sheet.status == "unlisted") ?
      (<i className="fa fa-lock" title={msg}></i>)
      : null;
  }
});


var SheetTagLink = React.createClass({
  propTypes: {
    tag:   React.PropTypes.string.isRequired,
    setSheetTag: React.PropTypes.func.isRequired
  },
  handleTagClick: function(e) {
    e.preventDefault();
    this.props.setSheetTag(this.props.tag);
  },
  render: function() {
    return (<a href={`/sheets/tags/${this.props.tag}`} onClick={this.handleTagClick}>{this.props.tag}</a>);
  }
});


var ToggleSet = React.createClass({
  // A set of options grouped together.
  propTypes: {
    name:          React.PropTypes.string.isRequired,
    setOption:     React.PropTypes.func.isRequired,
    currentLayout: React.PropTypes.func,
    settings:      React.PropTypes.object.isRequired,
    options:       React.PropTypes.array.isRequired,
    separated:     React.PropTypes.bool,
    role:          React.PropTypes.string,
    ariaLabel:     React.PropTypes.string
  },
  render: function() {
    var classes = {toggleSet: 1, separated: this.props.separated };
    classes[this.props.name] = 1;
    classes = classNames(classes);
    var value = this.props.name === "layout" ? this.props.currentLayout() : this.props.settings[this.props.name];
    var width = 100.0 - (this.props.separated ? (this.props.options.length - 1) * 3 : 0);
    var style = {width: (width/this.props.options.length) + "%", outline: "none"};
    return (
      <div className={classes} role={this.props.role} aria-label={this.props.ariaLabel}>
        {
          this.props.options.map(function(option) {
            return (
              <ToggleOption
                name={option.name}
                key={option.name}
                set={this.props.name}
                role={option.role}
                ariaLable={option.ariaLabel}
                on={value == option.name}
                setOption={this.props.setOption}
                style={style}
                image={option.image}
                fa={option.fa}
                content={option.content} />);
          }.bind(this))
        }
      </div>);
  }
});


var ToggleOption = React.createClass({
  // A single option in a ToggleSet
  handleClick: function() {
    this.props.setOption(this.props.set, this.props.name);
    if (Sefaria.site) { Sefaria.site.track.event("Reader", "Display Option Click", this.props.set + " - " + this.props.name); }
  },
  render: function() {
    var classes = {toggleOption: 1, on: this.props.on };
    var tabIndexValue = this.props.on ? 0 : -1;
    var ariaCheckedValue = this.props.on ? "true" : "false";
    classes[this.props.name] = 1;
    classes = classNames(classes);
    var content = this.props.image ? (<img src={this.props.image} alt=""/>) :
                    this.props.fa ? (<i className={"fa fa-" + this.props.fa}></i>) :
                      (<span dangerouslySetInnerHTML={ {__html: this.props.content} }></span>);
    return (
      <div
        role={this.props.role}
        aria-label= {this.props.ariaLabel}
        tabIndex = {this.props.role == "radio"? tabIndexValue : "0"}
        aria-value = {ariaCheckedValue}
        className={classes}
        style={this.props.style}
        onClick={this.handleClick}>
        {content}
      </div>);
  }
});


var ReaderNavigationMenuSearchButton = React.createClass({
  render: function() {
    return (<span className="readerNavMenuSearchButton" onClick={this.props.onClick}><i className="fa fa-search"></i></span>);
  }
});


var ReaderNavigationMenuMenuButton = React.createClass({
  render: function() {
    var icon = this.props.compare ? (<i className="fa fa-chevron-left"></i>) : (<i className="fa fa-bars"></i>);
    return (<span className="readerNavMenuMenuButton" onClick={this.props.onClick}>{icon}</span>);
  }
});


var ReaderNavigationMenuCloseButton = React.createClass({
  render: function() {
    if(this.props.icon == "arrow"){
      var icon_dir = (this.props.interfaceLang == 'english') ? 'left' : 'right';
      var icon_class = "fa fa-caret-"+icon_dir;
      var icon = (<i className={icon_class}></i>);
    }else{
      var icon = "×";
    }
    /*var icon = this.props.icon === "arrow" ? (<i className="fa fa-caret-{icon_dir}"></i>) : "×";*/
    var classes = classNames({readerNavMenuCloseButton: 1, arrow: this.props.icon === "arrow"});
    return (<div className={classes} onClick={this.props.onClick}>{icon}</div>);
  }
});


var ReaderNavigationMenuDisplaySettingsButton = React.createClass({
  render: function() {
<<<<<<< HEAD
    return (<div className="readerOptions" onClick={this.props.onClick}><img src="/static/img/ayealeph.svg" alt="Toggle Reader Menu Display Settings"/></div>);
=======
    return (<a href="#" className="readerOptions" role="button" aria-haspopup="true" onClick={this.props.onClick} onKeyPress={function(e) {e.charCode == 13 ? this.props.onClick(e):null}.bind(this)}><img src="/static/img/ayealeph.svg" alt="Toggle Reader Menu Display Settings"/></a>);
>>>>>>> fd868a22
  }
});


var CategoryColorLine = React.createClass({
  render: function() {
    var style = {backgroundColor: Sefaria.palette.categoryColor(this.props.category)};
    return (<div className="categoryColorLine" style={style}></div>);
  }
});


var TextColumn = React.createClass({
  // An infinitely scrollable column of text, composed of TextRanges for each section.
  propTypes: {
    srefs:                 React.PropTypes.array.isRequired,
    version:               React.PropTypes.string,
    versionLanguage:       React.PropTypes.string,
    highlightedRefs:       React.PropTypes.array,
    basetext:              React.PropTypes.bool,
    withContext:           React.PropTypes.bool,
    loadLinks:             React.PropTypes.bool,
    prefetchNextPrev:      React.PropTypes.bool,
    openOnClick:           React.PropTypes.bool,
    lowlight:              React.PropTypes.bool,
    multiPanel:            React.PropTypes.bool,
    mode:                  React.PropTypes.string,
    settings:              React.PropTypes.object,
    interfaceLang:         React.PropTypes.string,
    showBaseText:          React.PropTypes.func,
    updateTextColumn:      React.PropTypes.func,
    onSegmentClick:        React.PropTypes.func,
    onCitationClick:       React.PropTypes.func,
    setTextListHighlight:  React.PropTypes.func,
    setSelectedWords:      React.PropTypes.func,
    onTextLoad:            React.PropTypes.func,
    panelsOpen:            React.PropTypes.number,
    layoutWidth:           React.PropTypes.number
  },
  componentDidMount: function() {
    this.initialScrollTopSet = false;
    this.justTransitioned    = true;
    this.debouncedAdjustTextListHighlight = Sefaria.util.debounce(this.adjustTextListHighlight, 100);
    var node = ReactDOM.findDOMNode(this);
    node.addEventListener("scroll", this.handleScroll);
    this.setScrollPosition();
    this.adjustInfiniteScroll();
    this.setPaddingForScrollbar();
  },
  componentWillUnmount: function() {
    var node = ReactDOM.findDOMNode(this);
    node.removeEventListener("scroll", this.handleScroll);
  },
  componentWillReceiveProps: function(nextProps) {
    if (this.props.mode === "Text" && nextProps.mode === "TextAndConnections") {
      // When moving into text and connections, scroll to highlighted
      this.justTransitioned    = true;
      this.scrolledToHighlight = false;
      this.initialScrollTopSet = true;

    } else if (this.props.mode === "TextAndConnections" && nextProps.mode === "TextAndConnections") {
      // Don't mess with scroll position within Text and Connections mode
      if (this.justTransitioned) {
        this.justTransitioned = false;
      } else if (!this.initialScrollTopSet) {
        this.scrolledToHighlight = true;

      }
    } else if (this.props.mode === "TextAndConnections" && nextProps.mode === "Text") {
      // Don't mess with scroll position within Text and Connections mode
      this.scrolledToHighlight = true;
      this.initialScrollTopSet = true;

    } else if (this.props.panelsOpen !== nextProps.panelsOpen) {
      this.scrolledToHighlight = false;
    } else if (nextProps.srefs.length == 1 && Sefaria.util.inArray(nextProps.srefs[0], this.props.srefs) == -1) {
      // If we are switching to a single ref not in the current TextColumn, treat it as a fresh open.
      this.initialScrollTopSet = false;
      this.scrolledToHighlight = false;
      this.loadingContentAtTop = false;
    }
  },
  componentDidUpdate: function(prevProps, prevState) {
    if (!this.props.highlightedRefs.compare(prevProps.highlightedRefs)) {
      this.setScrollPosition();  // highlight change
    }
    if (this.props.layoutWidth !== prevProps.layoutWidth ||
        this.props.settings.language !== prevProps.settings.language) {
      this.scrollToHighlighted();
    }
  },
  handleScroll: function(event) {
    //console.log("scroll");
    if (this.justScrolled) {
      console.log("pass scroll");
      this.justScrolled = false;
      return;
    }
    if (this.props.highlightedRefs.length) {
      //console.log("Calling debouncedAdjustTextListHighlight");
      this.debouncedAdjustTextListHighlight();
    }
    this.adjustInfiniteScroll();
  },
  handleTextSelection: function() {
    var selection = window.getSelection();

    if (selection.type === "Range") {
      var $start    = $(Sefaria.util.getSelectionBoundaryElement(true)).closest(".segment");
      var $end      = $(Sefaria.util.getSelectionBoundaryElement(false)).closest(".segment");
      var $segments = $start.is($end) ? $start : $start.nextUntil($end, ".segment").add($start).add($end);
      var refs      = [];

      $segments.each(function() {
        refs.push($(this).attr("data-ref"));
      });

      this.props.setTextListHighlight(refs);
    }
    this.props.setSelectedWords(selection.toString());
  },
  handleTextLoad: function() {
    if (this.loadingContentAtTop || !this.initialScrollTopSet) {
      // console.log("text load, setting scroll");
      this.setScrollPosition();
    } else if (!this.scrolledToHighlight && $(ReactDOM.findDOMNode(this)).find(".segment.highlight").length) {
      // console.log("scroll to highlighted")
      this.scrollToHighlighted();
      this.scrolledToHighlight = true;
      this.initialScrollTopSet = true;
    }

    // console.log("text load, ais");
    this.adjustInfiniteScroll();
  },
  setScrollPosition: function() {
    console.log("ssp");
    // Called on every update, checking flags on `this` to see if scroll position needs to be set
    if (this.loadingContentAtTop) {
      // After adding content by infinite scrolling up, scroll back to what the user was just seeing
      console.log("loading at top");
      var $node   = $(ReactDOM.findDOMNode(this));
      var adjust  = 118; // Height of .loadingMessage.base
      var $texts  = $node.find(".basetext");
      if ($texts.length < 2) { return; }
      var top     = $texts.eq(1).position().top + $node.scrollTop() - adjust;
      if (!$texts.eq(0).hasClass("loading")) {
        this.loadingContentAtTop = false;
        this.initialScrollTopSet = true;
        this.justScrolled = true;
        ReactDOM.findDOMNode(this).scrollTop = top;
        this.scrollToHighlighted();
        console.log(top)
      }
    } else if (!this.scrolledToHighlight && $(ReactDOM.findDOMNode(this)).find(".segment.highlight").length) {
       console.log("scroll to highlighted");
      // scroll to highlighted segment
      this.scrollToHighlighted();
      this.scrolledToHighlight = true;
      this.initialScrollTopSet = true;
      this.justScrolled        = true;
    } else if (!this.initialScrollTopSet) {
      console.log("initial scroll to 30");
      // initial value set below 0 so you can scroll up for previous
      var node = ReactDOM.findDOMNode(this);
      node.scrollTop = 30;
      this.initialScrollTopSet = true;
    }
    // This fixes loading of next content when current content is short in viewport,
    // but breaks loading highlighted ref, jumping back up to top of section
    // this.adjustInfiniteScroll();
  },
  adjustInfiniteScroll: function() {
    // Add or remove TextRanges from the top or bottom, depending on scroll position
    // console.log("adjust Infinite Scroll");
    if (!this.isMounted()) { return; }
    var node         = ReactDOM.findDOMNode(this);
    var refs         = this.props.srefs;
    var $lastText    = $(node).find(".textRange.basetext").last();
    if (!$lastText.length) { console.log("no last basetext"); return; }
    var lastTop      = $lastText.position().top;
    var lastBottom   = lastTop + $lastText.outerHeight();
    var windowHeight = $(node).outerHeight();
    var windowTop    = node.scrollTop;
    var windowBottom = windowTop + windowHeight;
    if (lastTop > (windowHeight + 100) && refs.length > 1) {
      // Remove a section scrolled out of view on bottom
      refs = refs.slice(0,-1);
      this.props.updateTextColumn(refs);
    } else if (windowTop < 21 && !this.loadingContentAtTop) {
      // UP: add the previous section above then adjust scroll position so page doesn't jump
      var topRef = refs[0];
      var data   = Sefaria.ref(topRef);
      if (data && data.prev) {
        console.log("Up! Add previous section");
        refs.splice(refs, 0, data.prev);
        this.loadingContentAtTop = true;
        this.props.updateTextColumn(refs);
        if (Sefaria.site) { Sefaria.site.track.event("Reader", "Infinite Scroll", "Up"); }
      }
    } else if ( lastBottom < windowHeight + 80 ) {
      // DOWN: add the next section to bottom
      if ($lastText.hasClass("loading")) {
        // console.log("last text is loading - don't add next section");
        return;
      }
      console.log("Down! Add next section");
      var currentRef = refs.slice(-1)[0];
      var data       = Sefaria.ref(currentRef);
      if (data && data.next) {
        refs.push(data.next);
        this.props.updateTextColumn(refs);
        if (Sefaria.site) { Sefaria.site.track.event("Reader", "Infinite Scroll", "Down"); }
      }
    }  else {
      // nothing happens
    }
  },
  adjustTextListHighlight: function() {
    console.log("adjustTextListHighlight");

    // When scrolling while the TextList is open, update which segment should be highlighted.
    if (this.props.multiPanel && this.props.layoutWidth == 100) {
      return; // Hacky - don't move around highlighted segment when scrolling a single panel,
    }
    // but we do want to keep the highlightedRefs value in the panel
    // so it will return to the right location after closing other panels.
    var adjustTextListHighlightInner = function() {
      //var start = new Date();
      if (!this.isMounted()) { return; }
      var $container   = $(ReactDOM.findDOMNode(this));
      var $readerPanel = $container.closest(".readerPanel");
      var viewport     = $container.outerHeight() - $readerPanel.find(".textList").outerHeight();
      var center       = (viewport/2);
      var midTop       = 300;
      var threshhold   = this.props.multiPanel ? midTop : center;
      $container.find(".basetext .segment").each(function(i, segment) {
        var $segment = $(segment);
        if ($segment.offset().top + $segment.outerHeight() > threshhold) {
          var ref = $segment.attr("data-ref");
          this.props.setTextListHighlight(ref);
          //var end = new Date();
          //elapsed = end - start;
          //console.log("Adjusted Text Highlight in: " + elapsed);
          return false;
        }
      }.bind(this));
    }.bind(this);

    adjustTextListHighlightInner();

      /*
      // Caching segment heights
      // Incomplete, needs to update on infinite scroll, window resize
      // Not clear there's a great perfomance benefit
      if (!this.state.segmentHeights) {
        this.state.segmentHeights = [];
        $readerPanel.find(".basetext .segment").each(function(i, segment) {
          var $segment = $(segment);
          var top = $segment.offset().top;
          this.state.segmentHeights.push({
              top: top,
              bottom: top + $segment.outerHeight(),
              ref: $segment.attr("data-ref")})
        }.bind(this));
        this.setState(this.state);
      }

      for (var i = 0; i < this.state.segmentHeights.length; i++) {
        var segment = this.state.segmentHeights[i];
        if (segment.bottom > center) {
          this.showTextList(segment.ref);
          return;
        }
      }
      */
  },
  scrollToHighlighted: function() {
    window.requestAnimationFrame(function() {
      if (!this.isMounted()) { return; }
      console.log("scroll to highlighted - animation frame");
      var $container   = $(ReactDOM.findDOMNode(this));
      var $readerPanel = $container.closest(".readerPanel");
      var $highlighted = $container.find(".segment.highlight").first();
      if ($highlighted.length) {
        var height     = $highlighted.outerHeight();
        var viewport   = $container.outerHeight() - $readerPanel.find(".textList").outerHeight();
        var offset     = height > viewport + 80 ? 80 : (viewport - height) / 2;
        this.justScrolled = true;
        $container.scrollTo($highlighted, 0, {offset: -offset});
      }
    }.bind(this));
  },
  setPaddingForScrollbar: function() {
    // Scrollbars take up spacing, causing the centering of TextColumn to be slightly off center
    // compared to the header. This functions sets appropriate padding to compensate.
    var width      = Sefaria.util.getScrollbarWidth();
    var $container = $(ReactDOM.findDOMNode(this));
    if (this.props.interfaceLang == "hebrew") {
      $container.css({paddingRight: width, paddingLeft: 0});
    } else {
      $container.css({paddingRight: 0, paddingLeft: width});
    }
  },
  render: function() {
    var classes = classNames({textColumn: 1, connectionsOpen: this.props.mode === "TextAndConnections"});
    var content =  this.props.srefs.map(function(ref, k) {
      return (<TextRange
        sref={ref}
        version={this.props.version}
        versionLanguage={this.props.versionLanguage}
        highlightedRefs={this.props.highlightedRefs}
        basetext={true}
        withContext={true}
        loadLinks={true}
        prefetchNextPrev={true}
        settings={this.props.settings}
        setOption={this.props.setOption}
        showBaseText={this.props.showBaseText}
        onSegmentClick={this.props.onSegmentClick}
        onCitationClick={this.props.onCitationClick}
        onTextLoad={this.handleTextLoad}
        filter={this.props.filter}
        panelsOpen={this.props.panelsOpen}
        layoutWidth={this.props.layoutWidth}
        key={k + ref} />);
    }.bind(this));

    if (content.length) {
      // Add Next and Previous loading indicators
      var first   = Sefaria.ref(this.props.srefs[0]);
      var last    = Sefaria.ref(this.props.srefs.slice(-1)[0]);
      var hasPrev = first && first.prev;
      var hasNext = last && last.next;
      var topSymbol  = " ";
      var bottomSymbol = " ";
      if (hasPrev && INBROWSER) {
        content.splice(0, 0, (<LoadingMessage className="base prev" key="prev"/>));
      } else {
        content.splice(0, 0, (<LoadingMessage message={topSymbol} heMessage={topSymbol} className="base prev" key="prev"/>));
      }
      if (hasNext) {
        content.push((<LoadingMessage className="base next" key="next"/>));
      } else {
        content.push((<LoadingMessage message={bottomSymbol} heMessage={bottomSymbol} className="base next final" key="next"/>));
      }
    }

    return (<div className={classes} onMouseUp={this.handleTextSelection}>{content}</div>);
  }
});


var TextRange = React.createClass({
  // A Range or text defined a by a single Ref. Specially treated when set as 'basetext'.
  // This component is responsible for retrieving data from `Sefaria` for the ref that defines it.
  propTypes: {
    sref:                   React.PropTypes.string.isRequired,
    version:                React.PropTypes.string,
    versionLanguage:        React.PropTypes.string,
    highlightedRefs:        React.PropTypes.array,
    basetext:               React.PropTypes.bool,
    withContext:            React.PropTypes.bool,
    hideTitle:              React.PropTypes.bool,
    loadLinks:              React.PropTypes.bool,
    prefetchNextPrev:       React.PropTypes.bool,
    openOnClick:            React.PropTypes.bool,
    lowlight:               React.PropTypes.bool,
    numberLabel:            React.PropTypes.number,
    settings:               React.PropTypes.object,
    filter:                 React.PropTypes.array,
    onTextLoad:             React.PropTypes.func,
    onRangeClick:           React.PropTypes.func,
    onSegmentClick:         React.PropTypes.func,
    onCitationClick:        React.PropTypes.func,
    onNavigationClick:      React.PropTypes.func,
    onCompareClick:         React.PropTypes.func,
    onOpenConnectionsClick: React.PropTypes.func,
    showBaseText:           React.PropTypes.func,
    panelsOpen:             React.PropTypes.number,
    layoutWidth:            React.PropTypes.number,
    showActionLinks:        React.PropTypes.bool
  },
  componentDidMount: function() {
    var data = this.getText();
    if (data && !this.dataPrefetched) {
      // If data was populated server side, onTextLoad was never called
      this.onTextLoad(data);
    } else if (this.props.basetext || this.props.segmentNumber) {
      this.placeSegmentNumbers();
    }
    window.addEventListener('resize', this.handleResize);
  },
  componentWillUnmount: function() {
    window.removeEventListener('resize', this.handleResize);
  },
  componentDidUpdate: function(prevProps, prevState) {
    // Place segment numbers again if update affected layout
    if (this.props.basetext || this.props.segmentNumber) {
      if (this.props.version != prevProps.version ||
          this.props.versionLanguage != prevProps.versionLanguage ||
          prevProps.settings.language !== this.props.settings.language ||
          prevProps.settings.layoutDefault !== this.props.settings.layoutDefault ||
          prevProps.settings.layoutTanakh !== this.props.settings.layoutTanakh ||
          prevProps.settings.layoutTalmud !== this.props.settings.layoutTalmud ||
          prevProps.settings.biLayout !== this.props.settings.biLayout ||
          prevProps.settings.fontSize !== this.props.settings.fontSize ||
          prevProps.layoutWidth !== this.props.layoutWidth) {
            // Rerender in case version has changed
            this.forceUpdate(function() {
              if (this.isMounted()) {
                this.placeSegmentNumbers();
              }
            }.bind(this));

            // TODO: are these animationFrames still needed?
            /*
            window.requestAnimationFrame(function() {
              if (this.isMounted()) {
                this.placeSegmentNumbers();
              }
            }.bind(this));
            */
      }
    }
  },
  handleResize: function() {
    if (this.props.basetext || this.props.segmentNumber) {
      this.placeSegmentNumbers();
    }
  },
  handleClick: function(event) {
    if (window.getSelection().type === "Range") {
      // Don't do anything if this click is part of a selection
      return;
    }
    if (this.props.onRangeClick) {
      //Click on the body of the TextRange itself from TextList
      this.props.onRangeClick(this.props.sref);
      if (Sefaria.site) { Sefaria.site.track.event("Reader", "Click Text from TextList", this.props.sref); }
    }
  },
  getText: function() {
    var settings = {
      context: this.props.withContext ? 1 : 0,
      version: this.props.version || null,
      language: this.props.versionLanguage || null
    };
    var data = Sefaria.text(this.props.sref, settings);

    if (!data || "updateFromAPI" in data) { // If we don't have data yet, call again with a callback to trigger API call
      Sefaria.text(this.props.sref, settings, this.onTextLoad);
    }
    return data;
  },
  onTextLoad: function(data) {
    // Initiate additional API calls when text data first loads
    if (this.props.basetext && this.props.sref !== data.ref) {
      // Replace ReaderPanel contents ref with the normalized form of the ref, if they differ.
      // Pass parameter to showBaseText to replaceHistory - normalization should't add a step to history
      this.props.showBaseText(data.ref, true, this.props.version, this.props.versionLanguage);
      return;
    }

    // If this is a ref to a super-section, rewrite it to first available section
    if (data.textDepth - data.sections.length > 1 && data.firstAvailableSectionRef) {
      this.props.showBaseText(data.firstAvailableSectionRef, true, this.props.version, this.props.versionLanguage);
      return;
    }

    this.prefetchData();

    if (this.props.onTextLoad) {
      this.props.onTextLoad();
    }

    if (this.isMounted()) {
      this.forceUpdate(function() {
        this.placeSegmentNumbers();
      }.bind(this));
    }
  },
  prefetchData: function() {
    // Prefetch additional data (next, prev, links, notes etc) for this ref
    if (this.dataPrefetched) { return; }

    var data = this.getText();
    if (!data) { return; }

    // Load links at section level if spanning, so that cache is properly primed with section level refs
    var sectionRefs = data.isSpanning ? data.spanningRefs : [data.sectionRef];
    sectionRefs = sectionRefs.map(function(ref) {
      if (ref.indexOf("-") > -1) {
        ref = ref.split("-")[0];
        ref = ref.slice(0, ref.lastIndexOf(":"));
      }
      return ref;
    });

    if (this.props.loadLinks && !Sefaria.linksLoaded(sectionRefs)) {
      for (var i = 0; i < sectionRefs.length; i++) {
        Sefaria.related(sectionRefs[i], function() {
          if (this.isMounted()) { this.forceUpdate(); }
        }.bind(this));
      }
    }

    if (this.props.prefetchNextPrev) {
     if (data.next) {
       Sefaria.text(data.next, {
         context: 1,
         version: this.props.version || null,
         language: this.props.versionLanguage || null
       }, function() {});
     }
     if (data.prev) {
       Sefaria.text(data.prev, {
         context: 1,
         version: this.props.version || null,
         language: this.props.versionLanguage || null
       }, function() {});
     }
     if (data.indexTitle) {
        // Preload data that is used on Text TOC page
        Sefaria.indexDetails(data.indexTitle, function() {});
     }
    }
    this.dataPrefetched = true;
  },
<<<<<<< HEAD
  makeSegments: function(data) {
    // Returns a flat list of annotated segment objects,
    // derived from the walking the text in data
    if (!data || "error" in data) { return []; }
    var segments  = [];
    var highlight = data.sections.length === data.textDepth;
    var wrap = (typeof data.text == "string");
    var en = wrap ? [data.text] : data.text;
    var he = wrap ? [data.he] : data.he;
    var topLength = Math.max(en.length, he.length);
    en = en.pad(topLength, "");
    he = he.pad(topLength, "");

    var start = (data.textDepth == data.sections.length && !this.props.withContext ?
                  data.sections.slice(-1)[0] : 1);

    if (!data.isSpanning) {
      for (var i = 0; i < topLength; i++) {
        var number = i+start;
        var delim  = data.textDepth == 1 ? " " : ":";
        var ref = data.sectionRef + delim + number;
        segments.push({
          ref: ref,
          en: en[i],
          he: he[i],
          number: number,
          highlight: highlight && number >= data.sections.slice(-1)[0] && number <= data.toSections.slice(-1)[0]
        });
      }
    } else {
      for (var n = 0; n < topLength; n++) {
        var en2 = typeof en[n] == "string" ? [en[n]] : en[n];
        var he2 = typeof he[n] == "string" ? [he[n]] : he[n];
        var length = Math.max(en2.length, he2.length);
        en2 = en2.pad(length, "");
        he2 = he2.pad(length, "");
        var baseRef     = data.book;
        var baseSection = data.sections.slice(0,-2).join(":");
        var delim       = baseSection ? ":" : " ";
        var baseRef     = baseSection ? baseRef + " " + baseSection : baseRef;

        start = (n == 0 ? start : 1);
        for (var i = 0; i < length; i++) {
          var startSection = data.sections.slice(-2)[0];
          var section = typeof startSection == "string" ?
                        Sefaria.hebrew.intToDaf(n+Sefaria.hebrew.dafToInt(startSection))
                        : n + startSection;
          var number  = i + start;
          var ref = baseRef + delim + section + ":" + number;
          segments.push({
            ref: ref,
            en: en2[i],
            he: he2[i],
            number: number,
            highlight: highlight &&
                        ((n == 0 && number >= data.sections.slice(-1)[0]) ||
                         (n == topLength-1 && number <= data.toSections.slice(-1)[0]) ||
                         (n > 0 && n < topLength -1))
          });
        }
      }
    }
    return segments;
  },
=======
>>>>>>> fd868a22
  placeSegmentNumbers: function() {
    //console.log("placeSegmentNumbers", this.props.sref);
    //debugger
    //console.trace();
    // Set the vertical offsets for segment numbers and link counts, which are dependent
    // on the rendered height of the text of each segment.
    var $text  = $(ReactDOM.findDOMNode(this));
    var elemsAtPosition = {}; // Keyed by top position, an array of elements found there
    var setTop = function() {
      var $elem = $(this);
      var top   = $elem.parent().position().top;
      $elem.css({top: top});
      var list = elemsAtPosition[top] || [];
      list.push($elem);
      elemsAtPosition[top] = list;
    };
    $text.find(".linkCount").each(setTop);
    elemsAtPosition = {};  // resetting because we only want it to track segmentNumbers
    $text.find(".segmentNumber").each(setTop).show();
    var fixCollision = function ($elems) {
      // Takes an array of jQuery elements that all currently appear at the same top position
      if ($elems.length == 1) { return; }
      if ($elems.length == 2) {
        var adjust = 8;
        $elems[0].css({top: "-=" + adjust});
        $elems[1].css({top: "+=" + adjust});
      }
      /* Sketching a general solution for any number of elements, incomplete.
      var halfOrLess = Math.floor($elems.length / 2);
      var above = $elems.slice(0, halfOrLess);
      var below = $elems.slice(-halfOrLess);
      for (var i = 0; i < halfOrLess; i++) {

      }
      */
    };
    for (var top in elemsAtPosition) {
      if (elemsAtPosition.hasOwnProperty(top)) {
        fixCollision(elemsAtPosition[top]);
      }
    }
    $text.find(".segmentNumber").show();
    $text.find(".linkCount").show();

  },
  onFootnoteClick: function(event) {
      $(event.target).closest("sup").next("i.footnote").toggle();
      this.placeSegmentNumbers();
  },
  render: function() {

    var data = this.getText();
    if (data && this.props.basetext) {
      var ref              = this.props.withContext ? data.sectionRef : data.ref;
      var sectionStrings   = Sefaria.sectionString(ref);
      var oref             = Sefaria.ref(ref);
      var useShortString   = oref && Sefaria.util.inArray(oref.primary_category, ["Tanakh", "Mishnah", "Talmud", "Tanaitic", "Commentary"]) !== -1;
      var title            = useShortString ? sectionStrings.en.numbered : sectionStrings.en.named;
      var heTitle          = useShortString ? sectionStrings.he.numbered : sectionStrings.he.named;
    } else if (data && !this.props.basetext) {
      var title            = data.ref;
      var heTitle          = data.heRef;
    } else if (!data) {
      var title            = "Loading...";
      var heTitle          = "טעינה...";
    }
    var showNumberLabel    =  data &&
                              data.categories &&
                              data.categories[0] !== "Talmud" &&
                              data.categories[0] !== "Liturgy";

    var showSegmentNumbers = showNumberLabel && this.props.basetext;
<<<<<<< HEAD

=======
>>>>>>> fd868a22

    var segments = Sefaria.makeSegments(data, this.props.withContext);
    var textSegments = segments.map(function (segment, i) {
      var highlight = this.props.highlightedRefs && this.props.highlightedRefs.length ?                                  // if highlighted refs are explicitly set
                        Sefaria.util.inArray(segment.ref, this.props.highlightedRefs) !== -1 : // highlight if this ref is in highlighted refs prop
                        this.props.basetext && segment.highlight;                   // otherwise highlight if this a basetext and the ref is specific
      return (
        <TextSegment
            sref={segment.ref}
            en={segment.en}
            he={segment.he}
            highlight={highlight}
            segmentNumber={showSegmentNumbers ? segment.number : 0}
            showLinkCount={this.props.basetext}
            filter={this.props.filter}
            onSegmentClick={this.props.onSegmentClick}
            onCitationClick={this.props.onCitationClick}
            onFootnoteClick={this.onFootnoteClick}
            key={i + segment.ref} />
      );
    }.bind(this));
    textSegments = textSegments.length ?
                    textSegments :
                      this.props.basetext ? "" : (<LoadingMessage />);
    var classes = {
                    textRange: 1,
                    basetext: this.props.basetext,
                    loading: !data,
                    lowlight: this.props.lowlight
                  };
    classes = classNames(classes);

    var open        = function() { this.props.onNavigationClick(this.props.sref)}.bind(this);
    var compare     = function() { this.props.onCompareClick(this.props.sref)}.bind(this);
    var connections = function() { this.props.onOpenConnectionsClick([this.props.sref])}.bind(this);

    var actionLinks = (<div className="actionLinks">
                        <span className="openLink" onClick={open}>
                          <img src="/static/img/open-64.png" alt="" />
                          <span className="en">Open</span>
                          <span className="he">פתח</span>
                        </span>
                        <span className="compareLink" onClick={compare}>
                          <img src="/static/img/compare-64.png" alt="" />
                          <span className="en">Compare</span>
                          <span className="he">השווה</span>
                        </span>
                        <span className="connectionsLink" onClick={connections}>
                          <i className="fa fa-link"></i>
                          <span className="en">Connections</span>
                          <span className="he">קשרים</span>
                        </span>
                      </div>);
    return (
      <div className={classes} onClick={this.handleClick}>
        {showNumberLabel && this.props.numberLabel ?
          (<div className="numberLabel sans">
            <span className="numberLabelInner">
              <span className="en">{this.props.numberLabel}</span>
              <span className="he">{Sefaria.hebrew.encodeHebrewNumeral(this.props.numberLabel)}</span>
            </span>
          </div>)
          : null}
        {this.props.hideTitle ? "" :
        (<div className="title">
          <div className="titleBox">
            <span className="en" >{title}</span>
            <span className="he">{heTitle}</span>
          </div>
        </div>)}
        <div className="text">
          <div className="textInner">
            { textSegments }
            { this.props.showActionLinks ? actionLinks : null }
          </div>
        </div>
      </div>
    );
  }
});


var TextSegment = React.createClass({
  propTypes: {
    sref:            React.PropTypes.string,
    en:              React.PropTypes.string,
    he:              React.PropTypes.string,
    highlight:       React.PropTypes.bool,
    segmentNumber:   React.PropTypes.number,
    showLinkCount:   React.PropTypes.bool,
    filter:          React.PropTypes.array,
    onCitationClick: React.PropTypes.func,
    onSegmentClick:  React.PropTypes.func,
    onFootnoteClick: React.PropTypes.func
  },
  handleClick: function(event) {
    if ($(event.target).hasClass("refLink")) {
      //Click of citation
      event.preventDefault();//add prevent default
      var ref = Sefaria.humanRef($(event.target).attr("data-ref"));
      this.props.onCitationClick(ref, this.props.sref);
      event.stopPropagation();
      Sefaria.site.track.event("Reader", "Citation Link Click", ref);
    } else if ($(event.target).is("sup") || $(event.target).parents("sup").size()) {
      this.props.onFootnoteClick(event);
      event.stopPropagation();
    } else if (this.props.onSegmentClick) {
      this.props.onSegmentClick(this.props.sref);
      Sefaria.site.track.event("Reader", "Text Segment Click", this.props.sref);
    }
  },
  render: function() {
    var linkCountElement;
    if (this.props.showLinkCount) {
      var linkCount = Sefaria.linkCount(this.props.sref, this.props.filter);
      var minOpacity = 20, maxOpacity = 70;
      var linkScore = linkCount ? Math.min(linkCount+minOpacity, maxOpacity) / 100.0 : 0;
      var style = {opacity: linkScore};
      linkCountElement = this.props.showLinkCount ? (<div className="linkCount sans" title={linkCount + " Connections Available"}>
                                                    <span className="en"><span className="linkCountDot" style={style}></span></span>
                                                    <span className="he"><span className="linkCountDot" style={style}></span></span>
                                                  </div>) : null;
    } else {
      linkCountElement = "";
    }
    var segmentNumber = this.props.segmentNumber ? (<div className="segmentNumber sans">
                                                      <span className="en"> <span className="segmentNumberInner">{this.props.segmentNumber}</span> </span>
                                                      <span className="he"> <span className="segmentNumberInner">{Sefaria.hebrew.encodeHebrewNumeral(this.props.segmentNumber)}</span> </span>
                                                    </div>) : null;
    var he = this.props.he || "";
    var en = this.props.en || "";
    var classes=classNames({ segment: 1,
                     highlight: this.props.highlight,
                     heOnly: !this.props.en,
                     enOnly: !this.props.he });
    if(!this.props.en && !this.props.he){
        return false;
    }
    return (
      <span className={classes} onClick={this.handleClick} data-ref={this.props.sref}>
        {segmentNumber}
        {linkCountElement}
        <span className="he" dangerouslySetInnerHTML={ {__html: he + " "} }></span>
        <span className="en" dangerouslySetInnerHTML={ {__html: en + " "} }></span>
        <div className="clearFix"></div>
      </span>
    );
  }
});


var ConnectionsPanel = React.createClass({
  propTypes: {
    srefs:                   React.PropTypes.array.isRequired,    // an array of ref strings
    filter:                  React.PropTypes.array.isRequired,
    recentFilters:           React.PropTypes.array.isRequired,
    mode:                    React.PropTypes.string.isRequired,   // "Connections", "Tools", etc. called `connectionsMode` above
    setFilter:               React.PropTypes.func.isRequired,
    setConnectionsMode:      React.PropTypes.func.isRequired,
    editNote:                React.PropTypes.func.isRequired,
    openComparePanel:        React.PropTypes.func.isRequired,
    addToSourceSheet:        React.PropTypes.func.isRequired,
    version:                 React.PropTypes.string,
    versionLanguage:         React.PropTypes.string,
    noteBeingEdited:         React.PropTypes.object,
    fullPanel:               React.PropTypes.bool,
    multiPanel:              React.PropTypes.bool,
    canEditText:             React.PropTypes.bool,
    onTextClick:             React.PropTypes.func,
    onCitationClick:         React.PropTypes.func,
    onNavigationClick:       React.PropTypes.func,
    onCompareClick:          React.PropTypes.func,
    onOpenConnectionsClick:  React.PropTypes.func,
    openNav:                 React.PropTypes.func,
    openDisplaySettings:     React.PropTypes.func,
    closePanel:              React.PropTypes.func,
    toggleLanguage:          React.PropTypes.func,
    selectedWords:           React.PropTypes.string,
    interfaceLang:           React.PropTypes.string
  },
  render: function() {
    var content = null;
    if (this.props.mode == "Connections") {
      content = (<TextList
                    srefs={this.props.srefs}
                    filter={this.props.filter}
                    recentFilters={this.props.recentFilters}
                    fullPanel={this.props.fullPanel}
                    multiPanel={this.props.multiPanel}
                    setFilter={this.props.setFilter}
                    setConnectionsMode={this.props.setConnectionsMode}
                    onTextClick={this.props.onTextClick}
                    onCitationClick={this.props.onCitationClick}
                    onNavigationClick={this.props.onNavigationClick}
                    onCompareClick={this.props.onCompareClick}
                    onOpenConnectionsClick={this.props.onOpenConnectionsClick}
                    openNav={this.props.openNav}
                    openDisplaySettings={this.props.openDisplaySettings}
                    closePanel={this.props.closePanel}
                    selectedWords={this.props.selectedWords}/>
                );

    } else if (this.props.mode === "Tools") {
      content = (<ToolsPanel
                    srefs={this.props.srefs}
                    mode={this.props.mode}
                    filter={this.props.filter}
                    recentFilters={this.props.recentFilters}
                    fullPanel={this.props.fullPanel}
                    multiPanel={this.props.multiPanel}
                    canEditText={this.props.canEditText}
                    setFilter={this.props.setFilter}
                    setConnectionsMode={this.props.setConnectionsMode}
                    onTextClick={this.props.onTextClick}
                    onCitationClick={this.props.onCitationClick}
                    onNavigationClick={this.props.onNavigationClick}
                    onCompareClick={this.props.onCompareClick}
                    onOpenConnectionsClick={this.props.onOpenConnectionsClick}
                    openNav={this.props.openNav}
                    openDisplaySettings={this.props.openDisplaySettings}
                    openComparePanel={this.props.openComparePanel}
                    closePanel={this.props.closePanel}
                    version={this.props.version}
                    versionLanguage={this.props.versionLanguage} />);

    } else if (this.props.mode === "Share") {
      content = (<SharePanel
        url={window.location.href}
        fullPanel={this.props.fullPanel}
        closePanel={this.props.closePanel}
        setConnectionsMode={this.props.setConnectionsMode} />);

    } else if (this.props.mode === "Add to Source Sheet") {
      content = (<AddToSourceSheetPanel
        srefs={this.props.srefs}
        fullPanel={this.props.fullPanel}
        setConnectionsMode={this.props.setConnectionsMode}
        version={this.props.version}
        versionLanguage={this.props.versionLanguage}
        addToSourceSheet={this.props.addToSourceSheet}
      />);

    } else if (this.props.mode === "Add Note") {
      content = (<AddNotePanel
                  srefs={this.props.srefs}
                  fullPanel={this.props.fullPanel}
                  closePanel={this.props.closePanel}
                  setConnectionsMode={this.props.setConnectionsMode} />);

    } else if (this.props.mode === "Edit Note") {
      content = (<AddNotePanel
                  srefs={this.props.srefs}
                  noteId={this.props.noteBeingEdited._id}
                  noteText={this.props.noteBeingEdited.text}
                  noteTitle={this.props.noteBeingEdited.title}
                  noteIsPublic={this.props.noteBeingEdited.isPublic}
                  fullPanel={this.props.fullPanel}
                  closePanel={this.props.closePanel}
                  setConnectionsMode={this.props.setConnectionsMode} />);

    } else if (this.props.mode === "My Notes") {
      content = (<MyNotesPanel
                  srefs={this.props.srefs}
                  fullPanel={this.props.fullPanel}
                  closePanel={this.props.closePanel}
                  setConnectionsMode={this.props.setConnectionsMode}
                  editNote={this.props.editNote} />);

    } else if (this.props.mode === "Add Connection") {
      var url  = "/s1?next=" + window.location.pathname;
      var link = (<a href={url}><span className="int-en">old Sefaria</span><span className="int-he">ממשק הישן</span></a>);
      content = (<div className="toolsMessage sans">
                    <span className="int-en">We&apos;re still working on updating this feature for the new Sefaria. In the meantime, to add a connection please use the {link}.</span>
                    <span className="int-he">האפשרות הזו עדיין בבניה בממשק החדש. בינתיים ניתן להשתמש ב{link}.</span>
                  </div>);

    } else if (this.props.mode === "Login") {
      content = (<LoginPanel fullPanel={this.props.fullPanel} />);
    }
    return content;
  }
});


var ConnectionsPanelHeader = React.createClass({
  propTypes: {
    activeTab:          React.PropTypes.string.isRequired, // "Connections", "Tools"
    setConnectionsMode: React.PropTypes.func.isRequired,
    closePanel:         React.PropTypes.func.isRequired,
    toggleLanguage:     React.PropTypes.func.isRequired,
    interfaceLang:      React.PropTypes.string.isRequired
  },
  render: function() {
    return (<div className="connectionsPanelHeader">
              <ConnectionsPanelTabs
                activeTab={this.props.activeTab}
                setConnectionsMode={this.props.setConnectionsMode}
                interfaceLang={this.props.interfaceLang}/>
              <div className="rightButtons">
                <LanguageToggleButton toggleLanguage={this.props.toggleLanguage} />
                <ReaderNavigationMenuCloseButton icon="arrow" onClick={this.props.closePanel} interfaceLang={this.props.interfaceLang} />
              </div>
            </div>);
  }
});


var ConnectionsPanelTabs = React.createClass({
  propTypes: {
    activeTab:          React.PropTypes.string.isRequired, // "Connections", "Tools"
    setConnectionsMode: React.PropTypes.func.isRequired,
    interfaceLang:      React.PropTypes.string.isRequired
  },
  render: function() {
    var tabNames = [{"en": "Connections", "he": "קישורים"}, {"en": "Tools", "he":"כלים"}];
    var tabs = tabNames.map(function(item) {
      var tabClick = function() {
        this.props.setConnectionsMode(item["en"])
      }.bind(this);
      var active  = item["en"] === this.props.activeTab;
      var classes = classNames({connectionsPanelTab: 1, sans: 1, noselect: 1, active: active});
      return (<div className={classes} onClick={tabClick} key={item["en"]}>
                <span className="int-en">{item["en"]}</span>
                <span className="int-he">{item["he"]}</span>
              </div>);
    }.bind(this));

    return (<div className="connectionsPanelTabs">{tabs}</div>);
  }
});


var TextList = React.createClass({
  propTypes: {
    srefs:                   React.PropTypes.array.isRequired,    // an array of ref strings
    filter:                  React.PropTypes.array.isRequired,
    recentFilters:           React.PropTypes.array.isRequired,
    fullPanel:               React.PropTypes.bool,
    multiPanel:              React.PropTypes.bool,
    setFilter:               React.PropTypes.func,
    setConnectionsMode:      React.PropTypes.func,
    onTextClick:             React.PropTypes.func,
    onCitationClick:         React.PropTypes.func,
    onNavigationClick:       React.PropTypes.func,
    onCompareClick:          React.PropTypes.func,
    onOpenConnectionsClick:  React.PropTypes.func,
    openNav:                 React.PropTypes.func,
    openDisplaySettings:     React.PropTypes.func,
    closePanel:              React.PropTypes.func,
    selectedWords:           React.PropTypes.string
  },
  getInitialState: function() {
    return {
      linksLoaded: false,
      textLoaded: false
    }
  },
  componentDidMount: function() {
    this.loadConnections();
    this.scrollToHighlighted();
  },
  componentWillReceiveProps: function(nextProps) {
    this.preloadText(nextProps.filter);
  },
  componentWillUpdate: function(nextProps) {

  },
  componentDidUpdate: function(prevProps, prevState) {
    if (prevProps.filter.length && !this.props.filter.length) {
      this.scrollToHighlighted();
    }
    if (!prevProps.filter.compare(this.props.filter)) {
      this.scrollToHighlighted();
    } else if (!prevState.textLoaded && this.state.textLoaded) {
      this.scrollToHighlighted();
    } else if (!prevProps.srefs.compare(this.props.srefs)) {
      this.loadConnections();
      this.scrollToHighlighted();
    }
  },
  getSectionRef: function() {
    var ref = this.props.srefs[0]; // TODO account for selections spanning sections
    var sectionRef = Sefaria.sectionRef(ref) || ref;
    return sectionRef;
  },
  loadConnections: function() {
    // Load connections data from server for this section
    var sectionRef = this.getSectionRef();
    if (!sectionRef) { return; }
    Sefaria.related(sectionRef, function(data) {
      if (this.isMounted()) {
        this.preloadText(this.props.filter);
        this.setState({
          linksLoaded: true,
        });
      }
    }.bind(this));
  },
  preloadText: function(filter) {
    // Preload text of links if `filter` is a single commentary, or all commentary
    if (filter.length == 1 &&
        Sefaria.index(filter[0]) &&
        Sefaria.index(filter[0]).categories == "Commentary") {
      this.preloadSingleCommentaryText(filter);
    } else if (filter.length == 1 && filter[0] == "Commentary") {
      this.preloadAllCommentaryText(filter);
    } else {
      this.setState({waitForText: false, textLoaded: false});
    }
  },
  preloadSingleCommentaryText: function(filter) {
    var basetext   = this.getSectionRef(); //get the title of the full title for the commentary from the api and use that (only needs the title to end with the base text
    var commentary = filter[0] + " on " + basetext; //TODO: get rid of "on" special casing switch to hack that only switches out the sections
    this.setState({textLoaded: false, waitForText: true});
    Sefaria.text(commentary, {}, function() {
      if (this.isMounted()) {
        this.setState({textLoaded: true});
      }
    }.bind(this));
  },
  preloadAllCommentaryText: function() {
    var basetext   = this.getSectionRef();
    var summary    = Sefaria.linkSummary(basetext);
    if (summary.length && summary[0].category == "Commentary") {
      this.setState({textLoaded: false, waitForText: true});
      // Get a list of commentators on this section that we need don't have in the cache
      var links = Sefaria.links(basetext);
      var commentators = summary[0].books.map(function(item) {
        return item.book;
      }).filter(function(commentator) {
        var link = Sefaria._filterLinks(links, [commentator])[0];
        if (link.sourceRef.indexOf(link.anchorRef) == -1) {
          // Check if this is Commentary2, exclude if so
          return false;
        }
        // Exclude if we already have this in the cache
        return !Sefaria.text(commentator + " on " + basetext);
      });
      if (commentators.length) {
        this.waitingFor = Sefaria.util.clone(commentators);
        this.target = 0;
        for (var i = 0; i < commentators.length; i++) {
          Sefaria.text(commentators[i] + " on " + basetext, {}, function(data) {
            var index = this.waitingFor.indexOf(data.commentator);
            if (index == -1) {
                // console.log("Failed to clear commentator:");
                // console.log(data);
                this.target += 1;
            }
            if (index > -1) {
                this.waitingFor.splice(index, 1);
            }
            if (this.waitingFor.length == this.target) {
              if (this.isMounted()) {
                this.setState({textLoaded: true});
              }
            }
          }.bind(this));
        }
      } else {
        // All commentaries have been loaded already
        this.setState({textLoaded: true});
      }
    } else {
      // There were no commentaries to load
      this.setState({textLoaded: true});
    }
  },
  scrollToHighlighted: function() {
    if (this.props.fullPanel) {
      return; // We don't currently have any situations where there is lowlighted content in fullpanel sidebar
    }
    window.requestAnimationFrame(function() {
      if (!this.isMounted()) { return; }
      var $highlighted = $(ReactDOM.findDOMNode(this)).find(".texts .textRange").not(".lowlight").first();
      if ($highlighted.length) {
        var $texts = $(ReactDOM.findDOMNode(this)).find(".texts");
        var adjust = parseInt($texts.css("padding-top")) + 18;
        $texts.scrollTo($highlighted, 0, {offset: -adjust});
      }
    }.bind(this));
  },
  showAllFilters: function() {
    this.props.setFilter(null);
    if (Sefaria.site) { Sefaria.site.track.event("Reader", "Show All Filters Click", "1"); }
  },
  render: function() {
    var refs               = this.props.srefs;
    var summary            = Sefaria.relatedSummary(refs);
    var oref               = Sefaria.ref(refs[0]);
    var filter             = this.props.filter;
    var sectionRef         = this.getSectionRef();
    var isSingleCommentary = (filter.length == 1 && Sefaria.index(filter[0]) && Sefaria.index(filter[0]).categories == "Commentary");

    var en = "No connections known" + (filter.length ? " for " + filter.join(", ") : "") + ".";
    var he = "אין קשרים ידועים"       + (filter.length ? " ל"    + filter.map(f => Sefaria.hebrewTerm(f)).join(", ") : "") + ".";
    var loaded  = Sefaria.linksLoaded(sectionRef);
    var noResultsMessage = <LoadingMessage message={en} heMessage={he} />;
    var message = !loaded ? (<LoadingMessage />) : (summary.length === 0 ? noResultsMessage : null);

    var showAllFilters = !filter.length;
    if (!showAllFilters) {
      if (filter.compare(["Sheets"])) {
        var sheets  = Sefaria.sheets.sheetsByRef(refs);
        var content = sheets ? sheets.map(function(sheet) {
          return (
            <div className="sheet" key={sheet.sheetUrl}>
              <a href={sheet.ownerProfileUrl}>
                <img className="sheetAuthorImg" src={sheet.ownerImageUrl} alt={sheet.ownerName} />
              </a>
              <div className="sheetViews"><i className="fa fa-eye"></i> {sheet.views}</div>
              <a href={sheet.ownerProfileUrl} className="sheetAuthor">{sheet.ownerName}</a>
              <a href={sheet.sheetUrl} className="sheetTitle">{sheet.title}</a>
            </div>);
        }) : (<LoadingMessage />);
        content = content.length ? content : <LoadingMessage message="No sheets here." />;

      } else if (filter.compare(["Notes"])) {
        var notes   = Sefaria.notes(refs);
        var content = notes ? notes.map(function(note) {
          return (<Note
                    title={note.title}
                    text={note.text}
                    ownerName={note.ownerName}
                    ownerProfileUrl={note.ownerProfileUrl}
                    ownerImageUrl={note.ownerImageUrl}
                    key={note._id} />)
        }) : (<LoadingMessage />);
        content = content.length ? content : <LoadingMessage message="No notes here." />;
      } else {
        // Viewing Text Connections
          //debugger;
        var sectionLinks = Sefaria.links(sectionRef);
        var links        = sectionLinks.filter(function(link) {
          if ( (this.props.multiPanel || !isSingleCommentary) &&
              Sefaria.splitSpanningRef(link.anchorRef).every(aref => Sefaria.util.inArray(aref, refs) === -1)) {
            // Only show section level links for an individual commentary
            return false;
          }
          return (filter.length == 0 ||
                  Sefaria.util.inArray(link.category, filter) !== -1 ||
                  Sefaria.util.inArray(link.collectiveTitle["en"], filter) !== -1 );

          }.bind(this)
        ).sort(function(a, b) {
            if (a.anchorVerse !== b.anchorVerse) {
                return a.anchorVerse - b.anchorVerse;
            } else if ( a.commentaryNum !== b.commentaryNum) {
                return a.commentaryNum - b.commentaryNum;
            } else {
                return a.sourceRef > b.sourceRef ? 1 : -1;
            }
        });

        var message = !loaded ? (<LoadingMessage />) : (links.length === 0 ? noResultsMessage : null);
        var content = links.length == 0 ? message :
                      this.state.waitForText && !this.state.textLoaded ?
                        (<LoadingMessage />) :
                        links.map(function(link, i) {
                            var hideTitle = link.category === "Commentary" && this.props.filter[0] !== "Commentary";
                            return (<TextRange
                                        sref={link.sourceRef}
                                        key={i + link.sourceRef}
                                        lowlight={Sefaria.util.inArray(link.anchorRef, refs) === -1}
                                        hideTitle={hideTitle}
                                        numberLabel={link.category === "Commentary" ? link.anchorVerse : 0}
                                        basetext={false}
                                        onRangeClick={this.props.onTextClick}
                                        onCitationClick={this.props.onCitationClick}
                                        onNavigationClick={this.props.onNavigationClick}
                                        onCompareClick={this.props.onCompareClick}
                                        onOpenConnectionsClick={this.props.onOpenConnectionsClick} />);
                          }, this);
      }
    }

    var classes = classNames({textList: 1, fullPanel: this.props.fullPanel});
    if (showAllFilters) {
      return (
            <div className={classes}>
              <div className="textListTop">
                  {message}
              </div>
              <AllFilterSet
                srefs={this.props.srefs}
                summary={summary}
                showText={this.props.showText}
                filter={this.props.filter}
                recentFilters={this.props.recentFilters}
                setFilter={this.props.setFilter}
                selectedWords={this.props.selectedWords}
                oref={oref}/>
            </div>);
    } else if (!this.props.fullPanel) {
      return (
            <div className={classes}>
              <div className="textListTop">
                <RecentFilterSet
                  srefs={this.props.srefs}
                  asHeader={true}
                  showText={this.props.showText}
                  filter={this.props.filter}
                  recentFilters={this.props.recentFilters}
                  textCategory={oref ? oref.primary_category : null}
                  setFilter={this.props.setFilter}
                  showAllFilters={this.showAllFilters} />
              </div>
              <div className="texts">
                <div className="contentInner">
                  { content }
                </div>
              </div>
            </div>);
    } else {
      return (
            <div className={classes}>
              <div className="texts">
                <div className="contentInner">
                  <RecentFilterSet
                    srefs={this.props.srefs}
                    asHeader={false}
                    showText={this.props.showText}
                    filter={this.props.filter}
                    recentFilters={this.props.recentFilters}
                    textCategory={oref ? oref.primary_category : null}
                    setFilter={this.props.setFilter}
                    showAllFilters={this.showAllFilters} />
                  { content }
                </div>
              </div>
            </div>
            );
    }
  }
});


var Note = React.createClass({
  propTypes: {
    title:           React.PropTypes.string.isRequired,
    text:            React.PropTypes.string.isRequired,
    ownerName:       React.PropTypes.string,
    ownerImageUrl:   React.PropTypes.string,
    ownerProfileUrl: React.PropTypes.string,
    isPrivate:       React.PropTypes.bool,
    editNote:        React.PropTypes.func
  },
  render: function() {

    var isInMyNotes = !this.props.ownerName; // public notes can appear inside myNotesPanel, use ownerName as a proxy for context

    var authorInfo = isInMyNotes ? null :
        (<div className="noteAuthorInfo">
          <a href={this.props.ownerProfileUrl}>
            <img className="noteAuthorImg" src={this.props.ownerImageUrl} alt={this.props.ownerName} />
          </a>
          <a href={this.props.ownerProfileUrl} className="noteAuthor">{this.props.ownerName}</a>
        </div>);

     var buttons = isInMyNotes ?
                    (<div className="noteButtons">
                      <i className="fa fa-pencil" onClick={this.props.editNote} ></i>
                      {this.props.isPrivate ? null : (<i className="fa fa-unlock-alt"></i>)}
                    </div>) : null;

     return (<div className="note">
                {authorInfo}
                <div className="note-content">
                  <div className="noteTitle">{this.props.title}</div>
                  <span className="noteText" dangerouslySetInnerHTML={{__html:this.props.text}}></span>
                </div>
                {buttons}
              </div>);
  }
});


var AllFilterSet = React.createClass({
  render: function() {
    var categories = this.props.summary.map(function(cat, i) {
      return (
        <CategoryFilter
          srefs={this.props.srefs}
          key={i}
          category={cat.category}
          heCategory={Sefaria.hebrewTerm(cat.category)}
          count={cat.count}
          books={cat.books}
          filter={this.props.filter}
          updateRecent={true}
          setFilter={this.props.setFilter}
          on={Sefaria.util.inArray(cat.category, this.props.filter) !== -1} />
      );
    }.bind(this));
    var lexicon = this.props.oref ? (<LexiconPanel selectedWords={this.props.selectedWords} oref={this.props.oref}/>) : null;
    return (
      <div className="fullFilterView filterSet">
          {lexicon}
          {categories}
      </div>
    );
  }
});


var CategoryFilter = React.createClass({
  handleClick: function(e) {
    e.preventDefault();
    this.props.setFilter(this.props.category, this.props.updateRecent);
    if (Sefaria.site) { Sefaria.site.track.event("Reader", "Category Filter Click", this.props.category); }
  },
  render: function() {
    var textFilters = this.props.books.map(function(book, i) {
     return (<TextFilter
                srefs={this.props.srefs}
                key={i}
                book={book.book}
                heBook={book.heBook}
                count={book.count}
                category={this.props.category}
                hideColors={true}
                updateRecent={true}
                setFilter={this.props.setFilter}
                on={Sefaria.util.inArray(book.book, this.props.filter) !== -1} />);
    }.bind(this));

    var notClickable = this.props.category == "Community";
    var color        = Sefaria.palette.categoryColor(this.props.category);
    var style        = notClickable ? {} : {"borderTop": "4px solid " + color};
    var classes      = classNames({categoryFilter: 1, on: this.props.on, notClickable: notClickable});
    var count        = notClickable ? null : (<span className="enInHe"> | {this.props.count}</span>);
    var handleClick  = notClickable ? null : this.handleClick;
    var url = (this.props.srefs && this.props.srefs.length > 0)?"/" + Sefaria.normRef(this.props.srefs[0]) + "?with=" + this.props.category:"";
    var innerFilter = (<div className={classes} onClick={handleClick}>
            <span className="en">{this.props.category}{count}</span>
            <span className="he">{this.props.heCategory}{count}</span>
          </div>);
    var wrappedFilter = notClickable ? innerFilter : <a href={url}>{innerFilter}</a>;
    return (
      <div className="categoryFilterGroup" style={style}>
        {wrappedFilter}
        <TwoBox content={ textFilters } />
      </div>
    );
  }
});


var TextFilter = React.createClass({
  propTypes: {
    srefs:        React.PropTypes.array.isRequired,
    book:         React.PropTypes.string.isRequired,
    heBook:       React.PropTypes.string.isRequired,
    on:           React.PropTypes.bool.isRequired,
    setFilter:    React.PropTypes.func.isRequired,
    updateRecent: React.PropTypes.bool
  },
  handleClick: function(e) {
    e.preventDefault();
    this.props.setFilter(this.props.book, this.props.updateRecent);
    if (Sefaria.site) { Sefaria.site.track.event("Reader", "Text Filter Click", this.props.book); }
  },
  render: function() {
    var classes = classNames({textFilter: 1, on: this.props.on, lowlight: this.props.count == 0});

    if (!this.props.hideColors) {
      var color = Sefaria.palette.categoryColor(this.props.category);
      var style = {"borderTop": "4px solid " + color};
    }
    var name = this.props.book == this.props.category ? this.props.book.toUpperCase() : this.props.book;
    var count = this.props.hideCounts || !this.props.count ? "" : ( <span className="enInHe"> ({this.props.count})</span>);
    var url = (this.props.srefs && this.props.srefs.length > 0)?"/" + Sefaria.normRef(this.props.srefs[0]) + "?with=" + name:"";
    return (
      <a href={url}>
        <div data-name={name}
          className={classes}
          style={style}
          onClick={this.handleClick}>
            <div>
              <span className="en">{name}{count}</span>
              <span className="he">{this.props.heBook}{count}</span>
            </div>
        </div>
      </a>
    );
  }
});


var RecentFilterSet = React.createClass({
  propTypes: {
    srefs:          React.PropTypes.array.isRequired,
    filter:         React.PropTypes.array.isRequired,
    recentFilters:  React.PropTypes.array.isRequired,
    textCategory:   React.PropTypes.string.isRequired,
    setFilter:      React.PropTypes.func.isRequired,
    showAllFilters: React.PropTypes.func.isRequired
  },
  toggleAllFilterView: function() {
    this.setState({showAllFilters: !this.state.showAllFilters});
  },
  render: function() {
    var topLinks = [];

    // Filter top links to exclude items already in recent filter
    topLinks = topLinks.filter(function(link) {
      return (Sefaria.util.inArray(link.book, this.props.recentFilters) == -1);
    }.bind(this));

    // Annotate filter texts with category
    var recentFilters = this.props.recentFilters.map(function(filter) {
      var index = Sefaria.index(filter);
      return {
          book: filter,
          heBook: index ? index.heTitle : Sefaria.hebrewTerm(filter),
          category: index ? index.primary_category : filter };
    });
    topLinks = recentFilters.concat(topLinks).slice(0,5);

    // If the current filter is not already in the top set, put it first
    if (this.props.filter.length) {
      var filter = this.props.filter[0];
      for (var i=0; i < topLinks.length; i++) {
        if (topLinks[i].book == filter ||
            topLinks[i].category == filter ) { break; }
      }
      if (i == topLinks.length) {
        var index = Sefaria.index(filter);
        if (index) {
          var annotatedFilter = {book: filter, heBook: index.heTitle, category: index.primary_category };
        } else {
          var annotatedFilter = {book: filter, heBook: filter, category: "Other" };
        }

        topLinks = [annotatedFilter].concat(topLinks).slice(0,5);
      } else {
        // topLinks.move(i, 0);
      }
    }
    var topFilters = topLinks.map(function(book) {
     return (<TextFilter
                srefs={this.props.srefs}
                key={book.book}
                book={book.book}
                heBook={book.heBook}
                category={book.category}
                hideCounts={true}
                hideColors={true}
                count={book.count}
                updateRecent={false}
                setFilter={this.props.setFilter}
                on={Sefaria.util.inArray(book.book, this.props.filter) !== -1} />);
    }.bind(this));

    var moreButton = this.props.asHeader ? (<div className="showMoreFilters textFilter" style={style}
                        onClick={this.props.showAllFilters}>
                          <div>
                            <span className="dot">●</span><span className="dot">●</span><span className="dot">●</span>
                          </div>
                      </div>) : null;
    var style = this.props.asHeader ? {"borderTopColor": Sefaria.palette.categoryColor(this.props.textCategory)} : {};
    var classes = classNames({recentFilterSet: 1, topFilters: this.props.asHeader, filterSet: 1});
    return (
      <div className={classes} style={style}>
        <div className="topFiltersInner">{topFilters}</div>
        {moreButton}
      </div>
    );
  }
});


var LexiconPanel = React.createClass({
  propTypes: {
    selectedWords: React.PropTypes.string,
    oref:          React.PropTypes.object
  },
  getInitialState: function() {
    return {
      entries: [],
      loaded: false
    };
  },
  componentDidMount: function(){
    if(this.props.selectedWords){
      this.getLookups(this.props.selectedWords, this.props.oref);
    }
  },
  componentWillReceiveProps: function(nextProps){
    // console.log("component will receive props: ", nextProps.selectedWords);
    if(this.props.selectedWords != nextProps.selectedWords){
      this.clearLookups();
      this.getLookups(nextProps.selectedWords, nextProps.oref);
    }
  },
  clearLookups: function(){
    this.setState({
      loaded: false,
      entries: []
    });
  },
  getLookups: function(words, oref){
    if(this.shouldActivate(words)){
      // console.log('getting data: ', words, oref.ref);
      Sefaria.lexicon(words, oref.ref, function(data) {
        this.setState({
          loaded: true,
          entries: data
        });

        var action = (data.length == 0)? "Open No Result": "Open";
        action += " / " + oref.categories.join("/") + "/" + oref.book;
        Sefaria.site.track.event("Lexicon", action, words);

        // console.log('gotten data from Sefaria.js, state re-set: ', this, data);
      }.bind(this));
    }
  },
  shouldActivate: function(selectedWords){
    if(!selectedWords){
      return false;
    }
    var wordList = selectedWords.split(/[\s:\u05c3\u05be\u05c0.]+/);
    var inputLength = wordList.length;
    return (inputLength <= 3);
  },
  render: function(){
    var refCats = this.props.oref.categories.join(", "); //TODO: the way to filter by categories is very limiting.
    var enEmpty = "No results found.";
    var heEmpty = "לא נמצאו תוצאות";
    if(!this.shouldActivate(this.props.selectedWords)){
      //console.log("not rendering lexicon");
      return false;
    }
    var content;
    if(!this.state.loaded) {
      // console.log("lexicon not yet loaded");
      content = (<LoadingMessage message="Looking up words..." heMessage="מחפש מילים..."/>);
    } else if(this.state.entries.length == 0) {
      if (this.props.selectedWords.length == 0) {
        //console.log("empty words: nothing to render");
        return false;
      } else {
        //console.log("no results");
        content = (<LoadingMessage message={enEmpty} heMessage={heEmpty}/>);
      }
    }else{
      var entries = this.state.entries;
      content =  entries.filter(e => e['parent_lexicon_details']['text_categories'].length == 0 || e['parent_lexicon_details']['text_categories'].indexOf(refCats) > -1).map(function(entry, i) {
            return (<LexiconEntry data={entry} key={i} />)
          });
      content = content.length ? content : <LoadingMessage message={enEmpty} heMessage={heEmpty} />;
    }
    return (
        <div className="lexicon-content">
          <div className="lexicon-results">
            { content }
          </div>
        </div>
      );
  }
});


var LexiconEntry = React.createClass({
  propTypes: {
    data: React.PropTypes.object.isRequired
  },
  render: function(){
    var entry = this.props.data;
    var headwordClassNames = classNames('headword', entry['parent_lexicon_details']["to_language"].slice(0,2));
    var definitionClassNames = classNames('definition-content', entry['parent_lexicon_details']["to_language"].slice(0,2));
    var entryHeadHtml =  (<span className="headword">{entry['headword']}</span>);
    var morphologyHtml = ('morphology' in entry['content']) ?  (<span className="morphology">({entry['content']['morphology']})</span>) :"";
    var senses = this.renderLexiconEntrySenses(entry['content']);
    var attribution = this.renderLexiconAttribution();
    return (
        <div className="entry">
          <div className={headwordClassNames}>{entryHeadHtml}</div>
          <div className={definitionClassNames}>{morphologyHtml}<ol className="definition">{senses}</ol></div>
          <div className="attribution">{attribution}</div>
        </div>
    );
  },
  renderLexiconEntrySenses: function(content){
		var grammar = ('grammar' in content) ? '('+ content['grammar']['verbal_stem'] + ')' : "";
		var def = ('definition' in content) ? content['definition'] : "";
        var notes = ('notes' in content) ? (<span className="notes">{content['notes']}</span>) : "";
        var sensesElems =  ('senses' in content) ? content['senses'].map((sense)=> {
          return this.renderLexiconEntrySenses(sense)
        }) : "";
        var senses = sensesElems.length ? (<ol className="senses">{sensesElems}</ol>) : "";
        return (
            <li className="sense">
              {grammar}
              {def}
              {notes}
              {senses}
            </li>
        );
  },
  renderLexiconAttribution: function(){
    var entry = this.props.data;
		var lexicon_dtls = entry['parent_lexicon_details'];
        return (
            <div>
                <span>
                  <a target="_blank"
                      href={('source_url' in lexicon_dtls) ? lexicon_dtls['source_url'] : ""}>
                    <span className="int-en">Source: </span>
                    <span className="int-he">מקור:</span>
                    {'source' in lexicon_dtls ? lexicon_dtls['source'] : lexicon_dtls['source_url']}
                  </a>
                </span>
                <span>
                  <a target="_blank"
                      href={('attribution_url' in lexicon_dtls) ? lexicon_dtls['attribution_url'] : ""}>
                    <span className="int-en">Creator: </span>
                    <span className="int-he">יוצר:</span>
                    {'attribution' in lexicon_dtls ? lexicon_dtls['attribution'] : lexicon_dtls['attribution_url']}
                  </a>
                </span>
            </div>
        );
  }
});


var ToolsPanel = React.createClass({
  propTypes: {
    srefs:                   React.PropTypes.array.isRequired,  // an array of ref strings
    mode:                    React.PropTypes.string.isRequired, // "Tools", "Share", "Add to Source Sheet", "Add Note", "My Notes", "Add Connection", "Edit Text", "Add Translation"
    filter:                  React.PropTypes.array.isRequired,
    recentFilters:           React.PropTypes.array.isRequired,
    setConnectionsMode:      React.PropTypes.func.isRequired,
    openComparePanel:        React.PropTypes.func.isRequired,
    version:                 React.PropTypes.string,
    versionLanguage:         React.PropTypes.string,
    fullPanel:               React.PropTypes.bool,
    multiPanel:              React.PropTypes.bool,
    canEditText:             React.PropTypes.bool,
    setFilter:               React.PropTypes.func,
    onTextClick:             React.PropTypes.func,
    onCitationClick:         React.PropTypes.func,
    onNavigationClick:       React.PropTypes.func,
    onCompareClick:          React.PropTypes.func,
    onOpenConnectionsClick:  React.PropTypes.func,
    openNav:                 React.PropTypes.func,
    openDisplaySettings:     React.PropTypes.func,
    closePanel:              React.PropTypes.func
  },
  getInitialState: function() {
    return {

    };
  },
  render: function() {
    var editText  = this.props.canEditText ? function() {
        var refString = this.props.srefs[0];
        var currentPath = Sefaria.util.currentPath();
        var currentLangParam;
        if (this.props.version) {
          refString += "/" + encodeURIComponent(this.props.versionLanguage) + "/" + encodeURIComponent(this.props.version);
        }
        var path = "/edit/" + refString;
        var nextParam = "?next=" + encodeURIComponent(currentPath);
        path += nextParam;
        Sefaria.site.track.event("Tools", "Edit Text Click", refString,
          {hitCallback: () =>  window.location = path}
        );
    }.bind(this) : null;

    var addTranslation = function() {
      var nextParam = "?next=" + Sefaria.util.currentPath();
      Sefaria.site.track.event("Tools", "Add Translation Click", this.props.srefs[0],
          {hitCallback: () => window.location = "/translate/" + this.props.srefs[0] + nextParam}
      );
    }.bind(this);

    var classes = classNames({toolsPanel: 1, textList: 1, fullPanel: this.props.fullPanel});
    return (
      <div className={classes}>
        <div className="texts">
          <div className="contentInner">
            <ToolsButton en="Share" he="שתף" image="tools-share.svg" onClick={function() {this.props.setConnectionsMode("Share")}.bind(this)} />
            <ToolsButton en="Add to Source Sheet" he="הוסף לדף מקורות" image="tools-add-to-sheet.svg" onClick={function() {this.props.setConnectionsMode("Add to Source Sheet")}.bind(this)} />
            <ToolsButton en="Add Note" he="הוסף רשומה" image="tools-write-note.svg" onClick={function() {this.props.setConnectionsMode("Add Note")}.bind(this)} />
            <ToolsButton en="My Notes" he="הרשומות שלי" image="tools-my-notes.svg" onClick={function() {this.props.setConnectionsMode("My Notes")}.bind(this)} />
            <ToolsButton en="Compare" he="השווה" image="tools-compare.svg" onClick={this.props.openComparePanel} />
            <ToolsButton en="Add Translation" he="הוסף תרגום" image="tools-translate.svg" onClick={addTranslation} />
            <ToolsButton en="Add Connection" he="הוסף קישור לטקסט אחר" image="tools-add-connection.svg"onClick={function() {this.props.setConnectionsMode("Add Connection")}.bind(this)} />
            { editText ? (<ToolsButton en="Edit Text" he="ערוך טקסט" image="tools-edit-text.svg" onClick={editText} />) : null }
          </div>
        </div>
      </div>);
  }
});


var ToolsButton = React.createClass({
  propTypes: {
    en:      React.PropTypes.string.isRequired,
    he:      React.PropTypes.string.isRequired,
    icon:    React.PropTypes.string,
    image:   React.PropTypes.string,
    onClick: React.PropTypes.func
  },
  render: function() {
    var icon = null;
    if (this.props.icon) {
      var iconName = "fa-" + this.props.icon;
      var classes = {fa: 1, toolsButtonIcon: 1};
      classes[iconName] = 1;
      icon = (<i className={classNames(classes)} />)
    } else if (this.props.image) {
      icon = (<img src={"/static/img/" + this.props.image} className="toolsButtonIcon" alt="" />);
    }

    return (
      <div className="toolsButton sans noselect" onClick={this.props.onClick}>
        <div className="int-en noselect">{this.props.en}</div>
        <div className="int-he noselect">{this.props.he}</div>
        {icon}
      </div>)
  }
});


var SharePanel = React.createClass({
  propTypes: {
    url:                React.PropTypes.string.isRequired,
    setConnectionsMode: React.PropTypes.func.isRequired,
    closePanel:         React.PropTypes.func.isRequired,
    fullPanel:          React.PropTypes.bool
  },
  componentDidMount: function() {
    this.focusInput();
  },
  componentDidUpdate: function() {
    this.focusInput();
  },
  focusInput: function() {
    $(ReactDOM.findDOMNode(this)).find("input").select();
  },
  render: function() {
    var url = this.props.url;
    var shareFacebook = function() {
      openInNewTab("https://www.facebook.com/sharer/sharer.php?u=" + url);
    };
    var shareTwitter = function() {
      openInNewTab("https://twitter.com/home?status=" + url);
    };
    var shareEmail = function() {
      openInNewTab("mailto:?&subject=Text on Sefaria&body=" + url);
    };
    var classes = classNames({sharePanel: 1, textList: 1, fullPanel: this.props.fullPanel});
    return (
      <div className={classes}>
        <div className="texts">
          <div className="contentInner">
            <input className="shareInput" value={this.props.url} />
            <ToolsButton en="Facebook" he="פייסבוק" icon="facebook-official" onClick={shareFacebook} />
            <ToolsButton en="Twitter" he="טוויטר" icon="twitter" onClick={shareTwitter} />
            <ToolsButton en="Email" he="אימייל" icon="envelope-o" onClick={shareEmail} />
          </div>
        </div>
      </div>);
  }
});


var AddToSourceSheetWindow = React.createClass({
  propTypes: {
    srefs:        React.PropTypes.array,
    close:        React.PropTypes.func,
    en:           React.PropTypes.string,
    he:           React.PropTypes.string
  },

  close: function () {
    if (this.props.close) {
      this.props.close();
    }
  },

  render: function () {
    var nextParam = "?next=" + encodeURIComponent(Sefaria.util.currentPath());

    return (<div className="sourceSheetPanelBox">
      <div className="sourceSheetBoxTitle">
        <i className="fa fa-times-circle" aria-hidden="true" onClick={this.close}/>
        {Sefaria.loggedIn?"":<span>
            In order to add this source to a sheet, please <a href={"/login" + nextParam}>log in.</a>
        </span>}
      </div>
      {Sefaria.loggedIn ?
        <AddToSourceSheetPanel
          srefs = {this.props.srefs}
          en = {this.props.en}
          he = {this.props.he}
        /> : ""}
      </div>);
  }
});


var AddToSourceSheetPanel = React.createClass({
  // In the main app, the function `addToSourceSheet` is executed in the ReaderApp,
  // and collects the needed data from highlights and app state.
  // It is used in external apps, liked gardens.  In those cases, it's wrapped in AddToSourceSheetWindow,
  // refs and text are passed directly, and the add to source sheets API is invoked from within this object.
  propTypes: {
    srefs:              React.PropTypes.array,
    addToSourceSheet:   React.PropTypes.func,
    fullPanel:          React.PropTypes.bool,
    en:                 React.PropTypes.string,
    he:                 React.PropTypes.string
  },
  getInitialState: function() {
    return {
      selectedSheet: null
    };
  },
  componentDidMount: function() {
    this.loadSheets();
  },
  loadSheets: function() {
    Sefaria.sheets.userSheets(Sefaria._uid, function() {
      this.forceUpdate();
    }.bind(this));
  },
  addToSourceSheet: function() {
    if (!this.state.selectedSheet) { return; }
    if (this.props.addToSourceSheet) {
      this.props.addToSourceSheet(this.state.selectedSheet, this.confirmAdd);
    } else {
      var url     = "/api/sheets/" + this.state.selectedSheet + "/add";
      var source = {};
      if (this.props.srefs) {
        source.refs = this.props.srefs;
        if (this.props.en) source.en = this.props.en;
        if (this.props.he) source.he = this.props.he;
      } else {
        if (this.props.en && this.props.he) {
          source.outsideBiText = {he: this.props.he, en: this.props.en};
        } else {
          source.outsideText = this.props.en || this.props.he;
        }
      }
      $.post(url, {source: JSON.stringify(source)}, this.confirmAdd);
    }
  },
  createSheet: function(refs) {
    var title = $(ReactDOM.findDOMNode(this)).find("input").val();
    if (!title) { return; }
    var sheet = {
      title: title,
      options: {numbered: 0},
      sources: []
    };
    var postJSON = JSON.stringify(sheet);
    $.post("/api/sheets/", {"json": postJSON}, function(data) {
      this.setState({selectedSheet: data.id}, function() {
        this.addToSourceSheet();
      });
      Sefaria.sheets.clearUserSheets(Sefaria._uid);
    }.bind(this));
  },
  openNewSheet: function() {
    this.setState({showNewSheetInput: true});
  },
  confirmAdd: function() {
    if (this.props.srefs) {
      Sefaria.site.track.event("Tools", "Add to Source Sheet Save", this.props.srefs.join("/"));
    } else {
      Sefaria.site.track.event("Tools", "Add to Source Sheet Save", "Outside Source");
    }
    this.setState({confirm: true});
  },
  render: function() {
    if (this.state.confirm) {
      return (<ConfirmAddToSheetPanel sheetId={this.state.selectedSheet} />);
    }
    var sheets        = Sefaria.sheets.userSheets(Sefaria._uid);
    var sheetsContent = sheets ? sheets.map(function(sheet) {
      var classes     = classNames({sheet: 1, noselect: 1, selected: this.state.selectedSheet == sheet.id});
      var selectSheet = function() { this.setState({selectedSheet: sheet.id}); }.bind(this);
      var title = sheet.title ? sheet.title.stripHtml() : "Untitled Source Sheet";
      return (<div className={classes} onClick={selectSheet} key={sheet.id}>{title}</div>);
    }.bind(this)) : <LoadingMessage />;
    sheetsContent     = sheets && sheets.length == 0 ?
                          (<div className="sheet noselect"><span className="en">You don&rsquo;t have any Source Sheets yet.</span><span className="he">טרם יצרת דפי מקורות</span></div>) :
                          sheetsContent;
    var createSheet = this.state.showNewSheetInput ?
          (<div className="noselect">
            <input className="newSheetInput noselect" placeholder="Title your Sheet"/>
            <div className="button white small noselect" onClick={this.createSheet} >
              <span className="int-en">Create</span>
              <span className="int-he">צור חדש</span>
            </div>
           </div>)
          :
          (<div className="button white noselect" onClick={this.openNewSheet}>
              <span className="int-en">Start a Source Sheet</span>
              <span className="int-he">צור דף מקורות חדש</span>
          </div>);
    var classes = classNames({addToSourceSheetPanel: 1, textList: 1, fullPanel: this.props.fullPanel});
    return (
      <div className={classes}>
        <div className="texts">
          <div className="contentInner">
            {createSheet}
            <div className="sourceSheetSelector noselect">{sheetsContent}</div>
            <div className="button noselect" onClick={this.addToSourceSheet}>
              <span className="int-en noselect">Add to Sheet</span>
              <span className="int-he noselect">הוסף לדף המקורות</span>
            </div>
          </div>
        </div>
      </div>);
  }
});


var ConfirmAddToSheetPanel = React.createClass({
  propType: {
    sheetId: React.PropTypes.number.isRequired
  },
  render: function() {
    return (<div className="confirmAddToSheetPanel">
              <div className="message">
                <span className="int-en">Your source has been added.</span>
                <span className="int-he">הטקסט נוסף בהצלחה לדף המקורות</span>
              </div>
              <a className="button white" href={"/sheets/" + this.props.sheetId}>
                <span className="int-en">Go to Source Sheet <i className="fa fa-angle-right"></i></span>
                <span className="int-he">עבור לדף המקורות<i className="fa fa-angle-left"></i></span>
              </a>
            </div>);
  }
});


var AddNotePanel = React.createClass({
  propTypes: {
    srefs:              React.PropTypes.array.isRequired,
    setConnectionsMode: React.PropTypes.func.isRequired,
    closePanel:         React.PropTypes.func.isRequired,
    fullPanel:          React.PropTypes.bool,
    noteId:             React.PropTypes.string,
    noteText:           React.PropTypes.string,
    noteTitle:          React.PropTypes.string,
    noteIsPublic:       React.PropTypes.bool
  },
  getInitialState: function() {
    return {
      isPrivate: !this.props.noteIsPublic,
      saving: false
    };
  },
  componentDidMount: function() {
    this.focusNoteText();
  },
  focusNoteText: function() {
    $(ReactDOM.findDOMNode(this)).find(".noteText").focus();
  },
  saveNote: function() {
    var note = {
      text: $(ReactDOM.findDOMNode(this)).find(".noteText").val(),
      refs: this.props.srefs,
      anchorText: "",
      type:  "note",
      title: "",
      public: !this.state.isPrivate
    };
    var postData = { json: JSON.stringify(note) };
    var url = (this.props.noteId ? "/api/notes/" + this.props.noteId : "/api/notes/");
    $.post(url, postData, function(data) {
      if (data.error) {
        alert(data.error);
      } else if (data) {
        if (this.props.noteId) {
          Sefaria.clearPrivateNotes(data);
        } else {
          Sefaria.addPrivateNote(data);
        }
        Sefaria.site.track.event("Tools", "Note Save " + ((this.state.isPrivate)?"Private":"Public"), this.props.srefs.join("/"));
        this.props.setConnectionsMode("My Notes");
      } else {
        alert("Sorry, there was a problem saving your note.");
      }
    }.bind(this)).fail( function(xhr, textStatus, errorThrown) {
      alert("Unfortunately, there was an error saving this note. Please try again or try reloading this page.");
    });
    this.setState({saving: true});
  },
  setPrivate: function() {
    this.setState({isPrivate: true});
  },
  setPublic: function() {
    this.setState({isPrivate: false});
  },
  cancel: function() {
    this.props.setConnectionsMode("Tools");
  },
  deleteNote: function() {
    if (!confirm("Are you sure you want to delete this note?")) { return; }
    var url = "/api/notes/" + this.props.noteId;
    $.ajax({
      type: "delete",
      url: url,
      success: function() {
        alert("Source deleted.");
        Sefaria.clearPrivateNotes();
        this.props.setConnectionsMode("My Notes");
      }.bind(this),
      error: function () {
        alert("Something went wrong (that's all I know).");
      }
    });
  },
  render: function() {
    var classes        = classNames({addNotePanel: 1, textList: 1, fullPanel: this.props.fullPanel});
    var privateClasses = classNames({notePrivateButton: 1, active: this.state.isPrivate});
    var publicClasses  = classNames({notePublicButton: 1, active: !this.state.isPrivate});
    return (<div className={classes}>
              <div className="texts">
                <div className="contentInner">

                  <textarea className="noteText" placeholder="Write a note..." defaultValue={this.props.noteText}></textarea>
                  <div className="noteSharingToggle">
                    <div className={privateClasses} onClick={this.setPrivate}>

                      <span className="int-en"><i className="fa fa-lock"></i> Private</span>
                      <span className="int-he"><i className="fa fa-lock"></i>רשומה פרטית</span>
                    </div>
                    <div className={publicClasses} onClick={this.setPublic}>
                      <span className="int-en">Public</span>
                      <span className="int-he">רשומה כללית</span>
                    </div>
                  </div>
                  <div className="line"></div>
                  <div className="button fillWidth" onClick={this.saveNote}>
                    <span className="int-en">{this.props.noteId ? "Save" : "Add Note"}</span>
                    <span className="int-he">{this.props.noteId ? "שמור": "הוסף רשומה"}</span>
                  </div>
                  <div className="button white fillWidth" onClick={this.cancel}>
                    <span className="int-en">Cancel</span>
                    <span className="int-he">בטל</span>
                  </div>
                  {this.props.noteId ?
                    (<div className="deleteNote" onClick={this.deleteNote}>
                      <span className="int-en">Delete Note</span>
                      <span className="int-he">מחק רשומה</span>
                     </div>): null }

                </div>
              </div>
            </div>);
  }
});


var MyNotesPanel = React.createClass({
  propTypes: {
    srefs:              React.PropTypes.array.isRequired,
    setConnectionsMode: React.PropTypes.func.isRequired,
    closePanel:         React.PropTypes.func.isRequired,
    editNote:           React.PropTypes.func.isRequired,
    fullPanel:          React.PropTypes.bool
  },
  componentDidMount: function() {
    this.loadNotes();
  },
  componentDidUpdate: function(prevProps, prevState) {
    if (!prevProps.srefs.compare(this.props.srefs)) {
      this.loadNotes();
    }
  },
  loadNotes: function() {
    // Rerender this component when privateNotes arrive.
    Sefaria.privateNotes(this.props.srefs, this.rerender);
  },
  rerender: function() {
    this.forceUpdate();
  },
  render: function() {
    var myNotesData = Sefaria.privateNotes(this.props.srefs);
    var myNotes = myNotesData ? myNotesData.map(function(note) {
      var editNote = function() {
        this.props.editNote(note);
      }.bind(this);
      return (<Note
                title={note.title}
                text={note.text}
                isPrivate={!note.public}
                editNote={editNote}
                key={note._id} />);
    }.bind(this)) : null ;

    var classes = classNames({myNotesPanel: 1, textList: 1, fullPanel: this.props.fullPanel});
    return (<div className={classes}>
              <div className="texts">
                <div className="contentInner">
                  {myNotes}
                  <ToolsButton
                    en="Add Note"
                    he="הוסף רשומה"
                    icon="pencil"
                    onClick={function() {this.props.setConnectionsMode("Add Note")}.bind(this)} />
                </div>
              </div>
            </div>);
  }
});


var LoginPanel = React.createClass({
  propTypes: {
    fullPanel: React.PropTypes.bool,
  },
  render: function() {
    var nextParam = "?next=" + encodeURIComponent(Sefaria.util.currentPath());
    var classes     = classNames({loginPanel: 1, textList: 1, fullPanel: this.props.fullPanel});
    return (<div className={classes}>
              <div className="texts">
                <div className="contentInner">

                  <div className="loginPanelMessage">
                    <span className="int-en">You must be logged in to use this feature.</span>
                    <span className="int-he">עליך להיות מחובר בכדי להשתמש באפשרות זו.</span>
                  </div>
                  <a className="button" href={"/login" + nextParam}>
                    <span className="int-en">Log In</span>
                    <span className="int-he">התחבר</span>
                  </a>
                  <a className="button" href={"/register" + nextParam}>
                    <span className="int-en">Sign Up</span>
                    <span className="int-he">הרשם</span>
                  </a>

                </div>
              </div>
            </div>);
  }
});


var SearchPage = React.createClass({
    propTypes: {
        query:                React.PropTypes.string,
        appliedFilters:       React.PropTypes.array,
        settings:             React.PropTypes.object,
        close:                React.PropTypes.func,
        onResultClick:        React.PropTypes.func,
        onQueryChange:        React.PropTypes.func,
        updateAppliedFilter:  React.PropTypes.func,
        updateAppliedOptionField: React.PropTypes.func,
        updateAppliedOptionSort:  React.PropTypes.func,
        registerAvailableFilters: React.PropTypes.func,
        availableFilters:     React.PropTypes.array,
        filtersValid:         React.PropTypes.bool,
        hideNavHeader:        React.PropTypes.bool,
        exactField:           React.PropTypes.string,
        broadField:           React.PropTypes.string,
        field:                React.PropTypes.string,
        sortType:             React.PropTypes.oneOf(["relevance","chronological"])
    },
    getInitialState: function() {
        return {};
    },

    getDefaultProps: function() {
      return {
        appliedFilters: []
      };
    },
    render: function () {
        var fontSize = 62.5; // this.props.settings.fontSize, to make this respond to user setting. disabled for now.
        var style    = {"fontSize": fontSize + "%"};
        var classes  = classNames({readerNavMenu: 1, noHeader: this.props.hideNavHeader});
        var isQueryHebrew = Sefaria.hebrew.isHebrew(this.props.query);
        return (<div className={classes} key={this.props.query}>
                  {this.props.hideNavHeader ? null :
                    (<div className="readerNavTop search">
                      <CategoryColorLine category="Other" />
                      <ReaderNavigationMenuCloseButton onClick={this.props.close}/>
                      <ReaderNavigationMenuDisplaySettingsButton onClick={this.props.openDisplaySettings} />
                      <SearchBar
                        initialQuery = { this.props.query }
                        updateQuery = { this.props.onQueryChange } />
                    </div>)}
                  <div className="content hasFooter">
                    <div className="contentInner">
                      <div className="searchContentFrame">
                          <h1 classNames={isQueryHebrew?"hebrewQuery":"englishQuery"}>
                            &ldquo;{ this.props.query }&rdquo;
                          </h1>
                          <div className="searchControlsBox">
                          </div>
                          <div className="searchContent" style={style}>
                              <SearchResultList
                                  query = { this.props.query }
                                  appliedFilters = {this.props.appliedFilters}
                                  onResultClick={this.props.onResultClick}
                                  updateAppliedFilter = {this.props.updateAppliedFilter}
                                  updateAppliedOptionField={this.props.updateAppliedOptionField}
                                  updateAppliedOptionSort={this.props.updateAppliedOptionSort}
                                  registerAvailableFilters={this.props.registerAvailableFilters}
                                  availableFilters={this.props.availableFilters}
                                  filtersValid={this.props.filtersValid}
                                  exactField={this.props.exactField}
                                  broadField={this.props.broadField}
                                  field={this.props.field}
                                  sortType={this.props.sortType}/>
                          </div>
                      </div>
                    </div>
                    <footer id="footer" className={`interface-${this.props.interfaceLang} static sans`}>
                      <Footer />
                    </footer>
                  </div>
                </div>);
    }
});


var SearchBar = React.createClass({
    propTypes: {
        initialQuery: React.PropTypes.string,
        updateQuery: React.PropTypes.func
    },
    getInitialState: function() {
        return {query: this.props.initialQuery};
    },
    handleKeypress: function(event) {
        if (event.charCode == 13) {
            this.updateQuery();
            // Blur search input to close keyboard
            $(ReactDOM.findDOMNode(this)).find(".readerSearch").blur();
        }
    },
    updateQuery: function() {
        if (this.props.updateQuery) {
            this.props.updateQuery(this.state.query)
        }
    },
    handleChange: function(event) {
        this.setState({query: event.target.value});
    },
    render: function () {
        return (
            <div>
                <div className="searchBox">
                    <input className="readerSearch" id="searchInput" title="Search for Texts or Keywords Here" value={this.state.query} onKeyPress={this.handleKeypress} onChange={this.handleChange} placeholder="Search"/>
                    <ReaderNavigationMenuSearchButton onClick={this.updateQuery} />
                </div>
                <div className="description"></div>
            </div>
        )
    }
});


var SearchResultList = React.createClass({
    propTypes: {
        query:                React.PropTypes.string,
        appliedFilters:       React.PropTypes.array,
        onResultClick:        React.PropTypes.func,
        filtersValid:         React.PropTypes.bool,
        availableFilters:     React.PropTypes.array,
        updateAppliedFilter:  React.PropTypes.func,
        updateAppliedOptionField: React.PropTypes.func,
        updateAppliedOptionSort:  React.PropTypes.func,
        exactField:           React.PropTypes.string,
        broadField:           React.PropTypes.string,
        field:                React.PropTypes.string,
        sortType:            React.PropTypes.oneOf(["relevance", "chronological"]),
        registerAvailableFilters: React.PropTypes.func
    },
    initialQuerySize: 100,
    backgroundQuerySize: 1000,
    maxResultSize: 10000,
    resultDisplayStep: 50,
    getDefaultProps: function() {
        return {
            appliedFilters: []
        };
    },
    getInitialState: function() {
        return {
            types: ["text", "sheet"],
            runningQueries: {"text": null, "sheet": null},
            isQueryRunning: {"text": false, "sheet": false},
            moreToLoad: {"text": true, "sheet": true},
            totals: {"text":0, "sheet":0},
            displayedUntil: {"text":50, "sheet":50},
            hits: {"text": [], "sheet": []},
            activeTab: "text",
            error: false,
            showOverlay: false,
            displayFilters: false,
            displaySort: false
        }
    },
    updateRunningQuery: function(type, ajax, isLoadingRemainder) {
        this.state.runningQueries[type] = ajax;
        this.state.isQueryRunning[type] = !!ajax && !isLoadingRemainder;
        this.setState({
          runningQueries: this.state.runningQueries,
          isQueryRunning: this.state.isQueryRunning
        });
    },
    _abortRunningQueries: function() {
        this.state.types.forEach(t => this._abortRunningQuery(t));
    },
    _abortRunningQuery: function(type) {
        if(this.state.runningQueries[type]) {
            this.state.runningQueries[type].abort();
        }
        this.updateRunningQuery(type, null, false);
    },
    componentDidMount: function() {
        this._executeQueries();
        $(ReactDOM.findDOMNode(this)).closest(".content").bind("scroll", this.handleScroll);
    },
    componentWillUnmount: function() {
        this._abortRunningQueries();
        $(ReactDOM.findDOMNode(this)).closest(".content").unbind("scroll", this.handleScroll);
    },
    handleScroll: function() {
      var tab = this.state.activeTab;
      if (this.state.displayedUntil[tab] >= this.state.totals[tab]) { return; }
      var $scrollable = $(ReactDOM.findDOMNode(this)).closest(".content");
      var margin = 100;
      if($scrollable.scrollTop() + $scrollable.innerHeight() + margin >= $scrollable[0].scrollHeight) {
        this._extendResultsDisplayed();
      }
    },
    _extendResultsDisplayed: function() {
      var tab = this.state.activeTab;
      this.state.displayedUntil[tab] += this.resultDisplayStep;
      if (this.state.displayedUntil[tab] >= this.state.totals[tab]) {
        this.state.displayedUntil[tab] = this.state.totals[tab];
      }
      this.setState({displayedUntil: this.state.displayedUntil});
    },
    componentWillReceiveProps: function(newProps) {
        if(this.props.query != newProps.query) {
           this.setState({
             totals: {"text":0, "sheet":0},
             hits: {"text": [], "sheet": []},
             moreToLoad: {"text": true, "sheet": true},
             displayedUntil: {"text":50, "sheet":50},
             displayFilters: false,
             displaySort: false,
             showOverlay: false
           });
           this._executeQueries(newProps)
        }
        else if (
        (this.props.appliedFilters.length !== newProps.appliedFilters.length) ||
          !(this.props.appliedFilters.every((v,i) => v === newProps.appliedFilters[i]))) {
           this._executeQueries(newProps)
        }
        // Execute a second query to apply filters after an initial query which got available filters
        else if ((this.props.filtersValid != newProps.filtersValid) && this.props.appliedFilters.length > 0) {
           this._executeQueries(newProps);
        }
        else if (this.props.field != newProps.field || this.props.sortType != newProps.sortType) {
          this._executeQueries(newProps);
        }
    },
    _loadRemainder: function(type, last, total, currentHits) {
    // Having loaded "last" results, and with "total" results to load, load the rest, this.backgroundQuerySize at a time
      if (last >= total || last >= this.maxResultSize) {
        this.updateRunningQuery(type, null, false);
        this.state.moreToLoad[type] = false;
        this.setState({moreToLoad: this.state.moreToLoad});
        return;
      }

      var querySize = this.backgroundQuerySize;
      if (last + querySize > this.maxResultSize) {
        querySize = this.maxResultSize - last;
      }

      var field = "content";
      if (type == "text") {
        field = this.props.field;
      }
      var query_props = {
        query: this.props.query,
        type: type,
        size: querySize,
        from: last,
        field: field,
        sort_type: this.props.sortType,
        error: function() {  console.log("Failure in SearchResultList._loadRemainder"); },
        success: function(data) {
          var nextHits;
          if (type === "text") {
            var hitArray = this._process_text_hits(data.hits.hits);
            nextHits = this._remove_duplicate_text_hits(currentHits.concat(hitArray));
          } else {
            nextHits = currentHits.concat(data.hits.hits);
          }

          //var hitArray = (type == "text")?this._process_text_hits(data.hits.hits):data.hits.hits;
          //var nextHits = this._remove_duplicate_text_hits(currentHits.concat(hitArray));
          this.state.hits[type] = nextHits;

          this.setState({hits: this.state.hits});
          this._loadRemainder(type, last + this.backgroundQuerySize, total, nextHits);
        }.bind(this)
      };
      if (type == "text") {
        extend(query_props, {
          get_filters: false,
          applied_filters: this.props.appliedFilters
        });
      }

      var runningLoadRemainderQuery = Sefaria.search.execute_query(query_props);
      this.updateRunningQuery(type, runningLoadRemainderQuery, true);
    },
    _executeQueries: function(props) {
        //This takes a props object, so as to be able to handle being called from componentWillReceiveProps with newProps
        props = props || this.props;
        if (!props.query) {
            return;
        }

        this._abortRunningQueries();

        // If there are no available filters yet, don't apply filters.  Split into two queries:
        // 1) Get all potential filters and counts
        // 2) Apply filters (Triggered from componentWillReceiveProps)
        var request_applied = props.filtersValid && props.appliedFilters;
        var isCompletionStep = !!request_applied || props.appliedFilters.length == 0;

        var runningSheetQuery = Sefaria.search.execute_query({
            query: props.query,
            type: "sheet",
            size: this.initialQuerySize,
            field: "content",
            sort_type: "chronological",
            success: function(data) {
                this.updateRunningQuery("sheet", null, false);
                  this.setState({
                    hits: extend(this.state.hits, {"sheet": data.hits.hits}),
                    totals: extend(this.state.totals, {"sheet": data.hits.total})
                  });
                  Sefaria.site.track.event("Search", "Query: sheet", props.query, data.hits.total);

                if(isCompletionStep) {
                  this._loadRemainder("sheet", this.initialQuerySize, data.hits.total, data.hits.hits);
                }

            }.bind(this),
            error: this._handle_error
        });

        var runningTextQuery = Sefaria.search.execute_query({
            query: props.query,
            type: "text",
            get_filters: !props.filtersValid,
            applied_filters: request_applied,
            size: this.initialQuerySize,
            field: props.field,
            sort_type: props.sortType,
            success: function(data) {
                this.updateRunningQuery("text", null, false);
                var hitArray = this._remove_duplicate_text_hits(this._process_text_hits(data.hits.hits));
                this.setState({
                  hits: extend(this.state.hits, {"text": hitArray}),
                  totals: extend(this.state.totals, {"text": data.hits.total})
                });
                var filter_label = (request_applied && request_applied.length > 0)? (" - " + request_applied.join("|")) : "";
                var query_label = props.query + filter_label;
                Sefaria.site.track.event("Search", "Query: text", query_label, data.hits.total);
                if (data.aggregations) {
                  if (data.aggregations.category) {
                    var ftree = this._buildFilterTree(data.aggregations.category.buckets);
                    var orphans = this._applyFilters(ftree, this.props.appliedFilters);
                    this.props.registerAvailableFilters(ftree.availableFilters, ftree.registry, orphans);
                  }
                }
                if(isCompletionStep) {
                  this._loadRemainder("text", this.initialQuerySize, data.hits.total, hitArray);
                }
            }.bind(this),
            error: this._handle_error
        });

        this.updateRunningQuery("text", runningTextQuery, false);
        this.updateRunningQuery("sheet", runningSheetQuery, false);
    },
    _handle_error: function(jqXHR, textStatus, errorThrown) {
        if (textStatus == "abort") {
            // Abort is immediately followed by new query, above.  Worried there would be a race if we call updateCurrentQuery(null) from here
            //this.updateCurrentQuery(null);
            return;
        }
        if (this.isMounted()) {
            this.setState({
                error: true
            });
            this.updateRunningQuery(null, null, false);
        }
    },
    _remove_duplicate_text_hits: function(hits) {

      if (this.props.sortType != "relevance") {
        return hits;
      } else {
        var refHash = {};
        var newHits = hits.filter((result, iresult) => {
          let ref = result._source.ref;
          let refExists = refHash[ref];
          //only apply filter if you're sorting by relevance. sorting by chrono keeps refs in the correct order
          if (!refExists) {
            refHash[ref] = true;
            //console.log("adding", ref, iresult);
            return true;
          } else {
            //console.log("filtering", ref, iresult);
            return false;
          }
        }).map((result) => {
          result.duplicates = null;
          return result;
        });
        return newHits;
      }
    },
    _process_text_hits: function(hits) {
        var comparingRef = null;
        var newHits = [];

        for(var i = 0, j = 0; i < hits.length; i++) {
            var currentRef = hits[i]._source.ref;
            if(currentRef == comparingRef) {
                newHits[j - 1].duplicates = newHits[j-1].duplicates || [];
                newHits[j - 1].duplicates.push(hits[i]);
            } else {
                newHits[j] = hits[i];
                j++;
                comparingRef = currentRef;
            }
        }
        return newHits;
    },
    _buildFilterTree(aggregation_buckets) {
      //returns object w/ keys 'availableFilters', 'registry'
      //Add already applied filters w/ empty doc count?
      var rawTree = {};

      this.props.appliedFilters.forEach(
          fkey => this._addAvailableFilter(rawTree, fkey, {"docCount":0})
      );

      aggregation_buckets.forEach(
          f => this._addAvailableFilter(rawTree, f["key"], {"docCount":f["doc_count"]})
      );
      this._aggregate(rawTree);
      return this._build(rawTree);
    },
    _addAvailableFilter: function(rawTree, key, data) {
      //key is a '/' separated key list, data is an arbitrary object
      //Based on http://stackoverflow.com/a/11433067/213042
      var keys = key.split("/");
      var base = rawTree;

      // If a value is given, remove the last name and keep it for later:
      var lastName = arguments.length === 3 ? keys.pop() : false;

      // Walk the hierarchy, creating new objects where needed.
      // If the lastName was removed, then the last object is not set yet:
      var i;
      for(i = 0; i < keys.length; i++ ) {
          base = base[ keys[i] ] = base[ keys[i] ] || {};
      }

      // If a value was given, set it to the last name:
      if( lastName ) {
          base = base[ lastName ] = data;
      }

      // Could return the last object in the hierarchy.
      // return base;
    },
    _aggregate: function(rawTree) {
      //Iterates the raw tree to aggregate doc_counts from the bottom up
      //Nod to http://stackoverflow.com/a/17546800/213042
      walker("", rawTree);
      function walker(key, branch) {
          if (branch !== null && typeof branch === "object") {
              // Recurse into children
              $.each(branch, walker);
              // Do the summation with a hacked object 'reduce'
              if ((!("docCount" in branch)) || (branch["docCount"] === 0)) {
                  branch["docCount"] = Object.keys(branch).reduce(function (previous, key) {
                      if (typeof branch[key] === "object" && "docCount" in branch[key]) {
                          previous += branch[key].docCount;
                      }
                      return previous;
                  }, 0);
              }
          }
      }
    },
    _build: function(rawTree) {
      //returns dict w/ keys 'availableFilters', 'registry'
      //Aggregate counts, then sort rawTree into filter objects and add Hebrew using Sefaria.toc as reference
      //Nod to http://stackoverflow.com/a/17546800/213042
      var path = [];
      var filters = [];
      var registry = {};

      var commentaryNode = new Sefaria.search.FilterNode();


      for(var j = 0; j < Sefaria.search_toc.length; j++) {
          var b = walk.call(this, Sefaria.search_toc[j]);
          if (b) filters.push(b);

          // Remove after commentary refactor ?
          // If there is commentary on this node, add it as a sibling
          if (commentaryNode.hasChildren()) {
            var toc_branch = Sefaria.toc[j];
            var cat = toc_branch["category"];
            // Append commentary node to result filters, add a fresh one for the next round
            var docCount = 0;
            if (rawTree.Commentary && rawTree.Commentary[cat]) { docCount += rawTree.Commentary[cat].docCount; }
            if (rawTree.Commentary2 && rawTree.Commentary2[cat]) { docCount += rawTree.Commentary2[cat].docCount; }
            extend(commentaryNode, {
                "title": cat + " Commentary",
                "path": "Commentary/" + cat,
                "heTitle": "מפרשי" + " " + toc_branch["heCategory"],
                "docCount": docCount
            });
            registry[commentaryNode.path] = commentaryNode;
            filters.push(commentaryNode);
            commentaryNode = new Sefaria.search.FilterNode();
          }
      }

      return {availableFilters: filters, registry: registry};

      function walk(branch, parentNode) {
          var node = new Sefaria.search.FilterNode();

          node["docCount"] = 0;

          if("category" in branch) { // Category node

            path.push(branch["category"]);  // Place this category at the *end* of the path
            extend(node, {
              "title": path.slice(-1)[0],
              "path": path.join("/"),
              "heTitle": branch["heCategory"]
            });

            for(var j = 0; j < branch["contents"].length; j++) {
                var b = walk.call(this, branch["contents"][j], node);
                if (b) node.append(b);
            }
          }
          else if ("title" in branch) { // Text Node
              path.push(branch["title"]);
              extend(node, {
                 "title": path.slice(-1)[0],
                 "path": path.join("/"),
                 "heTitle": branch["heTitle"]
              });
          }

          try {
              var rawNode = rawTree;
              var i;

              for (i = 0; i < path.length; i++) {
                //For TOC nodes that we don't have results for, we catch the exception below.
                rawNode = rawNode[path[i]];
              }
              node["docCount"] += rawNode.docCount;


              // Do we need both of these in the registry?
              registry[node.getId()] = node;
              registry[node.path] = node;

              path.pop();
              return node;
          }
          catch (e) {
            path.pop();
            return false;
          }
      }
    },
    _applyFilters: function(ftree, appliedFilters) {
      var orphans = [];  // todo: confirm behavior
      appliedFilters.forEach(path => {
        var node = ftree.registry[path];
        if (node) { node.setSelected(true); }
        else { orphans.push(path); }
      });
      return orphans;
    },
    showSheets: function() {
      this.setState({"activeTab": "sheet"});
    },
    showTexts:  function() {
      this.setState({"activeTab": "text"});
    },
    showResultsOverlay: function(shouldShow) {
      //overlay gives opacity to results when either filter box or sort box is open
      this.setState({showOverlay: shouldShow});
    },
    toggleFilterView: function() {
      this.showResultsOverlay(!this.state.displayFilters);
      this.setState({displayFilters: !this.state.displayFilters, displaySort: false});
    },
    toggleSortView: function() {
      this.showResultsOverlay(!this.state.displaySort);
      this.setState({displaySort: !this.state.displaySort, displayFilters: false});
    },
    closeFilterView: function() {
      this.showResultsOverlay(false);
      this.setState({displayFilters: false});
    },
    closeSortView: function() {
      this.showResultsOverlay(false);
      this.setState({displaySort: false});
    },
    render: function () {
        if (!(this.props.query)) {  // Push this up? Thought is to choose on the SearchPage level whether to show a ResultList or an EmptySearchMessage.
            return null;
        }

        var tab = this.state.activeTab;
        var results = [];

        if (tab == "text") {
          results = this.state.hits.text.slice(0,this.state.displayedUntil["text"]).filter(result => !!result._source.version).map(result =>
            <SearchTextResult
                data={result}
                query={this.props.query}
                key={result._id}
                onResultClick={this.props.onResultClick} />);

        } else if (tab == "sheet") {
          results = this.state.hits.sheet.slice(0, this.state.displayedUntil["sheet"]).map(result =>
              <SearchSheetResult
                    data={result}
                    query={this.props.query}
                    key={result._id} />);
        }

        var loadingMessage   = (<LoadingMessage message="Searching..." heMessage="מבצע חיפוש..." />);
        var noResultsMessage = (<LoadingMessage message="0 results." heMessage="0 תוצאות." />);

        var queryFullyLoaded      = !this.state.moreToLoad[tab] && !this.state.isQueryRunning[tab];
        var haveResults      = !!results.length;
        results              = haveResults ? results : noResultsMessage;
        var searchFilters    = (<SearchFilters
                                  query = {this.props.query}
                                  total = {this.state.totals["text"] + this.state.totals["sheet"]}
                                  textTotal = {this.state.totals["text"]}
                                  sheetTotal = {this.state.totals["sheet"]}
                                  availableFilters={this.props.availableFilters}
                                  appliedFilters = {this.props.appliedFilters}
                                  updateAppliedFilter = {this.props.updateAppliedFilter}
                                  updateAppliedOptionField = {this.props.updateAppliedOptionField}
                                  updateAppliedOptionSort = {this.props.updateAppliedOptionSort}
                                  exactField = {this.props.exactField}
                                  broadField = {this.props.broadField}
                                  optionField = {this.props.field}
                                  sortType = {this.props.sortType}
                                  isQueryRunning = {this.state.isQueryRunning[tab]}
                                  activeTab = {this.state.activeTab}
                                  clickTextButton = {this.showTexts}
                                  clickSheetButton = {this.showSheets}
                                  showResultsOverlay = {this.showResultsOverlay}
                                  displayFilters={this.state.displayFilters}
                                  displaySort={this.state.displaySort}
                                  toggleFilterView={this.toggleFilterView}
                                  toggleSortView={this.toggleSortView}
                                  closeFilterView={this.closeFilterView}
                                  closeSortView={this.closeSortView}/>);
        return (
          <div>
            { searchFilters }
            <div className={this.state.showOverlay ? "searchResultsOverlay" : ""}>
              { queryFullyLoaded || haveResults ? results : loadingMessage }
            </div>
          </div>
        );
    }
});


var SearchFilters = React.createClass({
  propTypes: {
    query:                React.PropTypes.string,
    total:                React.PropTypes.number,
    textTotal:            React.PropTypes.number,
    sheetTotal:           React.PropTypes.number,
    appliedFilters:       React.PropTypes.array,
    availableFilters:     React.PropTypes.array,
    updateAppliedFilter:  React.PropTypes.func,
    updateAppliedOptionField: React.PropTypes.func,
    updateAppliedOptionSort: React.PropTypes.func,
    exactField:           React.PropTypes.string,
    broadField:           React.PropTypes.string,
    optionField:          React.PropTypes.string,
    sortType:             React.PropTypes.string,
    isQueryRunning:       React.PropTypes.bool,
    activeTab:            React.PropTypes.string,
    clickTextButton:      React.PropTypes.func,
    clickSheetButton:     React.PropTypes.func,
    showResultsOverlay:   React.PropTypes.func,
    displayFilters:       React.PropTypes.bool,
    displaySort:          React.PropTypes.bool,
    toggleFilterView:     React.PropTypes.func,
    toggleSortView:       React.PropTypes.func,
    closeFilterView:      React.PropTypes.func,
    closeSortView:        React.PropTypes.func
  },
  getInitialState: function() {
    return {
      openedCategory: null,
      openedCategoryBooks: [],
      isExactSearch: this.props.optionField === this.props.exactField
    }
  },
  getDefaultProps: function() {
    return {
      appliedFilters: [],
      availableFilters: []
    };
  },
  componentWillReceiveProps(newProps) {
    // Save current filters
    // this.props
    // todo: check for cases when we want to rebuild / not

    if ((newProps.query != this.props.query)
        || (newProps.availableFilters.length == 0)) {

      this.setState({
        openedCategory: null,
        openedCategoryBooks: [],
        isExactSearch: this.props.optionField === this.props.exactField
      });
    }
    // todo: logically, we should be unapplying filters as well.
    // Because we compute filter removal from teh same object, this ends up sliding in messily in the setState.
    // Hard to see how to get it through the front door.
      //if (this.state.openedCategory) {
      //   debugger;
      // }
     /*
   if (newProps.appliedFilters &&
              ((newProps.appliedFilters.length !== this.props.appliedFilters.length)
               || !(newProps.appliedFilters.every((v,i) => v === this.props.appliedFilters[i]))
              )
            ) {
      if (this.state.openedCategory) {
        this.handleFocusCategory(this.state.openedCategory);
      }
    } */
  },
  getSelectedTitles: function(lang) {
    var results = [];
    for (var i = 0; i < this.props.availableFilters.length; i++) {
        results = results.concat(this.props.availableFilters[i].getSelectedTitles(lang));
    }
    return results;
  },
  handleFocusCategory: function(filterNode) {
    var leaves = filterNode.getLeafNodes();
    this.setState({
      openedCategory: filterNode,
      openedCategoryBooks: leaves
    })
  },
  toggleExactSearch: function() {
    let newExactSearch = !this.state.isExactSearch;
    if (newExactSearch) {
      this.props.updateAppliedOptionField(this.props.exactField);
    } else {
      this.props.updateAppliedOptionField(this.props.broadField);
    }
    this.setState({isExactSearch: newExactSearch});

  },
  _type_button: function(en_singular, en_plural, he_singular, he_plural, total, on_click, active) {
    // if (!total) { return "" }
      var total_with_commas = this._add_commas(total);
      var classes = classNames({"type-button": 1, active: active});

      return <div className={classes} onClick={on_click}>
      <div className="type-button-total">
        {total_with_commas}
      </div>
      <div className="type-button-title">
        <span className="int-en">{(total != 1) ? en_plural : en_singular}</span>
        <span className="int-he">{(total != 1) ? he_plural : he_singular}</span>
      </div>
    </div>;
  },
  _add_commas: function(number) {
    return number.toString().replace(/\B(?=(\d{3})+(?!\d))/g, ",");
  },
  render: function() {

    var runningQueryLine = (<LoadingMessage message="Searching..." heMessage="מבצע חיפוש..." />);

    var buttons = (
      <div className="type-buttons">
        {this._type_button("Text", "Texts", "מקור", "מקורות", this.props.textTotal, this.props.clickTextButton, (this.props.activeTab == "text"))}
        {this._type_button("Sheet", "Sheets", "דף מקורות", "דפי מקורות", this.props.sheetTotal, this.props.clickSheetButton, (this.props.activeTab == "sheet"))}
      </div>
    );

    var selected_filters = (<div className="results-count">
          <span className="int-en">
            {(!!this.props.appliedFilters.length && !!this.props.total)?(this.getSelectedTitles("en").join(", ")):""}
          </span>
          <span className="int-he">
            {(!!this.props.appliedFilters.length && !!this.props.total)?(this.getSelectedTitles("he").join(", ")):""}
          </span>
      </div>);
    var filter_panel = (<SearchFilterPanel
        toggleFilterView={this.props.toggleFilterView}
        toggleExactSearch={this.toggleExactSearch}
        displayFilters={this.props.displayFilters}
        availableFilters={this.props.availableFilters}
        openedCategory={this.state.openedCategory}
        openedCategoryBooks={this.state.openedCategoryBooks}
        updateAppliedFilter={this.props.updateAppliedFilter}
        query={this.props.query}
        closeBox={this.props.closeFilterView}
        isExactSearch={this.props.exactField === this.props.optionField}
        handleFocusCategory={this.handleFocusCategory}
    />);

    var sort_panel = (<SearchSortBox
          visible={this.props.displaySort}
          toggleSortView={this.props.toggleSortView}
          updateAppliedOptionSort={this.props.updateAppliedOptionSort}
          closeBox={this.props.closeSortView}
          sortType={this.props.sortType}/>);
    return (
      <div className={ classNames({searchTopMatter: 1, loading: this.props.isQueryRunning}) }>
        <div className="searchStatusLine">
          { (this.props.isQueryRunning) ? runningQueryLine : buttons }
          { (this.props.availableFilters.length > 0 && this.props.activeTab == "text") ? selected_filters : ""}
        </div>
        { ((true || this.props.availableFilters.length > 0) && this.props.activeTab == "text") ?
            (<div className="filterSortFlexbox">
              {filter_panel}
              {sort_panel}
            </div>)
            : "" }
      </div>);
  }
});

var SearchFilterPanel = React.createClass({
  propTypes: {
    toggleFilterView:    React.PropTypes.func,
    displayFilters:      React.PropTypes.bool,
    availableFilters:    React.PropTypes.array,
    openedCategory:      React.PropTypes.object,
    updateAppliedFilter: React.PropTypes.func,
    openedCategoryBooks: React.PropTypes.array,
    query:               React.PropTypes.string,
    isExactSearch:       React.PropTypes.bool,
    toggleExactSearch:   React.PropTypes.func,
    closeBox:            React.PropTypes.func,
    handleFocusCategory: React.PropTypes.func
  },
  componentDidMount() {
    document.addEventListener('mousedown', this.handleClickOutside, false);
  },

  componentWillUnmount() {
    document.removeEventListener('mousedown', this.handleClickOutside, false);
  },
  handleClickOutside(event) {
    const domNode = ReactDOM.findDOMNode(this);
    if ((!domNode || !domNode.contains(event.target)) && this.props.displayFilters) {
      this.props.closeBox();
    }
  },
  render: function() {
    return (<div>
      <div className="searchFilterToggle" onClick={this.props.toggleFilterView}>
        <span className="int-en">Filter</span>
        <span className="int-he">סינון</span>
        {(this.props.displayFilters) ? <img src="/static/img/arrow-up.png" alt=""/> : <img src="/static/img/arrow-down.png" alt=""/>}
      </div>
      <div className={(this.props.displayFilters) ? "searchFilterBoxes":"searchFilterBoxes hidden"}>
        <div className="searchFilterBoxRow">
          <div className="searchFilterCategoryBox">
          {this.props.availableFilters.map(function(filter) {
              return (<SearchFilter
                  filter={filter}
                  isInFocus={this.props.openedCategory === filter}
                  focusCategory={this.props.handleFocusCategory}
                  updateSelected={this.props.updateAppliedFilter}
                  key={filter.path}/>);
          }.bind(this))}
          </div>
          <div className="searchFilterBookBox">
          {this.props.openedCategoryBooks.map(function(filter) {
              return (<SearchFilter
                  filter={filter}
                  updateSelected={this.props.updateAppliedFilter}
                  key={filter.path}/>);
          }.bind(this))}
          </div>
        </div>
        <div className={(Sefaria.hebrew.isHebrew(this.props.query)) ? "searchFilterExactBox" : "searchFilterExactBox hidden"}>
          <SearchFilterExactBox
            selected={!this.props.isExactSearch}
            checkBoxClick={this.props.toggleExactSearch}
            />
        </div>
        <div style={{clear: "both"}}/>
      </div>
    </div>);
  }
});

var SearchSortBox = React.createClass({
  propTypes: {
    visible:                 React.PropTypes.bool,
    toggleSortView:          React.PropTypes.func,
    updateAppliedOptionSort: React.PropTypes.func,
    closeBox:                React.PropTypes.func,
    sortType:                React.PropTypes.oneOf(["chronological", "relevance"])
  },
  componentDidMount() {
    document.addEventListener('mousedown', this.handleClickOutside, false);
  },

  componentWillUnmount() {
    document.removeEventListener('mousedown', this.handleClickOutside, false);
  },

  handleClickOutside(event) {
    const domNode = ReactDOM.findDOMNode(this);

    if ((!domNode || !domNode.contains(event.target)) && this.props.visible) {
      this.props.closeBox();
    }
  },
  handleClick: function(sortType) {
    if (sortType === this.props.sortType) {
      return;
    }
    if (this.props.sortType === "chronological") {
      this.props.updateAppliedOptionSort("relevance");
    } else {
      this.props.updateAppliedOptionSort("chronological");
    }
    this.props.toggleSortView();
  },
  //<i className={(this.props.visible) ? "fa fa-caret-down fa-angle-down":"fa fa-caret-down fa-angle-up"} />
  render: function() {
    var chronoClass = classNames({'filter-title': 1, 'unselected': this.props.sortType !== "chronological"});
    var releClass = classNames({'filter-title': 1, 'unselected': this.props.sortType !== "relevance"});
    return (<div>
      <div className="searchFilterToggle" onClick={this.props.toggleSortView}>
        <span className="int-en">Sort</span>
        <span className="int-he">מיון</span>
        {(this.props.visible) ? <img src="/static/img/arrow-up.png" alt=""/> : <img src="/static/img/arrow-down.png" alt=""/>}

      </div>
      <div className={(this.props.visible) ? "searchSortBox" :"searchSortBox hidden"}>
        <li onClick={()=>this.handleClick("chronological")}>
          <span className="int-en"><span className={chronoClass}>{"Chronological"}</span></span>
          <span className="int-he" dir="rtl"><span className={chronoClass}>{"כרונולוגי"}</span></span>
        </li>
        <li onClick={()=>this.handleClick("relevance")}>
          <span className="int-en"><span className={releClass}>{"Relevance"}</span></span>
          <span className="int-he" dir="rtl"><span className={releClass}>{"רלוונטיות"}</span></span>
        </li>
      </div>
    </div>);
  }
});


var SearchFilterExactBox = React.createClass({
  propTypes: {
    selected:      React.PropTypes.bool,
    checkBoxClick: React.PropTypes.func
  },
  handleClick: function() {
    this.props.checkBoxClick();
  },
  render: function() {
    return (<li onClick={this.handleFocusCategory}>
      <input type="checkbox" id="searchFilterExactBox" className="filter" checked={this.props.selected} onChange={this.handleClick}/>
      <label onClick={this.handleClick} for={"searchFilterExactBox"}><span></span></label>
      <span className="int-en"><span className="filter-title">{"Show word variants"}</span></span>
      <span className="int-he" dir="rtl"><span className="filter-title">{"חיפוש מרוחב"}</span></span>
    </li>);
  }
});


var SearchFilter = React.createClass({
  propTypes: {
    filter:         React.PropTypes.object.isRequired,
    isInFocus:      React.PropTypes.bool,
    updateSelected: React.PropTypes.func.isRequired,
    focusCategory:  React.PropTypes.func
  },
  getInitialState: function() {
    return {selected: this.props.filter.selected};
  },
  componentWillReceiveProps(newProps) {
    if (newProps.filter.selected != this.state.selected) {
      this.setState({selected: newProps.filter.selected});
    }
  },
  // Can't set indeterminate in the render phase.  https://github.com/facebook/react/issues/1798
  componentDidMount: function() {
    ReactDOM.findDOMNode(this).querySelector("input").indeterminate = this.props.filter.isPartial();
  },
  componentDidUpdate: function() {
    ReactDOM.findDOMNode(this).querySelector("input").indeterminate = this.props.filter.isPartial();
  },
  handleFilterClick: function(evt) {
    //evt.preventDefault();
    this.props.updateSelected(this.props.filter)
  },
  handleFocusCategory: function() {
    if (this.props.focusCategory) {
      this.props.focusCategory(this.props.filter)
    }
  },
  render: function() {
    return(
      <li onClick={this.handleFocusCategory}>
        <input type="checkbox" id={this.props.filter.path} className="filter" checked={this.state.selected == 1} onChange={this.handleFilterClick}/>
        <label onClick={this.handleFilterClick} for={this.props.filter.path}><span></span></label>
        <span className="int-en"><span className="filter-title">{this.props.filter.title}</span> <span className="filter-count">({this.props.filter.docCount})</span></span>
        <span className="int-he" dir="rtl"><span className="filter-title">{this.props.filter.heTitle}</span> <span className="filter-count">({this.props.filter.docCount})</span></span>
        {this.props.isInFocus?<span className="int-en"><i className="in-focus-arrow fa fa-caret-right"/></span>:""}
        {this.props.isInFocus?<span className="int-he"><i className="in-focus-arrow fa fa-caret-left"/></span>:""}
      </li>);
  }
});


var SearchTextResult = React.createClass({
    propTypes: {
        query: React.PropTypes.string,
        data: React.PropTypes.object,
        onResultClick: React.PropTypes.func
    },
    getInitialState: function() {
        return {
            duplicatesShown: false
        }
    },
    toggleDuplicates: function(event) {
        this.setState({
            duplicatesShown: !this.state.duplicatesShown
        });
    },
    handleResultClick: function(event) {
        if(this.props.onResultClick) {
            event.preventDefault();
            var s = this.props.data._source;
            Sefaria.site.track.event("Search", "Search Result Text Click", `${this.props.query} - ${s.ref}/${s.version}/${s.lang}`);
            this.props.onResultClick(s.ref, s.version, s.lang, {"highlight": this.props.query}); //highlight not yet handled, above in ReaderApp.handleNavigationClick()
        }
    },
    render: function () {
        var data = this.props.data;
        var s = this.props.data._source;
        var href = '/' + Sefaria.normRef(s.ref) + "/" + s.lang + "/" + s.version.replace(/ +/g, "_") + '?qh=' + this.props.query;

        function get_snippet_markup() {
            var snippet;
            var field = Object.keys(data.highlight)[0]; //there should only be one key
            // if (data.highlight && data.highlight[field]) {
            snippet = data.highlight[field].join("...");
            // } else {
            //     snippet = s[field];  // We're filtering out content, because it's *huge*, especially on Sheets
            // }
            let dir = Sefaria.hebrew.isHebrew(snippet) ? "rtl" : "ltr";
            snippet = $("<div>" + snippet.replace(/^[ .,;:!-)\]]+/, "") + "</div>").html();
            return {markup:{__html:snippet}, dir: dir};
        }

        var more_results_caret =
            (this.state.duplicatesShown)
            ? <i className="fa fa-caret-down fa-angle-down"></i>
            : <i className="fa fa-caret-down"></i>;

        var more_results_indicator = (!(data.duplicates)) ? "" :
                <div className='similar-trigger-box' onClick={this.toggleDuplicates}>
                    <span className='similar-title int-he'>
                        { data.duplicates.length } {(data.duplicates.length > 1) ? " גרסאות נוספות" : " גרסה נוספת"}
                    </span>
                    <span className='similar-title int-en'>
                        { data.duplicates.length } more version{(data.duplicates.length > 1) ? "s" : null}
                    </span>
                    {more_results_caret}
                </div>;

        var shown_duplicates = (data.duplicates && this.state.duplicatesShown) ?
            (<div className='similar-results'>
                    {data.duplicates.filter(result => !!result._source.version).map(function(result) {
                        var key = result._source.ref + "-" + result._source.version;
                        return <SearchTextResult
                            data={result}
                            key={key}
                            query={this.props.query}
                            onResultClick={this.props.onResultClick}
                            />;
                        }.bind(this))}
            </div>) : null;

        var snippetMarkup = get_snippet_markup();

        return (
            <div className="result text_result">
                <a href={href} onClick={this.handleResultClick}>
                    <div className="result-title">
                        <span className="en">{s.ref}</span>
                        <span className="he">{s.heRef}</span>
                    </div>
                    <div className="snippet" dir={snippetMarkup.dir} dangerouslySetInnerHTML={snippetMarkup.markup} ></div>
                    <div className="version" >{s.version}</div>
                </a>
                {more_results_indicator}
                {shown_duplicates}
            </div>
        )
    }
});


var SearchSheetResult = React.createClass({
    propTypes: {
        query: React.PropTypes.string,
        data: React.PropTypes.object
    },
    handleSheetClick: function(e) {
      var href = e.target.getAttribute("href");
      e.preventDefault();
      var s = this.props.data._source;
      Sefaria.site.track.event("Search", "Search Result Sheet Click", `${this.props.query} - ${s.sheetId}`,
          {hitCallback: () => window.location = href}
      );

    },
    handleProfileClick: function(e) {
      var href = e.target.getAttribute("href");
      e.preventDefault();
      var s = this.props.data._source;
      Sefaria.site.track.event("Search", "Search Result Sheet Owner Click", `${this.props.query} - ${s.sheetId} - ${s.owner_name}`,
          {hitCallback: () => window.location = href}
      );
    },
    render: function() {
        var data = this.props.data;
        var s = data._source;

        var snippet = data.highlight.content.join("..."); // data.highlight ? data.highlight.content.join("...") : s.content;
        snippet = $("<div>" + snippet.replace(/^[ .,;:!-)\]]+/, "") + "</div>").text();

        function get_version_markup() {
            return {__html: s.version};
        }
        var clean_title = $("<span>" + s.title + "</span>").text();
        var href = "/sheets/" + s.sheetId;
        return (
            <div className='result sheet_result'>
              <div className="result_img_box"><a href={s.profile_url} onClick={this.handleProfileClick}><img className='owner_image' src={s.owner_image} alt={s.owner_name} /></a></div>
              <div className="result_text_box">
                <a href={s.profile_url} onClick={this.handleProfileClick} className='owner_name'>{s.owner_name}</a>
                <a className='result-title' href={href} onClick={this.handleSheetClick}>{clean_title}</a>
                <div className="snippet">{snippet}</div>
              </div>
            </div>
        );
    }
});


var AccountPanel = React.createClass({
  propTypes: {
    interfaceLang: React.PropTypes.string,
  },
  componentDidMount: function() {
    $(".inAppLink").on("click", this.props.handleInAppLinkClick);
  },
  render: function() {
    var width = typeof window !== "undefined" ? $(window).width() : 1000;
    var accountContent = [
      (<BlockLink interfaceLink={true} target="/my/profile" title="Profile" heTitle="פרופיל" image="/static/img/profile.svg" />),
      (<BlockLink interfaceLink={true} target="/sheets/private" inAppLink={true} title="Source Sheets" heTitle="דפי מקורות" image="/static/img/sheet.svg" />),
      (<BlockLink interfaceLink={true} target="/my/groups" inAppLink={true} title="Groups" heTitle="קבוצות" image="/static/img/group.svg" />),
      (<BlockLink interfaceLink={true} target="/texts/recent" title="Reading History" heTitle="היסטורית קריאה" image="/static/img/readinghistory.svg" />),
      (<BlockLink interfaceLink={true} target="/settings/account" title="Settings" heTitle="הגדרות" image="/static/img/settings.svg" />),
      (<BlockLink interfaceLink={true} target="/logout" title="Log Out" heTitle="ניתוק" image="/static/img/logout.svg" />)
    ];
    accountContent = (<TwoOrThreeBox content={accountContent} width={width} />);

    var learnContent = [
      (<BlockLink interfaceLink={true} target="/about" title="About" heTitle="אודות" />),
      (<BlockLink interfaceLink={true} target="/help" title="Help" heTitle="עזרה" />),
      (<BlockLink interfaceLink={true} target="http://blog.sefaria.org" title="Blog" heTitle="בלוג" />),
      (<BlockLink interfaceLink={true} target="/faq" title="FAQ" heTitle="שאלות נפוצות" />),
      (<BlockLink interfaceLink={true} target="/educators" title="Educators" heTitle="מחנכים" />),
      (<BlockLink interfaceLink={true} target="/team" title="Team" heTitle="צוות" />)
    ];
    learnContent = (<TwoOrThreeBox content={learnContent} width={width} />);

    var contributeContent = [
      (<BlockLink interfaceLink={true} target="/activity" title="Recent Activity" heTitle="פעילות אחרונה" />),
      (<BlockLink interfaceLink={true} target="/metrics" title="Metrics" heTitle="מדדים" />),
      (<BlockLink interfaceLink={true} target="/contribute" title="Contribute" heTitle="הצטרפות לעשיה" />),
      (<BlockLink interfaceLink={true} target="/donate" title="Donate" heTitle="תרומות" />),
      (<BlockLink interfaceLink={true} target="/supporters" title="Supporters" heTitle="תומכים" />),
      (<BlockLink interfaceLink={true} target="/jobs" title="Jobs" heTitle="דרושים" />),
    ];
    contributeContent = (<TwoOrThreeBox content={contributeContent} width={width} />);

    var connectContent = [
      (<BlockLink interfaceLink={true} target="https://groups.google.com/forum/?fromgroups#!forum/sefaria" title="Forum" heTitle="פורום" />),
      (<BlockLink interfaceLink={true} target="http://www.facebook.com/sefaria.org" title="Facebook" heTitle="פייסבוק" />),
      (<BlockLink interfaceLink={true} target="http://twitter.com/SefariaProject" title="Twitter" heTitle="טוויטר" />),
      (<BlockLink interfaceLink={true} target="http://www.youtube.com/user/SefariaProject" title="YouTube" heTitle="יוטיוב" />),
      (<BlockLink interfaceLink={true} target="http://www.github.com/Sefaria" title="GitHub" heTitle="גיטהאב" />),
      (<BlockLink interfaceLink={true} target="mailto:hello@sefaria.org" title="Email" heTitle='אימייל' />)
    ];
    connectContent = (<TwoOrThreeBox content={connectContent} width={width} />);

    var footer =  (<footer id="footer" className={`interface-${this.props.interfaceLang} static sans`}>
                    <Footer />
                    </footer> );

    var classes = {accountPanel: 1, systemPanel: 1, readerNavMenu: 1, noHeader: 1 };
    var classStr = classNames(classes);
    return (
      <div className={classStr}>
        <div className="content hasFooter">
          <div className="contentInner">
            <h1>
              <span className="int-en">Account</span>
              <span className="int-he">חשבון משתמש</span>
            </h1>
           <ReaderNavigationMenuSection content={accountContent} />
           <ReaderNavigationMenuSection title="Learn" heTitle="לימוד" content={learnContent} />
           <ReaderNavigationMenuSection title="Contribute" heTitle="עשייה" content={contributeContent} />
           <ReaderNavigationMenuSection title="Connect" heTitle="התחברות" content={connectContent} />
          </div>
            {footer}
        </div>
      </div>
      );
  }
});


var RecentPanel = React.createClass({
  propTypes: {
    closeNav:            React.PropTypes.func.isRequired,
    toggleLanguage:      React.PropTypes.func.isRequired,
    openDisplaySettings: React.PropTypes.func.isRequired,
    navHome:             React.PropTypes.func.isRequired,
    width:               React.PropTypes.number,
    compare:             React.PropTypes.bool,
    hideNavHeader:       React.PropTypes.bool,
    interfaceLang:       React.PropTypes.string
  },
  render: function() {
    var width = typeof window !== "undefined" ? $(window).width() : 1000;

    var recentItems = Sefaria.recentlyViewed.filter(function(item){
      // after a text has been deleted a recent ref may be invalid,
      // but don't try to check when booksDict is not available during server side render
      if (Object.keys(Sefaria.booksDict).length === 0) { return true; }
      return Sefaria.isRef(item.ref);
    }).map(function(item) {
      return (<TextBlockLink
                sref={item.ref}
                heRef={item.heRef}
                book={item.book}
                version={item.version}
                versionLanguage={item.versionLanguage}
                showSections={true}
                recentItem={true} />)
    });
    var recentContent = (<TwoOrThreeBox content={recentItems} width={width} />);

    var footer = this.props.compare ? null :
                    (<footer id="footer" className={`interface-${this.props.interfaceLang} static sans`}>
                      <Footer />
                    </footer> );


    var navMenuClasses = classNames({recentPanel: 1, readerNavMenu: 1, noHeader: this.props.hideNavHeader, compare:this.props.compare});
    var navTopClasses  = classNames({readerNavTop: 1, searchOnly: 1, colorLineOnly: this.props.hideNavHeader});
    var contentClasses = classNames({content: 1, hasFooter: footer != null});
    return (
      <div className={navMenuClasses}>
        {this.props.hideNavHeader ? null :
          <div className={navTopClasses}>
            <CategoryColorLine category={"Other"} />
            <ReaderNavigationMenuMenuButton onClick={this.props.navHome} compare={this.props.compare} />
            <ReaderNavigationMenuDisplaySettingsButton onClick={this.props.openDisplaySettings} />
            <h2>
              <span className="int-en">Recent</span>
              <span className="int-he">נצפו לאחרונה</span>
            </h2>
        </div>}
        <div className={contentClasses}>
          <div className="contentInner">
            {this.props.hideNavHeader ?
              <h1>
              { this.props.multiPanel ? <LanguageToggleButton toggleLanguage={this.props.toggleLanguage} /> : null }
              <span className="int-en">Recent</span>
              <span className="int-he">נצפו לאחרונה</span>
            </h1>
            : null }
            {recentContent}
          </div>
          {footer}
        </div>
      </div>
      );
  }
});


var NotificationsPanel = React.createClass({
  propTypes: {
    setUnreadNotificationsCount: React.PropTypes.func.isRequired,
    interfaceLang:               React.PropTypes.string,
  },
  getInitialState: function() {
    return {
      page: 1,
      loadedToEnd: false,
      loading: false
    };
  },
  componentDidMount: function() {
    $(ReactDOM.findDOMNode(this)).find(".content").bind("scroll", this.handleScroll);
    this.markAsRead();
  },
  componentDidUpdate: function() {
    this.markAsRead();
  },
  handleScroll: function() {
    if (this.state.loadedToEnd || this.state.loading) { return; }
    var $scrollable = $(ReactDOM.findDOMNode(this)).find(".content");
    var margin = 100;
    if($scrollable.scrollTop() + $scrollable.innerHeight() + margin >= $scrollable[0].scrollHeight) {
      this.getMoreNotifications();
    }
  },
  markAsRead: function() {
    // Marks each notification that is loaded into the page as read via API call
    var ids = [];
    $(".notification.unread").not(".marked").each(function() {
      ids.push($(this).attr("data-id"));
    });
    if (ids.length) {
      $.post("/api/notifications/read", {notifications: JSON.stringify(ids)}, function(data) {
        $(".notification.unread").addClass("marked");
        this.props.setUnreadNotificationsCount(data.unreadCount);
      }.bind(this));
    }
  },
  getMoreNotifications: function() {
    $.getJSON("/api/notifications?page=" + this.state.page, this.loadMoreNotifications);
    this.setState({loading: true});
  },
  loadMoreNotifications: function(data) {
    if (data.count < data.page_size) {
      this.setState({loadedToEnd: true});
    }
    Sefaria.notificationsHtml += data.html;
    this.setState({page: data.page + 1, loading: false});
    this.forceUpdate();
  },
  render: function() {
    var classes = {notificationsPanel: 1, systemPanel: 1, readerNavMenu: 1, noHeader: 1 };
    var classStr = classNames(classes);
    return (
      <div className={classStr}>
        <div className="content hasFooter">
          <div className="contentInner">
            <h1>
              <span className="int-en">Notifications</span>
              <span className="int-he">התראות</span>
            </h1>
            { Sefaria.loggedIn ?
              (<div className="notificationsList" dangerouslySetInnerHTML={ {__html: Sefaria.notificationsHtml } }></div>) :
              (<LoginPanel fullPanel={true} />) }
          </div>
          <footer id="footer" className={`interface-${this.props.interfaceLang} static sans`}>
            <Footer />
          </footer>
        </div>
      </div>);
  }
});


var MyGroupsPanel = React.createClass({
  propTypes: {
    interfaceLang: React.PropTypes.string,
  },
  componentDidMount: function() {
    if (!Sefaria.groupsList()) {
      Sefaria.groupsList(function() {
        this.forceUpdate();
      }.bind(this));
    }
  },
  render: function() {
    var groupsList = Sefaria.groupsList();
    var classes = {myGroupsPanel: 1, systemPanel: 1, readerNavMenu: 1, noHeader: 1 };
    var classStr = classNames(classes);
    return (
      <div className={classStr}>
        <div className="content hasFooter">
          <div className="contentInner">
            <h1>
              <span className="int-en">My Groups</span>
              <span className="int-he">הקבוצות שלי</span>
            </h1>
            <center>
              <a className="button white" href="/groups/new">
                <span className="int-en">Create a Group</span>
                <span className="int-he">ליצור קבוצה</span>
              </a>
            </center>

            <div className="groupsList">
              { groupsList ?
                  (groupsList.private.length ?
                    groupsList.private.map(function(item) {
                      return <GroupListing data={item} />
                    })
                    : <LoadingMessage message="You aren't a member of any groups yet." heMessage="You aren't a member of any groups yet." />)
                  : <LoadingMessage />
              }
            </div>

          </div>
          <footer id="footer" className={`interface-${this.props.interfaceLang} static sans`}>
            <Footer />
          </footer>
        </div>
      </div>);
  }
});


var GroupListing = React.createClass({
  propTypes: {
    data: React.PropTypes.object.isRequired,
  },
  render: function() {
    var imageUrl = this.props.data.imageUrl || "/static/img/group.svg"
    var imageClass = classNames({groupListingImage: 1, default: !this.props.data.imageUrl});
    var groupUrl = "/groups/" + this.props.data.name.replace(/\s/g, "-")
    return (<div className="groupListing">
              <a href={groupUrl}>
                <div className="groupListingImageBox">
                  <img className={imageClass} src={imageUrl} alt="Group Logo"/>
                </div>
              </a>
              <a href={groupUrl} className="groupListingName">{this.props.data.name}</a>
              <div className="groupListingDetails">
                <span className="groupListingDetail groupListingMemberCount">
                  <span className="int-en">{this.props.data.memberCount} Members</span>
                  <span className="int-he">{this.props.data.memberCount} חברים</span>
                </span>
                <span className="groupListingDetailSeparator">•</span>
                <span className="groupListingDetail groupListingSheetCount">
                  <span className="int-en">{this.props.data.sheetCount} Sheets</span>
                  <span className="int-he">{this.props.data.sheetCount} דפים</span>
                </span>
              </div>
              <div className="clearFix"></div>
            </div>);
  }
});


var ModeratorToolsPanel = React.createClass({
  propTypes: {
    interfaceLang: React.PropTypes.string
  },
  getInitialState: function () {
    return {
      // Bulk Download
      bulk_format: null,
      bulk_title_pattern: null,
      bulk_version_title_pattern: null,
      bulk_language: null,
      // CSV Upload
      files: [],
      uploading: false,
      uploadError: null,
      uploadMessage: null
    };
  },
  handleFiles: function(event) {
    this.setState({files: event.target.files});
  },
  uploadFiles: function(event) {
    event.preventDefault();
    this.setState({uploading: true, uploadMessage:"Uploading..."});
    var formData = new FormData();
    for (var i = 0; i < this.state.files.length; i++) {
      var file = this.state.files[i];
      formData.append('texts[]', file, file.name);
    }
    $.ajax({
      url: "api/text-upload",
      type: 'POST',
      data: formData,
      success: function(data) {
        if (data.status == "ok") {
          this.setState({uploading: false, uploadMessage: data.message, uploadError: null, files:[]});
          $("#file-form").get(0).reset(); //Remove selected files from the file selector
        } else {
          this.setState({"uploadError": "Error - " + data.error, uploading: false, uploadMessage: data.message});
        }
      }.bind(this),
      error: function(xhr, status, err) {
        this.setState({"uploadError": "Error - " + err.toString(), uploading: false, uploadMessage: null});
      }.bind(this),
      cache: false,
      contentType: false,
      processData: false
    });
  },

  onDlTitleChange: function(event) {
    this.setState({bulk_title_pattern: event.target.value});
  },
  onDlVersionChange: function(event) {
    this.setState({bulk_version_title_pattern: event.target.value});
  },
  onDlLanguageSelect: function(event) {
    this.setState({bulk_language: event.target.value});
  },
  onDlFormatSelect: function(event) {
    this.setState({bulk_format: event.target.value});
  },
  bulkVersionDlLink: function() {
    var args = ["format","title_pattern","version_title_pattern","language"].map(
        arg => this.state["bulk_" + arg]?`${arg}=${encodeURIComponent(this.state["bulk_"+arg])}`:""
    ).filter(a => a).join("&");
    return "download/bulk/versions/?" + args;
  },

  render: function () {
    // Bulk Download
    var dlReady = (this.state.bulk_format && (this.state.bulk_title_pattern || this.state.bulk_version_title_pattern));
    var downloadButton = <div className="versionDownloadButton">
        <div className="downloadButtonInner">
          <span className="int-en">Download</span>
          <span className="int-he">הורדה</span>
        </div>
      </div>;
    var downloadSection = (
      <div className="modToolsSection dlSection">
        <div className="dlSectionTitle">
          <span className="int-en">Bulk Download Text</span>
          <span className="int-he">הורדת הטקסט</span>
        </div>
        <input className="dlVersionSelect" type="text" placeholder="Index Title Pattern" onChange={this.onDlTitleChange} />
        <input className="dlVersionSelect" type="text" placeholder="Version Title Pattern" onChange={this.onDlVersionChange}/>
        <select className="dlVersionSelect dlVersionLanguageSelect" value={this.state.bulk_language || ""} onChange={this.onDlLanguageSelect}>
          <option disabled>Language</option>
          <option key="all" value="" >Hebrew & English</option>
          <option key="he" value="he" >Hebrew</option>
          <option key="en" value="en" >English</option>
        </select>
        <select className="dlVersionSelect dlVersionFormatSelect" value={this.state.bulk_format || ""} onChange={this.onDlFormatSelect}>
          <option disabled>File Format</option>
          <option key="txt" value="txt" >Text</option>
          <option key="csv" value="csv" >CSV</option>
          <option key="json" value="json" >JSON</option>
        </select>
        {dlReady?<a href={this.bulkVersionDlLink()} download>{downloadButton}</a>:downloadButton}
      </div>);

    // Uploading
    var ulReady = (!this.state.uploading) && this.state.files.length > 0;
    var uploadButton = <a><div className="versionDownloadButton" onClick={this.uploadFiles}><div className="downloadButtonInner">
       <span className="int-en">Upload</span>
       <span className="int-he">העלאה</span>
      </div></div></a>;
    var uploadForm = (
      <div className="modToolsSection">
        <div className="dlSectionTitle">
          <span className="int-en">Bulk Upload CSV</span>
          <span className="int-he">הורדת הטקסט</span>
        </div>
         <form id="file-form">
           <input className="dlVersionSelect" type="file" id="file-select"  multiple onChange={this.handleFiles}/>
           {ulReady?uploadButton:""}
         </form>
        {this.state.uploadMessage?<div className="message">{this.state.uploadMessage}</div>:""}
        {this.state.uploadError?<div className="error">{this.state.uploadError}</div>:""}
      </div>);

    return (Sefaria.is_moderator)?<div className="modTools">{downloadSection}{uploadForm}</div>:<div>Tools are only available to logged in moderators.</div>;
  }
});


var UpdatesPanel = React.createClass({
  propTypes: {
    interfaceLang:               React.PropTypes.string
  },
  getInitialState: function() {
    return {
      page: 0,
      loadedToEnd: false,
      loading: false,
      updates: [],
      submitting: false,
      submitCount: 0,
      error: null
    };
  },
  componentDidMount: function() {
    $(ReactDOM.findDOMNode(this)).find(".content").bind("scroll", this.handleScroll);
    this.getMoreNotifications();
  },
  handleScroll: function() {
    if (this.state.loadedToEnd || this.state.loading) { return; }
    var $scrollable = $(ReactDOM.findDOMNode(this)).find(".content");
    var margin = 100;
    if($scrollable.scrollTop() + $scrollable.innerHeight() + margin >= $scrollable[0].scrollHeight) {
      this.getMoreNotifications();
    }
  },
  getMoreNotifications: function() {
    $.getJSON("/api/updates?page=" + this.state.page, this.loadMoreNotifications);
    this.setState({loading: true});
  },
  loadMoreNotifications: function(data) {
    if (data.count < data.page_size) {
      this.setState({loadedToEnd: true});
    }
    this.setState({page: data.page + 1, loading: false, updates: this.state.updates.concat(data.updates)});
  },
  onDelete: function(id) {
    $.ajax({
        url: '/api/updates/' + id,
        type: 'DELETE',
        success: function(result) {
          if (result.status == "ok") {
              this.setState({updates: this.state.updates.filter(u => u._id != id)});
          }
        }.bind(this)
    });
  },

  handleSubmit: function(type, content) {
    this.setState({"submitting": true, "error": null});
    var payload = {
      type: type,
      content: content
    };
    $.ajax({
      url: "/api/updates",
      dataType: 'json',
      type: 'POST',
      data: {json: JSON.stringify(payload)},
      success: function(data) {
        if (data.status == "ok") {
          payload.date = Date();
          this.state.updates.unshift(payload);
          this.setState({submitting: false, updates: this.state.updates, submitCount: this.state.submitCount + 1});
        } else {
          this.setState({"error": "Error - " + data.error});
        }
      }.bind(this),
      error: function(xhr, status, err) {
        this.setState({"error": "Error - " + err.toString()});
        console.error(this.props.url, status, err.toString());
      }.bind(this)
    });
  },

  render: function() {
    var classes = {notificationsPanel: 1, systemPanel: 1, readerNavMenu: 1, noHeader: 1 };
    var classStr = classNames(classes);

    return (
      <div className={classStr}>
        <div className="content hasFooter">
          <div className="contentInner">
            <h1>
              <span className="int-en">Updates</span>
              <span className="int-he">עדכונים</span>
            </h1>

            {Sefaria.is_moderator?<NewUpdateForm handleSubmit={this.handleSubmit} key={this.state.submitCount} error={this.state.error}/>:""}

            <div className="notificationsList">
            {this.state.updates.map(u =>
                <SingleUpdate
                    type={u.type}
                    content={u.content}
                    date={u.date}
                    key={u._id}
                    id={u._id}
                    onDelete={this.onDelete}
                    submitting={this.state.submitting}
                />
            )}
            </div>
          </div>
          <footer id="footer" className={`interface-${this.props.interfaceLang} static sans`}>
                    <Footer />
                    </footer>
        </div>
      </div>);
  }
});


var NewUpdateForm = React.createClass({
  propTypes: {
    error:               React.PropTypes.string,
    handleSubmit:        React.PropTypes.func
  },
  getInitialState: function() {
    return {type: 'index', index: '', language: 'en', version: '', en: '', he: '', error: ''};
  },
  componentWillReceiveProps(nextProps) {
    this.setState({"error": nextProps.error});
  },
  handleEnChange: function(e) {
    this.setState({en: e.target.value, error: null});
  },
  handleHeChange: function(e) {
    this.setState({he: e.target.value, error: null});
  },
  handleTypeChange: function(e) {
    this.setState({type: e.target.value, error: null});
  },
  handleIndexChange: function(e) {
    this.setState({index: e.target.value, error: null});
  },
  handleVersionChange: function(e) {
    this.setState({version: e.target.value, error: null});
  },
  handleLanguageChange: function(e) {
    this.setState({language: e.target.value, error: null});
  },
  handleSubmit: function(e) {
    e.preventDefault();
    var content = {
      "en": this.state.en.trim(),
      "he": this.state.he.trim()
    };
    if (this.state.type == "general") {
      if (!this.state.en || !this.state.he) {
        this.setState({"error": "Both Hebrew and English are required"});
        return;
      }
    } else {
      if (!this.state.index) {
        this.setState({"error": "Index is required"});
        return;
      }
      content["index"] = this.state.index.trim();
    }
    if (this.state.type == "version") {
      if (!this.state.version || !this.state.language) {
        this.setState({"error": "Version is required"});
        return;
      }
      content["version"] = this.state.version.trim();
      content["language"] = this.state.language.trim();
    }
    this.props.handleSubmit(this.state.type, content);

  },
  render: function() {
    return (
      <form className="globalUpdateForm" onSubmit={this.handleSubmit}>
        <div>
          <input type="radio" name="type" value="index" onChange={this.handleTypeChange} checked={this.state.type=="index"}/>Index&nbsp;&nbsp;
          <input type="radio" name="type" value="version" onChange={this.handleTypeChange} checked={this.state.type=="version"}/>Version&nbsp;&nbsp;
          <input type="radio" name="type" value="general" onChange={this.handleTypeChange} checked={this.state.type=="general"}/>General&nbsp;&nbsp;
        </div>
        <div>
          {(this.state.type != "general")?<input type="text" placeholder="Index Title" onChange={this.handleIndexChange} />:""}
          {(this.state.type == "version")?<input type="text" placeholder="Version Title" onChange={this.handleVersionChange}/>:""}
          {(this.state.type == "version")?<select type="text" placeholder="Version Language" onChange={this.handleLanguageChange}>
            <option value="en">English</option>
            <option value="he">Hebrew</option>
          </select>:""}
        </div>
        <div>
          <textarea
            placeholder="English Description (optional for Index and Version)"
            onChange={this.handleEnChange}
            rows="3"
            cols="80"
          />
        </div>
        <div>
          <textarea
            placeholder="Hebrew Description (optional for Index and Version)"
            onChange={this.handleHeChange}
            rows="3"
            cols="80"
          />
        </div>
        <input type="submit" value="Submit" disabled={this.props.submitting}/>
        <span className="error">{this.state.error}</span>
      </form>
    );
  }
});


var SingleUpdate = React.createClass({
  propTypes: {
    id:         React.PropTypes.string,
    type:         React.PropTypes.string,
    content:      React.PropTypes.object,
    onDelete:     React.PropTypes.func,
    date:         React.PropTypes.string
  },
  onDelete: function() {
    this.props.onDelete(this.props.id);
  },
  render: function() {
    var title = this.props.content.index;
    if (title) {
      var heTitle = Sefaria.index(title)?Sefaria.index(title).heTitle:"";
    }

    var url = Sefaria.ref(title)?"/" + Sefaria.normRef(Sefaria.ref(title).book):"/" + Sefaria.normRef(title);

    var d = new Date(this.props.date);

    return (
      <div className="notification">
        <div className="date">
          <span className="int-en">{d.toLocaleDateString("en")}</span>
          <span className="int-he">{d.toLocaleDateString("he")}</span>
          {Sefaria.is_moderator?<i className="fa fa-times-circle delete-update-button" onClick={this.onDelete} aria-hidden="true"/>:""}
        </div>

        {this.props.type == "index"?
        <div>
            <span className="int-en">New Text: <a href={url}>{title}</a></span>
            <span className="int-he">טקסט חדש זמין: <a href={url}>{heTitle}</a></span>
        </div>
        :""}

        {this.props.type == "version"?
        <div>
            <span className="int-en">New { this.props.content.language == "en"?"English":"Hebrew"} version of <a href={url}>{title}</a>: {this.props.content.version}</span>
            <span className="int-he">גרסה חדשה של <a href={url}>{heTitle}</a> ב{ this.props.content.language == "en"?"אנגלית":"עברית"} : {this.props.content.version}</span>
        </div>
        :""}

        <div>
            <span className="int-en" dangerouslySetInnerHTML={ {__html: this.props.content.en } } />
            <span className="int-he" dangerouslySetInnerHTML={ {__html: this.props.content.he } } />
        </div>


      </div>);
  }
});


var InterruptingMessage = React.createClass({
  displayName: 'InterruptingMessage',
  propTypes: {
    messageName: React.PropTypes.string.isRequired,
    messageHTML: React.PropTypes.string.isRequired,
    onClose: React.PropTypes.func.isRequired
  },
  componentDidMount: function componentDidMount() {
    $("#interruptingMessage .button").click(this.close);
  },
  close: function close() {
    this.markAsRead();
    this.props.onClose();
  },
  markAsRead: function markAsRead() {
    Sefaria._api("/api/interrupting-messages/read/" + this.props.messageName, function (data) {});
    $.cookie(this.props.messageName, true, { "path": "/" });
    Sefaria.site.track.event("Interrupting Message", "read", this.props.messageName, { nonInteraction: true });
    Sefaria.interruptingMessage = null;
  },
  render: function render() {
    return React.createElement(
      'div',
      { className: 'interruptingMessageBox' },
      React.createElement('div', { className: 'overlay', onClick: this.close }),
      React.createElement(
        'div',
        { id: 'interruptingMessage' },
        React.createElement(
          'div',
          { id: 'interruptingMessageClose', onClick: this.close },
          '×'
        ),
        React.createElement('div', { id: 'interruptingMessageContent', dangerouslySetInnerHTML: { __html: this.props.messageHTML } })
      )
    );
  }
});


var ThreeBox = React.createClass({
  // Wrap a list of elements into a three column table
  render: function() {
      var content = this.props.content;
      var length = content.length;
      if (length % 3) {
          length += (3-length%3);
      }
      content.pad(length, "");
      var threes = [];
      for (var i=0; i<length; i+=3) {
        threes.push([content[i], content[i+1], content[i+2]]);
      }
      return (
        <table className="gridBox threeBox">
          <tbody>
          {
            threes.map(function(row, i) {
              return (
                <tr key={i}>
                  {row[0] ? (<td>{row[0]}</td>) : null}
                  {row[1] ? (<td>{row[1]}</td>) : null}
                  {row[2] ? (<td>{row[2]}</td>) : null}
                </tr>
              );
            })
          }
          </tbody>
        </table>
      );
  }
});


var TwoBox = React.createClass({
  // Wrap a list of elements into a three column table
  propTypes: {
    content: React.PropTypes.array.isRequired
  },
  render: function() {
      var content = this.props.content;
      var length = content.length;
      if (length % 2) {
          length += (2-length%2);
      }
      content.pad(length, "");
      var twos = [];
      for (var i=0; i<length; i+=2) {
        twos.push([content[i], content[i+1]]);
      }
      return (
        <table className="gridBox twoBox">
          <tbody>
          {
            twos.map(function(row, i) {
              return (
                <tr key={i}>
                  {row[0] ? (<td>{row[0]}</td>) : <td className="empty"></td>}
                  {row[1] ? (<td>{row[1]}</td>) : <td className="empty"></td>}
                </tr>
              );
            })
          }
          </tbody>
        </table>
      );
  }
});


var TwoOrThreeBox = React.createClass({
  // Wrap a list of elements into a two or three column table, depending on window width
  propTypes: {
    content:    React.PropTypes.array.isRequired,
    width:      React.PropTypes.number.isRequired,
    threshhold: React.PropTypes.number
  },
  render: function() {
      var threshhold = this.props.threshhold || 450;
      if (this.props.width > threshhold) {
        return (<ThreeBox content={this.props.content} />);
      } else {
        return (<TwoBox content={this.props.content} />);
      }
  }
});


var LoadingMessage = React.createClass({
  propTypes: {
    message:   React.PropTypes.string,
    heMessage: React.PropTypes.string,
    className: React.PropTypes.string
  },
  render: function() {
    var message = this.props.message || "Loading...";
    var heMessage = this.props.heMessage || "טוען מידע...";
    var classes = "loadingMessage " + (this.props.className || "");
    return (<div className={classes}>
              <span className="int-en">{message}</span>
              <span className="int-he">{heMessage}</span>
            </div>);
  }
});


var TestMessage = React.createClass({
  // Modal explaining development status with links to send feedback or go back to the old site
  propTypes: {
    hide:   React.PropTypes.func
  },
  render: function() {
    return (
      <div className="testMessageBox">
        <div className="overlay" onClick={this.props.hide} ></div>
        <div className="testMessage">
          <div className="title">The new Sefaria is still in development.<br />Thank you for helping us test and improve it.</div>
          <a href="mailto:hello@sefaria.org" target="_blank" className="button">Send Feedback</a>
          <div className="button" onClick={backToS1} >Return to Old Sefaria</div>
        </div>
      </div>);
  }
});


var Footer = React.createClass({
  trackLanguageClick: function(language){
    Sefaria.site.track.setInterfaceLanguage('interface language footer', language);
  },
  render: function(){
    var currentPath = Sefaria.util.currentPath();
    var currentPathEncoded = encodeURIComponent(currentPath);
    var next = currentPathEncoded ? currentPathEncoded : '?home';
    return (
        <div id="footerInner">
          <div className="section">

              <div className="header">
                  <span className="int-en">About</span>
                  <span className="int-he">אודות</span>
              </div>
              <a href="/about" className="outOfAppLink">
                  <span className="int-en">What is Sefaria?</span>
                  <span className="int-he">מהי ספאריה</span>
              </a>
              <a href="/help" className="outOfAppLink">
                  <span className="int-en">Help</span>
                  <span className="int-he">עזרה</span>
              </a>
              <a href="https://blog.sefaria.org" target="_blank" className="outOfAppLink">
                  <span className="int-en">Blog</span>
                  <span className="int-he">בלוג</span>
              </a>
              <a href="/faq" target="_blank" className="outOfAppLink">
                  <span className="int-en">FAQ</span>
                  <span className="int-he">שאלות נפוצות</span>
              </a>
              <a href="/team" className="outOfAppLink">
                  <span className="int-en">Team</span>
                  <span className="int-he">צוות</span>
              </a>
              <a href="/terms" className="outOfAppLink">
                  <span className="int-en">Terms of Use</span>
                  <span className="int-he">תנאי שימוש</span>
              </a>
              <a href="/privacy-policy" className="outOfAppLink">
                  <span className="int-en">Privacy Policy</span>
                  <span className="int-he">מדיניות הפרטיות</span>
              </a>
          </div>

          <div className="section">
              <div className="header">
                      <span className="int-en">Educators</span>
                      <span className="int-he">מחנכים</span>
              </div>
              <a href="/educators" className="outOfAppLink">
                  <span className="int-en">Teach with Sefaria</span>
                  <span className="int-he">למד באמצעות ספאריה</span>
              </a>
              <a href="/sheets" className="outOfAppLink">
                  <span className="int-en">Source Sheets</span>
                  <span className="int-he">דפי מקורות</span>
              </a>
              <a href="/visualizations" className="outOfAppLink">
                  <span className="int-en">Visualizations</span>
                  <span className="int-he">עזרים חזותיים</span>
              </a>
              <a href="/people" className="outOfAppLink">
                  <span className="int-en">Authors</span>
                  <span className="int-he">מחברים</span>
              </a>
              <a href="/updates" className="outOfAppLink">
                  <span className="int-en">New Additions</span>
                  <span className="int-he">מה חדש</span>
              </a>
          </div>

          <div className="section">
              <div className="header">
                  <span className="int-en">Developers</span>
                  <span className="int-he">מפתחים</span>
              </div>
              <a href="/developers" target="_blank" className="outOfAppLink">
                  <span className="int-en">Get Involved</span>
                  <span className="int-he">הצטרף אלינו</span>
              </a>
              <a href="/developers#api" target="_blank" className="outOfAppLink">
                  <span className="int-en">API Docs</span>
                  <span className="int-he">מסמכי API</span>
              </a>
              <a href="https://github.com/Sefaria/Sefaria-Project" target="_blank" className="outOfAppLink">
                  <span className="int-en">Fork us on GitHub</span>
                  <span className="int-he">זלגו חופשי מגיטהאב</span>
              </a>
              <a href="https://github.com/Sefaria/Sefaria-Export" target="_blank" className="outOfAppLink">
                  <span className="int-en">Download our Data</span>
                  <span className="int-he">הורד את בסיס הנתונים שלנו</span>
              </a>
          </div>

          <div className="section">
              <div className="header">
                  <span className="int-en">Join Us</span>
                  <span className="int-he">הצטרף אלינו</span>
              </div>
              <a href="/donate" className="outOfAppLink">
                  <span className="int-en">Donate</span>
                  <span className="int-he">תרומות</span>
              </a>
              <a href="/supporters" className="outOfAppLink">
                  <span className="int-en">Supporters</span>
                  <span className="int-he">תומכים</span>
              </a>
              <a href="/contribute" target="_blank" className="outOfAppLink">
                  <span className="int-en">Contribute</span>
                  <span className="int-he">הצטרף</span>
              </a>
              <a href="/jobs" className="outOfAppLink">
                  <span className="int-en">Jobs</span>
                  <span className="int-he">דרושים</span>
              </a>
          </div>

          <div className="section last">
              <div className="header">
                  <span className="int-en">Connect</span>
                  <span className="int-he">התחבר</span>
              </div>
              <a href="http://www.facebook.com/sefaria.org" target="_blank" className="outOfAppLink">
                  <i className="fa fa-facebook-official"></i>
                  <span className="int-en">Facebook</span>
                  <span className="int-he">פייסבוק</span>

              </a>
              <a href="http://twitter.com/SefariaProject" target="_blank" className="outOfAppLink">
                  <i className="fa fa-twitter"></i>
                  <span className="int-en">Twitter</span>
                  <span className="int-he">טוויטר</span>

              </a>
              <a href="http://www.youtube.com/user/SefariaProject" target="_blank" className="outOfAppLink">
                  <i className="fa fa-youtube"></i>
                  <span className="int-en">YouTube</span>
                  <span className="int-he">יוטיוב</span>

              </a>
              <a href="https://groups.google.com/forum/?fromgroups#!forum/sefaria" target="_blank" className="outOfAppLink">
                  <span className="int-en">Forum</span>
                  <span className="int-he">פורום</span>

              </a>
              <a href="mailto:hello@sefaria.org" target="_blank" className="outOfAppLink">
                  <span className="int-en">Email</span>
                  <span className="int-he">דוא&quot;ל</span>
              </a>
              <div id="siteLanguageToggle">
                  <div id="siteLanguageToggleLabel">
                      <span className="int-en">Site Language:</span>
                      <span className="int-he">שפת האתר</span>
                  </div>
                  <a href={"/interface/english?next=" + next} id="siteLanguageEnglish" className="outOfAppLink"
                     onClick={this.trackLanguageClick.bind(null, "English")}>English
                  </a>
                  |
                  <a href={"/interface/hebrew?next=" + next} id="siteLanguageHebrew" className="outOfAppLink"
                      onClick={this.trackLanguageClick.bind(null, "Hebrew")}>                 עברית
                  </a>
              </div>
          </div>
        </div>
    );
  }
});


var openInNewTab = function(url) {
  var win = window.open(url, '_blank');
  win.focus();
};


var backToS1 = function() {
<<<<<<< HEAD
  $.cookie("s2", "", {path: "/"});
=======
  cookie("s2", "", {path: "/"});
>>>>>>> fd868a22
  window.location = "/";
};


var setData = function(data) {
  // Set core data in the module that was loaded in a different scope
  Sefaria.toc       = data.toc;
  Sefaria.books     = data.books;
  // Note Sefaria.booksDict in generated on the client from Sefaria.books, but not on the server to save cycles
  Sefaria.calendar  = data.calendar;

  Sefaria._cacheIndexFromToc(Sefaria.toc);
  Sefaria.recentlyViewed    = data.recentlyViewed ? data.recentlyViewed.map(Sefaria.unpackRecentItem) : [];
  Sefaria.util._defaultPath = data.path;
  Sefaria.loggedIn          = data.loggedIn;
  Sefaria._uid              = data._uid;
  Sefaria.is_moderator      = data.is_moderator;
  Sefaria.is_editor         = data.is_editor;
};



//if (typeof exports !== 'undefined') {
  exports.ReaderApp           = ReaderApp;
  exports.ReaderPanel         = ReaderPanel;
  exports.ConnectionsPanel    = ConnectionsPanel;
  exports.TextRange           = TextRange;
  exports.TextColumn          = TextColumn;
  exports.Footer              = Footer;
  exports.setData             = setData;
  exports.unpackDataFromProps = Sefaria.unpackDataFromProps;
  exports.React               = React;
  exports.ReactDOM            = ReactDOM;
//}<|MERGE_RESOLUTION|>--- conflicted
+++ resolved
@@ -5,7 +5,6 @@
       $            = require('jquery'),
       extend       = require('extend'),
       classNames   = require('classnames'),
-<<<<<<< HEAD
       Sefaria      = require('./sefaria');
   if (typeof document !== 'undefined' ) {
     INBROWSER = false;
@@ -13,15 +12,6 @@
     require('jquery-ui');
     require('jquery.scrollto');
   }
-=======
-      Sefaria      = require('./sefaria.js'),
-      cookie       = Sefaria.util.cookie;
-} else {
-  var INBROWSER    = true,
-      extend       = $.extend,
-      cookie       = $.cookie;
-}
->>>>>>> fd868a22
 
 
 var ReaderApp = React.createClass({
@@ -2783,11 +2773,7 @@
                 <ReaderNavigationMenuCloseButton onClick={this.closeNav}/>
                 <ReaderNavigationMenuSearchButton onClick={this.handleSearchButtonClick} />
                 <ReaderNavigationMenuDisplaySettingsButton onClick={this.props.openDisplaySettings} />
-<<<<<<< HEAD
-                <input className="readerSearch" title="Search for Texts or Keywords Here" placeholder="Search" onKeyUp={this.handleSearchKeyUp} />
-=======
                 <input id="searchInput" className="readerSearch" title="Search for Texts or Keywords Here" placeholder="Search" onKeyUp={this.handleSearchKeyUp} />
->>>>>>> fd868a22
               </div>);
       topContent = this.props.hideNavHeader ? null : topContent;
 
@@ -5697,11 +5683,7 @@
 
 var ReaderNavigationMenuDisplaySettingsButton = React.createClass({
   render: function() {
-<<<<<<< HEAD
-    return (<div className="readerOptions" onClick={this.props.onClick}><img src="/static/img/ayealeph.svg" alt="Toggle Reader Menu Display Settings"/></div>);
-=======
     return (<a href="#" className="readerOptions" role="button" aria-haspopup="true" onClick={this.props.onClick} onKeyPress={function(e) {e.charCode == 13 ? this.props.onClick(e):null}.bind(this)}><img src="/static/img/ayealeph.svg" alt="Toggle Reader Menu Display Settings"/></a>);
->>>>>>> fd868a22
   }
 });
 
@@ -6231,73 +6213,6 @@
     }
     this.dataPrefetched = true;
   },
-<<<<<<< HEAD
-  makeSegments: function(data) {
-    // Returns a flat list of annotated segment objects,
-    // derived from the walking the text in data
-    if (!data || "error" in data) { return []; }
-    var segments  = [];
-    var highlight = data.sections.length === data.textDepth;
-    var wrap = (typeof data.text == "string");
-    var en = wrap ? [data.text] : data.text;
-    var he = wrap ? [data.he] : data.he;
-    var topLength = Math.max(en.length, he.length);
-    en = en.pad(topLength, "");
-    he = he.pad(topLength, "");
-
-    var start = (data.textDepth == data.sections.length && !this.props.withContext ?
-                  data.sections.slice(-1)[0] : 1);
-
-    if (!data.isSpanning) {
-      for (var i = 0; i < topLength; i++) {
-        var number = i+start;
-        var delim  = data.textDepth == 1 ? " " : ":";
-        var ref = data.sectionRef + delim + number;
-        segments.push({
-          ref: ref,
-          en: en[i],
-          he: he[i],
-          number: number,
-          highlight: highlight && number >= data.sections.slice(-1)[0] && number <= data.toSections.slice(-1)[0]
-        });
-      }
-    } else {
-      for (var n = 0; n < topLength; n++) {
-        var en2 = typeof en[n] == "string" ? [en[n]] : en[n];
-        var he2 = typeof he[n] == "string" ? [he[n]] : he[n];
-        var length = Math.max(en2.length, he2.length);
-        en2 = en2.pad(length, "");
-        he2 = he2.pad(length, "");
-        var baseRef     = data.book;
-        var baseSection = data.sections.slice(0,-2).join(":");
-        var delim       = baseSection ? ":" : " ";
-        var baseRef     = baseSection ? baseRef + " " + baseSection : baseRef;
-
-        start = (n == 0 ? start : 1);
-        for (var i = 0; i < length; i++) {
-          var startSection = data.sections.slice(-2)[0];
-          var section = typeof startSection == "string" ?
-                        Sefaria.hebrew.intToDaf(n+Sefaria.hebrew.dafToInt(startSection))
-                        : n + startSection;
-          var number  = i + start;
-          var ref = baseRef + delim + section + ":" + number;
-          segments.push({
-            ref: ref,
-            en: en2[i],
-            he: he2[i],
-            number: number,
-            highlight: highlight &&
-                        ((n == 0 && number >= data.sections.slice(-1)[0]) ||
-                         (n == topLength-1 && number <= data.toSections.slice(-1)[0]) ||
-                         (n > 0 && n < topLength -1))
-          });
-        }
-      }
-    }
-    return segments;
-  },
-=======
->>>>>>> fd868a22
   placeSegmentNumbers: function() {
     //console.log("placeSegmentNumbers", this.props.sref);
     //debugger
@@ -6370,10 +6285,6 @@
                               data.categories[0] !== "Liturgy";
 
     var showSegmentNumbers = showNumberLabel && this.props.basetext;
-<<<<<<< HEAD
-
-=======
->>>>>>> fd868a22
 
     var segments = Sefaria.makeSegments(data, this.props.withContext);
     var textSegments = segments.map(function (segment, i) {
@@ -10117,11 +10028,7 @@
 
 
 var backToS1 = function() {
-<<<<<<< HEAD
   $.cookie("s2", "", {path: "/"});
-=======
-  cookie("s2", "", {path: "/"});
->>>>>>> fd868a22
   window.location = "/";
 };
 
@@ -10142,17 +10049,11 @@
   Sefaria.is_editor         = data.is_editor;
 };
 
-
-
-//if (typeof exports !== 'undefined') {
-  exports.ReaderApp           = ReaderApp;
-  exports.ReaderPanel         = ReaderPanel;
-  exports.ConnectionsPanel    = ConnectionsPanel;
-  exports.TextRange           = TextRange;
-  exports.TextColumn          = TextColumn;
-  exports.Footer              = Footer;
-  exports.setData             = setData;
-  exports.unpackDataFromProps = Sefaria.unpackDataFromProps;
-  exports.React               = React;
-  exports.ReactDOM            = ReactDOM;
-//}+exports.ReaderApp           = ReaderApp;
+exports.ReaderPanel         = ReaderPanel;
+exports.ConnectionsPanel    = ConnectionsPanel;
+exports.TextRange           = TextRange;
+exports.TextColumn          = TextColumn;
+exports.Footer              = Footer;
+exports.setData             = setData;
+exports.unpackDataFromProps = Sefaria.unpackDataFromProps;