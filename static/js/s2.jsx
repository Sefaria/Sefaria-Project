--- conflicted
+++ resolved
@@ -6926,7 +6926,7 @@
       if (Sefaria.site) { Sefaria.site.track.event("Reader", "Category Filter Click", this.props.category); }      
     } else {
       this.props.setConnectionsCategory(this.props.category);
-      if (Sefaria.site) { Sefaria.site.track.event("Reader", "Connections Category Click", this.props.category); }      
+      if (Sefaria.site) { Sefaria.site.track.event("Reader", "Connections Category Click", this.props.category); }
     }
 
   },
@@ -6982,7 +6982,7 @@
   handleClick: function(e) {
     e.preventDefault();
     this.props.setFilter(this.props.book, this.props.updateRecent);
-    if (Sefaria.site) { 
+    if (Sefaria.site) {
       if (this.props.inRecentFilters) { Sefaria.site.track.event("Reader", "Text Filter in Recent Click", this.props.book); }
       else { Sefaria.site.track.event("Reader", "Text Filter Click", this.props.book); }
     }
@@ -7103,7 +7103,7 @@
     var basetext          = this.getSectionRef();
     var commentarySection = Sefaria.commentarySectionRef(commentator, basetext);
     if (!commentarySection) { return; }
-    
+
     this.setState({waitForText: true});
     Sefaria.text(commentarySection, {}, function() {
       if (this.isMounted()) {
@@ -7130,7 +7130,7 @@
         });
         this.waitingFor = Sefaria.util.clone(commentarySections);
         this.target = 0;
-        for (var i = 0; i < commentarySections.length; i++) {          
+        for (var i = 0; i < commentarySections.length; i++) {
           Sefaria.text(commentarySections[i], {}, function(data) {
             var index = this.waitingFor.indexOf(data.commentator);
             if (index == -1) {
@@ -7184,7 +7184,7 @@
     var loaded  = Sefaria.linksLoaded(sectionRef);
     var noResultsMessage = <LoadingMessage message={en} heMessage={he} />;
     var message = !loaded ? (<LoadingMessage />) : (summary.length === 0 ? noResultsMessage : null);
-    
+
     var sortConnections = function(a, b) {
       if (a.anchorVerse !== b.anchorVerse) {
         return a.anchorVerse - b.anchorVerse;
@@ -7210,7 +7210,7 @@
         return false;
       }
       return (filter.length == 0 ||
-              Sefaria.util.inArray(link.category, filter) !== -1 || 
+              Sefaria.util.inArray(link.category, filter) !== -1 ||
               Sefaria.util.inArray(link.collectiveTitle["en"], filter) !== -1 );
 
     }.bind(this)).sort(sortConnections);
@@ -7222,7 +7222,6 @@
                     links.map(function(link, i) {
                         var hideTitle = link.category === "Commentary" && this.props.filter[0] !== "Commentary";
                         return (<TextRange 
-<<<<<<< HEAD
                                     sref={link.sourceRef}
                                     key={i + link.sourceRef}
                                     lowlight={Sefaria.util.inArray(link.anchorRef, refs) === -1}
@@ -7236,21 +7235,6 @@
                                     onOpenConnectionsClick={this.props.onOpenConnectionsClick}
                                     inlineReference={link.inline_reference}/>);
                       }, this);
-=======
-                                  sref={link.sourceRef}
-                                  key={i + link.sourceRef}
-                                  lowlight={Sefaria.util.inArray(link.anchorRef, refs) === -1}
-                                  hideTitle={hideTitle}
-                                  numberLabel={link.category === "Commentary" ? link.anchorVerse : 0}
-                                  basetext={false}
-                                  onRangeClick={this.props.onTextClick}
-                                  onCitationClick={this.props.onCitationClick}
-                                  onNavigationClick={this.props.onNavigationClick}
-                                  onCompareClick={this.props.onCompareClick}
-                                  onOpenConnectionsClick={this.props.onOpenConnectionsClick} />);
-                      }, this);          
-
->>>>>>> f6bf1e53
 
     return (
         <div>
@@ -7413,10 +7397,10 @@
         <div className="sheetTags">
           {sheet.tags.map(function(tag, i) { 
             var separator = i == sheet.tags.length -1 ? null : <span className="separator">,</span>;
-            return (<a href={"/sheets/tags/" + tag} 
-                        target="_blank" 
-                        className="sheetTag" 
-                        key={tag}  
+            return (<a href={"/sheets/tags/" + tag}
+                        target="_blank"
+                        className="sheetTag"
+                        key={tag}
                         onClick={this.handleSheetTagClick.bind(null, tag)}>{tag}{separator}</a>)
           }.bind(this))}
         </div>
@@ -7679,7 +7663,7 @@
   },
   render: function() {
     var url = this.props.url;
-    
+
     // Not quite working...
     // var fbButton = <iframe src={"https://www.facebook.com/plugins/share_button.php?href=" + encodeURIComponent(this.props.url) + '&layout=button&size=large&mobile_iframe=true&appId=206308089417064&width=73&height=28'} width="73" height="28" style={{border:"none", overflow: "hidden"}} scrolling="no" frameborder="0" allowTransparency="true"></iframe>
 
