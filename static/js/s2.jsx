var sjs = sjs || {};


var ReaderApp = React.createClass({
  propTypes: {
    multiPanel:                  React.PropTypes.bool,
    headerMode:                  React.PropTypes.bool,  // is S2 serving only as a header on top of another page?
    initialRefs:                 React.PropTypes.array,
    initialFilter:               React.PropTypes.array,
    initialMenu:                 React.PropTypes.string,
    initialQuery:                React.PropTypes.string,
    initialSearchFilters:        React.PropTypes.array,
    initialSheetsTag:            React.PropTypes.string,
    initialNavigationCategories: React.PropTypes.array,
    initialSettings:             React.PropTypes.object,
    initialPanels:               React.PropTypes.array,
    initialDefaultVersions:      React.PropTypes.object 
  },
  getInitialState: function() {
    // TODO clean up generation of initial panels objects. 
    // Currently these get generated in reader/views.py, then regenerated in s2.html then regenerated again in ReaderApp.
    var panels               = [];
    var header               = {};
    var defaultVersions      = clone(this.props.initialDefaultVersions) || {};
    var defaultPanelSettings = clone(this.props.initialSettings);

    if (!this.props.multiPanel && !this.props.headerMode) {
      var mode = this.props.initialFilter ? "TextAndConnections" : "Text";
      panels[0] = {
        refs: this.props.initialRefs,
        mode: mode,
        filter: this.props.initialFilter,
        menuOpen: this.props.initialMenu,
        version: this.props.initialPanels.length ? this.props.initialPanels[0].version : null,
        versionLanguage: this.props.initialPanels.length ? this.props.initialPanels[0].versionLanguage : null,
        searchQuery: this.props.initialQuery,
        appliedSearchFilters: this.props.initialSearchFilters,
        settings: clone(defaultPanelSettings)
      };
      if (panels[0].versionLanguage) {
        panels[0].settings.language = (panels[0].versionLanguage == "he")? "hebrew": "english";
      }
      if (mode === "TextAndConnections") {
        panels[0].highlightedRefs = this.props.initialRefs;
      }
    } else {
      // this.props.multiPanel || this.props.headerMode
      var headerState = {
                    mode: "Header",
                    refs: this.props.initialRefs,
                    menuOpen: this.props.initialMenu,
                    searchQuery: this.props.initialQuery,
                    appliedSearchFilters: this.props.initialSearchFilters,
                    navigationCategories: this.props.initialNavigationCategories,
                    sheetsTag: this.props.initialSheetsTag,
                    settings: clone(defaultPanelSettings)
      };
      header = this.makePanelState(headerState);
      if (this.props.initialRefs.length) {
        var p = {
          refs: this.props.initialRefs,
          mode: "Text",
          menuOpen: this.props.initialPanels[0].menuOpen,
          version: this.props.initialPanels.length ? this.props.initialPanels[0].version : null,
          versionLanguage: this.props.initialPanels.length ? this.props.initialPanels[0].versionLanguage : null,
          settings: clone(defaultPanelSettings)
        };
        if (p.versionLanguage) {
          p.settings.language = (p.versionLanguage == "he") ? "hebrew" : "english";
        }
        panels.push(p);
        if (this.props.initialFilter) {
          panels.push({
            refs: this.props.initialRefs,
            filter: this.props.initialFilter,
            mode: "Connections",
            settings: clone(defaultPanelSettings)
          });
        }
        for (var i = panels.length; i < this.props.initialPanels.length; i++) {
          var panel = this.clonePanel(this.props.initialPanels[i]);
          panel.settings = clone(defaultPanelSettings);
          if (panel.versionLanguage) {
            panel.settings.language = (panel.versionLanguage == "he") ? "hebrew" : "english";
          }
          panels.push(panel);
        }
      }
    }
    panels = panels.map(function(panel) { 
      return this.makePanelState(panel); 
    }.bind(this) );

    var layoutOrientation = "ltr";
    if ((panels.length > 0 && panels[0].settings.language == "hebrew")
       || (header.settings && header.settings.language == "hebrew")) {
      layoutOrientation = "rtl";
    }

    return {
      panels: panels,
      header: header,
      defaultVersions: defaultVersions,
      defaultPanelSettings: defaultPanelSettings,
      layoutOrientation: layoutOrientation
    };
  },
  componentDidMount: function() {
    this.updateHistoryState(true); // make sure initial page state is in history, (passing true to replace)
    window.addEventListener("popstate", this.handlePopState);
    window.addEventListener("beforeunload", this.saveOpenPanelsToRecentlyViewed);
   
    // Set S2 cookie, putting user into S2 mode site wide
    $.cookie("s2", true, {path: "/"});
  },
  componentWillUnmount: function() {
    window.removeEventListener("popstate", this.handlePopState);
  },
  componentWillUpdate: function(nextProps, nextState) {
  },
  componentDidUpdate: function(prevProps, prevState) {
    if (this.justPopped) {
      //console.log("Skipping history update - just popped")
      this.justPopped = false;
      return;
    }
    // Central State TODO 
    // - carry panel language change to dependent panel

    this.setContainerMode();
    this.updateHistoryState(this.replaceHistory);
  },
  handlePopState: function(event) {
    var state = event.state;
    console.log("Pop - " + window.location.pathname);
    console.log(state);
    if (state) {
      var kind = "";
      sjs.track.event("Reader", "Pop State", kind);
      this.justPopped = true;
      this.setState(state);
    }
  },
  shouldHistoryUpdate: function() {
    // Compare the current state to the state last pushed to history,
    // Return true if the change warrants pushing to history.
    // If there's no history or the number or basic state of panels has changed
    if (!history.state
        || (!history.state.panels && !history.state.header)
        || (history.state.panels && (history.state.panels.length !== this.state.panels.length))
        || (history.state.header && (history.state.header.menuOpen !== this.state.header.menuOpen))
      ) {
      return true; 
    }

    if (this.props.multiPanel) {
      var prevPanels = [history.state.header];
      var nextPanels = [this.state.header];
    } else {
      var prevPanels = history.state.panels;
      var nextPanels = this.state.panels; 
    }

    // If search is active, and has changed
    if ((nextPanels[0] && nextPanels[0].menuOpen == "search")
        && ((prevPanels[0].searchQuery !== nextPanels[0].searchQuery)
            || (prevPanels[0].appliedSearchFilters.length !== nextPanels[0].appliedSearchFilters.length)
            || !(prevPanels[0].appliedSearchFilters.every((v, i) => v === nextPanels[0].appliedSearchFilters[i]))
          )
        ) {
          return true;
    }

    for (var i = 0; i < prevPanels.length; i++) {
      // Cycle through each panel, compare previous state to next state, looking for differences
      var prev  = prevPanels[i];
      var next  = nextPanels[i];

      if (!prev || ! next) { return true; }

      if ((prev.mode !== next.mode) ||
          (prev.menuOpen !== next.menuOpen) ||
          (next.mode === "Text" && prev.refs.slice(-1)[0] !== next.refs.slice(-1)[0]) || 
          (next.mode === "TextAndConnections" && prev.highlightedRefs.slice(-1)[0] !== next.highlightedRefs.slice(-1)[0]) || 
          ((next.mode === "Connections" || next.mode === "TextAndConnections") && prev.filter && !prev.filter.compare(next.filter)) ||
          (next.mode === "Connections" && !prev.refs.compare(next.refs)) ||
          (prev.navigationSheetTag !== next.navigationSheetTag) ||
          (prev.version !== next.version) ||
          (prev.versionLanguage !== next.versionLanguage))
          {
         return true;
      } else if (prev.navigationCategories !== next.navigationCategories) {
        // Handle array comparison, !== could mean one is null or both are arrays
        if (!prev.navigationCategories || !next.navigationCategories) {
          return true; // They are not equal and one is null
        } else if (!prev.navigationCategories.compare(next.navigationCategories)) {
          return true; // both are set, compare arrays
        }
      }
    }
    return false;  
  },
  clonePanel: function(panel, trimFilters) {
    //Set aside self-referential objects before cloning
    //Todo: Move the multiple instances of this out to a utils file
    if (panel.availableFilters || panel.filterRegistry) {
      var savedAttributes = {
         availableFilters:   panel.availableFilters,
         searchFiltersValid: panel.searchFiltersValid,
         filterRegistry:     panel.filterRegistry
      };
      panel.searchFiltersValid = false;
      panel.availableFilters = [];
      panel.filterRegistry = {};
      var newPanel = (trimFilters) ? clone(panel) : $.extend(clone(panel), savedAttributes);
      $.extend(panel, savedAttributes);
      return newPanel;
    } else {
      return clone(panel);
    }
  },
  makeHistoryState: function() {
    // Returns an object with state, title and url params for the current state
    var histories = [];
    // When the header has a panel open, only look at its content for history
    var headerMode = this.state.header.menuOpen || (!this.state.panels.length && this.state.header.mode === "Header");
    var panels = headerMode ? [this.state.header] : this.state.panels;
    var states = [];
    for (var i = 0; i < panels.length; i++) {
      // Walk through each panel, create a history object as though for this panel alone
      states[i] = this.clonePanel(panels[i], true);
      if (!states[i]) { debugger }
      var hist  = {url: ""};
    
      if (states[i].menuOpen) {
        switch (states[i].menuOpen) {
          case "home":
            hist.title = "Sefaria: a Living Library of Jewish Texts Online";
            hist.url   = "";
            hist.mode  = "home";
            break;
          case "navigation":
            var cats   = states[i].navigationCategories ? states[i].navigationCategories.join("/") : "";
            hist.title = cats ? states[i].navigationCategories.join(", ") + " | Sefaria" : "Texts | Sefaria";
            hist.url   = "texts" + (cats ? "/" + cats : "");
            hist.mode  = "navigation";
            break;
          case "text toc":
            var ref    = states[i].refs.slice(-1)[0];
            var bookTitle  = ref ? parseRef(ref).book : "404";
            hist.title = bookTitle + " | Sefaria";
            hist.url   = bookTitle.replace(/ /g, "_");
            hist.mode  = "text toc";
            break;
          case "search":
            hist.title = states[i].searchQuery ? states[i].searchQuery + " | " : "";
            hist.title += "Sefaria Search";
            hist.url   = "search" + (states[i].searchQuery ? "&q=" + states[i].searchQuery + (!!states[i].appliedSearchFilters.length ? "&filters=" + states[i].appliedSearchFilters.join("|") : "") : "");
            hist.mode  = "search";
            break;
          case "sheets":
            if (states[i].navigationSheetTag) {
              hist.url   = "sheets/tags/" + states[i].navigationSheetTag;
              hist.title = states[i].navigationSheetTag + " | Sefaria Source Sheets";
              hist.mode  = "sheets tag";
            } else {
              hist.url   = "sheets";
              hist.title = "Sefaria Source Sheets";
              hist.mode  = "sheets";
            }
            break;
          case "account":
            hist.title = "Sefaria About";
            hist.url   = "account";
            hist.mode  = "account";
            break;
          case "notifications":
            hist.title = "Sefaria Notifcations";
            hist.url   = "notifications";
            hist.mode  = "notifications";
            break;
        }
      } else if (states[i].mode === "Text") {
        //debugger;
        hist.title    = states[i].refs.slice(-1)[0];
        hist.url      = normRef(hist.title);
        hist.version  = states[i].version;
        hist.versionLanguage = states[i].versionLanguage;
        hist.mode     = "Text"
      } else if (states[i].mode === "Connections") {
        var ref     = states[i].refs.slice(-1)[0];
        hist.sources = states[i].filter.length ? states[i].filter.join("+") : "all";
        hist.title  = ref  + " with " + (hist.sources === "all" ? "Connections" : hist.sources);
        hist.url    = normRef(ref); // + "?with=" + sources;
        hist.mode   = "Connections"
      } else if (states[i].mode === "TextAndConnections") {
        var ref       = states[i].highlightedRefs.slice(-1)[0];
        hist.sources   = states[i].filter.length ? states[i].filter[0] : "all";
        hist.title    = ref  + " with " + (hist.sources === "all" ? "Connections" : hist.sources);
        hist.url      = normRef(ref); // + "?with=" + sources;
        hist.version  = states[i].version;
        hist.versionLanguage = states[i].versionLanguage;
        hist.mode     = "TextAndConnections"
      } else if (states[i].mode === "Header") {
        hist.title  = document.title;
        hist.url    = window.location.pathname.slice(1);
        hist.mode   = "Header"
      }
      histories.push(hist);     
    }
    if (!histories.length) {debugger;}

    // Now merge all history objects into one
    var title =  histories.length ? histories[0].title : "Sefaria";

    var url   = "/" + (histories.length ? histories[0].url : "");
    if(histories[0].versionLanguage && histories[0].version) {
        url += "/" + histories[0].versionLanguage + "/" + histories[0].version.replace(/\s/g,"_");
    }
    if (histories[0].mode === "TextAndConnections") {
        url += "&with=" + histories[0].sources;
    }

    hist = (headerMode)
        ? {state: {header: states[0]}, url: url, title: title}
        : {state: {panels: states}, url: url, title: title};

    for (var i = 1; i < histories.length; i++) {
      if (histories[i-1].mode === "Text" && histories[i].mode === "Connections") {
        if (i == 1) {
          // short form for two panels text+commentary - e.g., /Genesis.1?with=Rashi
          hist.url   = "/" + histories[1].url; // Rewrite the URL
          if(histories[0].versionLanguage && histories[0].version) {
            hist.url += "/" + histories[0].versionLanguage + "/" + histories[0].version.replace(/\s/g,"_");
          }
          hist.url += "&with=" + histories[1].sources;
          hist.title = histories[1].title;
        } else {
          var replacer = "&p" + i + "=";
          hist.url    = hist.url.replace(RegExp(replacer + ".*"), "");
          hist.url   += replacer + histories[i].url + "&w" + i + "=" + histories[i].sources; //.replace("with=", "with" + i + "=").replace("?", "&");
          hist.title += " & " + histories[i].title; // TODO this doesn't trim title properly
        }
      } else {
        var next    = "&p=" + histories[i].url;
        next        = next.replace("?", "&").replace(/=/g, (i+1) + "=");
        hist.url   += next;
        if(histories[i].versionLanguage && histories[i].version) {
          hist.url += "&l" + (i+1) + "=" + histories[i].versionLanguage + "&v" + (i+1) + "=" + histories[i].version.replace(/\s/g,"_");
        }
        hist.title += " & " + histories[i].title;

      }
    }
    hist.url = hist.url.replace(/&/, "?");

    return hist;
  },
  updateHistoryState: function(replace) {
    if (!this.shouldHistoryUpdate()) { 
      return; 
    }
    var hist = this.makeHistoryState();
    if (replace) {
      history.replaceState(hist.state, hist.title, hist.url);
      console.log("Replace History - " + hist.url);
      //console.log(hist);
    } else {
      if ((window.location.pathname + window.location.search) == hist.url) { return; } // Never push history with the same URL
      history.pushState(hist.state, hist.title, hist.url);
      console.log("Push History - " + hist.url);
      //console.log(hist);
    }

    $("title").html(hist.title);
    sjs.track.pageview(hist.url);
    this.replaceHistory = false;
  },
  makePanelState: function(state) {
    // Return a full representation of a single panel's state, given a partial representation in `state`
    if (!state.settings && !this.state) {debugger}
    var panel = {
      refs:                 state.refs || [], // array of ref strings
      mode:                 state.mode, // "Text", "TextAndConnections", "Connections"
      filter:               state.filter || [],
      connectionsMode:      state.connectionsMode || "Connections",
      version:              state.version || null,
      versionLanguage:      state.versionLanguage || null,
      highlightedRefs:      state.highlightedRefs || [],
      recentFilters:        state.filter || [],
      settings:             state.settings ? clone(state.settings): clone(this.state.defaultPanelSettings),
      menuOpen:             state.menuOpen || null, // "navigation", "text toc", "display", "search", "sheets", "home"
      navigationCategories: state.navigationCategories || [],
      navigationSheetTag:   state.sheetsTag || null,
      searchQuery:          state.searchQuery || null,
<<<<<<< HEAD
=======
      appliedSearchFilters: state.appliedSearchFilters || [],
      searchFiltersValid:   state.searchFiltersValid   || false,
      availableFilters:     state.availableFilters     || [],
      filterRegistry:       state.filterRegistry       || {},
      orphanSearchFilters:  state.orphanSearchFilters  || [],
      connectionsMode:      "Connections",
>>>>>>> 22024aef
      displaySettingsOpen:  false
    };
    if (this.state && panel.refs.length && !panel.version) {
      var oRef = sjs.library.ref(panel.refs[0]);
      if (oRef) {
        var lang = panel.versionLanguage || (panel.settings.language == "hebrew"?"he":"en");
        panel.version = this.getCachedVersion(oRef.indexTitle, lang);
        if (panel.version) {
          panel.versionLanguage = lang;
        }
      }
    }
    return panel;
  },
  setContainerMode: function() {
    // Applies CSS classes to the React container so that S2 can function as a header only on top of another page.
    if (this.props.headerMode) {
      if (this.state.header.menuOpen || this.state.panels.length) {
        $("#s2").removeClass("headerOnly");
        $("body").css({overflow: "hidden"});
      } else {
        $("#s2").addClass("headerOnly");
        $("body").css({overflow: "hidden"});
      }
    }
  },
  handleNavigationClick: function(ref, version, versionLanguage, options) {
    //todo: support options.highlight, passed up from SearchTextResult.handleResultClick()
    this.saveOpenPanelsToRecentlyViewed();
    this.setState({
      panels: [this.makePanelState({refs: [ref], version: version, versionLanguage: versionLanguage, mode: "Text"})],
      header: {menuOpen: null}
    });
  },
  handleSegmentClick: function(n, ref) {
    // Handle a click on a text segment `ref` in from panel in position `n`
    // Update or add panel after this one to be a TextList
    this.setTextListHighlight(n, [ref]);
    this.openTextListAt(n+1, [ref]);
  },
  handleCitationClick: function(n, citationRef, textRef) {
    // Handle clicking on the citation `citationRef` which was found inside of `textRef` in panel `n`.
    this.openPanelAt(n, citationRef);
    this.setTextListHighlight(n, [textRef]);
  },
  handleRecentClick: function(pos, ref, version, versionLanguage) {
    // Click on an item in your Recently Viewed
    if (this.props.multiPanel) {
      this.openPanelAt(pos, ref, version, versionLanguage);
    } else {
      this.handleNavigationClick(ref, version, versionLanguage);
    }
  },
  updateQueryInHeader: function(query) {
    var updates = {searchQuery: query, searchFiltersValid:  false};
    this.setHeaderState(updates);
  },
  updateQueryInPanel: function(query) {
    var updates = {searchQuery: query, searchFiltersValid:  false};
    this.setPanelState(0, updates);
  },
  updateAvailableFiltersInHeader: function(availableFilters, registry, orphans) {
    this.setHeaderState({
      availableFilters:    availableFilters,
      filterRegistry:      registry,
      orphanSearchFilters: orphans,
      searchFiltersValid:  true
    });
  },
  updateAvailableFiltersInPanel: function(availableFilters, registry, orphans) {
    this.setPanelState(0, {
      availableFilters:    availableFilters,
      filterRegistry:      registry,
      orphanSearchFilters: orphans,
      searchFiltersValid:  true
    });
  },
  updateSearchFilterInHeader: function(filterNode) {
    if (filterNode.isUnselected()) {
      filterNode.setSelected(true);
    } else {
      filterNode.setUnselected(true);
    }
    this.setHeaderState({
      availableFilters: this.state.header.availableFilters,
      appliedSearchFilters: this.getAppliedSearchFilters(this.state.header.availableFilters)
    });
  },
  updateSearchFilterInPanel: function(filterNode) {
    if (filterNode.isUnselected()) {
      filterNode.setSelected(true);
    } else {
      filterNode.setUnselected(true);
    }
    this.setPanelState(0, {
      availableFilters: this.state.panels[0].availableFilters,
      appliedSearchFilters: this.getAppliedSearchFilters(this.state.panels[0].availableFilters)
    });
  },
  getAppliedSearchFilters: function(availableFilters) {
    var results = [];
    //results = results.concat(this.orphanFilters);
    for (var i = 0; i < availableFilters.length; i++) {
        results = results.concat(availableFilters[i].getAppliedFilters());
    }
    return results;
  },
  setPanelState: function(n, state, replaceHistory) {
    this.replaceHistory  = Boolean(replaceHistory);
    //console.log(`setPanel State ${n}, replace: ` + this.replaceHistory);
    //console.log(state)

    // When the driving panel changes language, carry that to the dependent panel
    var langChange  = state.settings && state.settings.language !== this.state.panels[n].settings.language;
    var next        = this.state.panels[n+1];
    if (langChange && next && next.mode === "Connections") {
        next.settings.language = state.settings.language;
    }

    this.state.panels[n] = $.extend(this.state.panels[n], state);
    this.setState({panels: this.state.panels});
  },
  selectVersion: function(n, versionName, versionLanguage) {
    // Set the version for panel `n`. 
    var panel = this.state.panels[n];
    if (versionName && versionLanguage) {
      panel.version = versionName;
      panel.versionLanguage = versionLanguage;
      panel.settings.language = (panel.versionLanguage == "he")? "hebrew": "english";

      var oRef = sjs.library.ref(panel.refs[0]);
      this.setCachedVersion(oRef.indexTitle, panel.versionLanguage, panel.version);

    } else {
      panel.version = null;
      panel.versionLanguage = null;
    }
    this.setState({panels: this.state.panels});
  },
  // this.state.defaultVersion is a depth 2 dictionary - keyed: bookname, language
  getCachedVersion: function(indexTitle, language) {
    if ((!indexTitle) || (!(this.state.defaultVersions[indexTitle]))) { return null; }
    return (language) ? (this.state.defaultVersions[indexTitle][language] || null) : this.state.defaultVersions[indexTitle];
  },
  setCachedVersion: function(indexTitle, language, versionTitle) {
    this.state.defaultVersions[indexTitle] = this.state.defaultVersions[indexTitle] || {};
    this.state.defaultVersions[indexTitle][language] = versionTitle;  // Does this need a setState?  I think not.
  },
  setHeaderState: function(state, replaceHistory) {
    this.state.header = $.extend(this.state.header, state);
    this.setState({header: this.state.header});
  },
  setDefaultOption: function(option, value) {
    if (value !== this.state.defaultPanelSettings[option]) {
      this.state.defaultPanelSettings[option] = value;
      this.setState(this.state);
    }
  },
  openPanelAt: function(n, ref, version, versionLanguage) {
    // Open a new panel after `n` with the new ref
    this.state.panels.splice(n+1, 0, this.makePanelState({refs: [ref], version: version, versionLanguage: versionLanguage, mode: "Text"}));
    this.setState({panels: this.state.panels, header: {menuOpen: null}});
  },
  openPanelAtEnd: function(ref, version, versionLanguage) {
    this.openPanelAt(this.state.panels.length+1, ref, version, versionLanguage);
  },
  openTextListAt: function(n, refs) {
    // Open a connections panel at position `n` for `refs`
    // Replace panel there if already a connections panel, otherwise splice new panel into position `n`
    // `refs` is an array of ref strings
    var panel = this.state.panels[n] || {};
    if (panel.mode === "Connections") {
      // what does "a new text" mean here?
      // Pretty sure this can be deleted -- was from a previous case where you could navigate in an individual panel.
      /*
      // If this is a new text reset the filter, otherwise keep the current filter
      var oref1 = parseRef(panel.refs.slice(-1)[0]);
      var oref2 = parseRef(refs.slice(-1)[0]);
      panel.filter = oref1.book === oref2.book ? panel.filter : [];      
      */
    } else {
      // No connctions panel is open yet, splice in a new one
      this.state.panels.splice(n, 0, {});
      panel = this.state.panels[n];
      panel.filter = [];
    }

    panel.refs           = refs;
    panel.menuOpen       = null;
    panel.mode           = panel.mode || "Connections";
    this.state.panels[n] = this.makePanelState(panel);
    this.setState({panels: this.state.panels});
  },
  setTextListHighlight: function(n, refs) {
    // Set the textListHighlight for panel `n` to `refs`
    refs = typeof refs === "string" ? [refs] : refs;
    this.state.panels[n].highlightedRefs = refs;
    this.setState({panels: this.state.panels});
 
    // If a connections panel is opened after n, update its refs as well.
    var next = this.state.panels[n+1];
    if (next && next.mode === "Connections" && !next.menuOpen) {
      this.openTextListAt(n+1, refs);
    }
  },
  closePanel: function(n) {
    // Removes the panel in position `n`, as well as connections panel in position `n+1` if it exists.
    this.saveRecentlyViewed(this.state.panels[n], n);
    if (this.state.panels.length == 1 && n == 0) {
      this.state.panels = [];
    } else {
      this.state.panels.splice(n, 1);
      if (this.state.panels[n] && this.state.panels[n].mode === "Connections") {
        // Close connections panel when text panel is closed
        if (this.state.panels.length == 1) {
          this.state.panels = [];
        } else {
          this.state.panels.splice(n, 1);
        }
      }
    }
    var state = {panels: this.state.panels};
    if (state.panels.length == 0 && !this.props.headerMode) {
      this.showLibrary();
    }
    this.setState(state);
  },
  showLibrary: function() {
    if (this.props.multiPanel) {
      this.setState({header: this.makePanelState({menuOpen: "navigation"})});
    } else {
      if (this.state.panels.length) {
        this.state.panels[0].menuOpen = "navigation";
      } else {
        this.state.panels[0] = this.makePanelState({menuOpen: "navigation"});
      }
      this.setState({panels: this.state.panels});
    }
  },
  showSearch: function(query) {
    var updates = {menuOpen: "search", searchQuery: query, searchFiltersValid:  false};
    if (this.props.multiPanel) {
      this.setHeaderState(updates);
    } else {
      this.setPanelState(0, updates);
    }
  },
  saveRecentlyViewed: function(panel, n) {
    if (panel.mode == "Connections" || !panel.refs.length) { return; }
    var ref  = panel.refs[0];
    var oRef = sjs.library.ref(ref);
    var json = $.cookie("recentlyViewed");
    var recent = json ? JSON.parse(json) : [];
    recent = recent.filter(function(item) {
      return item.ref !== ref; // Remove this item if it's in the list already
    });
    var cookieData = {
      ref: ref,
      heRef: oRef.heRef,
      book: oRef.indexTitle,
      version: panel.version,
      versionLanguage: panel.versionLanguage,
      position: n
    };
    recent.splice(0, 0, cookieData);
    recent = recent.slice(0, 3);
    $.cookie("recentlyViewed", JSON.stringify(recent), {path: "/"});
  },
  saveOpenPanelsToRecentlyViewed: function() {
    for (var i = this.state.panels.length-1; i >= 0; i--) {
      this.saveRecentlyViewed(this.state.panels[i], i);
    }
  },
  render: function() {
    var evenWidth = 100.0/this.state.panels.length;
    if (this.state.panels.length == 2 && this.state.panels[0].mode == "Text" && this.state.panels[1].mode == "Connections") {
      var widths = [60.0, 40.0];
    } else {
      var widths = this.state.panels.map(function(){ return evenWidth; });
    }

    var header = this.props.multiPanel || this.state.panels.length == 0 ? 
                  (<Header 
                    initialState={this.state.header}
                    setCentralState={this.setHeaderState}
                    onRefClick={this.handleNavigationClick}
                    onRecentClick={this.handleRecentClick}
                    setDefaultOption={this.setDefaultOption}
                    showLibrary={this.showLibrary}
                    showSearch={this.showSearch}
                    onQueryChange={this.updateQueryInHeader}
                    updateSearchFilter={this.updateSearchFilterInHeader}
                    registerAvailableFilters={this.updateAvailableFiltersInHeader}
                    headerMode={this.props.headerMode}
                    panelsOpen={this.state.panels.length} />) : null;

    var panels = [];
    for (var i = 0; i < this.state.panels.length; i++) {
      var panel                    = this.clonePanel(this.state.panels[i]);
      var offset                   = widths.reduce(function(prev, curr, index, arr) { return index < i ? prev+curr : prev}, 0);
      var width                    = widths[i];
      var style                    = (this.state.layoutOrientation=="ltr")?{width: width + "%", left: offset + "%"}:{width: width + "%", right: offset + "%"};
      var onSegmentClick           = this.props.multiPanel ? this.handleSegmentClick.bind(null, i) : null;
      var onCitationClick          = this.handleCitationClick.bind(null, i);
      var onTextListClick          = null; // this.openPanelAt.bind(null, i);
      var onOpenConnectionsClick   = this.openTextListAt.bind(null, i+1);
      var setTextListHightlight    = this.setTextListHighlight.bind(null, i);
      var closePanel               = this.closePanel.bind(null, i);
      var setPanelState            = this.setPanelState.bind(null, i);
      var selectVersion            = this.selectVersion.bind(null, i);

      var ref   = panel.refs && panel.refs.length ? panel.refs[0] : null;
      var oref  = ref ? parseRef(ref) : null;
      var title = oref && oref.book ? oref.book : 0;
      // Keys must be constant as text scrolls, but changing as new panels open in new positions
      // Use a combination of the panel number and text title
      var key   = i + title;
      panels.push(<div className="readerPanelBox" style={style} key={key}>
                    <ReaderPanel 
                      initialState={panel}
                      setCentralState={setPanelState}
                      multiPanel={this.props.multiPanel}
                      onSegmentClick={onSegmentClick}
                      onCitationClick={onCitationClick}
                      onTextListClick={onTextListClick}
                      onSearchResultClick={this.handleNavigationClick}
                      onNavigationClick={this.handleNavigationClick}
                      onRecentClick={this.handleRecentClick}
                      onOpenConnectionsClick={onOpenConnectionsClick}
                      setTextListHightlight={setTextListHightlight}
                      selectVersion={selectVersion}
                      setDefaultOption={this.setDefaultOption}
                      onQueryChange={this.updateQueryInPanel}
                      updateSearchFilter={this.updateSearchFilterInPanel}
                      registerAvailableFilters={this.updateAvailableFiltersInPanel}
                      closePanel={closePanel}
                      panelsOpen={this.state.panels.length}
                      layoutWidth={width} />
                  </div>);
    }

    var classes = classNames({readerApp: 1, multiPanel: this.props.multiPanel});
    return (<div className={classes}>
              {header}
              {panels}
            </div>);
  }
});


var Header = React.createClass({
  propTypes: {
    initialState:        React.PropTypes.object.isRequired,
    setCentralState:     React.PropTypes.func,
    onRefClick:          React.PropTypes.func,
    onRecentClick:       React.PropTypes.func,
    showLibrary:         React.PropTypes.func,
    showSearch:          React.PropTypes.func,
    setDefaultOption:    React.PropTypes.func,
    onQueryChange:       React.PropTypes.func,
    updateSearchFilter:  React.PropTypes.func,
    registerAvailableFilters: React.PropTypes.func,
    panelsOpen:          React.PropTypes.number
  },
  getInitialState: function() {
    return this.props.initialState;
  },
  componentDidMount: function() {
    this.initAutocomplete();
  },
  componentWillReceiveProps: function(nextProps) {
    if (nextProps.initialState) {
      this.setState(nextProps.initialState);
    }
  },
  initAutocomplete: function() {
    $(ReactDOM.findDOMNode(this)).find("input.search").autocomplete({
      position: {my: "left-12 top+14", at: "left bottom"},
      source: function( request, response ) {
        var matches = $.map( sjs.books, function(tag) {
            if ( tag.toUpperCase().indexOf(request.term.toUpperCase()) === 0 ) {
              return tag;
            }
          });
        response(matches.slice(0, 16)); // limits return to 16 items
      }
    });
  },
  showDesktop: function() {
    if (this.props.panelsOpen == 0) {
      var json = $.cookie("recentlyViewed");
      var recentlyViewed = json ? JSON.parse(json) : null;
      if (recentlyViewed && recentlyViewed.length) {
        this.handleRefClick(recentlyViewed[0].ref, recentlyViewed[0].version, recentlyViewed[0].versionLanguage);
      }
    }
    this.props.setCentralState({menuOpen: null});
    this.clearSearchBox();      
  },
  showLibrary: function() {
    this.props.showLibrary();
    this.clearSearchBox();
  },
  showSearch: function(query) {
    this.props.showSearch(query);
    $(ReactDOM.findDOMNode(this)).find("input.search").autocomplete("close");
  },
  showAccount: function() {
    this.props.setCentralState({menuOpen: "account"});
    this.clearSearchBox();
  },
  showNotifications: function() {
    this.props.setCentralState({menuOpen: "notifications"});
    this.clearSearchBox();
  },
  showTestMessage: function() {
    this.props.setCentralState({showTestMessage: true});
  },
  hideTestMessage: function() { 
    this.props.setCentralState({showTestMessage: false});
  },
  submitSearch: function(query, skipNormalization) {
    //window.location = "/search?q=" + query.replace(/ /g, "+");
    if (query in sjs.booksDict) {
      var index = sjs.library.index(query);
      if (index) {
        query = index.firstSection;
      } else if (!skipNormalization) {
        sjs.library.normalizeTitle(query, function(title) {
          this.submitSearch(title, true)
        }.bind(this));
        return;
      }
    }
    if (isRef(query)) {
      this.props.onRefClick(query);
      this.showDesktop();
      sjs.track.ui("Nav Query");
    } else {
      this.showSearch(query);
    }
  },
  clearSearchBox: function() {
    $(ReactDOM.findDOMNode(this)).find("input.search").val("").autocomplete("close");
  },
  handleLibraryClick: function() {
    if (this.state.menuOpen === "home") {
      return;
    } else if (this.state.menuOpen === "navigation" && this.state.navigationCategories.length == 0) {
      this.showDesktop();
    } else {
      this.showLibrary();
    }
  },
  handleRefClick: function(ref, version, versionLanguage) {
    this.props.onRefClick(ref, version, versionLanguage);
  },
  handleSearchKeyUp: function(event) {
    if (event.keyCode === 13) {
      var query = $(event.target).val();
      if (query) {
        this.submitSearch(query);
      }
    }
  },
  handleSearchButtonClick: function(event) {
    var query = $(ReactDOM.findDOMNode(this)).find(".search").val();
    if (query) {
      this.submitSearch(query);
    }
  },
  render: function() {
    var viewContent = this.state.menuOpen ?
                        (<ReaderPanel
                          initialState={this.state}
                          setCentralState={this.props.setCentralState}
                          multiPanel={true}
                          onNavTextClick={this.props.onRefClick}
                          onSearchResultClick={this.props.onRefClick}
                          onRecentClick={this.props.onRecentClick}
                          setDefaultLanguage={this.props.setDefaultLanguage}
                          onQueryChange={this.props.onQueryChange}
                          updateSearchFilter={this.props.updateSearchFilter}
                          registerAvailableFilters={this.props.registerAvailableFilters}
                          hideNavHeader={true} />) : null;


    var notifcationsClasses = classNames({notifications: 1, unread: sjs.notificationCount > 0});
    var currentPath = window.location.pathname + window.location.search;
    var signUpLink = (<a className="login" href={"/register?next=" + currentPath}>
                        <span className="en">Sign Up</span>
                        <span className="he">להירשם</span>
                       </a>);
    return (<div className="header">
              <div className="headerInner">
                <div className="left">
                  <div className="library" onClick={this.handleLibraryClick}><i className="fa fa-bars"></i></div>
                </div>
                <div className="right">
                  <div className="testWarning" onClick={this.showTestMessage} >Attention: You are testing the New Sefaria</div>
                  { sjs.loggedIn ? (<div className="account" onClick={this.showAccount}><img src="/static/img/user-64.png" /></div>) : null }
                  { sjs.loggedIn ? (<div className={notifcationsClasses} onClick={this.showNotifications}>{sjs.notificationCount}</div>) : null }
                  { sjs.loggedIn ? null : signUpLink }
                </div>
                <span className="searchBox">
                  <ReaderNavigationMenuSearchButton onClick={this.handleSearchButtonClick} />
                  <input className="search" placeholder="Search" onKeyUp={this.handleSearchKeyUp} />
                </span>
                <a className="home" href="/?home" ><img src="/static/img/sefaria-on-white.png" /></a>
              </div>
              { viewContent ? 
                (<div className="headerNavContent">
                  {viewContent}
                 </div>) : null}
              { this.state.showTestMessage ? <TestMessage hide={this.hideTestMessage} /> : null}
            </div>);
  }
});


var ReaderPanel = React.createClass({
  propTypes: {
    initialRefs:            React.PropTypes.array,
    initialMode:            React.PropTypes.string,
    initialConnectionsMode: React.PropTypes.string,
    initialVersion:         React.PropTypes.string,
    initialVersionLanguage: React.PropTypes.string,
    initialFilter:          React.PropTypes.array,
    initialHighlightedRefs: React.PropTypes.array,
    initialMenu:            React.PropTypes.string,
    initialQuery:           React.PropTypes.string,
    initialAppliedSearchFilters:   React.PropTypes.array,
    initialSheetsTag:       React.PropTypes.string,
    initialState:           React.PropTypes.object, // if present, trumps all props above
    setCentralState:        React.PropTypes.func,
    onSegmentClick:         React.PropTypes.func,
    onCitationClick:        React.PropTypes.func,
    onTextListClick:        React.PropTypes.func,
    onNavTextClick:         React.PropTypes.func,
    onRecentClick:          React.PropTypes.func,
    onSearchResultClick:    React.PropTypes.func,
    onUpdate:               React.PropTypes.func,
    closePanel:             React.PropTypes.func,
    closeMenus:             React.PropTypes.func,
    setDefaultLanguage:     React.PropTypes.func,
    selectVersion:          React.PropTypes.func,
    onQueryChange:          React.PropTypes.func,
    updateSearchFilter:     React.PropTypes.func,
    registerAvailableFilters: React.PropTypes.func,
    highlightedRefs:        React.PropTypes.array,
    hideNavHeader:          React.PropTypes.bool,
    multiPanel:             React.PropTypes.bool,
    panelsOpen:             React.PropTypes.number,
    layoutWidth:            React.PropTypes.number
  },
  getInitialState: function() {
    // When this component is managed by a parent, all it takes is initialState
    if (this.props.initialState) {
      var state = this.clonePanel(this.props.initialState);
      return state;
    }

    // When this component is independent and manages itself, it takes individual initial state props, with defaults listed here. 
    return {
      refs: this.props.initialRefs || [], // array of ref strings
      mode: this.props.initialMode, // "Text", "TextAndConnections", "Connections"
      connectionsMode: this.props.initialConnectionsMode,
      filter: this.props.initialFilter || [],
      version: this.props.initialVersion,
      versionLanguage: this.props.initialVersionLanguage,
      highlightedRefs: this.props.initialHighlightedRefs || [],
      recentFilters: [],
      settings: this.props.intialState.settings || {
        language:      "bilingual",
        layoutDefault: "segmented",
        layoutTalmud:  "continuous",
        layoutTanach:  "segmented",
        color:         "light",
        fontSize:      62.5
      },
      menuOpen:             this.props.initialMenu || null, // "navigation", "text toc", "display", "search", "sheets", "home"
      navigationCategories: this.props.initialNavigationCategories || [],
      navigationSheetTag:   this.props.initialSheetsTag || null,
      searchQuery:          this.props.initialQuery || null,
<<<<<<< HEAD
=======
      appliedSearchFilters: this.props.initialAppliedSearchFilters || [],
      searchFiltersValid:   false,
      availableFilters:     [],
      filterRegistry:       {},
      orphanSearchFilters:  [],
      connectionsMode:      "Connections",
>>>>>>> 22024aef
      displaySettingsOpen:  false
    }
  },
  componentDidMount: function() {
    window.addEventListener("resize", this.setWidth);
    this.setWidth();
    this.setHeadroom();
    this.trackPanelOpens();
  },
  componentWillUnmount: function() {
    window.removeEventListener("resize", this.setWidth);
  },
  componentWillReceiveProps: function(nextProps) {
    if (nextProps.initialFilter && !this.props.multiPanel) {
      this.openConnectionsInPanel(nextProps.initialRefs);
    }
    if (nextProps.searchQuery && this.state.menuOpen !== "search") {
      this.openSearch(nextProps.searchQuery);
    }
    if (this.state.menuOpen !== nextProps.initialMenu) {
      this.setState({menuOpen: nextProps.initialMenu});
    }
    if (nextProps.initialState) {
      this.setState(nextProps.initialState);
    } else {
      this.setState({
        navigationCategories: nextProps.initialNavigationCategories || [],
        navigationSheetTag:   nextProps.initialSheetsTag || null
      });
    }
  },
  componentDidUpdate: function(prevProps, prevState) {
    this.setHeadroom();
    if (prevState.refs.compare(this.state.refs)) {
      this.trackPanelOpens();
    }
    if (prevProps.layoutWidth !== this.props.layoutWidth) {
      this.setWidth();
    }
    this.replaceHistory = false;
  },
  conditionalSetState: function(state) {
    // Set state either in the central app or in the local component,
    // depending on whether a setCentralState function was given.
    console.log(state);
    if (this.props.setCentralState) {
      this.props.setCentralState(state, this.replaceHistory);
      this.replaceHistory = false;
    } else {
      this.setState(state);
    }
  },
  clonePanel: function(panel) {
    //Set aside self-referential objects before cloning
    //Todo: Move the multiple instances of this out to a utils file
    if (panel.availableFilters || panel.filterRegistry) {
      var savedAttributes = {
         availableFilters: panel.availableFilters,
         searchFiltersValid: panel.searchFiltersValid,
         filterRegistry: panel.filterRegistry
      };
      panel.availableFilters = panel.searchFiltersValid = panel.filterRegistry = null;
      var newpanel = $.extend(clone(panel), savedAttributes);
      $.extend(panel, savedAttributes);
      return newpanel;
    } else {
      return clone(panel);
    }
  },
  handleBaseSegmentClick: function(ref) {
    if (this.state.mode === "TextAndConnections") {
      this.closeConnectionsInPanel();
    } else if (this.state.mode === "Text") {
      if (this.props.multiPanel) {
        this.props.onSegmentClick(ref);
      } else {
        this.openConnectionsInPanel(ref);
      }
    }
  },
  handleCitationClick: function(citationRef, textRef) {
    if (this.props.multiPanel) {
      this.props.onCitationClick(citationRef, textRef);
    } else {
      this.showBaseText(citationRef);
    }
  },
  handleTextListClick: function(ref) {
    this.showBaseText(ref);
  },
  setHeadroom: function() {
    if (this.props.multiPanel) { return; }
    var $node    = $(ReactDOM.findDOMNode(this));
    var $header  = $node.find(".readerControls");
    if (this.state.mode !== "TextAndConnections") {
      var scroller = $node.find(".textColumn")[0];
      $header.headroom({scroller: scroller});
    }
  },
  openConnectionsInPanel: function(ref) {
    var refs = typeof ref == "string" ? [ref] : ref;
    this.replaceHistory = this.state.mode === "TextAndConnections"; // Don't push history for change in Connections focus
    this.conditionalSetState({highlightedRefs: refs, mode: "TextAndConnections" }, this.replaceHistory);      
  },
  closeConnectionsInPanel: function() {
    // Return to the original text in the ReaderPanel contents
    this.conditionalSetState({highlightedRefs: [], mode: "Text"});
  },  
  showBaseText: function(ref, replaceHistory) {
    // Set the current primary text
    // `replaceHistory` - bool whether to replace browser history rather than push for this change
    if (!ref) { return; }
    this.replaceHistory = Boolean(replaceHistory);
    this.conditionalSetState({
      mode: "Text",
      refs: [ref],
      filter: [],
      recentFilters: [],
      menuOpen: null
    });
  },
  updateTextColumn: function(refs) {
    // Change the refs in the current TextColumn, for infinite scroll up/down.
    this.replaceHistory = true;
    this.conditionalSetState({ refs: refs }, this.replaceState);
  },
  setTextListHightlight: function(refs) {
    refs = typeof refs === "string" ? [refs] : refs;
    this.replaceHistory = true; 
    this.conditionalSetState({highlightedRefs: refs});
    if (this.props.multiPanel) {
      this.props.setTextListHightlight(refs);
    }
  },
  closeMenus: function() {
    var state = {
      // If there's no content to show, return to home
      menuOpen: this.state.refs.slice(-1)[0] ? null: "home",
      // searchQuery: null,
      // appliedSearchFilters: [],
      navigationCategories: null,
      navigationSheetTag: null
    };
    this.conditionalSetState(state);
  },
  openMenu: function(menu) {
    this.conditionalSetState({
      menuOpen: menu,
      // searchQuery: null,
      // appliedSearchFilters: [],
      navigationCategories: null,
      navigationSheetTag: null
    });
  },
  setNavigationCategories: function(categories) {
    this.conditionalSetState({menuOpen: "navigation", navigationCategories: categories});
  },
  setSheetTag: function (tag) {
    this.conditionalSetState({navigationSheetTag: tag});
  },
  setFilter: function(filter, updateRecent) {
    // Sets the current filter for Connected Texts (TextList)
    // If updateRecent is true, include the current setting in the list of recent filters.
    
    /*  Hack to open commentaries immediately as full texts
    if (filter && sjs.library.index(filter) && sjs.library.index(filter).categories[0] == "Commentary") {
      this.openCommentary(filter);
      return;
    }
    */

    if (updateRecent && filter) {
      if ($.inArray(filter, this.state.recentFilters) !== -1) {
        this.state.recentFilters.toggle(filter);
      }
      this.state.recentFilters = [filter].concat(this.state.recentFilters);
    }
    filter = filter ? [filter] : [];
    this.conditionalSetState({recentFilters: this.state.recentFilters, filter: filter});
  },
  toggleLanguage: function() {
    if (this.state.settings.language == "hebrew") {
      this.setOption("language", "english");
    } else {
      this.setOption("language", "hebrew");
    }
  },
  openCommentary: function(commentator) {
    // Tranforms a connections panel into an text panel with a particular commentary
    var baseRef = this.state.refs[0];
    var links   = sjs.library._filterLinks(sjs.library.links(baseRef), [commentator]);
    if (links.length) {
      var ref = links[0].sourceRef;
      // TODO, Hack - stripping at last : to get section level ref for commentary. Breaks for Commentary2?
      ref = ref.substring(0, ref.lastIndexOf(':')); 
      this.showBaseText(ref);
    }
  },
  openSearch: function(query) {
    this.conditionalSetState({
      menuOpen: "search",
      searchQuery: query
    });
  },
  openDisplaySettings: function() {
    this.conditionalSetState({displaySettingsOpen: true});
  },
  closeDisplaySettings: function() {
    this.conditionalSetState({displaySettingsOpen: false});
  },
  setOption: function(option, value) {
    if (option === "fontSize") {
      var step = 1.15;
      var size = this.state.settings.fontSize;
      value = (value === "smaller" ? size/step : size*step);
    } else if (option === "layout") {
      var category = this.currentCategory();
      var option = category === "Tanach" || category === "Talmud" ? "layout" + category : "layoutDefault";
    }

    this.state.settings[option] = value;
    var state = {settings: this.state.settings};
    if (option !== "fontSize") { state.displaySettingsOpen = false; }
    $.cookie(option, value, {path: "/"});
    if (option === "language") {
      $.cookie("contentLang", value, {path: "/"});
      this.props.setDefaultOption && this.props.setDefaultOption(option, value);
    }
    this.conditionalSetState(state);
  },
  setConnectionsMode: function(mode) {
    var loginRequired = {
      "Add to Source Sheet": 1,
      "Add Note": 1,
      "My Notes": 1,
      "Add Connections": 1,
      "Add Translation": 1
    };
    if (!sjs._uid && mode in loginRequired) {
      mode = "Login";
    };
    var state = {connectionsMode: mode};
    if (mode === "Connections") { 
      state["filter"] = [];
    }
    this.conditionalSetState(state);
  },
  editNote: function(note) {
    this.conditionalSetState({
      connectionsMode: "Edit Note",
      noteBeingEdited: note
    });
  },
  setWidth: function() {
    this.width = $(ReactDOM.findDOMNode(this)).width();
  },
  trackPanelOpens: function() {
    if (this.state.mode === "Connections") { return; }
    this.tracked = this.tracked || [];
    // Do a little dance to avoid tracking something we've already just tracked
    // e.g. when refs goes from ["Genesis 5"] to ["Genesis 4", "Genesis 5"] don't track 5 again
    for (var i = 0; i < this.state.refs.length; i++) {
      if ($.inArray(this.state.refs[i], this.tracked) == -1) {
        sjs.track.open(this.state.refs[i]);
        this.tracked.push(this.state.refs[i]);
      }
    }
  },
  currentMode: function() {
    return this.state.mode;
  },
  currentRef: function() {
    // Returns a string of the current ref, the first if there are many
    return this.state.refs && this.state.refs.length ? this.state.refs[0] : null;
  },
  lastCurrentRef: function() {
    // Returns a string of the current ref, the last if there are many
    var ret = this.state.refs && this.state.refs.length ? this.state.refs.slice(-1)[0] : null;
    if (ret && typeof ret == "object") {debugger;}
    return ret;
  },
  currentData: function() {
    // Returns the data from the library of the current ref
    var ref  = this.currentRef();
    if (!ref) { return null; }
    var data = sjs.library.ref(ref);
    return data; 
  },
  currentBook: function() {
    var data = this.currentData();
    if (data) {
      return data.indexTitle;
    } else {
      var pRef = parseRef(this.currentRef());
      return "book" in pRef ? pRef.book : null;
    }
  },
  currentCategory: function() {
    var book = this.currentBook();
    return (sjs.library.index(book) ? sjs.library.index(book).categories[0] : null);
  },
  currentLayout: function() {
    var category = this.currentCategory();
    if (!category) { return "layoutDefault"; }
    var option = category === "Tanach" || category === "Talmud" ? "layout" + category : "layoutDefault";
    return this.state.settings[option];  
  },
  render: function() {
    var items = [];
    if (this.state.mode === "Text" || this.state.mode === "TextAndConnections") {
      items.push(<TextColumn
          srefs={this.state.refs}
          version={this.state.version}
          versionLanguage={this.state.versionLanguage}
          highlightedRefs={this.state.highlightedRefs}
          basetext={true}
          withContext={true}
          loadLinks={true}
          prefetchNextPrev={true}
          multiPanel={this.props.multiPanel}
          mode={this.state.mode}
          settings={clone(this.state.settings)}
          setOption={this.setOption}
          showBaseText={this.showBaseText} 
          updateTextColumn={this.updateTextColumn}
          onSegmentClick={this.handleBaseSegmentClick}
          onCitationClick={this.handleCitationClick}
          setTextListHightlight={this.setTextListHightlight}
          panelsOpen={this.props.panelsOpen}
          layoutWidth={this.props.layoutWidth}
          filter={this.state.filter}
          key="text" />);
    }
    if (this.state.mode === "Connections" || this.state.mode === "TextAndConnections") {
      items.push(<ConnectionsPanel 
          srefs={this.state.mode === "Connections" ? this.state.refs : this.state.highlightedRefs} 
          filter={this.state.filter || []}
          mode={this.state.connectionsMode || "Connections"}
          recentFilters={this.state.recentFilters}
          fullPanel={this.props.multiPanel}
          multiPanel={this.props.multiPanel}
          setFilter={this.setFilter}
          setConnectionsMode={this.setConnectionsMode}
          closeConectionsInPanel={this.closeConnectionsInPanel} 
          openNav={this.openMenu.bind(null, "navigation")}
          openDisplaySettings={this.openDisplaySettings}
          editNote={this.editNote}
          noteBeingEdited={this.state.noteBeingEdited}
          onTextClick={this.handleTextListClick}
          onCitationClick={this.handleCitationClick}
          onNavigationClick={this.props.onNavigationClick}
          onOpenConnectionsClick={this.props.onOpenConnectionsClick}
          onCompareClick={this.showBaseText}
          closePanel={this.props.closePanel}      
          key="connections" />
      );
    }

    if (this.state.menuOpen === "home" || this.state.menuOpen == "navigation") {
      var menu = (<ReaderNavigationMenu 
                    home={this.state.menuOpen === "home"}
                    categories={this.state.navigationCategories || []}
                    settings={this.state.settings}
                    setCategories={this.setNavigationCategories || []}
                    setOption={this.setOption}
                    toggleLanguage={this.toggleLanguage}
                    closeNav={this.closeMenus}
                    openNav={this.openMenu.bind(null, "navigation")}
                    openSearch={this.openSearch}
                    openMenu={this.openMenu}
                    openDisplaySettings={this.openDisplaySettings}
                    onTextClick={this.props.onNavTextClick || this.showBaseText}
                    onRecentClick={this.props.onRecentClick || function(pos, ref) { this.showBaseText(ref) }.bind(this) }
                    hideNavHeader={this.props.hideNavHeader} />);

    } else if (this.state.menuOpen === "text toc") {
      var menu = (<ReaderTextTableOfContents 
                    close={this.closeMenus}
                    title={this.currentBook()}
                    version={this.state.version}
                    versionLanguage={this.state.versionLanguage}
                    settingsLanguage={this.state.settings.language == "hebrew"?"he":"en"}
                    category={this.currentCategory()}
                    currentRef={this.lastCurrentRef()}
                    openNav={this.openMenu.bind(null, "navigation")}
                    openDisplaySettings={this.openDisplaySettings}
                    selectVersion={this.props.selectVersion}
                    showBaseText={this.showBaseText} />);

    } else if (this.state.menuOpen === "search" && this.state.searchQuery) {
      var menu = (<SearchPage
                    query={this.state.searchQuery}
                    initialPage={1}
                    appliedFilters={this.state.appliedSearchFilters}
                    settings={clone(this.state.settings)}
                    onResultClick={this.props.onSearchResultClick}
                    openDisplaySettings={this.openDisplaySettings}
                    toggleLanguage={this.toggleLanguage}
                    close={this.closeMenus}
                    hideNavHeader={this.props.hideNavHeader}
                    onQueryChange={this.props.onQueryChange}
                    updateAppliedFilter={this.props.updateSearchFilter}
                    availableFilters={this.state.availableFilters}
                    filtersValid={this.state.searchFiltersValid}
                    registerAvailableFilters={this.props.registerAvailableFilters}
      />);

    } else if (this.state.menuOpen === "sheets") {
      var menu = (<SheetsNav
                    openNav={this.openMenu.bind(null, "navigation")}
                    close={this.closeMenus}
                    initialTag={this.state.navigationSheetTag}
                    setSheetTag={this.setSheetTag} />);
    } else if (this.state.menuOpen === "account") {
      var menu = (<AccountPanel />);

    } else if (this.state.menuOpen === "notifications") {
      var menu = (<NotificationsPanel />);

    } else {
      var menu = null;
    }

    var classes  = {readerPanel: 1, wideColumn: this.width > 450};
    classes[this.currentLayout()]             = 1;
    classes[this.state.settings.color]        = 1;
    classes[this.state.settings.language]     = 1;
    classes = classNames(classes);
    var style = {"fontSize": this.state.settings.fontSize + "%"};
    var hideReaderControls = (this.state.mode === "TextAndConnections" || this.props.hideNavHeader);

    return (
      <div className={classes}>
        {hideReaderControls ? null :  
        (<ReaderControls
          showBaseText={this.showBaseText}
          currentRef={this.lastCurrentRef()}
          currentMode={this.currentMode}
          currentCategory={this.currentCategory}
          currentBook={this.currentBook}
          version={this.state.version}
          versionLanguage={this.state.versionLanguage}
          multiPanel={this.props.multiPanel}
          settings={this.state.settings}
          setOption={this.setOption}
          setConnectionsMode={this.setConnectionsMode}
          openMenu={this.openMenu}
          closeMenus={this.closeMenus}
          openDisplaySettings={this.openDisplaySettings}
          currentLayout={this.currentLayout}
          connectionsMode={this.state.filter.length && this.state.connectionsMode === "Connections" ? "Connection Text" : this.state.connectionsMode}
          closePanel={this.props.closePanel}
          toggleLanguage={this.toggleLanguage} />)}

        <div className="readerContent" style={style}>
          {items}
        </div>

        {menu}
        {this.state.displaySettingsOpen ? (<ReaderDisplayOptionsMenu
                                              settings={this.state.settings}
                                              setOption={this.setOption}
                                              currentLayout={this.currentLayout} 
                                              menuOpen={this.state.menuOpen} />) : null}
        {this.state.displaySettingsOpen ? (<div className="mask" onClick={this.closeDisplaySettings}></div>) : null}

      </div>
    );
  }
});


var ReaderControls = React.createClass({
  // The Header of a Reader panel when looking at a text 
  // contains controls for display, navigation etc.
  propTypes: {
    settings:                React.PropTypes.object.isRequired,
    showBaseText:            React.PropTypes.func.isRequired,
    setOption:               React.PropTypes.func.isRequired,
    setConnectionsMode:      React.PropTypes.func.isRequired,
    openMenu:                React.PropTypes.func.isRequired,
    openDisplaySettings:     React.PropTypes.func.isRequired,
    closeMenus:              React.PropTypes.func.isRequired,
    currentMode:             React.PropTypes.func.isRequired,
    currentCategory:         React.PropTypes.func.isRequired,
    currentBook:             React.PropTypes.func.isRequired,
    currentLayout:           React.PropTypes.func.isRequired,
    closePanel:              React.PropTypes.func,
    toggleLanguage:          React.PropTypes.func,
    currentRef:              React.PropTypes.string,
    version:                 React.PropTypes.string,
    versionLanguage:         React.PropTypes.string,
    connectionsMode:         React.PropTypes.string,
    multiPanel:              React.PropTypes.bool
  },
  render: function() {
    var title     = this.props.currentRef;
    if (title) {
      var oref    = sjs.library.ref(title);
      var heTitle = oref ? oref.heTitle : "";      
    } else {
      var heTitle = "";
    }

    var mode              = this.props.currentMode();
    var hideHeader        = !this.props.multiPanel && mode === "Connections";
    var connectionsHeader = this.props.multiPanel && mode === "Connections";

    if (title && !oref) {
      // If we don't have this data yet, rerender when we do so we can set the Hebrew title
      sjs.library.text(title, {context: 1}, function() { if (this.isMounted()) { this.setState({}); } }.bind(this));
    }

    var versionTitle = this.props.version ? this.props.version.replace(/_/g," "):"";
    var centerContent = connectionsHeader ?
      (<div className="readerTextToc">
          <ConnectionsPanelHeader
            activeTab={this.props.connectionsMode}
            setConnectionsMode={this.props.setConnectionsMode}
            closePanel={this.props.closePanel}
            toggleLanguage={this.props.toggleLanguage} />
        </div>) :
      (<div className="readerTextToc" onClick={this.props.openMenu.bind(null, "text toc")}>
          { title ? (<i className="fa fa-caret-down invisible"></i>) : null }
          <div className="readerTextTocBox">
            <span className="en">{title}</span>
            <span className="he">{heTitle}</span>
            { title ? (<i className="fa fa-caret-down"></i>) : null }
            { (this.props.versionLanguage == "en" && this.props.settings.language == "english") ? (<span className="readerTextVersion"><span className="en">{versionTitle}</span></span>) : null}
          </div>
        </div>);
    var leftControls = hideHeader || connectionsHeader ? null :
      (<div className="leftButtons">
          {this.props.multiPanel ? (<ReaderNavigationMenuCloseButton onClick={this.props.closePanel} />) : null}
          {this.props.multiPanel ? null : (<ReaderNavigationMenuMenuButton onClick={this.props.openMenu.bind(null, "navigation")} />)}
        </div>);
    var rightControls = hideHeader || connectionsHeader ? null :
      (<div className="rightButtons">
          <ReaderNavigationMenuDisplaySettingsButton onClick={this.props.openDisplaySettings} />
        </div>);
    var classes = classNames({readerControls: 1, headeroom: 1, connectionsHeader: mode == "Connections"});
    var readerControls = hideHeader ? null :
        (<div className={classes}>
          <div className="readerControlsInner">
            {leftControls}
            {rightControls}
            {centerContent}
          </div>
        </div>);
    return (
      <div>
        <CategoryColorLine category={this.props.currentCategory()} />
        {readerControls}
      </div>
    );
  }
});


var ReaderDisplayOptionsMenu = React.createClass({
  propTyps: {
    setOption:     React.PropTypes.func.isRequired,
    settings:      React.PropTypes.object.isRequired,
    currentLayout: React.PropTypes.func.isRequired,
    menuOpen:      React.PropTypes.string.isRequired
  },
  render: function() {
    var languageOptions = [
      {name: "english",   content: "<span class='en'>A</span>" },
      {name: "bilingual", content: "<span class='en'>A</span><span class='he'>א</span>" },
      {name: "hebrew",    content: "<span class='he'>א</span>" }
    ];
    var languageToggle = (
        <ToggleSet
          name="language"
          options={languageOptions}
          setOption={this.props.setOption}
          settings={this.props.settings} />);
    
    var layoutOptions = [
      {name: "continuous", fa: "align-justify" },
      {name: "segmented", fa: "align-left" },
    ];
    var layoutToggle = this.props.settings.language !== "bilingual" ? 
      (<ToggleSet
          name="layout"
          options={layoutOptions}
          setOption={this.props.setOption}
          currentLayout={this.props.currentLayout}
          settings={this.props.settings} />) : null;

    var colorOptions = [
      {name: "light", content: "" },
      {name: "sepia", content: "" },
      {name: "dark", content: "" }
    ];
    var colorToggle = (
        <ToggleSet
          name="color"
          separated={true}
          options={colorOptions}
          setOption={this.props.setOption}
          settings={this.props.settings} />);

    var sizeOptions = [
      {name: "smaller", content: "Aa" },
      {name: "larger", content: "Aa"  }
    ];
    var sizeToggle = (
        <ToggleSet
          name="fontSize"
          options={sizeOptions}
          setOption={this.props.setOption}
          settings={this.props.settings} />);

    if (this.props.menuOpen === "search") {
      return (<div className="readerOptionsPanel">
                <div className="readerOptionsPanelInner">
                  {languageToggle}
                  <div className="line"></div>
                  {sizeToggle}
                </div>
            </div>);
    } else if (this.props.menuOpen) {
      return (<div className="readerOptionsPanel">
                <div className="readerOptionsPanelInner">
                  {languageToggle}
                </div>
            </div>);
    } else {
      return (<div className="readerOptionsPanel">
                <div className="readerOptionsPanelInner">
                  {languageToggle}
                  {layoutToggle}
                  <div className="line"></div>
                  {colorToggle}
                  {sizeToggle}
                </div>
              </div>);
    }
  }
});


var ReaderNavigationMenu = React.createClass({
  // The Navigation menu for browsing and searching texts, plus some site links.
  propTypes: {
    categories:    React.PropTypes.array.isRequired,
    settings:      React.PropTypes.object.isRequired,
    setCategories: React.PropTypes.func.isRequired,
    setOption:     React.PropTypes.func.isRequired,
    closeNav:      React.PropTypes.func.isRequired,
    openNav:       React.PropTypes.func.isRequired,
    openSearch:    React.PropTypes.func.isRequired,
    onTextClick:   React.PropTypes.func.isRequired,
    onRecentClick: React.PropTypes.func.isRequired,
    hideNavHeader: React.PropTypes.bool,
    home:          React.PropTypes.bool
  },
  getInitialState: function() {
    this.width = 0;
    return {
      showMore: false,
    };
  },
  componentDidMount: function() {
    this.setWidth();
    window.addEventListener("resize", this.setWidth);
  },
  componentWillUnmount: function() {
    window.removeEventListener("resize", this.setWidth);
  },
  setWidth: function() {
    var width = $(ReactDOM.findDOMNode(this)).width();
    console.log("Setting RNM width: " + width);
    var winWidth = $(window).width();
    var winHeight = $(window).height();
    console.log("Window width: " + winWidth + ", Window height: " + winHeight);
    var oldWidth = this.width;
    this.width = width;
    if ((oldWidth <= 450 && width > 450) || 
        (oldWidth > 450 && width <= 450)) {
      this.forceUpdate();
    }
  },
  navHome: function() {
    this.props.setCategories([])
    this.props.openNav();
  },
  closeNav: function() {
    this.props.setCategories([])
    this.props.closeNav();
  },
  showMore: function() {
    this.setState({showMore: true});
  },
  getRecentlyViewed: function() {
    var json = $.cookie("recentlyViewed");
    var recentlyViewed = json ? JSON.parse(json) : null;
    return recentlyViewed;
  },
  handleClick: function(event) {
    if ($(event.target).hasClass("refLink") || $(event.target).parent().hasClass("refLink")) {
      var ref = $(event.target).attr("data-ref") || $(event.target).parent().attr("data-ref");
      var pos = $(event.target).attr("data-position") || $(event.target).parent().attr("data-position");
      var version = $(event.target).attr("data-version") || $(event.target).parent().attr("data-version");
      var versionLanguage = $(event.target).attr("data-versionlanguage") || $(event.target).parent().attr("data-versionlanguage");
      if ($(event.target).hasClass("recentItem") || $(event.target).parent().hasClass("recentItem")) {
        this.props.onRecentClick(parseInt(pos), ref, version, versionLanguage);
      } else {
        this.props.onTextClick(ref, version, versionLanguage);
      }
      sjs.track.event("Reader", "Navigation Text Click", ref)
    } else if ($(event.target).hasClass("catLink") || $(event.target).parent().hasClass("catLink")) {
      var cats = $(event.target).attr("data-cats") || $(event.target).parent().attr("data-cats");
      cats = cats.split("|");
      this.props.setCategories(cats);
      sjs.track.event("Reader", "Navigation Sub Category Click", cats.join(" / "));
    }  
  },
  handleSearchKeyUp: function(event) {
    if (event.keyCode === 13) {
      var query = $(event.target).val();
      //window.location = "/search?q=" + query.replace(/ /g, "+");
      this.props.openSearch(query);
    }
  },
  handleSearchButtonClick: function(event) {
    var query = $(ReactDOM.findDOMNode(this)).find(".readerSearch").val();
    if (query) {
      this.props.openSearch(query);
    }
  },  
  render: function() {
    if (this.props.categories.length) {
      return (<div className="readerNavMenu" onClick={this.handleClick} >
                <ReaderNavigationCategoryMenu
                  categories={this.props.categories}
                  category={this.props.categories.slice(-1)[0]}
                  closeNav={this.closeNav}
                  setCategories={this.props.setCategories}
                  toggleLanguage={this.props.toggleLanguage}
                  openDisplaySettings={this.props.openDisplaySettings}
                  navHome={this.navHome}
                  hideNavHeader={this.props.hideNavHeader}
                  width={this.width} />
              </div>);
    } else {
      var categories = [
        "Tanach",
        "Mishnah",
        "Talmud",
        "Midrash",
        "Halakhah",
        "Kabbalah",
        "Liturgy",
        "Philosophy",
        "Tosefta",
        "Parshanut",
        "Chasidut",
        "Musar",
        "Responsa",
        "Apocrypha",
        "Other"
      ];
      categories = categories.map(function(cat) {
        var style = {"borderColor": sjs.categoryColor(cat)};
        var openCat = function() {this.props.setCategories([cat])}.bind(this);
        var heCat   = sjs.library.hebrewCategory(cat);
        return (<div className="readerNavCategory" style={style} onClick={openCat}>
                  <span className="en">{cat}</span>
                  <span className="he">{heCat}</span>
                </div>);
      }.bind(this));;
      var more = (<div className="readerNavCategory" style={{"borderColor": sjs.palette.darkblue}} onClick={this.showMore}>
                      <span className="en">More &gt;</span>
                      <span className="he">עוד &gt;</span>
                  </div>);
      if (this.width < 450) {
        categories = this.state.showMore ? categories : categories.slice(0,9).concat(more);
        categories = (<div className="readerNavCategories"><TwoBox content={categories} /></div>);
      } else {
        categories = this.state.showMore ? categories : categories.slice(0,8).concat(more);
        categories = (<div className="readerNavCategories"><ThreeBox content={categories} /></div>);
      }
                    

      var siteLinks = sjs._uid ? 
                    [(<a className="siteLink" key='profile' href="/my/profile">
                        <i className="fa fa-user"></i>
                        <span className="en">Your Profile</span>
                        <span className="he">הפרופיל שלך</span>
                      </a>), 
                     (<span className='divider' key="d1">•</span>),
                     (<a className="siteLink" key='about' href="/about">
                        <span className="en">About Sefaria</span>
                        <span className="he">אודות ספאריה</span>
                      </a>),
                     (<span className='divider' key="d2">•</span>),
                     (<a className="siteLink" key='logout' href="/logout">
                        <span className="en">Logout</span>
                        <span className="he">התנתק</span>
                      </a>)] :
                    
                    [(<a className="siteLink" key='about' href="/about">
                        <span className="en">About Sefaria</span>
                        <span className="he">אודות ספאריה</span>
                      </a>),
                     (<span className='divider' key="d1">•</span>),
                     (<a className="siteLink" key='login' href="/login">
                        <span className="en">Sign In</span>
                        <span className="he">הירשם</span>
                      </a>)];
      var calendar = [(<TextBlockLink sref={sjs.calendar.parasha} title={sjs.calendar.parashaName} heTitle="פרשה" category="Tanach" />),
                      (<TextBlockLink sref={sjs.calendar.haftara} title="Haftara" heTitle="הפטרה" category="Tanach" />),
                      (<TextBlockLink sref={sjs.calendar.daf_yomi} title="Daf Yomi" heTitle="דף יומי" category="Talmud" />)];
      calendar = (<div className="readerNavCalendar"><TwoOrThreeBox content={calendar} width={this.width} /></div>);


      var sheetsStyle = {"borderColor": sjs.categoryColor("Sheets")};
      var resources = [(<span className="sheetsLink" style={sheetsStyle} onClick={this.props.openMenu.bind(null, "sheets")}>
                        <i className="fa fa-file-text-o"></i>
                        <span className="en">Source Sheets</span>
                        <span className="he">דפי מקורות</span>
                      </span>),
                     (<a className="sheetsLink" style={sheetsStyle} href="/explore">
                        <i className="fa fa-link"></i>
                        <span className="en">Link Explorer</span>
                        <span className="he">מפת ציטוטים</span>
                      </a>),
                    (<a className="sheetsLink" style={sheetsStyle} href="/people">
                        <i className="fa fa-book"></i>
                        <span className="en">Authors</span>
                        <span className="he">המחברים</span>
                      </a>)];
      resources = (<div className="readerNavCalendar"><TwoOrThreeBox content={resources} width={this.width} /></div>);


      var topContent = this.props.home ?
              (<div className="readerNavTop search">
                <CategoryColorLine category="Other" />
                <ReaderNavigationMenuSearchButton onClick={this.navHome} />
                <ReaderNavigationMenuDisplaySettingsButton onClick={this.props.openDisplaySettings} />                
                <div className='sefariaLogo'><img src="/static/img/sefaria.png" /></div>
              </div>) :
              (<div className="readerNavTop search">
                <CategoryColorLine category="Other" />
                <ReaderNavigationMenuCloseButton onClick={this.closeNav}/>
                <ReaderNavigationMenuSearchButton onClick={this.handleSearchButtonClick} />
                <ReaderNavigationMenuDisplaySettingsButton onClick={this.props.openDisplaySettings} />                
                <input className="readerSearch" placeholder="Search" onKeyUp={this.handleSearchKeyUp} />
              </div>);
      topContent = this.props.hideNavHeader ? null : topContent;


      var recentlyViewed = this.getRecentlyViewed();
      recentlyViewed = recentlyViewed ? recentlyViewed.map(function(item) {
        return (<TextBlockLink 
                  sref={item.ref}
                  heRef={item.heRef}
                  book={item.book}
                  version={item.version}
                  versionLanguage={item.versionLanguage}
                  showSections={true}
                  recentItem={true}
                  position={item.position || 0} />)
      }) : null;
      recentlyViewed = recentlyViewed ? <TwoOrThreeBox content={recentlyViewed} width={this.width} /> : null;

      var classes = classNames({readerNavMenu:1, noHeader: !this.props.hideHeader});
      return(<div className={classes} onClick={this.handleClick} key="0">
              {topContent}
              <div className="content">
                <div className="contentInner">
                <h1>
                  <span className="en">The Sefaria Library</span>
                  <span className="he">האוסף של ספאריה</span>
                </h1>
                  
                  <ReaderNavigationMenuSection title="Recent" heTitle="נצפו לאחרונה" content={recentlyViewed} />
                  <ReaderNavigationMenuSection title="Browse" heTitle="טקסטים" content={categories} />
                  <ReaderNavigationMenuSection title="Calendar" heTitle="לוח יומי" content={calendar} />
                  <ReaderNavigationMenuSection title="Resources" heTitle="קהילה" content={resources} />
                  <div className="siteLinks">
                    {siteLinks}
                  </div>
                </div>
              </div>
            </div>);
    }
  }
});


var ReaderNavigationMenuSection = React.createClass({
  propTypes: {
    title:   React.PropTypes.string,
    heTitle: React.PropTypes.string,
    content: React.PropTypes.object
  },
  render: function() {
    if (!this.props.content) { return null; }
    return (
      <div className="readerNavSection">
        <h2>
          <span className="en">{this.props.title}</span>
          <span className="he">{this.props.heTitle}</span>
        </h2>
        {this.props.content}
      </div>
      );
  }
});


var TextBlockLink = React.createClass({
  // Monopoly card style link with category color at top
  propTypes: {
    sref:            React.PropTypes.string.isRequired,
    version:         React.PropTypes.string,
    versionLanguage: React.PropTypes.string,
    heRef:           React.PropTypes.string,
    book:            React.PropTypes.string,
    category:        React.PropTypes.string,
    title:           React.PropTypes.string,
    heTitle:         React.PropTypes.string,
    showSections:    React.PropTypes.bool,
    recentItem:      React.PropTypes.bool,
    position:        React.PropTypes.number
  },
  render: function() {
    var index    = sjs.library.index(this.props.book);
    var category = this.props.category || index.categories[0];
    var style    = {"borderColor": sjs.categoryColor(category)};
    var title    = this.props.title   || (this.props.showSections ? this.props.sref : this.props.book);
    var heTitle  = this.props.heTitle || (this.props.showSections ? this.props.heRef : index.heTitle);

    var position = this.props.position || 0;
    var classes  = classNames({refLink: 1, blockLink: 1, recentItem: this.props.recentItem});
    return (<a className={classes} data-ref={this.props.sref} data-version={this.props.version} data-versionlanguage={this.props.versionLanguage} data-position={position} style={style}>
              <span className="en">{title}</span>
              <span className="he">{heTitle}</span>
             </a>);
  }
});


var LanguageToggleButton = React.createClass({
  propTypes: {
    toggleLanguage: React.PropTypes.func.isRequired
  },
  render: function() {
    return (<div className="languageToggle" onClick={this.props.toggleLanguage}>
              <span className="en">א</span>
              <span className="he">A</span>
            </div>);
  }
});


var BlockLink = React.createClass({
  propTypes: {
    title:    React.PropTypes.string,
    heTitle:  React.PropTypes.string,
    target:   React.PropTypes.string
  },
  render: function() { 
    return (<a className="blockLink" href={this.props.target}>
              <span className="en">{this.props.title}</span>
              <span className="he">{this.props.heTitle}</span>
           </a>);
  }
});


var ReaderNavigationCategoryMenu = React.createClass({
  // Navigation Menu for a single category of texts (e.g., "Tanakh", "Bavli")
  propTypes: {
    category:      React.PropTypes.string.isRequired,
    categories:    React.PropTypes.array.isRequired,
    closeNav:      React.PropTypes.func.isRequired,
    setCategories: React.PropTypes.func.isRequired,
    navHome:       React.PropTypes.func.isRequired,
    width:         React.PropTypes.number,
    hideNavHeader: React.PropTypes.bool
  },
  render: function() {

    // Show Talmud with Toggles
    var categories  = this.props.categories[0] === "Talmud" && this.props.categories.length == 1 ? 
                        ["Talmud", "Bavli"] : this.props.categories;

    if (categories[0] === "Talmud") {
      var setBavli = function() {
        this.props.setCategories(["Talmud", "Bavli"]);
      }.bind(this);
      var setYerushalmi = function() {
        this.props.setCategories(["Talmud", "Yerushalmi"]);
      }.bind(this);
      var bClasses = classNames({navToggle:1, active: categories[1] === "Bavli"});
      var yClasses = classNames({navToggle:1, active: categories[1] === "Yerushalmi", second: 1});

      var toggle =(<div className="navToggles">
                            <span className={bClasses} onClick={setBavli}>
                              <span className="en">Bavli</span>
                              <span className="he">בבלי</span>
                            </span>
                            <span className="navTogglesDivider">|</span>
                            <span className={yClasses} onClick={setYerushalmi}>
                              <span className="en">Yerushalmi</span>
                              <span className="he">ירושלמי</span>
                            </span>
                         </div>);

    } else {
      var toggle = null;
    }

    var catContents    = sjs.library.tocItemsByCategories(categories);
    var navMenuClasses = classNames({readerNavCategoryMenu: 1, readerNavMenu: 1, noHeader: this.props.hideNavHeader});
    var navTopClasses  = classNames({readerNavTop: 1, searchOnly: 1, colorLineOnly: this.props.hideNavHeader});
    return (<div className={navMenuClasses}>
              <div className={navTopClasses}>
                <CategoryColorLine category={categories[0]} />
                {this.props.hideNavHeader ? null : (<ReaderNavigationMenuMenuButton onClick={this.props.navHome} />)}
                {this.props.hideNavHeader ? null : (<ReaderNavigationMenuDisplaySettingsButton onClick={this.props.openDisplaySettings} />)}
                {this.props.hideNavHeader ? null : (<h2>
                  <span className="en">{this.props.category}</span>
                  <span className="he">{sjs.library.hebrewCategory(this.props.category)}</span>
                </h2>)}
              </div>
              <div className="content">
                <div className="contentInner">
                  {this.props.hideNavHeader ? (<h1>
                      <div className="languageToggle" onClick={this.props.toggleLanguage}>
                        <span className="en">א</span>
                        <span className="he">A</span>
                      </div>
                      <span className="en">{this.props.category}</span>
                      <span className="he">{sjs.library.hebrewCategory(this.props.category)}</span>
                    </h1>) : null}
                  {toggle}
                  <ReaderNavigationCategoryMenuContents contents={catContents} categories={categories} width={this.props.width} />
                </div>
              </div>
            </div>);
  }
});


var ReaderNavigationCategoryMenuContents = React.createClass({
  // Inner content of Category menu (just category title and boxes of)
  propTypes: {
    contents:   React.PropTypes.array.isRequired,
    categories: React.PropTypes.array.isRequired,
    width:      React.PropTypes.number
  },
  render: function() {
      var content = [];
      var cats = this.props.categories || [];
      for (var i = 0; i < this.props.contents.length; i++) {
        var item = this.props.contents[i];
        if (item.category) {
          if (item.category == "Commentary") { continue; }
          var newCats = cats.concat(item.category);
          // Special Case categories which should nest
          var subcats = [ "Mishneh Torah", "Shulchan Arukh", "Midrash Rabbah", "Maharal" ];
          if ($.inArray(item.category, subcats) > -1) {
            content.push((<span className="catLink" data-cats={newCats.join("|")} key={i}>
                           <span className='en'>{item.category}</span>
                           <span className='he'>{sjs.library.hebrewCategory(item.category)}</span>
                          </span>));
            continue;
          }
          // Add a Category
          content.push((<div className='category' key={i}>
                          <h3>
                            <span className='en'>{item.category}</span>
                            <span className='he'>{item.heCategory}</span>
                          </h3>
                          <ReaderNavigationCategoryMenuContents contents={item.contents} categories={newCats} width={this.props.width} />
                        </div>));
        } else {
          // Add a Text
          var title   = item.title.replace(/(Mishneh Torah,|Shulchan Arukh,|Jerusalem Talmud) /, "");
          var heTitle = item.heTitle.replace(/(משנה תורה,|תלמוד ירושלמי) /, "");
          content.push((<span className={'refLink sparse' + item.sparseness} data-ref={item.firstSection} key={i}> 
                          <span className='en'>{title}</span>
                          <span className='he'>{heTitle}</span>
                        </span>));
        }
      }
      var boxedContent = [];
      var currentRun   = [];
      for (var i = 0; i < content.length; i++) {
        // Walk through content looking for runs of spans to group together into a table
        if (content[i].type == "div") { // this is a subcategory
          if (currentRun.length) {
            boxedContent.push((<TwoOrThreeBox content={currentRun} width={this.props.width} key={i} />));
            currentRun = [];
          }
          boxedContent.push(content[i]);
        } else if (content[i].type == "span") { // this is a single text
          currentRun.push(content[i]);
        }
      }
      if (currentRun.length) {
        boxedContent.push((<TwoOrThreeBox content={currentRun} width={this.props.width} key={i} />));
      }
      return (<div>{boxedContent}</div>);
  }
});


var ReaderTextTableOfContents = React.createClass({
  // Menu for the Table of Contents for a single text
  propTypes: {
    title:            React.PropTypes.string.isRequired,
    category:         React.PropTypes.string.isRequired,
    currentRef:       React.PropTypes.string.isRequired,
    settingsLanguage: React.PropTypes.string.isRequired,
    versionLanguage:  React.PropTypes.string,
    version:          React.PropTypes.string,
    close:            React.PropTypes.func.isRequired,
    openNav:          React.PropTypes.func.isRequired,
    showBaseText:     React.PropTypes.func.isRequired,
    selectVersion:    React.PropTypes.func.isRequired
  },
  getInitialState: function() {
    return {
      versions: [],
      versionsLoaded: false,
      currentVersion: null
    }
  },
  componentDidMount: function() {
    this.loadVersions();
    this.bindToggles();
    this.shrinkWrap();
    window.addEventListener('resize', this.shrinkWrap);
  },
  componentWillUnmount: function() {
    window.removeEventListener('resize', this.shrinkWrap);
  },
  componentDidUpdate: function() {
    this.bindToggles();
    this.shrinkWrap();
  },
  loadVersions: function() {
    var ref = sjs.library.sectionRef(this.props.currentRef) || this.props.currentRef;
    if (!ref) {
      this.setState({versionsLoaded: true});
      return;
    }
    sjs.library.text(
      ref,
      {context: 1, version: this.state.version, language: this.state.versionLanguage},
      this.loadVersionsData);
  },
  loadVersionsData: function(d) {
    // For now treat bilinguale as english. TODO show attribution for 2 versions in bilingual case.
    var currentLanguage = this.props.settingsLanguage == "he" ? "he" : "en";
    // Todo handle independent Text TOC case where there is no current version
    var currentVersion = {
      language: currentLanguage,
      title:    currentLanguage == "he" ? d.heVersionTitle: d.versionTitle,
      source:   currentLanguage == "he" ? d.heVersionSource: d.versionSource,
      license:  currentLanguage == "he" ? d.heLicense: d.license,
      sources:  currentLanguage == "he" ? d.heSources: d.sources,
    };
    currentVersion.merged = !!(currentVersion.sources);

    this.setState({
                    versions:d.versions, 
                    versionsLoaded: true,
                    currentVersion: currentVersion
                  });
  },
  handleClick: function(e) {
    var $a = $(e.target).closest("a");
    if ($a.length) {
      var ref = $a.attr("data-ref");
      ref = decodeURIComponent(ref);
      ref = humanRef(ref);
      this.props.close();
      this.props.showBaseText(ref);
      e.preventDefault();
    }
  },
  bindToggles: function() {
    // Toggling TOC Alt structures
    var component = this;
    $(".altStructToggle").click(function(){
        $(".altStructToggle").removeClass("active");
        $(this).addClass("active");
        var i = $(this).closest("#structToggles").find(".altStructToggle").index(this);
        $(".altStruct").hide();
        $(".altStruct").eq(i).show();
        component.shrinkWrap();
    });    
  },
  shrinkWrap: function() {
    // Shrink the width of the container of a grid of inline-line block elements,
    // so that is is tight around its contents thus able to appear centered. 
    // As far as I can tell, there's no way to do this in pure CSS.
    // TODO - flexbox should be able to solve this
    var shrink  = function(i, container) {
      var $container = $(container);
      // don't run on complex nodes without sectionlinks
      if ($container.hasClass("schema-node-toc") && !$container.find(".sectionLink").length) { return; } 
      var maxWidth   = $container.parent().innerWidth();
      var itemWidth  = $container.find(".sectionLink").outerWidth(true);
      var nItems     = $container.find(".sectionLink").length;

      if (maxWidth / itemWidth > nItems) {
        var width = nItems * itemWidth;
      } else {
        var width = Math.floor(maxWidth / itemWidth) * itemWidth;
      }
      $container.width(width + "px");
    };
    var $root = $(ReactDOM.findDOMNode(this)).find(".altStruct:visible");
    $root = $root.length ? $root : $(ReactDOM.findDOMNode(this)).find(".tocContent");
    if ($root.find(".tocSection").length) {             // nested simple text
      //$root.find(".tocSection").each(shrink); // Don't bother with these for now
    } else if ($root.find(".schema-node-toc").length) { // complex text or alt struct
      $root.find(".schema-node-toc, .schema-node-contents").each(shrink); 
    } else {
      $root.find(".tocLevel").each(shrink);             // Simple text, no nesting
    }
  },
  onVersionSelectChange: function(event) {
    if (event.target.value == 0) {
      this.props.selectVersion();
    } else {
      var i = event.target.value - 1;
      var v = this.state.versions[i];
      this.props.selectVersion(v.versionTitle, v.language);
    }
    this.props.close();
  },
  render: function() {
    var tocHtml = sjs.library.textTocHtml(this.props.title, function() {
      this.setState({});
    }.bind(this));
    tocHtml = tocHtml || '<div class="loadingMessage"><span class="en">Loading...</span><span class="he">טעינה...</span></div>';

    var title     = this.props.title;
    var heTitle   = sjs.library.index(title) ? sjs.library.index(title).heTitle : title;

    var section   = sjs.library.sectionString(this.props.currentRef).en.named;
    var heSection = sjs.library.sectionString(this.props.currentRef).he.named;

    var currentVersionElement = null;
    var defaultVersionString = "Default Version";
    var defaultVersionObject = null;

    if (this.state.versionsLoaded) {
      if (this.state.currentVersion.merged) {
        var uniqueSources = this.state.currentVersion.sources.filter(function(item, i, ar){ return ar.indexOf(item) === i; }).join(", ");
        defaultVersionString += " (Merged from " + uniqueSources + ")";
        currentVersionElement = (
          <span className="currentVersionInfo">
            <span className="currentVersionTitle">Merged from { uniqueSources }</span>
            <a className="versionHistoryLink" href="#">Version History &gt;</a>
          </span>);
      } else {
        if (!this.props.version) {
          defaultVersionObject = this.state.versions.find(v => (this.state.currentVersion.language == v.language && this.state.currentVersion.title == v.versionTitle));
          defaultVersionString += defaultVersionObject ? " (" + defaultVersionObject.versionTitle + ")" : "";
        }
        currentVersionElement = (
            <span className="currentVersionInfo">
            <span className="currentVersionTitle">{this.state.currentVersion.title}</span>
            <a className="currentVersionSource" target="_blank" href={this.state.currentVersion.source}>
              { parseURL(this.state.currentVersion.source).host }
            </a>
            <span>-</span>
            <span className="currentVersionLicense">{this.state.currentVersion.license}</span>
            <span>-</span>
            <a className="versionHistoryLink" href="#">Version History &gt;</a>
          </span>);
      }
    }

    var selectOptions = [];
    selectOptions.push(<option key="0" value="0">{defaultVersionString}</option>);    // todo: add description of current version.
    var selectedOption = 0;
    for (var i = 0; i < this.state.versions.length; i++) {
      var v = this.state.versions[i];
      if (v == defaultVersionObject) {
        continue;
      }
      if (this.props.versionLanguage == v.language && this.props.version == v.versionTitle) {
        selectedOption = i+1;
      }
      var versionString = v.versionTitle + " (" + v.language + ")";  // Can not inline this, because of https://github.com/facebook/react-devtools/issues/248
      selectOptions.push(<option key={i+1} value={i+1} >{ versionString }</option>);
    }
    var selectElement = (<div className="versionSelect">
                           <select value={selectedOption} onChange={this.onVersionSelectChange}>
                             {selectOptions}
                           </select>
                         </div>);


    return (<div className="readerTextTableOfContents readerNavMenu" onClick={this.handleClick}>
              <div className="readerNavTop">
                <CategoryColorLine category={this.props.category} />
                <ReaderNavigationMenuCloseButton onClick={this.props.close}/>
                <ReaderNavigationMenuDisplaySettingsButton onClick={this.props.openDisplaySettings} />
                <h2>
                  <span className="en">Table of Contents</span>
                  <span className="he">תוכן העניינים</span>
                </h2>
              </div>
              <div className="content">
                <div className="contentInner">
                  <div className="tocTitle">
                    <span className="en">{title}</span>
                    <span className="he">{heTitle}</span>
                    <div className="currentSection">
                      <span className="en">{section}</span>
                      <span className="he">{heSection}</span>
                    </div>
                  </div>
                  <div className="versionBox">
                      {(!this.state.versionsLoaded) ? (<span>Loading...</span>): ""}
                      {(this.state.versionsLoaded)? currentVersionElement: ""}
                      {(this.state.versionsLoaded && this.state.versions.length > 1) ? selectElement: ""}
                  </div>
                  <div className="tocContent" dangerouslySetInnerHTML={ {__html: tocHtml} }></div>
                </div>
              </div>
            </div>);
  }
});


var SheetsNav = React.createClass({
  // Navigation for Sheets
  propTypes: {
    initialTag:   React.PropTypes.string,
    close:        React.PropTypes.func.isRequired,
    openNav:      React.PropTypes.func.isRequired,
    setSheetTag:  React.PropTypes.func.isRequired
  },
  getInitialState: function() {
    return {
      trendingTags: null,
      tagList: null,
      yourSheets: null,
      sheets: [],
      tag: this.props.initialTag,
      width: 0
    };
  },
  componentDidMount: function() {
    this.getTags();
    this.setState({width: $(ReactDOM.findDOMNode(this)).width()});
    if (this.props.initialTag) {
      if (this.props.initialTag === "Your Sheets") {
        this.showYourSheets();
      } else {
        this.setTag(this.props.initialTag);
      }
    }
  },
  componentWillReceiveProps: function(nextProps) {
    this.setState({tag: nextProps.initialTag, sheets: []});
  },
  getTags: function() {
    sjs.library.sheets.trendingTags(this.loadTags);
    sjs.library.sheets.tagList(this.loadTags);
  },
  loadTags: function() {
    this.setState({
      trendingTags: sjs.library.sheets.trendingTags() || [],
      tagList:      sjs.library.sheets.tagList() || []
    });
  },
  setTag: function(tag) {
    this.setState({tag: tag});
    sjs.library.sheets.sheetsByTag(tag, this.loadSheets);
    this.props.setSheetTag(tag);
  },
  loadSheets: function(sheets) {
    this.setState({sheets: sheets});
  },
  showYourSheets: function() {
    this.setState({tag: "Your Sheets"});
    sjs.library.sheets.userSheets(sjs._uid, this.loadSheets);
    this.props.setSheetTag("Your Sheets");    
  },
  render: function() {
    var enTitle = this.state.tag || "Source Sheets";

    if (this.state.tag) {
      var sheets = this.state.sheets.map(function(sheet) {
        var title = sheet.title.stripHtml();
        var url   = "/sheets/" + sheet.id;
        return (<a className="sheet" href={url} key={url}>
                  {sheet.ownerImageUrl ? (<img className="sheetImg" src={sheet.ownerImageUrl} />) : null}
                  <span className="sheetViews"><i className="fa fa-eye"></i> {sheet.views}</span>
                  <div className="sheetAuthor">{sheet.ownerName}</div>
                  <div className="sheetTitle">{title}</div>
                </a>);
      });
      sheets = sheets.length ? sheets : (<LoadingMessage />);
      var content = (<div className="content sheetList"><div className="contentInner">{sheets}</div></div>);
    } else {
      var yourSheets  = sjs._uid ? (<div className="yourSheetsLink navButton" onClick={this.showYourSheets}>Your Source Sheets <i className="fa fa-chevron-right"></i></div>) : null;
      var makeTagButton = function(tag) {
        var setThisTag = this.setTag.bind(null, tag.tag);
        return (<div className="navButton" onClick={setThisTag} key={tag.tag}>{tag.tag} ({tag.count})</div>);
      }.bind(this);

      if (this.state.trendingTags !== null && this.state.tagList !== null) {
        var trendingTags = this.state.trendingTags.slice(0,6).map(makeTagButton);
        var tagList      = this.state.tagList.map(makeTagButton);
        var content = (<div className="content">
                        <div className="contentInner">
                          {yourSheets}
                          <h2><span className="en">Trending Tags</span></h2>
                          <TwoOrThreeBox content={trendingTags} width={this.state.width} />
                          <br /><br />
                          <h2><span className="en">All Tags</span></h2>
                          <TwoOrThreeBox content={tagList} width={this.state.width} />
                        </div>
                       </div>);
      } else {
        var content = (<div className="content" key="content"><div className="contentInner"><LoadingMessage /></div></div>);
      }      
    }

    return (<div className="readerSheetsNav readerNavMenu">
              <div className="readerNavTop searchOnly" key="navTop">
                <CategoryColorLine category="Sheets" />
                <ReaderNavigationMenuMenuButton onClick={this.props.openNav} />
                <h2><span className="en">{enTitle}</span></h2>
              </div>
              {content}
            </div>);
  }
});


var ToggleSet = React.createClass({
  // A set of options grouped together.
  propTypes: {
    name:          React.PropTypes.string.isRequired,
    setOption:     React.PropTypes.func.isRequired,
    currentLayout: React.PropTypes.func,
    settings:      React.PropTypes.object.isRequired,
    options:       React.PropTypes.array.isRequired,
    separated:     React.PropTypes.bool
  },
  getInitialState: function() {
    return {};
  },
  render: function() {
    var classes = {toggleSet: 1, separated: this.props.separated };
    classes[this.props.name] = 1;
    classes = classNames(classes);
    var value = this.props.name === "layout" ? this.props.currentLayout() : this.props.settings[this.props.name];
    var width = 100.0 - (this.props.separated ? (this.props.options.length - 1) * 3 : 0);
    var style = {width: (width/this.props.options.length) + "%"};
    return (
      <div className={classes}>
        {
          this.props.options.map(function(option) {
            return (
              <ToggleOption
                name={option.name}
                key={option.name}
                set={this.props.name}
                on={value == option.name}
                setOption={this.props.setOption}
                style={style}
                image={option.image}
                fa={option.fa}
                content={option.content} />);
          }.bind(this))
        }
      </div>);
  }
});


var ToggleOption = React.createClass({
  // A single option in a ToggleSet
  handleClick: function() {
    this.props.setOption(this.props.set, this.props.name);
    sjs.track.event("Reader", "Display Option Click", this.props.set + " - " + this.props.name);
  },
  render: function() {
    var classes = {toggleOption: 1, on: this.props.on };
    classes[this.props.name] = 1;
    classes = classNames(classes);
    var content = this.props.image ? (<img src={this.props.image} />) : 
                    this.props.fa ? (<i className={"fa fa-" + this.props.fa}></i>) : 
                      (<span dangerouslySetInnerHTML={ {__html: this.props.content} }></span>);
    return (
      <div
        className={classes}
        style={this.props.style}
        onClick={this.handleClick}>
        {content}
      </div>);
  }
});


var ReaderNavigationMenuSearchButton = React.createClass({
  render: function() { 
    return (<span className="readerNavMenuSearchButton" onClick={this.props.onClick}><i className="fa fa-search"></i></span>);
  }
});


var ReaderNavigationMenuMenuButton = React.createClass({
  render: function() { 
    return (<span className="readerNavMenuMenuButton" onClick={this.props.onClick}><i className="fa fa-bars"></i></span>);
  }
});


var ReaderNavigationMenuCloseButton = React.createClass({
  render: function() { 
    var icon = this.props.icon === "arrow" ? (<i className="fa fa-caret-left"></i>) : "×";
    var classes = classNames({readerNavMenuCloseButton: 1, arrow: this.props.icon === "arrow"});
    return (<div className={classes} onClick={this.props.onClick}>{icon}</div>);
  }
});


var ReaderNavigationMenuDisplaySettingsButton = React.createClass({
  render: function() { 
    return (<div className="readerOptions" onClick={this.props.onClick}><img src="/static/img/bilingual2.png" /></div>);
  }
});


var CategoryColorLine = React.createClass({
  render: function() {
    var style = {backgroundColor: sjs.categoryColor(this.props.category)};
    return (<div className="categoryColorLine" style={style}></div>);
  }
});


var TextColumn = React.createClass({
  // An infinitely scrollable column of text, composed of TextRanges for each section.
  propTypes: {
    srefs:                 React.PropTypes.array.isRequired,
    version:               React.PropTypes.string,
    versionLanguage:       React.PropTypes.string,
    highlightedRefs:       React.PropTypes.array,
    basetext:              React.PropTypes.bool,
    withContext:           React.PropTypes.bool,
    loadLinks:             React.PropTypes.bool,
    prefetchNextPrev:      React.PropTypes.bool,
    openOnClick:           React.PropTypes.bool,
    lowlight:              React.PropTypes.bool,
    multiPanel:            React.PropTypes.bool,
    mode:                  React.PropTypes.string,
    settings:              React.PropTypes.object,
    showBaseText:          React.PropTypes.func,
    updateTextColumn:      React.PropTypes.func,
    onSegmentClick:        React.PropTypes.func,
    onCitationClick:       React.PropTypes.func,
    setTextListHightlight: React.PropTypes.func,
    onTextLoad:            React.PropTypes.func,
    panelsOpen:            React.PropTypes.number,
    layoutWidth:           React.PropTypes.number
  },
  componentDidMount: function() {
    this.initialScrollTopSet = false;
    this.justTransitioned    = true;
    this.debouncedAdjustTextListHighlight = debounce(this.adjustTextListHighlight, 100);
    var node = ReactDOM.findDOMNode(this);
    node.addEventListener("scroll", this.handleScroll);
    this.adjustInfiniteScroll();
  },
  componentWillUnmount: function() {
    var node = ReactDOM.findDOMNode(this);
    node.removeEventListener("scroll", this.handleScroll);
  },
  componentWillReceiveProps: function(nextProps) {
    if (this.props.mode === "Text" && nextProps.mode === "TextAndConnections") {
      // When moving into text and connections, scroll to highlighted
      this.justTransitioned    = true;
      this.scrolledToHighlight = false;
      this.initialScrollTopSet = true;

    } else if (this.props.mode === "TextAndConnections" && nextProps.mode === "TextAndConnections") {
      // Don't mess with scroll position within Text and Connections mode
      if (this.justTransitioned) {
        this.justTransitioned = false;
      } else if (!this.initialScrollTopSet) {
        this.scrolledToHighlight = true;

      }
    } else if (this.props.mode === "TextAndConnections" && nextProps.mode === "Text") {
      // Don't mess with scroll position within Text and Connections mode
      this.scrolledToHighlight = true;
      this.initialScrollTopSet = true;

    } else if (this.props.panelsOpen !== nextProps.panelsOpen) {
      this.scrolledToHighlight = false;
    } else if (nextProps.srefs.length == 1 && $.inArray(nextProps.srefs[0], this.props.srefs) == -1) {
      // If we are switching to a single ref not in the current TextColumn, treat it as a fresh open.
      this.initialScrollTopSet = false;
      this.scrolledToHighlight = false;
      this.loadingContentAtTop = false;
    }
  },
  componentDidUpdate: function(prevProps, prevState) {
    if (!this.props.highlightedRefs.compare(prevProps.highlightedRefs)) {
      this.setScrollPosition();  // highlight change
    }
    if (this.props.layoutWidth !== prevProps.layoutWidth ||
        this.props.settings.language !== prevProps.settings.language) {
      this.scrollToHighlighted();
    }
  },
  handleScroll: function(event) {
    if (this.justScrolled) {
      this.justScrolled = false;
      return;
    }
    if (this.props.highlightedRefs.length) {
      this.debouncedAdjustTextListHighlight();
    }
    this.adjustInfiniteScroll();   
  },
  handleTextSelection: function() {
    var selection = window.getSelection();
    if (selection.type === "Range") {
      var $start    = $(getSelectionBoundaryElement(true)).closest(".segment");
      var $end      = $(getSelectionBoundaryElement(false)).closest(".segment");
      var $segments = $start.is($end) ? $start : $start.nextUntil($end, ".segment").add($start).add($end);
      var refs      = [];
 
      $segments.each(function() {
        refs.push($(this).attr("data-ref"));
      });

      this.props.setTextListHightlight(refs);
    }
  },
  handleTextLoad: function() {
    if (this.loadingContentAtTop || !this.initialScrollTopSet) {
      console.log("text load, setting scroll");
      this.setScrollPosition();
    } else {
      console.log("text load, ais");
      this.adjustInfiniteScroll();
    }
  },
  setScrollPosition: function() {
    //console.log("ssp");
    // Called on every update, checking flags on `this` to see if scroll position needs to be set
    if (this.loadingContentAtTop) {
      // After adding content by infinite scrolling up, scroll back to what the user was just seeing
      //console.log("loading at top")
      var $node   = $(ReactDOM.findDOMNode(this));
      var adjust  = 118; // Height of .loadingMessage.base
      var $texts  = $node.find(".basetext");
      if ($texts.length < 2) { return; }
      var top     = $texts.eq(1).position().top + $node.scrollTop() - adjust;
      if (!$texts.eq(0).hasClass("loading")) {
        this.loadingContentAtTop = false;
        this.initialScrollTopSet = true;
        this.justScrolled = true;
        ReactDOM.findDOMNode(this).scrollTop = top;
        //console.log(top)
      }
    } else if (!this.scrolledToHighlight && $(ReactDOM.findDOMNode(this)).find(".segment.highlight").length) {
      //console.log("scroll to highlighted")
      // scroll to highlighted segment
      this.scrollToHighlighted();
      this.scrolledToHighlight = true;
      this.initialScrollTopSet = true;
    } else if (!this.initialScrollTopSet) {
      //console.log("initial scroll to 30")
      // initial value set below 0 so you can scroll up for previous
      var node = ReactDOM.findDOMNode(this);
      node.scrollTop = 30;
      this.initialScrollTopSet = true;
    }
    // This fixes loading of next content when current content is short in viewpot,
    // but breaks loading highlted ref, jumping back up to top of section
    // this.adjustInfiniteScroll();
  },
  adjustInfiniteScroll: function() {
    // Add or remove TextRanges from the top or bottom, depending on scroll position
    //console.log("ais");
    if (!this.isMounted()) { return; }
    var node         = ReactDOM.findDOMNode(this);
    var refs         = this.props.srefs;
    var $lastText    = $(node).find(".textRange.basetext").last();
    if (!$lastText.length) { console.log("no last basetext"); return; }
    var lastTop      = $lastText.position().top;
    var lastBottom   = lastTop + $lastText.outerHeight();
    var windowHeight = $(node).outerHeight();
    var windowTop    = node.scrollTop;
    var windowBottom = windowTop + windowHeight;
    if (lastTop > (windowHeight + 100) && refs.length > 1) { 
      // Remove a section scrolled out of view on bottom
      refs = refs.slice(0,-1);
      this.props.updateTextColumn(refs);
    } else if ( lastBottom < windowHeight + 80 ) {
      // Add the next section to bottom
      if ($lastText.hasClass("loading")) { 
        console.log("last text is loading")
        return;
      }
      console.log("Add next section");
      var currentRef = refs.slice(-1)[0];
      var data       = sjs.library.ref(currentRef);
      if (data && data.next) {
        refs.push(data.next);
        this.props.updateTextColumn(refs);
      }
      sjs.track.event("Reader", "Infinite Scroll", "Down");
    } else if (windowTop < 20) {
      // Scroll up for previous
      var topRef = refs[0];
      var data   = sjs.library.ref(topRef);
      if (data && data.prev) {
        console.log("up!")
        refs.splice(refs, 0, data.prev);
        this.loadingContentAtTop = true;
        this.props.updateTextColumn(refs);
      }
      sjs.track.event("Reader", "Infinite Scroll", "Up");
    } else {
      // nothing happens
    }
  },
  adjustTextListHighlight: function() {
    console.log("atlh");
    // When scrolling while the TextList is open, update which segment should be highlighted.
    if (this.props.layoutWidth == 100) { 
      return; // Hacky - don't move around highlighted segment when scrolling a single panel,
    }
    // but we do want to keep the highlightedRefs value in the panel 
    // so it will return to the right location after closing other panels.
    var adjustTextListHighlightInner = function() {
      //var start = new Date();
      if (!this.isMounted()) { return; }
      var $container   = $(ReactDOM.findDOMNode(this));
      var $readerPanel = $container.closest(".readerPanel");
      var viewport     = $container.outerHeight() - $readerPanel.find(".textList").outerHeight();
      var center       = (viewport/2);
      var midTop       = 300;
      var threshhold   = this.props.multiPanel ? midTop : center;
      $container.find(".basetext .segment").each(function(i, segment) {
        var $segment = $(segment);
        if ($segment.offset().top + $segment.outerHeight() > threshhold) {
          var ref = $segment.attr("data-ref");
          this.props.setTextListHightlight(ref);
          //var end = new Date();
          //elapsed = end - start;
          //console.log("Adjusted Text Highlight in: " + elapsed);
          return false;
        }
      }.bind(this));
    }.bind(this);

    adjustTextListHighlightInner();
    //window.requestAnimationFrame(adjustTextListHighlightInner);
      
      /*
      // Caching segment heights
      // Incomplete, needs to update on infinite scroll, window resize
      // Not clear there's a great perfomance benefit
      if (!this.state.segmentHeights) {
        this.state.segmentHeights = [];
        $readerPanel.find(".basetext .segment").each(function(i, segment) {
          var $segment = $(segment);
          var top = $segment.offset().top;
          this.state.segmentHeights.push({
              top: top,
              bottom: top + $segment.outerHeight(),
              ref: $segment.attr("data-ref")})
        }.bind(this));
        this.setState(this.state);    
      }

      for (var i = 0; i < this.state.segmentHeights.length; i++) {
        var segment = this.state.segmentHeights[i];
        if (segment.bottom > center) {
          this.showTextList(segment.ref);
          return;
        }
      }
      */
  },
  scrollToHighlighted: function() {
    window.requestAnimationFrame(function() {
      var $container   = $(ReactDOM.findDOMNode(this));
      var $readerPanel = $container.closest(".readerPanel");
      var $highlighted = $container.find(".segment.highlight").first();
      if ($highlighted.length) {
        var height     = $highlighted.outerHeight();
        var viewport   = $container.outerHeight() - $readerPanel.find(".textList").outerHeight();
        var offset     = height > viewport + 80 ? 80 : (viewport - height) / 2;
        this.justScrolled = true;
        $container.scrollTo($highlighted, 0, {offset: -offset});
      }
    }.bind(this));
  },
  render: function() {
    var classes = classNames({textColumn: 1, connectionsOpen: this.props.mode === "TextAndConnections"});
    var content =  this.props.srefs.map(function(ref, k) {
      return (<TextRange 
        sref={ref}
        version={this.props.version}
        versionLanguage={this.props.versionLanguage}
        highlightedRefs={this.props.highlightedRefs}
        basetext={true}
        withContext={true}
        loadLinks={true}
        prefetchNextPrev={true}
        settings={this.props.settings}
        setOption={this.props.setOption}
        showBaseText={this.props.showBaseText} 
        onSegmentClick={this.props.onSegmentClick}
        onCitationClick={this.props.onCitationClick}
        onTextLoad={this.handleTextLoad}
        filter={this.props.filter}
        panelsOpen={this.props.panelsOpen}
        layoutWidth={this.props.layoutWidth}
        key={k + ref} />);      
    }.bind(this));

    if (content.length) {
      // Add Next and Previous loading indicators
      var first   = sjs.library.ref(this.props.srefs[0]);
      var last    = sjs.library.ref(this.props.srefs.slice(-1)[0]);
      var hasPrev = first && first.prev;
      var hasNext = last && last.next;
      var topSymbol  = " ";
      var bottomSymbol = " ";
      if (hasPrev) {
        content.splice(0, 0, (<LoadingMessage className="base prev" key="prev"/>));
      } else {
        content.splice(0, 0, (<LoadingMessage message={topSymbol} heMessage={topSymbol} className="base prev" key="prev"/>));        
      }
      if (hasNext) {
        content.push((<LoadingMessage className="base next" key="next"/>));
      } else {
        content.push((<LoadingMessage message={bottomSymbol} heMessage={bottomSymbol} className="base next final" key="next"/>));

      }
    }

    return (<div className={classes} onMouseUp={this.handleTextSelection}>{content}</div>);
  }
});


var TextRange = React.createClass({
  // A Range or text defined a by a single Ref. Specially treated when set as 'basetext'.
  // This component is responsible for retrieving data from sjs.library for the ref that defines it.
  propTypes: {
    sref:                   React.PropTypes.string.isRequired,
    version:                React.PropTypes.string,
    versionLanguage:        React.PropTypes.string,
    highlightedRefs:        React.PropTypes.array,
    basetext:               React.PropTypes.bool,
    withContext:            React.PropTypes.bool,
    hideTitle:              React.PropTypes.bool,
    loadLinks:              React.PropTypes.bool,
    prefetchNextPrev:       React.PropTypes.bool,
    openOnClick:            React.PropTypes.bool,
    lowlight:               React.PropTypes.bool,
    numberLabel:            React.PropTypes.number,
    settings:               React.PropTypes.object,
    filter:                 React.PropTypes.array,
    onTextLoad:             React.PropTypes.func,
    onRangeClick:           React.PropTypes.func,
    onSegmentClick:         React.PropTypes.func,
    onCitationClick:        React.PropTypes.func,
    onNavigationClick:      React.PropTypes.func,
    onCompareClick:         React.PropTypes.func,
    onOpenConnectionsClick: React.PropTypes.func,
    panelsOpen:             React.PropTypes.number,
    layoutWidth:            React.PropTypes.number,
    showActionLinks:        React.PropTypes.bool
  },
  getInitialState: function() {
    return { 
      segments: [],
      loaded: false,
      linksLoaded: false,
      data: {ref: this.props.sref}
    };
  },
  componentDidMount: function() {
    this.getText();
    if (this.props.basetext || this.props.segmentNumber) { 
      this.placeSegmentNumbers();
    }
    window.addEventListener('resize', this.handleResize);
  },
  componentWillUnmount: function() {
    window.removeEventListener('resize', this.handleResize);
  },
  componentDidUpdate: function(prevProps, prevState) {
    // Reload text if version changed
    if (this.props.version != prevProps.version || this.props.versionLanguage != prevProps.versionLanguage) {
      this.getText(true);
    }
    // Place segment numbers again if update affected layout
    else if (this.props.basetext || this.props.segmentNumber) {
      if ((!prevState.loaded && this.state.loaded) ||
          (!prevState.linksLoaded && this.state.linksLoaded) ||
          prevProps.settings.language !== this.props.settings.language ||
          prevProps.settings.layoutDefault !== this.props.settings.layoutDefault ||
          prevProps.settings.layoutTanach !== this.props.settings.layoutTanach ||
          prevProps.settings.layoutTalmud !== this.props.settings.layoutTalmud ||
          prevProps.settings.fontSize !== this.props.settings.fontSize ||
          prevProps.layoutWidth !== this.props.layoutWidth) {
            window.requestAnimationFrame(function() { 
              if (this.isMounted()) {
                this.placeSegmentNumbers();
              }
            }.bind(this));        
      }
    }
    if (this.props.onTextLoad && !prevState.loaded && this.state.loaded) {
      this.props.onTextLoad();
    }
  },
  handleResize: function() {
    if (this.props.basetext || this.props.segmentNumber) { 
      this.placeSegmentNumbers();
    }
  },
  handleClick: function(event) {
    if (window.getSelection().type === "Range") { 
      // Don't do anything if this click is part of a selection
      return;
    }
    if (this.props.onRangeClick) {
      //Click on the body of the TextRange itself from TextList
      this.props.onRangeClick(this.props.sref);
      sjs.track.event("Reader", "Click Text from TextList", this.props.sref);
    }
  },
  getText: function(doRenumber) {
    var settings = {
      context: this.props.withContext ? 1 : 0,
      version: this.props.version || null,
      language: this.props.versionLanguage || null
    };
    sjs.library.text(this.props.sref, settings, function(data) {
      this.loadText(data);
      if (doRenumber) {
        window.requestAnimationFrame(function() {
            if (this.isMounted()) {
              this.placeSegmentNumbers();
            }
          }.bind(this));
      }
    }.bind(this));
  },
  makeSegments: function(data) {
    // Returns a flat list of annotated segment objects,
    // derived from the walking the text in data
    if ("error" in data) { return []; }
    var segments  = [];
    var highlight = data.sections.length === data.textDepth; 
    var wrap = (typeof data.text == "string");
    var en = wrap ? [data.text] : data.text;
    var he = wrap ? [data.he] : data.he;
    var topLength = Math.max(en.length, he.length);
    en = en.pad(topLength, "");
    he = he.pad(topLength, "");

    var start = (data.textDepth == data.sections.length && !this.props.withContext ?
                  data.sections.slice(-1)[0] : 1);

    if (!data.isSpanning) {
      for (var i = 0; i < topLength; i++) {
        var number = i+start;
        var delim  = data.textDepth == 1 ? " " : ":";
        var ref = data.sectionRef + delim + number;
        segments.push({
          ref: ref,
          en: en[i], 
          he: he[i],
          number: number,
          highlight: highlight && number >= data.sections.slice(-1)[0] && number <= data.toSections.slice(-1)[0],
        });
      }      
    } else {
      for (var n = 0; n < topLength; n++) {
        var en2 = typeof en[n] == "string" ? [en[n]] : en[n];
        var he2 = typeof he[n] == "string" ? [he[n]] : he[n];
        var length = Math.max(en2.length, he2.length);
        en2 = en2.pad(length, "");
        he2 = he2.pad(length, "");
        var baseRef     = data.book;
        var baseSection = data.sections.slice(0,-2).join(":");
        var delim       = baseSection ? ":" : " ";
        var baseRef     = baseSection ? baseRef + " " + baseSection : baseRef;

        start = (n == 0 ? start : 1);
        for (var i = 0; i < length; i++) {
          var section = n+data.sections.slice(-2)[0];
          var number  = i+start;
          var ref = baseRef + delim + section + ":" + number;
          segments.push({
            ref: ref,
            en: en2[i], 
            he: he2[i],
            number: number,
            highlight: highlight && 
                        ((n == 0 && number >= data.sections.slice(-1)[0]) || 
                         (n == topLength-1 && number <= data.toSections.slice(-1)[0]) ||
                         (n > 0 && n < topLength -1)),
          });
        }
      }
    }
    return segments;
  },
  loadText: function(data) {
    // When data is actually available, load the text into the UI
    if (this.props.basetext && this.props.sref !== data.ref) {
      // Replace ReaderPanel contents ref with the normalized form of the ref, if they differ.
      // Pass parameter to showBaseText to replaceHistory
      this.props.showBaseText(data.ref, true);        
    }

    var segments  = this.makeSegments(data);
    if (this.isMounted()) {
      this.setState({
        data: data,
        segments: segments,
        loaded: true,
        sref: data.ref
      });      
    }

    // Load links at section level if spanning, so that cache is properly primed with section level refs
    var sectionRefs = data.isSpanning ? data.spanningRefs : [data.sectionRef];
    sectionRefs = sectionRefs.map(function(ref) {
      if (ref.indexOf("-") > -1) {
        ref = ref.split("-")[0];
        ref = ref.slice(0, ref.lastIndexOf(":"));
      }
      return ref;
    });

    if (this.props.loadLinks && !sjs.library.linksLoaded(sectionRefs)) {
      // Calling when links are loaded will overwrite state.segments
      for (var i = 0; i < sectionRefs.length; i++) {
        sjs.library.related(sectionRefs[i], this.loadLinkCounts);
      }
    }

    if (this.props.prefetchNextPrev) {
     if (data.next) {
       sjs.library.text(data.next, {
         context: 1,
         version: this.props.version || null,
         language: this.props.versionLanguage || null
       }, function() {});
     }
     if (data.prev) {
       sjs.library.text(data.prev, {
         context: 1,
         version: this.props.version || null,
         language: this.props.versionLanguage || null
       }, function() {});
     }
     if (data.book) { sjs.library.textTocHtml(data.book, function() {}); }
    }
  },
  loadLinkCounts: function() {
    // When link data has been loaded into sjs.library, load the counts into the UI
    if (this.isMounted()) {
      this.setState({linksLoaded: true});
    }
  },
  placeSegmentNumbers: function() {
    // Set the vertical offsets for segment numbers and link counts, which are dependent
    // on the rendered height of the text of each segment.
    var $text  = $(ReactDOM.findDOMNode(this));
    var setTop = function() {
       var top  = $(this).parent().position().top;
      $(this).css({top: top}).show();   
    };
    $text.find(".segmentNumber").each(setTop);
    $text.find(".linkCount").each(setTop);
  },
  render: function() {
    if (this.props.basetext && this.state.loaded) {
      var ref              = this.props.withContext ? this.state.data.sectionRef : this.state.data.ref;
      var sectionStrings   = sjs.library.sectionString(ref);
      var oref             = sjs.library.ref(ref);
      var useShortString   = oref && $.inArray(oref.categories[0], ["Tanach", "Mishnah", "Talmud", "Tosefta", "Commentary"]) !== -1;
      var title            = useShortString ? sectionStrings.en.numbered : sectionStrings.en.named;
      var heTitle          = useShortString ? sectionStrings.he.numbered : sectionStrings.he.named;   
    } else if (this.props.basetext) {
      var title            = "Loading...";
      var heTitle          = "טעינה...";      
    } else {  
      var title            = this.state.data.ref;
      var heTitle          = this.state.data.heRef;
    }

    var showNumberLabel    = this.state.data.categories &&
                              this.state.data.categories[0] !== "Talmud" &&
                              this.state.data.categories[0] !== "Liturgy";

    var showSegmentNumbers = showNumberLabel && this.props.basetext;
                              

    var textSegments = this.state.segments.map(function (segment, i) {
      var highlight = this.props.highlightedRefs && this.props.highlightedRefs.length ?                                  // if highlighted refs are explicitly set
                        $.inArray(segment.ref, this.props.highlightedRefs) !== -1 : // highlight if this ref is in highlighted refs prop
                        this.props.basetext && segment.highlight;                   // otherwise highlight if this a basetext and the ref is specific
      return (
        <TextSegment
            sref={segment.ref}
            en={segment.en}
            he={segment.he}
            highlight={highlight}
            segmentNumber={showSegmentNumbers ? segment.number : 0}
            showLinkCount={this.props.basetext}
            filter={this.props.filter}
            onSegmentClick={this.props.onSegmentClick}
            onCitationClick={this.props.onCitationClick}
            key={i + segment.ref} />
      );
    }.bind(this));
    textSegments = textSegments.length ? 
                    textSegments : 
                      this.props.basetext ? "" : (<LoadingMessage />);
    var classes = {
                    textRange: 1,
                    basetext: this.props.basetext,
                    loading: !this.state.loaded,
                    lowlight: this.props.lowlight,
                  };
    classes = classNames(classes);

    var open        = function() { this.props.onNavigationClick(this.props.sref)}.bind(this);
    var compare     = function() { this.props.onCompareClick(this.props.sref)}.bind(this);
    var connections = function() { this.props.onOpenConnectionsClick([this.props.sref])}.bind(this);

    var actionLinks = (<div className="actionLinks">
                        <span className="openLink" onClick={open}>
                          <img src="/static/img/open-64.png" />
                          <span className="en">Open</span>
                          <span className="he">לִפְתוֹחַ</span>
                        </span>
                        <span className="compareLink" onClick={compare}>
                          <img src="/static/img/compare-64.png" />
                          <span className="en">Compare</span>
                          <span className="he">לִפְתוֹחַ</span>
                        </span>
                        <span className="connectionsLink" onClick={connections}>
                          <i className="fa fa-link"></i>
                          <span className="en">Connections</span>
                          <span className="he">לִפְתוֹחַ</span>
                        </span>
                      </div>);
    return (
      <div className={classes} onClick={this.handleClick}>
        {showNumberLabel && this.props.numberLabel ? 
          (<div className="numberLabel"> <span className="numberLabelInner">{this.props.numberLabel}</span> </div>)
          : null}
        {this.props.hideTitle ? "" :
        (<div className="title">
          <div className="titleBox">
            <span className="en" >{title}</span>
            <span className="he">{heTitle}</span>
          </div>
        </div>)}
        <div className="text">
          <div className="textInner">
            { textSegments }
            { this.props.showActionLinks ? actionLinks : null }
          </div>
        </div>
      </div>
    );
  }
});


var TextSegment = React.createClass({
  propTypes: {
    sref:            React.PropTypes.string,
    en:              React.PropTypes.string,
    he:              React.PropTypes.string,
    highlight:       React.PropTypes.bool,
    segmentNumber:   React.PropTypes.number,
    showLinkCount:   React.PropTypes.bool,
    filter:          React.PropTypes.array,
    onCitationClick: React.PropTypes.func,
    onSegmentClick:  React.PropTypes.func
  },
  handleClick: function(event) {
    if ($(event.target).hasClass("refLink")) {
      //Click of citation
      var ref = humanRef($(event.target).attr("data-ref"));
      this.props.onCitationClick(ref, this.props.sref);
      event.stopPropagation();
      sjs.track.event("Reader", "Citation Link Click", ref)
    } else if (this.props.onSegmentClick) {
      this.props.onSegmentClick(this.props.sref);
      sjs.track.event("Reader", "Text Segment Click", this.props.sref);
    }
  },
  render: function() {    
    if (this.props.showLinkCount) {
      var linkCount = sjs.library.linkCount(this.props.sref, this.props.filter);
      var minOpacity = 20, maxOpacity = 70;
      var linkScore = linkCount ? Math.min(linkCount+minOpacity, maxOpacity) / 100.0 : 0;
      var style = {opacity: linkScore};
      var linkCount = this.props.showLinkCount ? (<div className="linkCount">
                                                    <span className="en"><span className="linkCountDot" style={style}></span></span>
                                                    <span className="he"><span className="linkCountDot" style={style}></span></span>
                                                  </div>) : null;      
    } else {
      var linkCount = "";
    }
    var segmentNumber = this.props.segmentNumber ? (<div className="segmentNumber">
                                                      <span className="en"> <span className="segmentNumberInner">{this.props.segmentNumber}</span> </span>
                                                      <span className="he"> <span className="segmentNumberInner">{encodeHebrewNumeral(this.props.segmentNumber)}</span> </span>
                                                    </div>) : null;
    var he = this.props.he || ""; // this.props.en;
    var en = this.props.en || ""; // this.props.he;
    var classes=classNames({ segment: 1,
                     highlight: this.props.highlight,
                     heOnly: !this.props.en,
                     enOnly: !this.props.he });
    return (
      <span className={classes} onClick={this.handleClick} data-ref={this.props.sref}>
        {segmentNumber}
        {linkCount}
        <span className="he" dangerouslySetInnerHTML={ {__html: he + " "} }></span>
        <span className="en" dangerouslySetInnerHTML={ {__html: en + " "} }></span>
      </span>
    );
  }
});


var ConnectionsPanel = React.createClass({
  propTypes: {
    srefs:                   React.PropTypes.array.isRequired,    // an array of ref strings
    filter:                  React.PropTypes.array.isRequired,
    recentFilters:           React.PropTypes.array.isRequired,
    mode:                    React.PropTypes.string.isRequired,   // "Connections", "Tools", etc. called `connectionsMode` above
    setFilter:               React.PropTypes.func.isRequired,
    setConnectionsMode:      React.PropTypes.func.isRequired,
    editNote:                React.PropTypes.func.isRequired,
    noteBeingEdited:         React.PropTypes.object,
    fullPanel:               React.PropTypes.bool,
    multiPanel:              React.PropTypes.bool,
    onTextClick:             React.PropTypes.func,
    onCitationClick:         React.PropTypes.func,
    onNavigationClick:       React.PropTypes.func,
    onCompareClick:          React.PropTypes.func,
    onOpenConnectionsClick:  React.PropTypes.func,
    openNav:                 React.PropTypes.func,
    openDisplaySettings:     React.PropTypes.func,
    closePanel:              React.PropTypes.func,
    toggleLanguage:          React.PropTypes.func
  },
  render: function() {
    var content = null;
    if (this.props.mode == "Connections") {
      content = (<TextList 
                    srefs={this.props.srefs}
                    filter={this.props.filter}
                    recentFilters={this.props.recentFilters}
                    fullPanel={this.props.fullPanel}
                    multiPanel={this.props.multiPanel}
                    setFilter={this.props.setFilter}
                    setConnectionsMode={this.props.setConnectionsMode}
                    onTextClick={this.props.onTextClick}
                    onCitationClick={this.props.onCitationClick}
                    onNavigationClick={this.props.onNavigationClick}
                    onCompareClick={this.props.onCompareClick}
                    onOpenConnectionsClick={this.props.onOpenConnectionsClick}
                    openNav={this.props.openNav}
                    openDisplaySettings={this.props.openDisplaySettings}
                    closePanel={this.props.closePanel} />);

    } else if (this.props.mode === "Tools") {
      content = (<ToolsPanel
                    srefs={this.props.srefs}
                    mode={this.props.mode}
                    filter={this.props.filter}
                    recentFilters={this.props.recentFilters}
                    fullPanel={this.props.fullPanel}
                    multiPanel={this.props.multiPanel}
                    setFilter={this.props.setFilter}
                    setConnectionsMode={this.props.setConnectionsMode}
                    onTextClick={this.props.onTextClick}
                    onCitationClick={this.props.onCitationClick}
                    onNavigationClick={this.props.onNavigationClick}
                    onCompareClick={this.props.onCompareClick}
                    onOpenConnectionsClick={this.props.onOpenConnectionsClick}
                    openNav={this.props.openNav}
                    openDisplaySettings={this.props.openDisplaySettings}
                    closePanel={this.props.closePanel} />);

    } else if (this.props.mode === "Share") {
      content = (<SharePanel
        url={window.location.href}
        fullPanel={this.props.fullPanel}
        closePanel={this.props.closePanel}
        setConnectionsMode={this.props.setConnectionsMode} />);

    } else if (this.props.mode === "Add to Source Sheet") {
      content = (<AddToSourceSheetPanel
        srefs={this.props.srefs}
        fullPanel={this.props.fullPanel}
        setConnectionsMode={this.props.setConnectionsMode} />);

    } else if (this.props.mode === "Add Note") {
      content = (<AddNotePanel 
                  srefs={this.props.srefs}
                  fullPanel={this.props.fullPanel}
                  closePanel={this.props.closePanel}
                  setConnectionsMode={this.props.setConnectionsMode} />);
    
    } else if (this.props.mode === "Edit Note") {
      content = (<AddNotePanel 
                  srefs={this.props.srefs}
                  noteId={this.props.noteBeingEdited._id}
                  noteText={this.props.noteBeingEdited.text}
                  noteTitle={this.props.noteBeingEdited.title}
                  noteIsPublic={this.props.noteBeingEdited.isPublic}
                  fullPanel={this.props.fullPanel}
                  closePanel={this.props.closePanel}
                  setConnectionsMode={this.props.setConnectionsMode} />);

    } else if (this.props.mode === "My Notes") {
      content = (<MyNotesPanel 
                  srefs={this.props.srefs}
                  fullPanel={this.props.fullPanel}
                  closePanel={this.props.closePanel}
                  setConnectionsMode={this.props.setConnectionsMode}
                  editNote={this.props.editNote} />);

    } else if (this.props.mode === "Add Connection") {
      content = (<LoadingMessage className="toolsMessage" message="Coming Soon." />);

    } else if (this.props.mode === "Edit Text") {
      content = (<LoadingMessage className="toolsMessage" message="Coming Soon." />);

    } else if (this.props.mode === "Add Translation") {
      content = (<LoadingMessage className="toolsMessage" message="Coming Soon." />);

    } else if (this.props.mode === "Login") {
      content = (<LoginPanel fullPanel={this.props.fullPanel} />);
    }
    return content;
  }
});


var ConnectionsPanelHeader = React.createClass({
  propTypes: {
    activeTab:          React.PropTypes.string.isRequired, // "Connections", "Tools"
    setConnectionsMode: React.PropTypes.func.isRequired,
    closePanel:         React.PropTypes.func.isRequired,
    toggleLanguage:     React.PropTypes.func.isRequired
  },
  render: function() {
    return (<div className="connectionsPanelHeader">
              <div className="rightButtons">
                <LanguageToggleButton toggleLanguage={this.props.toggleLanguage} />
                <ReaderNavigationMenuCloseButton icon="arrow" onClick={this.props.closePanel} />
               </div>
              <ConnectionsPanelTabs
                activeTab={this.props.activeTab}
                setConnectionsMode={this.props.setConnectionsMode} />
            </div>);
  }
});


var ConnectionsPanelTabs = React.createClass({
  propTypes: {
    activeTab:          React.PropTypes.string.isRequired, // "Connections", "Tools"
    setConnectionsMode: React.PropTypes.func.isRequired
  },
  render: function() {
    var tabNames = ["Connections", "Tools"];
    var tabs = tabNames.map(function(item) {
      var tabClick = function() {
        this.props.setConnectionsMode(item)
      }.bind(this);
      var active  = item === this.props.activeTab;
      var classes = classNames({connectionsPanelTab: 1, active: active});
      return (<span className={classes} onClick={tabClick} key={item}>{item}</span>);
    }.bind(this));

    return (<div className="connectionsPanelTabs">{tabs}</div>);
  }
});


var TextList = React.createClass({
  propTypes: {
    srefs:                   React.PropTypes.array.isRequired,    // an array of ref strings
    filter:                  React.PropTypes.array.isRequired,
    recentFilters:           React.PropTypes.array.isRequired,
    fullPanel:               React.PropTypes.bool,
    multiPanel:              React.PropTypes.bool,
    setFilter:               React.PropTypes.func,
    setConnectionsMode:      React.PropTypes.func,
    onTextClick:             React.PropTypes.func,
    onCitationClick:         React.PropTypes.func,
    onNavigationClick:       React.PropTypes.func,
    onCompareClick:          React.PropTypes.func,
    onOpenConnectionsClick:  React.PropTypes.func,
    openNav:                 React.PropTypes.func,
    openDisplaySettings:     React.PropTypes.func,
    closePanel:              React.PropTypes.func
  },
  getInitialState: function() {
    return {
      linksLoaded: false,
      textLoaded: false,
    }
  },
  componentDidMount: function() {
    this.loadConnections();
    this.scrollToHighlighted();
  },
  componentWillReceiveProps: function(nextProps) {
    this.preloadText(nextProps.filter);
  },
  componentWillUpdate: function(nextProps) {

  },
  componentDidUpdate: function(prevProps, prevState) {
    if (prevProps.filter.length && !this.props.filter.length) {
      this.scrollToHighlighted();
    }
    if (!prevProps.filter.compare(this.props.filter)) {
      this.scrollToHighlighted();
    } else if (!prevState.textLoaded && this.state.textLoaded) {
      this.scrollToHighlighted();
    } else if (!prevProps.srefs.compare(this.props.srefs)) {
      this.loadConnections();
      this.scrollToHighlighted();
    }
  },
  getSectionRef: function() {
    var ref = this.props.srefs[0]; // TODO account for selections spanning sections
    var sectionRef = sjs.library.sectionRef(ref) || ref;
    return sectionRef;
  },
  loadConnections: function() {
    // Load connections data from server for this section
    var sectionRef = this.getSectionRef();
    if (!sectionRef) { return; }
    sjs.library.related(sectionRef, function(data) {
      if (this.isMounted()) {
        this.preloadText(this.props.filter);
        this.setState({
          linksLoaded: true,
        });
      }
    }.bind(this));
  },
  preloadText: function(filter) {
    // Preload text of links if `filter` is a single commentary, or all commentary
    if (filter.length == 1 &&
        sjs.library.index(filter[0]) && 
        sjs.library.index(filter[0]).categories == "Commentary") {
      this.preloadSingleCommentaryText(filter);
    } else if (filter.length == 1 && filter[0] == "Commentary") {
      this.preloadAllCommentaryText(filter);
    } else {
      this.setState({waitForText: false, textLoaded: false});
    }
  },
  preloadSingleCommentaryText: function(filter) {
    var basetext   = this.getSectionRef();
    var commentary = filter[0] + " on " + basetext;
    this.setState({textLoaded: false, waitForText: true});
    sjs.library.text(commentary, {}, function() {
      if (this.isMounted()) {
        this.setState({textLoaded: true});        
      }
    }.bind(this));
  },
  preloadAllCommentaryText: function() {
    var basetext   = this.getSectionRef();
    var summary    = sjs.library.linkSummary(basetext);
    if (summary.length && summary[0].category == "Commentary") {
      this.setState({textLoaded: false, waitForText: true});
      // Get a list of commentators on this section that we need don't have in the cache
      var links = sjs.library.links(basetext);
      var commentators = summary[0].books.map(function(item) {
        return item.book;
      }).filter(function(commentator) {
        var link = sjs.library._filterLinks(links, [commentator])[0];
        if (link.sourceRef.indexOf(link.anchorRef) == -1) {
          // Check if this is Commentary2, exclude if so
          return false;
        }
        // Exclude if we already have this in the cache
        return !sjs.library.text(commentator + " on " + basetext);
      });
      if (commentators.length) {
        this.waitingFor = clone(commentators);
        this.target = 0;
        for (var i = 0; i < commentators.length; i++) {
          sjs.library.text(commentators[i] + " on " + basetext, {}, function(data) {
            var index = this.waitingFor.indexOf(data.commentator);
            if (index == -1) {
                console.log("Failed to clear commentator:");
                console.log(data);
                this.target += 1;
            }
            if (index > -1) {
                this.waitingFor.splice(index, 1);
            }
            if (this.waitingFor.length == this.target) {
              if (this.isMounted()) {
                this.setState({textLoaded: true});
              }
            }
          }.bind(this));          
        }          
      } else {
        // All commentaries have been loaded already
        this.setState({textLoaded: true});          
      }
    } else {
      // There were no commentaries to load
      this.setState({textLoaded: true});
    }
  },
  scrollToHighlighted: function() {
    if (this.props.fullPanel) {
      return; // We don't currently have any situations where there is lowlighted content in fullpanel sidebar
    }
    window.requestAnimationFrame(function() {
      if (!this.isMounted()) { return; }
      var $highlighted = $(ReactDOM.findDOMNode(this)).find(".texts .textRange").not(".lowlight").first();
      if ($highlighted.length) {
        var $texts = $(ReactDOM.findDOMNode(this)).find(".texts")
        var adjust = parseInt($texts.css("padding-top")) + 18;
        $texts.scrollTo($highlighted, 0, {offset: -adjust});
      }
    }.bind(this));
  },
  showAllFilters: function() {
    this.props.setFilter(null);
    sjs.track.event("Reader", "Show All Filters Click", "1");
  },
  render: function() {
    var refs               = this.props.srefs;
    var summary            = sjs.library.relatedSummary(refs);
    var oref               = sjs.library.ref(refs[0]);
    var filter             = this.props.filter;
    var sectionRef         = this.getSectionRef();
    var isSingleCommentary = (filter.length == 1 && sjs.library.index(filter[0]) && sjs.library.index(filter[0]).categories == "Commentary");

    //if (summary.length && !links.length) { debugger; }
    var en = "No connections known" + (filter.length ? " for " + filter.join(", ") : "") + ".";
    var he = "אין קשרים ידועים"       + (filter.length ? " ל"    + filter.join(", ") : "") + ".";
    var loaded  = sjs.library.linksLoaded(sectionRef);
    var message = !loaded ? 
                    (<LoadingMessage />) : 
                      (summary.length === 0 ? 
                        <LoadingMessage message={en} heMessage={he} /> : null);
    
    var showAllFilters = !filter.length;
    if (!showAllFilters) {
      if (filter.compare(["Sheets"])) {
        var sheets  = sjs.library.sheets.sheetsByRef(refs);
        var content = sheets ? sheets.map(function(sheet) {
          return (
            <div className="sheet" key={sheet.sheetUrl}>
              <a href={sheet.ownerProfileUrl}>
                <img className="sheetAuthorImg" src={sheet.ownerImageUrl} />
              </a>
              <div className="sheetViews"><i className="fa fa-eye"></i> {sheet.views}</div>
              <a href={sheet.ownerProfileUrl} className="sheetAuthor">{sheet.ownerName}</a>
              <a href={sheet.sheetUrl} className="sheetTitle">{sheet.title}</a>
            </div>);
        }) : (<LoadingMessage />);
        content = content.length ? content : <LoadingMessage message="No sheets here." />;

      } else if (filter.compare(["Notes"])) {
        var notes   = sjs.library.notes(refs);
        var content = notes ? notes.map(function(note) {
          return (<Note 
                    title={note.title}
                    text={note.text}
                    ownerName={note.ownerName}
                    ownerProfileUrl={note.ownerProfileUrl}
                    ownerImageUrl={note.ownerImageUrl}
                    key={note._id} />) 
        }) : (<LoadingMessage />);
        content = content.length ? content : <LoadingMessage message="No notes here." />;
      } else {
        // Viewing Text Connections
        var sectionLinks = sjs.library.links(sectionRef);
        var links        = sectionLinks.filter(function(link) {
          if ($.inArray(link.anchorRef, refs) === -1 && (this.props.multiPanel || !isSingleCommentary) ) {
            // Only show section level links for an individual commentary
            return false;
          }
          return (filter.length == 0 ||
                  $.inArray(link.category, filter) !== -1 || 
                  $.inArray(link.commentator, filter) !== -1 );

          }.bind(this)).sort(function(a, b) {
            if (a.anchorVerse !== b.anchorVerse) {
                return a.anchorVerse - b.anchorVerse;
            } else if ( a.commentaryNum !== b.commentaryNum) {
                return a.commentaryNum - b.commentaryNum;
            } else {
                return a.sourceRef > b.sourceRef ? 1 : -1;
            }
        });
        var content = links.length == 0 ? message :
                      this.state.waitForText && !this.state.textLoaded ? 
                        (<LoadingMessage />) : 
                        links.map(function(link, i) {
                            var hideTitle = link.category === "Commentary" && this.props.filter[0] !== "Commentary";
                            return (<TextRange 
                                        sref={link.sourceRef}
                                        key={i + link.sourceRef}
                                        lowlight={$.inArray(link.anchorRef, refs) === -1}
                                        hideTitle={hideTitle}
                                        numberLabel={link.category === "Commentary" ? link.anchorVerse : 0}
                                        basetext={false}
                                        onRangeClick={this.props.onTextClick}
                                        onCitationClick={this.props.onCitationClick}
                                        onNavigationClick={this.props.onNavigationClick}
                                        onCompareClick={this.props.onCompareClick}
                                        onOpenConnectionsClick={this.props.onOpenConnectionsClick} />);
                          }, this);          
      }
    
    }

    var classes = classNames({textList: 1, fullPanel: this.props.fullPanel});
    if (showAllFilters) {
      return (
        <div className={classes}>
          <div className="textListTop">
              {message}
          </div>
          <AllFilterSet 
            summary={summary}
            showText={this.props.showText}
            filter={this.props.fitler}
            recentFilters={this.props.recentFilters}
            setFilter={this.props.setFilter} />
        </div>);
    } else if (!this.props.fullPanel) {
      return (
        <div className={classes}>
          <div className="textListTop">
            <div className="leftButtons">
              <ReaderNavigationMenuSearchButton onClick={this.props.openNav} />
             </div>
            <div className="rightButtons">
              <ReaderNavigationMenuDisplaySettingsButton onClick={this.props.openDisplaySettings} />
            </div>
            <RecentFilterSet 
              asHeader={true}
              showText={this.props.showText}
              filter={this.props.filter}
              recentFilters={this.props.recentFilters}
              textCategory={oref ? oref.categories[0] : null}
              setFilter={this.props.setFilter}
              showAllFilters={this.showAllFilters} />
          </div>
          <div className="texts">
            <div className="contentInner">
              { content }
            </div>
          </div>
        </div>);
    } else {
      return (
        <div className={classes}>
          <div className="texts">
            <div className="contentInner">
              <RecentFilterSet 
                asHeader={false}
                showText={this.props.showText}
                filter={this.props.filter}
                recentFilters={this.props.recentFilters}
                textCategory={oref ? oref.categories[0] : null}
                setFilter={this.props.setFilter}
                showAllFilters={this.showAllFilters} />
              { content }
            </div>
          </div>
        </div>
      );
    }
  }
});


var Note = React.createClass({
  propTypes: {
    title:           React.PropTypes.string.isRequired,
    text:            React.PropTypes.string.isRequired,
    ownerName:       React.PropTypes.string,
    ownerImageUrl:   React.PropTypes.string,
    ownerProfileUrl: React.PropTypes.string,
    isPrivate:       React.PropTypes.bool,
    editNote:        React.PropTypes.func
  },
  render: function() {

    var isInMyNotes = !this.props.ownerName; // public notes can appear inside myNotesPanel, use ownerName as a proxy for context

    var authorInfo = isInMyNotes ? null :
        (<div className="noteAuthorInfo">
          <a href={this.props.ownerProfileUrl}>
            <img className="noteAuthorImg" src={this.props.ownerImageUrl} />
          </a>
          <a href={this.props.ownerProfileUrl} className="noteAuthor">{this.props.ownerName}</a>
        </div>);
     
     var buttons = isInMyNotes ? 
                    (<div className="noteButtons">
                      <i className="fa fa-pencil" onClick={this.props.editNote} ></i>
                      {this.props.isPrivate ? null : (<i className="fa fa-unlock-alt"></i>)}
                    </div>) : null; 
     
     return (<div className="note">
                {authorInfo}
                <div className="noteTitle">{this.props.title}</div>
                <span className="noteText" dangerouslySetInnerHTML={{__html:this.props.text}}></span>
                {buttons}
              </div>);
  }
});


var AllFilterSet = React.createClass({
  render: function() {
    var categories = this.props.summary.map(function(cat, i) {
      return (
        <CategoryFilter 
          key={i}
          category={cat.category}
          heCategory={sjs.library.hebrewCategory(cat.category)}
          count={cat.count} 
          books={cat.books}
          filter={this.props.filter}
          updateRecent={true}
          setFilter={this.props.setFilter}
          on={$.inArray(cat.category, this.props.filter) !== -1} />
      );
    }.bind(this));
    return (
      <div className="fullFilterView filterSet">
        {categories}
      </div>
    );
  }
});


var CategoryFilter = React.createClass({
  handleClick: function() {
    this.props.setFilter(this.props.category, this.props.updateRecent);
    sjs.track.event("Reader", "Category Filter Click", this.props.category);
  },
  render: function() {
    var textFilters = this.props.books.map(function(book, i) {
     return (<TextFilter 
                key={i} 
                book={book.book}
                heBook={book.heBook} 
                count={book.count}
                category={this.props.category}
                hideColors={true}
                updateRecent={true}
                setFilter={this.props.setFilter}
                on={$.inArray(book.book, this.props.filter) !== -1} />);
    }.bind(this));
    
    var notClickable = this.props.category == "Community";
    var color        = sjs.categoryColor(this.props.category);
    var style        = notClickable ? {} : {"borderTop": "4px solid " + color};
    var classes      = classNames({categoryFilter: 1, on: this.props.on, notClickable: notClickable});
    var count        = notClickable ? null : (<span className="enInHe"> | {this.props.count}</span>);
    var handleClick  = notClickable ? null : this.handleClick;
    return (
      <div className="categoryFilterGroup" style={style}>
        <div className={classes} onClick={handleClick}>
          <span className="en">{this.props.category}{count}</span>
          <span className="he">{this.props.heCategory}{count}</span>
        </div>
        <TwoBox content={ textFilters } />
      </div>
    );
  }
});


var TextFilter = React.createClass({
  propTypes: {
    book:         React.PropTypes.string.isRequired,
    heBook:       React.PropTypes.string.isRequired,
    on:           React.PropTypes.bool.isRequired,
    setFilter:    React.PropTypes.func.isRequired,
    updateRecent: React.PropTypes.bool,
  },
  handleClick: function() {
    this.props.setFilter(this.props.book, this.props.updateRecent);
    sjs.track.event("Reader", "Text Filter Click", this.props.book);
  },
  render: function() {
    var classes = classNames({textFilter: 1, on: this.props.on, lowlight: this.props.count == 0});

    if (!this.props.hideColors) {
      var color = sjs.categoryColor(this.props.category)
      var style = {"borderTop": "4px solid " + color};
    }
    var name = this.props.book == this.props.category ? this.props.book.toUpperCase() : this.props.book;
    var count = this.props.hideCounts || !this.props.count ? "" : ( <span className="enInHe"> ({this.props.count})</span>);
    return (
      <div 
        className={classes} 
        style={style}
        onClick={this.handleClick}>
          <div>  
            <span className="en">{name}{count}</span>
            <span className="he">{this.props.heBook}{count}</span>
          </div>
      </div>
    );
  }
});


var RecentFilterSet = React.createClass({
  propTypes: {
    filter:         React.PropTypes.array.isRequired,
    recentFilters:  React.PropTypes.array.isRequired,
    textCategory:   React.PropTypes.string.isRequired,
    setFilter:      React.PropTypes.func.isRequired,
    showAllFilters: React.PropTypes.func.isRequired
  },
  toggleAllFilterView: function() {
    this.setState({showAllFilters: !this.state.showAllFilters});
  },
  render: function() {
    var topLinks = []; // sjs.library.topLinks(this.props.sref);

    // Filter top links to exclude items already in recent filter
    topLinks = topLinks.filter(function(link) {
      return ($.inArray(link.book, this.props.recentFilters) == -1);
    }.bind(this));
    
    // Annotate filter texts with category            
    var recentFilters = this.props.recentFilters.map(function(filter) {
      var index = sjs.library.index(filter);
      return {
          book: filter,
          heBook: index ? index.heTitle : sjs.library.hebrewCategory(filter),
          category: index ? index.categories[0] : filter };
    });
    topLinks = recentFilters.concat(topLinks).slice(0,5);

    // If the current filter is not already in the top set, put it first 
    if (this.props.filter.length) {
      var filter = this.props.filter[0];
      for (var i=0; i < topLinks.length; i++) {
        if (topLinks[i].book == filter || 
            topLinks[i].category == filter ) { break; }
      }
      if (i == topLinks.length) {
        var index = sjs.library.index(filter);
        if (index) {
          var annotatedFilter = {book: filter, heBook: index.heTitle, category: index.categories[0] };
        } else {
          var annotatedFilter = {book: filter, heBook: filter, category: "Other" };
        }

        topLinks = [annotatedFilter].concat(topLinks).slice(0,5);
      } else {
        // topLinks.move(i, 0); 
      }        
    }
    var topFilters = topLinks.map(function(book) {
     return (<TextFilter 
                key={book.book} 
                book={book.book}
                heBook={book.heBook}
                category={book.category}
                hideCounts={true}
                hideColors={true}
                count={book.count}
                updateRecent={false}
                setFilter={this.props.setFilter}
                on={$.inArray(book.book, this.props.filter) !== -1}
                onClick={function(){ sjs.track.event("Reader", "Top Filter Click", "1");}} />);
    }.bind(this));

    var moreButton = this.props.asHeader ? (<div className="showMoreFilters textFilter" style={style}
                        onClick={this.props.showAllFilters}>
                          <div>
                            <span className="dot">●</span><span className="dot">●</span><span className="dot">●</span>
                          </div>                    
                      </div>) : null;
    var style = this.props.asHeader ? {"borderTopColor": sjs.categoryColor(this.props.textCategory)} : {};
    var classes = classNames({recentFilterSet: 1, topFilters: this.props.asHeader, filterSet: 1});
    return (
      <div className={classes} style={style}>
        <div className="topFiltersInner">{topFilters}</div>
        {moreButton}
      </div>
    );
  }
});


var ToolsPanel = React.createClass({
  propTypes: {
    srefs:                   React.PropTypes.array.isRequired,  // an array of ref strings
    mode:                    React.PropTypes.string.isRequired, // "Tools", "Share", "Add to Source Sheet", "Add Note", "My Notes", "Add Connection", "Edit Text", "Add Translation"
    filter:                  React.PropTypes.array.isRequired,
    recentFilters:           React.PropTypes.array.isRequired,
    setConnectionsMode:      React.PropTypes.func.isRequired,
    fullPanel:               React.PropTypes.bool,
    multiPanel:              React.PropTypes.bool,
    setFilter:               React.PropTypes.func,
    onTextClick:             React.PropTypes.func,
    onCitationClick:         React.PropTypes.func,
    onNavigationClick:       React.PropTypes.func,
    onCompareClick:          React.PropTypes.func,
    onOpenConnectionsClick:  React.PropTypes.func,
    openNav:                 React.PropTypes.func,
    openDisplaySettings:     React.PropTypes.func,
    closePanel:              React.PropTypes.func
  },
  getInitialState: function() {
    return {
    
    };
  },
  render: function() {
    var classes = classNames({toolsPanel: 1, textList: 1, fullPanel: this.props.fullPanel});
    return (
      <div className={classes}>
        <div className="texts">
          <div className="contentInner">
            <ToolsButton en="Share" he="Share" icon="share-square-o" onClick={function() {this.props.setConnectionsMode("Share")}.bind(this)} /> 
            <ToolsButton en="Add to Source Sheet" he="Add to Source Sheet" icon="plus-circle" onClick={function() {this.props.setConnectionsMode("Add to Source Sheet")}.bind(this)} /> 
            <ToolsButton en="Add Note" he="Add Note" icon="pencil" onClick={function() {this.props.setConnectionsMode("Add Note")}.bind(this)} /> 
            <ToolsButton en="My Notes" he="My Notes" icon="file-text-o" onClick={function() {this.props.setConnectionsMode("My Notes")}.bind(this)} /> 
            <ToolsButton en="Add Connection" he="Add Connection" icon="link" onClick={function() {this.props.setConnectionsMode("Add Connection")}.bind(this)} /> 
            <ToolsButton en="Edit Text" he="Edit Text" icon="edit" onClick={function() {this.props.setConnectionsMode("Edit Text")}.bind(this)} /> 
            <ToolsButton en="Add Translation" he="Add Translation" icon="language" onClick={function() {this.props.setConnectionsMode("Edit Text")}.bind(this)} /> 
          </div>
        </div>
      </div>);
  }
});


var ToolsButton = React.createClass({
  propTypes: {
    en:      React.PropTypes.string.isRequired,
    he:      React.PropTypes.string.isRequired,
    icon:    React.PropTypes.string.isRequired,
    onClick: React.PropTypes.func,
  },
  render: function() {
    var icon = "fa-" + this.props.icon;
    var classes = {fa: 1};
    classes[icon] = 1;

    return (
      <div className="toolsButton" onClick={this.props.onClick}>
        <i className={classNames(classes)} />
        <div className="en">{this.props.en}</div>
        <div className="he">{this.props.he}</div>
      </div>)
  }
});


var SharePanel = React.createClass({
  propTypes: {
    url:                React.PropTypes.string.isRequired,
    setConnectionsMode: React.PropTypes.func.isRequired,
    closePanel:         React.PropTypes.func.isRequired,
    fullPanel:          React.PropTypes.bool
  },
  componentDidMount: function() {
    this.focusInput();
  },
  componentDidUpdate: function() {
    this.focusInput();
  },
  focusInput: function() {
    $(ReactDOM.findDOMNode(this)).find("input").select();
  },
  render: function() {
    var url = this.props.url;
    var shareFacebook = function() {
      openInNewTab("https://www.facebook.com/sharer/sharer.php?u=" + url);
    };
    var shareTwitter = function() {
      openInNewTab("https://twitter.com/home?status=" + url);
    };
    var shareEmail = function() {
      openInNewTab("mailto:?&subject=Text on Sefaria&body=" + url);
    };
    var classes = classNames({sharePanel: 1, textList: 1, fullPanel: this.props.fullPanel});
    return (
      <div className={classes}>
        <div className="texts">
          <div className="contentInner">
            <input className="shareInput" value={this.props.url} />
            <ToolsButton en="Facebook" he="Facebook" icon="facebook" onClick={shareFacebook} /> 
            <ToolsButton en="Twitter" he="Twitter" icon="twitter" onClick={shareTwitter} /> 
            <ToolsButton en="Email" he="Email" icon="envelope-o" onClick={shareEmail} /> 
          </div>
        </div>
      </div>);
  }
});


var AddToSourceSheetPanel = React.createClass({
  propTypes: {
    srefs:              React.PropTypes.array.isRequired,
    setConnectionsMode: React.PropTypes.func.isRequired,
    fullPanel:          React.PropTypes.bool
  },
  getInitialState: function() {
    return {
      selectedSheet: null
    };
  },
  componentDidMount: function() {
    this.loadSheets();
  },
  loadSheets: function() {
    sjs.library.sheets.userSheets(sjs._uid, function() {
      this.forceUpdate();
    }.bind(this));
  },
  addToSourceSheet: function() {
    if (!this.state.selectedSheet) { return; }
    var url     = "/api/sheets/" + this.state.selectedSheet + "/add";
    var source  = {refs: this.props.srefs};
    $.post(url, {source: JSON.stringify(source)}, this.confirmAdd); 
  },
  createSheet: function(refs) {
    var title = $(ReactDOM.findDOMNode(this)).find("input").val();
    if (!title) { return; }
    var sheet = {
      title: title,
      options: {numbered: 0},
      sources: []
    };
    var postJSON = JSON.stringify(sheet);
    $.post("/api/sheets/", {"json": postJSON}, function(data) {
      this.setState({selectedSheet: data.id}, function() {
        this.addToSourceSheet();
      });
      sjs.library.sheets.clearUserSheets(sjs._uid);
    }.bind(this)); 
  },
  openNewSheet: function() {
    this.setState({showNewSheetInput: true});
  },
  confirmAdd: function() {
    this.setState({confirm: true});
  },
  render: function() {
    if (this.state.confirm) {
      return (<ConfirmAddToSheetPanel sheetId={this.state.selectedSheet} />);
    }
    var sheets        = sjs.library.sheets.userSheets(sjs._uid);
    var sheetsContent = sheets ? sheets.map(function(sheet) {
      var classes     = classNames({sheet: 1, selected: this.state.selectedSheet == sheet.id});
      var selectSheet = function() { this.setState({selectedSheet: sheet.id}); }.bind(this);
      return (<div className={classes} onClick={selectSheet} key={sheet.id}>{sheet.title.stripHtml()}</div>);
    }.bind(this)) : <LoadingMessage />;
    sheetsContent     = sheets && sheets.length == 0 ? 
                          (<div className="sheet"><span className="en">You don't have any Source Sheets yet.</span><span className="he">You do't have any Source Sheet yet.</span></div>) : 
                          sheetsContent; 
    var createSheet = this.state.showNewSheetInput ? 
          (<div>
            <input className="newSheetInput" placeholder="Title your Sheet"/>
            <div className="button white small" onClick={this.createSheet} >
              <span className="en">Create</span>
              <span className="he">לִיצוֹר</span>
            </div>
           </div>) : (<div className="button white" onClick={this.openNewSheet}>Create a Source Sheet</div>);
    var classes = classNames({addToSourceSheetPanel: 1, textList: 1, fullPanel: this.props.fullPanel});
    return (
      <div className={classes}>
        <div className="texts">
          <div className="contentInner">
            {createSheet}
            <div className="sourceSheetSelector">{sheetsContent}</div>
            <div className="button" onClick={this.addToSourceSheet}>Add to Sheet</div>
          </div>
        </div>
      </div>);
  }
});


var ConfirmAddToSheetPanel = React.createClass({
  propType: {
    sheetId: React.PropTypes.number.isRequired
  },
  render: function() {
    return (<div className="confirmAddToSheetPanel">
              <div className="message">
                <span className="en">Your source has been added.</span>
                <span className="he">המקור שלך נמחק.</span>
              </div>
              <a className="button white" href={"/sheets/" + this.props.sheetId}>
                <span className="en">Go to Source Sheet <i className="fa fa-angle-right"></i></span>
                <span className="he">לדפ מקורות<i className="fa fa-angle-left"></i></span>
              </a>
            </div>);
  }
});


var AddNotePanel = React.createClass({
  propTypes: {
    srefs:              React.PropTypes.array.isRequired,
    setConnectionsMode: React.PropTypes.func.isRequired,
    closePanel:         React.PropTypes.func.isRequired,
    fullPanel:          React.PropTypes.bool,
    noteId:             React.PropTypes.string,
    noteText:           React.PropTypes.string,
    noteTitle:          React.PropTypes.string,
    noteIsPublic:       React.PropTypes.bool
  },
  getInitialState: function() {
    return {
      isPrivate: !this.props.noteIsPublic,
      saving: false
    };
  },
  componentDidMount: function() {
    this.focusNoteText();
  },
  focusNoteText: function() {
    $(ReactDOM.findDOMNode(this)).find(".noteText").focus();
  },
  saveNote: function() {
    var note = {
      text: $(ReactDOM.findDOMNode(this)).find(".noteText").val(),
      refs: this.props.srefs,
      anchorText: "",
      type:  "note",
      title: "",
      public: !this.state.isPrivate
    };
    var postData = { json: JSON.stringify(note) };
    var url = (this.props.noteId ? "/api/notes/" + this.props.noteId : "/api/notes/");
    $.post(url, postData, function(data) {
      if (data.error) {
        sjs.alert.message(data.error);
      } else if (data) {
        if (this.props.noteId) {
          sjs.library.clearPrivateNotes(data);
        } else {
          sjs.library.addPrivateNote(data);
        }
        this.props.setConnectionsMode("My Notes");
      } else {
        sjs.alert.message("Sorry, there was a problem saving your note.");
      }
    }.bind(this)).fail( function(xhr, textStatus, errorThrown) {
      sjs.alert.message("Unfortunately, there was an error saving this note. Please try again or try reloading this page.");
    });
    this.setState({saving: true});
  },
  setPrivate: function() {
    this.setState({isPrivate: true});
  },
  setPublic: function() {
    this.setState({isPrivate: false});
  },
  cancel: function() {
    this.props.setConnectionsMode("Tools");
  },
  deleteNote: function() {
    if (!confirm("Are you sure you want to delete this note?")) { return; }
    var url = "/api/notes/" + this.props.noteId;
    $.ajax({
      type: "delete",
      url: url,
      success: function() { 
        sjs.alert.message("Source deleted.");
        sjs.library.clearPrivateNotes();
        this.props.setConnectionsMode("My Notes");
      }.bind(this),
      error: function () {
        sjs.alert.message("Something went wrong (that's all I know).");
      }
    });
  },
  render: function() {
    var classes        = classNames({addNotePanel: 1, textList: 1, fullPanel: this.props.fullPanel});
    var privateClasses = classNames({notePrivateButton: 1, active: this.state.isPrivate});
    var publicClasses  = classNames({notePublicButton: 1, active: !this.state.isPrivate});
    return (<div className={classes}>
              <div className="texts">
                <div className="contentInner">
        
                  <textarea className="noteText" placeholder="Write a note..." defaultValue={this.props.noteText}></textarea>
                  <div className="noteSharingToggle">
                    <div className={privateClasses} onClick={this.setPrivate}>

                      <span className="en"><i className="fa fa-lock"></i> Private</span>
                      <span className="he"><i className="fa fa-lock"></i> פְּרָטִי</span>                      
                    </div>
                    <div className={publicClasses} onClick={this.setPublic}>
                      <span className="en">Public</span>
                      <span className="he">פּוּמְבֵּי</span>
                    </div>
                  </div>
                  <div className="line"></div>
                  <div className="button fillWidth" onClick={this.saveNote}>
                    <span className="en">{this.props.noteId ? "Save" : "Add Note"}</span>
                    <span className="he">{this.props.noteId ? "להציל": "להוסיף הערה"}</span>                  
                  </div>
                  <div className="button white fillWidth" onClick={this.cancel}>
                    <span className="en">Cancel</span>
                    <span className="he">לְבַטֵל</span>    
                  </div>
                  {this.props.noteId ? 
                    (<div className="deleteNote" onClick={this.deleteNote}>
                      <span className="en">Delete Note</span>
                      <span className="he">מחק הערה</span>   
                     </div>): null }

                </div>
              </div>
            </div>);
  }
});


var MyNotesPanel = React.createClass({
  propTypes: {
    srefs:              React.PropTypes.array.isRequired,
    setConnectionsMode: React.PropTypes.func.isRequired,
    closePanel:         React.PropTypes.func.isRequired,
    editNote:           React.PropTypes.func.isRequired,
    fullPanel:          React.PropTypes.bool
  },
  componentDidMount: function() {
    this.loadNotes();
  },
  loadNotes: function() {
    // Rerender this component when privateNotes arrive.
    sjs.library.privateNotes(this.props.srefs, this.rerender);
  },
  rerender: function() {
    console.log("RErender mynotespanel")
    this.forceUpdate();
  },
  render: function() {
    var myNotesData = sjs.library.privateNotes(this.props.srefs);
    console.log("rendering mnp")
    console.log(myNotesData)
    var myNotes = myNotesData ? myNotesData.map(function(note) {
      var editNote = function() {
        this.props.editNote(note);
      }.bind(this);
      return (<Note 
                title={note.title}
                text={note.text} 
                isPrivate={!note.public}
                editNote={editNote}
                key={note._id} />);
    }.bind(this)) : null ;

    var classes = classNames({myNotesPanel: 1, textList: 1, fullPanel: this.props.fullPanel});
    return (<div className={classes}>
              <div className="texts">
                <div className="contentInner">
                  {myNotes}
                  <ToolsButton 
                    en="Add Note" 
                    he="להוסיף הערה" 
                    icon="pencil" 
                    onClick={function() {this.props.setConnectionsMode("Add Note")}.bind(this)} />
                </div>
              </div>
            </div>);
  }
});


var LoginPanel = React.createClass({
  propTypes: {
    fullPanel: React.PropTypes.bool,
  },
  render: function() {
    var currentPath = window.location.pathname + window.location.search;
    var classes     = classNames({loginPanel: 1, textList: 1, fullPanel: this.props.fullPanel});
    return (<div className={classes}>
              <div className="texts">
                <div className="contentInner">

                  <div className="loginPanelMessage">
                    <span className="en">You must be logged in to use this feature.</span>
                    <span className="he">אתה חייב להיות מחובר כדי להשתמש בתכונה זו.</span>
                  </div>
                  <a className="button" href={"/login?next=" + currentPath}>
                    <span className="en">Log In</span>
                    <span className="he">התחבר</span>
                  </a>
                  <a className="button" href={"/register?next=" + currentPath}>
                    <span className="en">Sign Up</span>
                    <span className="he">להירשם</span>
                  </a>

                </div>
              </div>
            </div>);
  }
});


var SearchPage = React.createClass({
    propTypes: {
        query:                React.PropTypes.string,
        initialPage:          React.PropTypes.number,
        appliedFilters:       React.PropTypes.array,
        settings:             React.PropTypes.object,
        close:                React.PropTypes.func,
        onResultClick:        React.PropTypes.func,
        onQueryChange:        React.PropTypes.func,
        updateAppliedFilter:  React.PropTypes.func,
        registerAvailableFilters: React.PropTypes.func,
        availableFilters:     React.PropTypes.array,
        filtersValid:         React.PropTypes.bool,
        hideNavHeader:        React.PropTypes.bool
    },
    getInitialState: function() {
        return {
            page: this.props.initialPage || 1
            //runningQuery: null,
            //isQueryRunning: false
        }
    },
    componentWillMount() {
    },
    getDefaultProps: function() {
      return {
        appliedFilters: []
      };
    },
    componentWillReceiveProps: function(nextProps) {
      /*
      if ((nextProps.query !== this.props.query)
      || (nextProps.appliedFilters.length !== this.props.appliedFilters.length)
      || !(nextProps.appliedFilters.every((v,i) => v === this.props.appliedFilters[i]))
      ) {
        this.updateQuery(nextProps.query, nextProps.appliedFilters);
      }
      */
    },
  /*
    updateRunningQuery: function(ajax) {
        this.setState({
            runningQuery: ajax,
            isQueryRunning: !!ajax
        })
    }, */
    render: function () {

        var style      = {"fontSize": this.props.settings.fontSize + "%"};
        var classes = classNames({readerNavMenu: 1, noHeader: this.props.hideNavHeader});
        return (<div className={classes}>
                  {this.props.hideNavHeader ? null :
                    (<div className="readerNavTop search">
                      <CategoryColorLine category="Other" />
                      <ReaderNavigationMenuCloseButton onClick={this.props.close}/>
                      <ReaderNavigationMenuDisplaySettingsButton onClick={this.props.openDisplaySettings} />
                      <SearchBar
                        initialQuery = { this.props.query }
                        updateQuery = { this.props.onQueryChange } />
                    </div>)}
                  <div className="content">
                    <div className="contentInner">
                      <div className="searchContentFrame">
                          <h1>
                            <div className="languageToggle" onClick={this.props.toggleLanguage}>
                              <span className="en">א</span>
                              <span className="he">A</span>
                            </div>
                            <span className="en">&ldquo;{ this.props.query }&rdquo;</span>
                            <span className="he">&rdquo;{ this.props.query }&ldquo;</span>
                          </h1>
                          <div className="searchControlsBox">
                          </div>
                          <div className="searchContent" style={style}>
                              <SearchResultList
                                  query = { this.props.query }
                                  page = { this.state.page }
                                  appliedFilters = {this.props.appliedFilters}
                                  onResultClick={this.props.onResultClick}
                                  updateAppliedFilter = {this.props.updateAppliedFilter}
                                  registerAvailableFilters={this.props.registerAvailableFilters}
                                  availableFilters={this.props.availableFilters}
                                  filtersValid={this.props.filtersValid}
                              />
                          </div>
                      </div>
                    </div>
                  </div>
                </div>);
    }
});


var SearchBar = React.createClass({
    propTypes: {
        initialQuery: React.PropTypes.string,
        updateQuery: React.PropTypes.func
    },
    getInitialState: function() {
        return {query: this.props.initialQuery};
    },
    handleKeypress: function(event) {
        if (event.charCode == 13) {
            this.updateQuery();
            // Blur search input to close keyboard
            $(ReactDOM.findDOMNode(this)).find(".readerSearch").blur();
        }
    },
    updateQuery: function() {
        if (this.props.updateQuery) {
            this.props.updateQuery(this.state.query)
        }
    },
    handleChange: function(event) {
        this.setState({query: event.target.value});
    },
    render: function () {

        return (
            <div>
                <div className="searchBox">
                    <input className="readerSearch" value={this.state.query} onKeyPress={this.handleKeypress} onChange={this.handleChange} placeholder="Search"/>
                    <ReaderNavigationMenuSearchButton onClick={this.updateQuery} />
                </div>
                <div className="description"></div>
            </div>
        )
    }
});


var SearchResultList = React.createClass({
    propTypes: {
        query:                React.PropTypes.string,
        appliedFilters:       React.PropTypes.array,
        page:                 React.PropTypes.number,
        size:                 React.PropTypes.number,
        onResultClick:        React.PropTypes.func,
        filtersValid:         React.PropTypes.bool,
        availableFilters:     React.PropTypes.array,
        updateAppliedFilter:  React.PropTypes.func,
        registerAvailableFilters: React.PropTypes.func
    },
    getDefaultProps: function() {
        return {
            page: 1,
            size: 100,
            appliedFilters: []
        };
    },
    getInitialState: function() {
        return {
            runningQuery: null,
            isQueryRunning: false,
            total: 0,
            textTotal: 0,
            sheetTotal: 0,
            textHits: [],
            sheetHits: []
        }
    },
    updateRunningQuery: function(ajax) {
        this.setState({
          runningQuery: ajax,
          isQueryRunning: !!ajax
        });
    },
    _abortRunningQuery: function() {
        if(this.state.runningQuery) {
            this.state.runningQuery.abort();
        }
        this.updateRunningQuery(null);
    },
    componentDidMount: function() {
        this._executeQuery();
    },
    componentWillMount() {
    },
    componentWillUnmount: function() {
        this._abortRunningQuery();
    },
    componentWillReceiveProps: function(newProps) {
        if(this.props.query != newProps.query) {
           this.setState({
                total: 0,
                textTotal: 0,
                sheetTotal: 0,
                textHits: [],
                sheetHits: []
           });
           this._executeQuery(newProps)
        }
        else if (
        (this.props.appliedFilters.length !== newProps.appliedFilters.length) ||
          !(this.props.appliedFilters.every((v,i) => v === newProps.appliedFilters[i]))) {
           this._executeQuery(newProps)
        }
        else if (this.props.size != newProps.size || this.props.page != newProps.page) {
          this._executeQuery(newProps);
        }
        // Execute a second query to apply filters after an initial query which got available filters
        else if ((this.props.filtersValid != newProps.filtersValid) && this.props.appliedFilters.length > 0) {
           this._executeQuery(newProps);
        }
    },
    _executeQuery: function(props) {
        //This takes a props object, so as to be able to handle being called from componentWillReceiveProps with newProps
        props = props || this.props;
        if (!props.query) {
            return;
        }

        this._abortRunningQuery();

        // If there are no available filters yet, don't apply filters.  Split into two queries:
        // 1) Get all potential filters and counts
        // 2) Apply filters (Triggered from componentWillReceiveProps)
        var request_applied = props.filtersValid && props.appliedFilters;

        var runningQuery = sjs.library.search.execute_query({
            query: props.query,
            get_filters: !props.filtersValid,
            applied_filters: request_applied,
            size: props.page * props.size,
            success: function(data) {
                this.updateRunningQuery(null);
                if (this.isMounted()) {
                    var hitarrays = this._process_hits(data.hits.hits);
                    this.setState({
                        textHits: hitarrays.texts,
                        sheetHits: hitarrays.sheets,
                        total: data.hits.total,
                        textTotal: hitarrays.texts.length,
                        sheetTotal: hitarrays.sheets.length
                    });
                    if (data.aggregations) {
                      var ftree = this._buildFilterTree(data.aggregations.category.buckets);
                      var orphans = this._applyFilters(ftree, this.props.appliedFilters);
                      this.props.registerAvailableFilters(ftree.availableFilters, ftree.registry, orphans);
                    }
                }
            }.bind(this),
            error: function(jqXHR, textStatus, errorThrown) {
                if (textStatus == "abort") {
                    // Abort is immediately followed by new query, above.  Worried there would be a race if we call updateCurrentQuery(null) from here
                    //this.updateCurrentQuery(null);
                    return;
                }
                if (this.isMounted()) {
                    this.setState({
                        error: true
                    });
                    this.updateRunningQuery(null);
                }
            }.bind(this)
        });
        this.updateRunningQuery(runningQuery);
    },
    _process_hits: function(hits) {
        var comparingRef = null;
        var newHits = [];
        var sheetHits = [];

        for(var i = 0, j = 0; i < hits.length; i++) {
            if (hits[i]._type == "sheet") { //Assume that the rest of the array is sheets, slice and return.
                sheetHits = hits.slice(i);
                break;
            }

            var currentRef = hits[i]._source.ref;
            if(currentRef == comparingRef) {
                newHits[j - 1].duplicates = newHits[j-1].duplicates || [];
                newHits[j - 1].duplicates.push(hits[i]);
            } else {
                newHits[j] = hits[i];
                j++;
                comparingRef = currentRef;
            }
        }
        return {
            texts: newHits,
            sheets: sheetHits
        };
    },
    _buildFilterTree(aggregation_buckets) {
      //returns object w/ keys 'availableFilters', 'registry'
      //Add already applied filters w/ empty doc count?
      var rawTree = {};
      aggregation_buckets.forEach(
          f => this._addAvailableFilter(rawTree, f["key"], {"docCount":f["doc_count"]})
      );
      this._aggregate(rawTree);
      return this._build(rawTree);
    },
    _addAvailableFilter: function(rawTree, key, data) {
      //key is a '/' separated key list, data is an arbitrary object
      //Based on http://stackoverflow.com/a/11433067/213042
      var keys = key.split("/");
      var base = rawTree;

      // If a value is given, remove the last name and keep it for later:
      var lastName = arguments.length === 3 ? keys.pop() : false;

      // Walk the hierarchy, creating new objects where needed.
      // If the lastName was removed, then the last object is not set yet:
      var i;
      for(i = 0; i < keys.length; i++ ) {
          base = base[ keys[i] ] = base[ keys[i] ] || {};
      }

      // If a value was given, set it to the last name:
      if( lastName ) {
          base = base[ lastName ] = data;
      }

      // Could return the last object in the hierarchy.
      // return base;
    },
    _aggregate: function(rawTree) {
      //Iterates the raw tree to aggregate doc_counts from the bottom up
      //Nod to http://stackoverflow.com/a/17546800/213042
      walker("", rawTree);
      function walker(key, branch) {
          if (branch !== null && typeof branch === "object") {
              // Recurse into children
              $.each(branch, walker);
              // Do the summation with a hacked object 'reduce'
              if ((!("docCount" in branch)) || (branch["docCount"] === 0)) {
                  branch["docCount"] = Object.keys(branch).reduce(function (previous, key) {
                      if (typeof branch[key] === "object" && "docCount" in branch[key]) {
                          previous += branch[key].docCount;
                      }
                      return previous;
                  }, 0);
              }
          }
      }
    },
    _build: function(rawTree) {
      //returns dict w/ keys 'availableFilters', 'registry'
      //Aggregate counts, then sort rawTree into filter objects and add Hebrew using sjs.toc as reference
      //Nod to http://stackoverflow.com/a/17546800/213042
      var path = [];
      var filters = [];
      var registry = {};
      /*
      //Manually add base commentary branch
      var commentaryNode = new sjs.FilterNode();
      var rnode = rawTree["Commentary"];
      if (rnode) {
          $.extend(commentaryNode, {
              "title": "Commentary",
              "path": "Commentary",
              "heTitle": "מפרשים",
              "doc_count": rnode.doc_count
          });
          //ftree.registry[commentaryNode.path] = commentaryNode;
      }
      //End commentary base hack
      */
      for(var j = 0; j < sjs.toc.length; j++) {
          var b = walk.call(this, sjs.toc[j]);
          if (b) filters.push(b);
      }
      return {availableFilters: filters, registry: registry};

      //if (rnode) this.state.children.append(commentaryNode);

      function walk(branch, parentNode) {
          var node = new sjs.library.search.FilterNode();

          if("category" in branch) { // Category node
              /*if(branch["category"] == "Commentary") { // Special case commentary

                  path.unshift(branch["category"]);  // Place "Commentary" at the *beginning* of the path
                   $.extend(node, {
                       "title": parentNode.title,
                       "path": path.join("/"),
                       "heTitle": parentNode.heTitle
                   });
              } else {*/
                  path.push(branch["category"]);  // Place this category at the *end* of the path
                  $.extend(node, {
                     "title": path.slice(-1)[0],
                     "path": path.join("/"),
                     "heTitle": branch["heCategory"]
                  });
              //}
              for(var j = 0; j < branch["contents"].length; j++) {
                  var b = walk.call(this, branch["contents"][j], node);
                  if (b) node.append(b);
              }
          }
          else if ("title" in branch) { // Text Node
              path.push(branch["title"]);
              $.extend(node, {
                 "title": path.slice(-1)[0],
                 "path": path.join("/"),
                 "heTitle": branch["heTitle"]
              });
          }

          try {
              var rawNode = rawTree;
              var i;
              for (i = 0; i < path.length; i++) {
                  //For TOC nodes that we don't have results for, this will throw an exception, caught below.
                  rawNode = rawNode[path[i]];
              }

              node["docCount"] = rawNode.docCount;
              // Do we need both of these in the registry?
              registry[node.getId()] = node;
              registry[node.path] = node;
              /*
                if(("category" in branch) && (branch["category"] == "Commentary")) {  // Special case commentary
                  commentaryNode.append(node);
                  path.shift();
                  return false;
              }
              */
              path.pop();
              return node;
          }
          catch (e) {
            /*
            if(("category" in branch) && (branch["category"] == "Commentary")) {  // Special case commentary
                  path.shift();
              } else {
              */
              path.pop();
              //}
              return false;
          }
      }
    },
    _applyFilters: function(ftree, appliedFilters) {
      var orphans = [];  // todo: confirm behavior
      appliedFilters.forEach(path => {
        var node = ftree.registry[path];
        if (node) { node.setSelected(true); }
        else { orphans.push(path); }
      });
      return orphans;
    },

    render: function () {
        if (!(this.props.query)) {  // Push this up? Thought is to choose on the SearchPage level whether to show a ResultList or an EmptySearchMessage.
            return null;
        }

        return (
            <div>
                <SearchFilters
                  query = {this.props.query}
                  total = {this.state.total}
                  textTotal = {this.state.textTotal}
                  sheetTotal = {this.state.sheetTotal}
                  availableFilters={this.props.availableFilters}
                  appliedFilters = {this.props.appliedFilters}
                  updateAppliedFilter = {this.props.updateAppliedFilter}
                  isQueryRunning = {this.state.isQueryRunning}
                />
                {this.state.textHits.map(function(result) {
                    return (<SearchTextResult
                              data={result}
                              query={this.props.query}
                              key={result._id}
                              onResultClick={this.props.onResultClick} />);
                }.bind(this))}
                {this.state.sheetHits.map(function(result) {
                    return (<SearchSheetResult
                              data={result}
                              query={this.props.query}
                              key={result._id} />);
                }.bind(this))}
            </div>
        );
    }
});


var SearchFilters = React.createClass({
  propTypes: {
    query:                React.PropTypes.string,
    total:                React.PropTypes.number,
    textTotal:            React.PropTypes.number,
    sheetTotal:           React.PropTypes.number,
    appliedFilters:       React.PropTypes.array,
    availableFilters:     React.PropTypes.array,
    updateAppliedFilter:  React.PropTypes.func,
    isQueryRunning:       React.PropTypes.bool
  },
  getInitialState: function() {
    return {
      openedCategory: null,
      openedCategoryBooks: [],
      displayFilters: !!this.props.appliedFilters.length
    }
  },
  getDefaultProps: function() {
    return {
      appliedFilters: [],
      availableFilters: []
    };
  },
  componentWillMount() {
  },
  componentWillUnmount() {
  },
  componentWillReceiveProps(newProps) {
    // Save current filters
    // this.props
    // todo: check for cases when we want to rebuild / not

    if ((newProps.query != this.props.query)
        || (newProps.availableFilters.length == 0)) {
      this.setState({
        openedCategory: null,
        openedCategoryBooks: []
      });
    }
    // todo: logically, we should be unapplying filters as well.
    // Because we compute filter removal from teh same object, this ends up sliding in messily in the setState.
    // Hard to see how to get it through the front door.
      //if (this.state.openedCategory) {
      //   debugger;
      // }
     /*
   if (newProps.appliedFilters &&
              ((newProps.appliedFilters.length !== this.props.appliedFilters.length)
               || !(newProps.appliedFilters.every((v,i) => v === this.props.appliedFilters[i]))
              )
            ) {
      if (this.state.openedCategory) {
        this.handleFocusCategory(this.state.openedCategory);
      }
    } */
  },
  getSelectedTitles: function(lang) {
    var results = [];
    for (var i = 0; i < this.props.availableFilters.length; i++) {
        results = results.concat(this.props.availableFilters[i].getSelectedTitles(lang));
    }
    return results;
  },
  handleFocusCategory: function(filterNode) {
    var leaves = filterNode.getLeafNodes();
    this.setState({
      openedCategory: filterNode,
      openedCategoryBooks: leaves
    })
  },
  toggleFilterView: function() {
    this.setState({displayFilters: !this.state.displayFilters});
  },
  render: function() {
    var addCommas = function(number) { return number.toString().replace(/\B(?=(\d{3})+(?!\d))/g, ","); };
    var totalWithCommas = addCommas(this.props.total);
    var totalSheetsWithCommas = addCommas(this.props.sheetTotal);
    var totalTextsWithCommas = addCommas(this.props.textTotal);

    var totalBreakdown = (
      <span className="results-breakdown">&nbsp;
        <span className="he">({totalTextsWithCommas} {(this.props.textTotal > 1) ? "מקורות":"מקור"}, {totalSheetsWithCommas} {(this.props.sheetTotal > 1)?"דפי מקורות":"דף מקורות"})</span>
        <span className="en">({totalTextsWithCommas} {(this.props.textTotal > 1) ? "Texts":"Text"}, {totalSheetsWithCommas} {(this.props.sheetTotal > 1)?"Sheets":"Sheet"})</span>
      </span>);

    var enFilterLine = (!!this.props.appliedFilters.length && !!this.props.total)?(": " + this.getSelectedTitles("en").join(", ")):"";
    var heFilterLine = (!!this.props.appliedFilters.length && !!this.props.total)?(": " + this.getSelectedTitles("he").join(", ")):"";

    var summaryLines = (
      <div className="results-count">
          <span className="en">{totalWithCommas} Results{enFilterLine}</span>
          <span className="he">{totalWithCommas} תוצאות{heFilterLine}</span>
          {(this.state.sheet_total > 0 && this.state.text_total > 0) ? totalBreakdown : null}
      </div>);

    var runningQueryLine = (<LoadingMessage message="Searching..." />);
    var show_filters_classes = (this.state.displayFilters) ? "fa fa-caret-down fa-angle-down":"fa fa-caret-down";
    var filter_panel = (<div>
          <div className="searchFilterToggle">
            <span className="en">Filter by Text   </span>
            <span className="he">סנן לפי כותר   </span>
            <i className={show_filters_classes} onClick={this.toggleFilterView}/>
          </div>
          <div className="searchFilterBoxes" style={{display: this.state.displayFilters?"block":"none"}}>
            <div className="searchFilterCategoryBox">
            {this.props.availableFilters.map(function(filter) {
                return (<SearchFilter
                    filter={filter}
                    isInFocus={this.state.openedCategory === filter}
                    focusCategory={this.handleFocusCategory}
                    updateSelected={this.props.updateAppliedFilter}
                    key={filter.path}/>);
            }.bind(this))}
            </div>
            <div className="searchFilterBookBox">
            {this.state.openedCategoryBooks.map(function(filter) {
                return (<SearchFilter
                    filter={filter}
                    updateSelected={this.props.updateAppliedFilter}
                    key={filter.path}/>);
            }.bind(this))}
            </div>
            <div style={{clear: "both"}}/>
          </div>
        </div>);

    return (
      <div className="searchTopMatter">
        <div className="searchStatusLine">
        { (this.props.isQueryRunning) ? runningQueryLine : summaryLines }
        </div>
        { (this.props.textTotal > 0) ? filter_panel : "" }
      </div>)
  }
});


var SearchFilter = React.createClass({
  propTypes: {
    filter:         React.PropTypes.object.isRequired,
    isInFocus:      React.PropTypes.bool,
    updateSelected: React.PropTypes.func.isRequired,
    focusCategory:  React.PropTypes.func
  },
  getInitialState: function() {
    return {selected: this.props.filter.selected};
  },
  componentWillReceiveProps(newProps) {
    if (newProps.filter.selected != this.state.selected) {
      this.setState({selected: newProps.filter.selected});
    }
  },
  // Can't set indeterminate in the render phase.  https://github.com/facebook/react/issues/1798
  componentDidMount: function() {
    ReactDOM.findDOMNode(this).querySelector("input").indeterminate = this.props.filter.isPartial();
  },
  componentDidUpdate: function() {
    ReactDOM.findDOMNode(this).querySelector("input").indeterminate = this.props.filter.isPartial();
  },
  handleFilterClick: function(evt) {
    //evt.preventDefault();
    this.props.updateSelected(this.props.filter)
  },
  handleFocusCategory: function() {
    if (this.props.focusCategory) {
      this.props.focusCategory(this.props.filter)
    }
  },
  render: function() {
    return(
      <li onClick={this.handleFocusCategory}>
        <input type="checkbox" className="filter" checked={this.state.selected == 1} onChange={this.handleFilterClick}/>
        <span className="en"><span className="filter-title">{this.props.filter.title}</span> <span className="filter-count">({this.props.filter.docCount})</span></span>
        <span className="he" dir="rtl"><span className="filter-title">{this.props.filter.heTitle}</span> <span className="filter-count">({this.props.filter.docCount})</span></span>
        {this.props.isInFocus?<span className="en"><i className="in-focus-arrow fa fa-caret-right"/></span>:""}
        {this.props.isInFocus?<span className="he"><i className="in-focus-arrow fa fa-caret-left"/></span>:""}

      </li>
      )
  }
});


var SearchTextResult = React.createClass({
    propTypes: {
        query: React.PropTypes.string,
        data: React.PropTypes.object,
        key: React.PropTypes.string,
        onResultClick: React.PropTypes.func
    },
    getInitialState: function() {
        return {
            duplicatesShown: false
        }
    },
    toggleDuplicates: function(event) {
        this.setState({
            duplicatesShown: !this.state.duplicatesShown
        });
    },
    handleResultClick: function(event) {
        if(this.props.onResultClick) {
            event.preventDefault();
            var s = this.props.data._source;
            this.props.onResultClick(s.ref, s.version, s.lang, {"highlight": this.props.query}); //highlight not yet handled, above in ReaderApp.handleNavigationClick()
        }
    },
    render: function () {
        var data = this.props.data;
        var s = this.props.data._source;
        var href = '/' + normRef(s.ref) + "/" + s.lang + "/" + s.version.replace(/ +/g, "_") + '?qh=' + this.props.query;

        function get_snippet_markup() {
            var snippet;
            if (data.highlight && data.highlight["content"]) {
                snippet = data.highlight["content"].join("...");
            } else {
                snippet = s["content"];
            }
            snippet = $("<div>" + snippet.replace(/^[ .,;:!-)\]]+/, "") + "</div>").html();
            return {__html:snippet}
        }

        var more_results_caret =
            (this.state.duplicatesShown)
            ? <i className="fa fa-caret-down fa-angle-down"></i>
            : <i className="fa fa-caret-down"></i>;

        var more_results_indicator = (!(data.duplicates)) ? "" :
                <div className='similar-trigger-box' onClick={this.toggleDuplicates}>
                    <span className='similar-title he'>
                        { data.duplicates.length } {(data.duplicates.length > 1) ? " גרסאות נוספות" : " גרסה נוספת"}
                    </span>
                    <span className='similar-title en'>
                        { data.duplicates.length } more version{(data.duplicates.length > 1) ? "s" : null}
                    </span>
                    {more_results_caret}
                </div>;

        var shown_duplicates = (data.duplicates && this.state.duplicatesShown) ?
            (<div className='similar-results'>
                    {data.duplicates.map(function(result) {
                        var key = result._source.ref + "-" + result._source.version;
                        return <SearchTextResult
                            data={result}
                            key={key}
                            query={this.props.query}
                            onResultClick={this.props.onResultClick}
                            />;
                        }.bind(this))}
            </div>) : null;

        return (
            <div className="result">
                <a href={href} onClick={this.handleResultClick}>
                    <div className="result-title">
                        <span className="en">{s.ref}</span>
                        <span className="he">{s.heRef}</span>
                    </div>
                    <div className="snippet" dangerouslySetInnerHTML={get_snippet_markup()} ></div>
                    <div className="version" >{s.version}</div>
                </a>
                {more_results_indicator}
                {shown_duplicates}
            </div>
        )
    }
});


var SearchSheetResult = React.createClass({
    propTypes: {
        query: React.PropTypes.string,
        data: React.PropTypes.object,
        key: React.PropTypes.string
    },
    render: function() {
        var data = this.props.data;
        var s = this.props.data._source;

        var snippet = data.highlight ? data.highlight.content.join("...") : s.content;
        snippet = $("<div>" + snippet.replace(/^[ .,;:!-)\]]+/, "") + "</div>").text();

        function get_version_markup() {
            return {__html: s.version};
        }
        var clean_title = $("<span>" + s.title + "</span>").text();
        var href = "/sheets/" + s.sheetId;
        return (<div className='result'>
            <a className='result-title' href={href}>{clean_title}</a>
            <div className="snippet">{snippet}</div>
            <div className='version' dangerouslySetInnerHTML={get_version_markup()} ></div>
            </div>);
    }
});


var AccountPanel = React.createClass({
  render: function() {
    var width = $(window).width();
    var accountContent = [
      (<BlockLink target="/my/profile" title="Profile" heTitle="Profile"/>),
      (<BlockLink target="/sheets/private" title="Source Sheets" heTitle="דפי מקורות" />),
      (<BlockLink target="#" title="Reading History" heTitle="Reading History" />),
      (<BlockLink target="#" title="Notes" heTitle="Notes" />),
      (<BlockLink target="/settings/account" title="Settings" heTitle="Settings" />),
      (<BlockLink target="/logout" title="Log Out" heTitle="Log Out" />)
    ];
    accountContent = (<TwoOrThreeBox content={accountContent} width={width} />);

    var learnContent = [
      (<BlockLink target="/about" title="About" heTitle="אודות" />),
      (<BlockLink target="/faq" title="FAQ" heTitle="שאלות נפוצות" />),
      (<BlockLink target="http://blog.sefaria.org" title="Blog" heTitle="בלוג" />),
      (<BlockLink target="/educators" title="Educators" heTitle="מחנכים" />),
      (<BlockLink target="/help" title="Help" heTitle="Help" />),
      (<BlockLink target="/team" title="Team" heTitle="צוות" />)
    ];

    learnContent = (<TwoOrThreeBox content={learnContent} width={width} />);

    var contributeContent = [
      (<BlockLink target="/activity" title="Recent Activity" heTitle="פעילות אחרונהs" />),
      (<BlockLink target="/metrics" title="Metrics" heTitle="מדדים" />),  
      (<BlockLink target="/contribute" title="Contribute" heTitle="הצטרף אלינו" />),
      (<BlockLink target="/donate" title="Donate" heTitle="תרומות" />),
      (<BlockLink target="/supporters" title="Supporters" heTitle="תומכים" />),
      (<BlockLink target="/jobs" title="Jobs" heTitle="דרושים" />),
    ];
    contributeContent = (<TwoOrThreeBox content={contributeContent} width={width} />);

    var connectContent = [
      (<BlockLink target="https://groups.google.com/forum/?fromgroups#!forum/sefaria" title="Forum" heTitle="פורום" />),
      (<BlockLink target="http://www.facebook.com/sefaria.org" title="Facebook" heTitle="פייסבוק" />),
      (<BlockLink target="http://twitter.com/SefariaProject" title="Twitter" heTitle="טוויטר" />),      
      (<BlockLink target="http://www.youtube.com/user/SefariaProject" title="YouTube" heTitle="יוטיוב" />),
      (<BlockLink target="http://www.github.com/Sefaria" title="GitHub" heTitle="גיטהאב" />),
      (<BlockLink target="mailto:hello@sefaria.org" title="Email" heTitle='דוא"ל' />)
    ];
    connectContent = (<TwoOrThreeBox content={connectContent} width={width} />);

    return (
      <div className="accountPanel readerNavMenu">
        <div className="content">
          <div className="contentInner">
           <ReaderNavigationMenuSection title="Account" heTitle="Account" content={accountContent} />
           <ReaderNavigationMenuSection title="Learn" heTitle="למיד" content={learnContent} />
           <ReaderNavigationMenuSection title="Contribute" heTitle="Contribute" content={contributeContent} />
           <ReaderNavigationMenuSection title="Connect" heTitle="התחבר" content={connectContent} />
          </div>
        </div>
      </div>
      );
  }
});


var NotificationsPanel = React.createClass({
    render: function() {
    return (
      <div className="notifcationsPanel readerNavMenu">
        <div className="content">
          <div className="contentInner">
           <center>Notifications Coming Soon!</center>
          </div>
        </div>
      </div>
      );
    }
});


var ThreeBox = React.createClass({
  // Wrap a list of elements into a three column table
  render: function() {
      var content = this.props.content;
      var length = content.length;
      if (length % 3) {
          length += (3-length%3);
      }
      content.pad(length, "");
      var threes = [];
      for (var i=0; i<length; i+=3) {
        threes.push([content[i], content[i+1], content[i+2]]);
      }
      return (
        <table className="gridBox threeBox">
          <tbody>
          { 
            threes.map(function(row, i) {
              return (
                <tr key={i}>
                  {row[0] ? (<td>{row[0]}</td>) : null}
                  {row[1] ? (<td>{row[1]}</td>) : null}
                  {row[2] ? (<td>{row[2]}</td>) : null}
                </tr>
              );
            })
          }
          </tbody>
        </table>
      );
  }
});


var TwoBox = React.createClass({
  // Wrap a list of elements into a three column table
  propTypes: {
    content: React.PropTypes.array.isRequired
  },
  render: function() {
      var content = this.props.content;
      var length = content.length;
      if (length % 2) {
          length += (2-length%2);
      }
      content.pad(length, "");
      var twos = [];
      for (var i=0; i<length; i+=2) {
        twos.push([content[i], content[i+1]]);
      }
      return (
        <table className="gridBox twoBox">
          <tbody>
          { 
            twos.map(function(row, i) {
              return (
                <tr key={i}>
                  {row[0] ? (<td>{row[0]}</td>) : null}
                  {row[1] ? (<td>{row[1]}</td>) : null}
                </tr>
              );
            })
          }
          </tbody>
        </table>
      );
  }
});


var TwoOrThreeBox = React.createClass({
  // Wrap a list of elements into a two or three column table, depending on window width
  propTypes: {
    content:    React.PropTypes.array.isRequired,
    width:      React.PropTypes.number.isRequired,
    threshhold: React.PropTypes.number
  },
  render: function() {
      var threshhold = this.props.threshhold || 450;
      if (this.props.width > threshhold) {
        return (<ThreeBox content={this.props.content} />);
      } else {
        return (<TwoBox content={this.props.content} />);
      }
  }
});


var LoadingMessage = React.createClass({
  propTypes: {
    message:   React.PropTypes.string,
    heMessage: React.PropTypes.string,
    className: React.PropTypes.string
  },
  render: function() {
    var message = this.props.message || "Loading...";
    var heMessage = this.props.heMessage || "טעינה...";
    var classes = "loadingMessage " + (this.props.className || "");
    return (<div className={classes}>
              <span className="en">{message}</span>
              <span className="he">{heMessage}</span>
            </div>);
  }
});


var TestMessage = React.createClass({
  // Modal explaining development status with links to send feedback or go back to the old site
  propTypes: {
    hide:   React.PropTypes.func
  },
  render: function() {
    return (
      <div className="testMessageBox">
        <div className="overlay" onClick={this.props.hide} ></div>
        <div className="testMessage">
          <div className="title">The new Sefaria is still in development.<br />Thank you for helping us test and improve it.</div>
          <a href="mailto:hello@sefaria.org" target="_blank" className="button">Send Feedback</a>
          <div className="button" onClick={backToS1} >Return to Old Sefaria</div>
        </div>
      </div>);
  }
});


function openInNewTab(url) {
  var win = window.open(url, '_blank');
  win.focus();
}


var backToS1 = function() { 
  $.cookie("s2", "", {path: "/"});
  window.location = "/";
};<|MERGE_RESOLUTION|>--- conflicted
+++ resolved
@@ -393,15 +393,11 @@
       navigationCategories: state.navigationCategories || [],
       navigationSheetTag:   state.sheetsTag || null,
       searchQuery:          state.searchQuery || null,
-<<<<<<< HEAD
-=======
       appliedSearchFilters: state.appliedSearchFilters || [],
       searchFiltersValid:   state.searchFiltersValid   || false,
       availableFilters:     state.availableFilters     || [],
       filterRegistry:       state.filterRegistry       || {},
       orphanSearchFilters:  state.orphanSearchFilters  || [],
-      connectionsMode:      "Connections",
->>>>>>> 22024aef
       displaySettingsOpen:  false
     };
     if (this.state && panel.refs.length && !panel.version) {
@@ -986,15 +982,11 @@
       navigationCategories: this.props.initialNavigationCategories || [],
       navigationSheetTag:   this.props.initialSheetsTag || null,
       searchQuery:          this.props.initialQuery || null,
-<<<<<<< HEAD
-=======
       appliedSearchFilters: this.props.initialAppliedSearchFilters || [],
       searchFiltersValid:   false,
       availableFilters:     [],
       filterRegistry:       {},
       orphanSearchFilters:  [],
-      connectionsMode:      "Connections",
->>>>>>> 22024aef
       displaySettingsOpen:  false
     }
   },
