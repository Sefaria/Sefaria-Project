--- conflicted
+++ resolved
@@ -2861,11 +2861,7 @@
                           </div>));
           }
         } else {
-<<<<<<< HEAD
-          // Add a Text
-=======
           //Add a Text
->>>>>>> 8f7724c1
           var [title, heTitle] = this.getRenderedTextTitleString(item.title, item.heTitle);
           var url     = "/" + Sefaria.normRef(item.firstSection);
           content.push((<a href={url}>
