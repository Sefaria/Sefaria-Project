--- conflicted
+++ resolved
@@ -3091,10 +3091,7 @@
   render: function() {
     var title     = this.props.title;
     var heTitle   = Sefaria.index(title) ? Sefaria.index(title).heTitle : title;
-<<<<<<< HEAD
-=======
     var category  = this.props.category.replace("2", ""); // TODO Remove replace post Commentary Refactory 
->>>>>>> 41abe24d
 
     var currentVersionElement = null;
     var defaultVersionString = "Default Version";
@@ -3217,23 +3214,20 @@
               </div>
               <div className="content">
                 <div className="contentInner">
-<<<<<<< HEAD
-                  <CategoryAttribution categories={Sefaria.index(this.props.title).categories} />
                   <div className="tocTitle">
                     <span className="en">{title}</span>
                     <span className="he">{heTitle}</span>
-=======
                   <div className="tocTop">
                     <div className="tocCategory">
                       <span className="en">{category}</span>
                       <span className="he">{Sefaria.hebrewCategory(category)}</span>
                     </div>
+                    <CategoryAttribution categories={Sefaria.index(this.props.title).categories} />
                     <div className="tocTitle">
                       <span className="en">{title}</span>
                       <span className="he">{heTitle}</span>
                       {moderatorSection}
                     </div>
->>>>>>> 41abe24d
                     {this.isTextToc()?
                       <div className="currentSection">
                         <span className="en">{section}</span>
@@ -3264,7 +3258,8 @@
                   {downloadSection}
                 </div>
               </div>
-            </div>);
+            </div>
+      </div>);
   }
 });
 
@@ -4072,19 +4067,20 @@
 });
 
 
-<<<<<<< HEAD
 var CategoryAttribution = React.createClass({
-  propTypes: {
-    categories: React.PropTypes.array.isRequired
-  },
-  render: function() {
-    var attribution = Sefaria.categoryAttribution(this.props.categories);
-    return attribution ?
-            <div className="categoryAttribution">
-              <span className="en">{attribution.english}</span>
-              <span className="he">{attribution.hebrew}</span>
-            </div> : null;
-=======
+      propTypes: {
+      categories: React.PropTypes.array.isRequired
+    },
+      render: function() {
+      var attribution = Sefaria.categoryAttribution(this.props.categories);
+      return attribution ?
+      <div className="categoryAttribution">
+        <span className="en">{attribution.english}</span>
+        <span className="he">{attribution.hebrew}</span>
+      </div> : null;
+    }
+});
+
 var ReadMoreText = React.createClass({
   propTypes: {
     text: React.PropTypes.string.isRequired,
@@ -4109,7 +4105,6 @@
         </span>
       }
     </div>
->>>>>>> 41abe24d
   }
 });
 
