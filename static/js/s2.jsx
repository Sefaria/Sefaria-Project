--- conflicted
+++ resolved
@@ -1,5 +1,4 @@
 if (typeof require !== 'undefined') {
-<<<<<<< HEAD
   var React       = require('react'),
       ReactDOM    = require('react-dom'),
       $           = require('jquery'),
@@ -8,18 +7,6 @@
       Sefaria     = require('./sefaria.js');
 } else {
   var extend      = $.extend; 
-=======
-  var React    = require('react');
-  var ReactDOM = require('react-dom');
-  sjs = {library: require('./library.js')};
-  // Include utils.js with this hack because it has so many spaghetti methods
-  // and extra methods on built-in types.
-  var read = function(f) { return fs.readFileSync(f).toString(); };
-  var include = function(f) { eval.apply(global, [read(f)]); };
-  console.log("util.js");
-  console.log(read('../static/js/util.js'));
-  include('../static/js/util.js');
->>>>>>> 2904460e
 }
 
 
@@ -62,25 +49,6 @@
     var defaultPanelSettings = this.getDefaultPanelSettings();
 
     if (!this.props.multiPanel && !this.props.headerMode) {
-<<<<<<< HEAD
-      var mode = this.props.initialFilter ? "TextAndConnections" : "Text";
-      panels[0] = {
-        refs: this.props.initialRefs,
-        mode: mode,
-        filter: this.props.initialFilter,
-        menuOpen: this.props.initialMenu,
-        version: this.props.initialPanels.length ? this.props.initialPanels[0].version : null,
-        versionLanguage: this.props.initialPanels.length ? this.props.initialPanels[0].versionLanguage : null,
-        searchQuery: this.props.initialQuery,
-        appliedSearchFilters: this.props.initialSearchFilters,
-        settings: Sefaria.util.clone(defaultPanelSettings)
-      };
-      if (panels[0].versionLanguage) {
-        panels[0].settings.language = (panels[0].versionLanguage == "he")? "hebrew": "english";
-      }
-      if (mode === "TextAndConnections") {
-        panels[0].highlightedRefs = this.props.initialRefs;
-=======
       if (this.props.initialPanels[0].menuOpen == "book toc") {
         panels[0] = {
             settings: clone(defaultPanelSettings),
@@ -106,7 +74,6 @@
         if (mode === "TextAndConnections") {
           panels[0].highlightedRefs = this.props.initialRefs;
         }
->>>>>>> 2904460e
       }
     } else {
       // this.props.multiPanel || this.props.headerMode
@@ -142,24 +109,18 @@
             settings: Sefaria.util.clone(defaultPanelSettings)
           });
         }
-<<<<<<< HEAD
-        for (var i = panels.length; i < this.props.initialPanels.length; i++) {
-          var panel = this.clonePanel(this.props.initialPanels[i]);
-          panel.settings = Sefaria.util.clone(defaultPanelSettings);
-=======
       }
       for (var i = panels.length; i < this.props.initialPanels.length; i++) {
         var panel;
         if (this.props.initialPanels[i].menuOpen == "book toc") {
           panel = {
-              settings: clone(defaultPanelSettings),
+              settings: Sefaria.util.clone(defaultPanelSettings),
               menuOpen: this.props.initialPanels[i].menuOpen,
               bookRef:  this.props.initialPanels[i].bookRef
           };
         } else {
           panel = this.clonePanel(this.props.initialPanels[i]);
-          panel.settings = clone(defaultPanelSettings);
->>>>>>> 2904460e
+          panel.settings = Sefaria.util.clone(defaultPanelSettings);
           if (panel.versionLanguage) {
             panel.settings.language = (panel.versionLanguage == "he") ? "hebrew" : "english";
           }
@@ -456,7 +417,6 @@
   makePanelState: function(state) {
     // Return a full representation of a single panel's state, given a partial representation in `state`
     var panel = {
-<<<<<<< HEAD
       mode:                 state.mode,                // "Text", "TextAndConnections", "Connections"
       refs:                 state.refs                 || [], // array of ref strings
       filter:               state.filter               || [],
@@ -466,18 +426,6 @@
       highlightedRefs:      state.highlightedRefs      || [],
       recentFilters:        state.filter               || [],
       menuOpen:             state.menuOpen             || null, // "navigation", "text toc", "display", "search", "sheets", "home"
-=======
-      refs:                 state.refs || [], // array of ref strings
-      mode:                 state.mode, // "Text", "TextAndConnections", "Connections"
-      filter:               state.filter || [],
-      connectionsMode:      state.connectionsMode || "Connections",
-      version:              state.version || null,
-      versionLanguage:      state.versionLanguage || null,
-      highlightedRefs:      state.highlightedRefs || [],
-      recentFilters:        state.filter || [],
-      settings:             state.settings ? clone(state.settings): clone(this.state.defaultPanelSettings),
-      menuOpen:             state.menuOpen || null, // "navigation", "book toc", "text toc", "display", "search", "sheets", "home"
->>>>>>> 2904460e
       navigationCategories: state.navigationCategories || [],
       navigationSheetTag:   state.sheetsTag            || null,
       searchQuery:          state.searchQuery          || null,
@@ -486,11 +434,8 @@
       availableFilters:     state.availableFilters     || [],
       filterRegistry:       state.filterRegistry       || {},
       orphanSearchFilters:  state.orphanSearchFilters  || [],
-<<<<<<< HEAD
+      bookRef:              state.bookRef              || "",
       settings:             state.settings ? Sefaria.util.clone(state.settings) : Sefaria.util.clone(this.getDefaultPanelSettings()),
-=======
-      bookRef:              state.bookRef              || "",
->>>>>>> 2904460e
       displaySettingsOpen:  false
     };
     if (this.state && panel.refs.length && !panel.version) {
@@ -1009,7 +954,7 @@
                 <div className="right">
                   <div className="testWarning" onClick={this.showTestMessage} >Attention: You are testing the New Sefaria</div>
                   { Sefaria.loggedIn ? (<div className="account" onClick={this.showAccount}><img src="/static/img/user-64.png" /></div>) : null }
-                  { Sefaria.loggedIn ? (<div className={notifcationsClasses} onClick={this.showNotifications}>{sjs.notificationCount}</div>) : null }
+                  { Sefaria.loggedIn ? (<div className={notifcationsClasses} onClick={this.showNotifications}>{Sefaria.notificationCount}</div>) : null }
                   { Sefaria.loggedIn ? null : signUpLink }
                 </div>
                 <span className="searchBox">
@@ -1501,7 +1446,7 @@
           //version={this.state.version}
           //versionLanguage={this.state.versionLanguage}
           settingsLanguage={this.state.settings.language == "hebrew"?"he":"en"}
-          category={sjs.library.index(this.state.bookRef) ? sjs.library.index(this.state.bookRef).categories[0] : null}
+          category={Sefaria.index(this.state.bookRef) ? Sefaria.index(this.state.bookRef).categories[0] : null}
           currentRef={this.state.bookRef}
           openNav={this.openMenu.bind(null, "navigation")}
           openDisplaySettings={this.openDisplaySettings}
@@ -1891,13 +1836,8 @@
                   <span className="en">{cat}</span>
                   <span className="he">{heCat}</span>
                 </div>);
-<<<<<<< HEAD
       }.bind(this));;
       var more = (<div className="readerNavCategory" style={{"borderColor": Sefaria.palette.darkblue}} onClick={this.showMore}>
-=======
-      }.bind(this));
-      var more = (<div className="readerNavCategory" style={{"borderColor": sjs.palette.darkblue}} onClick={this.showMore}>
->>>>>>> 2904460e
                       <span className="en">More &gt;</span>
                       <span className="he">עוד &gt;</span>
                   </div>);
@@ -2275,12 +2215,7 @@
     this.shrinkWrap();
   },
   loadVersions: function() {
-<<<<<<< HEAD
     var ref = Sefaria.sectionRef(this.props.currentRef) || this.props.currentRef;
-=======
-    var ref;
-    ref = sjs.library.sectionRef(this.props.currentRef) || this.props.currentRef;
->>>>>>> 2904460e
     if (!ref) {
       this.setState({versionsLoaded: true});
       return;
@@ -2383,7 +2318,7 @@
     tocHtml = tocHtml || '<div class="loadingMessage"><span class="en">Loading...</span><span class="he">טעינה...</span></div>';
 
     var title     = this.props.title;
-    var heTitle   = Sefaria.index(title) ? sjs.library.index(title).heTitle : title;
+    var heTitle   = Sefaria.index(title) ? Sefaria.index(title).heTitle : title;
 
     var section   = Sefaria.sectionString(this.props.currentRef).en.named;
     var heSection = Sefaria.sectionString(this.props.currentRef).he.named;
@@ -3008,7 +2943,7 @@
 
 var TextRange = React.createClass({
   // A Range or text defined a by a single Ref. Specially treated when set as 'basetext'.
-  // This component is responsible for retrieving data from sjs.library for the ref that defines it.
+  // This component is responsible for retrieving data from `Sefaria` for the ref that defines it.
   propTypes: {
     sref:                   React.PropTypes.string.isRequired,
     version:                React.PropTypes.string,
