--- conflicted
+++ resolved
@@ -23,34 +23,6 @@
     super(props);
     // TODO clean up generation of initial panels objects.
     // Currently these get generated in reader/views.py, then regenerated in s2.html then regenerated again in ReaderApp.
-<<<<<<< HEAD
-=======
-    this.setPanelCap = this.setPanelCap.bind(this);
-    this.updateAvailableFiltersInHeader = this.updateAvailableFiltersInHeader.bind(this);
-    this.updateAvailableFiltersInPanel = this.updateAvailableFiltersInPanel.bind(this);
-    this.updateSearchOptionSortInHeader = this.updateSearchOptionSortInHeader.bind(this);
-    this.updateSearchOptionSortInPanel = this.updateSearchOptionSortInPanel.bind(this);
-    this.updateSearchOptionFieldInHeader = this.updateSearchOptionFieldInHeader.bind(this);
-    this.updateSearchOptionFieldInPanel = this.updateSearchOptionFieldInPanel.bind(this);
-    this.handleNavigationClick = this.handleNavigationClick.bind(this);
-    this.setTextListHighlight = this.setTextListHighlight.bind(this);
-    this.showLibrary = this.showLibrary.bind(this);
-    this.showSheets = this.showSheets.bind(this);
-    this.showSearch = this.showSearch.bind(this);
-    this.showMySheets = this.showMySheets.bind(this);
-    this.showMyGroups = this.showMyGroups.bind(this);
-    this.setHeaderState = this.setHeaderState.bind(this);
-    this.setSelectedWords = this.setSelectedWords.bind(this);
-    this.setDefaultOption = this.setDefaultOption.bind(this);
-    this.handleSegmentClick = this.handleSegmentClick.bind(this);
-    this.closePanel = this.closePanel.bind(this);
-    this.handleRecentClick = this.handleRecentClick.bind(this);
-    this.setPanelState = this.setPanelState.bind(this);
-    this.handleInAppLinkClick = this.handleInAppLinkClick.bind(this);
-    this.handleCitationClick = this.handleCitationClick.bind(this);
-    this.handleCompareSearchClick = this.handleCompareSearchClick.bind(this);
-    this.handlePopState = this.handlePopState.bind(this);
->>>>>>> ca499b09
     this.MIN_PANEL_WIDTH = 360.0;
 
     var panels               = [];
