--- conflicted
+++ resolved
@@ -8304,45 +8304,10 @@
             //this.updateCurrentQuery(null);
             return;
         }
-<<<<<<< HEAD
         this.setState({error: true});
         this.updateRunningQuery(null, null, false);
     }
-    _remove_duplicate_text_hits(hits) {
-
-      if (this.props.sortType != "relevance") {
-        return hits;
-      } else {
-        var refHash = {};
-        var newHits = hits.filter((result, iresult) => {
-          let ref = result._source.ref;
-          let refExists = refHash[ref];
-          //only apply filter if you're sorting by relevance. sorting by chrono keeps refs in the correct order
-          if (!refExists) {
-            refHash[ref] = true;
-            //console.log("adding", ref, iresult);
-            return true;
-          } else {
-            //console.log("filtering", ref, iresult);
-            return false;
-          }
-        }).map((result) => {
-          result.duplicates = null;
-          return result;
-        });
-        return newHits;
-      }
-    }
     _process_text_hits(hits) {
-=======
-        if (this.isMounted()) {
-            this.setState({
-                error: true
-            });
-            this.updateRunningQuery(null, null, false);
-        }
-    },
-    _process_text_hits: function(hits) {
       var newHits = [];
       var newHitsObj = {};  // map ref -> index in newHits
       for (var i = 0; i < hits.length; i++) {
@@ -8357,30 +8322,7 @@
         }
       }
       return newHits;
-
-      /*
->>>>>>> 681afbe4
-        var comparingRef = null;
-        var newHits = [];
-
-        for(var i = 0, j = 0; i < hits.length; i++) {
-            var currentRef = hits[i]._source.ref;
-            if(currentRef == comparingRef) {
-                  newHits[j - 1].duplicates = newHits[j-1].duplicates || [];
-                newHits[j - 1].duplicates.push(hits[i]);
-            } else {
-                newHits[j] = hits[i];
-                j++;
-                comparingRef = currentRef;
-            }
-        }
-        return newHits;
-<<<<<<< HEAD
-    }
-=======
-        */
-    },
->>>>>>> 681afbe4
+    }
     _buildFilterTree(aggregation_buckets) {
       //returns object w/ keys 'availableFilters', 'registry'
       //Add already applied filters w/ empty doc count?
