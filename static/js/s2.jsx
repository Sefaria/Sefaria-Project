if (typeof require !== 'undefined') {
  var React       = require('react'),
      ReactDOM    = require('react-dom'),
      $           = require('jquery'),
      extend      = require('extend'),
      classNames  = require('classnames'),
      Sefaria     = require('./sefaria.js');
} else {
  var extend      = $.extend; 
}


var ReaderApp = React.createClass({
  propTypes: {
    multiPanel:                  React.PropTypes.bool,
    headerMode:                  React.PropTypes.bool,  // is S2 serving only as a header on top of another page?
    initialRefs:                 React.PropTypes.array,
    initialFilter:               React.PropTypes.array,
    initialMenu:                 React.PropTypes.string,
    initialQuery:                React.PropTypes.string,
    initialSearchFilters:        React.PropTypes.array,
    initialSheetsTag:            React.PropTypes.string,
    initialNavigationCategories: React.PropTypes.array,
    initialSettings:             React.PropTypes.object,
    initialPanels:               React.PropTypes.array,
    initialDefaultVersions:      React.PropTypes.object 
  },
  getDefaultProps: function() {
    return {
      multiPanel:                  true,
      headerMode:                  false,  // is S2 serving only as a header on top of another page?
      initialRefs:                 [],
      initialFilter:               [],
      initialMenu:                 null,
      initialQuery:                null,
      initialSearchFilters:        [],
      initialSheetsTag:            null,
      initialNavigationCategories: [],
      initialPanels:               [],
      initialDefaultVersions:      {},
    };
  },
  getInitialState: function() {
    // TODO clean up generation of initial panels objects. 
    // Currently these get generated in reader/views.py, then regenerated in s2.html then regenerated again in ReaderApp.
    var panels               = [];
    var header               = {};
    var defaultVersions      = Sefaria.util.clone(this.props.initialDefaultVersions) || {};
    var defaultPanelSettings = this.getDefaultPanelSettings();

    if (!this.props.multiPanel && !this.props.headerMode) {
      var mode = this.props.initialFilter ? "TextAndConnections" : "Text";
      panels[0] = {
        refs: this.props.initialRefs,
        mode: mode,
        filter: this.props.initialFilter,
        menuOpen: this.props.initialMenu,
        version: this.props.initialPanels.length ? this.props.initialPanels[0].version : null,
        versionLanguage: this.props.initialPanels.length ? this.props.initialPanels[0].versionLanguage : null,
        searchQuery: this.props.initialQuery,
        appliedSearchFilters: this.props.initialSearchFilters,
        settings: Sefaria.util.clone(defaultPanelSettings)
      };
      if (panels[0].versionLanguage) {
        panels[0].settings.language = (panels[0].versionLanguage == "he")? "hebrew": "english";
      }
      if (mode === "TextAndConnections") {
        panels[0].highlightedRefs = this.props.initialRefs;
      }
    } else {
      // this.props.multiPanel || this.props.headerMode
      var headerState = {
                    mode: "Header",
                    refs: this.props.initialRefs,
                    menuOpen: this.props.initialMenu,
                    searchQuery: this.props.initialQuery,
                    appliedSearchFilters: this.props.initialSearchFilters,
                    navigationCategories: this.props.initialNavigationCategories,
                    sheetsTag: this.props.initialSheetsTag,
                    settings: Sefaria.util.clone(defaultPanelSettings)
      };
      header = this.makePanelState(headerState);
      if (this.props.initialRefs.length) {
        var p = {
          refs: this.props.initialRefs,
          mode: "Text",
          menuOpen: this.props.initialPanels[0].menuOpen,
          version: this.props.initialPanels.length ? this.props.initialPanels[0].version : null,
          versionLanguage: this.props.initialPanels.length ? this.props.initialPanels[0].versionLanguage : null,
          settings: Sefaria.util.clone(defaultPanelSettings)
        };
        if (p.versionLanguage) {
          p.settings.language = (p.versionLanguage == "he") ? "hebrew" : "english";
        }
        panels.push(p);
        if (this.props.initialFilter) {
          panels.push({
            refs: this.props.initialRefs,
            filter: this.props.initialFilter,
            mode: "Connections",
            settings: Sefaria.util.clone(defaultPanelSettings)
          });
        }
        for (var i = panels.length; i < this.props.initialPanels.length; i++) {
          var panel = this.clonePanel(this.props.initialPanels[i]);
          panel.settings = Sefaria.util.clone(defaultPanelSettings);
          if (panel.versionLanguage) {
            panel.settings.language = (panel.versionLanguage == "he") ? "hebrew" : "english";
          }
          panels.push(panel);
        }
      }
    }
    panels = panels.map(function(panel) { 
      return this.makePanelState(panel); 
    }.bind(this) );

    var layoutOrientation = "ltr";
    if ((panels.length > 0 && panels[0].settings && panels[0].settings.language == "hebrew")
       || (header.settings && header.settings.language == "hebrew")) {
      layoutOrientation = "rtl";
    }

    return {
      panels: panels,
      header: header,
      defaultVersions: defaultVersions,
      defaultPanelSettings: Sefaria.util.clone(defaultPanelSettings),
      layoutOrientation: layoutOrientation
    };
  },
  componentDidMount: function() {
    this.updateHistoryState(true); // make sure initial page state is in history, (passing true to replace)
    window.addEventListener("popstate", this.handlePopState);
    window.addEventListener("beforeunload", this.saveOpenPanelsToRecentlyViewed);
   
    // Set S2 cookie, putting user into S2 mode site wide
    $.cookie("s2", true, {path: "/"});
  },
  componentWillUnmount: function() {
    window.removeEventListener("popstate", this.handlePopState);
  },
  componentWillUpdate: function(nextProps, nextState) {
  },
  componentDidUpdate: function(prevProps, prevState) {
    if (this.justPopped) {
      //console.log("Skipping history update - just popped")
      this.justPopped = false;
      return;
    }

    this.setContainerMode();
    this.updateHistoryState(this.replaceHistory);
  },
  handlePopState: function(event) {
    var state = event.state;
    console.log("Pop - " + window.location.pathname);
    console.log(state);
    if (state) {
      var kind = "";
      sjs.track.event("Reader", "Pop State", kind);
      this.justPopped = true;
      this.setState(state);
    }
  },
  shouldHistoryUpdate: function() {
    // Compare the current state to the state last pushed to history,
    // Return true if the change warrants pushing to history.
    // If there's no history or the number or basic state of panels has changed
    if (!history.state
        || (!history.state.panels && !history.state.header)
        || (history.state.panels && (history.state.panels.length !== this.state.panels.length))
        || (history.state.header && (history.state.header.menuOpen !== this.state.header.menuOpen))
      ) {
      return true; 
    }

    if (this.props.multiPanel) {
      var prevPanels = [history.state.header];
      var nextPanels = [this.state.header];
    } else {
      var prevPanels = history.state.panels;
      var nextPanels = this.state.panels; 
    }

    for (var i = 0; i < prevPanels.length; i++) {
      // Cycle through each panel, compare previous state to next state, looking for differences
      var prev  = prevPanels[i];
      var next  = nextPanels[i];

      if (!prev || ! next) { return true; }

      if ((prev.mode !== next.mode) ||
          (prev.menuOpen !== next.menuOpen) ||
          (next.mode === "Text" && prev.refs.slice(-1)[0] !== next.refs.slice(-1)[0]) || 
          (next.mode === "TextAndConnections" && prev.highlightedRefs.slice(-1)[0] !== next.highlightedRefs.slice(-1)[0]) || 
          ((next.mode === "Connections" || next.mode === "TextAndConnections") && prev.filter && !prev.filter.compare(next.filter)) ||
          (next.mode === "Connections" && !prev.refs.compare(next.refs)) ||
          (prev.navigationSheetTag !== next.navigationSheetTag) ||
          (prev.version !== next.version) ||
          (prev.versionLanguage !== next.versionLanguage) ||
          (prev.searchQuery != next.searchQuery) ||
          (prev.appliedSearchFilters.length !== next.appliedSearchFilters.length) ||
          (!(prev.appliedSearchFilters.compare(next.appliedSearchFilters))))
          {
         return true;
      } else if (prev.navigationCategories !== next.navigationCategories) {
        // Handle array comparison, !== could mean one is null or both are arrays
        if (!prev.navigationCategories || !next.navigationCategories) {
          return true; // They are not equal and one is null
        } else if (!prev.navigationCategories.compare(next.navigationCategories)) {
          return true; // both are set, compare arrays
        }
      }
    }
    return false;  
  },
  clonePanel: function(panel, trimFilters) {
    //Set aside self-referential objects before cloning
    //Todo: Move the multiple instances of this out to a utils file
    if (panel.availableFilters || panel.filterRegistry) {
      var savedAttributes = {
         availableFilters:   panel.availableFilters,
         searchFiltersValid: panel.searchFiltersValid,
         filterRegistry:     panel.filterRegistry
      };
      panel.searchFiltersValid = false;
      panel.availableFilters = [];
      panel.filterRegistry = {};
      var newPanel = (trimFilters) ? Sefaria.util.clone(panel) : extend(Sefaria.util.clone(panel), savedAttributes);
      extend(panel, savedAttributes);
      return newPanel;
    } else {
      return Sefaria.util.clone(panel);
    }
  },
  makeHistoryState: function() {
    // Returns an object with state, title and url params for the current state
    var histories = [];
    // When the header has a panel open, only look at its content for history
    var headerMode = this.state.header.menuOpen || (!this.state.panels.length && this.state.header.mode === "Header");
    var panels = headerMode ? [this.state.header] : this.state.panels;
    var states = [];
    for (var i = 0; i < panels.length; i++) {
      // Walk through each panel, create a history object as though for this panel alone
      states[i] = this.clonePanel(panels[i], true);
      if (!states[i]) { debugger }
      var hist  = {url: ""};
    
      if (states[i].menuOpen) {
        switch (states[i].menuOpen) {
          case "home":
            hist.title = "Sefaria: a Living Library of Jewish Texts Online";
            hist.url   = "";
            hist.mode  = "home";
            break;
          case "navigation":
            var cats   = states[i].navigationCategories ? states[i].navigationCategories.join("/") : "";
            hist.title = cats ? states[i].navigationCategories.join(", ") + " | Sefaria" : "Texts | Sefaria";
            hist.url   = "texts" + (cats ? "/" + cats : "");
            hist.mode  = "navigation";
            break;
          case "text toc":
            var ref    = states[i].refs.slice(-1)[0];
            var bookTitle  = ref ? Sefaria.util.parseRef(ref).book : "404";
            hist.title = bookTitle + " | Sefaria";
            hist.url   = bookTitle.replace(/ /g, "_");
            hist.mode  = "text toc";
            break;
          case "search":
            hist.title = states[i].searchQuery ? states[i].searchQuery + " | " : "";
            hist.title += "Sefaria Search";
            hist.url   = "search" + (states[i].searchQuery ? "&q=" + states[i].searchQuery + (!!states[i].appliedSearchFilters.length ? "&filters=" + states[i].appliedSearchFilters.join("|") : "") : "");
            hist.mode  = "search";
            break;
          case "sheets":
            if (states[i].navigationSheetTag) {
              hist.url   = "sheets/tags/" + states[i].navigationSheetTag;
              hist.title = states[i].navigationSheetTag + " | Sefaria Source Sheets";
              hist.mode  = "sheets tag";
            } else {
              hist.url   = "sheets";
              hist.title = "Sefaria Source Sheets";
              hist.mode  = "sheets";
            }
            break;
          case "account":
            hist.title = "Sefaria About";
            hist.url   = "account";
            hist.mode  = "account";
            break;
          case "notifications":
            hist.title = "Sefaria Notifcations";
            hist.url   = "notifications";
            hist.mode  = "notifications";
            break;
        }
      } else if (states[i].mode === "Text") {
        //debugger;
        hist.title    = states[i].refs.slice(-1)[0];
        hist.url      = normRef(hist.title);
        hist.version  = states[i].version;
        hist.versionLanguage = states[i].versionLanguage;
        hist.mode     = "Text"
      } else if (states[i].mode === "Connections") {
        var ref     = states[i].refs.slice(-1)[0];
        hist.sources = states[i].filter.length ? states[i].filter.join("+") : "all";
        hist.title  = ref  + " with " + (hist.sources === "all" ? "Connections" : hist.sources);
        hist.url    = normRef(ref); // + "?with=" + sources;
        hist.mode   = "Connections"
      } else if (states[i].mode === "TextAndConnections") {
        var ref       = states[i].highlightedRefs.slice(-1)[0];
        hist.sources   = states[i].filter.length ? states[i].filter[0] : "all";
        hist.title    = ref  + " with " + (hist.sources === "all" ? "Connections" : hist.sources);
        hist.url      = normRef(ref); // + "?with=" + sources;
        hist.version  = states[i].version;
        hist.versionLanguage = states[i].versionLanguage;
        hist.mode     = "TextAndConnections"
      } else if (states[i].mode === "Header") {
        hist.title  = document.title;
        hist.url    = window.location.pathname.slice(1);
        hist.mode   = "Header"
      }
      histories.push(hist);     
    }
    if (!histories.length) {debugger;}

    // Now merge all history objects into one
    var title =  histories.length ? histories[0].title : "Sefaria";

    var url   = "/" + (histories.length ? histories[0].url : "");
    if(histories[0] && histories[0].versionLanguage && histories[0].version) {
        url += "/" + histories[0].versionLanguage + "/" + histories[0].version.replace(/\s/g,"_");
    }
    if (histories[0].mode === "TextAndConnections") {
        url += "&with=" + histories[0].sources;
    }

    hist = (headerMode)
        ? {state: {header: states[0]}, url: url, title: title}
        : {state: {panels: states}, url: url, title: title};

    for (var i = 1; i < histories.length; i++) {
      if (histories[i-1].mode === "Text" && histories[i].mode === "Connections") {
        if (i == 1) {
          // short form for two panels text+commentary - e.g., /Genesis.1?with=Rashi
          hist.url   = "/" + histories[1].url; // Rewrite the URL
          if(histories[0].versionLanguage && histories[0].version) {
            hist.url += "/" + histories[0].versionLanguage + "/" + histories[0].version.replace(/\s/g,"_");
          }
          hist.url += "&with=" + histories[1].sources;
          hist.title = histories[1].title;
        } else {
          var replacer = "&p" + i + "=";
          hist.url    = hist.url.replace(RegExp(replacer + ".*"), "");
          hist.url   += replacer + histories[i].url + "&w" + i + "=" + histories[i].sources; //.replace("with=", "with" + i + "=").replace("?", "&");
          hist.title += " & " + histories[i].title; // TODO this doesn't trim title properly
        }
      } else {
        var next    = "&p=" + histories[i].url;
        next        = next.replace("?", "&").replace(/=/g, (i+1) + "=");
        hist.url   += next;
        if(histories[i].versionLanguage && histories[i].version) {
          hist.url += "&l" + (i+1) + "=" + histories[i].versionLanguage + "&v" + (i+1) + "=" + histories[i].version.replace(/\s/g,"_");
        }
        hist.title += " & " + histories[i].title;

      }
    }
    hist.url = hist.url.replace(/&/, "?");

    return hist;
  },
  updateHistoryState: function(replace) {
    if (!this.shouldHistoryUpdate()) { 
      return; 
    }
    var hist = this.makeHistoryState();
    if (replace) {
      history.replaceState(hist.state, hist.title, hist.url);
      console.log("Replace History - " + hist.url);
      //console.log(hist);
    } else {
      if ((window.location.pathname + window.location.search) == hist.url) { return; } // Never push history with the same URL
      history.pushState(hist.state, hist.title, hist.url);
      console.log("Push History - " + hist.url);
      //console.log(hist);
    }

    $("title").html(hist.title);
    sjs.track.pageview(hist.url);
    this.replaceHistory = false;
  },
  makePanelState: function(state) {
    // Return a full representation of a single panel's state, given a partial representation in `state`
    var panel = {
      mode:                 state.mode,                // "Text", "TextAndConnections", "Connections"
      refs:                 state.refs                 || [], // array of ref strings
      filter:               state.filter               || [],
      connectionsMode:      state.connectionsMode      || "Connections",
      version:              state.version              || null,
      versionLanguage:      state.versionLanguage      || null,
      highlightedRefs:      state.highlightedRefs      || [],
      recentFilters:        state.filter               || [],
      menuOpen:             state.menuOpen             || null, // "navigation", "text toc", "display", "search", "sheets", "home"
      navigationCategories: state.navigationCategories || [],
      navigationSheetTag:   state.sheetsTag            || null,
      searchQuery:          state.searchQuery          || null,
      appliedSearchFilters: state.appliedSearchFilters || [],
      searchFiltersValid:   state.searchFiltersValid   || false,
      availableFilters:     state.availableFilters     || [],
      filterRegistry:       state.filterRegistry       || {},
      orphanSearchFilters:  state.orphanSearchFilters  || [],
      settings:             state.settings ? Sefaria.util.clone(state.settings) : Sefaria.util.clone(this.getDefaultPanelSettings()),
      displaySettingsOpen:  false
    };
    if (this.state && panel.refs.length && !panel.version) {
      var oRef = Sefaria.ref(panel.refs[0]);
      if (oRef) {
        var lang = panel.versionLanguage || (panel.settings.language == "hebrew"?"he":"en");
        panel.version = this.getCachedVersion(oRef.indexTitle, lang);
        if (panel.version) {
          panel.versionLanguage = lang;
        }
      }
    }
    return panel;
  },
  getDefaultPanelSettings: function() {
    if (this.state && this.state.defaultPanelSettings) {
      return this.state.defaultPanelSettings;
    } else if (this.props.initialSettings) {
      return this.props.initialSettings;
    } else {
      return {
        language:      "bilingual",
        layoutDefault: "segmented",
        layoutTalmud:  "continuous",
        layoutTanach:  "segmented",
        color:         "light",
        fontSize:      62.5
      };
    }
  },
  setContainerMode: function() {
    // Applies CSS classes to the React container so that S2 can function as a header only on top of another page.
    if (this.props.headerMode) {
      if (this.state.header.menuOpen || this.state.panels.length) {
        $("#s2").removeClass("headerOnly");
        $("body").css({overflow: "hidden"});
      } else {
        $("#s2").addClass("headerOnly");
        $("body").css({overflow: "hidden"});
      }
    }
  },
  handleNavigationClick: function(ref, version, versionLanguage, options) {
    //todo: support options.highlight, passed up from SearchTextResult.handleResultClick()
    this.saveOpenPanelsToRecentlyViewed();
    this.setState({
      panels: [this.makePanelState({refs: [ref], version: version, versionLanguage: versionLanguage, mode: "Text"})],
      header: {menuOpen: null}
    });
  },
  handleSegmentClick: function(n, ref) {
    // Handle a click on a text segment `ref` in from panel in position `n`
    // Update or add panel after this one to be a TextList
    this.setTextListHighlight(n, [ref]);
    this.openTextListAt(n+1, [ref]);
  },
  handleCitationClick: function(n, citationRef, textRef) {
    // Handle clicking on the citation `citationRef` which was found inside of `textRef` in panel `n`.
    this.openPanelAt(n, citationRef);
    this.setTextListHighlight(n, [textRef]);
  },
  handleRecentClick: function(pos, ref, version, versionLanguage) {
    // Click on an item in your Recently Viewed
    if (this.props.multiPanel) {
      this.openPanelAt(pos, ref, version, versionLanguage);
    } else {
      this.handleNavigationClick(ref, version, versionLanguage);
    }
  },
  updateQueryInHeader: function(query) {
    var updates = {searchQuery: query, searchFiltersValid:  false};
    this.setHeaderState(updates);
  },
  updateQueryInPanel: function(query) {
    var updates = {searchQuery: query, searchFiltersValid:  false};
    this.setPanelState(0, updates);
  },
  updateAvailableFiltersInHeader: function(availableFilters, registry, orphans) {
    this.setHeaderState({
      availableFilters:    availableFilters,
      filterRegistry:      registry,
      orphanSearchFilters: orphans,
      searchFiltersValid:  true
    });
  },
  updateAvailableFiltersInPanel: function(availableFilters, registry, orphans) {
    this.setPanelState(0, {
      availableFilters:    availableFilters,
      filterRegistry:      registry,
      orphanSearchFilters: orphans,
      searchFiltersValid:  true
    });
  },
  updateSearchFilterInHeader: function(filterNode) {
    if (filterNode.isUnselected()) {
      filterNode.setSelected(true);
    } else {
      filterNode.setUnselected(true);
    }
    this.setHeaderState({
      availableFilters: this.state.header.availableFilters,
      appliedSearchFilters: this.getAppliedSearchFilters(this.state.header.availableFilters)
    });
  },
  updateSearchFilterInPanel: function(filterNode) {
    if (filterNode.isUnselected()) {
      filterNode.setSelected(true);
    } else {
      filterNode.setUnselected(true);
    }
    this.setPanelState(0, {
      availableFilters: this.state.panels[0].availableFilters,
      appliedSearchFilters: this.getAppliedSearchFilters(this.state.panels[0].availableFilters)
    });
  },
  getAppliedSearchFilters: function(availableFilters) {
    var results = [];
    //results = results.concat(this.orphanFilters);
    for (var i = 0; i < availableFilters.length; i++) {
        results = results.concat(availableFilters[i].getAppliedFilters());
    }
    return results;
  },
  setPanelState: function(n, state, replaceHistory) {
    this.replaceHistory  = Boolean(replaceHistory);
    //console.log(`setPanel State ${n}, replace: ` + this.replaceHistory);
    //console.log(state)

    // When the driving panel changes language, carry that to the dependent panel
    var langChange  = state.settings && state.settings.language !== this.state.panels[n].settings.language;
    var next        = this.state.panels[n+1];
    if (langChange && next && next.mode === "Connections") {
        next.settings.language = state.settings.language;
    }

    this.state.panels[n] = extend(this.state.panels[n], state);
    this.setState({panels: this.state.panels});
  },
  selectVersion: function(n, versionName, versionLanguage) {
    // Set the version for panel `n`. 
    var panel = this.state.panels[n];
    if (versionName && versionLanguage) {
      panel.version = versionName;
      panel.versionLanguage = versionLanguage;
      panel.settings.language = (panel.versionLanguage == "he")? "hebrew": "english";

      var oRef = Sefaria.ref(panel.refs[0]);
      this.setCachedVersion(oRef.indexTitle, panel.versionLanguage, panel.version);

    } else {
      panel.version = null;
      panel.versionLanguage = null;
    }
    this.setState({panels: this.state.panels});
  },
  // this.state.defaultVersion is a depth 2 dictionary - keyed: bookname, language
  getCachedVersion: function(indexTitle, language) {
    if ((!indexTitle) || (!(this.state.defaultVersions[indexTitle]))) { return null; }
    return (language) ? (this.state.defaultVersions[indexTitle][language] || null) : this.state.defaultVersions[indexTitle];
  },
  setCachedVersion: function(indexTitle, language, versionTitle) {
    this.state.defaultVersions[indexTitle] = this.state.defaultVersions[indexTitle] || {};
    this.state.defaultVersions[indexTitle][language] = versionTitle;  // Does this need a setState?  I think not.
  },
  setHeaderState: function(state, replaceHistory) {
    this.state.header = extend(this.state.header, state);
    this.setState({header: this.state.header});
  },
  setDefaultOption: function(option, value) {
    if (value !== this.state.defaultPanelSettings[option]) {
      this.state.defaultPanelSettings[option] = value;
      this.setState(this.state);
    }
  },
  openPanelAt: function(n, ref, version, versionLanguage) {
    // Open a new panel after `n` with the new ref
    this.state.panels.splice(n+1, 0, this.makePanelState({refs: [ref], version: version, versionLanguage: versionLanguage, mode: "Text"}));
    this.setState({panels: this.state.panels, header: {menuOpen: null}});
  },
  openPanelAtEnd: function(ref, version, versionLanguage) {
    this.openPanelAt(this.state.panels.length+1, ref, version, versionLanguage);
  },
  openTextListAt: function(n, refs) {
    // Open a connections panel at position `n` for `refs`
    // Replace panel there if already a connections panel, otherwise splice new panel into position `n`
    // `refs` is an array of ref strings
    var panel = this.state.panels[n] || {};
<<<<<<< HEAD
    if (panel.mode !== "Connections") {
      // No connctions panel is open yet, splice in a new one
=======
    if (panel.mode === "Connections") {
      // what does "a new text" mean here?
      // Pretty sure this can be deleted -- was from a previous case where you could navigate in an individual panel.
      /*
      // If this is a new text reset the filter, otherwise keep the current filter
      var oref1 = parseRef(panel.refs.slice(-1)[0]);
      var oref2 = parseRef(refs.slice(-1)[0]);
      panel.filter = oref1.book === oref2.book ? panel.filter : [];      
      */
    } else {
      // No connections panel is open yet, splice in a new one
>>>>>>> 6c9499cb
      this.state.panels.splice(n, 0, {});
      panel = this.state.panels[n];
      panel.filter = [];
    }

    panel.refs           = refs;
    panel.menuOpen       = null;
    panel.mode           = panel.mode || "Connections";
    this.state.panels[n] = this.makePanelState(panel);
    this.setState({panels: this.state.panels});
  },
  setTextListHighlight: function(n, refs) {
    // Set the textListHighlight for panel `n` to `refs`
    refs = typeof refs === "string" ? [refs] : refs;
    this.state.panels[n].highlightedRefs = refs;
    this.setState({panels: this.state.panels});
 
    // If a connections panel is opened after n, update its refs as well.
    var next = this.state.panels[n+1];
    if (next && next.mode === "Connections" && !next.menuOpen) {
      this.openTextListAt(n+1, refs);
    }
  },
  openComparePanel: function(n) {
    var comparePanel = this.makePanelState({
      menuOpen: "navigation"
    });
    this.state.panels[n] = comparePanel;
    this.setState({panels: this.state.panels});
  },
  closePanel: function(n) {
    // Removes the panel in position `n`, as well as connections panel in position `n+1` if it exists.
    this.saveRecentlyViewed(this.state.panels[n], n);
    if (this.state.panels.length == 1 && n == 0) {
      this.state.panels = [];
    } else {
      this.state.panels.splice(n, 1);
      if (this.state.panels[n] && this.state.panels[n].mode === "Connections") {
        // Close connections panel when text panel is closed
        if (this.state.panels.length == 1) {
          this.state.panels = [];
        } else {
          this.state.panels.splice(n, 1);
        }
      }
    }
    var state = {panels: this.state.panels};
    if (state.panels.length == 0 && !this.props.headerMode) {
      this.showLibrary();
    }
    this.setState(state);
  },
  showLibrary: function() {
    if (this.props.multiPanel) {
      this.setState({header: this.makePanelState({menuOpen: "navigation"})});
    } else {
      if (this.state.panels.length) {
        this.state.panels[0].menuOpen = "navigation";
      } else {
        this.state.panels[0] = this.makePanelState({menuOpen: "navigation"});
      }
      this.setState({panels: this.state.panels});
    }
  },
  showSearch: function(query) {
    var updates = {menuOpen: "search", searchQuery: query, searchFiltersValid:  false};
    if (this.props.multiPanel) {
      this.setHeaderState(updates);
    } else {
      this.setPanelState(0, updates);
    }
  },
  saveRecentlyViewed: function(panel, n) {
    if (panel.mode == "Connections" || !panel.refs.length) { return; }
    var ref  = panel.refs[0];
    var oRef = Sefaria.ref(ref);
    var json = $.cookie("recentlyViewed");
    var recent = json ? JSON.parse(json) : [];
    recent = recent.filter(function(item) {
      return item.ref !== ref; // Remove this item if it's in the list already
    });
    var cookieData = {
      ref: ref,
      heRef: oRef.heRef,
      book: oRef.indexTitle,
      version: panel.version,
      versionLanguage: panel.versionLanguage,
      position: n
    };
    recent.splice(0, 0, cookieData);
    recent = recent.slice(0, 3);
    $.cookie("recentlyViewed", JSON.stringify(recent), {path: "/"});
  },
  saveOpenPanelsToRecentlyViewed: function() {
    for (var i = this.state.panels.length-1; i >= 0; i--) {
      this.saveRecentlyViewed(this.state.panels[i], i);
    }
  },
  render: function() {
    var evenWidth = 100.0/this.state.panels.length;
    if (this.state.panels.length == 2 && this.state.panels[0].mode == "Text" && this.state.panels[1].mode == "Connections") {
      var widths = [60.0, 40.0];
    } else {
      var widths = this.state.panels.map(function(){ return evenWidth; });
    }

    var header = this.props.multiPanel || this.state.panels.length == 0 ? 
                  (<Header 
                    initialState={this.state.header}
                    setCentralState={this.setHeaderState}
                    onRefClick={this.handleNavigationClick}
                    onRecentClick={this.handleRecentClick}
                    setDefaultOption={this.setDefaultOption}
                    showLibrary={this.showLibrary}
                    showSearch={this.showSearch}
                    onQueryChange={this.updateQueryInHeader}
                    updateSearchFilter={this.updateSearchFilterInHeader}
                    registerAvailableFilters={this.updateAvailableFiltersInHeader}
                    headerMode={this.props.headerMode}
                    panelsOpen={this.state.panels.length} />) : null;

    var panels = [];
    for (var i = 0; i < this.state.panels.length; i++) {
      var panel                    = this.clonePanel(this.state.panels[i]);
      var offset                   = widths.reduce(function(prev, curr, index, arr) { return index < i ? prev+curr : prev}, 0);
      var width                    = widths[i];
      var style                    = (this.state.layoutOrientation=="ltr")?{width: width + "%", left: offset + "%"}:{width: width + "%", right: offset + "%"};
      var onSegmentClick           = this.props.multiPanel ? this.handleSegmentClick.bind(null, i) : null;
      var onCitationClick          = this.handleCitationClick.bind(null, i);
      var onTextListClick          = null; // this.openPanelAt.bind(null, i);
      var onOpenConnectionsClick   = this.openTextListAt.bind(null, i+1);
      var setTextListHightlight    = this.setTextListHighlight.bind(null, i);
      var openComparePanel         = this.openComparePanel.bind(null, i);
      var closePanel               = this.closePanel.bind(null, i);
      var setPanelState            = this.setPanelState.bind(null, i);
      var selectVersion            = this.selectVersion.bind(null, i);

      var ref   = panel.refs && panel.refs.length ? panel.refs[0] : null;
      var oref  = ref ? Sefaria.util.parseRef(ref) : null;
      var title = oref && oref.book ? oref.book : 0;
      // Keys must be constant as text scrolls, but changing as new panels open in new positions
      // Use a combination of the panel number and text title
      var key   = i + title;
      panels.push(<div className="readerPanelBox" style={style} key={key}>
                    <ReaderPanel 
                      initialState={panel}
                      setCentralState={setPanelState}
                      multiPanel={this.props.multiPanel}
                      onSegmentClick={onSegmentClick}
                      onCitationClick={onCitationClick}
                      onTextListClick={onTextListClick}
                      onSearchResultClick={this.handleNavigationClick}
                      onNavigationClick={this.handleNavigationClick}
                      onRecentClick={this.handleRecentClick}
                      onOpenConnectionsClick={onOpenConnectionsClick}
                      openComparePanel={openComparePanel}
                      setTextListHightlight={setTextListHightlight}
                      selectVersion={selectVersion}
                      setDefaultOption={this.setDefaultOption}
                      onQueryChange={this.updateQueryInPanel}
                      updateSearchFilter={this.updateSearchFilterInPanel}
                      registerAvailableFilters={this.updateAvailableFiltersInPanel}
                      closePanel={closePanel}
                      panelsOpen={this.state.panels.length}
                      masterPanelLanguage={panel.mode === "Connections" ? this.state.panels[i-1].settings.language : panel.settings.language}
                      layoutWidth={width} />
                  </div>);
    }

    var classes = classNames({readerApp: 1, multiPanel: this.props.multiPanel});
    return (<div className={classes}>
              {header}
              {panels}
            </div>);
  }
});


var Header = React.createClass({
  propTypes: {
    initialState:        React.PropTypes.object.isRequired,
    setCentralState:     React.PropTypes.func,
    onRefClick:          React.PropTypes.func,
    onRecentClick:       React.PropTypes.func,
    showLibrary:         React.PropTypes.func,
    showSearch:          React.PropTypes.func,
    setDefaultOption:    React.PropTypes.func,
    onQueryChange:       React.PropTypes.func,
    updateSearchFilter:  React.PropTypes.func,
    registerAvailableFilters: React.PropTypes.func,
    panelsOpen:          React.PropTypes.number
  },
  getInitialState: function() {
    return this.props.initialState;
  },
  componentDidMount: function() {
    this.initAutocomplete();
  },
  componentWillReceiveProps: function(nextProps) {
    if (nextProps.initialState) {
      this.setState(nextProps.initialState);
    }
  },
  initAutocomplete: function() {
    $(ReactDOM.findDOMNode(this)).find("input.search").autocomplete({
      position: {my: "left-12 top+14", at: "left bottom"},
      source: function( request, response ) {
        var matches = $.map( Sefaria.books, function(tag) {
            if ( tag.toUpperCase().indexOf(request.term.toUpperCase()) === 0 ) {
              return tag;
            }
          });
        response(matches.slice(0, 16)); // limits return to 16 items
      }
    });
  },
  showDesktop: function() {
    if (this.props.panelsOpen == 0) {
      var json = $.cookie("recentlyViewed");
      var recentlyViewed = json ? JSON.parse(json) : null;
      if (recentlyViewed && recentlyViewed.length) {
        this.handleRefClick(recentlyViewed[0].ref, recentlyViewed[0].version, recentlyViewed[0].versionLanguage);
      }
    }
    this.props.setCentralState({menuOpen: null});
    this.clearSearchBox();      
  },
  showLibrary: function() {
    this.props.showLibrary();
    this.clearSearchBox();
  },
  showSearch: function(query) {
    this.props.showSearch(query);
    $(ReactDOM.findDOMNode(this)).find("input.search").autocomplete("close");
  },
  showAccount: function() {
    this.props.setCentralState({menuOpen: "account"});
    this.clearSearchBox();
  },
  showNotifications: function() {
    this.props.setCentralState({menuOpen: "notifications"});
    this.clearSearchBox();
  },
  showTestMessage: function() {
    this.props.setCentralState({showTestMessage: true});
  },
  hideTestMessage: function() { 
    this.props.setCentralState({showTestMessage: false});
  },
  submitSearch: function(query, skipNormalization) {
    //window.location = "/search?q=" + query.replace(/ /g, "+");
    if (query in Sefaria.booksDict) {
      var index = Sefaria.index(query);
      if (index) {
        query = index.firstSection;
      } else if (!skipNormalization) {
        Sefaria.normalizeTitle(query, function(title) {
          this.submitSearch(title, true)
        }.bind(this));
        return;
      }
    }
    if (isRef(query)) {
      this.props.onRefClick(query);
      this.showDesktop();
      sjs.track.ui("Nav Query");
    } else {
      this.showSearch(query);
    }
  },
  clearSearchBox: function() {
    $(ReactDOM.findDOMNode(this)).find("input.search").val("").autocomplete("close");
  },
  handleLibraryClick: function() {
    if (this.state.menuOpen === "home") {
      return;
    } else if (this.state.menuOpen === "navigation" && this.state.navigationCategories.length == 0) {
      this.showDesktop();
    } else {
      this.showLibrary();
    }
  },
  handleRefClick: function(ref, version, versionLanguage) {
    this.props.onRefClick(ref, version, versionLanguage);
  },
  handleSearchKeyUp: function(event) {
    if (event.keyCode === 13) {
      var query = $(event.target).val();
      if (query) {
        this.submitSearch(query);
      }
    }
  },
  handleSearchButtonClick: function(event) {
    var query = $(ReactDOM.findDOMNode(this)).find(".search").val();
    if (query) {
      this.submitSearch(query);
    }
  },
  render: function() {
    var viewContent = this.state.menuOpen ?
                        (<ReaderPanel
                          initialState={this.state}
                          setCentralState={this.props.setCentralState}
                          multiPanel={true}
                          onNavTextClick={this.props.onRefClick}
                          onSearchResultClick={this.props.onRefClick}
                          onRecentClick={this.props.onRecentClick}
                          setDefaultLanguage={this.props.setDefaultLanguage}
                          onQueryChange={this.props.onQueryChange}
                          updateSearchFilter={this.props.updateSearchFilter}
                          registerAvailableFilters={this.props.registerAvailableFilters}
                          hideNavHeader={true} />) : null;


    var notifcationsClasses = classNames({notifications: 1, unread: Sefaria.notificationCount > 0});
    var currentPath = window.location.pathname + window.location.search;
    var signUpLink = (<a className="login" href={"/register?next=" + currentPath}>
                        <span className="en">Sign Up</span>
                        <span className="he">הירשם</span>
                       </a>);
    return (<div className="header">
              <div className="headerInner">
                <div className="left">
                  <div className="library" onClick={this.handleLibraryClick}><i className="fa fa-bars"></i></div>
                </div>
                <div className="right">
                  <div className="testWarning" onClick={this.showTestMessage} >Attention: You are testing the New Sefaria</div>
                  { Sefaria.loggedIn ? (<div className="account" onClick={this.showAccount}><img src="/static/img/user-64.png" /></div>) : null }
                  { Sefaria.loggedIn ? (<div className={notifcationsClasses} onClick={this.showNotifications}>{sjs.notificationCount}</div>) : null }
                  { Sefaria.loggedIn ? null : signUpLink }
                </div>
                <span className="searchBox">
                  <ReaderNavigationMenuSearchButton onClick={this.handleSearchButtonClick} />
                  <input className="search" placeholder="Search" onKeyUp={this.handleSearchKeyUp} />
                </span>
                <a className="home" href="/?home" ><img src="/static/img/sefaria-on-white.png" /></a>
              </div>
              { viewContent ? 
                (<div className="headerNavContent">
                  {viewContent}
                 </div>) : null}
              { this.state.showTestMessage ? <TestMessage hide={this.hideTestMessage} /> : null}
            </div>);
  }
});


var ReaderPanel = React.createClass({
  propTypes: {
    initialRefs:                 React.PropTypes.array,
    initialMode:                 React.PropTypes.string,
    initialConnectionsMode:      React.PropTypes.string,
    initialVersion:              React.PropTypes.string,
    initialVersionLanguage:      React.PropTypes.string,
    initialFilter:               React.PropTypes.array,
    initialHighlightedRefs:      React.PropTypes.array,
    initialMenu:                 React.PropTypes.string,
    initialQuery:                React.PropTypes.string,
    initialAppliedSearchFilters: React.PropTypes.array,
    initialSheetsTag:            React.PropTypes.string,
    initialState:                React.PropTypes.object, // if present, trumps all props above
    setCentralState:             React.PropTypes.func,
    onSegmentClick:              React.PropTypes.func,
    onCitationClick:             React.PropTypes.func,
    onTextListClick:             React.PropTypes.func,
    onNavTextClick:              React.PropTypes.func,
    onRecentClick:               React.PropTypes.func,
    onSearchResultClick:         React.PropTypes.func,
    onUpdate:                    React.PropTypes.func,
    closePanel:                  React.PropTypes.func,
    closeMenus:                  React.PropTypes.func,
    setDefaultLanguage:          React.PropTypes.func,
    selectVersion:               React.PropTypes.func,
    onQueryChange:               React.PropTypes.func,
    updateSearchFilter:          React.PropTypes.func,
    registerAvailableFilters:    React.PropTypes.func,
    openComparePanel:            React.PropTypes.func,
    highlightedRefs:             React.PropTypes.array,
    hideNavHeader:               React.PropTypes.bool,
    multiPanel:                  React.PropTypes.bool,
    masterPanelLanguage:         React.PropTypes.string,
    panelsOpen:                  React.PropTypes.number,
    layoutWidth:                 React.PropTypes.number
  },
  getInitialState: function() {
    // When this component is managed by a parent, all it takes is initialState
    if (this.props.initialState) {
      var state = this.clonePanel(this.props.initialState);
      return state;
    }

    // When this component is independent and manages itself, it takes individual initial state props, with defaults listed here. 
    return {
      refs: this.props.initialRefs || [], // array of ref strings
      mode: this.props.initialMode, // "Text", "TextAndConnections", "Connections"
      connectionsMode: this.props.initialConnectionsMode,
      filter: this.props.initialFilter || [],
      version: this.props.initialVersion,
      versionLanguage: this.props.initialVersionLanguage,
      highlightedRefs: this.props.initialHighlightedRefs || [],
      recentFilters: [],
      settings: this.props.intialState.settings || {
        language:      "bilingual",
        layoutDefault: "segmented",
        layoutTalmud:  "continuous",
        layoutTanach:  "segmented",
        color:         "light",
        fontSize:      62.5
      },
      menuOpen:             this.props.initialMenu || null, // "navigation", "text toc", "display", "search", "sheets", "home"
      navigationCategories: this.props.initialNavigationCategories || [],
      navigationSheetTag:   this.props.initialSheetsTag || null,
      searchQuery:          this.props.initialQuery || null,
      appliedSearchFilters: this.props.initialAppliedSearchFilters || [],
      searchFiltersValid:   false,
      availableFilters:     [],
      filterRegistry:       {},
      orphanSearchFilters:  [],
      displaySettingsOpen:  false
    }
  },
  componentDidMount: function() {
    window.addEventListener("resize", this.setWidth);
    this.setWidth();
    this.setHeadroom();
    this.trackPanelOpens();
  },
  componentWillUnmount: function() {
    window.removeEventListener("resize", this.setWidth);
  },
  componentWillReceiveProps: function(nextProps) {
    if (nextProps.initialFilter && !this.props.multiPanel) {
      this.openConnectionsInPanel(nextProps.initialRefs);
    }
    if (nextProps.searchQuery && this.state.menuOpen !== "search") {
      this.openSearch(nextProps.searchQuery);
    }
    if (this.state.menuOpen !== nextProps.initialMenu) {
      this.setState({menuOpen: nextProps.initialMenu});
    }
    if (nextProps.initialState) {
      this.setState(nextProps.initialState);
    } else {
      this.setState({
        navigationCategories: nextProps.initialNavigationCategories || [],
        navigationSheetTag:   nextProps.initialSheetsTag || null
      });
    }
  },
  componentDidUpdate: function(prevProps, prevState) {
    this.setHeadroom();
    if (prevState.refs.compare(this.state.refs)) {
      this.trackPanelOpens();
    }
    if (prevProps.layoutWidth !== this.props.layoutWidth) {
      this.setWidth();
    }
    this.replaceHistory = false;
  },
  conditionalSetState: function(state) {
    // Set state either in the central app or in the local component,
    // depending on whether a setCentralState function was given.
    if (this.props.setCentralState) {
      this.props.setCentralState(state, this.replaceHistory);
      this.replaceHistory = false;
    } else {
      this.setState(state);
    }
  },
  clonePanel: function(panel) {
    //Set aside self-referential objects before cloning
    //Todo: Move the multiple instances of this out to a utils file
    if (panel.availableFilters || panel.filterRegistry) {
      var savedAttributes = {
         availableFilters: panel.availableFilters,
         searchFiltersValid: panel.searchFiltersValid,
         filterRegistry: panel.filterRegistry
      };
      panel.availableFilters = panel.searchFiltersValid = panel.filterRegistry = null;
      var newpanel = extend(Sefaria.util.clone(panel), savedAttributes);
      extend(panel, savedAttributes);
      return newpanel;
    } else {
      return Sefaria.util.clone(panel);
    }
  },
  handleBaseSegmentClick: function(ref) {
    if (this.state.mode === "TextAndConnections") {
      this.closeConnectionsInPanel();
    } else if (this.state.mode === "Text") {
      if (this.props.multiPanel) {
        this.props.onSegmentClick(ref);
      } else {
        this.openConnectionsInPanel(ref);
      }
    }
  },
  handleCitationClick: function(citationRef, textRef) {
    if (this.props.multiPanel) {
      this.props.onCitationClick(citationRef, textRef);
    } else {
      this.showBaseText(citationRef);
    }
  },
  handleTextListClick: function(ref) {
    this.showBaseText(ref);
  },
  setHeadroom: function() {
    if (this.props.multiPanel) { return; }
    var $node    = $(ReactDOM.findDOMNode(this));
    var $header  = $node.find(".readerControls");
    if (this.state.mode !== "TextAndConnections") {
      var scroller = $node.find(".textColumn")[0];
      $header.headroom({scroller: scroller});
    }
  },
  openConnectionsInPanel: function(ref) {
    var refs = typeof ref == "string" ? [ref] : ref;
    this.replaceHistory = this.state.mode === "TextAndConnections"; // Don't push history for change in Connections focus
    this.conditionalSetState({highlightedRefs: refs, mode: "TextAndConnections" }, this.replaceHistory);      
  },
  closeConnectionsInPanel: function() {
    // Return to the original text in the ReaderPanel contents
    this.conditionalSetState({highlightedRefs: [], mode: "Text"});
  },  
  showBaseText: function(ref, replaceHistory) {
    // Set the current primary text
    // `replaceHistory` - bool whether to replace browser history rather than push for this change
    if (!ref) { return; }
    this.replaceHistory = Boolean(replaceHistory);
    this.conditionalSetState({
      mode: "Text",
      refs: [ref],
      filter: [],
      recentFilters: [],
      menuOpen: null
    });
  },
  updateTextColumn: function(refs) {
    // Change the refs in the current TextColumn, for infinite scroll up/down.
    this.replaceHistory = true;
    this.conditionalSetState({ refs: refs }, this.replaceState);
  },
  setTextListHightlight: function(refs) {
    refs = typeof refs === "string" ? [refs] : refs;
    this.replaceHistory = true; 
    this.conditionalSetState({highlightedRefs: refs});
    if (this.props.multiPanel) {
      this.props.setTextListHightlight(refs);
    }
  },
  closeMenus: function() {
    var state = {
      // If there's no content to show, return to home
      menuOpen: this.state.refs.slice(-1)[0] ? null: "home",
      // searchQuery: null,
      // appliedSearchFilters: [],
      navigationCategories: null,
      navigationSheetTag: null
    };
    this.conditionalSetState(state);
  },
  openMenu: function(menu) {
    this.conditionalSetState({
      menuOpen: menu,
      // searchQuery: null,
      // appliedSearchFilters: [],
      navigationCategories: null,
      navigationSheetTag: null
    });
  },
  setNavigationCategories: function(categories) {
    this.conditionalSetState({menuOpen: "navigation", navigationCategories: categories});
  },
  setSheetTag: function (tag) {
    this.conditionalSetState({navigationSheetTag: tag});
  },
  setFilter: function(filter, updateRecent) {
    // Sets the current filter for Connected Texts (TextList)
    // If updateRecent is true, include the current setting in the list of recent filters.
    if (updateRecent && filter) {
      if ($.inArray(filter, this.state.recentFilters) !== -1) {
        this.state.recentFilters.toggle(filter);
      }
      this.state.recentFilters = [filter].concat(this.state.recentFilters);
    }
    filter = filter ? [filter] : [];
    this.conditionalSetState({recentFilters: this.state.recentFilters, filter: filter});
  },
  toggleLanguage: function() {
    if (this.state.settings.language == "hebrew") {
      this.setOption("language", "english");
    } else {
      this.setOption("language", "hebrew");
    }
  },
  openCommentary: function(commentator) {
    // Tranforms a connections panel into an text panel with a particular commentary
    var baseRef = this.state.refs[0];
    var links   = Sefaria._filterLinks(Sefaria.links(baseRef), [commentator]);
    if (links.length) {
      var ref = links[0].sourceRef;
      // TODO, Hack - stripping at last : to get section level ref for commentary. Breaks for Commentary2?
      ref = ref.substring(0, ref.lastIndexOf(':')); 
      this.showBaseText(ref);
    }
  },
  openSearch: function(query) {
    this.conditionalSetState({
      menuOpen: "search",
      searchQuery: query
    });
  },
  openDisplaySettings: function() {
    this.conditionalSetState({displaySettingsOpen: true});
  },
  closeDisplaySettings: function() {
    this.conditionalSetState({displaySettingsOpen: false});
  },
  setOption: function(option, value) {
    if (option === "fontSize") {
      var step = 1.15;
      var size = this.state.settings.fontSize;
      value = (value === "smaller" ? size/step : size*step);
    } else if (option === "layout") {
      var category = this.currentCategory();
      var option = category === "Tanach" || category === "Talmud" ? "layout" + category : "layoutDefault";
    }

    this.state.settings[option] = value;
    var state = {settings: this.state.settings};
    if (option !== "fontSize") { state.displaySettingsOpen = false; }
    $.cookie(option, value, {path: "/"});
    if (option === "language") {
      $.cookie("contentLang", value, {path: "/"});
      this.props.setDefaultOption && this.props.setDefaultOption(option, value);
    }
    this.conditionalSetState(state);
  },
  setConnectionsMode: function(mode) {
    var loginRequired = {
      "Add to Source Sheet": 1,
      "Add Note": 1,
      "My Notes": 1,
      "Add Connections": 1,
      "Add Translation": 1
    };
    if (!Sefaria._uid && mode in loginRequired) {
      mode = "Login";
    };
    var state = {connectionsMode: mode};
    if (mode === "Connections") { 
      state["filter"] = [];
    }
    this.conditionalSetState(state);
  },
  editNote: function(note) {
    this.conditionalSetState({
      connectionsMode: "Edit Note",
      noteBeingEdited: note
    });
  },
  setWidth: function() {
    this.width = $(ReactDOM.findDOMNode(this)).width();
  },
  trackPanelOpens: function() {
    if (this.state.mode === "Connections") { return; }
    this.tracked = this.tracked || [];
    // Do a little dance to avoid tracking something we've already just tracked
    // e.g. when refs goes from ["Genesis 5"] to ["Genesis 4", "Genesis 5"] don't track 5 again
    for (var i = 0; i < this.state.refs.length; i++) {
      if ($.inArray(this.state.refs[i], this.tracked) == -1) {
        sjs.track.open(this.state.refs[i]);
        this.tracked.push(this.state.refs[i]);
      }
    }
  },
  currentMode: function() {
    return this.state.mode;
  },
  currentRef: function() {
    // Returns a string of the current ref, the first if there are many
    return this.state.refs && this.state.refs.length ? this.state.refs[0] : null;
  },
  lastCurrentRef: function() {
    // Returns a string of the current ref, the last if there are many
    var ret = this.state.refs && this.state.refs.length ? this.state.refs.slice(-1)[0] : null;
    if (ret && typeof ret == "object") {debugger;}
    return ret;
  },
  currentData: function() {
    // Returns the data from the library of the current ref
    var ref  = this.currentRef();
    if (!ref) { return null; }
    var data = Sefaria.ref(ref);
    return data; 
  },
  currentBook: function() {
    var data = this.currentData();
    if (data) {
      return data.indexTitle;
    } else {
      var pRef = Sefaria.util.parseRef(this.currentRef());
      return "book" in pRef ? pRef.book : null;
    }
  },
  currentCategory: function() {
    var book = this.currentBook();
    return (Sefaria.index(book) ? Sefaria.index(book).categories[0] : null);
  },
  currentLayout: function() {
    var category = this.currentCategory();
    if (!category) { return "layoutDefault"; }
    var option = category === "Tanach" || category === "Talmud" ? "layout" + category : "layoutDefault";
    return this.state.settings[option];  
  },
  render: function() {
    var items = [];
    if (this.state.mode === "Text" || this.state.mode === "TextAndConnections") {
      items.push(<TextColumn
          srefs={this.state.refs}
          version={this.state.version}
          versionLanguage={this.state.versionLanguage}
          highlightedRefs={this.state.highlightedRefs}
          basetext={true}
          withContext={true}
          loadLinks={true}
          prefetchNextPrev={true}
          multiPanel={this.props.multiPanel}
          mode={this.state.mode}
          settings={Sefaria.util.clone(this.state.settings)}
          setOption={this.setOption}
          showBaseText={this.showBaseText} 
          updateTextColumn={this.updateTextColumn}
          onSegmentClick={this.handleBaseSegmentClick}
          onCitationClick={this.handleCitationClick}
          setTextListHightlight={this.setTextListHightlight}
          panelsOpen={this.props.panelsOpen}
          layoutWidth={this.props.layoutWidth}
          filter={this.state.filter}
          key="text" />);
    }
    if (this.state.mode === "Connections" || this.state.mode === "TextAndConnections") {
      var langMode = this.props.masterPanelLanguage || this.state.settings.language;
      var data     = this.currentData();
      var enLocked = data.versionStatus === "locked";
      var heLocked = data.heVersionStatus === "locked";
      var canEditText = langMode === "hebrew" && !heLocked ||
                        langMode === "english" && !enLocked ||
                        Sefaria.is_moderator && langMode !== "bilingual";
      items.push(<ConnectionsPanel 
          srefs={this.state.mode === "Connections" ? this.state.refs : this.state.highlightedRefs} 
          filter={this.state.filter || []}
          mode={this.state.connectionsMode || "Connections"}
          recentFilters={this.state.recentFilters}
          version={this.state.version}
          versionLanguage={this.state.versionLanguage}
          fullPanel={this.props.multiPanel}
          multiPanel={this.props.multiPanel}
          canEditText={canEditText}
          setFilter={this.setFilter}
          setConnectionsMode={this.setConnectionsMode}
          closeConectionsInPanel={this.closeConnectionsInPanel} 
          openNav={this.openMenu.bind(null, "navigation")}
          openDisplaySettings={this.openDisplaySettings}
          editNote={this.editNote}
          noteBeingEdited={this.state.noteBeingEdited}
          onTextClick={this.handleTextListClick}
          onCitationClick={this.handleCitationClick}
          onNavigationClick={this.props.onNavigationClick}
          onOpenConnectionsClick={this.props.onOpenConnectionsClick}
          onCompareClick={this.showBaseText}
          openComparePanel={this.props.openComparePanel}
          closePanel={this.props.closePanel}      
          key="connections" />
      );
    }

    if (this.state.menuOpen === "home" || this.state.menuOpen == "navigation") {
      var menu = (<ReaderNavigationMenu 
                    home={this.state.menuOpen === "home"}
                    categories={this.state.navigationCategories || []}
                    settings={this.state.settings}
                    setCategories={this.setNavigationCategories || []}
                    setOption={this.setOption}
                    toggleLanguage={this.toggleLanguage}
                    closeNav={this.closeMenus}
                    openNav={this.openMenu.bind(null, "navigation")}
                    openSearch={this.openSearch}
                    openMenu={this.openMenu}
                    openDisplaySettings={this.openDisplaySettings}
                    onTextClick={this.props.onNavTextClick || this.showBaseText}
                    onRecentClick={this.props.onRecentClick || function(pos, ref) { this.showBaseText(ref) }.bind(this) }
                    hideNavHeader={this.props.hideNavHeader} />);

    } else if (this.state.menuOpen === "text toc") {
      var menu = (<ReaderTextTableOfContents 
                    close={this.closeMenus}
                    title={this.currentBook()}
                    version={this.state.version}
                    versionLanguage={this.state.versionLanguage}
                    settingsLanguage={this.state.settings.language == "hebrew"?"he":"en"}
                    category={this.currentCategory()}
                    currentRef={this.lastCurrentRef()}
                    openNav={this.openMenu.bind(null, "navigation")}
                    openDisplaySettings={this.openDisplaySettings}
                    selectVersion={this.props.selectVersion}
                    showBaseText={this.showBaseText} />);

    } else if (this.state.menuOpen === "search" && this.state.searchQuery) {
      var menu = (<SearchPage
                    query={this.state.searchQuery}
                    initialPage={1}
                    appliedFilters={this.state.appliedSearchFilters}
                    settings={Sefaria.util.clone(this.state.settings)}
                    onResultClick={this.props.onSearchResultClick}
                    openDisplaySettings={this.openDisplaySettings}
                    toggleLanguage={this.toggleLanguage}
                    close={this.closeMenus}
                    hideNavHeader={this.props.hideNavHeader}
                    onQueryChange={this.props.onQueryChange}
                    updateAppliedFilter={this.props.updateSearchFilter}
                    availableFilters={this.state.availableFilters}
                    filtersValid={this.state.searchFiltersValid}
                    registerAvailableFilters={this.props.registerAvailableFilters}
      />);

    } else if (this.state.menuOpen === "sheets") {
      var menu = (<SheetsNav
                    openNav={this.openMenu.bind(null, "navigation")}
                    close={this.closeMenus}
                    initialTag={this.state.navigationSheetTag}
                    setSheetTag={this.setSheetTag} />);
    } else if (this.state.menuOpen === "account") {
      var menu = (<AccountPanel />);

    } else if (this.state.menuOpen === "notifications") {
      var menu = (<NotificationsPanel />);

    } else {
      var menu = null;
    }

    var classes  = {readerPanel: 1, wideColumn: this.width > 450};
    classes[this.currentLayout()]             = 1;
    classes[this.state.settings.color]        = 1;
    classes[this.state.settings.language]     = 1;
    classes = classNames(classes);
    var style = {"fontSize": this.state.settings.fontSize + "%"};
    var hideReaderControls = (this.state.mode === "TextAndConnections" || this.props.hideNavHeader);

    return (
      <div className={classes}>
        {hideReaderControls ? null :  
        (<ReaderControls
          showBaseText={this.showBaseText}
          currentRef={this.lastCurrentRef()}
          currentMode={this.currentMode}
          currentCategory={this.currentCategory}
          currentBook={this.currentBook}
          version={this.state.version}
          versionLanguage={this.state.versionLanguage}
          multiPanel={this.props.multiPanel}
          settings={this.state.settings}
          setOption={this.setOption}
          setConnectionsMode={this.setConnectionsMode}
          openMenu={this.openMenu}
          closeMenus={this.closeMenus}
          openDisplaySettings={this.openDisplaySettings}
          currentLayout={this.currentLayout}
          connectionsMode={this.state.filter.length && this.state.connectionsMode === "Connections" ? "Connection Text" : this.state.connectionsMode}
          closePanel={this.props.closePanel}
          toggleLanguage={this.toggleLanguage} />)}

        <div className="readerContent" style={style}>
          {items}
        </div>

        {menu}
        {this.state.displaySettingsOpen ? (<ReaderDisplayOptionsMenu
                                              settings={this.state.settings}
                                              setOption={this.setOption}
                                              currentLayout={this.currentLayout} 
                                              menuOpen={this.state.menuOpen} />) : null}
        {this.state.displaySettingsOpen ? (<div className="mask" onClick={this.closeDisplaySettings}></div>) : null}

      </div>
    );
  }
});


var ReaderControls = React.createClass({
  // The Header of a Reader panel when looking at a text 
  // contains controls for display, navigation etc.
  propTypes: {
    settings:                React.PropTypes.object.isRequired,
    showBaseText:            React.PropTypes.func.isRequired,
    setOption:               React.PropTypes.func.isRequired,
    setConnectionsMode:      React.PropTypes.func.isRequired,
    openMenu:                React.PropTypes.func.isRequired,
    openDisplaySettings:     React.PropTypes.func.isRequired,
    closeMenus:              React.PropTypes.func.isRequired,
    currentMode:             React.PropTypes.func.isRequired,
    currentCategory:         React.PropTypes.func.isRequired,
    currentBook:             React.PropTypes.func.isRequired,
    currentLayout:           React.PropTypes.func.isRequired,
    closePanel:              React.PropTypes.func,
    toggleLanguage:          React.PropTypes.func,
    currentRef:              React.PropTypes.string,
    version:                 React.PropTypes.string,
    versionLanguage:         React.PropTypes.string,
    connectionsMode:         React.PropTypes.string,
    multiPanel:              React.PropTypes.bool
  },
  render: function() {
    var title     = this.props.currentRef;
    if (title) {
      var oref    = Sefaria.ref(title);
      var heTitle = oref ? oref.heTitle : "";      
    } else {
      var heTitle = "";
    }

    var mode              = this.props.currentMode();
    var hideHeader        = !this.props.multiPanel && mode === "Connections";
    var connectionsHeader = this.props.multiPanel && mode === "Connections";

    if (title && !oref) {
      // If we don't have this data yet, rerender when we do so we can set the Hebrew title
      Sefaria.text(title, {context: 1}, function() { if (this.isMounted()) { this.setState({}); } }.bind(this));
    }

    var versionTitle = this.props.version ? this.props.version.replace(/_/g," "):"";
    var centerContent = connectionsHeader ?
      (<div className="readerTextToc">
          <ConnectionsPanelHeader
            activeTab={this.props.connectionsMode}
            setConnectionsMode={this.props.setConnectionsMode}
            closePanel={this.props.closePanel}
            toggleLanguage={this.props.toggleLanguage} />
        </div>) :
      (<div className="readerTextToc" onClick={this.props.openMenu.bind(null, "text toc")}>
          { title ? (<i className="fa fa-caret-down invisible"></i>) : null }
          <div className="readerTextTocBox">
            <span className="en">{title}</span>
            <span className="he">{heTitle}</span>
            { title ? (<i className="fa fa-caret-down"></i>) : null }
            { (this.props.versionLanguage == "en" && this.props.settings.language == "english") ? (<span className="readerTextVersion"><span className="en">{versionTitle}</span></span>) : null}
          </div>
        </div>);
    var leftControls = hideHeader || connectionsHeader ? null :
      (<div className="leftButtons">
          {this.props.multiPanel ? (<ReaderNavigationMenuCloseButton onClick={this.props.closePanel} />) : null}
          {this.props.multiPanel ? null : (<ReaderNavigationMenuMenuButton onClick={this.props.openMenu.bind(null, "navigation")} />)}
        </div>);
    var rightControls = hideHeader || connectionsHeader ? null :
      (<div className="rightButtons">
          <ReaderNavigationMenuDisplaySettingsButton onClick={this.props.openDisplaySettings} />
        </div>);
    var classes = classNames({readerControls: 1, headeroom: 1, connectionsHeader: mode == "Connections"});
    var readerControls = hideHeader ? null :
        (<div className={classes}>
          <div className="readerControlsInner">
            {leftControls}
            {rightControls}
            {centerContent}
          </div>
        </div>);
    return (
      <div>
        <CategoryColorLine category={this.props.currentCategory()} />
        {readerControls}
      </div>
    );
  }
});


var ReaderDisplayOptionsMenu = React.createClass({
  propTyps: {
    setOption:     React.PropTypes.func.isRequired,
    settings:      React.PropTypes.object.isRequired,
    currentLayout: React.PropTypes.func.isRequired,
    menuOpen:      React.PropTypes.string.isRequired
  },
  render: function() {
    var languageOptions = [
      {name: "english",   content: "<span class='en'>A</span>" },
      {name: "bilingual", content: "<span class='en'>A</span><span class='he'>א</span>" },
      {name: "hebrew",    content: "<span class='he'>א</span>" }
    ];
    var languageToggle = (
        <ToggleSet
          name="language"
          options={languageOptions}
          setOption={this.props.setOption}
          settings={this.props.settings} />);
    
    var layoutOptions = [
      {name: "continuous", fa: "align-justify" },
      {name: "segmented", fa: "align-left" },
    ];
    var layoutToggle = this.props.settings.language !== "bilingual" ? 
      (<ToggleSet
          name="layout"
          options={layoutOptions}
          setOption={this.props.setOption}
          currentLayout={this.props.currentLayout}
          settings={this.props.settings} />) : null;

    var colorOptions = [
      {name: "light", content: "" },
      {name: "sepia", content: "" },
      {name: "dark", content: "" }
    ];
    var colorToggle = (
        <ToggleSet
          name="color"
          separated={true}
          options={colorOptions}
          setOption={this.props.setOption}
          settings={this.props.settings} />);

    var sizeOptions = [
      {name: "smaller", content: "Aa" },
      {name: "larger", content: "Aa"  }
    ];
    var sizeToggle = (
        <ToggleSet
          name="fontSize"
          options={sizeOptions}
          setOption={this.props.setOption}
          settings={this.props.settings} />);

    if (this.props.menuOpen === "search") {
      return (<div className="readerOptionsPanel">
                <div className="readerOptionsPanelInner">
                  {languageToggle}
                  <div className="line"></div>
                  {sizeToggle}
                </div>
            </div>);
    } else if (this.props.menuOpen) {
      return (<div className="readerOptionsPanel">
                <div className="readerOptionsPanelInner">
                  {languageToggle}
                </div>
            </div>);
    } else {
      return (<div className="readerOptionsPanel">
                <div className="readerOptionsPanelInner">
                  {languageToggle}
                  {layoutToggle}
                  <div className="line"></div>
                  {colorToggle}
                  {sizeToggle}
                </div>
              </div>);
    }
  }
});


var ReaderNavigationMenu = React.createClass({
  // The Navigation menu for browsing and searching texts, plus some site links.
  propTypes: {
    categories:    React.PropTypes.array.isRequired,
    settings:      React.PropTypes.object.isRequired,
    setCategories: React.PropTypes.func.isRequired,
    setOption:     React.PropTypes.func.isRequired,
    closeNav:      React.PropTypes.func.isRequired,
    openNav:       React.PropTypes.func.isRequired,
    openSearch:    React.PropTypes.func.isRequired,
    onTextClick:   React.PropTypes.func.isRequired,
    onRecentClick: React.PropTypes.func.isRequired,
    hideNavHeader: React.PropTypes.bool,
    home:          React.PropTypes.bool
  },
  getInitialState: function() {
    this.width = 0;
    return {
      showMore: false,
    };
  },
  componentDidMount: function() {
    this.setWidth();
    window.addEventListener("resize", this.setWidth);
  },
  componentWillUnmount: function() {
    window.removeEventListener("resize", this.setWidth);
  },
  setWidth: function() {
    var width = $(ReactDOM.findDOMNode(this)).width();
    console.log("Setting RNM width: " + width);
    var winWidth = $(window).width();
    var winHeight = $(window).height();
    console.log("Window width: " + winWidth + ", Window height: " + winHeight);
    var oldWidth = this.width;
    this.width = width;
    if ((oldWidth <= 450 && width > 450) || 
        (oldWidth > 450 && width <= 450)) {
      this.forceUpdate();
    }
  },
  navHome: function() {
    this.props.setCategories([])
    this.props.openNav();
  },
  closeNav: function() {
    this.props.setCategories([])
    this.props.closeNav();
  },
  showMore: function() {
    this.setState({showMore: true});
  },
  getRecentlyViewed: function() {
    var json = $.cookie("recentlyViewed");
    var recentlyViewed = json ? JSON.parse(json) : null;
    return recentlyViewed;
  },
  handleClick: function(event) {
    if ($(event.target).hasClass("refLink") || $(event.target).parent().hasClass("refLink")) {
      var ref = $(event.target).attr("data-ref") || $(event.target).parent().attr("data-ref");
      var pos = $(event.target).attr("data-position") || $(event.target).parent().attr("data-position");
      var version = $(event.target).attr("data-version") || $(event.target).parent().attr("data-version");
      var versionLanguage = $(event.target).attr("data-versionlanguage") || $(event.target).parent().attr("data-versionlanguage");
      if ($(event.target).hasClass("recentItem") || $(event.target).parent().hasClass("recentItem")) {
        this.props.onRecentClick(parseInt(pos), ref, version, versionLanguage);
      } else {
        this.props.onTextClick(ref, version, versionLanguage);
      }
      sjs.track.event("Reader", "Navigation Text Click", ref)
    } else if ($(event.target).hasClass("catLink") || $(event.target).parent().hasClass("catLink")) {
      var cats = $(event.target).attr("data-cats") || $(event.target).parent().attr("data-cats");
      cats = cats.split("|");
      this.props.setCategories(cats);
      sjs.track.event("Reader", "Navigation Sub Category Click", cats.join(" / "));
    }  
  },
  handleSearchKeyUp: function(event) {
    if (event.keyCode === 13) {
      var query = $(event.target).val();
      //window.location = "/search?q=" + query.replace(/ /g, "+");
      this.props.openSearch(query);
    }
  },
  handleSearchButtonClick: function(event) {
    var query = $(ReactDOM.findDOMNode(this)).find(".readerSearch").val();
    if (query) {
      this.props.openSearch(query);
    }
  },  
  render: function() {
    if (this.props.categories.length) {
      return (<div className="readerNavMenu" onClick={this.handleClick} >
                <ReaderNavigationCategoryMenu
                  categories={this.props.categories}
                  category={this.props.categories.slice(-1)[0]}
                  closeNav={this.closeNav}
                  setCategories={this.props.setCategories}
                  toggleLanguage={this.props.toggleLanguage}
                  openDisplaySettings={this.props.openDisplaySettings}
                  navHome={this.navHome}
                  hideNavHeader={this.props.hideNavHeader}
                  width={this.width} />
              </div>);
    } else {
      var categories = [
        "Tanach",
        "Mishnah",
        "Talmud",
        "Midrash",
        "Halakhah",
        "Kabbalah",
        "Liturgy",
        "Philosophy",
        "Tosefta",
        "Parshanut",
        "Chasidut",
        "Musar",
        "Responsa",
        "Apocrypha",
        "Other"
      ];
      categories = categories.map(function(cat) {
        var style = {"borderColor": Sefaria.palette.categoryColor(cat)};
        var openCat = function() {this.props.setCategories([cat])}.bind(this);
        var heCat   = Sefaria.hebrewCategory(cat);
        return (<div className="readerNavCategory" data-cat={cat} style={style} onClick={openCat}>
                  <span className="en">{cat}</span>
                  <span className="he">{heCat}</span>
                </div>);
      }.bind(this));;
      var more = (<div className="readerNavCategory" style={{"borderColor": Sefaria.palette.darkblue}} onClick={this.showMore}>
                      <span className="en">More &gt;</span>
                      <span className="he">עוד &gt;</span>
                  </div>);
      if (this.width < 450) {
        categories = this.state.showMore ? categories : categories.slice(0,9).concat(more);
        categories = (<div className="readerNavCategories"><TwoBox content={categories} /></div>);
      } else {
        categories = this.state.showMore ? categories : categories.slice(0,8).concat(more);
        categories = (<div className="readerNavCategories"><ThreeBox content={categories} /></div>);
      }
                    

      var siteLinks = Sefaria._uid ? 
                    [(<a className="siteLink" key='profile' href="/my/profile">
                        <i className="fa fa-user"></i>
                        <span className="en">Your Profile</span>
                        <span className="he">הפרופיל שלי</span>
                      </a>), 
                     (<span className='divider' key="d1">•</span>),
                     (<a className="siteLink" key='about' href="/about">
                        <span className="en">About Sefaria</span>
                        <span className="he">אודות ספאריה</span>
                      </a>),
                     (<span className='divider' key="d2">•</span>),
                     (<a className="siteLink" key='logout' href="/logout">
                        <span className="en">Logout</span>
                        <span className="he">התנתק</span>
                      </a>)] :
                    
                    [(<a className="siteLink" key='about' href="/about">
                        <span className="en">About Sefaria</span>
                        <span className="he">אודות ספאריה</span>
                      </a>),
                     (<span className='divider' key="d1">•</span>),
                     (<a className="siteLink" key='login' href="/login">
                        <span className="en">Sign In</span>
                        <span className="he"></span>
                      </a>)];
      var calendar = Sefaria.calendar ?
                     [(<TextBlockLink sref={Sefaria.calendar.parasha} title={Sefaria.calendar.parashaName} heTitle="פרשה" category="Tanach" />),
                      (<TextBlockLink sref={Sefaria.calendar.haftara} title="Haftara" heTitle="הפטרה" category="Tanach" />),
                      (<TextBlockLink sref={Sefaria.calendar.daf_yomi} title="Daf Yomi" heTitle="דף יומי" category="Talmud" />)] : [];
      calendar = (<div className="readerNavCalendar"><TwoOrThreeBox content={calendar} width={this.width} /></div>);


      var sheetsStyle = {"borderColor": Sefaria.palette.categoryColor("Sheets")};
      var resources = [(<span className="sheetsLink" style={sheetsStyle} onClick={this.props.openMenu.bind(null, "sheets")}>
                        <i className="fa fa-file-text-o"></i>
                        <span className="en">Source Sheets</span>
                        <span className="he">דפי מקורות</span>
                      </span>),
                     (<a className="sheetsLink" style={sheetsStyle} href="/explore">
                        <i className="fa fa-link"></i>
                        <span className="en">Link Explorer</span>
                        <span className="he">מפת ציטוטים</span>
                      </a>),
                    (<a className="sheetsLink" style={sheetsStyle} href="/people">
                        <i className="fa fa-book"></i>
                        <span className="en">Authors</span>
                        <span className="he">רשימת מחברים</span>
                      </a>)];
      resources = (<div className="readerNavCalendar"><TwoOrThreeBox content={resources} width={this.width} /></div>);


      var topContent = this.props.home ?
              (<div className="readerNavTop search">
                <CategoryColorLine category="Other" />
                <ReaderNavigationMenuSearchButton onClick={this.navHome} />
                <ReaderNavigationMenuDisplaySettingsButton onClick={this.props.openDisplaySettings} />                
                <div className='sefariaLogo'><img src="/static/img/sefaria.png" /></div>
              </div>) :
              (<div className="readerNavTop search">
                <CategoryColorLine category="Other" />
                <ReaderNavigationMenuCloseButton onClick={this.closeNav}/>
                <ReaderNavigationMenuSearchButton onClick={this.handleSearchButtonClick} />
                <ReaderNavigationMenuDisplaySettingsButton onClick={this.props.openDisplaySettings} />                
                <input className="readerSearch" placeholder="Search" onKeyUp={this.handleSearchKeyUp} />
              </div>);
      topContent = this.props.hideNavHeader ? null : topContent;


      var recentlyViewed = this.getRecentlyViewed();
      recentlyViewed = recentlyViewed ? recentlyViewed.map(function(item) {
        return (<TextBlockLink 
                  sref={item.ref}
                  heRef={item.heRef}
                  book={item.book}
                  version={item.version}
                  versionLanguage={item.versionLanguage}
                  showSections={true}
                  recentItem={true}
                  position={item.position || 0} />)
      }) : null;
      recentlyViewed = recentlyViewed ? <TwoOrThreeBox content={recentlyViewed} width={this.width} /> : null;

      var classes = classNames({readerNavMenu:1, noHeader: !this.props.hideHeader});
      return(<div className={classes} onClick={this.handleClick} key="0">
              {topContent}
              <div className="content">
                <div className="contentInner">
                <h1>
                  <LanguageToggleButton toggleLanguage={this.props.toggleLanguage} />
                  <span className="en">The Sefaria Library</span>
                  <span className="he">האוסף של ספאריה</span>
                </h1>
                  
                  <ReaderNavigationMenuSection title="Recent" heTitle="נצפו לאחרונה" content={recentlyViewed} />
                  <ReaderNavigationMenuSection title="Browse" heTitle="טקסטים" content={categories} />
                  <ReaderNavigationMenuSection title="Calendar" heTitle="לוח יומי" content={calendar} />
                  <ReaderNavigationMenuSection title="Resources" heTitle="קהילה" content={resources} />
                  <div className="siteLinks">
                    {siteLinks}
                  </div>
                </div>
              </div>
            </div>);
    }
  }
});


var ReaderNavigationMenuSection = React.createClass({
  propTypes: {
    title:   React.PropTypes.string,
    heTitle: React.PropTypes.string,
    content: React.PropTypes.object
  },
  render: function() {
    if (!this.props.content) { return null; }
    return (
      <div className="readerNavSection">
        <h2>
          <span className="en">{this.props.title}</span>
          <span className="he">{this.props.heTitle}</span>
        </h2>
        {this.props.content}
      </div>
      );
  }
});


var TextBlockLink = React.createClass({
  // Monopoly card style link with category color at top
  propTypes: {
    sref:            React.PropTypes.string.isRequired,
    version:         React.PropTypes.string,
    versionLanguage: React.PropTypes.string,
    heRef:           React.PropTypes.string,
    book:            React.PropTypes.string,
    category:        React.PropTypes.string,
    title:           React.PropTypes.string,
    heTitle:         React.PropTypes.string,
    showSections:    React.PropTypes.bool,
    recentItem:      React.PropTypes.bool,
    position:        React.PropTypes.number
  },
  render: function() {
    var index    = Sefaria.index(this.props.book);
    var category = this.props.category || index.categories[0];
    var style    = {"borderColor": Sefaria.palette.categoryColor(category)};
    var title    = this.props.title   || (this.props.showSections ? this.props.sref : this.props.book);
    var heTitle  = this.props.heTitle || (this.props.showSections ? this.props.heRef : index.heTitle);

    var position = this.props.position || 0;
    var classes  = classNames({refLink: 1, blockLink: 1, recentItem: this.props.recentItem});
    return (<a className={classes} data-ref={this.props.sref} data-version={this.props.version} data-versionlanguage={this.props.versionLanguage} data-position={position} style={style}>
              <span className="en">{title}</span>
              <span className="he">{heTitle}</span>
             </a>);
  }
});


var LanguageToggleButton = React.createClass({
  propTypes: {
    toggleLanguage: React.PropTypes.func.isRequired
  },
  render: function() {
    return (<div className="languageToggle" onClick={this.props.toggleLanguage}>
              <span className="en">א</span>
              <span className="he">A</span>
            </div>);
  }
});


var BlockLink = React.createClass({
  propTypes: {
    title:    React.PropTypes.string,
    heTitle:  React.PropTypes.string,
    target:   React.PropTypes.string
  },
  render: function() { 
    return (<a className="blockLink" href={this.props.target}>
              <span className="en">{this.props.title}</span>
              <span className="he">{this.props.heTitle}</span>
           </a>);
  }
});


var ReaderNavigationCategoryMenu = React.createClass({
  // Navigation Menu for a single category of texts (e.g., "Tanakh", "Bavli")
  propTypes: {
    category:      React.PropTypes.string.isRequired,
    categories:    React.PropTypes.array.isRequired,
    closeNav:      React.PropTypes.func.isRequired,
    setCategories: React.PropTypes.func.isRequired,
    navHome:       React.PropTypes.func.isRequired,
    width:         React.PropTypes.number,
    hideNavHeader: React.PropTypes.bool
  },
  render: function() {

    // Show Talmud with Toggles
    var categories  = this.props.categories[0] === "Talmud" && this.props.categories.length == 1 ? 
                        ["Talmud", "Bavli"] : this.props.categories;

    if (categories[0] === "Talmud") {
      var setBavli = function() {
        this.props.setCategories(["Talmud", "Bavli"]);
      }.bind(this);
      var setYerushalmi = function() {
        this.props.setCategories(["Talmud", "Yerushalmi"]);
      }.bind(this);
      var bClasses = classNames({navToggle:1, active: categories[1] === "Bavli"});
      var yClasses = classNames({navToggle:1, active: categories[1] === "Yerushalmi", second: 1});

      var toggle =(<div className="navToggles">
                            <span className={bClasses} onClick={setBavli}>
                              <span className="en">Bavli</span>
                              <span className="he">בבלי</span>
                            </span>
                            <span className="navTogglesDivider">|</span>
                            <span className={yClasses} onClick={setYerushalmi}>
                              <span className="en">Yerushalmi</span>
                              <span className="he">ירושלמי</span>
                            </span>
                         </div>);

    } else {
      var toggle = null;
    }

    var catContents    = Sefaria.tocItemsByCategories(categories);
    var navMenuClasses = classNames({readerNavCategoryMenu: 1, readerNavMenu: 1, noHeader: this.props.hideNavHeader});
    var navTopClasses  = classNames({readerNavTop: 1, searchOnly: 1, colorLineOnly: this.props.hideNavHeader});
    return (<div className={navMenuClasses}>
              <div className={navTopClasses}>
                <CategoryColorLine category={categories[0]} />
                {this.props.hideNavHeader ? null : (<ReaderNavigationMenuMenuButton onClick={this.props.navHome} />)}
                {this.props.hideNavHeader ? null : (<ReaderNavigationMenuDisplaySettingsButton onClick={this.props.openDisplaySettings} />)}
                {this.props.hideNavHeader ? null : (<h2>
                  <span className="en">{this.props.category}</span>
                  <span className="he">{Sefaria.hebrewCategory(this.props.category)}</span>
                </h2>)}
              </div>
              <div className="content">
                <div className="contentInner">
                  {this.props.hideNavHeader ? (<h1>
                      <div className="languageToggle" onClick={this.props.toggleLanguage}>
                        <span className="en">א</span>
                        <span className="he">A</span>
                      </div>
                      <span className="en">{this.props.category}</span>
                      <span className="he">{Sefaria.hebrewCategory(this.props.category)}</span>
                    </h1>) : null}
                  {toggle}
                  <ReaderNavigationCategoryMenuContents contents={catContents} categories={categories} width={this.props.width} />
                </div>
              </div>
            </div>);
  }
});


var ReaderNavigationCategoryMenuContents = React.createClass({
  // Inner content of Category menu (just category title and boxes of)
  propTypes: {
    contents:   React.PropTypes.array.isRequired,
    categories: React.PropTypes.array.isRequired,
    width:      React.PropTypes.number
  },
  render: function() {
      var content = [];
      var cats = this.props.categories || [];
      for (var i = 0; i < this.props.contents.length; i++) {
        var item = this.props.contents[i];
        if (item.category) {
          if (item.category == "Commentary") { continue; }
          var newCats = cats.concat(item.category);
          // Special Case categories which should nest
          var subcats = [ "Mishneh Torah", "Shulchan Arukh", "Midrash Rabbah", "Maharal" ];
          if ($.inArray(item.category, subcats) > -1) {
            content.push((<span className="catLink" data-cats={newCats.join("|")} key={i}>
                           <span className='en'>{item.category}</span>
                           <span className='he'>{Sefaria.hebrewCategory(item.category)}</span>
                          </span>));
            continue;
          }
          // Add a Category
          content.push((<div className='category' key={i}>
                          <h3>
                            <span className='en'>{item.category}</span>
                            <span className='he'>{item.heCategory}</span>
                          </h3>
                          <ReaderNavigationCategoryMenuContents contents={item.contents} categories={newCats} width={this.props.width} />
                        </div>));
        } else {
          // Add a Text
          var title   = item.title.replace(/(Mishneh Torah,|Shulchan Arukh,|Jerusalem Talmud) /, "");
          var heTitle = item.heTitle.replace(/(משנה תורה,|תלמוד ירושלמי) /, "");
          content.push((<span className={'refLink sparse' + item.sparseness} data-ref={item.firstSection} key={i}> 
                          <span className='en'>{title}</span>
                          <span className='he'>{heTitle}</span>
                        </span>));
        }
      }
      var boxedContent = [];
      var currentRun   = [];
      for (var i = 0; i < content.length; i++) {
        // Walk through content looking for runs of spans to group together into a table
        if (content[i].type == "div") { // this is a subcategory
          if (currentRun.length) {
            boxedContent.push((<TwoOrThreeBox content={currentRun} width={this.props.width} key={i} />));
            currentRun = [];
          }
          boxedContent.push(content[i]);
        } else if (content[i].type == "span") { // this is a single text
          currentRun.push(content[i]);
        }
      }
      if (currentRun.length) {
        boxedContent.push((<TwoOrThreeBox content={currentRun} width={this.props.width} key={i} />));
      }
      return (<div>{boxedContent}</div>);
  }
});


var ReaderTextTableOfContents = React.createClass({
  // Menu for the Table of Contents for a single text
  propTypes: {
    title:            React.PropTypes.string.isRequired,
    category:         React.PropTypes.string.isRequired,
    currentRef:       React.PropTypes.string.isRequired,
    settingsLanguage: React.PropTypes.string.isRequired,
    versionLanguage:  React.PropTypes.string,
    version:          React.PropTypes.string,
    close:            React.PropTypes.func.isRequired,
    openNav:          React.PropTypes.func.isRequired,
    showBaseText:     React.PropTypes.func.isRequired,
    selectVersion:    React.PropTypes.func.isRequired
  },
  getInitialState: function() {
    return {
      versions: [],
      versionsLoaded: false,
      currentVersion: null
    }
  },
  componentDidMount: function() {
    this.loadVersions();
    this.bindToggles();
    this.shrinkWrap();
    window.addEventListener('resize', this.shrinkWrap);
  },
  componentWillUnmount: function() {
    window.removeEventListener('resize', this.shrinkWrap);
  },
  componentDidUpdate: function() {
    this.bindToggles();
    this.shrinkWrap();
  },
  loadVersions: function() {
    var ref = Sefaria.sectionRef(this.props.currentRef) || this.props.currentRef;
    if (!ref) {
      this.setState({versionsLoaded: true});
      return;
    }
    Sefaria.text(
      ref,
      {context: 1, version: this.state.version, language: this.state.versionLanguage},
      this.loadVersionsData);
  },
  loadVersionsData: function(d) {
    // For now treat bilinguale as english. TODO show attribution for 2 versions in bilingual case.
    var currentLanguage = this.props.settingsLanguage == "he" ? "he" : "en";
    // Todo handle independent Text TOC case where there is no current version
    var currentVersion = {
      language: currentLanguage,
      title:    currentLanguage == "he" ? d.heVersionTitle: d.versionTitle,
      source:   currentLanguage == "he" ? d.heVersionSource: d.versionSource,
      license:  currentLanguage == "he" ? d.heLicense: d.license,
      sources:  currentLanguage == "he" ? d.heSources: d.sources,
      notes:    currentLanguage == "he" ? d.heVersionNotes: d.versionNotes,
      digitizedBySefaria:  currentLanguage == "he" ? d.heDigitizedBySefaria: d.digitizedBySefaria
    };
    currentVersion.merged = !!(currentVersion.sources);

    this.setState({
                    versions:d.versions, 
                    versionsLoaded: true,
                    currentVersion: currentVersion
                  });
  },
  handleClick: function(e) {
    var $a = $(e.target).closest("a");
    if ($a.length) {
      var ref = $a.attr("data-ref");
      ref = decodeURIComponent(ref);
      ref = humanRef(ref);
      this.props.close();
      this.props.showBaseText(ref);
      e.preventDefault();
    }
  },
  bindToggles: function() {
    // Toggling TOC Alt structures
    var component = this;
    $(".altStructToggle").click(function(){
        $(".altStructToggle").removeClass("active");
        $(this).addClass("active");
        var i = $(this).closest("#structToggles").find(".altStructToggle").index(this);
        $(".altStruct").hide();
        $(".altStruct").eq(i).show();
        component.shrinkWrap();
    });    
  },
  shrinkWrap: function() {
    // Shrink the width of the container of a grid of inline-line block elements,
    // so that is is tight around its contents thus able to appear centered. 
    // As far as I can tell, there's no way to do this in pure CSS.
    // TODO - flexbox should be able to solve this
    var shrink  = function(i, container) {
      var $container = $(container);
      // don't run on complex nodes without sectionlinks
      if ($container.hasClass("schema-node-toc") && !$container.find(".sectionLink").length) { return; } 
      var maxWidth   = $container.parent().innerWidth();
      var itemWidth  = $container.find(".sectionLink").outerWidth(true);
      var nItems     = $container.find(".sectionLink").length;

      if (maxWidth / itemWidth > nItems) {
        var width = nItems * itemWidth;
      } else {
        var width = Math.floor(maxWidth / itemWidth) * itemWidth;
      }
      $container.width(width + "px");
    };
    var $root = $(ReactDOM.findDOMNode(this)).find(".altStruct:visible");
    $root = $root.length ? $root : $(ReactDOM.findDOMNode(this)).find(".tocContent");
    if ($root.find(".tocSection").length) {             // nested simple text
      //$root.find(".tocSection").each(shrink); // Don't bother with these for now
    } else if ($root.find(".schema-node-toc").length) { // complex text or alt struct
      $root.find(".schema-node-toc, .schema-node-contents").each(shrink); 
    } else {
      $root.find(".tocLevel").each(shrink);             // Simple text, no nesting
    }
  },
  onVersionSelectChange: function(event) {
    if (event.target.value == 0) {
      this.props.selectVersion();
    } else {
      var i = event.target.value - 1;
      var v = this.state.versions[i];
      this.props.selectVersion(v.versionTitle, v.language);
    }
    this.props.close();
  },
  render: function() {
    var tocHtml = Sefaria.textTocHtml(this.props.title, function() {
      this.setState({});
    }.bind(this));
    tocHtml = tocHtml || '<div class="loadingMessage"><span class="en">Loading...</span><span class="he">טעינה...</span></div>';

    var title     = this.props.title;
    var heTitle   = Sefaria.index(title) ? sjs.library.index(title).heTitle : title;

    var section   = Sefaria.sectionString(this.props.currentRef).en.named;
    var heSection = Sefaria.sectionString(this.props.currentRef).he.named;

    var currentVersionElement = null;
    var defaultVersionString = "Default Version";
    var defaultVersionObject = null;

    if (this.state.versionsLoaded) {
      if (this.state.currentVersion.merged) {
        var uniqueSources = this.state.currentVersion.sources.filter(function(item, i, ar){ return ar.indexOf(item) === i; }).join(", ");
        defaultVersionString += " (Merged from " + uniqueSources + ")";
        currentVersionElement = (
          <span className="currentVersionInfo">
            <span className="currentVersionTitle">Merged from { uniqueSources }</span>
            <a className="versionHistoryLink" href="#">Version History &gt;</a>
          </span>);
      } else {
        if (!this.props.version) {
          defaultVersionObject = this.state.versions.find(v => (this.state.currentVersion.language == v.language && this.state.currentVersion.title == v.versionTitle));
          defaultVersionString += defaultVersionObject ? " (" + defaultVersionObject.versionTitle + ")" : "";
        }
        currentVersionElement = (
            <span className="currentVersionInfo">
            <span className="currentVersionTitle">{this.state.currentVersion.title}</span>
            <a className="currentVersionSource" target="_blank" href={this.state.currentVersion.source}>
              { parseURL(this.state.currentVersion.source).host }
            </a>
            <span>-</span>
            <span className="currentVersionLicense">{this.state.currentVersion.license == "unknown" ? "License Unknown" : (this.state.currentVersion.license + (this.state.currentVersion.digitizedBySefaria ? " - Digitized by Sefaria": "" ))}</span>
            <span>-</span>
            <a className="versionHistoryLink" href="#">Version History &gt;</a>
          </span>);
      }
    }

    var selectOptions = [];
    selectOptions.push(<option key="0" value="0">{defaultVersionString}</option>);    // todo: add description of current version.
    var selectedOption = 0;
    for (var i = 0; i < this.state.versions.length; i++) {
      var v = this.state.versions[i];
      if (v == defaultVersionObject) {
        continue;
      }
      if (this.props.versionLanguage == v.language && this.props.version == v.versionTitle) {
        selectedOption = i+1;
      }
      var versionString = v.versionTitle + " (" + v.language + ")";  // Can not inline this, because of https://github.com/facebook/react-devtools/issues/248
      selectOptions.push(<option key={i+1} value={i+1} >{ versionString }</option>);
    }
    var selectElement = (<div className="versionSelect">
                           <select value={selectedOption} onChange={this.onVersionSelectChange}>
                             {selectOptions}
                           </select>
                         </div>);


    return (<div className="readerTextTableOfContents readerNavMenu" onClick={this.handleClick}>
              <CategoryColorLine category={this.props.category} />
              <div className="readerControls">
                <div className="readerControlsInner">
                  <div className="leftButtons">
                    <ReaderNavigationMenuCloseButton onClick={this.props.close}/>
                  </div>
                  <div className="rightButtons">
                    <ReaderNavigationMenuDisplaySettingsButton onClick={this.props.openDisplaySettings} />
                  </div>
                  <div className="readerTextToc">
                    <div className="readerTextTocBox">
                      <span className="en">Table of Contents</span>
                      <span className="he">תוכן העניינים</span>
                    </div>
                  </div>
                </div>
              </div>
              <div className="content">
                <div className="contentInner">
                  <div className="tocTitle">
                    <span className="en">{title}</span>
                    <span className="he">{heTitle}</span>
                    <div className="currentSection">
                      <span className="en">{section}</span>
                      <span className="he">{heSection}</span>
                    </div>
                  </div>
                  <div className="versionBox">
                      {(!this.state.versionsLoaded) ? (<span>Loading...</span>): ""}
                      {(this.state.versionsLoaded)? currentVersionElement: ""}
                      {(this.state.versionsLoaded && this.state.versions.length > 1) ? selectElement: ""}
                  </div>
                  <div className="tocContent" dangerouslySetInnerHTML={ {__html: tocHtml} }></div>
                </div>
              </div>
            </div>);
  }
});


var SheetsNav = React.createClass({
  // Navigation for Sheets
  propTypes: {
    initialTag:   React.PropTypes.string,
    close:        React.PropTypes.func.isRequired,
    openNav:      React.PropTypes.func.isRequired,
    setSheetTag:  React.PropTypes.func.isRequired
  },
  getInitialState: function() {
    return {
      trendingTags: null,
      tagList: null,
      yourSheets: null,
      sheets: [],
      tag: this.props.initialTag,
      width: 0
    };
  },
  componentDidMount: function() {
    this.getTags();
    this.setState({width: $(ReactDOM.findDOMNode(this)).width()});
    if (this.props.initialTag) {
      if (this.props.initialTag === "Your Sheets") {
        this.showYourSheets();
      } else {
        this.setTag(this.props.initialTag);
      }
    }
  },
  componentWillReceiveProps: function(nextProps) {
    this.setState({tag: nextProps.initialTag, sheets: []});
  },
  getTags: function() {
    Sefaria.sheets.trendingTags(this.loadTags);
    Sefaria.sheets.tagList(this.loadTags);
  },
  loadTags: function() {
    this.setState({
      trendingTags: Sefaria.sheets.trendingTags() || [],
      tagList:      Sefaria.sheets.tagList() || []
    });
  },
  setTag: function(tag) {
    this.setState({tag: tag});
    Sefaria.sheets.sheetsByTag(tag, this.loadSheets);
    this.props.setSheetTag(tag);
  },
  loadSheets: function(sheets) {
    this.setState({sheets: sheets});
  },
  showYourSheets: function() {
    this.setState({tag: "Your Sheets"});
    Sefaria.sheets.userSheets(Sefaria._uid, this.loadSheets);
    this.props.setSheetTag("Your Sheets");    
  },
  render: function() {
    var enTitle = this.state.tag || "Source Sheets";

    if (this.state.tag) {
      var sheets = this.state.sheets.map(function(sheet) {
        var title = sheet.title.stripHtml();
        var url   = "/sheets/" + sheet.id;
        return (<a className="sheet" href={url} key={url}>
                  {sheet.ownerImageUrl ? (<img className="sheetImg" src={sheet.ownerImageUrl} />) : null}
                  <span className="sheetViews"><i className="fa fa-eye"></i> {sheet.views}</span>
                  <div className="sheetAuthor">{sheet.ownerName}</div>
                  <div className="sheetTitle">{title}</div>
                </a>);
      });
      sheets = sheets.length ? sheets : (<LoadingMessage />);
      var content = (<div className="content sheetList"><div className="contentInner">{sheets}</div></div>);
    } else {
      var yourSheets  = Sefaria._uid ? (<div className="yourSheetsLink navButton" onClick={this.showYourSheets}>Your Source Sheets <i className="fa fa-chevron-right"></i></div>) : null;
      var makeTagButton = function(tag) {
        var setThisTag = this.setTag.bind(null, tag.tag);
        return (<div className="navButton" onClick={setThisTag} key={tag.tag}>{tag.tag} ({tag.count})</div>);
      }.bind(this);

      if (this.state.trendingTags !== null && this.state.tagList !== null) {
        var trendingTags = this.state.trendingTags.slice(0,6).map(makeTagButton);
        var tagList      = this.state.tagList.map(makeTagButton);
        var content = (<div className="content">
                        <div className="contentInner">
                          {yourSheets}
                          <h2><span className="en">Trending Tags</span></h2>
                          <TwoOrThreeBox content={trendingTags} width={this.state.width} />
                          <br /><br />
                          <h2><span className="en">All Tags</span></h2>
                          <TwoOrThreeBox content={tagList} width={this.state.width} />
                        </div>
                       </div>);
      } else {
        var content = (<div className="content" key="content"><div className="contentInner"><LoadingMessage /></div></div>);
      }      
    }

    return (<div className="readerSheetsNav readerNavMenu">
              <div className="readerNavTop searchOnly" key="navTop">
                <CategoryColorLine category="Sheets" />
                <ReaderNavigationMenuMenuButton onClick={this.props.openNav} />
                <h2><span className="en">{enTitle}</span></h2>
              </div>
              {content}
            </div>);
  }
});


var ToggleSet = React.createClass({
  // A set of options grouped together.
  propTypes: {
    name:          React.PropTypes.string.isRequired,
    setOption:     React.PropTypes.func.isRequired,
    currentLayout: React.PropTypes.func,
    settings:      React.PropTypes.object.isRequired,
    options:       React.PropTypes.array.isRequired,
    separated:     React.PropTypes.bool
  },
  getInitialState: function() {
    return {};
  },
  render: function() {
    var classes = {toggleSet: 1, separated: this.props.separated };
    classes[this.props.name] = 1;
    classes = classNames(classes);
    var value = this.props.name === "layout" ? this.props.currentLayout() : this.props.settings[this.props.name];
    var width = 100.0 - (this.props.separated ? (this.props.options.length - 1) * 3 : 0);
    var style = {width: (width/this.props.options.length) + "%"};
    return (
      <div className={classes}>
        {
          this.props.options.map(function(option) {
            return (
              <ToggleOption
                name={option.name}
                key={option.name}
                set={this.props.name}
                on={value == option.name}
                setOption={this.props.setOption}
                style={style}
                image={option.image}
                fa={option.fa}
                content={option.content} />);
          }.bind(this))
        }
      </div>);
  }
});


var ToggleOption = React.createClass({
  // A single option in a ToggleSet
  handleClick: function() {
    this.props.setOption(this.props.set, this.props.name);
    sjs.track.event("Reader", "Display Option Click", this.props.set + " - " + this.props.name);
  },
  render: function() {
    var classes = {toggleOption: 1, on: this.props.on };
    classes[this.props.name] = 1;
    classes = classNames(classes);
    var content = this.props.image ? (<img src={this.props.image} />) : 
                    this.props.fa ? (<i className={"fa fa-" + this.props.fa}></i>) : 
                      (<span dangerouslySetInnerHTML={ {__html: this.props.content} }></span>);
    return (
      <div
        className={classes}
        style={this.props.style}
        onClick={this.handleClick}>
        {content}
      </div>);
  }
});


var ReaderNavigationMenuSearchButton = React.createClass({
  render: function() { 
    return (<span className="readerNavMenuSearchButton" onClick={this.props.onClick}><i className="fa fa-search"></i></span>);
  }
});


var ReaderNavigationMenuMenuButton = React.createClass({
  render: function() { 
    return (<span className="readerNavMenuMenuButton" onClick={this.props.onClick}><i className="fa fa-bars"></i></span>);
  }
});


var ReaderNavigationMenuCloseButton = React.createClass({
  render: function() { 
    var icon = this.props.icon === "arrow" ? (<i className="fa fa-caret-left"></i>) : "×";
    var classes = classNames({readerNavMenuCloseButton: 1, arrow: this.props.icon === "arrow"});
    return (<div className={classes} onClick={this.props.onClick}>{icon}</div>);
  }
});


var ReaderNavigationMenuDisplaySettingsButton = React.createClass({
  render: function() { 
    return (<div className="readerOptions" onClick={this.props.onClick}><img src="/static/img/bilingual2.png" /></div>);
  }
});


var CategoryColorLine = React.createClass({
  render: function() {
    var style = {backgroundColor: Sefaria.palette.categoryColor(this.props.category)};
    return (<div className="categoryColorLine" style={style}></div>);
  }
});


var TextColumn = React.createClass({
  // An infinitely scrollable column of text, composed of TextRanges for each section.
  propTypes: {
    srefs:                 React.PropTypes.array.isRequired,
    version:               React.PropTypes.string,
    versionLanguage:       React.PropTypes.string,
    highlightedRefs:       React.PropTypes.array,
    basetext:              React.PropTypes.bool,
    withContext:           React.PropTypes.bool,
    loadLinks:             React.PropTypes.bool,
    prefetchNextPrev:      React.PropTypes.bool,
    openOnClick:           React.PropTypes.bool,
    lowlight:              React.PropTypes.bool,
    multiPanel:            React.PropTypes.bool,
    mode:                  React.PropTypes.string,
    settings:              React.PropTypes.object,
    showBaseText:          React.PropTypes.func,
    updateTextColumn:      React.PropTypes.func,
    onSegmentClick:        React.PropTypes.func,
    onCitationClick:       React.PropTypes.func,
    setTextListHightlight: React.PropTypes.func,
    onTextLoad:            React.PropTypes.func,
    panelsOpen:            React.PropTypes.number,
    layoutWidth:           React.PropTypes.number
  },
  componentDidMount: function() {
    this.initialScrollTopSet = false;
    this.justTransitioned    = true;
    this.debouncedAdjustTextListHighlight = debounce(this.adjustTextListHighlight, 100);
    var node = ReactDOM.findDOMNode(this);
    node.addEventListener("scroll", this.handleScroll);
    this.adjustInfiniteScroll();
  },
  componentWillUnmount: function() {
    var node = ReactDOM.findDOMNode(this);
    node.removeEventListener("scroll", this.handleScroll);
  },
  componentWillReceiveProps: function(nextProps) {
    if (this.props.mode === "Text" && nextProps.mode === "TextAndConnections") {
      // When moving into text and connections, scroll to highlighted
      this.justTransitioned    = true;
      this.scrolledToHighlight = false;
      this.initialScrollTopSet = true;

    } else if (this.props.mode === "TextAndConnections" && nextProps.mode === "TextAndConnections") {
      // Don't mess with scroll position within Text and Connections mode
      if (this.justTransitioned) {
        this.justTransitioned = false;
      } else if (!this.initialScrollTopSet) {
        this.scrolledToHighlight = true;

      }
    } else if (this.props.mode === "TextAndConnections" && nextProps.mode === "Text") {
      // Don't mess with scroll position within Text and Connections mode
      this.scrolledToHighlight = true;
      this.initialScrollTopSet = true;

    } else if (this.props.panelsOpen !== nextProps.panelsOpen) {
      this.scrolledToHighlight = false;
    } else if (nextProps.srefs.length == 1 && $.inArray(nextProps.srefs[0], this.props.srefs) == -1) {
      // If we are switching to a single ref not in the current TextColumn, treat it as a fresh open.
      this.initialScrollTopSet = false;
      this.scrolledToHighlight = false;
      this.loadingContentAtTop = false;
    }
  },
  componentDidUpdate: function(prevProps, prevState) {
    if (!this.props.highlightedRefs.compare(prevProps.highlightedRefs)) {
      this.setScrollPosition();  // highlight change
    }
    if (this.props.layoutWidth !== prevProps.layoutWidth ||
        this.props.settings.language !== prevProps.settings.language) {
      this.scrollToHighlighted();
    }
  },
  handleScroll: function(event) {
    if (this.justScrolled) {
      this.justScrolled = false;
      return;
    }
    if (this.props.highlightedRefs.length) {
      this.debouncedAdjustTextListHighlight();
    }
    this.adjustInfiniteScroll();   
  },
  handleTextSelection: function() {
    var selection = window.getSelection();
    if (selection.type === "Range") {
      var $start    = $(getSelectionBoundaryElement(true)).closest(".segment");
      var $end      = $(getSelectionBoundaryElement(false)).closest(".segment");
      var $segments = $start.is($end) ? $start : $start.nextUntil($end, ".segment").add($start).add($end);
      var refs      = [];
 
      $segments.each(function() {
        refs.push($(this).attr("data-ref"));
      });

      this.props.setTextListHightlight(refs);
    }
  },
  handleTextLoad: function() {
    if (this.loadingContentAtTop || !this.initialScrollTopSet) {
      console.log("text load, setting scroll");
      this.setScrollPosition();
    }
    console.log("text load, ais");
    this.adjustInfiniteScroll();
  },
  setScrollPosition: function() {
    //console.log("ssp");
    // Called on every update, checking flags on `this` to see if scroll position needs to be set
    if (this.loadingContentAtTop) {
      // After adding content by infinite scrolling up, scroll back to what the user was just seeing
      //console.log("loading at top")
      var $node   = $(ReactDOM.findDOMNode(this));
      var adjust  = 118; // Height of .loadingMessage.base
      var $texts  = $node.find(".basetext");
      if ($texts.length < 2) { return; }
      var top     = $texts.eq(1).position().top + $node.scrollTop() - adjust;
      if (!$texts.eq(0).hasClass("loading")) {
        this.loadingContentAtTop = false;
        this.initialScrollTopSet = true;
        this.justScrolled = true;
        ReactDOM.findDOMNode(this).scrollTop = top;
        //console.log(top)
      }
    } else if (!this.scrolledToHighlight && $(ReactDOM.findDOMNode(this)).find(".segment.highlight").length) {
      //console.log("scroll to highlighted")
      // scroll to highlighted segment
      this.scrollToHighlighted();
      this.scrolledToHighlight = true;
      this.initialScrollTopSet = true;
    } else if (!this.initialScrollTopSet) {
      //console.log("initial scroll to 30")
      // initial value set below 0 so you can scroll up for previous
      var node = ReactDOM.findDOMNode(this);
      node.scrollTop = 30;
      this.initialScrollTopSet = true;
    }
    // This fixes loading of next content when current content is short in viewpot,
    // but breaks loading highlted ref, jumping back up to top of section
    // this.adjustInfiniteScroll();
  },
  adjustInfiniteScroll: function() {
    // Add or remove TextRanges from the top or bottom, depending on scroll position
    console.log("ais");
    if (!this.isMounted()) { return; }
    var node         = ReactDOM.findDOMNode(this);
    var refs         = this.props.srefs;
    var $lastText    = $(node).find(".textRange.basetext").last();
    if (!$lastText.length) { console.log("no last basetext"); return; }
    var lastTop      = $lastText.position().top;
    var lastBottom   = lastTop + $lastText.outerHeight();
    var windowHeight = $(node).outerHeight();
    var windowTop    = node.scrollTop;
    var windowBottom = windowTop + windowHeight;
    if (lastTop > (windowHeight + 100) && refs.length > 1) { 
      // Remove a section scrolled out of view on bottom
      refs = refs.slice(0,-1);
      this.props.updateTextColumn(refs);
    } else if ( lastBottom < windowHeight + 80 ) {
      // Add the next section to bottom
      if ($lastText.hasClass("loading")) { 
        console.log("last text is loading")
        return;
      }
      console.log("Add next section");
      var currentRef = refs.slice(-1)[0];
      var data       = Sefaria.ref(currentRef);
      if (data && data.next) {
        refs.push(data.next);
        this.props.updateTextColumn(refs);
      }
      sjs.track.event("Reader", "Infinite Scroll", "Down");
    } else if (windowTop < 20) {
      // Scroll up for previous
      var topRef = refs[0];
      var data   = Sefaria.ref(topRef);
      if (data && data.prev) {
        console.log("up!")
        refs.splice(refs, 0, data.prev);
        this.loadingContentAtTop = true;
        this.props.updateTextColumn(refs);
      }
      sjs.track.event("Reader", "Infinite Scroll", "Up");
    } else {
      // nothing happens
    }
  },
  adjustTextListHighlight: function() {
    console.log("atlh");
    // When scrolling while the TextList is open, update which segment should be highlighted.
    if (this.props.multipanel && this.props.layoutWidth == 100) { 
      return; // Hacky - don't move around highlighted segment when scrolling a single panel,
    }
    // but we do want to keep the highlightedRefs value in the panel 
    // so it will return to the right location after closing other panels.
    var adjustTextListHighlightInner = function() {
      //var start = new Date();
      if (!this.isMounted()) { return; }
      var $container   = $(ReactDOM.findDOMNode(this));
      var $readerPanel = $container.closest(".readerPanel");
      var viewport     = $container.outerHeight() - $readerPanel.find(".textList").outerHeight();
      var center       = (viewport/2);
      var midTop       = 300;
      var threshhold   = this.props.multiPanel ? midTop : center;
      $container.find(".basetext .segment").each(function(i, segment) {
        var $segment = $(segment);
        if ($segment.offset().top + $segment.outerHeight() > threshhold) {
          var ref = $segment.attr("data-ref");
          this.props.setTextListHightlight(ref);
          //var end = new Date();
          //elapsed = end - start;
          //console.log("Adjusted Text Highlight in: " + elapsed);
          return false;
        }
      }.bind(this));
    }.bind(this);

    adjustTextListHighlightInner();
    //window.requestAnimationFrame(adjustTextListHighlightInner);
      
      /*
      // Caching segment heights
      // Incomplete, needs to update on infinite scroll, window resize
      // Not clear there's a great perfomance benefit
      if (!this.state.segmentHeights) {
        this.state.segmentHeights = [];
        $readerPanel.find(".basetext .segment").each(function(i, segment) {
          var $segment = $(segment);
          var top = $segment.offset().top;
          this.state.segmentHeights.push({
              top: top,
              bottom: top + $segment.outerHeight(),
              ref: $segment.attr("data-ref")})
        }.bind(this));
        this.setState(this.state);    
      }

      for (var i = 0; i < this.state.segmentHeights.length; i++) {
        var segment = this.state.segmentHeights[i];
        if (segment.bottom > center) {
          this.showTextList(segment.ref);
          return;
        }
      }
      */
  },
  scrollToHighlighted: function() {
    window.requestAnimationFrame(function() {
      var $container   = $(ReactDOM.findDOMNode(this));
      var $readerPanel = $container.closest(".readerPanel");
      var $highlighted = $container.find(".segment.highlight").first();
      if ($highlighted.length) {
        var height     = $highlighted.outerHeight();
        var viewport   = $container.outerHeight() - $readerPanel.find(".textList").outerHeight();
        var offset     = height > viewport + 80 ? 80 : (viewport - height) / 2;
        this.justScrolled = true;
        $container.scrollTo($highlighted, 0, {offset: -offset});
      }
    }.bind(this));
  },
  render: function() {
    var classes = classNames({textColumn: 1, connectionsOpen: this.props.mode === "TextAndConnections"});
    var content =  this.props.srefs.map(function(ref, k) {
      return (<TextRange 
        sref={ref}
        version={this.props.version}
        versionLanguage={this.props.versionLanguage}
        highlightedRefs={this.props.highlightedRefs}
        basetext={true}
        withContext={true}
        loadLinks={true}
        prefetchNextPrev={true}
        settings={this.props.settings}
        setOption={this.props.setOption}
        showBaseText={this.props.showBaseText} 
        onSegmentClick={this.props.onSegmentClick}
        onCitationClick={this.props.onCitationClick}
        onTextLoad={this.handleTextLoad}
        filter={this.props.filter}
        panelsOpen={this.props.panelsOpen}
        layoutWidth={this.props.layoutWidth}
        key={k + ref} />);      
    }.bind(this));

    if (content.length) {
      // Add Next and Previous loading indicators
      var first   = Sefaria.ref(this.props.srefs[0]);
      var last    = Sefaria.ref(this.props.srefs.slice(-1)[0]);
      var hasPrev = first && first.prev;
      var hasNext = last && last.next;
      var topSymbol  = " ";
      var bottomSymbol = " ";
      if (hasPrev) {
        content.splice(0, 0, (<LoadingMessage className="base prev" key="prev"/>));
      } else {
        content.splice(0, 0, (<LoadingMessage message={topSymbol} heMessage={topSymbol} className="base prev" key="prev"/>));        
      }
      if (hasNext) {
        content.push((<LoadingMessage className="base next" key="next"/>));
      } else {
        content.push((<LoadingMessage message={bottomSymbol} heMessage={bottomSymbol} className="base next final" key="next"/>));

      }
    }

    return (<div className={classes} onMouseUp={this.handleTextSelection}>{content}</div>);
  }
});


var TextRange = React.createClass({
  // A Range or text defined a by a single Ref. Specially treated when set as 'basetext'.
  // This component is responsible for retrieving data from sjs.library for the ref that defines it.
  propTypes: {
    sref:                   React.PropTypes.string.isRequired,
    version:                React.PropTypes.string,
    versionLanguage:        React.PropTypes.string,
    highlightedRefs:        React.PropTypes.array,
    basetext:               React.PropTypes.bool,
    withContext:            React.PropTypes.bool,
    hideTitle:              React.PropTypes.bool,
    loadLinks:              React.PropTypes.bool,
    prefetchNextPrev:       React.PropTypes.bool,
    openOnClick:            React.PropTypes.bool,
    lowlight:               React.PropTypes.bool,
    numberLabel:            React.PropTypes.number,
    settings:               React.PropTypes.object,
    filter:                 React.PropTypes.array,
    onTextLoad:             React.PropTypes.func,
    onRangeClick:           React.PropTypes.func,
    onSegmentClick:         React.PropTypes.func,
    onCitationClick:        React.PropTypes.func,
    onNavigationClick:      React.PropTypes.func,
    onCompareClick:         React.PropTypes.func,
    onOpenConnectionsClick: React.PropTypes.func,
    panelsOpen:             React.PropTypes.number,
    layoutWidth:            React.PropTypes.number,
    showActionLinks:        React.PropTypes.bool
  },
  getInitialState: function() {
    return { 
      segments: [],
      loaded: false,
      linksLoaded: false,
      data: {ref: this.props.sref}
    };
  },
  componentDidMount: function() {
    this.getText();
    if (this.props.basetext || this.props.segmentNumber) { 
      this.placeSegmentNumbers();
    }
    window.addEventListener('resize', this.handleResize);
  },
  componentWillUnmount: function() {
    window.removeEventListener('resize', this.handleResize);
  },
  componentDidUpdate: function(prevProps, prevState) {
    // Reload text if version changed
    if (this.props.version != prevProps.version || this.props.versionLanguage != prevProps.versionLanguage) {
      this.getText(true);
    }
    // Place segment numbers again if update affected layout
    else if (this.props.basetext || this.props.segmentNumber) {
      if ((!prevState.loaded && this.state.loaded) ||
          (!prevState.linksLoaded && this.state.linksLoaded) ||
          prevProps.settings.language !== this.props.settings.language ||
          prevProps.settings.layoutDefault !== this.props.settings.layoutDefault ||
          prevProps.settings.layoutTanach !== this.props.settings.layoutTanach ||
          prevProps.settings.layoutTalmud !== this.props.settings.layoutTalmud ||
          prevProps.settings.fontSize !== this.props.settings.fontSize ||
          prevProps.layoutWidth !== this.props.layoutWidth) {
            window.requestAnimationFrame(function() { 
              if (this.isMounted()) {
                this.placeSegmentNumbers();
              }
            }.bind(this));        
      }
    }
    if (this.props.onTextLoad && !prevState.loaded && this.state.loaded) {
      this.props.onTextLoad();
    }
  },
  handleResize: function() {
    if (this.props.basetext || this.props.segmentNumber) { 
      this.placeSegmentNumbers();
    }
  },
  handleClick: function(event) {
    if (window.getSelection().type === "Range") { 
      // Don't do anything if this click is part of a selection
      return;
    }
    if (this.props.onRangeClick) {
      //Click on the body of the TextRange itself from TextList
      this.props.onRangeClick(this.props.sref);
      sjs.track.event("Reader", "Click Text from TextList", this.props.sref);
    }
  },
  getText: function(doRenumber) {
    var settings = {
      context: this.props.withContext ? 1 : 0,
      version: this.props.version || null,
      language: this.props.versionLanguage || null
    };
    Sefaria.text(this.props.sref, settings, function(data) {
      this.loadText(data);
      if (doRenumber) {
        window.requestAnimationFrame(function() {
            if (this.isMounted()) {
              this.placeSegmentNumbers();
            }
          }.bind(this));
      }
    }.bind(this));
  },
  makeSegments: function(data) {
    // Returns a flat list of annotated segment objects,
    // derived from the walking the text in data
    if ("error" in data) { return []; }
    var segments  = [];
    var highlight = data.sections.length === data.textDepth; 
    var wrap = (typeof data.text == "string");
    var en = wrap ? [data.text] : data.text;
    var he = wrap ? [data.he] : data.he;
    var topLength = Math.max(en.length, he.length);
    en = en.pad(topLength, "");
    he = he.pad(topLength, "");

    var start = (data.textDepth == data.sections.length && !this.props.withContext ?
                  data.sections.slice(-1)[0] : 1);

    if (!data.isSpanning) {
      for (var i = 0; i < topLength; i++) {
        var number = i+start;
        var delim  = data.textDepth == 1 ? " " : ":";
        var ref = data.sectionRef + delim + number;
        segments.push({
          ref: ref,
          en: en[i], 
          he: he[i],
          number: number,
          highlight: highlight && number >= data.sections.slice(-1)[0] && number <= data.toSections.slice(-1)[0],
        });
      }      
    } else {
      for (var n = 0; n < topLength; n++) {
        var en2 = typeof en[n] == "string" ? [en[n]] : en[n];
        var he2 = typeof he[n] == "string" ? [he[n]] : he[n];
        var length = Math.max(en2.length, he2.length);
        en2 = en2.pad(length, "");
        he2 = he2.pad(length, "");
        var baseRef     = data.book;
        var baseSection = data.sections.slice(0,-2).join(":");
        var delim       = baseSection ? ":" : " ";
        var baseRef     = baseSection ? baseRef + " " + baseSection : baseRef;

        start = (n == 0 ? start : 1);
        for (var i = 0; i < length; i++) {
          var section = n+data.sections.slice(-2)[0];
          var number  = i+start;
          var ref = baseRef + delim + section + ":" + number;
          segments.push({
            ref: ref,
            en: en2[i], 
            he: he2[i],
            number: number,
            highlight: highlight && 
                        ((n == 0 && number >= data.sections.slice(-1)[0]) || 
                         (n == topLength-1 && number <= data.toSections.slice(-1)[0]) ||
                         (n > 0 && n < topLength -1)),
          });
        }
      }
    }
    return segments;
  },
  loadText: function(data) {
    // When data is actually available, load the text into the UI
    if (this.props.basetext && this.props.sref !== data.ref) {
      // Replace ReaderPanel contents ref with the normalized form of the ref, if they differ.
      // Pass parameter to showBaseText to replaceHistory
      this.props.showBaseText(data.ref, true);        
    }

    var segments  = this.makeSegments(data);
    if (this.isMounted()) {
      this.setState({
        data: data,
        segments: segments,
        loaded: true,
        sref: data.ref
      });      
    }

    // Load links at section level if spanning, so that cache is properly primed with section level refs
    var sectionRefs = data.isSpanning ? data.spanningRefs : [data.sectionRef];
    sectionRefs = sectionRefs.map(function(ref) {
      if (ref.indexOf("-") > -1) {
        ref = ref.split("-")[0];
        ref = ref.slice(0, ref.lastIndexOf(":"));
      }
      return ref;
    });

    if (this.props.loadLinks && !Sefaria.linksLoaded(sectionRefs)) {
      // Calling when links are loaded will overwrite state.segments
      for (var i = 0; i < sectionRefs.length; i++) {
        Sefaria.related(sectionRefs[i], this.loadLinkCounts);
      }
    }

    if (this.props.prefetchNextPrev) {
     if (data.next) {
       Sefaria.text(data.next, {
         context: 1,
         version: this.props.version || null,
         language: this.props.versionLanguage || null
       }, function() {});
     }
     if (data.prev) {
       Sefaria.text(data.prev, {
         context: 1,
         version: this.props.version || null,
         language: this.props.versionLanguage || null
       }, function() {});
     }
     if (data.book) { Sefaria.textTocHtml(data.book, function() {}); }
    }
  },
  loadLinkCounts: function() {
    // When link data has been loaded into the cache, load the counts into the UI
    if (this.isMounted()) {
      this.setState({linksLoaded: true});
    }
  },
  placeSegmentNumbers: function() {
    // Set the vertical offsets for segment numbers and link counts, which are dependent
    // on the rendered height of the text of each segment.
    var $text  = $(ReactDOM.findDOMNode(this));
    var setTop = function() {
       var top  = $(this).parent().position().top;
      $(this).css({top: top}).show();   
    };
    $text.find(".segmentNumber").each(setTop);
    $text.find(".linkCount").each(setTop);
  },
  render: function() {
    if (this.props.basetext && this.state.loaded) {
      var ref              = this.props.withContext ? this.state.data.sectionRef : this.state.data.ref;
      var sectionStrings   = Sefaria.sectionString(ref);
      var oref             = Sefaria.ref(ref);
      var useShortString   = oref && $.inArray(oref.categories[0], ["Tanach", "Mishnah", "Talmud", "Tosefta", "Commentary"]) !== -1;
      var title            = useShortString ? sectionStrings.en.numbered : sectionStrings.en.named;
      var heTitle          = useShortString ? sectionStrings.he.numbered : sectionStrings.he.named;   
    } else if (this.props.basetext) {
      var title            = "Loading...";
      var heTitle          = "טעינה...";      
    } else {  
      var title            = this.state.data.ref;
      var heTitle          = this.state.data.heRef;
    }

    var showNumberLabel    = this.state.data.categories &&
                              this.state.data.categories[0] !== "Talmud" &&
                              this.state.data.categories[0] !== "Liturgy";

    var showSegmentNumbers = showNumberLabel && this.props.basetext;
                              

    var textSegments = this.state.segments.map(function (segment, i) {
      var highlight = this.props.highlightedRefs && this.props.highlightedRefs.length ?                                  // if highlighted refs are explicitly set
                        $.inArray(segment.ref, this.props.highlightedRefs) !== -1 : // highlight if this ref is in highlighted refs prop
                        this.props.basetext && segment.highlight;                   // otherwise highlight if this a basetext and the ref is specific
      return (
        <TextSegment
            sref={segment.ref}
            en={segment.en}
            he={segment.he}
            highlight={highlight}
            segmentNumber={showSegmentNumbers ? segment.number : 0}
            showLinkCount={this.props.basetext}
            filter={this.props.filter}
            onSegmentClick={this.props.onSegmentClick}
            onCitationClick={this.props.onCitationClick}
            key={i + segment.ref} />
      );
    }.bind(this));
    textSegments = textSegments.length ? 
                    textSegments : 
                      this.props.basetext ? "" : (<LoadingMessage />);
    var classes = {
                    textRange: 1,
                    basetext: this.props.basetext,
                    loading: !this.state.loaded,
                    lowlight: this.props.lowlight,
                  };
    classes = classNames(classes);

    var open        = function() { this.props.onNavigationClick(this.props.sref)}.bind(this);
    var compare     = function() { this.props.onCompareClick(this.props.sref)}.bind(this);
    var connections = function() { this.props.onOpenConnectionsClick([this.props.sref])}.bind(this);

    var actionLinks = (<div className="actionLinks">
                        <span className="openLink" onClick={open}>
                          <img src="/static/img/open-64.png" />
                          <span className="en">Open</span>
                          <span className="he">פתח</span>
                        </span>
                        <span className="compareLink" onClick={compare}>
                          <img src="/static/img/compare-64.png" />
                          <span className="en">Compare</span>
                          <span className="he">השווה</span>
                        </span>
                        <span className="connectionsLink" onClick={connections}>
                          <i className="fa fa-link"></i>
                          <span className="en">Connections</span>
                          <span className="he">קשרים</span>
                        </span>
                      </div>);
    return (
      <div className={classes} onClick={this.handleClick}>
        {showNumberLabel && this.props.numberLabel ? 
          (<div className="numberLabel"> <span className="numberLabelInner">{this.props.numberLabel}</span> </div>)
          : null}
        {this.props.hideTitle ? "" :
        (<div className="title">
          <div className="titleBox">
            <span className="en" >{title}</span>
            <span className="he">{heTitle}</span>
          </div>
        </div>)}
        <div className="text">
          <div className="textInner">
            { textSegments }
            { this.props.showActionLinks ? actionLinks : null }
          </div>
        </div>
      </div>
    );
  }
});


var TextSegment = React.createClass({
  propTypes: {
    sref:            React.PropTypes.string,
    en:              React.PropTypes.string,
    he:              React.PropTypes.string,
    highlight:       React.PropTypes.bool,
    segmentNumber:   React.PropTypes.number,
    showLinkCount:   React.PropTypes.bool,
    filter:          React.PropTypes.array,
    onCitationClick: React.PropTypes.func,
    onSegmentClick:  React.PropTypes.func
  },
  handleClick: function(event) {
    if ($(event.target).hasClass("refLink")) {
      //Click of citation
      var ref = humanRef($(event.target).attr("data-ref"));
      this.props.onCitationClick(ref, this.props.sref);
      event.stopPropagation();
      sjs.track.event("Reader", "Citation Link Click", ref)
    } else if (this.props.onSegmentClick) {
      this.props.onSegmentClick(this.props.sref);
      sjs.track.event("Reader", "Text Segment Click", this.props.sref);
    }
  },
  render: function() {    
    if (this.props.showLinkCount) {
      var linkCount = Sefaria.linkCount(this.props.sref, this.props.filter);
      var minOpacity = 20, maxOpacity = 70;
      var linkScore = linkCount ? Math.min(linkCount+minOpacity, maxOpacity) / 100.0 : 0;
      var style = {opacity: linkScore};
      var linkCount = this.props.showLinkCount ? (<div className="linkCount">
                                                    <span className="en"><span className="linkCountDot" style={style}></span></span>
                                                    <span className="he"><span className="linkCountDot" style={style}></span></span>
                                                  </div>) : null;      
    } else {
      var linkCount = "";
    }
    var segmentNumber = this.props.segmentNumber ? (<div className="segmentNumber">
                                                      <span className="en"> <span className="segmentNumberInner">{this.props.segmentNumber}</span> </span>
                                                      <span className="he"> <span className="segmentNumberInner">{encodeHebrewNumeral(this.props.segmentNumber)}</span> </span>
                                                    </div>) : null;
    var he = this.props.he || "";
    var en = this.props.en || "";
    var classes=classNames({ segment: 1,
                     highlight: this.props.highlight,
                     heOnly: !this.props.en,
                     enOnly: !this.props.he });
    return (
      <span className={classes} onClick={this.handleClick} data-ref={this.props.sref}>
        {segmentNumber}
        {linkCount}
        <span className="he" dangerouslySetInnerHTML={ {__html: he + " "} }></span>
        <span className="en" dangerouslySetInnerHTML={ {__html: en + " "} }></span>
      </span>
    );
  }
});


var ConnectionsPanel = React.createClass({
  propTypes: {
    srefs:                   React.PropTypes.array.isRequired,    // an array of ref strings
    filter:                  React.PropTypes.array.isRequired,
    recentFilters:           React.PropTypes.array.isRequired,
    mode:                    React.PropTypes.string.isRequired,   // "Connections", "Tools", etc. called `connectionsMode` above
    setFilter:               React.PropTypes.func.isRequired,
    setConnectionsMode:      React.PropTypes.func.isRequired,
    editNote:                React.PropTypes.func.isRequired,
    openComparePanel:        React.PropTypes.func.isRequired,
    version:                 React.PropTypes.string,
    versionLanguge:          React.PropTypes.string,
    noteBeingEdited:         React.PropTypes.object,
    fullPanel:               React.PropTypes.bool,
    multiPanel:              React.PropTypes.bool,
    canEditText:             React.PropTypes.bool,
    onTextClick:             React.PropTypes.func,
    onCitationClick:         React.PropTypes.func,
    onNavigationClick:       React.PropTypes.func,
    onCompareClick:          React.PropTypes.func,
    onOpenConnectionsClick:  React.PropTypes.func,
    openNav:                 React.PropTypes.func,
    openDisplaySettings:     React.PropTypes.func,
    closePanel:              React.PropTypes.func,
    toggleLanguage:          React.PropTypes.func
  },
  render: function() {
    var content = null;
    if (this.props.mode == "Connections") {
      content = (<TextList 
                    srefs={this.props.srefs}
                    filter={this.props.filter}
                    recentFilters={this.props.recentFilters}
                    fullPanel={this.props.fullPanel}
                    multiPanel={this.props.multiPanel}
                    setFilter={this.props.setFilter}
                    setConnectionsMode={this.props.setConnectionsMode}
                    onTextClick={this.props.onTextClick}
                    onCitationClick={this.props.onCitationClick}
                    onNavigationClick={this.props.onNavigationClick}
                    onCompareClick={this.props.onCompareClick}
                    onOpenConnectionsClick={this.props.onOpenConnectionsClick}
                    openNav={this.props.openNav}
                    openDisplaySettings={this.props.openDisplaySettings}
                    closePanel={this.props.closePanel} />);

    } else if (this.props.mode === "Tools") {
      content = (<ToolsPanel
                    srefs={this.props.srefs}
                    mode={this.props.mode}
                    filter={this.props.filter}
                    recentFilters={this.props.recentFilters}
                    fullPanel={this.props.fullPanel}
                    multiPanel={this.props.multiPanel}
                    canEditText={this.props.canEditText}
                    setFilter={this.props.setFilter}
                    setConnectionsMode={this.props.setConnectionsMode}
                    onTextClick={this.props.onTextClick}
                    onCitationClick={this.props.onCitationClick}
                    onNavigationClick={this.props.onNavigationClick}
                    onCompareClick={this.props.onCompareClick}
                    onOpenConnectionsClick={this.props.onOpenConnectionsClick}
                    openNav={this.props.openNav}
                    openDisplaySettings={this.props.openDisplaySettings}
                    openComparePanel={this.props.openComparePanel}
                    closePanel={this.props.closePanel} />);

    } else if (this.props.mode === "Share") {
      content = (<SharePanel
        url={window.location.href}
        fullPanel={this.props.fullPanel}
        closePanel={this.props.closePanel}
        setConnectionsMode={this.props.setConnectionsMode} />);

    } else if (this.props.mode === "Add to Source Sheet") {
      content = (<AddToSourceSheetPanel
        srefs={this.props.srefs}
        fullPanel={this.props.fullPanel}
        setConnectionsMode={this.props.setConnectionsMode} />);

    } else if (this.props.mode === "Add Note") {
      content = (<AddNotePanel 
                  srefs={this.props.srefs}
                  fullPanel={this.props.fullPanel}
                  closePanel={this.props.closePanel}
                  setConnectionsMode={this.props.setConnectionsMode} />);
    
    } else if (this.props.mode === "Edit Note") {
      content = (<AddNotePanel 
                  srefs={this.props.srefs}
                  noteId={this.props.noteBeingEdited._id}
                  noteText={this.props.noteBeingEdited.text}
                  noteTitle={this.props.noteBeingEdited.title}
                  noteIsPublic={this.props.noteBeingEdited.isPublic}
                  fullPanel={this.props.fullPanel}
                  closePanel={this.props.closePanel}
                  setConnectionsMode={this.props.setConnectionsMode} />);

    } else if (this.props.mode === "My Notes") {
      content = (<MyNotesPanel 
                  srefs={this.props.srefs}
                  fullPanel={this.props.fullPanel}
                  closePanel={this.props.closePanel}
                  setConnectionsMode={this.props.setConnectionsMode}
                  editNote={this.props.editNote} />);

    } else if (this.props.mode === "Add Connection") {
      content = (<LoadingMessage className="toolsMessage" message="Coming Soon." heMessage="הרכיב הזה נמצא בבנייה..." />);

    } else if (this.props.mode === "Edit Text") {
      content = (<LoadingMessage className="toolsMessage" message="Coming Soon." heMessage="הרכיב הזה נמצא בבנייה..." />);

    } else if (this.props.mode === "Add Translation") {
      content = (<LoadingMessage className="toolsMessage" message="Coming Soon." heMessage="הרכיב הזה נמצא בבנייה..." />);

    } else if (this.props.mode === "Login") {
      content = (<LoginPanel fullPanel={this.props.fullPanel} />);
    }
    return content;
  }
});


var ConnectionsPanelHeader = React.createClass({
  propTypes: {
    activeTab:          React.PropTypes.string.isRequired, // "Connections", "Tools"
    setConnectionsMode: React.PropTypes.func.isRequired,
    closePanel:         React.PropTypes.func.isRequired,
    toggleLanguage:     React.PropTypes.func.isRequired
  },
  render: function() {
    return (<div className="connectionsPanelHeader">
              <div className="rightButtons">
                <LanguageToggleButton toggleLanguage={this.props.toggleLanguage} />
                <ReaderNavigationMenuCloseButton icon="arrow" onClick={this.props.closePanel} />
               </div>
              <ConnectionsPanelTabs
                activeTab={this.props.activeTab}
                setConnectionsMode={this.props.setConnectionsMode} />
            </div>);
  }
});


var ConnectionsPanelTabs = React.createClass({
  propTypes: {
    activeTab:          React.PropTypes.string.isRequired, // "Connections", "Tools"
    setConnectionsMode: React.PropTypes.func.isRequired
  },
  render: function() {
    var tabNames = [{"en": "Connections", "he": "קישורים"}, {"en": "Tools", "he":"כלים"}];
    var tabs = tabNames.map(function(item) {
      var tabClick = function() {
        this.props.setConnectionsMode(item["en"])
      }.bind(this);
      var active  = item["en"] === this.props.activeTab;
      var classes = classNames({connectionsPanelTab: 1, active: active});
      return (<div className={classes} onClick={tabClick} key={item["en"]}>
                <span className="en">{item["en"]}</span>
                <span className="he">{item["he"]}</span>
              </div>);
    }.bind(this));

    return (<div className="connectionsPanelTabs">{tabs}</div>);
  }
});


var TextList = React.createClass({
  propTypes: {
    srefs:                   React.PropTypes.array.isRequired,    // an array of ref strings
    filter:                  React.PropTypes.array.isRequired,
    recentFilters:           React.PropTypes.array.isRequired,
    fullPanel:               React.PropTypes.bool,
    multiPanel:              React.PropTypes.bool,
    setFilter:               React.PropTypes.func,
    setConnectionsMode:      React.PropTypes.func,
    onTextClick:             React.PropTypes.func,
    onCitationClick:         React.PropTypes.func,
    onNavigationClick:       React.PropTypes.func,
    onCompareClick:          React.PropTypes.func,
    onOpenConnectionsClick:  React.PropTypes.func,
    openNav:                 React.PropTypes.func,
    openDisplaySettings:     React.PropTypes.func,
    closePanel:              React.PropTypes.func
  },
  getInitialState: function() {
    return {
      linksLoaded: false,
      textLoaded: false,
    }
  },
  componentDidMount: function() {
    this.loadConnections();
    this.scrollToHighlighted();
  },
  componentWillReceiveProps: function(nextProps) {
    this.preloadText(nextProps.filter);
  },
  componentWillUpdate: function(nextProps) {

  },
  componentDidUpdate: function(prevProps, prevState) {
    if (prevProps.filter.length && !this.props.filter.length) {
      this.scrollToHighlighted();
    }
    if (!prevProps.filter.compare(this.props.filter)) {
      this.scrollToHighlighted();
    } else if (!prevState.textLoaded && this.state.textLoaded) {
      this.scrollToHighlighted();
    } else if (!prevProps.srefs.compare(this.props.srefs)) {
      this.loadConnections();
      this.scrollToHighlighted();
    }
  },
  getSectionRef: function() {
    var ref = this.props.srefs[0]; // TODO account for selections spanning sections
    var sectionRef = Sefaria.sectionRef(ref) || ref;
    return sectionRef;
  },
  loadConnections: function() {
    // Load connections data from server for this section
    var sectionRef = this.getSectionRef();
    if (!sectionRef) { return; }
    Sefaria.related(sectionRef, function(data) {
      if (this.isMounted()) {
        this.preloadText(this.props.filter);
        this.setState({
          linksLoaded: true,
        });
      }
    }.bind(this));
  },
  preloadText: function(filter) {
    // Preload text of links if `filter` is a single commentary, or all commentary
    if (filter.length == 1 &&
        Sefaria.index(filter[0]) && 
        Sefaria.index(filter[0]).categories == "Commentary") {
      this.preloadSingleCommentaryText(filter);
    } else if (filter.length == 1 && filter[0] == "Commentary") {
      this.preloadAllCommentaryText(filter);
    } else {
      this.setState({waitForText: false, textLoaded: false});
    }
  },
  preloadSingleCommentaryText: function(filter) {
    var basetext   = this.getSectionRef();
    var commentary = filter[0] + " on " + basetext;
    this.setState({textLoaded: false, waitForText: true});
    Sefaria.text(commentary, {}, function() {
      if (this.isMounted()) {
        this.setState({textLoaded: true});        
      }
    }.bind(this));
  },
  preloadAllCommentaryText: function() {
    var basetext   = this.getSectionRef();
    var summary    = Sefaria.linkSummary(basetext);
    if (summary.length && summary[0].category == "Commentary") {
      this.setState({textLoaded: false, waitForText: true});
      // Get a list of commentators on this section that we need don't have in the cache
      var links = Sefaria.links(basetext);
      var commentators = summary[0].books.map(function(item) {
        return item.book;
      }).filter(function(commentator) {
        var link = Sefaria._filterLinks(links, [commentator])[0];
        if (link.sourceRef.indexOf(link.anchorRef) == -1) {
          // Check if this is Commentary2, exclude if so
          return false;
        }
        // Exclude if we already have this in the cache
        return !Sefaria.text(commentator + " on " + basetext);
      });
      if (commentators.length) {
        this.waitingFor = Sefaria.util.clone(commentators);
        this.target = 0;
        for (var i = 0; i < commentators.length; i++) {
          Sefaria.text(commentators[i] + " on " + basetext, {}, function(data) {
            var index = this.waitingFor.indexOf(data.commentator);
            if (index == -1) {
                console.log("Failed to clear commentator:");
                console.log(data);
                this.target += 1;
            }
            if (index > -1) {
                this.waitingFor.splice(index, 1);
            }
            if (this.waitingFor.length == this.target) {
              if (this.isMounted()) {
                this.setState({textLoaded: true});
              }
            }
          }.bind(this));          
        }          
      } else {
        // All commentaries have been loaded already
        this.setState({textLoaded: true});          
      }
    } else {
      // There were no commentaries to load
      this.setState({textLoaded: true});
    }
  },
  scrollToHighlighted: function() {
    if (this.props.fullPanel) {
      return; // We don't currently have any situations where there is lowlighted content in fullpanel sidebar
    }
    window.requestAnimationFrame(function() {
      if (!this.isMounted()) { return; }
      var $highlighted = $(ReactDOM.findDOMNode(this)).find(".texts .textRange").not(".lowlight").first();
      if ($highlighted.length) {
        var $texts = $(ReactDOM.findDOMNode(this)).find(".texts")
        var adjust = parseInt($texts.css("padding-top")) + 18;
        $texts.scrollTo($highlighted, 0, {offset: -adjust});
      }
    }.bind(this));
  },
  showAllFilters: function() {
    this.props.setFilter(null);
    sjs.track.event("Reader", "Show All Filters Click", "1");
  },
  render: function() {
    var refs               = this.props.srefs;
    var summary            = Sefaria.relatedSummary(refs);
    var oref               = Sefaria.ref(refs[0]);
    var filter             = this.props.filter;
    var sectionRef         = this.getSectionRef();
    var isSingleCommentary = (filter.length == 1 && Sefaria.index(filter[0]) && Sefaria.index(filter[0]).categories == "Commentary");

    //if (summary.length && !links.length) { debugger; }
    var en = "No connections known" + (filter.length ? " for " + filter.join(", ") : "") + ".";
    var he = "אין קשרים ידועים"       + (filter.length ? " ל"    + filter.join(", ") : "") + ".";
    var loaded  = Sefaria.linksLoaded(sectionRef);
    var message = !loaded ? 
                    (<LoadingMessage />) : 
                      (summary.length === 0 ? 
                        <LoadingMessage message={en} heMessage={he} /> : null);
    
    var showAllFilters = !filter.length;
    if (!showAllFilters) {
      if (filter.compare(["Sheets"])) {
        var sheets  = Sefaria.sheets.sheetsByRef(refs);
        var content = sheets ? sheets.map(function(sheet) {
          return (
            <div className="sheet" key={sheet.sheetUrl}>
              <a href={sheet.ownerProfileUrl}>
                <img className="sheetAuthorImg" src={sheet.ownerImageUrl} />
              </a>
              <div className="sheetViews"><i className="fa fa-eye"></i> {sheet.views}</div>
              <a href={sheet.ownerProfileUrl} className="sheetAuthor">{sheet.ownerName}</a>
              <a href={sheet.sheetUrl} className="sheetTitle">{sheet.title}</a>
            </div>);
        }) : (<LoadingMessage />);
        content = content.length ? content : <LoadingMessage message="No sheets here." />;

      } else if (filter.compare(["Notes"])) {
        var notes   = Sefaria.notes(refs);
        var content = notes ? notes.map(function(note) {
          return (<Note 
                    title={note.title}
                    text={note.text}
                    ownerName={note.ownerName}
                    ownerProfileUrl={note.ownerProfileUrl}
                    ownerImageUrl={note.ownerImageUrl}
                    key={note._id} />) 
        }) : (<LoadingMessage />);
        content = content.length ? content : <LoadingMessage message="No notes here." />;
      } else {
        // Viewing Text Connections
        var sectionLinks = Sefaria.links(sectionRef);
        var links        = sectionLinks.filter(function(link) {
          if ($.inArray(link.anchorRef, refs) === -1 && (this.props.multiPanel || !isSingleCommentary) ) {
            // Only show section level links for an individual commentary
            return false;
          }
          return (filter.length == 0 ||
                  $.inArray(link.category, filter) !== -1 || 
                  $.inArray(link.commentator, filter) !== -1 );

          }.bind(this)).sort(function(a, b) {
            if (a.anchorVerse !== b.anchorVerse) {
                return a.anchorVerse - b.anchorVerse;
            } else if ( a.commentaryNum !== b.commentaryNum) {
                return a.commentaryNum - b.commentaryNum;
            } else {
                return a.sourceRef > b.sourceRef ? 1 : -1;
            }
        });
        var content = links.length == 0 ? message :
                      this.state.waitForText && !this.state.textLoaded ? 
                        (<LoadingMessage />) : 
                        links.map(function(link, i) {
                            var hideTitle = link.category === "Commentary" && this.props.filter[0] !== "Commentary";
                            return (<TextRange 
                                        sref={link.sourceRef}
                                        key={i + link.sourceRef}
                                        lowlight={$.inArray(link.anchorRef, refs) === -1}
                                        hideTitle={hideTitle}
                                        numberLabel={link.category === "Commentary" ? link.anchorVerse : 0}
                                        basetext={false}
                                        onRangeClick={this.props.onTextClick}
                                        onCitationClick={this.props.onCitationClick}
                                        onNavigationClick={this.props.onNavigationClick}
                                        onCompareClick={this.props.onCompareClick}
                                        onOpenConnectionsClick={this.props.onOpenConnectionsClick} />);
                          }, this);          
      }
    
    }

    var classes = classNames({textList: 1, fullPanel: this.props.fullPanel});
    if (showAllFilters) {
      return (
        <div className={classes}>
          <div className="textListTop">
              {message}
          </div>
          <AllFilterSet 
            summary={summary}
            showText={this.props.showText}
            filter={this.props.fitler}
            recentFilters={this.props.recentFilters}
            setFilter={this.props.setFilter} />
        </div>);
    } else if (!this.props.fullPanel) {
      return (
        <div className={classes}>
          <div className="textListTop">
            <RecentFilterSet 
              asHeader={true}
              showText={this.props.showText}
              filter={this.props.filter}
              recentFilters={this.props.recentFilters}
              textCategory={oref ? oref.categories[0] : null}
              setFilter={this.props.setFilter}
              showAllFilters={this.showAllFilters} />
          </div>
          <div className="texts">
            <div className="contentInner">
              { content }
            </div>
          </div>
        </div>);
    } else {
      return (
        <div className={classes}>
          <div className="texts">
            <div className="contentInner">
              <RecentFilterSet 
                asHeader={false}
                showText={this.props.showText}
                filter={this.props.filter}
                recentFilters={this.props.recentFilters}
                textCategory={oref ? oref.categories[0] : null}
                setFilter={this.props.setFilter}
                showAllFilters={this.showAllFilters} />
              { content }
            </div>
          </div>
        </div>
      );
    }
  }
});


var Note = React.createClass({
  propTypes: {
    title:           React.PropTypes.string.isRequired,
    text:            React.PropTypes.string.isRequired,
    ownerName:       React.PropTypes.string,
    ownerImageUrl:   React.PropTypes.string,
    ownerProfileUrl: React.PropTypes.string,
    isPrivate:       React.PropTypes.bool,
    editNote:        React.PropTypes.func
  },
  render: function() {

    var isInMyNotes = !this.props.ownerName; // public notes can appear inside myNotesPanel, use ownerName as a proxy for context

    var authorInfo = isInMyNotes ? null :
        (<div className="noteAuthorInfo">
          <a href={this.props.ownerProfileUrl}>
            <img className="noteAuthorImg" src={this.props.ownerImageUrl} />
          </a>
          <a href={this.props.ownerProfileUrl} className="noteAuthor">{this.props.ownerName}</a>
        </div>);
     
     var buttons = isInMyNotes ? 
                    (<div className="noteButtons">
                      <i className="fa fa-pencil" onClick={this.props.editNote} ></i>
                      {this.props.isPrivate ? null : (<i className="fa fa-unlock-alt"></i>)}
                    </div>) : null; 
     
     return (<div className="note">
                {authorInfo}
                <div className="noteTitle">{this.props.title}</div>
                <span className="noteText" dangerouslySetInnerHTML={{__html:this.props.text}}></span>
                {buttons}
              </div>);
  }
});


var AllFilterSet = React.createClass({
  render: function() {
    var categories = this.props.summary.map(function(cat, i) {
      return (
        <CategoryFilter 
          key={i}
          category={cat.category}
          heCategory={Sefaria.hebrewCategory(cat.category)}
          count={cat.count} 
          books={cat.books}
          filter={this.props.filter}
          updateRecent={true}
          setFilter={this.props.setFilter}
          on={$.inArray(cat.category, this.props.filter) !== -1} />
      );
    }.bind(this));
    return (
      <div className="fullFilterView filterSet">
        {categories}
      </div>
    );
  }
});


var CategoryFilter = React.createClass({
  handleClick: function() {
    this.props.setFilter(this.props.category, this.props.updateRecent);
    sjs.track.event("Reader", "Category Filter Click", this.props.category);
  },
  render: function() {
    var textFilters = this.props.books.map(function(book, i) {
     return (<TextFilter 
                key={i} 
                book={book.book}
                heBook={book.heBook} 
                count={book.count}
                category={this.props.category}
                hideColors={true}
                updateRecent={true}
                setFilter={this.props.setFilter}
                on={$.inArray(book.book, this.props.filter) !== -1} />);
    }.bind(this));
    
    var notClickable = this.props.category == "Community";
    var color        = Sefaria.palette.categoryColor(this.props.category);
    var style        = notClickable ? {} : {"borderTop": "4px solid " + color};
    var classes      = classNames({categoryFilter: 1, on: this.props.on, notClickable: notClickable});
    var count        = notClickable ? null : (<span className="enInHe"> | {this.props.count}</span>);
    var handleClick  = notClickable ? null : this.handleClick;
    return (
      <div className="categoryFilterGroup" style={style}>
        <div className={classes} onClick={handleClick}>
          <span className="en">{this.props.category}{count}</span>
          <span className="he">{this.props.heCategory}{count}</span>
        </div>
        <TwoBox content={ textFilters } />
      </div>
    );
  }
});


var TextFilter = React.createClass({
  propTypes: {
    book:         React.PropTypes.string.isRequired,
    heBook:       React.PropTypes.string.isRequired,
    on:           React.PropTypes.bool.isRequired,
    setFilter:    React.PropTypes.func.isRequired,
    updateRecent: React.PropTypes.bool,
  },
  handleClick: function() {
    this.props.setFilter(this.props.book, this.props.updateRecent);
    sjs.track.event("Reader", "Text Filter Click", this.props.book);
  },
  render: function() {
    var classes = classNames({textFilter: 1, on: this.props.on, lowlight: this.props.count == 0});

    if (!this.props.hideColors) {
      var color = Sefaria.palette.categoryColor(this.props.category)
      var style = {"borderTop": "4px solid " + color};
    }
    var name = this.props.book == this.props.category ? this.props.book.toUpperCase() : this.props.book;
    var count = this.props.hideCounts || !this.props.count ? "" : ( <span className="enInHe"> ({this.props.count})</span>);
    return (
      <div data-name={name}
        className={classes} 
        style={style}
        onClick={this.handleClick}>
          <div>  
            <span className="en">{name}{count}</span>
            <span className="he">{this.props.heBook}{count}</span>
          </div>
      </div>
    );
  }
});


var RecentFilterSet = React.createClass({
  propTypes: {
    filter:         React.PropTypes.array.isRequired,
    recentFilters:  React.PropTypes.array.isRequired,
    textCategory:   React.PropTypes.string.isRequired,
    setFilter:      React.PropTypes.func.isRequired,
    showAllFilters: React.PropTypes.func.isRequired
  },
  toggleAllFilterView: function() {
    this.setState({showAllFilters: !this.state.showAllFilters});
  },
  render: function() {
    var topLinks = [];

    // Filter top links to exclude items already in recent filter
    topLinks = topLinks.filter(function(link) {
      return ($.inArray(link.book, this.props.recentFilters) == -1);
    }.bind(this));
    
    // Annotate filter texts with category            
    var recentFilters = this.props.recentFilters.map(function(filter) {
      var index = Sefaria.index(filter);
      return {
          book: filter,
          heBook: index ? index.heTitle : Sefaria.hebrewCategory(filter),
          category: index ? index.categories[0] : filter };
    });
    topLinks = recentFilters.concat(topLinks).slice(0,5);

    // If the current filter is not already in the top set, put it first 
    if (this.props.filter.length) {
      var filter = this.props.filter[0];
      for (var i=0; i < topLinks.length; i++) {
        if (topLinks[i].book == filter || 
            topLinks[i].category == filter ) { break; }
      }
      if (i == topLinks.length) {
        var index = Sefaria.index(filter);
        if (index) {
          var annotatedFilter = {book: filter, heBook: index.heTitle, category: index.categories[0] };
        } else {
          var annotatedFilter = {book: filter, heBook: filter, category: "Other" };
        }

        topLinks = [annotatedFilter].concat(topLinks).slice(0,5);
      } else {
        // topLinks.move(i, 0); 
      }        
    }
    var topFilters = topLinks.map(function(book) {
     return (<TextFilter 
                key={book.book} 
                book={book.book}
                heBook={book.heBook}
                category={book.category}
                hideCounts={true}
                hideColors={true}
                count={book.count}
                updateRecent={false}
                setFilter={this.props.setFilter}
                on={$.inArray(book.book, this.props.filter) !== -1}
                onClick={function(){ sjs.track.event("Reader", "Top Filter Click", "1");}} />);
    }.bind(this));

    var moreButton = this.props.asHeader ? (<div className="showMoreFilters textFilter" style={style}
                        onClick={this.props.showAllFilters}>
                          <div>
                            <span className="dot">●</span><span className="dot">●</span><span className="dot">●</span>
                          </div>                    
                      </div>) : null;
    var style = this.props.asHeader ? {"borderTopColor": Sefaria.palette.categoryColor(this.props.textCategory)} : {};
    var classes = classNames({recentFilterSet: 1, topFilters: this.props.asHeader, filterSet: 1});
    return (
      <div className={classes} style={style}>
        <div className="topFiltersInner">{topFilters}</div>
        {moreButton}
      </div>
    );
  }
});


var ToolsPanel = React.createClass({
  propTypes: {
    srefs:                   React.PropTypes.array.isRequired,  // an array of ref strings
    mode:                    React.PropTypes.string.isRequired, // "Tools", "Share", "Add to Source Sheet", "Add Note", "My Notes", "Add Connection", "Edit Text", "Add Translation"
    filter:                  React.PropTypes.array.isRequired,
    recentFilters:           React.PropTypes.array.isRequired,
    setConnectionsMode:      React.PropTypes.func.isRequired,
    openComparePanel:        React.PropTypes.func.isRequired,
    version:                 React.PropTypes.string,
    versionLanguge:          React.PropTypes.string,
    fullPanel:               React.PropTypes.bool,
    multiPanel:              React.PropTypes.bool,
    canEditText:             React.PropTypes.bool,
    setFilter:               React.PropTypes.func,
    onTextClick:             React.PropTypes.func,
    onCitationClick:         React.PropTypes.func,
    onNavigationClick:       React.PropTypes.func,
    onCompareClick:          React.PropTypes.func,
    onOpenConnectionsClick:  React.PropTypes.func,
    openNav:                 React.PropTypes.func,
    openDisplaySettings:     React.PropTypes.func,
    closePanel:              React.PropTypes.func
  },
  getInitialState: function() {
    return {
    
    };
  },
  render: function() {
    var currentPath = window.location.pathname + window.location.search;
    var editText = this.props.canEditText ? function() {
      // TODO this is only an approximation
      
      var path = "/edit/" + this.props.srefs[0];
      if (this.props.version) {
        path += "/" + this.props.versionLanguage + "/" + this.props.version;
      }
      path += "?next=" + currentPath;
      window.location = path;
    }.bind(this) : null;
    var addTranslation = function() {
      window.location = "/translate/" + this.props.srefs[0] + "?next=" + currentPath;
    }.bind(this);
    var classes = classNames({toolsPanel: 1, textList: 1, fullPanel: this.props.fullPanel});
    return (
      <div className={classes}>
        <div className="texts">
          <div className="contentInner">
            <ToolsButton en="Share" he="שתף" icon="share-square-o" onClick={function() {this.props.setConnectionsMode("Share")}.bind(this)} /> 
            <ToolsButton en="Add to Source Sheet" he="הוסף לדף מקורות" icon="plus-circle" onClick={function() {this.props.setConnectionsMode("Add to Source Sheet")}.bind(this)} /> 
            <ToolsButton en="Add Note" he="הוסף רשומה" icon="pencil" onClick={function() {this.props.setConnectionsMode("Add Note")}.bind(this)} /> 
            <ToolsButton en="My Notes" he="הרשומות שלי" icon="file-text-o" onClick={function() {this.props.setConnectionsMode("My Notes")}.bind(this)} /> 
            <ToolsButton en="Compare" he="השווה" image="compare-64.png" onClick={this.props.openComparePanel} /> 
            <ToolsButton en="Add Translation" he="הוסף תרגום" icon="language" onClick={addTranslation} /> 
            <ToolsButton en="Add Connection" he="הוסף קישור לטקסט אחר" icon="link" onClick={function() {this.props.setConnectionsMode("Add Connection")}.bind(this)} /> 
            { editText ? (<ToolsButton en="Edit Text" he="ערוך טקסט" icon="edit" onClick={editText} />) : null }
          </div>
        </div>
      </div>);
  }
});


var ToolsButton = React.createClass({
  propTypes: {
    en:      React.PropTypes.string.isRequired,
    he:      React.PropTypes.string.isRequired,
    icon:    React.PropTypes.string,
    image:   React.PropTypes.string,
    onClick: React.PropTypes.func,
  },
  render: function() {
    var icon = null;
    if (this.props.icon) {
      var iconName = "fa-" + this.props.icon;
      var classes = {fa: 1, toolsButtonIcon: 1};
      classes[iconName] = 1;
      icon = (<i className={classNames(classes)} />)
    } else if (this.props.image) {
      icon = (<img src={"/static/img/" + this.props.image} className="toolsButtonIcon" />);
    }

    return (
      <div className="toolsButton" onClick={this.props.onClick}>
        {icon}
        <div className="en">{this.props.en}</div>
        <div className="he">{this.props.he}</div>
      </div>)
  }
});


var SharePanel = React.createClass({
  propTypes: {
    url:                React.PropTypes.string.isRequired,
    setConnectionsMode: React.PropTypes.func.isRequired,
    closePanel:         React.PropTypes.func.isRequired,
    fullPanel:          React.PropTypes.bool
  },
  componentDidMount: function() {
    this.focusInput();
  },
  componentDidUpdate: function() {
    this.focusInput();
  },
  focusInput: function() {
    $(ReactDOM.findDOMNode(this)).find("input").select();
  },
  render: function() {
    var url = this.props.url;
    var shareFacebook = function() {
      openInNewTab("https://www.facebook.com/sharer/sharer.php?u=" + url);
    };
    var shareTwitter = function() {
      openInNewTab("https://twitter.com/home?status=" + url);
    };
    var shareEmail = function() {
      openInNewTab("mailto:?&subject=Text on Sefaria&body=" + url);
    };
    var classes = classNames({sharePanel: 1, textList: 1, fullPanel: this.props.fullPanel});
    return (
      <div className={classes}>
        <div className="texts">
          <div className="contentInner">
            <input className="shareInput" value={this.props.url} />
            <ToolsButton en="Facebook" he="פייסבוק" icon="facebook" onClick={shareFacebook} />
            <ToolsButton en="Twitter" he="טוויטר" icon="twitter" onClick={shareTwitter} />
            <ToolsButton en="Email" he="אימייל" icon="envelope-o" onClick={shareEmail} />
          </div>
        </div>
      </div>);
  }
});


var AddToSourceSheetPanel = React.createClass({
  propTypes: {
    srefs:              React.PropTypes.array.isRequired,
    setConnectionsMode: React.PropTypes.func.isRequired,
    fullPanel:          React.PropTypes.bool
  },
  getInitialState: function() {
    return {
      selectedSheet: null
    };
  },
  componentDidMount: function() {
    this.loadSheets();
  },
  loadSheets: function() {
    Sefaria.sheets.userSheets(Sefaria._uid, function() {
      this.forceUpdate();
    }.bind(this));
  },
  addToSourceSheet: function() {
    if (!this.state.selectedSheet) { return; }
    var url     = "/api/sheets/" + this.state.selectedSheet + "/add";
    var source  = {refs: this.props.srefs};
    $.post(url, {source: JSON.stringify(source)}, this.confirmAdd); 
  },
  createSheet: function(refs) {
    var title = $(ReactDOM.findDOMNode(this)).find("input").val();
    if (!title) { return; }
    var sheet = {
      title: title,
      options: {numbered: 0},
      sources: []
    };
    var postJSON = JSON.stringify(sheet);
    $.post("/api/sheets/", {"json": postJSON}, function(data) {
      this.setState({selectedSheet: data.id}, function() {
        this.addToSourceSheet();
      });
      Sefaria.sheets.clearUserSheets(Sefaria._uid);
    }.bind(this)); 
  },
  openNewSheet: function() {
    this.setState({showNewSheetInput: true});
  },
  confirmAdd: function() {
    this.setState({confirm: true});
  },
  render: function() {
    if (this.state.confirm) {
      return (<ConfirmAddToSheetPanel sheetId={this.state.selectedSheet} />);
    }
    var sheets        = Sefaria.sheets.userSheets(Sefaria._uid);
    var sheetsContent = sheets ? sheets.map(function(sheet) {
      var classes     = classNames({sheet: 1, selected: this.state.selectedSheet == sheet.id});
      var selectSheet = function() { this.setState({selectedSheet: sheet.id}); }.bind(this);
      return (<div className={classes} onClick={selectSheet} key={sheet.id}>{sheet.title.stripHtml()}</div>);
    }.bind(this)) : <LoadingMessage />;
    sheetsContent     = sheets && sheets.length == 0 ? 
                          (<div className="sheet"><span className="en">You don&rsquo;t have any Source Sheets yet.</span><span className="he">טרם יצרת דפי מקורות</span></div>) :
                          sheetsContent; 
    var createSheet = this.state.showNewSheetInput ? 
          (<div>
            <input className="newSheetInput" placeholder="Title your Sheet"/>
            <div className="button white small" onClick={this.createSheet} >
              <span className="en">Create</span>
              <span className="he">צור חדש</span>
            </div>
           </div>)
          :
          (<div className="button white" onClick={this.openNewSheet}>
              <span className="en">Create a Source Sheet</span>
              <span className="he">צור דף מקורות חדש</span>
          </div>);
    var classes = classNames({addToSourceSheetPanel: 1, textList: 1, fullPanel: this.props.fullPanel});
    return (
      <div className={classes}>
        <div className="texts">
          <div className="contentInner">
            {createSheet}
            <div className="sourceSheetSelector">{sheetsContent}</div>
            <div className="button" onClick={this.addToSourceSheet}>
              <span className="en">Add to Sheet</span>
              <span className="he">הוסף לדף המקורות</span>
            </div>
          </div>
        </div>
      </div>);
  }
});


var ConfirmAddToSheetPanel = React.createClass({
  propType: {
    sheetId: React.PropTypes.number.isRequired
  },
  render: function() {
    return (<div className="confirmAddToSheetPanel">
              <div className="message">
                <span className="en">Your source has been added.</span>
                <span className="he">הטקסט נוסף בהצלחה לדף המקורות</span>
              </div>
              <a className="button white" href={"/sheets/" + this.props.sheetId}>
                <span className="en">Go to Source Sheet <i className="fa fa-angle-right"></i></span>
                <span className="he">עבור לדף המקורות<i className="fa fa-angle-left"></i></span>
              </a>
            </div>);
  }
});


var AddNotePanel = React.createClass({
  propTypes: {
    srefs:              React.PropTypes.array.isRequired,
    setConnectionsMode: React.PropTypes.func.isRequired,
    closePanel:         React.PropTypes.func.isRequired,
    fullPanel:          React.PropTypes.bool,
    noteId:             React.PropTypes.string,
    noteText:           React.PropTypes.string,
    noteTitle:          React.PropTypes.string,
    noteIsPublic:       React.PropTypes.bool
  },
  getInitialState: function() {
    return {
      isPrivate: !this.props.noteIsPublic,
      saving: false
    };
  },
  componentDidMount: function() {
    this.focusNoteText();
  },
  focusNoteText: function() {
    $(ReactDOM.findDOMNode(this)).find(".noteText").focus();
  },
  saveNote: function() {
    var note = {
      text: $(ReactDOM.findDOMNode(this)).find(".noteText").val(),
      refs: this.props.srefs,
      anchorText: "",
      type:  "note",
      title: "",
      public: !this.state.isPrivate
    };
    var postData = { json: JSON.stringify(note) };
    var url = (this.props.noteId ? "/api/notes/" + this.props.noteId : "/api/notes/");
    $.post(url, postData, function(data) {
      if (data.error) {
        sjs.alert.message(data.error);
      } else if (data) {
        if (this.props.noteId) {
          Sefaria.clearPrivateNotes(data);
        } else {
          Sefaria.addPrivateNote(data);
        }
        this.props.setConnectionsMode("My Notes");
      } else {
        sjs.alert.message("Sorry, there was a problem saving your note.");
      }
    }.bind(this)).fail( function(xhr, textStatus, errorThrown) {
      sjs.alert.message("Unfortunately, there was an error saving this note. Please try again or try reloading this page.");
    });
    this.setState({saving: true});
  },
  setPrivate: function() {
    this.setState({isPrivate: true});
  },
  setPublic: function() {
    this.setState({isPrivate: false});
  },
  cancel: function() {
    this.props.setConnectionsMode("Tools");
  },
  deleteNote: function() {
    if (!confirm("Are you sure you want to delete this note?")) { return; }
    var url = "/api/notes/" + this.props.noteId;
    $.ajax({
      type: "delete",
      url: url,
      success: function() { 
        sjs.alert.message("Source deleted.");
        Sefaria.clearPrivateNotes();
        this.props.setConnectionsMode("My Notes");
      }.bind(this),
      error: function () {
        sjs.alert.message("Something went wrong (that's all I know).");
      }
    });
  },
  render: function() {
    var classes        = classNames({addNotePanel: 1, textList: 1, fullPanel: this.props.fullPanel});
    var privateClasses = classNames({notePrivateButton: 1, active: this.state.isPrivate});
    var publicClasses  = classNames({notePublicButton: 1, active: !this.state.isPrivate});
    return (<div className={classes}>
              <div className="texts">
                <div className="contentInner">
        
                  <textarea className="noteText" placeholder="Write a note..." defaultValue={this.props.noteText}></textarea>
                  <div className="noteSharingToggle">
                    <div className={privateClasses} onClick={this.setPrivate}>

                      <span className="en"><i className="fa fa-lock"></i> Private</span>
                      <span className="he"><i className="fa fa-lock"></i>רשומה פרטית</span>
                    </div>
                    <div className={publicClasses} onClick={this.setPublic}>
                      <span className="en">Public</span>
                      <span className="he">רשומה כללית</span>
                    </div>
                  </div>
                  <div className="line"></div>
                  <div className="button fillWidth" onClick={this.saveNote}>
                    <span className="en">{this.props.noteId ? "Save" : "Add Note"}</span>
                    <span className="he">{this.props.noteId ? "שמור": "הוסף רשומה"}</span>
                  </div>
                  <div className="button white fillWidth" onClick={this.cancel}>
                    <span className="en">Cancel</span>
                    <span className="he">בטל</span>
                  </div>
                  {this.props.noteId ? 
                    (<div className="deleteNote" onClick={this.deleteNote}>
                      <span className="en">Delete Note</span>
                      <span className="he">מחק רשומה</span>
                     </div>): null }

                </div>
              </div>
            </div>);
  }
});


var MyNotesPanel = React.createClass({
  propTypes: {
    srefs:              React.PropTypes.array.isRequired,
    setConnectionsMode: React.PropTypes.func.isRequired,
    closePanel:         React.PropTypes.func.isRequired,
    editNote:           React.PropTypes.func.isRequired,
    fullPanel:          React.PropTypes.bool
  },
  componentDidMount: function() {
    this.loadNotes();
  },
  componentDidUpdate: function(prevProps, prevState) {
    if (!prevProps.srefs.compare(this.props.srefs)) {
      this.loadNotes();
    }
  },
  loadNotes: function() {
    // Rerender this component when privateNotes arrive.
    Sefaria.privateNotes(this.props.srefs, this.rerender);
  },
  rerender: function() {
    this.forceUpdate();
  },
  render: function() {
    var myNotesData = Sefaria.privateNotes(this.props.srefs);
    var myNotes = myNotesData ? myNotesData.map(function(note) {
      var editNote = function() {
        this.props.editNote(note);
      }.bind(this);
      return (<Note 
                title={note.title}
                text={note.text} 
                isPrivate={!note.public}
                editNote={editNote}
                key={note._id} />);
    }.bind(this)) : null ;

    var classes = classNames({myNotesPanel: 1, textList: 1, fullPanel: this.props.fullPanel});
    return (<div className={classes}>
              <div className="texts">
                <div className="contentInner">
                  {myNotes}
                  <ToolsButton 
                    en="Add Note" 
                    he="הוסף רשומה"
                    icon="pencil" 
                    onClick={function() {this.props.setConnectionsMode("Add Note")}.bind(this)} />
                </div>
              </div>
            </div>);
  }
});


var LoginPanel = React.createClass({
  propTypes: {
    fullPanel: React.PropTypes.bool,
  },
  render: function() {
    var currentPath = window.location.pathname + window.location.search;
    var classes     = classNames({loginPanel: 1, textList: 1, fullPanel: this.props.fullPanel});
    return (<div className={classes}>
              <div className="texts">
                <div className="contentInner">

                  <div className="loginPanelMessage">
                    <span className="en">You must be logged in to use this feature.</span>
                    <span className="he">עליך להיות מחובר בכדי להשתמש באפשרות זו.</span>
                  </div>
                  <a className="button" href={"/login?next=" + currentPath}>
                    <span className="en">Log In</span>
                    <span className="he">התחבר</span>
                  </a>
                  <a className="button" href={"/register?next=" + currentPath}>
                    <span className="en">Sign Up</span>
                    <span className="he">הרשם</span>
                  </a>

                </div>
              </div>
            </div>);
  }
});


var SearchPage = React.createClass({
    propTypes: {
        query:                React.PropTypes.string,
        initialPage:          React.PropTypes.number,
        appliedFilters:       React.PropTypes.array,
        settings:             React.PropTypes.object,
        close:                React.PropTypes.func,
        onResultClick:        React.PropTypes.func,
        onQueryChange:        React.PropTypes.func,
        updateAppliedFilter:  React.PropTypes.func,
        registerAvailableFilters: React.PropTypes.func,
        availableFilters:     React.PropTypes.array,
        filtersValid:         React.PropTypes.bool,
        hideNavHeader:        React.PropTypes.bool
    },
    getInitialState: function() {
        return {
            page: this.props.initialPage || 1
        }
    },

    getDefaultProps: function() {
      return {
        appliedFilters: []
      };
    },


    render: function () {

        var style      = {"fontSize": this.props.settings.fontSize + "%"};
        var classes = classNames({readerNavMenu: 1, noHeader: this.props.hideNavHeader});
        return (<div className={classes}>
                  {this.props.hideNavHeader ? null :
                    (<div className="readerNavTop search">
                      <CategoryColorLine category="Other" />
                      <ReaderNavigationMenuCloseButton onClick={this.props.close}/>
                      <ReaderNavigationMenuDisplaySettingsButton onClick={this.props.openDisplaySettings} />
                      <SearchBar
                        initialQuery = { this.props.query }
                        updateQuery = { this.props.onQueryChange } />
                    </div>)}
                  <div className="content">
                    <div className="contentInner">
                      <div className="searchContentFrame">
                          <h1>
                            <div className="languageToggle" onClick={this.props.toggleLanguage}>
                              <span className="en">א</span>
                              <span className="he">A</span>
                            </div>
                            <span className="en">&ldquo;{ this.props.query }&rdquo;</span>
                            <span className="he">&rdquo;{ this.props.query }&ldquo;</span>
                          </h1>
                          <div className="searchControlsBox">
                          </div>
                          <div className="searchContent" style={style}>
                              <SearchResultList
                                  query = { this.props.query }
                                  page = { this.state.page }
                                  appliedFilters = {this.props.appliedFilters}
                                  onResultClick={this.props.onResultClick}
                                  updateAppliedFilter = {this.props.updateAppliedFilter}
                                  registerAvailableFilters={this.props.registerAvailableFilters}
                                  availableFilters={this.props.availableFilters}
                                  filtersValid={this.props.filtersValid}
                              />
                          </div>
                      </div>
                    </div>
                  </div>
                </div>);
    }
});


var SearchBar = React.createClass({
    propTypes: {
        initialQuery: React.PropTypes.string,
        updateQuery: React.PropTypes.func
    },
    getInitialState: function() {
        return {query: this.props.initialQuery};
    },
    handleKeypress: function(event) {
        if (event.charCode == 13) {
            this.updateQuery();
            // Blur search input to close keyboard
            $(ReactDOM.findDOMNode(this)).find(".readerSearch").blur();
        }
    },
    updateQuery: function() {
        if (this.props.updateQuery) {
            this.props.updateQuery(this.state.query)
        }
    },
    handleChange: function(event) {
        this.setState({query: event.target.value});
    },
    render: function () {

        return (
            <div>
                <div className="searchBox">
                    <input className="readerSearch" value={this.state.query} onKeyPress={this.handleKeypress} onChange={this.handleChange} placeholder="Search"/>
                    <ReaderNavigationMenuSearchButton onClick={this.updateQuery} />
                </div>
                <div className="description"></div>
            </div>
        )
    }
});


var SearchResultList = React.createClass({
    propTypes: {
        query:                React.PropTypes.string,
        appliedFilters:       React.PropTypes.array,
        page:                 React.PropTypes.number,
        size:                 React.PropTypes.number,
        onResultClick:        React.PropTypes.func,
        filtersValid:         React.PropTypes.bool,
        availableFilters:     React.PropTypes.array,
        updateAppliedFilter:  React.PropTypes.func,
        registerAvailableFilters: React.PropTypes.func
    },
    getDefaultProps: function() {
        return {
            page: 1,
            size: 100,
            appliedFilters: []
        };
    },
    getInitialState: function() {
        return {
            runningQuery: null,
            isQueryRunning: false,
            total: 0,
            textTotal: 0,
            sheetTotal: 0,
            textHits: [],
            sheetHits: []
        }
    },
    updateRunningQuery: function(ajax) {
        this.setState({
          runningQuery: ajax,
          isQueryRunning: !!ajax
        });
    },
    _abortRunningQuery: function() {
        if(this.state.runningQuery) {
            this.state.runningQuery.abort();
        }
        this.updateRunningQuery(null);
    },
    componentDidMount: function() {
        this._executeQuery();
    },
    componentWillUnmount: function() {
        this._abortRunningQuery();
    },
    componentWillReceiveProps: function(newProps) {
        if(this.props.query != newProps.query) {
           this.setState({
                total: 0,
                textTotal: 0,
                sheetTotal: 0,
                textHits: [],
                sheetHits: []
           });
           this._executeQuery(newProps)
        }
        else if (
        (this.props.appliedFilters.length !== newProps.appliedFilters.length) ||
          !(this.props.appliedFilters.every((v,i) => v === newProps.appliedFilters[i]))) {
           this._executeQuery(newProps)
        }
        else if (this.props.size != newProps.size || this.props.page != newProps.page) {
          this._executeQuery(newProps);
        }
        // Execute a second query to apply filters after an initial query which got available filters
        else if ((this.props.filtersValid != newProps.filtersValid) && this.props.appliedFilters.length > 0) {
           this._executeQuery(newProps);
        }
    },
    _executeQuery: function(props) {
        //This takes a props object, so as to be able to handle being called from componentWillReceiveProps with newProps
        props = props || this.props;
        if (!props.query) {
            return;
        }

        this._abortRunningQuery();

        // If there are no available filters yet, don't apply filters.  Split into two queries:
        // 1) Get all potential filters and counts
        // 2) Apply filters (Triggered from componentWillReceiveProps)
        var request_applied = props.filtersValid && props.appliedFilters;

        var runningQuery = Sefaria.search.execute_query({
            query: props.query,
            get_filters: !props.filtersValid,
            applied_filters: request_applied,
            size: props.page * props.size,
            success: function(data) {
                this.updateRunningQuery(null);
                if (this.isMounted()) {
                    var hitarrays = this._process_hits(data.hits.hits);
                    this.setState({
                        textHits: hitarrays.texts,
                        sheetHits: hitarrays.sheets,
                        total: data.hits.total,
                        textTotal: hitarrays.texts.length,
                        sheetTotal: hitarrays.sheets.length
                    });
                    if (data.aggregations) {
                      var ftree = this._buildFilterTree(data.aggregations.category.buckets);
                      var orphans = this._applyFilters(ftree, this.props.appliedFilters);
                      this.props.registerAvailableFilters(ftree.availableFilters, ftree.registry, orphans);
                    }
                }
            }.bind(this),
            error: function(jqXHR, textStatus, errorThrown) {
                if (textStatus == "abort") {
                    // Abort is immediately followed by new query, above.  Worried there would be a race if we call updateCurrentQuery(null) from here
                    //this.updateCurrentQuery(null);
                    return;
                }
                if (this.isMounted()) {
                    this.setState({
                        error: true
                    });
                    this.updateRunningQuery(null);
                }
            }.bind(this)
        });
        this.updateRunningQuery(runningQuery);
    },
    _process_hits: function(hits) {
        var comparingRef = null;
        var newHits = [];
        var sheetHits = [];

        for(var i = 0, j = 0; i < hits.length; i++) {
            if (hits[i]._type == "sheet") { //Assume that the rest of the array is sheets, slice and return.
                sheetHits = hits.slice(i);
                break;
            }

            var currentRef = hits[i]._source.ref;
            if(currentRef == comparingRef) {
                newHits[j - 1].duplicates = newHits[j-1].duplicates || [];
                newHits[j - 1].duplicates.push(hits[i]);
            } else {
                newHits[j] = hits[i];
                j++;
                comparingRef = currentRef;
            }
        }
        return {
            texts: newHits,
            sheets: sheetHits
        };
    },
    _buildFilterTree(aggregation_buckets) {
      //returns object w/ keys 'availableFilters', 'registry'
      //Add already applied filters w/ empty doc count?
      var rawTree = {};
      aggregation_buckets.forEach(
          f => this._addAvailableFilter(rawTree, f["key"], {"docCount":f["doc_count"]})
      );
      this._aggregate(rawTree);
      return this._build(rawTree);
    },
    _addAvailableFilter: function(rawTree, key, data) {
      //key is a '/' separated key list, data is an arbitrary object
      //Based on http://stackoverflow.com/a/11433067/213042
      var keys = key.split("/");
      var base = rawTree;

      // If a value is given, remove the last name and keep it for later:
      var lastName = arguments.length === 3 ? keys.pop() : false;

      // Walk the hierarchy, creating new objects where needed.
      // If the lastName was removed, then the last object is not set yet:
      var i;
      for(i = 0; i < keys.length; i++ ) {
          base = base[ keys[i] ] = base[ keys[i] ] || {};
      }

      // If a value was given, set it to the last name:
      if( lastName ) {
          base = base[ lastName ] = data;
      }

      // Could return the last object in the hierarchy.
      // return base;
    },
    _aggregate: function(rawTree) {
      //Iterates the raw tree to aggregate doc_counts from the bottom up
      //Nod to http://stackoverflow.com/a/17546800/213042
      walker("", rawTree);
      function walker(key, branch) {
          if (branch !== null && typeof branch === "object") {
              // Recurse into children
              $.each(branch, walker);
              // Do the summation with a hacked object 'reduce'
              if ((!("docCount" in branch)) || (branch["docCount"] === 0)) {
                  branch["docCount"] = Object.keys(branch).reduce(function (previous, key) {
                      if (typeof branch[key] === "object" && "docCount" in branch[key]) {
                          previous += branch[key].docCount;
                      }
                      return previous;
                  }, 0);
              }
          }
      }
    },
    _build: function(rawTree) {
      //returns dict w/ keys 'availableFilters', 'registry'
      //Aggregate counts, then sort rawTree into filter objects and add Hebrew using Sefaria.toc as reference
      //Nod to http://stackoverflow.com/a/17546800/213042
      var path = [];
      var filters = [];
      var registry = {};
      /*
      //Manually add base commentary branch
      var commentaryNode = new sjs.FilterNode();
      var rnode = rawTree["Commentary"];
      if (rnode) {
          extend(commentaryNode, {
              "title": "Commentary",
              "path": "Commentary",
              "heTitle": "מפרשים",
              "doc_count": rnode.doc_count
          });
          //ftree.registry[commentaryNode.path] = commentaryNode;
      }
      //End commentary base hack
      */
      for(var j = 0; j < Sefaria.toc.length; j++) {
          var b = walk.call(this, Sefaria.toc[j]);
          if (b) filters.push(b);
      }
      return {availableFilters: filters, registry: registry};

      //if (rnode) this.state.children.append(commentaryNode);

      function walk(branch, parentNode) {
          var node = new Sefaria.search.FilterNode();

          if("category" in branch) { // Category node
              /*if(branch["category"] == "Commentary") { // Special case commentary

                  path.unshift(branch["category"]);  // Place "Commentary" at the *beginning* of the path
                   extend(node, {
                       "title": parentNode.title,
                       "path": path.join("/"),
                       "heTitle": parentNode.heTitle
                   });
              } else {*/
                  path.push(branch["category"]);  // Place this category at the *end* of the path
                  extend(node, {
                     "title": path.slice(-1)[0],
                     "path": path.join("/"),
                     "heTitle": branch["heCategory"]
                  });
              //}
              for(var j = 0; j < branch["contents"].length; j++) {
                  var b = walk.call(this, branch["contents"][j], node);
                  if (b) node.append(b);
              }
          }
          else if ("title" in branch) { // Text Node
              path.push(branch["title"]);
              extend(node, {
                 "title": path.slice(-1)[0],
                 "path": path.join("/"),
                 "heTitle": branch["heTitle"]
              });
          }

          try {
              var rawNode = rawTree;
              var i;
              for (i = 0; i < path.length; i++) {
                  //For TOC nodes that we don't have results for, this will throw an exception, caught below.
                  rawNode = rawNode[path[i]];
              }

              node["docCount"] = rawNode.docCount;
              // Do we need both of these in the registry?
              registry[node.getId()] = node;
              registry[node.path] = node;
              /*
                if(("category" in branch) && (branch["category"] == "Commentary")) {  // Special case commentary
                  commentaryNode.append(node);
                  path.shift();
                  return false;
              }
              */
              path.pop();
              return node;
          }
          catch (e) {
            /*
            if(("category" in branch) && (branch["category"] == "Commentary")) {  // Special case commentary
                  path.shift();
              } else {
              */
              path.pop();
              //}
              return false;
          }
      }
    },
    _applyFilters: function(ftree, appliedFilters) {
      var orphans = [];  // todo: confirm behavior
      appliedFilters.forEach(path => {
        var node = ftree.registry[path];
        if (node) { node.setSelected(true); }
        else { orphans.push(path); }
      });
      return orphans;
    },

    render: function () {
        if (!(this.props.query)) {  // Push this up? Thought is to choose on the SearchPage level whether to show a ResultList or an EmptySearchMessage.
            return null;
        }

        return (
            <div>
                <SearchFilters
                  query = {this.props.query}
                  total = {this.state.total}
                  textTotal = {this.state.textTotal}
                  sheetTotal = {this.state.sheetTotal}
                  availableFilters={this.props.availableFilters}
                  appliedFilters = {this.props.appliedFilters}
                  updateAppliedFilter = {this.props.updateAppliedFilter}
                  isQueryRunning = {this.state.isQueryRunning} />
                {this.state.textHits.map(function(result) {
                    return (<SearchTextResult
                              data={result}
                              query={this.props.query}
                              key={result._id}
                              onResultClick={this.props.onResultClick} />);
                }.bind(this))}
                {this.state.sheetHits.map(function(result) {
                    return (<SearchSheetResult
                              data={result}
                              query={this.props.query}
                              key={result._id} />);
                }.bind(this))}
            </div>
        );
    }
});


var SearchFilters = React.createClass({
  propTypes: {
    query:                React.PropTypes.string,
    total:                React.PropTypes.number,
    textTotal:            React.PropTypes.number,
    sheetTotal:           React.PropTypes.number,
    appliedFilters:       React.PropTypes.array,
    availableFilters:     React.PropTypes.array,
    updateAppliedFilter:  React.PropTypes.func,
    isQueryRunning:       React.PropTypes.bool
  },
  getInitialState: function() {
    return {
      openedCategory: null,
      openedCategoryBooks: [],
      displayFilters: !!this.props.appliedFilters.length
    }
  },
  getDefaultProps: function() {
    return {
      appliedFilters: [],
      availableFilters: []
    };
  },
  componentWillMount() {
  },
  componentWillUnmount() {
  },
  componentWillReceiveProps(newProps) {
    // Save current filters
    // this.props
    // todo: check for cases when we want to rebuild / not

    if ((newProps.query != this.props.query)
        || (newProps.availableFilters.length == 0)) {
      this.setState({
        openedCategory: null,
        openedCategoryBooks: []
      });
    }
    // todo: logically, we should be unapplying filters as well.
    // Because we compute filter removal from teh same object, this ends up sliding in messily in the setState.
    // Hard to see how to get it through the front door.
      //if (this.state.openedCategory) {
      //   debugger;
      // }
     /*
   if (newProps.appliedFilters &&
              ((newProps.appliedFilters.length !== this.props.appliedFilters.length)
               || !(newProps.appliedFilters.every((v,i) => v === this.props.appliedFilters[i]))
              )
            ) {
      if (this.state.openedCategory) {
        this.handleFocusCategory(this.state.openedCategory);
      }
    } */
  },
  getSelectedTitles: function(lang) {
    var results = [];
    for (var i = 0; i < this.props.availableFilters.length; i++) {
        results = results.concat(this.props.availableFilters[i].getSelectedTitles(lang));
    }
    return results;
  },
  handleFocusCategory: function(filterNode) {
    var leaves = filterNode.getLeafNodes();
    this.setState({
      openedCategory: filterNode,
      openedCategoryBooks: leaves
    })
  },
  toggleFilterView: function() {
    this.setState({displayFilters: !this.state.displayFilters});
  },
  render: function() {
    var addCommas = function(number) { return number.toString().replace(/\B(?=(\d{3})+(?!\d))/g, ","); };
    var totalWithCommas = addCommas(this.props.total);
    var totalSheetsWithCommas = addCommas(this.props.sheetTotal);
    var totalTextsWithCommas = addCommas(this.props.textTotal);

    var totalBreakdown = (
      <span className="results-breakdown">&nbsp;
        <span className="he">({totalTextsWithCommas} {(this.props.textTotal > 1) ? "מקורות":"מקור"}, {totalSheetsWithCommas} {(this.props.sheetTotal > 1)?"דפי מקורות":"דף מקורות"})</span>
        <span className="en">({totalTextsWithCommas} {(this.props.textTotal > 1) ? "Texts":"Text"}, {totalSheetsWithCommas} {(this.props.sheetTotal > 1)?"Sheets":"Sheet"})</span>
      </span>);

    var enFilterLine = (!!this.props.appliedFilters.length && !!this.props.total)?(": " + this.getSelectedTitles("en").join(", ")):"";
    var heFilterLine = (!!this.props.appliedFilters.length && !!this.props.total)?(": " + this.getSelectedTitles("he").join(", ")):"";

    var summaryLines = (
      <div className="results-count">
          <span className="en">{totalWithCommas} Results{enFilterLine}</span>
          <span className="he">{totalWithCommas} תוצאות{heFilterLine}</span>
          {(this.state.sheet_total > 0 && this.state.text_total > 0) ? totalBreakdown : null}
      </div>);

    var runningQueryLine = (<LoadingMessage message="Searching..." heMessage="מבצע חיפוש..." />);
    var show_filters_classes = (this.state.displayFilters) ? "fa fa-caret-down fa-angle-down":"fa fa-caret-down";
    var filter_panel = (<div>
          <div className="searchFilterToggle" onClick={this.toggleFilterView}>
            <span className="en">Filter by Text   </span>
            <span className="he">סנן לפי כותר   </span>
            <i className={show_filters_classes} />
          </div>
          <div className="searchFilterBoxes" style={{display: this.state.displayFilters?"block":"none"}}>
            <div className="searchFilterCategoryBox">
            {this.props.availableFilters.map(function(filter) {
                return (<SearchFilter
                    filter={filter}
                    isInFocus={this.state.openedCategory === filter}
                    focusCategory={this.handleFocusCategory}
                    updateSelected={this.props.updateAppliedFilter}
                    key={filter.path}/>);
            }.bind(this))}
            </div>
            <div className="searchFilterBookBox">
            {this.state.openedCategoryBooks.map(function(filter) {
                return (<SearchFilter
                    filter={filter}
                    updateSelected={this.props.updateAppliedFilter}
                    key={filter.path}/>);
            }.bind(this))}
            </div>
            <div style={{clear: "both"}}/>
          </div>
        </div>);

    return (
      <div className="searchTopMatter">
        <div className="searchStatusLine">
        { (this.props.isQueryRunning) ? runningQueryLine : summaryLines }
        </div>
        { (this.props.textTotal > 0) ? filter_panel : "" }
      </div>)
  }
});


var SearchFilter = React.createClass({
  propTypes: {
    filter:         React.PropTypes.object.isRequired,
    isInFocus:      React.PropTypes.bool,
    updateSelected: React.PropTypes.func.isRequired,
    focusCategory:  React.PropTypes.func
  },
  getInitialState: function() {
    return {selected: this.props.filter.selected};
  },
  componentWillReceiveProps(newProps) {
    if (newProps.filter.selected != this.state.selected) {
      this.setState({selected: newProps.filter.selected});
    }
  },
  // Can't set indeterminate in the render phase.  https://github.com/facebook/react/issues/1798
  componentDidMount: function() {
    ReactDOM.findDOMNode(this).querySelector("input").indeterminate = this.props.filter.isPartial();
  },
  componentDidUpdate: function() {
    ReactDOM.findDOMNode(this).querySelector("input").indeterminate = this.props.filter.isPartial();
  },
  handleFilterClick: function(evt) {
    //evt.preventDefault();
    this.props.updateSelected(this.props.filter)
  },
  handleFocusCategory: function() {
    if (this.props.focusCategory) {
      this.props.focusCategory(this.props.filter)
    }
  },
  render: function() {
    return(
      <li onClick={this.handleFocusCategory}>
        <input type="checkbox" className="filter" checked={this.state.selected == 1} onChange={this.handleFilterClick}/>
        <span className="en"><span className="filter-title">{this.props.filter.title}</span> <span className="filter-count">({this.props.filter.docCount})</span></span>
        <span className="he" dir="rtl"><span className="filter-title">{this.props.filter.heTitle}</span> <span className="filter-count">({this.props.filter.docCount})</span></span>
        {this.props.isInFocus?<span className="en"><i className="in-focus-arrow fa fa-caret-right"/></span>:""}
        {this.props.isInFocus?<span className="he"><i className="in-focus-arrow fa fa-caret-left"/></span>:""}

      </li>
      )
  }
});


var SearchTextResult = React.createClass({
    propTypes: {
        query: React.PropTypes.string,
        data: React.PropTypes.object,
        key: React.PropTypes.string,
        onResultClick: React.PropTypes.func
    },
    getInitialState: function() {
        return {
            duplicatesShown: false
        }
    },
    toggleDuplicates: function(event) {
        this.setState({
            duplicatesShown: !this.state.duplicatesShown
        });
    },
    handleResultClick: function(event) {
        if(this.props.onResultClick) {
            event.preventDefault();
            var s = this.props.data._source;
            this.props.onResultClick(s.ref, s.version, s.lang, {"highlight": this.props.query}); //highlight not yet handled, above in ReaderApp.handleNavigationClick()
        }
    },
    render: function () {
        var data = this.props.data;
        var s = this.props.data._source;
        var href = '/' + normRef(s.ref) + "/" + s.lang + "/" + s.version.replace(/ +/g, "_") + '?qh=' + this.props.query;

        function get_snippet_markup() {
            var snippet;
            if (data.highlight && data.highlight["content"]) {
                snippet = data.highlight["content"].join("...");
            } else {
                snippet = s["content"];
            }
            snippet = $("<div>" + snippet.replace(/^[ .,;:!-)\]]+/, "") + "</div>").html();
            return {__html:snippet}
        }

        var more_results_caret =
            (this.state.duplicatesShown)
            ? <i className="fa fa-caret-down fa-angle-down"></i>
            : <i className="fa fa-caret-down"></i>;

        var more_results_indicator = (!(data.duplicates)) ? "" :
                <div className='similar-trigger-box' onClick={this.toggleDuplicates}>
                    <span className='similar-title he'>
                        { data.duplicates.length } {(data.duplicates.length > 1) ? " גרסאות נוספות" : " גרסה נוספת"}
                    </span>
                    <span className='similar-title en'>
                        { data.duplicates.length } more version{(data.duplicates.length > 1) ? "s" : null}
                    </span>
                    {more_results_caret}
                </div>;

        var shown_duplicates = (data.duplicates && this.state.duplicatesShown) ?
            (<div className='similar-results'>
                    {data.duplicates.map(function(result) {
                        var key = result._source.ref + "-" + result._source.version;
                        return <SearchTextResult
                            data={result}
                            key={key}
                            query={this.props.query}
                            onResultClick={this.props.onResultClick}
                            />;
                        }.bind(this))}
            </div>) : null;

        return (
            <div className="result">
                <a href={href} onClick={this.handleResultClick}>
                    <div className="result-title">
                        <span className="en">{s.ref}</span>
                        <span className="he">{s.heRef}</span>
                    </div>
                    <div className="snippet" dangerouslySetInnerHTML={get_snippet_markup()} ></div>
                    <div className="version" >{s.version}</div>
                </a>
                {more_results_indicator}
                {shown_duplicates}
            </div>
        )
    }
});


var SearchSheetResult = React.createClass({
    propTypes: {
        query: React.PropTypes.string,
        data: React.PropTypes.object,
        key: React.PropTypes.string
    },
    render: function() {
        var data = this.props.data;
        var s = this.props.data._source;

        var snippet = data.highlight ? data.highlight.content.join("...") : s.content;
        snippet = $("<div>" + snippet.replace(/^[ .,;:!-)\]]+/, "") + "</div>").text();

        function get_version_markup() {
            return {__html: s.version};
        }
        var clean_title = $("<span>" + s.title + "</span>").text();
        var href = "/sheets/" + s.sheetId;
        return (<div className='result'>
            <a className='result-title' href={href}>{clean_title}</a>
            <div className="snippet">{snippet}</div>
            <div className='version' dangerouslySetInnerHTML={get_version_markup()} ></div>
            </div>);
    }
});


var AccountPanel = React.createClass({
  render: function() {
    var width = $(window).width();
    var accountContent = [
      (<BlockLink target="/my/profile" title="Profile" heTitle="פרופיל"/>),
      (<BlockLink target="/sheets/private" title="Source Sheets" heTitle="דפי מקורות" />),
      (<BlockLink target="#" title="Reading History" heTitle="היסטוריה קריאה" />),
      (<BlockLink target="#" title="Notes" heTitle="רשומות" />),
      (<BlockLink target="/settings/account" title="Settings" heTitle="הגדרות" />),
      (<BlockLink target="/logout" title="Log Out" heTitle="ניתוק" />)
    ];
    accountContent = (<TwoOrThreeBox content={accountContent} width={width} />);

    var learnContent = [
      (<BlockLink target="/about" title="About" heTitle="אודות" />),
      (<BlockLink target="/faq" title="FAQ" heTitle="שאלות נפוצות" />),
      (<BlockLink target="http://blog.sefaria.org" title="Blog" heTitle="בלוג" />),
      (<BlockLink target="/educators" title="Educators" heTitle="מחנכים" />),
      (<BlockLink target="/help" title="Help" heTitle="עזרה" />),
      (<BlockLink target="/team" title="Team" heTitle="צוות" />)
    ];

    learnContent = (<TwoOrThreeBox content={learnContent} width={width} />);

    var contributeContent = [
      (<BlockLink target="/activity" title="Recent Activity" heTitle="פעילות אחרונה" />),
      (<BlockLink target="/metrics" title="Metrics" heTitle="מדדים" />),
      (<BlockLink target="/contribute" title="Contribute" heTitle="הצטרפות לעשיה" />),
      (<BlockLink target="/donate" title="Donate" heTitle="תרומות" />),
      (<BlockLink target="/supporters" title="Supporters" heTitle="תומכים" />),
      (<BlockLink target="/jobs" title="Jobs" heTitle="דרושים" />),
    ];
    contributeContent = (<TwoOrThreeBox content={contributeContent} width={width} />);

    var connectContent = [
      (<BlockLink target="https://groups.google.com/forum/?fromgroups#!forum/sefaria" title="Forum" heTitle="פורום" />),
      (<BlockLink target="http://www.facebook.com/sefaria.org" title="Facebook" heTitle="פייסבוק" />),
      (<BlockLink target="http://twitter.com/SefariaProject" title="Twitter" heTitle="טוויטר" />),      
      (<BlockLink target="http://www.youtube.com/user/SefariaProject" title="YouTube" heTitle="יוטיוב" />),
      (<BlockLink target="http://www.github.com/Sefaria" title="GitHub" heTitle="גיטהאב" />),
      (<BlockLink target="mailto:hello@sefaria.org" title="Email" heTitle='אימייל' />)
    ];
    connectContent = (<TwoOrThreeBox content={connectContent} width={width} />);

    return (
      <div className="accountPanel readerNavMenu">
        <div className="content">
          <div className="contentInner">
           <ReaderNavigationMenuSection title="Account" heTitle="חשבון משתמש" content={accountContent} />
           <ReaderNavigationMenuSection title="Learn" heTitle="לימוד" content={learnContent} />
           <ReaderNavigationMenuSection title="Contribute" heTitle="עשייה" content={contributeContent} />
           <ReaderNavigationMenuSection title="Connect" heTitle="התחברות" content={connectContent} />
          </div>
        </div>
      </div>
      );
  }
});


var NotificationsPanel = React.createClass({
    render: function() {
    return (
      <div className="notifcationsPanel readerNavMenu">
        <div className="content">
          <div className="contentInner">
           <center>Notifications Coming Soon!</center>
          </div>
        </div>
      </div>
      );
    }
});


var ThreeBox = React.createClass({
  // Wrap a list of elements into a three column table
  render: function() {
      var content = this.props.content;
      var length = content.length;
      if (length % 3) {
          length += (3-length%3);
      }
      content.pad(length, "");
      var threes = [];
      for (var i=0; i<length; i+=3) {
        threes.push([content[i], content[i+1], content[i+2]]);
      }
      return (
        <table className="gridBox threeBox">
          <tbody>
          { 
            threes.map(function(row, i) {
              return (
                <tr key={i}>
                  {row[0] ? (<td>{row[0]}</td>) : null}
                  {row[1] ? (<td>{row[1]}</td>) : null}
                  {row[2] ? (<td>{row[2]}</td>) : null}
                </tr>
              );
            })
          }
          </tbody>
        </table>
      );
  }
});


var TwoBox = React.createClass({
  // Wrap a list of elements into a three column table
  propTypes: {
    content: React.PropTypes.array.isRequired
  },
  render: function() {
      var content = this.props.content;
      var length = content.length;
      if (length % 2) {
          length += (2-length%2);
      }
      content.pad(length, "");
      var twos = [];
      for (var i=0; i<length; i+=2) {
        twos.push([content[i], content[i+1]]);
      }
      return (
        <table className="gridBox twoBox">
          <tbody>
          { 
            twos.map(function(row, i) {
              return (
                <tr key={i}>
                  {row[0] ? (<td>{row[0]}</td>) : null}
                  {row[1] ? (<td>{row[1]}</td>) : null}
                </tr>
              );
            })
          }
          </tbody>
        </table>
      );
  }
});


var TwoOrThreeBox = React.createClass({
  // Wrap a list of elements into a two or three column table, depending on window width
  propTypes: {
    content:    React.PropTypes.array.isRequired,
    width:      React.PropTypes.number.isRequired,
    threshhold: React.PropTypes.number
  },
  render: function() {
      var threshhold = this.props.threshhold || 450;
      if (this.props.width > threshhold) {
        return (<ThreeBox content={this.props.content} />);
      } else {
        return (<TwoBox content={this.props.content} />);
      }
  }
});


var LoadingMessage = React.createClass({
  propTypes: {
    message:   React.PropTypes.string,
    heMessage: React.PropTypes.string,
    className: React.PropTypes.string
  },
  render: function() {
    var message = this.props.message || "Loading...";
    var heMessage = this.props.heMessage || "טוען מידע...";
    var classes = "loadingMessage " + (this.props.className || "");
    return (<div className={classes}>
              <span className="en">{message}</span>
              <span className="he">{heMessage}</span>
            </div>);
  }
});


var TestMessage = React.createClass({
  // Modal explaining development status with links to send feedback or go back to the old site
  propTypes: {
    hide:   React.PropTypes.func
  },
  render: function() {
    return (
      <div className="testMessageBox">
        <div className="overlay" onClick={this.props.hide} ></div>
        <div className="testMessage">
          <div className="title">The new Sefaria is still in development.<br />Thank you for helping us test and improve it.</div>
          <a href="mailto:hello@sefaria.org" target="_blank" className="button">Send Feedback</a>
          <div className="button" onClick={backToS1} >Return to Old Sefaria</div>
        </div>
      </div>);
  }
});


function openInNewTab(url) {
  var win = window.open(url, '_blank');
  win.focus();
}


var backToS1 = function() { 
  $.cookie("s2", "", {path: "/"});
  window.location = "/";
};

if (typeof exports !== 'undefined') {
  // Make this a CommonJS module if it's run from Node 
  exports.ReaderApp        = ReaderApp;
  exports.ReaderPanel      = ReaderPanel;
  exports.ConnectionsPanel = ConnectionsPanel;
  exports.TextRange        = TextRange;
  exports.TextColumn       = TextColumn;
}<|MERGE_RESOLUTION|>--- conflicted
+++ resolved
@@ -599,22 +599,8 @@
     // Replace panel there if already a connections panel, otherwise splice new panel into position `n`
     // `refs` is an array of ref strings
     var panel = this.state.panels[n] || {};
-<<<<<<< HEAD
     if (panel.mode !== "Connections") {
       // No connctions panel is open yet, splice in a new one
-=======
-    if (panel.mode === "Connections") {
-      // what does "a new text" mean here?
-      // Pretty sure this can be deleted -- was from a previous case where you could navigate in an individual panel.
-      /*
-      // If this is a new text reset the filter, otherwise keep the current filter
-      var oref1 = parseRef(panel.refs.slice(-1)[0]);
-      var oref2 = parseRef(refs.slice(-1)[0]);
-      panel.filter = oref1.book === oref2.book ? panel.filter : [];      
-      */
-    } else {
-      // No connections panel is open yet, splice in a new one
->>>>>>> 6c9499cb
       this.state.panels.splice(n, 0, {});
       panel = this.state.panels[n];
       panel.filter = [];
