if (typeof require !== 'undefined') {
  var INBROWSER    = false,
      React        = require('react'),
      ReactDOM     = require('react-dom'),
      $            = require('jquery'),
      extend       = require('extend'),
      classNames   = require('classnames'),
      Sefaria      = require('./sefaria.js'),
      cookie       = Sefaria.util.cookie;
} else { 
  var INBROWSER    = true,
      extend       = $.extend,
      cookie       = $.cookie;
}


var ReaderApp = React.createClass({
  propTypes: {
    multiPanel:                  React.PropTypes.bool,
    headerMode:                  React.PropTypes.bool,  // is S2 serving only as a header on top of another page?
    loggedIn:                    React.PropTypes.bool,
    interfaceLang:               React.PropTypes.string,
    initialRefs:                 React.PropTypes.array,
    initialFilter:               React.PropTypes.array,
    initialMenu:                 React.PropTypes.string,
    initialPartner:              React.PropTypes.string,
    initialQuery:                React.PropTypes.string,
    initialSearchFilters:        React.PropTypes.array,
    initialSheetsTag:            React.PropTypes.string,
    initialNavigationCategories: React.PropTypes.array,
    initialSettings:             React.PropTypes.object,
    initialPanels:               React.PropTypes.array,
    initialDefaultVersions:      React.PropTypes.object,
    initialPath:                 React.PropTypes.string,
    initialPanelCap:             React.PropTypes.number
  },
  getDefaultProps: function() {
    return {
      multiPanel:                  true,
      headerMode:                  false,  // is S2 serving only as a header on top of another page?
      interfaceLang:               "english",
      initialRefs:                 [],
      initialFilter:               null,
      initialMenu:                 null,
      initialPartner:              null,
      initialQuery:                null,
      initialSearchFilters:        [],
      initialSheetsTag:            null,
      initialNavigationCategories: [],
      initialPanels:               [],
      initialDefaultVersions:      {},
      initialPanelCap:             2,
      initialPath:                 "/"
    };
  },
  getInitialState: function() {
    // TODO clean up generation of initial panels objects.
    // Currently these get generated in reader/views.py, then regenerated in s2.html then regenerated again in ReaderApp.
    var panels               = [];
    var header               = {};
    var defaultVersions      = Sefaria.util.clone(this.props.initialDefaultVersions) || {};
    var defaultPanelSettings = this.getDefaultPanelSettings();

    if (!this.props.multiPanel && !this.props.headerMode) {
      if (this.props.initialPanels && this.props.initialPanels.length > 0 && this.props.initialPanels[0].menuOpen == "book toc") {
        panels[0] = {
            settings: Sefaria.util.clone(defaultPanelSettings),
            menuOpen: "book toc",
            //mode: "Text",
            bookRef:  this.props.initialPanels[0].bookRef
        };
      } else {
        var mode = this.props.initialFilter ? "TextAndConnections" : "Text";
        var initialPanel = this.props.initialPanels && this.props.initialPanels.length ? this.props.initialPanels[0] : {};
        panels[0] = {
          refs: this.props.initialRefs,
          mode: mode,
          filter: this.props.initialFilter,
          menuOpen: this.props.initialMenu,
          version: initialPanel.version || null,
          versionLanguage: initialPanel.versionLanguage || null,
          searchQuery: this.props.initialQuery,
          appliedSearchFilters: this.props.initialSearchFilters,
          settings: Sefaria.util.clone(defaultPanelSettings)
        };
        if (panels[0].versionLanguage) {
          panels[0].settings.language = (panels[0].versionLanguage == "he")? "hebrew": "english";
        }
        if (mode === "TextAndConnections") {
          panels[0].highlightedRefs = this.props.initialRefs;
        }
      }
    } else {
      var headerState = {
        mode: "Header",
        refs: this.props.initialRefs,
        bookRef: this.props.initialBookRef,
        menuOpen: this.props.initialMenu,
        searchQuery: this.props.initialQuery,
        appliedSearchFilters: this.props.initialSearchFilters,
        navigationCategories: this.props.initialNavigationCategories,
        sheetsTag: this.props.initialSheetsTag,
        partner: this.props.initialPartner,
        settings: Sefaria.util.clone(defaultPanelSettings)
      };
      header = this.makePanelState(headerState);
      if (this.props.initialRefs.length) {
        var p = {
          refs: this.props.initialRefs,
          mode: "Text",
          menuOpen: this.props.initialPanels[0].menuOpen,
          version: this.props.initialPanels.length ? this.props.initialPanels[0].version : null,
          versionLanguage: this.props.initialPanels.length ? this.props.initialPanels[0].versionLanguage : null,
          settings: ("settings" in this.props.initialPanels[0]) ? extend(Sefaria.util.clone(defaultPanelSettings), this.props.initialPanels[0].settings) : Sefaria.util.clone(defaultPanelSettings)
        };
        if (p.versionLanguage && !"settings" in this.props.initialPanels[0]) {
          p.settings.language = (p.versionLanguage == "he") ? "hebrew" : "english";
        }
        panels.push(p);
      }
      for (var i = panels.length; i < this.props.initialPanels.length; i++) {
        var panel;
        if (this.props.initialPanels[i].menuOpen == "book toc") {
          panel = {
              menuOpen: this.props.initialPanels[i].menuOpen,
              bookRef:  this.props.initialPanels[i].bookRef,
              settings: ("settings" in this.props.initialPanels[i]) ? extend(Sefaria.util.clone(defaultPanelSettings), this.props.initialPanels[i].settings) : Sefaria.util.clone(defaultPanelSettings)
          };
        } else {
          panel = this.clonePanel(this.props.initialPanels[i]);
          panel.settings = Sefaria.util.clone(defaultPanelSettings);
          if (panel.versionLanguage && !"settings" in this.props.initialPanels[i]) {
            panel.settings.language = (panel.versionLanguage == "he") ? "hebrew" : "english";
          }
        }
        panels.push(panel);
      }
    }
    panels = panels.map(function(panel) { 
      return this.makePanelState(panel); 
    }.bind(this) );

    var layoutOrientation = (this.props.interfaceLang == "english") ? "ltr" : "rtl";
    /*if ((panels.length > 0 && panels[0].settings && panels[0].settings.language == "hebrew")
       || (header.settings && header.settings.language == "hebrew")) {
      layoutOrientation = "rtl";
    }*/

    return {
      panels: panels,
      header: header,
      headerMode: this.props.headerMode,
      defaultVersions: defaultVersions,
      defaultPanelSettings: Sefaria.util.clone(defaultPanelSettings),
      layoutOrientation: layoutOrientation,
      path: this.props.initialPath,
      panelCap: this.props.initialPanelCap,
      initialAnalyticsTracked: false
    };
  },
  componentDidMount: function() {
    this.updateHistoryState(true); // make sure initial page state is in history, (passing true to replace)
    window.addEventListener("popstate", this.handlePopState);
    window.addEventListener("resize", this.setPanelCap);
    window.addEventListener("beforeunload", this.saveOpenPanelsToRecentlyViewed);
    this.setPanelCap();
    if (this.props.headerMode) {
      $(".inAppLink").on("click", this.handleInAppLinkClick);
    }
    // Set S2 cookie, putting user into S2 mode site wide
    cookie("s2", true, {path: "/"});
  },
  componentWillUnmount: function() {
    window.removeEventListener("popstate", this.handlePopState);
    window.removeEventListener("resize", this.setPanelCap);
    window.removeEventListener("beforeunload", this.saveOpenPanelsToRecentlyViewed);
  },
  componentWillUpdate: function(nextProps, nextState) {
  },
  componentDidUpdate: function(prevProps, prevState) {
    if (this.justPopped) {
      //console.log("Skipping history update - just popped")
      this.justPopped = false;
      return;
    }

    // Set initial page view (deferred from analytics.js instanciation)
    if (!this.state.initialAnalyticsTracked) { this.trackPageview(); }

    // If a new panel has been added, and the panels extend beyond the viewable area, check horizontal scroll
    if (this.state.panels.length > this.state.panelCap && this.state.panels.length > prevState.panels.length) {
      var elem = document.getElementById("panelWrapBox");
      var viewExtent = (this.state.layoutOrientation == "ltr")                      // How far (px) current view extends into viewable area
          ? elem.scrollLeft + this.state.windowWidth
          : elem.scrollWidth - elem.scrollLeft;
      var lastCompletelyVisible = Math.floor(viewExtent / this.MIN_PANEL_WIDTH);    // # of last visible panel - base 1
      var leftover = viewExtent % this.MIN_PANEL_WIDTH;                             // Leftover viewable pixels after last fully visible panel

      var newPanelPosition;                                                         // # of newly inserted panel - base 1
      for (var i = 0; i < this.state.panels.length; i++) {
        if (!prevState.panels[i] || this.state.panels[i] != prevState.panels[i]) {
          newPanelPosition = i+1;
          break;
        }
      }
      if(newPanelPosition > lastCompletelyVisible) {
        var scrollBy = 0;      // Pixels to scroll by
        var panelOffset = 0;   // Account for partial panel scroll
        if (leftover > 0) {    // If a panel is half scrolled, bring it fully into view
          scrollBy += this.MIN_PANEL_WIDTH - leftover;
          panelOffset += 1;
        }
        scrollBy += (newPanelPosition - lastCompletelyVisible - panelOffset) * this.MIN_PANEL_WIDTH;
        elem.scrollLeft = (this.state.layoutOrientation == "ltr")
            ? elem.scrollLeft + scrollBy
            : elem.scrollLeft - scrollBy;
      }
    }

    this.setContainerMode();
    this.updateHistoryState(this.replaceHistory);
  },
  handlePopState: function(event) {
    var state = event.state;
    // console.log("Pop - " + window.location.pathname);
    // console.log(state);
    if (state) {
      var kind = "";
      if (Sefaria.site) { Sefaria.site.track.event("Reader", "Pop State", kind); }
      this.justPopped = true;
      this.setState(state);
      this.setContainerMode();
    }
  },
  _canTrackPageview: function() {
      if (!Sefaria.site) { return false; }
      return true;
  },
  trackPageview: function() {
      if (!this._canTrackPageview()) { return; }

      var headerPanel = this.state.header.menuOpen || (!this.state.panels.length && this.state.header.mode === "Header");
      var panels = headerPanel ? [this.state.header] : this.state.panels;
      var textPanels = panels.filter(panel => (panel.refs.length || panel.bookRef) && panel.mode !== "Connections");
      var connectionPanels = panels.filter(panel => panel.mode == "Connections");

      // Set Page Type
      // Todo: More specificity for sheets - browsing, reading, writing
      if (panels.length < 1) { debugger; }
      else { Sefaria.site.track.setPageType(panels[0].menuOpen || panels[0].mode); }

      // Number of panels as e.g. "2" meaning 2 text panels or "3.2" meaning 3 text panels and 2 connection panels
      if (connectionPanels.length == 0) {
        Sefaria.site.track.setNumberOfPanels(textPanels.length.toString());
      } else {
        Sefaria.site.track.setNumberOfPanels(`${textPanels.length}.${connectionPanels.length}`);
      }

      // refs - per text panel
      var refs =  textPanels.map(panel => (panel.refs.length) ? panel.refs.slice(-1)[0] : panel.bookRef);
      Sefaria.site.track.setRef(refs.join(" | "));

      // Book name (Index record primary name) - per text panel
      var bookNames = refs.map(ref => Sefaria.parseRef(ref).index).filter(b => !!b);
      Sefaria.site.track.setBookName(bookNames.join(" | "));

      // Indexes - per text panel
      var indexes = bookNames.map(b => Sefaria.index(b)).filter(i => !!i);

      // categories - per text panel
      var primaryCats = indexes.map(i => (i.dependence === "Commentary")? i.categories[0] + " Commentary": i.categories[0]);
      Sefaria.site.track.setPrimaryCategory(primaryCats.join(" | "));

      var secondaryCats = indexes.map(i => (i.dependence === "Commentary")?
          ((i.categories.length > 2)?i.categories[2]:""):
          ((i.categories.length > 1)?i.categories[1]:"")
      );
      Sefaria.site.track.setSecondaryCategory(secondaryCats.join(" | "));

      // panel content languages - per text panel
      var contentLanguages = textPanels.map(panel => panel.settings.language);
      Sefaria.site.track.setContentLanguage(contentLanguages.join(" | "));

      // Set Versions - per text panel
      var versionTitles = textPanels.map(p => p.version?`${p.version}(${p.versionLanguage})`:"default version");
      Sefaria.site.track.setVersionTitle(versionTitles.join(" | "));

      // Set Sidebar usages
      // todo: handle toolbar selections
      var sidebars = connectionPanels.map(panel => panel.filter.length ? panel.filter.join("+") : "all");
      Sefaria.site.track.setSidebars(sidebars.join(" | "));

      // After setting the dimensions, post the hit
      var url = window.location.pathname + window.location.search;
      Sefaria.site.track.pageview(url);

      if (!this.state.initialAnalyticsTracked) {
        this.setState({initialAnalyticsTracked: true});
      }
  },
  shouldHistoryUpdate: function() {
    // Compare the current state to the state last pushed to history,
    // Return true if the change warrants pushing to history.
    // If there's no history or the number or basic state of panels has changed
    if (!history.state
        || (!history.state.panels && !history.state.header)
        || (!history.state.panels && this.state.panels)
        || (history.state.panels && (history.state.panels.length !== this.state.panels.length))
        || (history.state.header && (history.state.header.menuOpen !== this.state.header.menuOpen))
      ) {
      return true; 
    }

    var prevPanels, nextPanels;
    if (this.props.multiPanel) {
      var headerPanel = this.state.header.menuOpen || (!this.state.panels.length && this.state.header.mode === "Header");
      prevPanels = headerPanel ? [history.state.header] : history.state.panels;
      nextPanels = headerPanel ? [this.state.header] : this.state.panels;
    } else {
      prevPanels = history.state.panels;
      nextPanels = this.state.panels;
    }

    for (var i = 0; i < prevPanels.length; i++) {
      // Cycle through each panel, compare previous state to next state, looking for differences
      var prev  = prevPanels[i];
      var next  = nextPanels[i];

      if (!prev || ! next) { return true; }

      if ((prev.mode !== next.mode) ||
          (prev.menuOpen !== next.menuOpen) ||
          (prev.menuOpen === "book toc" && prev.bookRef !== next.bookRef) ||
          (next.mode === "Text" && prev.refs.slice(-1)[0] !== next.refs.slice(-1)[0]) || 
          (next.mode === "TextAndConnections" && prev.highlightedRefs.slice(-1)[0] !== next.highlightedRefs.slice(-1)[0]) || 
          ((next.mode === "Connections" || next.mode === "TextAndConnections") && prev.filter && !prev.filter.compare(next.filter)) ||
          (next.mode === "Connections" && !prev.refs.compare(next.refs)) ||
          (prev.navigationSheetTag !== next.navigationSheetTag) ||
          (prev.version !== next.version) ||
          (prev.versionLanguage !== next.versionLanguage) ||
          (prev.searchQuery != next.searchQuery) ||
          (prev.appliedSearchFilters && next.appliedSearchFilters && (prev.appliedSearchFilters.length !== next.appliedSearchFilters.length)) ||
          (prev.appliedSearchFilters && next.appliedSearchFilters && !(prev.appliedSearchFilters.compare(next.appliedSearchFilters))) ||
          (prev.settings.language != next.settings.language))
          {
         return true;
      } else if (prev.navigationCategories !== next.navigationCategories) {
        // Handle array comparison, !== could mean one is null or both are arrays
        if (!prev.navigationCategories || !next.navigationCategories) {
          return true; // They are not equal and one is null
        } else if (!prev.navigationCategories.compare(next.navigationCategories)) {
          return true; // both are set, compare arrays
        }
      }
    }
    return false;  
  },
  clonePanel: function(panel, trimFilters) {
    //Set aside self-referential objects before cloning
    //Todo: Move the multiple instances of this out to a utils file
    if (panel.availableFilters || panel.filterRegistry) {
      var savedAttributes = {
         availableFilters:   panel.availableFilters,
         searchFiltersValid: panel.searchFiltersValid,
         filterRegistry:     panel.filterRegistry
      };
      panel.searchFiltersValid = false;
      panel.availableFilters = [];
      panel.filterRegistry = {};
      var newPanel = (trimFilters) ? Sefaria.util.clone(panel) : extend(Sefaria.util.clone(panel), savedAttributes);
      extend(panel, savedAttributes);
      return newPanel;
    } else {
      return Sefaria.util.clone(panel);
    }
  },
  makeHistoryState: function() {
    // Returns an object with state, title and url params for the current state
    var histories = [];
    // When the header has a panel open, only look at its content for history
    var headerPanel = this.state.header.menuOpen || (!this.state.panels.length && this.state.header.mode === "Header");
    var panels = headerPanel ? [this.state.header] : this.state.panels;
    var states = [];
    for (var i = 0; i < panels.length; i++) {
      // Walk through each panel, create a history object as though for this panel alone
      states[i] = this.clonePanel(panels[i], true);
      if (!states[i]) { debugger; }
      var state = states[i];
      var hist  = {url: ""};
    
      if (state.menuOpen) {
        switch (state.menuOpen) {
          case "home":
            hist.title = "Sefaria: a Living Library of Jewish Texts Online";
            hist.url   = "";
            hist.mode  = "home";
            break;
          case "navigation":
            var cats   = state.navigationCategories ? state.navigationCategories.join("/") : "";
            hist.title = cats ? state.navigationCategories.join(", ") + " | Sefaria" : "Texts | Sefaria";
            hist.url   = "texts" + (cats ? "/" + cats : "");
            hist.mode  = "navigation";
            break;
          case "text toc":
            var ref    = state.refs.slice(-1)[0];
            var bookTitle  = ref ? Sefaria.parseRef(ref).index : "404";
            hist.title = bookTitle + " | Sefaria";
            hist.url   = bookTitle.replace(/ /g, "_");
            hist.mode  = "text toc";
            break;
          case "book toc":
            var bookTitle = state.bookRef;
            hist.title = bookTitle + " | Sefaria";
            hist.url = bookTitle.replace(/ /g, "_");
            hist.mode = "book toc";
            break;
          case "search":
            var query = state.searchQuery ? encodeURIComponent(state.searchQuery) : "";
            hist.title = state.searchQuery ? state.searchQuery + " | " : "";
            hist.title += "Sefaria Search";
            hist.url   = "search" + (state.searchQuery ? "&q=" + query + ((!!state.appliedSearchFilters && !!state.appliedSearchFilters.length) ? "&filters=" + state.appliedSearchFilters.join("|") : "") : "");
            hist.mode  = "search";
            break;
          case "sheets":
            if (states[i].sheetsPartner) {
                hist.url   = "partners/" + state.sheetsPartner.replace(/\s/g,"_");
                hist.title = state.sheetsPartner + " | Sefaria Source Sheets";
                hist.mode  = "sheets tag";
            } else if (states[i].navigationSheetTag) {
              if (states[i].navigationSheetTag == "My Sheets") {
                hist.url   = "sheets/private";
                hist.title = "My Sheets | Sefaria Source Sheets";
                hist.mode  = "sheets tag";
              }
              else {
                hist.url   = "sheets/tags/" + state.navigationSheetTag;
                hist.title = state.navigationSheetTag + " | Sefaria Source Sheets";
                hist.mode  = "sheets tag";
              }
            } else {
              hist.url   = "sheets";
              hist.title = "Sefaria Source Sheets";
              hist.mode  = "sheets";
            }
            break;
          case "account":
            hist.title = "Sefaria About";
            hist.url   = "account";
            hist.mode  = "account";
            break;
          case "notifications":
            hist.title = "Sefaria Notifcations";
            hist.url   = "notifications";
            hist.mode  = "notifications";
            break;
          case "updates":
            hist.title = "New at Sefaria";
            hist.url = "updates";
            hist.mode = "updates";
            break;
          case "modtools":
            hist.title = "Moderator Tools";
            hist.url = "modtools";
            hist.mode = "modtools";
            break;
        }
      } else if (state.mode === "Text") {
        hist.title    = state.refs.slice(-1)[0];
        hist.url      = Sefaria.normRef(hist.title);
        hist.version  = state.version;
        hist.versionLanguage = state.versionLanguage;
        hist.mode     = "Text"
      } else if (state.mode === "Connections") {
        var ref       = state.refs.slice(-1)[0];
        hist.sources  = state.filter.length ? state.filter.join("+") : "all";
        hist.title    = ref  + " with " + (hist.sources === "all" ? "Connections" : hist.sources);
        hist.url      = Sefaria.normRef(ref); // + "?with=" + sources;
        hist.mode     = "Connections"
      } else if (state.mode === "TextAndConnections") {
        var ref       = state.highlightedRefs.slice(-1)[0];
        hist.sources  = state.filter.length ? state.filter[0] : "all";
        hist.title    = ref  + " with " + (hist.sources === "all" ? "Connections" : hist.sources);
        hist.url      = Sefaria.normRef(ref); // + "?with=" + sources;
        hist.version  = state.version;
        hist.versionLanguage = state.versionLanguage;
        hist.mode     = "TextAndConnections"
      } else if (state.mode === "Header") {
        hist.title    = document.title;
        hist.url      = window.location.pathname.slice(1);
        if (window.location.search != ""){
          hist.url += window.location.search;
        }
        hist.mode   = "Header"
      }
      if (state.mode !== "Header") {
        hist.lang =  state.settings.language.substring(0,2);
      }
      histories.push(hist);     
    }
    if (!histories.length) {debugger;}

    // Now merge all history objects into one
    var title =  histories.length ? histories[0].title : "Sefaria";

    var url   = "/" + (histories.length ? histories[0].url : "");
    if(histories[0] && histories[0].versionLanguage && histories[0].version) {
        url += "/" + histories[0].versionLanguage + "/" + histories[0].version.replace(/\s/g,"_");
    }
    if (histories[0].mode === "TextAndConnections") {
        url += "&with=" + histories[0].sources;
    }
    if(histories[0].lang) {
        url += "&lang=" + histories[0].lang;
    }
    hist = (headerPanel)
        ? {state: {header: states[0]}, url: url, title: title}
        : {state: {panels: states}, url: url, title: title};
    for (var i = 1; i < histories.length; i++) {
      if (histories[i-1].mode === "Text" && histories[i].mode === "Connections") {
        if (i == 1) {
          // short form for two panels text+commentary - e.g., /Genesis.1?with=Rashi
          hist.url   = "/" + histories[1].url; // Rewrite the URL
          if(histories[0].versionLanguage && histories[0].version) {
            hist.url += "/" + histories[0].versionLanguage + "/" + histories[0].version.replace(/\s/g,"_");
          }
          if(histories[0].lang) {
            hist.url += "&lang=" + histories[0].lang;
          }
          hist.url += "&with=" + histories[1].sources;
          hist.title = histories[1].title;
        } else {
          var replacer = "&p" + i + "=";
          hist.url    = hist.url.replace(RegExp(replacer + ".*"), "");
          hist.url   += replacer + histories[i].url;
          if(histories[i-1].versionLanguage && histories[i-1].version) {
          hist.url += "&l" + (i) + "=" + histories[i-1].versionLanguage +
                      "&v" + (i) + "=" + histories[i-1].version.replace(/\s/g,"_");
          }
          if(histories[i-1].lang) {
            hist.url += "&lang" + (i) + "=" + histories[i-1].lang;
          }
          hist.url   += "&w" + i + "=" + histories[i].sources; //.replace("with=", "with" + i + "=").replace("?", "&");
          hist.title += " & " + histories[i].title; // TODO this doesn't trim title properly
        }
      } else {
        var next    = "&p=" + histories[i].url;
        next        = next.replace("?", "&").replace(/=/g, (i+1) + "=");
        hist.url   += next;
        if(histories[i].versionLanguage && histories[i].version) {
          hist.url += "&l" + (i+1) + "=" + histories[i].versionLanguage + 
                      "&v" + (i+1) + "=" + histories[i].version.replace(/\s/g,"_");
        }
        hist.title += " & " + histories[i].title;
      }
      if(histories[i].lang) {
        hist.url += "&lang" + (i+1) + "=" + histories[i].lang;
      }
    }
    // Replace the first only & with a ? 
    hist.url = hist.url.replace(/&/, "?");

    return hist;
  },
  // These two methods to check scroll intent have similar implementations on the panel level.  Refactor?
  _refState: function() {
    // Return a single flat list of all the refs across all panels
    var panels = (this.props.multiPanel)? this.state.panels : [this.state.header];
    return [].concat(...panels.map(p => p.refs || []))
  },
  checkScrollIntentAndTrack: function() {
    // Record current state of panel refs, and check if it has changed after some delay.  If it remains the same, track analytics.
    var intentDelay = 3000;  // Number of milliseconds to demonstrate intent
    // console.log("Setting scroll intent check");
    window.setTimeout(function(initialRefs){
      // console.log("Checking scroll intent");
      if (initialRefs.compare(this._refState())) {
        this.trackPageview();
      }
    }.bind(this), intentDelay, this._refState());
  },
  updateHistoryState: function(replace) {
    if (!this.shouldHistoryUpdate()) {
      return; 
    }
    var hist = this.makeHistoryState();
    if (replace) {
      history.replaceState(hist.state, hist.title, hist.url);
      // console.log("Replace History - " + hist.url);
      if (this.state.initialAnalyticsTracked) { this.checkScrollIntentAndTrack(); }
      //console.log(hist);
    } else {
      if ((window.location.pathname + window.location.search) == hist.url) { return; } // Never push history with the same URL
      history.pushState(hist.state, hist.title, hist.url);
      // console.log("Push History - " + hist.url);
      this.trackPageview();
      //console.log(hist);
    }

    $("title").html(hist.title);
    this.replaceHistory = false;
  },
  makePanelState: function(state) {
    // Return a full representation of a single panel's state, given a partial representation in `state`
    var panel = {
      mode:                 state.mode,                // "Text", "TextAndConnections", "Connections"
      refs:                 state.refs                 || [], // array of ref strings
      filter:               state.filter               || [],
      connectionsMode:      state.connectionsMode      || "Connections",
      version:              state.version              || null,
      versionLanguage:      state.versionLanguage      || null,
      highlightedRefs:      state.highlightedRefs      || [],
      recentFilters:        state.filter               || [],
      menuOpen:             state.menuOpen             || null, // "navigation", "text toc", "display", "search", "sheets", "home", "book toc"
      navigationCategories: state.navigationCategories || [],
      navigationSheetTag:   state.sheetsTag            || null,
      sheetsPartner:        state.partner              || null,
      searchQuery:          state.searchQuery          || null,
      appliedSearchFilters: state.appliedSearchFilters || [],
      searchFiltersValid:   state.searchFiltersValid   || false,
      availableFilters:     state.availableFilters     || [],
      filterRegistry:       state.filterRegistry       || {},
      orphanSearchFilters:  state.orphanSearchFilters  || [],
      bookRef:              state.bookRef              || null,
      settings:             state.settings ? Sefaria.util.clone(state.settings) : Sefaria.util.clone(this.getDefaultPanelSettings()),
      displaySettingsOpen:  false,
      tagSort:              state.tagSort              || "count",
      mySheetSort:          state.mySheetSort          || "date",
      initialAnalyticsTracked: state.initialAnalyticsTracked || false
    };
    if (this.state && panel.refs.length && !panel.version) {
      var oRef = Sefaria.ref(panel.refs[0]);
      if (oRef) {
        var lang = panel.versionLanguage || (panel.settings.language == "hebrew"?"he":"en");
        panel.version = this.getCachedVersion(oRef.indexTitle, lang);
        if (panel.version) {
          panel.versionLanguage = lang;
        }
      }
    }
    return panel;
  },
  getDefaultPanelSettings: function() {
    if (this.state && this.state.defaultPanelSettings) {
      return this.state.defaultPanelSettings;
    } else if (this.props.initialSettings) {
      return this.props.initialSettings;
    } else {
      return {
        language:      "bilingual",
        layoutDefault: "segmented",
        layoutTalmud:  "continuous",
        layoutTanakh:  "segmented",
        biLayout:      "stacked",
        color:         "light",
        fontSize:      62.5
      };
    }
  },
  setContainerMode: function() {
    // Applies CSS classes to the React container so that S2 can function as a header only on top of another page.
    // todo: because headerMode CSS was messing stuff up, header links are reloads in headerMode.  So - not sure if this method is still needed.
    if (this.props.headerMode) {
      if (this.state.header.menuOpen || this.state.panels.length) {
        $("#s2").removeClass("headerOnly");
        $("body").css({overflow: "hidden"});
      } else {
        $("#s2").addClass("headerOnly");
        $("body").css({overflow: "auto"});
      }
    }
  },
  MIN_PANEL_WIDTH: 360.0,
  setPanelCap: function() {
    // In multi panel mode, set the maximum number of visible panels depending on the window width.
    this.setWindowWidth();
    var panelCap = Math.floor($(window).outerWidth() / this.MIN_PANEL_WIDTH);
    // console.log("Setting panelCap: " + panelCap);
    this.setState({panelCap: panelCap});
  },
  setWindowWidth: function() {
    // console.log("Setting window width: " + $(window).outerWidth());
    this.setState({windowWidth: $(window).outerWidth()});
  },
  handleNavigationClick: function(ref, version, versionLanguage, options) {
    this.openPanel(ref, version, versionLanguage, options);
  },
  handleSegmentClick: function(n, ref) {
    // Handle a click on a text segment `ref` in from panel in position `n`
    // Update or add panel after this one to be a TextList
    this.setTextListHighlight(n, [ref]);
    this.openTextListAt(n+1, [ref]);
  },
  handleCitationClick: function(n, citationRef, textRef) {
    // Handle clicking on the citation `citationRef` which was found inside of `textRef` in panel `n`.
    if (this.state.panels.length > n+1  && this.state.panels[n+1].mode === "Connections") {
      this.closePanel(n+1);
    }
    this.setTextListHighlight(n, [textRef]);
    this.openPanelAt(n, citationRef);
  },
  handleRecentClick: function(pos, ref, version, versionLanguage) {
    // Click on an item in your Recently Viewed
    if (this.props.multiPanel) {
      this.openPanel(ref, version, versionLanguage);
    } else {
      this.handleNavigationClick(ref, version, versionLanguage);
    }
  },
  handleCompareSearchClick: function(n, ref, version, versionLanguage, options) {
    // Handle clicking a search result in a compare panel, so that clicks don't clobber open panels
    // todo: support options.highlight, passed up from SearchTextResult.handleResultClick()
    this.saveOpenPanelsToRecentlyViewed();
    this.replacePanel(n, ref, version, versionLanguage);
  },
  handleInAppLinkClick: function(e) {
    e.preventDefault();
    var path = $(e.currentTarget).attr("href").slice(1);
    if (path == "texts") {
      this.showLibrary();
    } else if (path == "sheets") {
      this.showSheets();
    } else if (Sefaria.isRef(path)) {
      this.openPanel(Sefaria.humanRef(path));
    }
  },
  updateQueryInHeader: function(query) {
    var updates = {searchQuery: query, searchFiltersValid:  false};
    this.setHeaderState(updates);
  },
  updateQueryInPanel: function(query) {
    var updates = {searchQuery: query, searchFiltersValid:  false};
    this.setPanelState(0, updates);
  },
  updateAvailableFiltersInHeader: function(availableFilters, registry, orphans) {
    this.setHeaderState({
      availableFilters:    availableFilters,
      filterRegistry:      registry,
      orphanSearchFilters: orphans,
      searchFiltersValid:  true
    });
  },
  updateAvailableFiltersInPanel: function(availableFilters, registry, orphans) {
    this.setPanelState(0, {
      availableFilters:    availableFilters,
      filterRegistry:      registry,
      orphanSearchFilters: orphans,
      searchFiltersValid:  true
    });
  },
  updateSearchFilterInHeader: function(filterNode) {
    if (filterNode.isUnselected()) {
      filterNode.setSelected(true);
    } else {
      filterNode.setUnselected(true);
    }
    this.setHeaderState({
      availableFilters: this.state.header.availableFilters,
      appliedSearchFilters: this.getAppliedSearchFilters(this.state.header.availableFilters)
    });
  },
  updateSearchFilterInPanel: function(filterNode) {
    if (filterNode.isUnselected()) {
      filterNode.setSelected(true);
    } else {
      filterNode.setUnselected(true);
    }
    this.setPanelState(0, {
      availableFilters: this.state.panels[0].availableFilters,
      appliedSearchFilters: this.getAppliedSearchFilters(this.state.panels[0].availableFilters)
    });
  },
  getAppliedSearchFilters: function(availableFilters) {
    var results = [];
    //results = results.concat(this.orphanFilters);
    for (var i = 0; i < availableFilters.length; i++) {
        results = results.concat(availableFilters[i].getAppliedFilters());
    }
    return results;
  },
  setPanelState: function(n, state, replaceHistory) {
    this.replaceHistory  = Boolean(replaceHistory);
    //console.log(`setPanel State ${n}, replace: ` + this.replaceHistory);
    //console.log(state)

    // When the driving panel changes language, carry that to the dependent panel
    // However, when carrying a language change to the Tools Panel, do not carry over an incorrect version
    var langChange  = state.settings && state.settings.language !== this.state.panels[n].settings.language;
    var next        = this.state.panels[n+1];
    if (langChange && next && next.mode === "Connections" && state.settings.language !== "bilingual") {
        next.settings.language = state.settings.language;
        if (next.settings.language.substring(0,2) != this.state.panels[n].versionLanguage){
            next.versionLanguage = null;
            next.version = null;
        } else {
            next.versionLanguage = this.state.panels[n].versionLanguage;
            next.version = this.state.panels[n].version;
        }
    }
    this.state.panels[n] = extend(this.state.panels[n], state);
    this.setState({panels: this.state.panels});
  },
  selectVersion: function(n, versionName, versionLanguage) {
    // Set the version for panel `n`. 
    var panel = this.state.panels[n];
    var oRef = Sefaria.ref(panel.refs[0]);

    if (versionName && versionLanguage) {
      panel.version = versionName;
      panel.versionLanguage = versionLanguage;
      panel.settings.language = (panel.versionLanguage == "he")? "hebrew": "english";

      this.setCachedVersion(oRef.indexTitle, panel.versionLanguage, panel.version);
      Sefaria.site.track.event("Reader", "Choose Version", `${oRef.indexTitle} / ${panel.version} / ${panel.versionLanguage}`)
    } else {
      panel.version = null;
      panel.versionLanguage = null;
      Sefaria.site.track.event("Reader", "Choose Version", `${oRef.indexTitle} / default version / ${panel.settings.language}`)
    }
    
    if((this.state.panels.length > n+1) && this.state.panels[n+1].mode == "Connections"){
      var connectionsPanel =  this.state.panels[n+1];
      connectionsPanel.version = panel.version;
      connectionsPanel.versionLanguage = panel.versionLanguage;
    }
    this.setState({panels: this.state.panels});
  },
  // this.state.defaultVersion is a depth 2 dictionary - keyed: bookname, language
  getCachedVersion: function(indexTitle, language) {
    if ((!indexTitle) || (!(this.state.defaultVersions[indexTitle]))) { return null; }
    return (language) ? (this.state.defaultVersions[indexTitle][language] || null) : this.state.defaultVersions[indexTitle];
  },
  setCachedVersion: function(indexTitle, language, versionTitle) {
    this.state.defaultVersions[indexTitle] = this.state.defaultVersions[indexTitle] || {};
    this.state.defaultVersions[indexTitle][language] = versionTitle;  // Does this need a setState?  I think not.
  },
  setHeaderState: function(state, replaceHistory) {
    this.state.header = extend(this.state.header, state);
    this.setState({header: this.state.header});
  },
  setDefaultOption: function(option, value) {
    if (value !== this.state.defaultPanelSettings[option]) {
      this.state.defaultPanelSettings[option] = value;
      this.setState(this.state);
    }
  },
  openPanel: function(ref, version, versionLanguage, options) {
    // Opens a text panel, replacing all panels currently open.

    //todo: support options.highlight, passed up from SearchTextResult.handleResultClick()
    var highlight;
    if (options) {
      highlight = options.highlight;
    }

    // If book level, Open book toc
    var index = Sefaria.index(ref); // Do we have to worry about normalization, as in Header.submitSearch()?
    var panel;
    if (index) {
      panel = this.makePanelState({"menuOpen": "book toc", "bookRef": index.title});
    } else {
      panel = this.makePanelState({refs: [ref], version: version, versionLanguage: versionLanguage, mode: "Text"});
    }

    this.setHeaderState({menuOpen: null});
    this.setState({panels: [panel]});
  },
  openPanelAt: function(n, ref, version, versionLanguage) {
    // Open a new panel after `n` with the new ref

    // If book level, Open book toc
    var index = Sefaria.index(ref); // Do we have to worry about normalization, as in Header.subimtSearch()?
    var panel;
    if (index) {
      panel = this.makePanelState({"menuOpen": "book toc", "bookRef": index.title});
    } else {
      panel = this.makePanelState({refs: [ref], version: version, versionLanguage: versionLanguage, mode: "Text"});
    }

    var newPanels = this.state.panels.slice();
    newPanels.splice(n+1, 0, panel);
    this.setState({panels: newPanels});
    this.setHeaderState({menuOpen: null});
  },
  openPanelAtEnd: function(ref, version, versionLanguage) {
    this.openPanelAt(this.state.panels.length+1, ref, version, versionLanguage);
  },
  openTextListAt: function(n, refs) {
    // Open a connections panel at position `n` for `refs`
    // Replace panel there if already a connections panel, otherwise splice new panel into position `n`
    // `refs` is an array of ref strings
    var newPanels = this.state.panels.slice();
    var panel = newPanels[n] || {};
    var parentPanel = (n >= 1 && newPanels[n-1].mode == 'Text') ? newPanels[n-1] : null;

    if (panel.mode !== "Connections") {
      // No connections panel is open yet, splice in a new one
      newPanels.splice(n, 0, {});
      panel = newPanels[n];
      panel.filter = [];
    }
    panel.refs           = refs;
    panel.menuOpen       = null;
    panel.mode           = panel.mode || "Connections";
    if(parentPanel){
      panel.filter          = parentPanel.filter;
      panel.recentFilters   = parentPanel.recentFilters;
      panel.version         = parentPanel.version;
      panel.versionLanguage = parentPanel.versionLanguage;
    }
    panel.settings          = panel.settings ? panel.settings : Sefaria.util.clone(this.getDefaultPanelSettings()),
    panel.settings.language = panel.settings.language == "hebrew" ? "hebrew" : "english"; // Don't let connections panels be bilingual
    newPanels[n] = this.makePanelState(panel);
    this.setState({panels: newPanels});
  },
  setTextListHighlight: function(n, refs) {
    // Set the textListHighlight for panel `n` to `refs`
    refs = typeof refs === "string" ? [refs] : refs;
    this.state.panels[n].highlightedRefs = refs;
    this.setState({panels: this.state.panels});

    // If a connections panel is opened after n, update its refs as well.
    var next = this.state.panels[n+1];
    if (next && next.mode === "Connections" && !next.menuOpen) {
      this.openTextListAt(n+1, refs);
    }
  },
  setConnectionsFilter: function(n, filter) {
    // Set the filter for connections panel at `n`, carry data onto the panel's basetext as well.
    var connectionsPanel = this.state.panels[n];
    var basePanel        = this.state.panels[n-1];
    if (filter) {
      connectionsPanel.recentFilters.push(filter);
      connectionsPanel.filter = [filter];
    } else {
      connectionsPanel.filter = [];
    }
    if (basePanel) {
      basePanel.filter        = connectionsPanel.filter;
      basePanel.recentFilters = connectionsPanel.recentFilters;
    }
    this.setState({panels: this.state.panels});
  },
  setSelectedWords: function(n, words){
    //console.log(this.state.panels[n].refs);
    var next = this.state.panels[n+1];
    if (next && !next.menuOpen) {
      this.state.panels[n+1].selectedWords = words;
      this.setState({panels: this.state.panels});
    }
  },
  setUnreadNotificationsCount: function(n) {
    Sefaria.notificationCount = n;
    this.forceUpdate();
  },
  replacePanel: function(n, ref, version, versionLanguage) {
    // Opens a text in in place of the panel currently open at `n`.
    this.state.panels[n] = this.makePanelState({refs: [ref], version: version, versionLanguage: versionLanguage, mode: "Text"});
    this.setState({panels: this.state.panels});
  },
  openComparePanel: function(n) {
    var comparePanel = this.makePanelState({
      menuOpen: "compare"
    });
    Sefaria.site.track.event("Tools", "Compare Click");
    this.state.panels[n] = comparePanel;
    this.setState({panels: this.state.panels});
  },
  closePanel: function(n) {
    // Removes the panel in position `n`, as well as connections panel in position `n+1` if it exists.
    this.saveRecentlyViewed(this.state.panels[n], n);
    if (this.state.panels.length == 1 && n == 0) {
      this.state.panels = [];
    } else {
      this.state.panels.splice(n, 1);
      if (this.state.panels[n] && this.state.panels[n].mode === "Connections") {
        // Close connections panel when text panel is closed
        if (this.state.panels.length == 1) {
          this.state.panels = [];
        } else {
          this.state.panels.splice(n, 1);
        }
      }
    }
    var state = {panels: this.state.panels};
    if (state.panels.length == 0) {
      this.showLibrary();
    }
    this.setState(state);
  },
  showLibrary: function() {
    if (this.props.multiPanel) {
      this.setState({header: this.makePanelState({menuOpen: "navigation"})});
    } else {
      if (this.state.panels.length) {
        this.state.panels[0].menuOpen = "navigation";
      } else {
        this.state.panels[0] = this.makePanelState({menuOpen: "navigation"});
      }
      this.setState({panels: this.state.panels});
    }
  },
  showSearch: function(query) {
    this.saveOpenPanelsToRecentlyViewed();
    var panel = this.makePanelState({menuOpen: "search", searchQuery: query, searchFiltersValid:  false});
    if (this.props.multiPanel) {
      this.setState({header: panel, panels: []});
    } else {
      this.setState({panels: [panel]});
    }
  },
  showSheets: function() {
    var updates = {menuOpen: "sheets"};
    if (this.props.multiPanel) {
      this.setHeaderState(updates);
    } else {
      this.setPanelState(0, updates);
    }
  },
  saveRecentlyViewed: function(panel, n) {
    if (panel.mode == "Connections" || !panel.refs.length) { return; }
    var ref  = panel.refs[0];
    var oRef = Sefaria.ref(ref);
    var json = cookie("recentlyViewed");
    var recent = json ? JSON.parse(json) : [];
    recent = recent.filter(function(item) {
      return item.ref !== ref; // Remove this item if it's in the list already
    });
    var cookieData = {
      ref: ref,
      heRef: oRef.heRef,
      book: oRef.indexTitle,
      version: panel.version,
      versionLanguage: panel.versionLanguage,
      position: n
    };
    recent.splice(0, 0, cookieData);
    recent = recent.slice(0, 3);
    cookie("recentlyViewed", JSON.stringify(recent), {path: "/"});
  },
  saveOpenPanelsToRecentlyViewed: function() {
    for (var i = this.state.panels.length-1; i >= 0; i--) {
      this.saveRecentlyViewed(this.state.panels[i], i);
    }
  },
  rerender: function() {
    this.forceUpdate();
  },
  render: function() {
     // Only look at the last N panels if we're above panelCap
    //var panelStates = this.state.panels.slice(-this.state.panelCap);
    //if (panelStates.length && panelStates[0].mode === "Connections") {
    //  panelStates = panelStates.slice(1); // Don't leave an orphaned connections panel at the beginning
    //}
    var panelStates = this.state.panels;

    var evenWidth;
    var widths;
    var unit;
    var wrapBoxScroll = false;

    if (panelStates.length <= this.state.panelCap || !this.state.panelCap) {
      evenWidth = (100.0 / panelStates.length);
      unit = "%";
    } else {
      evenWidth = this.MIN_PANEL_WIDTH;
      unit = "px";
      wrapBoxScroll = true;
    }

    if (panelStates.length == 2 && panelStates[0].mode == "Text" && panelStates[1].mode == "Connections") {
      widths = [60.0, 40.0];
      unit = "%";
    } else {
      widths = panelStates.map(function() { return evenWidth; });
    }
    var header = this.props.multiPanel || this.state.panels.length == 0 ?
                  (<Header 
                    initialState={this.state.header}
                    interfaceLang={this.props.interfaceLang}
                    setCentralState={this.setHeaderState}
                    onRefClick={this.handleNavigationClick}
                    onRecentClick={this.handleRecentClick}
                    setDefaultOption={this.setDefaultOption}
                    showLibrary={this.showLibrary}
                    showSearch={this.showSearch}
                    onQueryChange={this.updateQueryInHeader}
                    updateSearchFilter={this.updateSearchFilterInHeader}
                    registerAvailableFilters={this.updateAvailableFiltersInHeader}
                    setUnreadNotificationsCount={this.setUnreadNotificationsCount}
                    headerMode={this.props.headerMode}
                    panelsOpen={panelStates.length}
                    analyticsInitialized={this.state.initialAnalyticsTracked} />) : null;

    var panels = [];
    for (var i = 0; i < panelStates.length; i++) {
      var panel                    = this.clonePanel(panelStates[i]);
      var offset                   = widths.reduce(function(prev, curr, index, arr) { return index < i ? prev+curr : prev}, 0);
      var width                    = widths[i];
      var style                    = (this.state.layoutOrientation=="ltr")?{width: width + unit, left: offset + unit}:{width: width + unit, right: offset + unit};
      var onSegmentClick           = this.props.multiPanel ? this.handleSegmentClick.bind(null, i) : null;
      var onCitationClick          = this.handleCitationClick.bind(null, i);
      var onSearchResultClick      = this.props.multiPanel ? this.handleCompareSearchClick.bind(null, i) : this.handleNavigationClick;
      var onTextListClick          = null; // this.openPanelAt.bind(null, i);
      var onOpenConnectionsClick   = this.openTextListAt.bind(null, i+1);
      var setTextListHightlight    = this.setTextListHighlight.bind(null, i);
      var setSelectedWords         = this.setSelectedWords.bind(null, i);
      var openComparePanel         = this.openComparePanel.bind(null, i);
      var closePanel               = this.closePanel.bind(null, i);
      var setPanelState            = this.setPanelState.bind(null, i);
      var setConnectionsFilter     = this.setConnectionsFilter.bind(null, i);
      var selectVersion            = this.selectVersion.bind(null, i);

      var ref   = panel.refs && panel.refs.length ? panel.refs[0] : null;
      var oref  = ref ? Sefaria.parseRef(ref) : null;
      var title = oref && oref.book ? oref.book : 0;
      // Keys must be constant as text scrolls, but changing as new panels open in new positions
      // Use a combination of the panel number and text title
      var key   = i + title;
      var classes = classNames({readerPanelBox: 1, sidebar: panel.mode == "Connections"});
      panels.push(<div className={classes} style={style} key={key}>
                    <ReaderPanel 
                      initialState={panel}
                      interfaceLang={this.props.interfaceLang}
                      setCentralState={setPanelState}
                      multiPanel={this.props.multiPanel}
                      onSegmentClick={onSegmentClick}
                      onCitationClick={onCitationClick}
                      onTextListClick={onTextListClick}
                      onSearchResultClick={onSearchResultClick}
                      onNavigationClick={this.handleNavigationClick}
                      onRecentClick={this.handleRecentClick}
                      onOpenConnectionsClick={onOpenConnectionsClick}
                      openComparePanel={openComparePanel}
                      setTextListHightlight={setTextListHightlight}
                      setConnectionsFilter={setConnectionsFilter}
                      setSelectedWords={setSelectedWords}
                      selectVersion={selectVersion}
                      setDefaultOption={this.setDefaultOption}
                      onQueryChange={this.updateQueryInPanel}
                      updateSearchFilter={this.updateSearchFilterInPanel}
                      registerAvailableFilters={this.updateAvailableFiltersInPanel}
                      setUnreadNotificationsCount={this.setUnreadNotificationsCount}
                      closePanel={closePanel}
                      panelsOpen={panelStates.length}
                      masterPanelLanguage={panel.mode === "Connections" ? panelStates[i-1].settings.language : panel.settings.language}
                      layoutWidth={width}
                      analyticsInitialized={this.state.initialAnalyticsTracked}
                    />
                  </div>);
    }
    var boxClasses = classNames({wrapBoxScroll: wrapBoxScroll});
    var boxWidth = wrapBoxScroll ? this.state.windowWidth + "px" : "100%";
    var boxStyle = {width: boxWidth};
    panels = panels.length ? 
              (<div id="panelWrapBox" className={boxClasses} style={boxStyle}>
                {panels}
              </div>) : null;

    var interruptingMessage = Sefaria.interruptingMessage ?
      (<InterruptingMessage 
          messageName={Sefaria.interruptingMessage.name}
          messageHTML={Sefaria.interruptingMessage.html}
          onClose={this.rerender} />) : null;
    var classDict = {readerApp: 1, multiPanel: this.props.multiPanel, singlePanel: !this.props.multiPanel};
    var interfaceLangClass = `interface-${this.props.interfaceLang}`;
    classDict[interfaceLangClass] = true
    var classes = classNames(classDict);
    return (<div className={classes}>
              {header}
              {panels}
              {interruptingMessage}
            </div>);
  }
});


var Header = React.createClass({
  propTypes: {
    initialState:                React.PropTypes.object.isRequired,
    headerMode:                  React.PropTypes.bool,
    setCentralState:             React.PropTypes.func,
    interfaceLang:               React.PropTypes.string,
    onRefClick:                  React.PropTypes.func,
    onRecentClick:               React.PropTypes.func,
    showLibrary:                 React.PropTypes.func,
    showSearch:                  React.PropTypes.func,
    setDefaultOption:            React.PropTypes.func,
    onQueryChange:               React.PropTypes.func,
    updateSearchFilter:          React.PropTypes.func,
    registerAvailableFilters:    React.PropTypes.func,
    setUnreadNotificationsCount: React.PropTypes.func,
    headerMesssage:              React.PropTypes.string,
    panelsOpen:                  React.PropTypes.number,
    analyticsInitialized:        React.PropTypes.bool,
  },
  getInitialState: function() {
    return this.props.initialState;
  },
  componentDidMount: function() {
    this.initAutocomplete();
  },
  componentWillReceiveProps: function(nextProps) {
    if (nextProps.initialState) {
      this.setState(nextProps.initialState);
    }
  },
  _searchOverridePre: 'Search for: "',
  _searchOverridePost: '"',
  _searchOverrideRegex: function() {
    return RegExp(`^${RegExp.escape(this._searchOverridePre)}(.*)${RegExp.escape(this._searchOverridePost)}`);
  },
  initAutocomplete: function() {
    $.widget( "custom.sefaria_autocomplete", $.ui.autocomplete, {
      _renderItem: function( ul, item) {
        var override = item.label.match(this._searchOverrideRegex());
		return $( "<li></li>" )
			.data( "item.autocomplete", item )
            .toggleClass("search-override", !!override)
			.append( $( "<a></a>" ).text( item.label ) )
			.appendTo( ul );
	  }.bind(this)
    } );
    $(ReactDOM.findDOMNode(this)).find("input.search").sefaria_autocomplete({
      position: {my: "left-12 top+14", at: "left bottom"},
      select: function( event, ui ) {
        $(ReactDOM.findDOMNode(this)).find("input.search").val(ui.item.value);  //This will disappear when the next line executes, but the eye can sometimes catch it.
        this.submitSearch(ui.item.value);
        return false;
      }.bind(this),
      source: function( request, response ) {
        // Commented out code will only put the "Search for: " in the list if the search is an exact match.
        //var exact = false;
        var matches = $.map( Sefaria.books, function(tag) {
            if ( tag.toUpperCase().indexOf(request.term.toUpperCase()) === 0 ) {
              //if (tag.toUpperCase() == request.term.toUpperCase()) {
              //  exact = true;
              //}
              return tag;
            }
          });
        var resp = matches.slice(0, 16); // limits return to 16 items
        //if (exact) {
        if (resp.length > 0) {
          resp.push(`${this._searchOverridePre}${request.term}${this._searchOverridePost}`);
        }
        //}
        response(resp);
      }.bind(this)
    });
  },
  showVirtualKeyboardIcon: function(show){
      if(document.getElementById('keyboardInputMaster')){//if keyboard is open, ignore. 
        return; //this prevents the icon from flashing on every key stroke.
      }
      if(this.props.interfaceLang == 'english'){
          var opacity = show ? 0.4 : 0;
          $(ReactDOM.findDOMNode(this)).find(".keyboardInputInitiator").css({"opacity": opacity});
      }
  },
  showDesktop: function() {
    if (this.props.panelsOpen == 0) {
      var json = cookie("recentlyViewed");
      var recentlyViewed = json ? JSON.parse(json) : null;
      if (recentlyViewed && recentlyViewed.length) {
        this.handleRefClick(recentlyViewed[0].ref, recentlyViewed[0].version, recentlyViewed[0].versionLanguage);
      }
    }
    this.props.setCentralState({menuOpen: null});
    this.clearSearchBox();      
  },
  showLibrary: function() {
    this.props.showLibrary();
    this.clearSearchBox();
  },
  showSearch: function(query) {
    if (typeof sjs !== "undefined") {
      query = encodeURIComponent(query);
      window.location = `/search?q=${query}`;
      return;
    }
    this.props.showSearch(query);
    $(ReactDOM.findDOMNode(this)).find("input.search").sefaria_autocomplete("close");
  },
  showAccount: function() {
    if (typeof sjs !== "undefined") {
      window.location = "/account";
      return;
    }
    this.props.setCentralState({menuOpen: "account"});
    this.clearSearchBox();
  },
  showNotifications: function() {
    if (typeof sjs !== "undefined") {
      window.location = "/notifications";
      return;
    }
    this.props.setCentralState({menuOpen: "notifications"});
    this.clearSearchBox();
  },
  showUpdates: function() {
    // todo: not used yet
    if (typeof sjs !== "undefined") {
      window.location = "/updates";
      return;
    }
    this.props.setCentralState({menuOpen: "updates"});
    this.clearSearchBox();
  },
  showTestMessage: function() {
    this.props.setCentralState({showTestMessage: true});
  },
  hideTestMessage: function() { 
    this.props.setCentralState({showTestMessage: false});
  },
  submitSearch: function(query, skipNormalization, originalQuery) {
    // originalQuery is used to handle an edge case - when a varient of a commentator name is passed - e.g. "Rasag".
    // the name gets normalized, but is ultimately not a ref, so becomes a regular search.
    // We want to search for the original query, not the normalized name
    var override = query.match(this._searchOverrideRegex());
    if (override) {
      if (Sefaria.site) { Sefaria.site.track.event("Search", "Search Box Navigation - Book Override", override[1]); }
      this.closeSearchAutocomplete();
      this.showSearch(override[1]);
      return;
    }

    var index;
    if (query in Sefaria.booksDict) {
      index = Sefaria.index(query);
      if (!index && !skipNormalization) {
        Sefaria.normalizeTitle(query, function(title) {
          this.submitSearch(title, true, query)
        }.bind(this));
        return;
      }
    }
    if (Sefaria.isRef(query)) {
      var action = index? "Search Box Navigation - Book": "Search Box Navigation - Citation";
      if (Sefaria.site) { Sefaria.site.track.event("Search", action, query); }
      this.clearSearchBox();
      this.handleRefClick(query);  //todo: pass an onError function through here to the panel onError function which redirects to search
    } else {
      if (Sefaria.site) { Sefaria.site.track.event("Search", "Search Box Search", query); }
      this.closeSearchAutocomplete();
      this.showSearch(originalQuery || query);
    }
  },
  closeSearchAutocomplete: function() {
    $(ReactDOM.findDOMNode(this)).find("input.search").sefaria_autocomplete("close");
  },
  clearSearchBox: function() {
    $(ReactDOM.findDOMNode(this)).find("input.search").val("").sefaria_autocomplete("close");
  },
  handleLibraryClick: function(e) {
    e.preventDefault();
    if (typeof sjs !== "undefined") {
      window.location = "/texts";
      return;
    }
    if (this.state.menuOpen === "home") {
      return;
    } else if (this.state.menuOpen === "navigation" && this.state.navigationCategories.length == 0) {
      this.showDesktop();
    } else {
      this.showLibrary();
    }
  },
  handleRefClick: function(ref, version, versionLanguage) {
    if (this.props.headerMode) {
      window.location.assign("/" + ref);
      return;
    }
    this.props.onRefClick(ref, version, versionLanguage);
  },
  handleSearchKeyUp: function(event) {
    if (event.keyCode === 13) {
      var query = $(event.target).val();
      if (query) {
        this.submitSearch(query);
      }
    }
  },
  handleSearchButtonClick: function(event) {
    var query = $(ReactDOM.findDOMNode(this)).find(".search").val();
    if (query) {
      this.submitSearch(query);
    }
  },
  render: function() {
    var viewContent = this.state.menuOpen ?
                        (<ReaderPanel
                          initialState={this.state}
                          interfaceLang={this.props.interfaceLang}
                          setCentralState={this.props.setCentralState}
                          multiPanel={true}
                          onNavTextClick={this.props.onRefClick}
                          onSearchResultClick={this.props.onRefClick}
                          onRecentClick={this.props.onRecentClick}
                          setDefaultLanguage={this.props.setDefaultLanguage}
                          onQueryChange={this.props.onQueryChange}
                          updateSearchFilter={this.props.updateSearchFilter}
                          registerAvailableFilters={this.props.registerAvailableFilters}
                          setUnreadNotificationsCount={this.props.setUnreadNotificationsCount}
                          hideNavHeader={true}
                          analyticsInitialized={this.props.analyticsInitialized}/>) : null;


    var notificationCount = Sefaria.notificationCount || 0;
    var notifcationsClasses = classNames({notifications: 1, unread: notificationCount > 0});
    var nextParam = "?next=" + encodeURIComponent(Sefaria.util.currentPath());
    var headerMessage = this.props.headerMessage ?
                          (<div className="testWarning" onClick={this.showTestMessage} >{ this.props.headerMessage }</div>) :
                          null;
    var loggedInLinks  = (<div className="accountLinks">
                            <div className="account" onClick={this.showAccount}><img src="/static/img/user-64.png" /></div>
                            <div className={notifcationsClasses} onClick={this.showNotifications}>{notificationCount}</div>
                         </div>);
    var loggedOutLinks = (<div className="accountLinks">
                           <a className="login" href={"/register" + nextParam}>
                             <span className="int-en">Sign up</span>
                             <span className="int-he">הרשם</span>
                           </a>
                           <a className="login" href={"/login" + nextParam}>
                             <span className="int-en">Log in</span>
                             <span className="int-he">התחבר</span>
                           </a>
                         </div>);
    var langSearchPlaceholder = this.props.interfaceLang == 'english' ? "Search" : "הקלד לחיפוש";
    var vkClassActivator = this.props.interfaceLang == 'english' ? " keyboardInput" : "";
    return (<div className="header">
              <div className="headerInner">
                <div className="left">
                  <a href="/texts"><div className="library" onClick={this.handleLibraryClick}><i className="fa fa-bars"></i></div></a>
                </div>
                <div className="right">
                  { headerMessage }
                  { Sefaria.loggedIn ? loggedInLinks : loggedOutLinks }
                </div>
                <span className="searchBox">
                  <ReaderNavigationMenuSearchButton onClick={this.handleSearchButtonClick} />
                  <input className={"search"+ vkClassActivator}
                         placeholder={langSearchPlaceholder}
                         onKeyUp={this.handleSearchKeyUp}
                         onFocus={this.showVirtualKeyboardIcon.bind(this, true)}
                         onBlur={this.showVirtualKeyboardIcon.bind(this, false)}
                  />
                </span>
                <a className="home" href="/?home" ><img src="/static/img/sefaria.svg" /></a>
              </div>
              { viewContent ? 
                (<div className="headerNavContent">
                  {viewContent}
                 </div>) : null}
              { this.state.showTestMessage ? <TestMessage hide={this.hideTestMessage} /> : null}
            </div>);
  }
});


var ReaderPanel = React.createClass({
  propTypes: {
    initialRefs:                 React.PropTypes.array,
    initialMode:                 React.PropTypes.string,
    initialConnectionsMode:      React.PropTypes.string,
    initialVersion:              React.PropTypes.string,
    initialVersionLanguage:      React.PropTypes.string,
    initialFilter:               React.PropTypes.array,
    initialHighlightedRefs:      React.PropTypes.array,
    initialMenu:                 React.PropTypes.string,
    initialQuery:                React.PropTypes.string,
    initialAppliedSearchFilters: React.PropTypes.array,
    initialSheetsTag:            React.PropTypes.string,
    initialState:                React.PropTypes.object, // if present, trumps all props above
    interfaceLang:               React.PropTypes.string,
    setCentralState:             React.PropTypes.func,
    onSegmentClick:              React.PropTypes.func,
    onCitationClick:             React.PropTypes.func,
    onTextListClick:             React.PropTypes.func,
    onNavTextClick:              React.PropTypes.func,
    onRecentClick:               React.PropTypes.func,
    onSearchResultClick:         React.PropTypes.func,
    onUpdate:                    React.PropTypes.func,
    onError:                     React.PropTypes.func,
    closePanel:                  React.PropTypes.func,
    closeMenus:                  React.PropTypes.func,
    setConnectionsFilter:        React.PropTypes.func,
    setDefaultLanguage:          React.PropTypes.func,
    selectVersion:               React.PropTypes.func,
    onQueryChange:               React.PropTypes.func,
    updateSearchFilter:          React.PropTypes.func,
    registerAvailableFilters:    React.PropTypes.func,
    openComparePanel:            React.PropTypes.func,
    setUnreadNotificationsCount: React.PropTypes.func,
    highlightedRefs:             React.PropTypes.array,
    hideNavHeader:               React.PropTypes.bool,
    multiPanel:                  React.PropTypes.bool,
    masterPanelLanguage:         React.PropTypes.string,
    panelsOpen:                  React.PropTypes.number,
    layoutWidth:                 React.PropTypes.number,
    setTextListHightlight:       React.PropTypes.func,
    setSelectedWords:            React.PropTypes.func,
    analyticsInitialized:        React.PropTypes.bool
  },
  getInitialState: function() {
    // When this component is managed by a parent, all it takes is initialState
    if (this.props.initialState) {
      var state = this.clonePanel(this.props.initialState);
      state["initialAnalyticsTracked"] = false;
      return state;
    }

    // When this component is independent and manages itself, it takes individual initial state props, with defaults listed here.
    return {
      refs: this.props.initialRefs || [], // array of ref strings
      bookRef: null,
      mode: this.props.initialMode, // "Text", "TextAndConnections", "Connections"
      connectionsMode: this.props.initialConnectionsMode,
      filter: this.props.initialFilter || [],
      version: this.props.initialVersion,
      versionLanguage: this.props.initialVersionLanguage,
      highlightedRefs: this.props.initialHighlightedRefs || [],
      recentFilters: [],
      settings: this.props.intialState.settings || {
        language:      "bilingual",
        layoutDefault: "segmented",
        layoutTalmud:  "continuous",
        layoutTanakh:  "segmented",
        biLayout:      "stacked",
        color:         "light",
        fontSize:      62.5
      },
      menuOpen:             this.props.initialMenu || null, // "navigation", "book toc", "text toc", "display", "search", "sheets", "home"
      navigationCategories: this.props.initialNavigationCategories || [],
      navigationSheetTag:   this.props.initialSheetsTag || null,
      sheetsPartner:        this.props.initialPartner || null,
      searchQuery:          this.props.initialQuery || null,
      appliedSearchFilters: this.props.initialAppliedSearchFilters || [],
      searchFiltersValid:   false,
      availableFilters:     [],
      filterRegistry:       {},
      orphanSearchFilters:  [],
      displaySettingsOpen:  false,
      tagSort: "count",
      mySheetSort: "date",
      initialAnalyticsTracked: false
    }
  },
  componentDidMount: function() {
    window.addEventListener("resize", this.setWidth);
    this.setWidth();
    this.setHeadroom();
  },
  componentWillUnmount: function() {
    window.removeEventListener("resize", this.setWidth);
  },
  componentWillReceiveProps: function(nextProps) {
    if (nextProps.initialFilter && !this.props.multiPanel) {
      this.openConnectionsInPanel(nextProps.initialRefs);
    }
    if (nextProps.searchQuery && this.state.menuOpen !== "search") {
      this.openSearch(nextProps.searchQuery);
    }
    if (this.state.menuOpen !== nextProps.initialMenu) {
      this.setState({menuOpen: nextProps.initialMenu});
    }
    if (nextProps.initialState) {
      this.setState(nextProps.initialState);
    } else {
      this.setState({
        navigationCategories: nextProps.initialNavigationCategories || [],
        navigationSheetTag:   nextProps.initialSheetsTag || null
      });
    }
  },
  componentDidUpdate: function(prevProps, prevState) {
    this.setHeadroom();
    if (prevProps.layoutWidth !== this.props.layoutWidth) {
      this.setWidth();
    }
    this.replaceHistory = false;
  },
  conditionalSetState: function(state) {
    // Set state either in the central app or in the local component,
    // depending on whether a setCentralState function was given.
    if (this.props.setCentralState) {
      this.props.setCentralState(state, this.replaceHistory);
      this.replaceHistory = false;
    } else {
      this.setState(state);
    }
  },
  onError:  function(message) {
    if (this.props.onError) {
      this.props.onError(message);
      return;
    }
    this.setState({"error": message})
  },
  clonePanel: function(panel) {
    // Set aside self-referential objects before cloning
    // Todo: Move the multiple instances of this out to a utils file
    if (panel.availableFilters || panel.filterRegistry) {
      var savedAttributes = {
         availableFilters: panel.availableFilters,
         searchFiltersValid: panel.searchFiltersValid,
         filterRegistry: panel.filterRegistry
      };
      panel.availableFilters = panel.searchFiltersValid = panel.filterRegistry = null;
      var newpanel = extend(Sefaria.util.clone(panel), savedAttributes);
      extend(panel, savedAttributes);
      return newpanel;
    } else {
      return Sefaria.util.clone(panel);
    }
  },
  handleBaseSegmentClick: function(ref) {
    if (this.state.mode === "TextAndConnections") {
      this.closeConnectionsInPanel();
    } else if (this.state.mode === "Text") {
      if (this.props.multiPanel) {
        this.props.onSegmentClick(ref);
      } else {
        this.openConnectionsInPanel(ref);
      }
    }
  },
  handleCitationClick: function(citationRef, textRef) {
    if (this.props.multiPanel) {
      this.props.onCitationClick(citationRef, textRef);
    } else {
      this.showBaseText(citationRef);
    }
  },
  handleTextListClick: function(ref) {
    this.showBaseText(ref);
  },
  setHeadroom: function() {
    if (this.props.multiPanel) { return; }
    var $node    = $(ReactDOM.findDOMNode(this));
    var $header  = $node.find(".readerControls");
    if (this.state.mode !== "TextAndConnections") {
      var scroller = $node.find(".textColumn")[0];
      $header.headroom({scroller: scroller});
    }
  },
  openConnectionsInPanel: function(ref) {
    var refs = typeof ref == "string" ? [ref] : ref;
    this.replaceHistory = this.state.mode === "TextAndConnections"; // Don't push history for change in Connections focus
    this.conditionalSetState({highlightedRefs: refs, mode: "TextAndConnections" }, this.replaceHistory);      
  },
  closeConnectionsInPanel: function() {
    // Return to the original text in the ReaderPanel contents
    this.conditionalSetState({highlightedRefs: [], mode: "Text"});
  },  
  showBaseText: function(ref, replaceHistory, version=null, versionLanguage=null) {
    // Set the current primary text
    // `replaceHistory` - bool whether to replace browser history rather than push for this change
    if (!ref) { return; }
    this.replaceHistory = Boolean(replaceHistory);
    this.conditionalSetState({
      mode: "Text",
      refs: [ref],
      filter: [],
      recentFilters: [],
      menuOpen: null,
      version: version,
      versionLanguage: versionLanguage
    });
  },
  updateTextColumn: function(refs) {
    // Change the refs in the current TextColumn, for infinite scroll up/down.
    this.replaceHistory = true;
    this.conditionalSetState({ refs: refs }, this.replaceState);
  },
  setTextListHightlight: function(refs) {
    refs = typeof refs === "string" ? [refs] : refs;
    this.replaceHistory = true; 
    this.conditionalSetState({highlightedRefs: refs});
    if (this.props.multiPanel) {
      this.props.setTextListHightlight(refs);
    }
  },
  setSelectedWords: function(words){
    words = (typeof words !== "undefined" && words.length) ?  words : "";
    words = words.trim();
    this.replaceHistory = false;
    if (this.props.multiPanel) {
      this.props.setSelectedWords(words);
    }else{
      this.conditionalSetState({'selectedWords':  words});
    }
  },
  closeMenus: function() {
    var state = {
      // If there's no content to show, return to home
      menuOpen: this.state.refs.slice(-1)[0] ? null: "home",
      // searchQuery: null,
      // appliedSearchFilters: [],
      navigationCategories: null,
      navigationSheetTag: null
    };
    this.conditionalSetState(state);
  },
  openMenu: function(menu) {
    this.conditionalSetState({
      menuOpen: menu,
      initialAnalyticsTracked: false,
      // searchQuery: null,
      // appliedSearchFilters: [],
      navigationCategories: null,
      navigationSheetTag: null,
    });
  },
  setNavigationCategories: function(categories) {
    this.conditionalSetState({navigationCategories: categories});
  },
  setSheetTag: function (tag) {
    this.conditionalSetState({navigationSheetTag: tag});
  },
  setFilter: function(filter, updateRecent) {
    // Sets the current filter for Connected Texts (TextList)
    // If updateRecent is true, include the current setting in the list of recent filters.
    if (this.props.setConnectionsFilter) {
      this.props.setConnectionsFilter(filter);
    } else {
      if (updateRecent && filter) {
        if (Sefaria.util.inArray(filter, this.state.recentFilters) !== -1) {
          this.state.recentFilters.toggle(filter);
        }
        this.state.recentFilters = [filter].concat(this.state.recentFilters);
      }
      filter = filter ? [filter] : [];
      this.conditionalSetState({recentFilters: this.state.recentFilters, filter: filter});      
    }

  },
  toggleLanguage: function() {
    if (this.state.settings.language == "hebrew") {
        this.setOption("language", "english");
        if (Sefaria.site) { Sefaria.site.track.event("Reader", "Change Language", "english");}
    } else {
        this.setOption("language", "hebrew");
        if (Sefaria.site) { Sefaria.site.track.event("Reader", "Change Language", "hebrew");}
    }
  },
  openCommentary: function(commentator) {
    // Tranforms a connections panel into an text panel with a particular commentary
    var baseRef = this.state.refs[0];
    var links   = Sefaria._filterLinks(Sefaria.links(baseRef), [commentator]);
    if (links.length) {
      var ref = links[0].sourceRef;
      // TODO, Hack - stripping at last : to get section level ref for commentary. Breaks for Commentary2?
      ref = ref.substring(0, ref.lastIndexOf(':')); 
      this.showBaseText(ref);
    }
  },
  openSearch: function(query) {
    this.conditionalSetState({
      menuOpen: "search",
      searchQuery: query
    });
  },
  openDisplaySettings: function() {
    this.conditionalSetState({displaySettingsOpen: true});
  },
  closeDisplaySettings: function() {
    this.conditionalSetState({displaySettingsOpen: false});
  },
  setOption: function(option, value) {
    if (option === "fontSize") {
      var step = 1.15;
      var size = this.state.settings.fontSize;
      value = (value === "smaller" ? size/step : size*step);
    } else if (option === "layout") {
      var category = this.currentCategory();
      var option = category === "Tanakh" || category === "Talmud" ? "layout" + category : "layoutDefault";
    }

    this.state.settings[option] = value;
    var state = {settings: this.state.settings};
    if (option !== "fontSize") { state.displaySettingsOpen = false; }
    cookie(option, value, {path: "/"});
    if (option === "language") {
      cookie("contentLang", value, {path: "/"});
      this.replaceHistory = true;
      this.props.setDefaultOption && this.props.setDefaultOption(option, value);
    }
    this.conditionalSetState(state);
  },
  setConnectionsMode: function(mode) {
    var loginRequired = {
      "Add to Source Sheet": 1,
      "Add Note": 1,
      "My Notes": 1,
      "Add Connection": 1,
      "Add Translation": 1 // Is this used?
    };
    Sefaria.site.track.event("Tools", mode + " Click");
    if (!Sefaria._uid && mode in loginRequired) {
      Sefaria.site.track.event("Tools", "Prompt Login");
      mode = "Login";
    }
    var state = {connectionsMode: mode};
    if (mode === "Connections") { 
      this.setFilter();
    }
    this.conditionalSetState(state);
  },
  editNote: function(note) {
    this.conditionalSetState({
      connectionsMode: "Edit Note",
      noteBeingEdited: note
    });
  },
  setWidth: function() {
    this.width = $(ReactDOM.findDOMNode(this)).width();
  },
  setSheetTagSort: function(sort) {
    this.conditionalSetState({
      tagSort: sort,
    });
  },
  setMySheetSort: function(sort) {
    this.conditionalSetState({
      mySheetSort: sort,
    });
  },
  currentMode: function() {
    return this.state.mode;
  },
  currentRef: function() {
    // Returns a string of the current ref, the first if there are many
    return this.state.refs && this.state.refs.length ? this.state.refs[0] : null;
  },
  lastCurrentRef: function() {
    // Returns a string of the current ref, the last if there are many
    var ret = this.state.refs && this.state.refs.length ? this.state.refs.slice(-1)[0] : null;
    if (ret && typeof ret == "object") {debugger;}
    return ret;
  },
  currentData: function() {
    // Returns the data from the library of the current ref
    var ref  = this.currentRef();
    if (!ref) { return null; }
    var data = Sefaria.ref(ref);
    return data; 
  },
  currentBook: function() {
    var data = this.currentData();
    if (data) {
      return data.indexTitle;
    } else {
      var pRef = Sefaria.parseRef(this.currentRef());
      return "book" in pRef ? pRef.book : null;
    }
  },
  currentCategory: function() {
    var book = this.currentBook();
    return (Sefaria.index(book) ? Sefaria.index(book).categories[0] : null);
  },
  currentLayout: function() {
    if (this.state.settings.language == "bilingual") {
      return this.width > 500 ? this.state.settings.biLayout : "stacked";
    }
    var category = this.currentCategory();
    if (!category) { return "layoutDefault"; }
    var option = category === "Tanakh" || category === "Talmud" ? "layout" + category : "layoutDefault";
    return this.state.settings[option];  
  },
  render: function() {
    if (this.state.error) {
      return (
          <div className="readerContent">
            <div className="readerError">
              <span className="int-en">Something went wrong! Please use the back button or the menus above to get back on track.</span>
              <span className="int-he">ארעה תקלה במערכת. אנא חזרו לתפריט הראשי או אחורנית על ידי שימוש בכפתורי התפריט או החזור.</span>
              <div className="readerErrorText">
                <span className="int-en">Error Message: </span>
                <span className="int-he">שגיאה:</span>
                {this.state.error}
              </div>
            </div>
          </div>
        );
    }
    var items = [];
    if (this.state.mode === "Text" || this.state.mode === "TextAndConnections") {
      items.push(<TextColumn
          srefs={this.state.refs.slice()}
          version={this.state.version}
          versionLanguage={this.state.versionLanguage}
          highlightedRefs={this.state.highlightedRefs}
          basetext={true}
          withContext={true}
          loadLinks={true}
          prefetchNextPrev={true}
          multiPanel={this.props.multiPanel}
          mode={this.state.mode}
          settings={Sefaria.util.clone(this.state.settings)}
          setOption={this.setOption}
          showBaseText={this.showBaseText} 
          updateTextColumn={this.updateTextColumn}
          onSegmentClick={this.handleBaseSegmentClick}
          onCitationClick={this.handleCitationClick}
          setTextListHightlight={this.setTextListHightlight}
          setSelectedWords={this.setSelectedWords}
          panelsOpen={this.props.panelsOpen}
          layoutWidth={this.props.layoutWidth}
          filter={this.state.filter}
          key="text" />);
    }
    if (this.state.mode === "Connections" || this.state.mode === "TextAndConnections") {
      var langMode = this.props.masterPanelLanguage || this.state.settings.language;
      var data     = this.currentData();
      var canEditText = data && 
                        (langMode === "hebrew" && data.heVersionStatus !== "locked") ||
                        (langMode === "english" && data.versionStatus !== "locked") ||
                        (Sefaria.is_moderator && langMode !== "bilingual");
      items.push(<ConnectionsPanel 
          srefs={this.state.mode === "Connections" ? this.state.refs.slice() : this.state.highlightedRefs.slice()}
          filter={this.state.filter || []}
          mode={this.state.connectionsMode || "Connections"}
          recentFilters={this.state.recentFilters}
          interfaceLang={this.props.interfaceLang}
          version={this.state.version}
          versionLanguage={this.state.versionLanguage}
          fullPanel={this.props.multiPanel}
          multiPanel={this.props.multiPanel}
          canEditText={canEditText}
          setFilter={this.setFilter}
          setConnectionsMode={this.setConnectionsMode}
          closeConectionsInPanel={this.closeConnectionsInPanel} 
          openNav={this.openMenu.bind(null, "navigation")}
          openDisplaySettings={this.openDisplaySettings}
          editNote={this.editNote}
          noteBeingEdited={this.state.noteBeingEdited}
          onTextClick={this.handleTextListClick}
          onCitationClick={this.handleCitationClick}
          onNavigationClick={this.props.onNavigationClick}
          onOpenConnectionsClick={this.props.onOpenConnectionsClick}
          onCompareClick={this.showBaseText}
          openComparePanel={this.props.openComparePanel}
          closePanel={this.props.closePanel}
          selectedWords={this.state.selectedWords}
          key="connections" />
      );
    }

    if (this.state.menuOpen === "home" || this.state.menuOpen == "navigation" || this.state.menuOpen == "compare") {
      var openInPanel   = function(pos, ref) { this.showBaseText(ref) }.bind(this);
      var openNav       = this.state.menuOpen === "compare" ? this.openMenu.bind(null, "compare") : this.openMenu.bind(null, "navigation");
      var onRecentClick = this.state.menuOpen === "compare" || !this.props.onRecentClick ? openInPanel : this.props.onRecentClick;

      var menu = (<ReaderNavigationMenu 
                    home={this.state.menuOpen === "home"}
                    compare={this.state.menuOpen === "compare"}
                    interfaceLang={this.props.interfaceLang}
                    multiPanel={this.props.multiPanel}
                    categories={this.state.navigationCategories || []}
                    settings={this.state.settings}
                    setCategories={this.setNavigationCategories || []}
                    setOption={this.setOption}
                    toggleLanguage={this.toggleLanguage}
                    closeNav={this.closeMenus}
                    closePanel={this.props.closePanel}
                    openNav={openNav}
                    openSearch={this.openSearch}
                    openMenu={this.openMenu}
                    openDisplaySettings={this.openDisplaySettings}
                    onTextClick={this.props.onNavTextClick || this.showBaseText}
                    onRecentClick={onRecentClick}
                    hideNavHeader={this.props.hideNavHeader} />);

    } 
    else if (this.state.menuOpen === "text toc") {
      var menu = (<ReaderTextTableOfContents
                    mode={this.state.menuOpen}
                    interfaceLang={this.props.interfaceLang}
                    close={this.closeMenus}
                    title={this.currentBook()}
                    version={this.state.version}
                    versionLanguage={this.state.versionLanguage}
                    settingsLanguage={this.state.settings.language == "hebrew"?"he":"en"}
                    category={this.currentCategory()}
                    currentRef={this.lastCurrentRef()}
                    openNav={this.openMenu.bind(null, "navigation")}
                    openDisplaySettings={this.openDisplaySettings}
                    selectVersion={this.props.selectVersion}
                    showBaseText={this.showBaseText}/>);

    } else if (this.state.menuOpen === "book toc") {
      var menu = (<ReaderTextTableOfContents
                    mode={this.state.menuOpen}
                    interfaceLang={this.props.interfaceLang}
                    closePanel={this.props.closePanel}
                    close={this.closeMenus}
                    title={this.state.bookRef}
                    settingsLanguage={this.state.settings.language == "hebrew"?"he":"en"}
                    category={Sefaria.index(this.state.bookRef) ? Sefaria.index(this.state.bookRef).categories[0] : null}
                    currentRef={this.state.bookRef}
                    key={this.state.bookRef}
                    openNav={this.openMenu.bind(null, "navigation")}
                    openDisplaySettings={this.openDisplaySettings}
                    selectVersion={this.props.selectVersion}
                    showBaseText={this.showBaseText}/>);

    } else if (this.state.menuOpen === "search" && this.state.searchQuery) {
      var menu = (<SearchPage
                    query={this.state.searchQuery}
                    appliedFilters={this.state.appliedSearchFilters}
                    settings={Sefaria.util.clone(this.state.settings)}
                    onResultClick={this.props.onSearchResultClick}
                    openDisplaySettings={this.openDisplaySettings}
                    toggleLanguage={this.toggleLanguage}
                    close={this.closeMenus}
                    hideNavHeader={this.props.hideNavHeader}
                    onQueryChange={this.props.onQueryChange}
                    updateAppliedFilter={this.props.updateSearchFilter}
                    availableFilters={this.state.availableFilters}
                    filtersValid={this.state.searchFiltersValid}
                    registerAvailableFilters={this.props.registerAvailableFilters} />);

    } else if (this.state.menuOpen === "sheets") {
      var menu = (<SheetsNav
                    interfaceLang={this.props.interfaceLang}
                    openNav={this.openMenu.bind(null, "navigation")}
                    close={this.closeMenus}
                    multiPanel={this.props.multiPanel}
                    hideNavHeader={this.props.hideNavHeader}
                    toggleLanguage={this.toggleLanguage}
                    tag={this.state.navigationSheetTag}
                    partner={this.state.sheetsPartner}
                    tagSort={this.state.tagSort}
                    mySheetSort={this.state.mySheetSort}
                    setMySheetSort={this.setMySheetSort}
                    setSheetTagSort={this.setSheetTagSort}
                    setSheetTag={this.setSheetTag}
                    key={this.state.key} />);

    } else if (this.state.menuOpen === "account") {
      var menu = (<AccountPanel
                    interfaceLang={this.props.interfaceLang} />);


    } else if (this.state.menuOpen === "notifications") {
      var menu = (<NotificationsPanel 
                    setUnreadNotificationsCount={this.props.setUnreadNotificationsCount}
                    interfaceLang={this.props.interfaceLang} />);

    } else if (this.state.menuOpen === "updates") {
      var menu = (<UpdatesPanel
                    interfaceLang={this.props.interfaceLang} />);

    } else if (this.state.menuOpen === "modtools") {
      var menu = (<ModeratorToolsPanel
                    interfaceLang={this.props.interfaceLang} />);

    } else {
      var menu = null;
    }

    var classes  = {readerPanel: 1, narrowColumn: this.width < 730};
    classes[this.currentLayout()]             = 1;
    classes[this.state.settings.color]        = 1;
    classes[this.state.settings.language]     = 1;
    classes = classNames(classes);
    var style = {"fontSize": this.state.settings.fontSize + "%"};
    var hideReaderControls = (
        this.state.mode === "TextAndConnections" ||
        this.state.menuOpen === "text toc" ||
        this.state.menuOpen === "book toc" ||
        this.props.hideNavHeader
    );

    return (
      <div className={classes}>
        {hideReaderControls ? null :  
        (<ReaderControls
          showBaseText={this.showBaseText}
          currentRef={this.lastCurrentRef()}
          currentMode={this.currentMode}
          currentCategory={this.currentCategory}
          currentBook={this.currentBook}
          version={this.state.version}
          versionLanguage={this.state.versionLanguage}
          multiPanel={this.props.multiPanel}
          settings={this.state.settings}
          setOption={this.setOption}
          setConnectionsMode={this.setConnectionsMode}
          openMenu={this.openMenu}
          closeMenus={this.closeMenus}
          openDisplaySettings={this.openDisplaySettings}
          currentLayout={this.currentLayout}
          onError={this.onError}
          connectionsMode={this.state.filter.length && this.state.connectionsMode === "Connections" ? "Connection Text" : this.state.connectionsMode}
          closePanel={this.props.closePanel}
          toggleLanguage={this.toggleLanguage}
          interfaceLang={this.props.interfaceLang}/>)}

        {(items.length > 0 && !menu) ?
            <div className="readerContent" style={style}>
              {items}
            </div>
        :""}

        {menu}
        {this.state.displaySettingsOpen ? (<ReaderDisplayOptionsMenu
                                              settings={this.state.settings}
                                              multiPanel={this.props.multiPanel}
                                              setOption={this.setOption}
                                              currentLayout={this.currentLayout}
                                              width={this.width} 
                                              menuOpen={this.state.menuOpen} />) : null}
        {this.state.displaySettingsOpen ? (<div className="mask" onClick={this.closeDisplaySettings}></div>) : null}

      </div>
    );
  }
});


var ReaderControls = React.createClass({
  // The Header of a Reader panel when looking at a text 
  // contains controls for display, navigation etc.
  propTypes: {
    settings:                React.PropTypes.object.isRequired,
    showBaseText:            React.PropTypes.func.isRequired,
    setOption:               React.PropTypes.func.isRequired,
    setConnectionsMode:      React.PropTypes.func.isRequired,
    openMenu:                React.PropTypes.func.isRequired,
    openDisplaySettings:     React.PropTypes.func.isRequired,
    closeMenus:              React.PropTypes.func.isRequired,
    currentMode:             React.PropTypes.func.isRequired,
    currentCategory:         React.PropTypes.func.isRequired,
    currentBook:             React.PropTypes.func.isRequired,
    currentLayout:           React.PropTypes.func.isRequired,
    onError:                 React.PropTypes.func.isRequired,
    closePanel:              React.PropTypes.func,
    toggleLanguage:          React.PropTypes.func,
    currentRef:              React.PropTypes.string,
    version:                 React.PropTypes.string,
    versionLanguage:         React.PropTypes.string,
    connectionsMode:         React.PropTypes.string,
    multiPanel:              React.PropTypes.bool,
    interfaceLang:           React.PropTypes.string
  },
  openTextToc: function(e) {
    e.preventDefault();
    this.props.openMenu("text toc");
  },
  render: function() {
    var title     = this.props.currentRef;
    if (title) {
      var oref    = Sefaria.ref(title);
      var heTitle = oref ? oref.heTitle : "";      
    } else {
      var heTitle = "";
    }

    var mode              = this.props.currentMode();
    var hideHeader        = !this.props.multiPanel && mode === "Connections";
    var connectionsHeader = this.props.multiPanel && mode === "Connections";

    if (title && !oref) {
      // If we don't have this data yet, rerender when we do so we can set the Hebrew title
      Sefaria.text(title, {context: 1}, function(data) {
        if ("error" in data) {
          this.props.onError(data.error);
          return;
        }
        if (this.isMounted()) { this.setState({}); }
      }.bind(this));
    }

    var versionTitle = this.props.version ? this.props.version.replace(/_/g," "):"";
    var url = Sefaria.ref(title)?"/" + Sefaria.normRef(Sefaria.ref(title).book):Sefaria.normRef(title);
    var centerContent = connectionsHeader ?
      (<div className="readerTextToc">
          <ConnectionsPanelHeader
            activeTab={this.props.connectionsMode}
            setConnectionsMode={this.props.setConnectionsMode}
            closePanel={this.props.closePanel}
            toggleLanguage={this.props.toggleLanguage}
            interfaceLang={this.props.interfaceLang}/>
        </div>) :
      (<a href={url}>
          <div className="readerTextToc" onClick={this.openTextToc}>
            { title ? (<i className="fa fa-caret-down invisible"></i>) : null }
            <div className="readerTextTocBox">
              <span className="en">{title}</span>
              <span className="he">{heTitle}</span>
              { title ? (<i className="fa fa-caret-down"></i>) : null }
              { (this.props.versionLanguage == "en" && this.props.settings.language == "english") ? (<span className="readerTextVersion"><span className="en">{versionTitle}</span></span>) : null}
            </div>
          </div>
        </a>);
    var leftControls = hideHeader || connectionsHeader ? null :
      (<div className="leftButtons">
          {this.props.multiPanel ? (<ReaderNavigationMenuCloseButton onClick={this.props.closePanel} />) : null}
          {this.props.multiPanel ? null : (<ReaderNavigationMenuMenuButton onClick={this.props.openMenu.bind(null, "navigation")} />)}
        </div>);
    var rightControls = hideHeader || connectionsHeader ? null :
      (<div className="rightButtons">
          <ReaderNavigationMenuDisplaySettingsButton onClick={this.props.openDisplaySettings} />
        </div>);
    var classes = classNames({readerControls: 1, headeroom: 1, connectionsHeader: mode == "Connections"});
    var readerControls = hideHeader ? null :
        (<div className={classes}>
          <div className="readerControlsInner">
            {leftControls}
            {rightControls}
            {centerContent}
          </div>
        </div>);
    return (
      <div>
        <CategoryColorLine category={this.props.currentCategory()} />
        {readerControls}
      </div>
    );
  }
});


var ReaderDisplayOptionsMenu = React.createClass({
  propTyps: {
    setOption:     React.PropTypes.func.isRequired,
    currentLayout: React.PropTypes.func.isRequired,
    menuOpen:      React.PropTypes.string.isRequired,
    multiPanel:    React.PropTypes.bool.isRequired,
    width:         React.PropTypes.number.isRequired,
    settings:      React.PropTypes.object.isRequired,
  },
  render: function() {
    var languageOptions = [
      {name: "english",   content: "<span class='en'>A</span>" },
      {name: "bilingual", content: "<span class='en'>A</span><span class='he'>א</span>" },
      {name: "hebrew",    content: "<span class='he'>א</span>" }
    ];
    var languageToggle = (
        <ToggleSet
          name="language"
          options={languageOptions}
          setOption={this.props.setOption}
          settings={this.props.settings} />);
    
    var layoutOptions = [
      {name: "continuous", fa: "align-justify" },
      {name: "segmented", fa: "align-left" },
    ];
    var biLayoutOptions = [
      {name: "stacked", content: "<img src='/static/img/stacked.png' />"},
      {name: "heLeft", content: "<img src='/static/img/backs.png' />"},
      {name: "heRight", content: "<img src='/static/img/faces.png' />"}
    ];
    var layoutToggle = this.props.settings.language !== "bilingual" ? 
      (<ToggleSet
          name="layout"
          options={layoutOptions}
          setOption={this.props.setOption}
          currentLayout={this.props.currentLayout}
          settings={this.props.settings} />) : 
      (this.props.width > 500 ? 
        <ToggleSet
          name="biLayout"
          options={biLayoutOptions}
          setOption={this.props.setOption}
          currentLayout={this.props.currentLayout}
          settings={this.props.settings} /> : null);

    var colorOptions = [
      {name: "light", content: "" },
      {name: "sepia", content: "" },
      {name: "dark", content: "" }
    ];
    var colorToggle = (
        <ToggleSet
          name="color"
          separated={true}
          options={colorOptions}
          setOption={this.props.setOption}
          settings={this.props.settings} />);
    colorToggle = this.props.multiPanel ? null : colorToggle;

    var sizeOptions = [
      {name: "smaller", content: "Aa" },
      {name: "larger", content: "Aa"  }
    ];
    var sizeToggle = (
        <ToggleSet
          name="fontSize"
          options={sizeOptions}
          setOption={this.props.setOption}
          settings={this.props.settings} />);

    if (this.props.menuOpen === "search") {
      return (<div className="readerOptionsPanel">
                <div className="readerOptionsPanelInner">
                  {languageToggle}
                  <div className="line"></div>
                  {sizeToggle}
                </div>
            </div>);
    } else if (this.props.menuOpen) {
      return (<div className="readerOptionsPanel">
                <div className="readerOptionsPanelInner">
                  {languageToggle}
                </div>
            </div>);
    } else {
      return (<div className="readerOptionsPanel">
                <div className="readerOptionsPanelInner">
                  {languageToggle}
                  {layoutToggle}
                  <div className="line"></div>
                  {colorToggle}
                  {sizeToggle}
                </div>
              </div>);
    }
  }
});


var ReaderNavigationMenu = React.createClass({
  // The Navigation menu for browsing and searching texts, plus some site links.
  propTypes: {
    categories:    React.PropTypes.array.isRequired,
    settings:      React.PropTypes.object.isRequired,
    setCategories: React.PropTypes.func.isRequired,
    setOption:     React.PropTypes.func.isRequired,
    closeNav:      React.PropTypes.func.isRequired,
    openNav:       React.PropTypes.func.isRequired,
    openSearch:    React.PropTypes.func.isRequired,
    onTextClick:   React.PropTypes.func.isRequired,
    onRecentClick: React.PropTypes.func.isRequired,
    closePanel:    React.PropTypes.func,
    hideNavHeader: React.PropTypes.bool,
    multiPanel:    React.PropTypes.bool,
    home:          React.PropTypes.bool,
    compare:       React.PropTypes.bool
  },
  getInitialState: function() {
    this.width = 1000;
    return {
      showMore: false,
    };
  },
  componentDidMount: function() {
    this.setWidth();
    window.addEventListener("resize", this.setWidth);
  },
  componentWillUnmount: function() {
    window.removeEventListener("resize", this.setWidth);
  },
  setWidth: function() {
    var width = $(ReactDOM.findDOMNode(this)).width();
    // console.log("Setting RNM width: " + width);
    var winWidth = $(window).width();
    var winHeight = $(window).height();
    // console.log("Window width: " + winWidth + ", Window height: " + winHeight);
    var oldWidth = this.width;
    this.width = width;
    if ((oldWidth <= 450 && width > 450) || 
        (oldWidth > 450 && width <= 450)) {
      this.forceUpdate();
    }
  },
  navHome: function() {
    this.props.setCategories([]);
    this.props.openNav();
  },
  closeNav: function() {
    if (this.props.compare) {
      this.props.closePanel();
    } else {
      this.props.setCategories([]);
      this.props.closeNav();
    }
  },
  showMore: function() {
    this.setState({showMore: true});
  },
  getRecentlyViewed: function() {
    var json = cookie("recentlyViewed");
    var recentlyViewed = json ? JSON.parse(json) : null;
    return recentlyViewed;
  },
  handleClick: function(event) {
    if (!$(event.target).hasClass("outOfAppLink") && !$(event.target.parentElement).hasClass("outOfAppLink")) {
      event.preventDefault();
    }
    if ($(event.target).hasClass("refLink") || $(event.target).parent().hasClass("refLink")) {
      var ref = $(event.target).attr("data-ref") || $(event.target).parent().attr("data-ref");
      var pos = $(event.target).attr("data-position") || $(event.target).parent().attr("data-position");
      var version = $(event.target).attr("data-version") || $(event.target).parent().attr("data-version");
      var versionLanguage = $(event.target).attr("data-versionlanguage") || $(event.target).parent().attr("data-versionlanguage");
      if ($(event.target).hasClass("recentItem") || $(event.target).parent().hasClass("recentItem")) {
        this.props.onRecentClick(parseInt(pos), ref, version, versionLanguage);
      } else {
        this.props.onTextClick(ref, version, versionLanguage);
      }
      if (Sefaria.site) { Sefaria.site.track.event("Reader", "Navigation Text Click", ref); }
    } else if ($(event.target).hasClass("catLink") || $(event.target).parent().hasClass("catLink")) {
      var cats = $(event.target).attr("data-cats") || $(event.target).parent().attr("data-cats");
      cats = cats.split("|");
      this.props.setCategories(cats);
      if (Sefaria.site) { Sefaria.site.track.event("Reader", "Navigation Sub Category Click", cats.join(" / ")); }
    }  
  },
  handleSearchKeyUp: function(event) {
    if (event.keyCode === 13) {
      var query = $(event.target).val();
      this.props.openSearch(query);
    }
  },
  handleSearchButtonClick: function(event) {
    var query = $(ReactDOM.findDOMNode(this)).find(".readerSearch").val();
    if (query) {
      this.props.openSearch(query);
    }
  },  
  render: function() {
    if (this.props.categories.length) {
      // List of Text in a Category
      return (<div className="readerNavMenu" onClick={this.handleClick} >
                <ReaderNavigationCategoryMenu
                  categories={this.props.categories}
                  category={this.props.categories.slice(-1)[0]}
                  closeNav={this.closeNav}
                  setCategories={this.props.setCategories}
                  toggleLanguage={this.props.toggleLanguage}
                  openDisplaySettings={this.props.openDisplaySettings}
                  navHome={this.navHome}
                  compare={this.props.compare}
                  hideNavHeader={this.props.hideNavHeader}
                  width={this.width}
                  interfaceLang={this.props.interfaceLang} />
              </div>);
    } else {
      // Root Library Menu
      var categories = [
        "Tanakh",
        "Mishnah",
        "Talmud",
        "Midrash",
        "Halakhah",
        "Kabbalah",
        "Liturgy",
        "Philosophy",
        "Tosefta",
        "Chasidut",
        "Musar",
        "Responsa",
        "Apocrypha",
        "Modern Works",
        "Other"
      ];
      categories = categories.map(function(cat) {
        var style = {"borderColor": Sefaria.palette.categoryColor(cat)};
        var openCat = function(e) {e.preventDefault(); this.props.setCategories([cat])}.bind(this);
        var heCat   = Sefaria.hebrewCategory(cat);
        return (<a href={`/texts/${cat}`}>
                  <div className="readerNavCategory" data-cat={cat} style={style} onClick={openCat}>
                    <span className="en">{cat}</span>
                    <span className="he">{heCat}</span>
                  </div>
                </a>);
      }.bind(this));
      var more = (<div className="readerNavCategory readerNavMore" style={{"borderColor": Sefaria.palette.colors.darkblue}} onClick={this.showMore}>
                      <span className="en">More <img src="/static/img/arrow-right.png" /></span>
                      <span className="he">עוד <img src="/static/img/arrow-left.png" /></span>
                  </div>);
      if (this.width < 450) {
        categories = this.state.showMore ? categories : categories.slice(0,9).concat(more);
        categories = (<div className="readerNavCategories"><TwoBox content={categories} /></div>);
      } else {
        categories = this.state.showMore ? categories : categories.slice(0,8).concat(more);
        categories = (<div className="readerNavCategories"><ThreeBox content={categories} /></div>);
      }

      var siteLinks = Sefaria._uid ? 
                    [(<a className="siteLink outOfAppLink" key='profile' href="/my/profile">
                        <i className="fa fa-user"></i>
                        <span className="en">Your Profile</span>
                        <span className="he">הפרופיל שלי</span>
                      </a>), 
                     (<span className='divider' key="d1">•</span>),
                     (<a className="siteLink outOfAppLink" key='about' href="/about">
                        <span className="en">About Sefaria</span>
                        <span className="he">אודות ספאריה</span>
                      </a>),
                     (<span className='divider' key="d2">•</span>),
                     (<a className="siteLink outOfAppLink" key='logout' href="/logout">
                        <span className="en">Logout</span>
                        <span className="he">התנתק</span>
                      </a>)] :
                    
                    [(<a className="siteLink outOfAppLink" key='about' href="/about">
                        <span className="en">About Sefaria</span>
                        <span className="he">אודות ספאריה</span>
                      </a>),
                     (<span className='divider' key="d1">•</span>),
                     (<a className="siteLink outOfAppLink" key='login' href="/login">
                        <span className="en">Sign In</span>
                        <span className="he">התחבר</span>
                      </a>)];
      siteLinks = (<div className="siteLinks">
                    {siteLinks}
                  </div>);

      var calendar = Sefaria.calendar ?
                     [(<TextBlockLink sref={Sefaria.calendar.parasha} title={Sefaria.calendar.parashaName} heTitle={Sefaria.calendar.heParashaName} category="Tanakh" />),
                      (<TextBlockLink sref={Sefaria.calendar.haftara} title="Haftara" heTitle="הפטרה" category="Tanakh" />),
                      (<TextBlockLink sref={Sefaria.calendar.daf_yomi} title="Daf Yomi" heTitle="דף יומי" category="Talmud" />)] : [];
      calendar = (<div className="readerNavCalendar"><TwoOrThreeBox content={calendar} width={this.width} /></div>);


      var sheetsStyle = {"borderColor": Sefaria.palette.categoryColor("Sheets")};
      var resources = [(<a className="resourcesLink" style={sheetsStyle} href="/sheets" onClick={this.props.openMenu.bind(null, "sheets")}>
                        <img src="/static/img/sheet-icon.png" />
                        <span className="int-en">Source Sheets</span>
                        <span className="int-he">דפי מקורות</span>
                      </a>),
                     (<a className="resourcesLink outOfAppLink" style={sheetsStyle} href="/visualizations">
                        <img src="/static/img/visualizations-icon.png" />
                        <span className="int-en">Visualizations</span>
                        <span className="int-he">חזותיים</span>
                      </a>),
                    (<a className="resourcesLink outOfAppLink" style={sheetsStyle} href="/people">
                        <img src="/static/img/authors-icon.png" />
                        <span className="int-en">Authors</span>
                        <span className="int-he">רשימת מחברים</span>
                      </a>)];
      resources = (<div className="readerNavCalendar"><TwoOrThreeBox content={resources} width={this.width} /></div>);


      var topContent = this.props.home ?
              (<div className="readerNavTop search">
                <CategoryColorLine category="Other" />
                <ReaderNavigationMenuSearchButton onClick={this.navHome} />
                <ReaderNavigationMenuDisplaySettingsButton onClick={this.props.openDisplaySettings} />                
                <div className='sefariaLogo'><img src="/static/img/sefaria.svg" /></div>
              </div>) :
              (<div className="readerNavTop search">
                <CategoryColorLine category="Other" />
                <ReaderNavigationMenuCloseButton onClick={this.closeNav}/>
                <ReaderNavigationMenuSearchButton onClick={this.handleSearchButtonClick} />
                <ReaderNavigationMenuDisplaySettingsButton onClick={this.props.openDisplaySettings} />                
                <input className="readerSearch" placeholder="Search" onKeyUp={this.handleSearchKeyUp} />
              </div>);
      topContent = this.props.hideNavHeader ? null : topContent;


      var recentlyViewed = this.getRecentlyViewed();
      recentlyViewed = recentlyViewed ? recentlyViewed.filter(function(item){
        return Sefaria.isRef(item.ref); // after a text has been deleted a recent ref may be invalid.
      }).map(function(item) {
        return (<TextBlockLink 
                  sref={item.ref}
                  heRef={item.heRef}
                  book={item.book}
                  version={item.version}
                  versionLanguage={item.versionLanguage}
                  showSections={true}
                  recentItem={true}
                  position={item.position || 0} />)
      }) : null;
      recentlyViewed = recentlyViewed ? <TwoOrThreeBox content={recentlyViewed} width={this.width} /> : null;

      var title = (<h1>
                    { this.props.multiPanel ? <LanguageToggleButton toggleLanguage={this.props.toggleLanguage} /> : null }
                    <span className="int-en">The Sefaria Library</span>
                    <span className="int-he">האוסף של ספאריה</span>
                  </h1>);

      var footer = this.props.compare ? null :
                    (<footer id="footer" className={`interface-${this.props.interfaceLang} static sans`}>
                      <Footer />
                    </footer> );
      var classes = classNames({readerNavMenu:1, noHeader: !this.props.hideHeader, compare: this.props.compare, home: this.props.home });
      var contentClasses = classNames({content: 1, hasFooter: footer != null});
      return(<div className={classes} onClick={this.handleClick} key="0">
              {topContent}
              <div className={contentClasses}>
                <div className="contentInner">
                  { this.props.compare ? null : title }
                  <ReaderNavigationMenuSection title="Recent" heTitle="נצפו לאחרונה" content={recentlyViewed} />
                  <ReaderNavigationMenuSection title="Browse" heTitle="טקסטים" content={categories} />
                  <ReaderNavigationMenuSection title="Calendar" heTitle="לוח יומי" content={calendar} />
                  { this.props.compare ? null : (<ReaderNavigationMenuSection title="Resources" heTitle="קהילה" content={resources} />) }
                  { this.props.multiPanel ? null : siteLinks }
                </div>
                {footer}
              </div>
            </div>);
    }
  }
});


var ReaderNavigationMenuSection = React.createClass({
  propTypes: {
    title:   React.PropTypes.string,
    heTitle: React.PropTypes.string,
    content: React.PropTypes.object
  },
  render: function() {
    if (!this.props.content) { return null; }
    return (
      <div className="readerNavSection">
        
        {this.props.title ? (<h2>
          <span className="int-en">{this.props.title}</span>
          <span className="int-he">{this.props.heTitle}</span>
        </h2>) : null }
        {this.props.content}
      </div>
      );
  }
});


var TextBlockLink = React.createClass({
  // Monopoly card style link with category color at top
  propTypes: {
    sref:            React.PropTypes.string.isRequired,
    version:         React.PropTypes.string,
    versionLanguage: React.PropTypes.string,
    heRef:           React.PropTypes.string,
    book:            React.PropTypes.string,
    category:        React.PropTypes.string,
    title:           React.PropTypes.string,
    heTitle:         React.PropTypes.string,
    showSections:    React.PropTypes.bool,
    recentItem:      React.PropTypes.bool,
    position:        React.PropTypes.number
  },
  render: function() {
    var index    = Sefaria.index(this.props.book);
    var category = this.props.category || index.categories[0];
    var style    = {"borderColor": Sefaria.palette.categoryColor(category)};
    var title    = this.props.title   || (this.props.showSections ? this.props.sref : this.props.book);
    var heTitle  = this.props.heTitle || (this.props.showSections ? this.props.heRef : index.heTitle);

    var position = this.props.position || 0;
    var classes  = classNames({refLink: 1, blockLink: 1, recentItem: this.props.recentItem});
    var url      = "/" + Sefaria.normRef(this.props.sref) + (this.props.version?`/${this.props.versionLanguage}/${this.props.version}`:"");
    return (<a href={url} className={classes} data-ref={this.props.sref} data-version={this.props.version} data-versionlanguage={this.props.versionLanguage} data-position={position} style={style}>
              <span className="en">{title}</span>
              <span className="he">{heTitle}</span>
             </a>);
  }
});


var LanguageToggleButton = React.createClass({
  propTypes: {
    toggleLanguage: React.PropTypes.func.isRequired
  },
  render: function() {
    return (<div className="languageToggle" onClick={this.props.toggleLanguage}>
              <span className="en"><img src="/static/img/aleph.svg" /></span>
              <span className="he"><img src="/static/img/aye.svg" /></span>
            </div>);
  }
});


var BlockLink = React.createClass({
  propTypes: {
    title:    React.PropTypes.string,
    heTitle:  React.PropTypes.string,
    target:   React.PropTypes.string,
    interfaceLink: React.PropTypes.bool
  },
  getDefaultProps: function() {
    return {
      interfaceLink: false
    };
  },
  render: function() {
    var interfaceClass = this.props.interfaceLink ? 'int-' : '';
    return (<a className="blockLink" href={this.props.target}>
              <span className={`${interfaceClass}en`}>{this.props.title}</span>
              <span className={`${interfaceClass}he`}>{this.props.heTitle}</span>
           </a>);
  }
});


var ReaderNavigationCategoryMenu = React.createClass({
  // Navigation Menu for a single category of texts (e.g., "Tanakh", "Bavli")
  propTypes: {
    category:      React.PropTypes.string.isRequired,
    categories:    React.PropTypes.array.isRequired,
    closeNav:      React.PropTypes.func.isRequired,
    setCategories: React.PropTypes.func.isRequired,
    navHome:       React.PropTypes.func.isRequired,
    width:         React.PropTypes.number,
    compare:       React.PropTypes.bool,
    hideNavHeader: React.PropTypes.bool
  },
  render: function() {
    var footer = this.props.compare ? null :
                    (<footer id="footer" className={`interface-${this.props.interfaceLang} static sans`}>
                      <Footer />
                    </footer> );
    // Show Talmud with Toggles
    var categories  = this.props.categories[0] === "Talmud" && this.props.categories.length == 1 ? 
                        ["Talmud", "Bavli"] : this.props.categories;

    if (categories[0] === "Talmud" && categories.length <= 2) {
      var setBavli = function() {
        this.props.setCategories(["Talmud", "Bavli"]);
      }.bind(this);
      var setYerushalmi = function() {
        this.props.setCategories(["Talmud", "Yerushalmi"]);
      }.bind(this);
      var bClasses = classNames({navToggle:1, active: categories[1] === "Bavli"});
      var yClasses = classNames({navToggle:1, active: categories[1] === "Yerushalmi", second: 1});

      var toggle =(<div className="navToggles">
                            <span className={bClasses} onClick={setBavli}>
                              <span className="en">Bavli</span>
                              <span className="he">בבלי</span>
                            </span>
                            <span className="navTogglesDivider">|</span>
                            <span className={yClasses} onClick={setYerushalmi}>
                              <span className="en">Yerushalmi</span>
                              <span className="he">ירושלמי</span>
                            </span>
                         </div>);
      var catTitle = (categories.length > 1) ? categories[0] +  " " + categories[1] : categories[0];
      var heCatTitle = (categories.length > 1) ? Sefaria.hebrewCategory(categories[0]) + " " + Sefaria.hebrewCategory(categories[1]): categories[0];
    } else {
      var toggle = null;
      var catTitle = this.props.category;
      var heCatTitle = Sefaria.hebrewCategory(this.props.category);
    }
    var catContents    = Sefaria.tocItemsByCategories(categories);
    var navMenuClasses = classNames({readerNavCategoryMenu: 1, readerNavMenu: 1, noHeader: this.props.hideNavHeader});
    var navTopClasses  = classNames({readerNavTop: 1, searchOnly: 1, colorLineOnly: this.props.hideNavHeader});
    var contentClasses = classNames({content: 1, hasFooter: footer != null});
    return (<div className={navMenuClasses}>
              <div className={navTopClasses}>
                <CategoryColorLine category={categories[0]} />
                {this.props.hideNavHeader ? null : (<ReaderNavigationMenuMenuButton onClick={this.props.navHome} compare={this.props.compare} />)}
                {this.props.hideNavHeader ? null : (<ReaderNavigationMenuDisplaySettingsButton onClick={this.props.openDisplaySettings} />)}
                {this.props.hideNavHeader ? null : (<h2>
                  <span className="en">{catTitle}</span>
                  <span className="he">{heCatTitle}</span>
                </h2>)}
              </div>
              <div className={contentClasses}>
                <div className="contentInner">
                  {this.props.hideNavHeader ? (<h1>
                      <LanguageToggleButton toggleLanguage={this.props.toggleLanguage} />
                      <span className="en">{catTitle}</span>
                      <span className="he">{heCatTitle}</span>
                    </h1>) : null}
                  {toggle}
<<<<<<< HEAD
                  <ReaderNavigationCategoryMenuContents contents={catContents} categories={categories} width={this.props.width} nestLevel={0}/>
=======
                  <ReaderNavigationCategoryMenuContents contents={catContents} categories={categories} width={this.props.width} category={this.props.category} />
>>>>>>> 753ff158
                </div>
                {footer}
              </div>
            </div>);
  }
});


var ReaderNavigationCategoryMenuContents = React.createClass({
  // Inner content of Category menu (just category title and boxes of)
  propTypes: {
    category:   React.PropTypes.string.isRequired,
    contents:   React.PropTypes.array.isRequired,
    categories: React.PropTypes.array.isRequired,
    width:      React.PropTypes.number,
    nestLevel:   React.PropTypes.number
  },
  render: function() {
      var content = [];
      var cats = this.props.categories || [];
      for (var i = 0; i < this.props.contents.length; i++) {
        var item = this.props.contents[i];
        if (item.category) {
          var newCats = cats.concat(item.category);
          // Special Case categories which should nest but are normally wouldnt given their depth
          var subcats = [ "Mishneh Torah", "Shulchan Arukh", "Maharal"];
          if (Sefaria.util.inArray(item.category, subcats) > -1 || this.props.nestLevel > 0) {
            if(item.contents.length == 1 && !("category" in item.contents[0])){
                var chItem = item.contents[0]
                var title   = chItem.title.replace(/(Mishneh Torah,|Shulchan Arukh,|Jerusalem Talmud) /, "");
                var heTitle = chItem.heTitle.replace(/(משנה תורה,|תלמוד ירושלמי) /, "");
                var url     = "/" + Sefaria.normRef(chItem.firstSection);
                content.push((<a href={url}>
                                <span className={'refLink sparse' + chItem.sparseness} data-ref={chItem.firstSection} key={"text." + this.props.nestLevel + "." + i}>
                                  <span className='en'>{title}</span>
                                  <span className='he'>{heTitle}</span>
                                </span>
                              </a>));
            }else{
              url = "/texts/" + newCats.join("/");
              content.push((<a href={url}>
                            <span className="catLink" data-cats={newCats.join("|")} key={"cat." + this.props.nestLevel + "." + i}>
                              <span className='en'>{item.category}</span>
                              <span className='he'>{item.heCategory}</span>
                            </span>
                          </a>));
            }
          }else{
            // Add a Category
            content.push((<div className='category' key={"cat." + this.props.nestLevel + "." + i}>
                            <h3>
                              <span className='en'>{item.category}</span>
                              <span className='he'>{item.heCategory}</span>
                            </h3>
                            <ReaderNavigationCategoryMenuContents contents={item.contents} categories={newCats} width={this.props.width} nestLevel={this.props.nestLevel + 1} />
                          </div>));
          }
<<<<<<< HEAD
=======
          // Add a Category
          content.push((<div className='category' key={i}>
                          <h3>
                            <span className='en'>{item.category}</span>
                            <span className='he'>{item.heCategory}</span>
                          </h3>
                          <ReaderNavigationCategoryMenuContents contents={item.contents} categories={newCats} width={this.props.width} category={this.props.category}  />
                        </div>));
>>>>>>> 753ff158
        } else {
          // Add a Text
          var title   = item.title.replace(/(Mishneh Torah,|Shulchan Arukh,|Jerusalem Talmud) /, "");
          var title   = title.replace(this.props.category, "");
          var heTitle = item.heTitle.replace(/(משנה תורה,|תלמוד ירושלמי) /, "");
          var heTitle   = heTitle.replace(Sefaria.hebrewCategory(this.props.category), "")
          var url     = "/" + Sefaria.normRef(item.firstSection);
          content.push((<a href={url}>
                          <span className={'refLink sparse' + item.sparseness} data-ref={item.firstSection} key={"text." + this.props.nestLevel + "." + i}>
                            <span className='en'>{title}</span>
                            <span className='he'>{heTitle}</span>
                          </span>
                        </a>));
        }
      }
      var boxedContent = [];
      var currentRun   = [];
      for (var i = 0; i < content.length; i++) {
        // Walk through content looking for runs of texts/subcats to group together into a table
        if (content[i].type == "div") { // this is a subcategory
          if (currentRun.length) {
            boxedContent.push((<TwoOrThreeBox content={currentRun} width={this.props.width} key={i} />));
            currentRun = [];
          }
          boxedContent.push(content[i]);
        } else  { // this is a single text
          currentRun.push(content[i]);
        }
      }
      if (currentRun.length) {
        boxedContent.push((<TwoOrThreeBox content={currentRun} width={this.props.width} key={i} />));
      }
      return (<div>{boxedContent}</div>);
  }
});


var ReaderTextTableOfContents = React.createClass({
  // Menu for the Table of Contents for a single text
  propTypes: {
    mode:             React.PropTypes.string.isRequired,
    title:            React.PropTypes.string.isRequired,
    category:         React.PropTypes.string.isRequired,
    currentRef:       React.PropTypes.string.isRequired,
    settingsLanguage: React.PropTypes.string.isRequired,
    versionLanguage:  React.PropTypes.string,
    version:          React.PropTypes.string,
    close:            React.PropTypes.func.isRequired,
    openNav:          React.PropTypes.func.isRequired,
    showBaseText:     React.PropTypes.func.isRequired,
    selectVersion:    React.PropTypes.func
  },
  getInitialState: function() {
    return {
      versions: [],
      versionsLoaded: false,
      currentVersion: null,
      dlVersionTitle: null,
      dlVersionLanguage: null,
      dlVersionFormat: null,
      dlReady: false
    }
  },
  componentDidMount: function() {
    this.loadHtml();
    this.loadVersions();
    this.bindToggles();
    this.shrinkWrap();
    window.addEventListener('resize', this.shrinkWrap);
  },
  componentWillUnmount: function() {
    window.removeEventListener('resize', this.shrinkWrap);
  },
  componentDidUpdate: function(prevProps, prevState) {
    if ((this.props.settingsLanguage != prevProps.settingsLanguage) ||
        (this.props.version != prevProps.version) ||
        (this.props.versionLanguage != prevProps.versionLanguage)
    ) {
      this.loadVersions();
    }
    this.bindToggles();
    this.shrinkWrap();
  },
  loadHtml: function() {
    var textTocHtml = Sefaria.textTocHtml(this.props.title);
    if (!textTocHtml) {
      Sefaria.textTocHtml(this.props.title, function() {
        this.forceUpdate();
      }.bind(this));
    }
  },
  loadVersions: function() {
    var ref = Sefaria.sectionRef(this.props.currentRef) || this.props.currentRef;
    if (!ref) {
      this.setState({versionsLoaded: true});
      return;
    }
    if (Sefaria.ref(ref)) {
      Sefaria.text(
        ref,
        {context: 1, version: this.props.version, language: this.props.versionLanguage},
        this.loadVersionsDataFromText);
    } else {
      Sefaria.versions(ref, function(d) {this.setState({ versions: d, versionsLoaded: true})}.bind(this));
    }
  },
  loadVersionsDataFromText: function(d) {
    // For now treat bilinguale as english. TODO show attribution for 2 versions in bilingual case.
    var currentLanguage = this.props.settingsLanguage == "he" ? "he" : "en";
    if (currentLanguage == "en" && !d.text.length) {currentLanguage = "he"}
    if (currentLanguage == "he" && !d.he.length) {currentLanguage = "en"}

    var currentVersion = {
      language:            currentLanguage,
      versionTitle:        currentLanguage == "he" ? d.heVersionTitle : d.versionTitle,
      versionSource:       currentLanguage == "he" ? d.heVersionSource : d.versionSource,
      versionStatus:       currentLanguage == "he" ? d.heVersionStatus : d.versionStatus,
      license:             currentLanguage == "he" ? d.heLicense : d.license,
      sources:             currentLanguage == "he" ? d.heSources : d.sources,
      versionNotes:        currentLanguage == "he" ? d.heVersionNotes : d.versionNotes,
      digitizedBySefaria:  currentLanguage == "he" ? d.heDigitizedBySefaria : d.digitizedBySefaria
    };
    currentVersion.merged = !!(currentVersion.sources);

    this.setState({
                    versions:d.versions, 
                    versionsLoaded: true,
                    currentVersion: currentVersion
                  });
  },
  handleClick: function(e) {
    var $a = $(e.target).closest("a");
    if ($a.length) {
      var ref = $a.attr("data-ref");
      ref = decodeURIComponent(ref);
      ref = Sefaria.humanRef(ref);
      this.props.close();
      this.props.showBaseText(ref, false, this.props.version, this.props.versionLanguage);
      e.preventDefault();
    }
  },
  bindToggles: function() {
    // Toggling TOC Alt structures
    var component = this;
    $(".altStructToggle").click(function(){
        $(".altStructToggle").removeClass("active");
        $(this).addClass("active");
        var i = $(this).closest("#structToggles").find(".altStructToggle").index(this);
        $(".altStruct").hide();
        $(".altStruct").eq(i).show();
        component.shrinkWrap();
    });    
  },
  shrinkWrap: function() {
    // Shrink the width of the container of a grid of inline-line block elements,
    // so that is is tight around its contents thus able to appear centered. 
    // As far as I can tell, there's no way to do this in pure CSS.
    // TODO - flexbox should be able to solve this
    var shrink  = function(i, container) {
      var $container = $(container);
      // don't run on complex nodes without sectionlinks
      if ($container.hasClass("schema-node-toc") && !$container.find(".sectionLink").length) { return; } 
      var maxWidth   = $container.parent().innerWidth();
      var itemWidth  = $container.find(".sectionLink").outerWidth(true);
      var nItems     = $container.find(".sectionLink").length;

      if (maxWidth / itemWidth > nItems) {
        var width = nItems * itemWidth;
      } else {
        var width = Math.floor(maxWidth / itemWidth) * itemWidth;
      }
      $container.width(width + "px");
    };
    var $root = $(ReactDOM.findDOMNode(this)).find(".altStruct:visible");
    $root = $root.length ? $root : $(ReactDOM.findDOMNode(this)).find(".tocContent");
    if ($root.find(".tocSection").length) {             // nested simple text
      //$root.find(".tocSection").each(shrink); // Don't bother with these for now
    } else if ($root.find(".schema-node-toc").length) { // complex text or alt struct
      $root.find(".schema-node-toc, .schema-node-contents").each(shrink); 
    } else {
      $root.find(".tocLevel").each(shrink);             // Simple text, no nesting
    }
  },
  onVersionSelectChange: function(event) {
    if (event.target.value == 0) {
      this.props.selectVersion();
    } else {
      var i = event.target.value - 1;
      var v = this.state.versions[i];
      this.props.selectVersion(v.versionTitle, v.language);
    }
    if (this.isTextToc()) {
      this.props.close();
    }
  },
  onDlVersionSelect: function(event) {
    var versionTitle, versionLang;
    [versionTitle, versionLang] = event.target.value.split("/");
    this.setState({
      dlVersionTitle: versionTitle,
      dlVersionLanguage: versionLang
    });
  },
  onDlFormatSelect: function(event) {
    this.setState({dlVersionFormat: event.target.value});
  },
  versionDlLink: function() {
    return `/download/version/${this.props.title} - ${this.state.dlVersionLanguage} - ${this.state.dlVersionTitle}.${this.state.dlVersionFormat}`;
  },
  recordDownload: function() {
    Sefaria.site.track.event("Reader", "Version Download", `${this.props.title} / ${this.state.dlVersionTitle} / ${this.state.dlVersionLanguage} / ${this.state.dlVersionFormat}`);
    return true;
  },
  isBookToc: function() {
    return (this.props.mode == "book toc")
  },
  isTextToc: function() {
    return (this.props.mode == "text toc")
  },
  isVersionPublicDomain: v => !(v.license && v.license.startsWith("Copyright")),
  render: function() {
    var tocHtml = Sefaria.textTocHtml(this.props.title);

    tocHtml = tocHtml || '<div class="loadingMessage"><span class="int-en">Loading...</span><span class="int-he">טוען...</span></div>';

    var title     = this.props.title;
    var heTitle   = Sefaria.index(title) ? Sefaria.index(title).heTitle : title;


    var currentVersionElement = null;
    var defaultVersionString = "Default Version";
    var defaultVersionObject = null;
    var versionBlocks = "";
    var dl_versions = [];

    if (this.state.versionsLoaded) {
      var cv = this.state.currentVersion;
      if (cv && cv.merged) {
        var uniqueSources = cv.sources.filter(function(item, i, ar){ return ar.indexOf(item) === i; }).join(", ");
        defaultVersionString += " (Merged from " + uniqueSources + ")";
        currentVersionElement = (<div className="versionTitle">Merged from { uniqueSources }</div>);
      } else if (cv) {
        if (!this.props.version) {
          defaultVersionObject = this.state.versions.find(v => (cv.language == v.language && cv.versionTitle == v.versionTitle));
          defaultVersionString += defaultVersionObject ? " (" + defaultVersionObject.versionTitle + ")" : "";
        }
        currentVersionElement = (<VersionBlock title={title} version={cv} currentRef={this.props.currentRef} showHistory={true}/>);
      }

      var [heVersionBlocks, enVersionBlocks] = ["he","en"].map(lang =>
       this.state.versions.filter(v => v.language == lang).map(v =>
           <VersionBlock title={title} version={v} showNotes={true} key={v.versionTitle + "/" + v.language}/>
       )
      );

      versionBlocks = <div className="versionBlocks">
        {(!!heVersionBlocks.length)?<div className="versionLanguageBlock"><div className="versionLanguageHeader"><span className="int-en">Hebrew Versions</span><span className="int-he">בעברית</span></div><div>{heVersionBlocks}</div></div>:""}
        {(!!enVersionBlocks.length)?<div className="versionLanguageBlock"><div className="versionLanguageHeader"><span className="int-en">English Versions</span><span className="int-he">באנגלית</span></div><div>{enVersionBlocks}</div></div>:""}
        <div style={{clear: "both"}}></div>
      </div>;

      // Dropdown options for downloadable texts
      dl_versions = [<option key="/" value="0" disabled>Version Settings</option>];
      var pdVersions = this.state.versions.filter(this.isVersionPublicDomain);
      if (cv && cv.merged) {
        var other_lang = cv.language == "he" ? "en" : "he";
        dl_versions = dl_versions.concat([
          <option value={"merged/" + cv.language} key={"merged/" + cv.language} data-lang={cv.language} data-version="merged">Current Merged Version ({cv.language})</option>,
          <option value={"merged/" + other_lang} key={"merged/" + other_lang} data-lang={other_lang} data-version="merged">Merged Version ({other_lang})</option>
        ]);
        dl_versions = dl_versions.concat(pdVersions.map(v =>
          <option value={v.versionTitle + "/" + v.language} key={v.versionTitle + "/" + v.language}>{v.versionTitle + " (" + v.language + ")"}</option>
        ));
      }
      else if (cv) {
        if (this.isVersionPublicDomain(cv)) {
          dl_versions.push(<option value={cv.versionTitle + "/" + cv.language} key={cv.versionTitle + "/" + cv.language}>Current Version ({cv.versionTitle + " (" + cv.language + ")"})</option>);
        }
        dl_versions = dl_versions.concat([
          <option value="merged/he" key="merged/he">Merged Version (he)</option>,
          <option value="merged/en" key="merged/en">Merged Version (en)</option>
        ]);
        dl_versions = dl_versions.concat(pdVersions.filter(v => v.language != cv.language || v.versionTitle != cv.versionTitle).map(v =>
          <option value={v.versionTitle + "/" + v.language} key={v.versionTitle + "/" + v.language}>{v.versionTitle + " (" + v.language + ")"}</option>
        ));
      }
      else {
        dl_versions = dl_versions.concat([
          <option value="merged/he" key="merged/he">Merged Version (he)</option>,
          <option value="merged/en" key="merged/en">Merged Version (en)</option>
        ]);
        dl_versions = dl_versions.concat(pdVersions.map(v =>
          <option value={v.versionTitle + "/" + v.language} key={v.versionTitle + "/" + v.language}>{v.versionTitle + " (" + v.language + ")"}</option>
        ));
      }
      // End Dropdown options for downloadable texts
    }


    if (this.isTextToc()) {
      var sectionStrings = Sefaria.sectionString(this.props.currentRef);
      var section   = sectionStrings.en.named;
      var heSection = sectionStrings.he.named;

      var selectOptions = [];
      selectOptions.push(<option key="0" value="0">{defaultVersionString}</option>);    // todo: add description of current version.
      var selectedOption = 0;
      for (var i = 0; i < this.state.versions.length; i++) {
        var v = this.state.versions[i];
        if (v == defaultVersionObject) {
          continue;
        }
        if (this.state.currentVersion.language == v.language && this.state.currentVersion.versionTitle == v.versionTitle) {
          selectedOption = i+1;
        }
        var versionString = v.versionTitle + " (" + v.language + ")";  // Can not inline this, because of https://github.com/facebook/react-devtools/issues/248
        selectOptions.push(<option key={i+1} value={i+1} >{ versionString }</option>);
      }
      var selectElement = (<div className="versionSelect">
                             <select value={selectedOption} onChange={this.onVersionSelectChange}>
                               {selectOptions}
                             </select>
                           </div>);
    }
    var showModeratorButtons = Sefaria.is_moderator;
    //if(/*(this.isTextToc() && this.state.currentVersion && this.state.currentVersion.versionStatus == "locked") ||*/
    //    !Sefaria.is_moderator){
    //  showModeratorButtons = false;
    //}
    var moderatorSection = showModeratorButtons ?
      (<ModeratorButtons 
        title={title}
        versionTitle={this.state.currentVersion ? this.state.currentVersion.versionTitle : null}
        versionLanguage={this.state.currentVersion ? this.state.currentVersion.language : null}
        versionStatus={this.state.currentVersion ? this.state.currentVersion.versionStatus: null} />) :
      null;

    // Downloading
    var dlReady = (this.state.dlVersionTitle && this.state.dlVersionFormat && this.state.dlVersionLanguage);
    var downloadButton = <div className="versionDownloadButton">
        <div className="downloadButtonInner">
          <span className="int-en">Download</span>
          <span className="int-he">הורדה</span>
        </div>
      </div>;
    var downloadSection = (
      <div className="dlSection">
        <div className="dlSectionTitle">
          <span className="int-en">Download Text</span>
          <span className="int-he">הורדת הטקסט</span>
        </div>
        <select className="dlVersionSelect dlVersionTitleSelect" value={(this.state.dlVersionTitle && this.state.dlVersionLanguage)?this.state.dlVersionTitle + "/" + this.state.dlVersionLanguage:""} onChange={this.onDlVersionSelect}>
          {dl_versions}
        </select>
        <select className="dlVersionSelect dlVersionFormatSelect" value={this.state.dlVersionFormat || ""} onChange={this.onDlFormatSelect}>
          <option disabled>File Format</option>
          <option key="txt" value="txt" >Text</option>
          <option key="csv" value="csv" >CSV</option>
          <option key="json" value="json" >JSON</option>
        </select>
        {dlReady?<a onClick={this.recordDownload} href={this.versionDlLink()} download>{downloadButton}</a>:downloadButton}
      </div>
    );

    var closeClick = (this.isBookToc())?this.props.closePanel:this.props.close;
    return (<div className="readerTextTableOfContents readerNavMenu">
              <CategoryColorLine category={this.props.category} />
              <div className="readerControls">
                <div className="readerControlsInner">
                  <div className="leftButtons">
                    <ReaderNavigationMenuCloseButton onClick={closeClick}/>
                  </div>
                  <div className="rightButtons">
                    <ReaderNavigationMenuDisplaySettingsButton onClick={this.props.openDisplaySettings} />
                  </div>
                  <div className="readerTextToc readerTextTocHeader">
                    <div className="readerTextTocBox">
                      <span className="int-en">Table of Contents</span>
                      <span className="int-he">תוכן העניינים</span>
                    </div>
                  </div>
                </div>
              </div>
              <div className="content">
                <div className="contentInner">
                  <div className="tocTitle">
                    <span className="en">{title}</span>
                    <span className="he">{heTitle}</span>
                    {this.isTextToc()?
                      <div className="currentSection">
                        <span className="en">{section}</span>
                        <span className="he">{heSection}</span>
                      </div>
                    : null}
                  </div>
                  {this.isTextToc()?
                    <div className="currentVersionBox">
                        {(!this.state.versionsLoaded) ? (<span>Loading...</span>): ""}
                        {(this.state.versionsLoaded)? currentVersionElement: ""}
                        {(this.state.versionsLoaded && this.state.versions.length > 1) ? selectElement: ""}
                    </div>
                  : null}
                  {moderatorSection}
                  <div className="tocContent" dangerouslySetInnerHTML={ {__html: tocHtml} }  onClick={this.handleClick}></div>
                  {versionBlocks}
                  {downloadSection}
                </div>
              </div>
            </div>);
  }
});


var VersionBlock = React.createClass({
  propTypes: {
    title:  React.PropTypes.string.isRequired,
    version: React.PropTypes.object.isRequired,
    currentRef: React.PropTypes.string,
    showHistory: React.PropTypes.bool,
    showNotes: React.PropTypes.bool
  },
  getDefaultProps: function() {
    return {
      ref: "",
      showHistory: false,
      showNotes: false
    }
  },
  getInitialState: function() {
    var s = {
      editing: false,
      error: null,
      originalVersionTitle: this.props.version["versionTitle"]
    };
    this.updateableVersionAttributes.forEach(attr => s[attr] = this.props.version[attr]);
    return s;
  },
  updateableVersionAttributes: [
    "versionTitle",
    "versionSource",
    "versionNotes",
    "license",
    "priority",
    "digitizedBySefaria"
  ],
  licenseMap: {
    "Public Domain": "http://en.wikipedia.org/wiki/Public_domain",
    "CC0": "http://creativecommons.org/publicdomain/zero/1.0/",
    "CC-BY": "http://creativecommons.org/licenses/by/3.0/",
    "CC-BY-SA": "http://creativecommons.org/licenses/by-sa/3.0/"
  },
  onLicenseChange: function(event) {
    this.setState({license: event.target.value, "error": null});
  },
  onVersionSourceChange: function(event) {
    this.setState({versionSource: event.target.value, "error": null});
  },
  onVersionNotesChange: function(event) {
    this.setState({versionNotes: event.target.value, "error": null});
  },
  onPriorityChange: function(event) {
    this.setState({priority: event.target.value, "error": null});
  },
  onDigitizedBySefariaChange: function(event) {
    this.setState({digitizedBySefaria: event.target.checked, "error": null});
  },
  onVersionTitleChange: function(event) {
    this.setState({versionTitle: event.target.value, "error": null});
  },
  saveVersionUpdate: function(event) {
    var v = this.props.version;

    var payloadVersion = {};
    this.updateableVersionAttributes.forEach(function(attr) {
      if (this.state[attr] || this.state[attr] != this.props.version[attr]) {
        payloadVersion[attr] = this.state[attr];
      }
    }.bind(this));
    delete payloadVersion.versionTitle;
    if (this.state.versionTitle != this.state.originalVersionTitle) {
      payloadVersion.newVersionTitle = this.state.versionTitle;
    }
    this.setState({"error": "Saving.  Page will reload on success."});
    $.ajax({
      url: `/api/version/flags/${this.props.title}/${v.language}/${v.versionTitle}`,
      dataType: 'json',
      type: 'POST',
      data: {json: JSON.stringify(payloadVersion)},
      success: function(data) {
        if (data.status == "ok") {
          document.location.reload(true);
        } else {
          this.setState({error: data.error});
        }
      }.bind(this),
      error: function(xhr, status, err) {
        this.setState({error: err.toString()});
      }.bind(this)
    });
  },
  openEditor: function() {
    this.setState({editing:true});
  },
  closeEditor: function() {
    this.setState({editing:false});
  },
  render: function() {
    var v = this.props.version;

    if (this.state.editing) {
      // Editing View
      var close_icon = (Sefaria.is_moderator)?<i className="fa fa-times-circle" aria-hidden="true" onClick={this.closeEditor}/>:"";

      var licenses = Object.keys(this.licenseMap);
      licenses = licenses.includes(v.license) ? licenses : [v.license].concat(licenses);

      return (
        <div className = "versionBlock">
          <div className="error">{this.state.error}</div>
          <div className="versionEditForm">

            <label for="versionTitle" className="">Version Title</label>
            {close_icon}
            <input id="versionTitle" className="" type="text" value={this.state.versionTitle} onChange={this.onVersionTitleChange} />

            <label for="versionSource">Version Source</label>
            <input id="versionSource" className="" type="text" value={this.state.versionSource} onChange={this.onVersionSourceChange} />

            <label id="license_label" for="license">License</label>
            <select id="license" className="" value={this.state.license} onChange={this.onLicenseChange}>
              {licenses.map(v => <option key={v} value={v}>{v?v:"(None Listed)"}</option>)}
            </select>

            <label id="digitzedBySefaria_label" for="digitzedBySefaria">Digitized by Sefaria</label>
            <input type="checkbox" id="digitzedBySefaria" checked={this.state.digitizedBySefaria} onChange={this.onDigitizedBySefariaChange}/>

            <label id="priority_label" for="priority">Priority</label>
            <input id="priority" className="" type="text" value={this.state.priority} onChange={this.onPriorityChange} />

            <label id="versionNotes_label" for="versionNotes">VersionNotes</label>
            <textarea id="versionNotes" placeholder="Version Notes" onChange={this.onVersionNotesChange} value={this.state.versionNotes} rows="5" cols="40"/>

            <div id="save_button" onClick={this.saveVersionUpdate}>SAVE</div>
          </div>
        </div>
      );
    } else {
      // Presentation View
      var license = this.licenseMap[v.license]?<a href={this.licenseMap[v.license]} target="_blank">{v.license}</a>:v.license;
      var digitizedBySefaria = v.digitizedBySefaria ? <a className="versionDigitizedBySefaria" href="/digitized-by-sefaria">Digitized by Sefaria</a> : "";
      var licenseLine = "";
      if (v.license && v.license != "unknown") {
        licenseLine =
          <span className="versionLicense">
            {license}
            {digitizedBySefaria?" - ":""}{digitizedBySefaria}
          </span>
        ;
      }
      var edit_icon = (Sefaria.is_moderator)?<i className="fa fa-pencil" aria-hidden="true" onClick={this.openEditor}/>:"";

      return (
        <div className = "versionBlock">
          <div className="versionTitle">
            {v.versionTitle}
            {edit_icon}
          </div>
          <div>
            <a className="versionSource" target="_blank" href={v.versionSource}>
            { Sefaria.util.parseURL(v.versionSource).host }
            </a>
            {licenseLine?<span>-</span>:""}
            {licenseLine}
            {this.props.showHistory?<span>-</span>:""}
            {this.props.showHistory?<a className="versionHistoryLink" href={`/activity/${Sefaria.normRef(this.props.currentRef)}/${v.language}/${v.versionTitle && v.versionTitle.replace(/\s/g,"_")}`}>Version History &gt;</a>:""}
          </div>
          {this.props.showNotes?<div className="versionNotes" dangerouslySetInnerHTML={ {__html: v.versionNotes} }></div>:""}
        </div>
      );
    }

  }
});


var ModeratorButtons = React.createClass({
  propTypes: {
    title: React.PropTypes.string.isRequired,
    currentRef: React.PropTypes.string,
    versionTitle: React.PropTypes.string,
    versionLanguage: React.PropTypes.string,
    versionStatus: React.PropTypes.string
  },
  getInitialState: function() {
    return {
      expanded: false,
      message: null,
      locked: this.props.versionStatus == "locked"
    }
  },
  expand: function() {
    this.setState({expanded: true});
  },
  toggleLock: function() {
    var title = this.props.title;
    var url = "/api/locktext/" + title + "/" + this.props.versionLanguage + "/" + this.props.versionTitle;
    if (this.state.locked) {
      url += "?action=unlock";
    }

    $.post(url, {}, function(data) {
      if ("error" in data) {
        alert(data.error)
      } else {
        alert(this.state.locked ? "Text Unlocked" : "Text Locked");
        this.setState({locked: !this.state.locked})
      }
    }.bind(this)).fail(function() {
      alert("Something went wrong. Sorry!");
    });
  },
  deleteVersion: function() {
    var title = this.props.title;
    var url = "/api/texts/" + title + "/" + this.props.versionLanguage + "/" + this.props.versionTitle;

    $.ajax({
      url: url,
      type: "DELETE",
      success: function(data) {
        if ("error" in data) {
          alert(data.error)
        } else {
          alert("Text Version Deleted.");
          window.location = "/" + Sefaria.normRef(title);
        }
      }
    }).fail(function() {
      alert("Something went wrong. Sorry!");
    });
  },
  editIndex: function() {
    window.location = "/edit/textinfo/" + this.props.title; 
  },
  deleteIndex: function() {
    var title = this.props.title;

    var confirm = prompt("Are you sure you want to delete this text version? Doing so will completely delete this text from Sefaria, including all existing versions and links. This action CANNOT be undone. Type DELETE to confirm.", "");
    if (confirm !== "DELETE") {
      alert("Delete canceled.");
      return;
    }

    var url = "/api/index/" + title;
    $.ajax({
      url: url,
      type: "DELETE",
      success: function(data) {
        if ("error" in data) {
          alert(data.error)
        } else {
          alert("Text Deleted.");
          window.location = "/";
        }
      }
    }).fail(function() {
      alert("Something went wrong. Sorry!");
    });
    this.setState({message: "Deleting text (this may time a while)..."});
  },
  render: function() {
    if (!this.state.expanded) {
      return (<div className="moderatorSectionExpand" onClick={this.expand}>
                <i className="fa fa-cog"></i> Moderator Tools
              </div>);
    }
    var versionButtons = this.props.versionTitle ? 
      (<span className="moderatorVersionButtons">
          <div className="button white" onClick={this.toggleLock}>
            { this.state.locked ?
                (<span><i className="fa fa-unlock"></i> Unlock</span>) :
                (<span><i className="fa fa-lock"></i> Lock</span>) }
          </div>
          <div className="button white" onClick={this.deleteVersion}>
              <span><i className="fa fa-trash"></i> Delete Version</span>
          </div>
       </span>)
      : null;
    var textButtons = (<span className="moderatorTextButtons">
                          <div className="button white" onClick={this.editIndex}>
                              <span><i className="fa fa-info-circle"></i> Edit Text Info</span>
                          </div>
                          <div className="button white" onClick={this.deleteIndex}>
                              <span><i className="fa fa-exclamation-triangle"></i> Delete {this.props.title}</span>
                          </div>
                        </span>);
    var message = this.state.message ? (<div className="moderatorSectionMessage">{this.state.message}</div>) : null; 
    return (<div className="moderatorSection">
              {versionButtons}
              {textButtons}
              {message}
            </div>);
  }
});

var SheetsNav = React.createClass({
  // Navigation for Sheets
  propTypes: {
    multiPanel:      React.PropTypes.bool,
    tag:             React.PropTypes.string,
    tagSort:         React.PropTypes.string,
    close:           React.PropTypes.func.isRequired,
    openNav:         React.PropTypes.func.isRequired,
    setSheetTag:     React.PropTypes.func.isRequired,
    setSheetTagSort: React.PropTypes.func.isRequired,
    hideNavHeader:   React.PropTypes.bool
  },
  getInitialState: function() {
    return {
      width: this.props.multiPanel ? 1000 : 400,
    };
  },
  componentDidMount: function() {
    this.setState({width: $(ReactDOM.findDOMNode(this)).width()});
  },
  componentWillReceiveProps: function(nextProps) {
    
  },
  changeSort: function(sort) {
    this.props.setSheetTagSort(sort);
    //Sefaria.sheets.tagList(this.loadTags, event.target.value);
  },
  render: function() {
    var enTitle = this.props.tag || "Source Sheets";
    var heTitle = this.props.tag || "דפי מקורות";

    if (this.props.tag == "My Sheets") {
      var content = (<MySheetsPage
                        hideNavHeader={this.props.hideNavHeader}
                        tagSort={this.props.tagSort}
                        mySheetSort={this.props.mySheetSort}
                        multiPanel={this.props.multiPanel}
                        setMySheetSort={this.props.setMySheetSort}
                        setSheetTag={this.props.setSheetTag}
                        setSheetTagSort={this.props.setSheetTagSort}
                        width={this.state.width} />);


    } else if (this.props.tag == "All Sheets") {
      var content = (<AllSheetsPage
                        hideNavHeader={this.props.hideNavHeader} />);

    } else if (this.props.tag == "sefaria-partners") {
      var content = (<PartnerSheetsPage
                        hideNavHeader={this.props.hideNavHeader}
                        multiPanel={this.props.multiPanel}
                        partner={this.props.partner} />);

    } else if (this.props.tag) {
      var content = (<TagSheetsPage 
                        tag={this.props.tag}
                        setSheetTag={this.props.setSheetTag}
                        multiPanel={this.props.multiPanel}
                        hideNavHeader={this.props.hideNavHeader}
                        width={this.state.width} />);  

    } else {
      var content = (<SheetsHomePage
                       tagSort={this.props.tagSort} 
                       setSheetTag={this.props.setSheetTag}
                       setSheetTagSort={this.props.setSheetTagSort}
                       multiPanel={this.props.multiPanel}
                       hideNavHeader={this.props.hideNavHeader}
                       width={this.state.width} />);  
    }

    var classes = classNames({readerNavMenu: 1, readerSheetsNav: 1, noHeader: this.props.hideNavHeader});
    return (<div className={classes}>
              <CategoryColorLine category="Sheets" />
              {this.props.hideNavHeader ? null :
                 (<div className="readerNavTop searchOnly" key="navTop">
                    <CategoryColorLine category="Sheets" />
                    <ReaderNavigationMenuMenuButton onClick={this.props.openNav} />
                    <h2>
                      <span className="int-en">{enTitle}</span>
                      <span className="int-he">{heTitle}</span>
                    </h2>
                  </div>)}
              {content}
            </div>);
  }
});


var SheetsHomePage = React.createClass({
  // A set of options grouped together.
  propTypes: {
    setSheetTag:     React.PropTypes.func.isRequired,
    setSheetTagSort: React.PropTypes.func.isRequired,
    hideNavHeader:   React.PropTypes.bool
  },
  componentDidMount: function() {
    this.ensureData();
  },
  getTopSheetsFromCache: function() {
    return Sefaria.sheets.topSheets();
  },
  getSheetsFromAPI: function() {
     Sefaria.sheets.topSheets(this.onDataLoad);
  },
  getTagListFromCache: function() {
    return Sefaria.sheets.tagList(this.props.tagSort);
  },
  getTagListFromAPI: function() {
    Sefaria.sheets.tagList(this.props.tagSort, this.onDataLoad);
  },
  getTrendingTagsFromCache: function() {
    return Sefaria.sheets.trendingTags();
  },
  getTrendingTagsFromAPI: function() {
    Sefaria.sheets.trendingTags(this.onDataLoad);
  },
  onDataLoad: function(data) {
    this.forceUpdate();
  },
  ensureData: function() {
    if (!this.getTopSheetsFromCache()) { this.getSheetsFromAPI(); }
    if (!this.getTagListFromCache()) { this.getTagListFromAPI(); }    
    if (!this.getTrendingTagsFromCache()) { this.getTrendingTagsFromAPI(); }    
  },
  showYourSheets: function() {
    this.props.setSheetTag("My Sheets");
  },
  showAllSheets: function() { 
    this.props.setSheetTag("All Sheets");
  },
  changeSort: function(sort) {
    this.props.setSheetTagSort(sort);
  },
  _type_sheet_button: function(en, he, on_click, active) {
    var classes = classNames({"type-button": 1, active: active});

      return <div className={classes} onClick={on_click}>
      <div className="type-button-title">
        <span className="int-en">{en}</span>
        <span className="int-he">{he}</span>
      </div>
    </div>;
  },

  render: function() {
    var trendingTags = this.getTrendingTagsFromCache();
    var topSheets    = this.getTopSheetsFromCache();
    if (this.props.tagSort == "trending") { var tagList  = this.getTrendingTagsFromCache(); }
    else { var tagList = this.getTagListFromCache(); }

    var makeTagButton = tag => <SheetTagButton setSheetTag={this.props.setSheetTag} tag={tag.tag} count={tag.count} key={tag.tag} />;

    var trendingTags    = trendingTags ? trendingTags.slice(0,6).map(makeTagButton) : [<LoadingMessage />];
    var tagList         = tagList ? tagList.map(makeTagButton) : [<LoadingMessage />];
    var publicSheetList = topSheets ? topSheets.map(function(sheet) {
      return (<PublicSheetListing sheet={sheet} key={sheet.id} />);
    }) : [<LoadingMessage />];

    var yourSheetsButton  = Sefaria._uid ? 
      (<div className="yourSheetsLink navButton" onClick={this.showYourSheets}>
        <span className="int-en">My Source Sheets <i className="fa fa-chevron-right"></i></span>
        <span className="int-he">דפי המקורות שלי <i className="fa fa-chevron-left"></i></span>
       </div>) : null;

    return (<div className="content hasFooter">
              <div className="contentInner">
                {this.props.hideNavHeader ? (<h1>
                  <span className="int-en">Source Sheets</span>
                  <span className="int-he">דפי מקורות</span>
                </h1>) : null}
                { this.props.multiPanel ? null : yourSheetsButton }

                { this.props.multiPanel ?
                  (<h2 className="splitHeader">
                    <span className="int-en">Public Sheets</span>
                    <span className="int-en actionText" onClick={this.showAllSheets}>See All <i className="fa fa-angle-right"></i></span>
                    <span className="int-he">דפי מקורות פומביים</span>
                    <span className="int-he actionText" onClick={this.showAllSheets}>צפה בהכל <i className="fa fa-angle-left"></i></span>
                  </h2>) : 
                  (<h2>
                      <span className="int-en">Public Sheets</span>
                      <span className="int-he">דפי מקורות פומביים</span>
                   </h2>)}

                <div className="topSheetsBox">
                  {publicSheetList}
                </div>

                { this.props.multiPanel ? null : 
                  (<h2>
                     <span className="int-en">Trending Tags</span>
                    <span className="int-he">תוויות פופולריות</span>
                   </h2>)}

                { this.props.multiPanel ? null : (<TwoOrThreeBox content={trendingTags} width={this.props.width} /> )}

                { this.props.multiPanel ? (
                    <h2 className="tagsHeader">
                      <span className="int-en">All Tags</span>
                      <span className="int-he">כל התוויות</span>
                      <div className="actionText">
                        <div className="type-buttons">
                          {this._type_sheet_button("Most Used", "הכי בשימוש", () => this.changeSort("count"), (this.props.tagSort == "count"))}
                          {this._type_sheet_button("Alphabetical", "אלפביתי", () => this.changeSort("alpha"), (this.props.tagSort == "alpha"))}
                          {this._type_sheet_button("Trending", "פופולרי", () => this.changeSort("trending"), (this.props.tagSort == "trending"))}
                        </div>
                      </div>
                    </h2>
                ) : (
                <h2>
                  <span className="en">All Tags</span>
                  <span className="he">כל התוויות</span>
                </h2>
                )}

                <TwoOrThreeBox content={tagList} width={this.props.width} />
              </div>
              <footer id="footer" className="static sans">
                    <Footer />
              </footer>
             </div>);
  }
});

var PartnerSheetsPage = React.createClass({
  getInitialState: function() {
    return {
      showYourSheetTags: false,
      sheetFilterTag: null
    };
  },
  componentDidMount: function() {
    this.ensureData();
  },
  getSheetsFromCache: function() {
    return  Sefaria.sheets.partnerSheets(this.props.partner);
  },
  getSheetsFromAPI: function() {
     Sefaria.sheets.partnerSheets(this.props.partner, this.onDataLoad);
  },
  getTagsFromCache: function() {
    return Sefaria.sheets.groupTagList(this.props.partner)
  },
  getTagsFromAPI: function() {
    Sefaria.sheets.partnerSheets(this.props.partner, this.onDataLoad);
  },
  onDataLoad: function(data) {
    this.forceUpdate();
  },
  ensureData: function() {
    if (!this.getSheetsFromCache()) { this.getSheetsFromAPI(); }
    if (!this.getTagsFromCache())   { this.getTagsFromAPI(); }
  },
  toggleSheetTags: function() {
    this.state.showYourSheetTags ? this.setState({showYourSheetTags: false}) : this.setState({showYourSheetTags: true});
  },
  filterYourSheetsByTag: function (tag) {
    if (tag.tag == this.state.sheetFilterTag) {
       this.setState({sheetFilterTag: null, showYourSheetTags: false});
    } else {
      this.setState({sheetFilterTag: tag.tag, showYourSheetTags: false});
    }
  },


    render: function() {
    var sheets = this.getSheetsFromCache();
    var groupTagList = this.getTagsFromCache();

    groupTagList = groupTagList ? groupTagList.map(function (tag) {
        var filterThisTag = this.filterYourSheetsByTag.bind(this, tag);
        var classes = classNames({navButton: 1, sheetButton: 1, active: this.state.sheetFilterTag == tag.tag});
        return (<div className={classes} onClick={filterThisTag} key={tag.tag}>{tag.tag} ({tag.count})</div>);
      }.bind(this)) : null;
      
    sheets = sheets && this.state.sheetFilterTag ? sheets.filter(function(sheet) {
      return Sefaria.util.inArray(this.state.sheetFilterTag, sheet.tags) >= 0;
    }.bind(this)) : sheets;
    sheets = sheets ? sheets.map(function(sheet) {
      return (<PartnerSheetListing sheet={sheet} multiPanel={this.props.multiPanel} setSheetTag={this.props.setSheetTag} />);
    }.bind(this)) : (<LoadingMessage />);


    return (<div className="content sheetList hasFooter">
                      <div className="contentInner">
                        {this.props.hideNavHeader ? (<h1>
                          <span className="int-en">{this.props.partner}</span>
                          <span className="int-he">{this.props.partner}</span>
                        </h1>) : null}

                        {this.props.hideNavHeader ?
                         (<h2 className="splitHeader">
                            <span className="int-en" onClick={this.toggleSheetTags}>Filter By Tag <i className="fa fa-angle-down"></i></span>
                            <span className="int-he" onClick={this.toggleSheetTags}>סנן לפי תווית<i className="fa fa-angle-down"></i></span>{/*
                            <span className="en actionText">Sort By:
                              <select value={this.props.mySheetSort} onChange={this.changeSortYourSheets}>
                               <option value="date">Recent</option>
                               <option value="views">Most Viewed</option>
                             </select> <i className="fa fa-angle-down"></i></span>
                            <span className="he actionText">סנן לפי:
                              <select value={this.props.mySheetSort} onChange={this.changeSortYourSheets}>
                               <option value="date">הכי חדש</option>
                               <option value="views">הכי נצפה</option>
                             </select> <i className="fa fa-angle-down"></i></span>
                             */}

                          </h2>) : null }

                        {this.state.showYourSheetTags ? <TwoOrThreeBox content={groupTagList} width={this.props.width} /> : null}

                        {sheets}
                      </div>
    <footer id="footer" className="static sans">
                        <Footer />
                      </footer>
    </div>);
  }


});

var PartnerSheetListing = React.createClass({
  propTypes: {
    sheet:      React.PropTypes.object.isRequired,
  },
  render: function() {
    var sheet = this.props.sheet;
    var title = sheet.title ? sheet.title.stripHtml() : "Untitled Source Sheet";
    var url = "/sheets/" + sheet.id;

    if (sheet.tags === undefined) sheet.tags = [];
      var tagString = sheet.tags.map(function (tag) {
          return(<SheetTagLink setSheetTag={this.props.setSheetTag} tag={tag} key={tag} />);
    },this);

    return (<div className="sheet userSheet">
                <a className="sheetTitle" href={url} key={url}>{title}</a>
                <div>{sheet.ownerName} · {sheet.views} Views · {sheet.modified} · <span className="tagString">{tagString}</span></div>
              </div>);

  }
});


var TagSheetsPage = React.createClass({
  // Page list all public sheets.
  propTypes: {
    hideNavHeader:   React.PropTypes.bool
  },
  componentDidMount: function() {
    this.ensureData();
  },
  getSheetsFromCache: function() {
    return  Sefaria.sheets.sheetsByTag(this.props.tag);
  },
  getSheetsFromAPI: function() {
     Sefaria.sheets.sheetsByTag(this.props.tag, this.onDataLoad);
  },
  onDataLoad: function(data) {
    this.forceUpdate();
  },
  ensureData: function() {
    if (!this.getSheetsFromCache()) { this.getSheetsFromAPI(); }
  },
  render: function() {
    var sheets = this.getSheetsFromCache();
    sheets = sheets ? sheets.map(function (sheet) {
      return (<PublicSheetListing sheet={sheet} />);
    }) : (<LoadingMessage />);
    return (<div className="content sheetList hasFooter">
                      <div className="contentInner">
                        {this.props.hideNavHeader ? (<h1>
                          <span className="int-en">{this.props.tag}</span>
                          <span className="int-he">{this.props.tag}</span>
                        </h1>) : null}
                        {sheets}
                      </div>
                      <footer id="footer" className="static sans">
                        <Footer />
                      </footer>
                    </div>);
  }
});


var AllSheetsPage = React.createClass({
  // Page list all public sheets.
  // TODO this is currently loading all public sheets at once, needs pagination
  propTypes: {
    hideNavHeader:   React.PropTypes.bool
  },
  getInitialState: function() {
    return {
      page: 1,
      loadedToEnd: false,
      loading: false,
      curSheets: [],
    };
  },
  componentDidMount: function() {
    $(ReactDOM.findDOMNode(this)).bind("scroll", this.handleScroll);
    this.ensureData();
  },
  handleScroll: function() {
    if (this.state.loadedToEnd || this.state.loading) { return; }
    var $scrollable = $(ReactDOM.findDOMNode(this));
    var margin = 100;
    if($scrollable.scrollTop() + $scrollable.innerHeight() + margin >= $scrollable[0].scrollHeight) {
      this.getMoreSheets();
    }
  },
  getMoreSheets: function() {
    if (this.state.page == 1) {
      Sefaria.sheets.publicSheets(0,100,this.loadMoreSheets);
    }
    else {
      Sefaria.sheets.publicSheets( ((this.state.page)*50),50,this.loadMoreSheets);
    }
    this.setState({loading: true});
  },
  loadMoreSheets: function(data) {
    this.setState({page: this.state.page + 1});
    this.createSheetList(data)
  },
  createSheetList: function(newSheets) {

      if (newSheets) {
        this.setState({curSheets: this.state.curSheets.concat(newSheets), loading: false});
      }
  },
  getSheetsFromCache: function(offset) {
    if (!offset) offset=0;
    return  Sefaria.sheets.publicSheets(offset,50);
  },
  getSheetsFromAPI: function(offset) {
    if (!offset) offset=0;
     Sefaria.sheets.publicSheets(offset,50, this.onDataLoad);
  },
  onDataLoad: function(data) {
    this.forceUpdate();
  },
  ensureData: function() {
    if (!this.getSheetsFromCache()) { this.getSheetsFromAPI(); }
  },
  render: function() {
    if (this.state.page == 1) {
      var sheets = this.getSheetsFromCache();
    }
    else {
      var sheets = this.state.curSheets;
    }
    sheets = sheets ? sheets.map(function (sheet) {
      return (<PublicSheetListing sheet={sheet} />);
    }) : (<LoadingMessage />);
    return (<div className="content sheetList hasFooter">
                      <div className="contentInner">
                        {this.props.hideNavHeader ? (<h1>
                          <span className="int-en">All Sheets</span>
                          <span className="int-he">כל דפי המקורות</span>
                        </h1>) : null}
                        {sheets}
                      </div>
                      <footer id="footer" className="static sans">
                        <Footer />
                      </footer>
                    </div>);
  }
});


var PublicSheetListing = React.createClass({
  propTypes: {
    sheet: React.PropTypes.object.isRequired
  },
  render: function() {
    var sheet = this.props.sheet;
    var title = sheet.title ? sheet.title.stripHtml() : "Untitled Source Sheet";
    var url = "/sheets/" + sheet.id;
    return (<a className="sheet" href={url} key={url}>
              {sheet.ownerImageUrl ? (<img className="sheetImg" src={sheet.ownerImageUrl}/>) : null}
              <span className="sheetViews"><i className="fa fa-eye"></i> {sheet.views}</span>
              <div className="sheetAuthor">{sheet.ownerName}</div>
              <div className="sheetTitle">{title}</div>
            </a>);   
  }
});


var SheetTagButton = React.createClass({
  propTypes: {
    tag:   React.PropTypes.string.isRequired,
    count: React.PropTypes.number.isRequired,
    setSheetTag: React.PropTypes.func.isRequired
  },
  handleTagClick: function(e) {
    e.preventDefault();
    this.props.setSheetTag(this.props.tag);
  },
  render: function() {
    return (<a href={`/sheets/tags/${this.props.tag}`} className="navButton" onClick={this.handleTagClick}>{this.props.tag} (<span className="enInHe">{this.props.count}</span>)</a>);
  }
});


var MySheetsPage = React.createClass({
  propTypes: {
    setSheetTag:     React.PropTypes.func.isRequired,
    setSheetTagSort: React.PropTypes.func.isRequired,
    multiPanel:      React.PropTypes.bool,
    hideNavHeader:   React.PropTypes.bool

  },
  getInitialState: function() {
    return {
      showYourSheetTags: false,
      sheetFilterTag: null
    };
  },
  componentDidMount: function() {
    this.ensureData();
  },
  getSheetsFromCache: function() {
    return  Sefaria.sheets.userSheets(Sefaria._uid, null, this.props.mySheetSort);
  },
  getSheetsFromAPI: function() {
     Sefaria.sheets.userSheets(Sefaria._uid, this.onDataLoad, this.props.mySheetSort);
  },
  getTagsFromCache: function() {
    return Sefaria.sheets.userTagList(Sefaria._uid)
  },
  getTagsFromAPI: function() {
    Sefaria.sheets.userSheets(Sefaria._uid, this.onDataLoad);
  },
  onDataLoad: function(data) {
    this.forceUpdate();
  },
  ensureData: function() {
    if (!this.getSheetsFromCache()) { this.getSheetsFromAPI(); }
    if (!this.getTagsFromCache())   { this.getTagsFromAPI(); }    
  },
  toggleSheetTags: function() {
    this.state.showYourSheetTags ? this.setState({showYourSheetTags: false}) : this.setState({showYourSheetTags: true});
  },
  filterYourSheetsByTag: function (tag) {
    if (tag.tag == this.state.sheetFilterTag) {
       this.setState({sheetFilterTag: null, showYourSheetTags: false});
    } else {
      this.setState({sheetFilterTag: tag.tag, showYourSheetTags: false});
    }
  },
  changeSortYourSheets: function(event) {
    this.props.setMySheetSort(event.target.value);
    Sefaria.sheets.userSheets(Sefaria._uid, this.onDataLoad, event.target.value);
  },
  render: function() {
    var sheets = this.getSheetsFromCache();
    sheets = sheets && this.state.sheetFilterTag ? sheets.filter(function(sheet) {
      return Sefaria.util.inArray(this.state.sheetFilterTag, sheet.tags) >= 0;
    }.bind(this)) : sheets;
    sheets = sheets ? sheets.map(function(sheet) {
      return (<PrivateSheetListing sheet={sheet} multiPanel={this.props.multiPanel} setSheetTag={this.props.setSheetTag} />);
    }.bind(this)) : (<LoadingMessage />);

    var userTagList = this.getTagsFromCache();
    userTagList = userTagList ? userTagList.map(function (tag) {
      var filterThisTag = this.filterYourSheetsByTag.bind(this, tag);
      var classes = classNames({navButton: 1, sheetButton: 1, active: this.state.sheetFilterTag == tag.tag});
      return (<div className={classes} onClick={filterThisTag} key={tag.tag}>{tag.tag} ({tag.count})</div>);
    }.bind(this)) : null;
  
    return (<div className="content sheetList">
              <div className="contentInner">
                {this.props.hideNavHeader ? 
                  (<h1>
                    <span className="int-en">My Source Sheets</span>
                    <span className="int-he">דפי המקורות שלי</span>
                  </h1>) : null}
                {this.props.hideNavHeader ? 
                  (<div className="sheetsNewButton">
                    <a className="button white" href="/sheets/new">
                        <span className="int-en">Create a Source Sheet</span>
                        <span className="int-he">צור דף מקורות חדש</span>
                    </a>
                  </div>) : null }

                {this.props.hideNavHeader ?
                 (<h2 className="splitHeader">
                    <span className="int-en" onClick={this.toggleSheetTags}>Filter By Tag <i className="fa fa-angle-down"></i></span>
                    <span className="int-he" onClick={this.toggleSheetTags}>סנן לפי תווית<i className="fa fa-angle-down"></i></span>
                    <span className="int-en actionText">Sort By:
                      <select value={this.props.mySheetSort} onChange={this.changeSortYourSheets}>
                       <option value="date">Recent</option>
                       <option value="views">Most Viewed</option>
                     </select> <i className="fa fa-angle-down"></i></span>
                    <span className="int-he actionText">סנן לפי:
                      <select value={this.props.mySheetSort} onChange={this.changeSortYourSheets}>
                       <option value="date">הכי חדש</option>
                       <option value="views">הכי נצפה</option>
                     </select> <i className="fa fa-angle-down"></i></span>

                  </h2>) : null }
                {this.state.showYourSheetTags ? <TwoOrThreeBox content={userTagList} width={this.props.width} /> : null}
                {sheets}
              </div>
            </div>);
  }
});


var PrivateSheetListing = React.createClass({
  propTypes: {
    sheet:      React.PropTypes.object.isRequired,
    multiPanel: React.PropTypes.bool,
    setSheetTag: React.PropTypes.func.isRequired
  },
  render: function() {
    var sheet = this.props.sheet;
    var editSheetTags = function() { console.log(sheet.id)}.bind(this);
    var title = sheet.title ? sheet.title.stripHtml() : "Untitled Source Sheet";
    var url = "/sheets/" + sheet.id;



    if (sheet.tags === undefined) sheet.tags = [];
      var tagString = sheet.tags.map(function (tag) {
          return(<SheetTagLink setSheetTag={this.props.setSheetTag} tag={tag} key={tag} />);
    },this);

    if (this.props.multiPanel) {
      return (<div className="sheet userSheet" href={url} key={url}>
                 <a className="sheetEditButtons" href={url}>
                  <span><i className="fa fa-pencil"></i> </span>
                </a>
                <div className="sheetEditButtons" onClick={editSheetTags}>
                  <span><i className="fa fa-tag"></i> </span>
                </div>

                <a className="sheetTitle" href={url}>{title}</a>
                <div>{sheet.views} Views · {sheet.modified} · <span className="tagString">{tagString}</span></div>
            </div>);
    } else {
      return (<a className="sheet userSheet" href={url} key={url}>
                <div className="sheetTitle">{title}</div>
                <div>{sheet.views} Views · {sheet.modified} · <span className="tagString">{tagString}</span></div>
              </a>);
    }
  }
});

var SheetTagLink = React.createClass({
  propTypes: {
    tag:   React.PropTypes.string.isRequired,
    setSheetTag: React.PropTypes.func.isRequired
  },
  handleTagClick: function(e) {
    e.preventDefault();
    this.props.setSheetTag(this.props.tag);
  },
  render: function() {
    return (<a href={`/sheets/tag/${this.props.tag}`} onClick={this.handleTagClick}>{this.props.tag}</a>);
  }
});


var ToggleSet = React.createClass({
  // A set of options grouped together.
  propTypes: {
    name:          React.PropTypes.string.isRequired,
    setOption:     React.PropTypes.func.isRequired,
    currentLayout: React.PropTypes.func,
    settings:      React.PropTypes.object.isRequired,
    options:       React.PropTypes.array.isRequired,
    separated:     React.PropTypes.bool
  },
  render: function() {
    var classes = {toggleSet: 1, separated: this.props.separated };
    classes[this.props.name] = 1;
    classes = classNames(classes);
    var value = this.props.name === "layout" ? this.props.currentLayout() : this.props.settings[this.props.name];
    var width = 100.0 - (this.props.separated ? (this.props.options.length - 1) * 3 : 0);
    var style = {width: (width/this.props.options.length) + "%"};
    return (
      <div className={classes}>
        {
          this.props.options.map(function(option) {
            return (
              <ToggleOption
                name={option.name}
                key={option.name}
                set={this.props.name}
                on={value == option.name}
                setOption={this.props.setOption}
                style={style}
                image={option.image}
                fa={option.fa}
                content={option.content} />);
          }.bind(this))
        }
      </div>);
  }
});


var ToggleOption = React.createClass({
  // A single option in a ToggleSet
  handleClick: function() {
    this.props.setOption(this.props.set, this.props.name);
    if (Sefaria.site) { Sefaria.site.track.event("Reader", "Display Option Click", this.props.set + " - " + this.props.name); }
  },
  render: function() {
    var classes = {toggleOption: 1, on: this.props.on };
    classes[this.props.name] = 1;
    classes = classNames(classes);
    var content = this.props.image ? (<img src={this.props.image} />) : 
                    this.props.fa ? (<i className={"fa fa-" + this.props.fa}></i>) : 
                      (<span dangerouslySetInnerHTML={ {__html: this.props.content} }></span>);
    return (
      <div
        className={classes}
        style={this.props.style}
        onClick={this.handleClick}>
        {content}
      </div>);
  }
});


var ReaderNavigationMenuSearchButton = React.createClass({
  render: function() { 
    return (<span className="readerNavMenuSearchButton" onClick={this.props.onClick}><i className="fa fa-search"></i></span>);
  }
});


var ReaderNavigationMenuMenuButton = React.createClass({
  render: function() {
    var icon = this.props.compare ? (<i className="fa fa-chevron-left"></i>) : (<i className="fa fa-bars"></i>);
    return (<span className="readerNavMenuMenuButton" onClick={this.props.onClick}>{icon}</span>);
  }
});


var ReaderNavigationMenuCloseButton = React.createClass({
  render: function() {
    if(this.props.icon == "arrow"){
      var icon_dir = (this.props.interfaceLang == 'english') ? 'left' : 'right';
      var icon_class = "fa fa-caret-"+icon_dir;
      var icon = (<i className={icon_class}></i>);
    }else{
      var icon = "×";
    }
    /*var icon = this.props.icon === "arrow" ? (<i className="fa fa-caret-{icon_dir}"></i>) : "×";*/
    var classes = classNames({readerNavMenuCloseButton: 1, arrow: this.props.icon === "arrow"});
    return (<div className={classes} onClick={this.props.onClick}>{icon}</div>);
  }
});


var ReaderNavigationMenuDisplaySettingsButton = React.createClass({
  render: function() { 
    return (<div className="readerOptions" onClick={this.props.onClick}><img src="/static/img/ayealeph.svg" /></div>);
  }
});


var CategoryColorLine = React.createClass({
  render: function() {
    var style = {backgroundColor: Sefaria.palette.categoryColor(this.props.category)};
    return (<div className="categoryColorLine" style={style}></div>);
  }
});


var TextColumn = React.createClass({
  // An infinitely scrollable column of text, composed of TextRanges for each section.
  propTypes: {
    srefs:                 React.PropTypes.array.isRequired,
    version:               React.PropTypes.string,
    versionLanguage:       React.PropTypes.string,
    highlightedRefs:       React.PropTypes.array,
    basetext:              React.PropTypes.bool,
    withContext:           React.PropTypes.bool,
    loadLinks:             React.PropTypes.bool,
    prefetchNextPrev:      React.PropTypes.bool,
    openOnClick:           React.PropTypes.bool,
    lowlight:              React.PropTypes.bool,
    multiPanel:            React.PropTypes.bool,
    mode:                  React.PropTypes.string,
    settings:              React.PropTypes.object,
    showBaseText:          React.PropTypes.func,
    updateTextColumn:      React.PropTypes.func,
    onSegmentClick:        React.PropTypes.func,
    onCitationClick:       React.PropTypes.func,
    setTextListHightlight: React.PropTypes.func,
    setSelectedWords:      React.PropTypes.func,
    onTextLoad:            React.PropTypes.func,
    panelsOpen:            React.PropTypes.number,
    layoutWidth:           React.PropTypes.number
  },
  componentDidMount: function() {
    this.initialScrollTopSet = false;
    this.justTransitioned    = true;
    this.debouncedAdjustTextListHighlight = Sefaria.util.debounce(this.adjustTextListHighlight, 100);
    var node = ReactDOM.findDOMNode(this);
    node.addEventListener("scroll", this.handleScroll);
    this.setScrollPosition();
    this.adjustInfiniteScroll();
  },
  componentWillUnmount: function() {
    var node = ReactDOM.findDOMNode(this);
    node.removeEventListener("scroll", this.handleScroll);
  },
  componentWillReceiveProps: function(nextProps) {
    if (this.props.mode === "Text" && nextProps.mode === "TextAndConnections") {
      // When moving into text and connections, scroll to highlighted
      this.justTransitioned    = true;
      this.scrolledToHighlight = false;
      this.initialScrollTopSet = true;

    } else if (this.props.mode === "TextAndConnections" && nextProps.mode === "TextAndConnections") {
      // Don't mess with scroll position within Text and Connections mode
      if (this.justTransitioned) {
        this.justTransitioned = false;
      } else if (!this.initialScrollTopSet) {
        this.scrolledToHighlight = true;

      }
    } else if (this.props.mode === "TextAndConnections" && nextProps.mode === "Text") {
      // Don't mess with scroll position within Text and Connections mode
      this.scrolledToHighlight = true;
      this.initialScrollTopSet = true;

    } else if (this.props.panelsOpen !== nextProps.panelsOpen) {
      this.scrolledToHighlight = false;
    } else if (nextProps.srefs.length == 1 && Sefaria.util.inArray(nextProps.srefs[0], this.props.srefs) == -1) {
      // If we are switching to a single ref not in the current TextColumn, treat it as a fresh open.
      this.initialScrollTopSet = false;
      this.scrolledToHighlight = false;
      this.loadingContentAtTop = false;
    }
  },
  componentDidUpdate: function(prevProps, prevState) {
    if (!this.props.highlightedRefs.compare(prevProps.highlightedRefs)) {
      this.setScrollPosition();  // highlight change
    }
    if (this.props.layoutWidth !== prevProps.layoutWidth ||
        this.props.settings.language !== prevProps.settings.language) {
      this.scrollToHighlighted();
    }
  },
  handleScroll: function(event) {
    if (this.justScrolled) {
      this.justScrolled = false;
      return;
    }
    if (this.props.highlightedRefs.length) {
      this.debouncedAdjustTextListHighlight();
    }
    this.adjustInfiniteScroll();   
  },
  handleTextSelection: function() {
    var selection = window.getSelection();

    if (selection.type === "Range") {
      var $start    = $(Sefaria.util.getSelectionBoundaryElement(true)).closest(".segment");
      var $end      = $(Sefaria.util.getSelectionBoundaryElement(false)).closest(".segment");
      var $segments = $start.is($end) ? $start : $start.nextUntil($end, ".segment").add($start).add($end);
      var refs      = [];
 
      $segments.each(function() {
        refs.push($(this).attr("data-ref"));
      });

      this.props.setTextListHightlight(refs);
    }
    this.props.setSelectedWords(selection.toString());
  },
  handleTextLoad: function() {
    if (this.loadingContentAtTop || !this.initialScrollTopSet) {
      // console.log("text load, setting scroll");
      this.setScrollPosition();
    } else if (!this.scrolledToHighlight && $(ReactDOM.findDOMNode(this)).find(".segment.highlight").length) {
      // console.log("scroll to highlighted")
      this.scrollToHighlighted();
      this.scrolledToHighlight = true;
      this.initialScrollTopSet = true;
    }

    // console.log("text load, ais");
    this.adjustInfiniteScroll();
  },
  setScrollPosition: function() {
    // console.log("ssp");
    // Called on every update, checking flags on `this` to see if scroll position needs to be set
    if (this.loadingContentAtTop) {
      // After adding content by infinite scrolling up, scroll back to what the user was just seeing
      // console.log("loading at top");
      var $node   = $(ReactDOM.findDOMNode(this));
      var adjust  = 118; // Height of .loadingMessage.base
      var $texts  = $node.find(".basetext");
      if ($texts.length < 2) { return; }
      var top     = $texts.eq(1).position().top + $node.scrollTop() - adjust;
      if (!$texts.eq(0).hasClass("loading")) {
        this.loadingContentAtTop = false;
        this.initialScrollTopSet = true;
        this.justScrolled = true;
        ReactDOM.findDOMNode(this).scrollTop = top;
        this.scrollToHighlighted();
        //console.log(top)
      }
    } else if (!this.scrolledToHighlight && $(ReactDOM.findDOMNode(this)).find(".segment.highlight").length) {
      // console.log("scroll to highlighted")
      // scroll to highlighted segment
      this.scrollToHighlighted();
      this.scrolledToHighlight = true;
      this.initialScrollTopSet = true;
    } else if (!this.initialScrollTopSet) {
      //console.log("initial scroll to 30")
      // initial value set below 0 so you can scroll up for previous
      var node = ReactDOM.findDOMNode(this);
      node.scrollTop = 30;
      this.initialScrollTopSet = true;
    }
    // This fixes loading of next content when current content is short in viewport,
    // but breaks loading highlighted ref, jumping back up to top of section
    // this.adjustInfiniteScroll();
  },
  adjustInfiniteScroll: function() {
    // Add or remove TextRanges from the top or bottom, depending on scroll position
    // console.log("adjust Infinite Scroll");
    if (!this.isMounted()) { return; }
    var node         = ReactDOM.findDOMNode(this);
    var refs         = this.props.srefs;
    var $lastText    = $(node).find(".textRange.basetext").last();
    if (!$lastText.length) { console.log("no last basetext"); return; }
    var lastTop      = $lastText.position().top;
    var lastBottom   = lastTop + $lastText.outerHeight();
    var windowHeight = $(node).outerHeight();
    var windowTop    = node.scrollTop;
    var windowBottom = windowTop + windowHeight;
    if (lastTop > (windowHeight + 100) && refs.length > 1) { 
      // Remove a section scrolled out of view on bottom
      refs = refs.slice(0,-1);
      this.props.updateTextColumn(refs);
    } else if ( lastBottom < windowHeight + 80 ) {
      // DOWN: add the next section to bottom
      if ($lastText.hasClass("loading")) { 
        // console.log("last text is loading - don't add next section");
        return;
      }
      // console.log("Down! Add next section");
      var currentRef = refs.slice(-1)[0];
      var data       = Sefaria.ref(currentRef);
      if (data && data.next) {
        refs.push(data.next);
        this.props.updateTextColumn(refs);
        if (Sefaria.site) { Sefaria.site.track.event("Reader", "Infinite Scroll", "Down"); }
      }
    } else if (windowTop < 21 && !this.loadingContentAtTop) {
      // UP: add the previous section above then adjust scroll position so page doesn't jump
      var topRef = refs[0];
      var data   = Sefaria.ref(topRef);
      if (data && data.prev) {
        // console.log("Up! Add previous section");
        refs.splice(refs, 0, data.prev);
        this.loadingContentAtTop = true;
        this.props.updateTextColumn(refs);
        if (Sefaria.site) { Sefaria.site.track.event("Reader", "Infinite Scroll", "Up"); }
      }
    } else {
      // nothing happens
    }
  },
  adjustTextListHighlight: function() {
    // console.log("atlh");
    // When scrolling while the TextList is open, update which segment should be highlighted.
    if (this.props.multiPanel && this.props.layoutWidth == 100) {
      return; // Hacky - don't move around highlighted segment when scrolling a single panel,
    }
    // but we do want to keep the highlightedRefs value in the panel 
    // so it will return to the right location after closing other panels.
    var adjustTextListHighlightInner = function() {
      //var start = new Date();
      if (!this.isMounted()) { return; }
      var $container   = $(ReactDOM.findDOMNode(this));
      var $readerPanel = $container.closest(".readerPanel");
      var viewport     = $container.outerHeight() - $readerPanel.find(".textList").outerHeight();
      var center       = (viewport/2);
      var midTop       = 300;
      var threshhold   = this.props.multiPanel ? midTop : center;
      $container.find(".basetext .segment").each(function(i, segment) {
        var $segment = $(segment);
        if ($segment.offset().top + $segment.outerHeight() > threshhold) {
          var ref = $segment.attr("data-ref");
          this.props.setTextListHightlight(ref);
          //var end = new Date();
          //elapsed = end - start;
          //console.log("Adjusted Text Highlight in: " + elapsed);
          return false;
        }
      }.bind(this));
    }.bind(this);

    adjustTextListHighlightInner();
    //window.requestAnimationFrame(adjustTextListHighlightInner);
      
      /*
      // Caching segment heights
      // Incomplete, needs to update on infinite scroll, window resize
      // Not clear there's a great perfomance benefit
      if (!this.state.segmentHeights) {
        this.state.segmentHeights = [];
        $readerPanel.find(".basetext .segment").each(function(i, segment) {
          var $segment = $(segment);
          var top = $segment.offset().top;
          this.state.segmentHeights.push({
              top: top,
              bottom: top + $segment.outerHeight(),
              ref: $segment.attr("data-ref")})
        }.bind(this));
        this.setState(this.state);    
      }

      for (var i = 0; i < this.state.segmentHeights.length; i++) {
        var segment = this.state.segmentHeights[i];
        if (segment.bottom > center) {
          this.showTextList(segment.ref);
          return;
        }
      }
      */
  },
  scrollToHighlighted: function() {
    window.requestAnimationFrame(function() {
      var $container   = $(ReactDOM.findDOMNode(this));
      var $readerPanel = $container.closest(".readerPanel");
      var $highlighted = $container.find(".segment.highlight").first();
      if ($highlighted.length) {
        var height     = $highlighted.outerHeight();
        var viewport   = $container.outerHeight() - $readerPanel.find(".textList").outerHeight();
        var offset     = height > viewport + 80 ? 80 : (viewport - height) / 2;
        this.justScrolled = true;
        $container.scrollTo($highlighted, 0, {offset: -offset});
      }
    }.bind(this));
  },
  render: function() {
    var classes = classNames({textColumn: 1, connectionsOpen: this.props.mode === "TextAndConnections"});
    var content =  this.props.srefs.map(function(ref, k) {
      return (<TextRange 
        sref={ref}
        version={this.props.version}
        versionLanguage={this.props.versionLanguage}
        highlightedRefs={this.props.highlightedRefs}
        basetext={true}
        withContext={true}
        loadLinks={true}
        prefetchNextPrev={true}
        settings={this.props.settings}
        setOption={this.props.setOption}
        showBaseText={this.props.showBaseText} 
        onSegmentClick={this.props.onSegmentClick}
        onCitationClick={this.props.onCitationClick}
        onTextLoad={this.handleTextLoad}
        filter={this.props.filter}
        panelsOpen={this.props.panelsOpen}
        layoutWidth={this.props.layoutWidth}
        key={k + ref} />);      
    }.bind(this));

    if (content.length) {
      // Add Next and Previous loading indicators
      var first   = Sefaria.ref(this.props.srefs[0]);
      var last    = Sefaria.ref(this.props.srefs.slice(-1)[0]);
      var hasPrev = first && first.prev;
      var hasNext = last && last.next;
      var topSymbol  = " ";
      var bottomSymbol = " ";
      if (hasPrev && INBROWSER) {
        content.splice(0, 0, (<LoadingMessage className="base prev" key="prev"/>));
      } else {
        content.splice(0, 0, (<LoadingMessage message={topSymbol} heMessage={topSymbol} className="base prev" key="prev"/>));        
      }
      if (hasNext) {
        content.push((<LoadingMessage className="base next" key="next"/>));
      } else {
        content.push((<LoadingMessage message={bottomSymbol} heMessage={bottomSymbol} className="base next final" key="next"/>));
      }
    }

    return (<div className={classes} onMouseUp={this.handleTextSelection}>{content}</div>);
  }
});


var TextRange = React.createClass({
  // A Range or text defined a by a single Ref. Specially treated when set as 'basetext'.
  // This component is responsible for retrieving data from `Sefaria` for the ref that defines it.
  propTypes: {
    sref:                   React.PropTypes.string.isRequired,
    version:                React.PropTypes.string,
    versionLanguage:        React.PropTypes.string,
    highlightedRefs:        React.PropTypes.array,
    basetext:               React.PropTypes.bool,
    withContext:            React.PropTypes.bool,
    hideTitle:              React.PropTypes.bool,
    loadLinks:              React.PropTypes.bool,
    prefetchNextPrev:       React.PropTypes.bool,
    openOnClick:            React.PropTypes.bool,
    lowlight:               React.PropTypes.bool,
    numberLabel:            React.PropTypes.number,
    settings:               React.PropTypes.object,
    filter:                 React.PropTypes.array,
    onTextLoad:             React.PropTypes.func,
    onRangeClick:           React.PropTypes.func,
    onSegmentClick:         React.PropTypes.func,
    onCitationClick:        React.PropTypes.func,
    onNavigationClick:      React.PropTypes.func,
    onCompareClick:         React.PropTypes.func,
    onOpenConnectionsClick: React.PropTypes.func,
    panelsOpen:             React.PropTypes.number,
    layoutWidth:            React.PropTypes.number,
    showActionLinks:        React.PropTypes.bool
  },
  componentDidMount: function() {
    var data = this.getText();
    if (data && !this.dataPrefetched) {
      // If data was populated server side, onTextLoad was never called
      this.onTextLoad(data);
    }
    if (this.props.basetext || this.props.segmentNumber) { 
      this.placeSegmentNumbers();
    }
    window.addEventListener('resize', this.handleResize);
  },
  componentWillUnmount: function() {
    window.removeEventListener('resize', this.handleResize);
  },
  componentDidUpdate: function(prevProps, prevState) {
    /* Doesn't seem to be need in addition to below
    // Reload text if version changed
    if (this.props.version != prevProps.version || this.props.versionLanguage != prevProps.versionLanguage) {
      this.getText(true);
    }
    */
    // Place segment numbers again if update affected layout
    if (this.props.basetext || this.props.segmentNumber) {
      if (this.props.version != prevProps.version ||
          this.props.versionLanguage != prevProps.versionLanguage ||
          prevProps.settings.language !== this.props.settings.language ||
          prevProps.settings.layoutDefault !== this.props.settings.layoutDefault ||
          prevProps.settings.layoutTanakh !== this.props.settings.layoutTanakh ||
          prevProps.settings.layoutTalmud !== this.props.settings.layoutTalmud ||
          prevProps.settings.biLayout !== this.props.settings.biLayout ||
          prevProps.settings.fontSize !== this.props.settings.fontSize ||
          prevProps.layoutWidth !== this.props.layoutWidth) {
            // Rerender in case version has changed
            this.forceUpdate();
            // TODO: are these animationFrames still needed?
            window.requestAnimationFrame(function() { 
              if (this.isMounted()) {
                this.placeSegmentNumbers();
              }
            }.bind(this));        
      }
    }
  },
  handleResize: function() {
    if (this.props.basetext || this.props.segmentNumber) { 
      this.placeSegmentNumbers();
    }
  },
  handleClick: function(event) {
    if (window.getSelection().type === "Range") { 
      // Don't do anything if this click is part of a selection
      return;
    }
    if (this.props.onRangeClick) {
      //Click on the body of the TextRange itself from TextList
      this.props.onRangeClick(this.props.sref);
      if (Sefaria.site) { Sefaria.site.track.event("Reader", "Click Text from TextList", this.props.sref); }
    }
  },
  getText: function() {
    var settings = {
      context: this.props.withContext ? 1 : 0,
      version: this.props.version || null,
      language: this.props.versionLanguage || null
    };
    var data = Sefaria.text(this.props.sref, settings);
    if (!data) { // If we don't have data yet, call again with a callback to trigger API call
      Sefaria.text(this.props.sref, settings, this.onTextLoad);
    }
    return data;
  },
  onTextLoad: function(data) {
    // console.log("onTextLoad in TextRange");
    // Initiate additional API calls when text data first loads
    if (this.props.basetext && this.props.sref !== data.ref) {
      // Replace ReaderPanel contents ref with the normalized form of the ref, if they differ.
      // Pass parameter to showBaseText to replaceHistory - normalization should't add a step to history
      this.props.showBaseText(data.ref, true);
      return;
    }

    this.prefetchData();
    
    if (this.props.onTextLoad) {
      this.props.onTextLoad();
    }

    if (this.isMounted()) { 
      this.forceUpdate();
      this.placeSegmentNumbers();
    }
  },
  prefetchData: function() {
    // Prefetch addtional data (next, prev, links, notes etc) for this ref
    if (this.dataPrefetched) { return; }

    var data = this.getText();
    if (!data) { return; }

    // Load links at section level if spanning, so that cache is properly primed with section level refs
    var sectionRefs = data.isSpanning ? data.spanningRefs : [data.sectionRef];
    sectionRefs = sectionRefs.map(function(ref) {
      if (ref.indexOf("-") > -1) {
        ref = ref.split("-")[0];
        ref = ref.slice(0, ref.lastIndexOf(":"));
      }
      return ref;
    });

    if (this.props.loadLinks && !Sefaria.linksLoaded(sectionRefs)) {
      for (var i = 0; i < sectionRefs.length; i++) {
        Sefaria.related(sectionRefs[i], function() {
          if (this.isMounted()) { this.forceUpdate(); }
        }.bind(this));
      }
    }

    if (this.props.prefetchNextPrev) {
     if (data.next) {
       Sefaria.text(data.next, {
         context: 1,
         version: this.props.version || null,
         language: this.props.versionLanguage || null
       }, function() {});
     }
     if (data.prev) {
       Sefaria.text(data.prev, {
         context: 1,
         version: this.props.version || null,
         language: this.props.versionLanguage || null
       }, function() {});
     }
     if (data.book) { Sefaria.textTocHtml(data.book, function() {}); }
    }
    this.dataPrefetched = true;
  },
  makeSegments: function(data) {
    // Returns a flat list of annotated segment objects,
    // derived from the walking the text in data
    if (!data || "error" in data) { return []; }
    var segments  = [];
    var highlight = data.sections.length === data.textDepth; 
    var wrap = (typeof data.text == "string");
    var en = wrap ? [data.text] : data.text;
    var he = wrap ? [data.he] : data.he;
    var topLength = Math.max(en.length, he.length);
    en = en.pad(topLength, "");
    he = he.pad(topLength, "");

    var start = (data.textDepth == data.sections.length && !this.props.withContext ?
                  data.sections.slice(-1)[0] : 1);

    if (!data.isSpanning) {
      for (var i = 0; i < topLength; i++) {
        var number = i+start;
        var delim  = data.textDepth == 1 ? " " : ":";
        var ref = data.sectionRef + delim + number;
        segments.push({
          ref: ref,
          en: en[i], 
          he: he[i],
          number: number,
          highlight: highlight && number >= data.sections.slice(-1)[0] && number <= data.toSections.slice(-1)[0],
        });
      }      
    } else {
      for (var n = 0; n < topLength; n++) {
        var en2 = typeof en[n] == "string" ? [en[n]] : en[n];
        var he2 = typeof he[n] == "string" ? [he[n]] : he[n];
        var length = Math.max(en2.length, he2.length);
        en2 = en2.pad(length, "");
        he2 = he2.pad(length, "");
        var baseRef     = data.book;
        var baseSection = data.sections.slice(0,-2).join(":");
        var delim       = baseSection ? ":" : " ";
        var baseRef     = baseSection ? baseRef + " " + baseSection : baseRef;

        start = (n == 0 ? start : 1);
        for (var i = 0; i < length; i++) {
          var startSection = data.sections.slice(-2)[0];
          var section = typeof startSection == "string" ?
                        Sefaria.hebrew.intToDaf(n+Sefaria.hebrew.dafToInt(startSection))
                        : n + startSection;
          var number  = i + start;
          var ref = baseRef + delim + section + ":" + number;
          segments.push({
            ref: ref,
            en: en2[i], 
            he: he2[i],
            number: number,
            highlight: highlight && 
                        ((n == 0 && number >= data.sections.slice(-1)[0]) || 
                         (n == topLength-1 && number <= data.toSections.slice(-1)[0]) ||
                         (n > 0 && n < topLength -1)),
          });
        }
      }
    }
    return segments;
  },
  placeSegmentNumbers: function() {
    // Set the vertical offsets for segment numbers and link counts, which are dependent
    // on the rendered height of the text of each segment.
    var $text  = $(ReactDOM.findDOMNode(this));
    var elemsAtPosition = {}; // Keyed by top position, an array of elements found there
    var setTop = function() {
      var $elem = $(this);
      var top   = $elem.parent().position().top;
      $elem.css({top: top});
      var list = elemsAtPosition[top] || [];
      list.push($elem);
      elemsAtPosition[top] = list;  
    };
    $text.find(".linkCount").each(setTop);
    elemsAtPosition = {} // resetting because we only want it to track segmentNumbers
    $text.find(".segmentNumber").each(setTop).show();
    var fixCollision = function ($elems) {
      // Takes an array of jQuery elements that all currenlty appear at the same top position
      if ($elems.length == 1) { return; }
      if ($elems.length == 2) {
        var adjust = 8;
        $elems[0].css({top: "-=" + adjust});
        $elems[1].css({top: "+=" + adjust});
      }
      /* Sketching a general solution for any number of elements, incomplete.
      var halfOrLess = Math.floor($elems.length / 2);
      var above = $elems.slice(0, halfOrLess);
      var below = $elems.slice(-halfOrLess);
      for (var i = 0; i < halfOrLess; i++) {

      }
      */
    };
    for (var top in elemsAtPosition) {
      if (elemsAtPosition.hasOwnProperty(top)) {
        fixCollision(elemsAtPosition[top]);
      }
    }
    $text.find(".segmentNumber").show();
    $text.find(".linkCount").show();

  },
  render: function() {
    var data = this.getText();
    if (data && this.props.basetext) {
      var ref              = this.props.withContext ? data.sectionRef : data.ref;
      var sectionStrings   = Sefaria.sectionString(ref);
      var oref             = Sefaria.ref(ref);
      var useShortString   = oref && Sefaria.util.inArray(oref.categories[0], ["Tanakh", "Mishnah", "Talmud", "Tosefta", "Commentary"]) !== -1;
      var title            = useShortString ? sectionStrings.en.numbered : sectionStrings.en.named;
      var heTitle          = useShortString ? sectionStrings.he.numbered : sectionStrings.he.named;   
    } else if (data && !this.props.basetext) {  
      var title            = data.ref;
      var heTitle          = data.heRef;
    } else if (!data) {
      var title            = "Loading...";
      var heTitle          = "טעינה...";      
    } 
    var showNumberLabel    =  data &&
                              data.categories &&
                              data.categories[0] !== "Talmud" &&
                              data.categories[0] !== "Liturgy";

    var showSegmentNumbers = showNumberLabel && this.props.basetext;
                              

    var segments = this.makeSegments(data);
    var textSegments = segments.map(function (segment, i) {
      var highlight = this.props.highlightedRefs && this.props.highlightedRefs.length ?                                  // if highlighted refs are explicitly set
                        Sefaria.util.inArray(segment.ref, this.props.highlightedRefs) !== -1 : // highlight if this ref is in highlighted refs prop
                        this.props.basetext && segment.highlight;                   // otherwise highlight if this a basetext and the ref is specific
      return (
        <TextSegment
            sref={segment.ref}
            en={segment.en}
            he={segment.he}
            highlight={highlight}
            segmentNumber={showSegmentNumbers ? segment.number : 0}
            showLinkCount={this.props.basetext}
            filter={this.props.filter}
            onSegmentClick={this.props.onSegmentClick}
            onCitationClick={this.props.onCitationClick}
            key={i + segment.ref} />
      );
    }.bind(this));
    textSegments = textSegments.length ? 
                    textSegments : 
                      this.props.basetext ? "" : (<LoadingMessage />);
    var classes = {
                    textRange: 1,
                    basetext: this.props.basetext,
                    loading: !data,
                    lowlight: this.props.lowlight
                  };
    classes = classNames(classes);

    var open        = function() { this.props.onNavigationClick(this.props.sref)}.bind(this);
    var compare     = function() { this.props.onCompareClick(this.props.sref)}.bind(this);
    var connections = function() { this.props.onOpenConnectionsClick([this.props.sref])}.bind(this);

    var actionLinks = (<div className="actionLinks">
                        <span className="openLink" onClick={open}>
                          <img src="/static/img/open-64.png" />
                          <span className="en">Open</span>
                          <span className="he">פתח</span>
                        </span>
                        <span className="compareLink" onClick={compare}>
                          <img src="/static/img/compare-64.png" />
                          <span className="en">Compare</span>
                          <span className="he">השווה</span>
                        </span>
                        <span className="connectionsLink" onClick={connections}>
                          <i className="fa fa-link"></i>
                          <span className="en">Connections</span>
                          <span className="he">קשרים</span>
                        </span>
                      </div>);
    return (
      <div className={classes} onClick={this.handleClick}>
        {showNumberLabel && this.props.numberLabel ? 
          (<div className="numberLabel sans">
            <span className="numberLabelInner">
              <span className="en">{this.props.numberLabel}</span>
              <span className="he">{Sefaria.hebrew.encodeHebrewNumeral(this.props.numberLabel)}</span>
            </span>
          </div>)
          : null}
        {this.props.hideTitle ? "" :
        (<div className="title">
          <div className="titleBox">
            <span className="en" >{title}</span>
            <span className="he">{heTitle}</span>
          </div>
        </div>)}
        <div className="text">
          <div className="textInner">
            { textSegments }
            { this.props.showActionLinks ? actionLinks : null }
          </div>
        </div>
      </div>
    );
  }
});


var TextSegment = React.createClass({
  propTypes: {
    sref:            React.PropTypes.string,
    en:              React.PropTypes.string,
    he:              React.PropTypes.string,
    highlight:       React.PropTypes.bool,
    segmentNumber:   React.PropTypes.number,
    showLinkCount:   React.PropTypes.bool,
    filter:          React.PropTypes.array,
    onCitationClick: React.PropTypes.func,
    onSegmentClick:  React.PropTypes.func
  },
  handleClick: function(event) {
    if ($(event.target).hasClass("refLink")) {
      //Click of citation
      var ref = Sefaria.humanRef($(event.target).attr("data-ref"));
      this.props.onCitationClick(ref, this.props.sref);
      event.stopPropagation();
      Sefaria.site.track.event("Reader", "Citation Link Click", ref);
    } else if (this.props.onSegmentClick) {
      this.props.onSegmentClick(this.props.sref);
      Sefaria.site.track.event("Reader", "Text Segment Click", this.props.sref);
    }
  },
  render: function() {
    var linkCountElement;
    if (this.props.showLinkCount) {
      var linkCount = Sefaria.linkCount(this.props.sref, this.props.filter);
      var minOpacity = 20, maxOpacity = 70;
      var linkScore = linkCount ? Math.min(linkCount+minOpacity, maxOpacity) / 100.0 : 0;
      var style = {opacity: linkScore};
      linkCountElement = this.props.showLinkCount ? (<div className="linkCount sans">
                                                    <span className="en"><span className="linkCountDot" style={style}></span></span>
                                                    <span className="he"><span className="linkCountDot" style={style}></span></span>
                                                  </div>) : null;      
    } else {
      linkCountElement = "";
    }
    var segmentNumber = this.props.segmentNumber ? (<div className="segmentNumber sans">
                                                      <span className="en"> <span className="segmentNumberInner">{this.props.segmentNumber}</span> </span>
                                                      <span className="he"> <span className="segmentNumberInner">{Sefaria.hebrew.encodeHebrewNumeral(this.props.segmentNumber)}</span> </span>
                                                    </div>) : null;
    var he = this.props.he || "";
    var en = this.props.en || "";
    var classes=classNames({ segment: 1,
                     highlight: this.props.highlight,
                     heOnly: !this.props.en,
                     enOnly: !this.props.he });
    if(!this.props.en && !this.props.he){
        return false;
    }
    return (
      <span className={classes} onClick={this.handleClick} data-ref={this.props.sref}>
        {segmentNumber}
        {linkCountElement}
        <span className="he" dangerouslySetInnerHTML={ {__html: he + " "} }></span>
        <span className="en" dangerouslySetInnerHTML={ {__html: en + " "} }></span>
        <div className="clearFix"></div>
      </span>
    );
  }
});


var ConnectionsPanel = React.createClass({
  propTypes: {
    srefs:                   React.PropTypes.array.isRequired,    // an array of ref strings
    filter:                  React.PropTypes.array.isRequired,
    recentFilters:           React.PropTypes.array.isRequired,
    mode:                    React.PropTypes.string.isRequired,   // "Connections", "Tools", etc. called `connectionsMode` above
    setFilter:               React.PropTypes.func.isRequired,
    setConnectionsMode:      React.PropTypes.func.isRequired,
    editNote:                React.PropTypes.func.isRequired,
    openComparePanel:        React.PropTypes.func.isRequired,
    version:                 React.PropTypes.string,
    versionLanguage:         React.PropTypes.string,
    noteBeingEdited:         React.PropTypes.object,
    fullPanel:               React.PropTypes.bool,
    multiPanel:              React.PropTypes.bool,
    canEditText:             React.PropTypes.bool,
    onTextClick:             React.PropTypes.func,
    onCitationClick:         React.PropTypes.func,
    onNavigationClick:       React.PropTypes.func,
    onCompareClick:          React.PropTypes.func,
    onOpenConnectionsClick:  React.PropTypes.func,
    openNav:                 React.PropTypes.func,
    openDisplaySettings:     React.PropTypes.func,
    closePanel:              React.PropTypes.func,
    toggleLanguage:          React.PropTypes.func,
    selectedWords:           React.PropTypes.string,
    interfaceLang:           React.PropTypes.string
  },
  render: function() {
    var content = null;
    if (this.props.mode == "Connections") {
      content = (<TextList
                    srefs={this.props.srefs}
                    filter={this.props.filter}
                    recentFilters={this.props.recentFilters}
                    fullPanel={this.props.fullPanel}
                    multiPanel={this.props.multiPanel}
                    setFilter={this.props.setFilter}
                    setConnectionsMode={this.props.setConnectionsMode}
                    onTextClick={this.props.onTextClick}
                    onCitationClick={this.props.onCitationClick}
                    onNavigationClick={this.props.onNavigationClick}
                    onCompareClick={this.props.onCompareClick}
                    onOpenConnectionsClick={this.props.onOpenConnectionsClick}
                    openNav={this.props.openNav}
                    openDisplaySettings={this.props.openDisplaySettings}
                    closePanel={this.props.closePanel}
                    selectedWords={this.props.selectedWords}/>
                );

    } else if (this.props.mode === "Tools") {
      content = (<ToolsPanel
                    srefs={this.props.srefs}
                    mode={this.props.mode}
                    filter={this.props.filter}
                    recentFilters={this.props.recentFilters}
                    fullPanel={this.props.fullPanel}
                    multiPanel={this.props.multiPanel}
                    canEditText={this.props.canEditText}
                    setFilter={this.props.setFilter}
                    setConnectionsMode={this.props.setConnectionsMode}
                    onTextClick={this.props.onTextClick}
                    onCitationClick={this.props.onCitationClick}
                    onNavigationClick={this.props.onNavigationClick}
                    onCompareClick={this.props.onCompareClick}
                    onOpenConnectionsClick={this.props.onOpenConnectionsClick}
                    openNav={this.props.openNav}
                    openDisplaySettings={this.props.openDisplaySettings}
                    openComparePanel={this.props.openComparePanel}
                    closePanel={this.props.closePanel}
                    version={this.props.version}
                    versionLanguage={this.props.versionLanguage} />);

    } else if (this.props.mode === "Share") {
      content = (<SharePanel
        url={window.location.href}
        fullPanel={this.props.fullPanel}
        closePanel={this.props.closePanel}
        setConnectionsMode={this.props.setConnectionsMode} />);

    } else if (this.props.mode === "Add to Source Sheet") {
      content = (<AddToSourceSheetPanel
        srefs={this.props.srefs}
        fullPanel={this.props.fullPanel}
        setConnectionsMode={this.props.setConnectionsMode} />);

    } else if (this.props.mode === "Add Note") {
      content = (<AddNotePanel 
                  srefs={this.props.srefs}
                  fullPanel={this.props.fullPanel}
                  closePanel={this.props.closePanel}
                  setConnectionsMode={this.props.setConnectionsMode} />);
    
    } else if (this.props.mode === "Edit Note") {
      content = (<AddNotePanel 
                  srefs={this.props.srefs}
                  noteId={this.props.noteBeingEdited._id}
                  noteText={this.props.noteBeingEdited.text}
                  noteTitle={this.props.noteBeingEdited.title}
                  noteIsPublic={this.props.noteBeingEdited.isPublic}
                  fullPanel={this.props.fullPanel}
                  closePanel={this.props.closePanel}
                  setConnectionsMode={this.props.setConnectionsMode} />);

    } else if (this.props.mode === "My Notes") {
      content = (<MyNotesPanel 
                  srefs={this.props.srefs}
                  fullPanel={this.props.fullPanel}
                  closePanel={this.props.closePanel}
                  setConnectionsMode={this.props.setConnectionsMode}
                  editNote={this.props.editNote} />);

    } else if (this.props.mode === "Add Connection") {
      var url  = "/s1?next=" + window.location.pathname;
      var link = (<a href={url}><span className="int-en">old Sefaria</span><span className="int-he">ממשק הישן</span></a>);
      content = (<div className="toolsMessage sans">
                    <span className="int-en">We&apos;re still working on updating this feature for the new Sefaria. In the meantime, to add a connection please use the {link}.</span>
                    <span className="int-he">האפשרות הזו עדיין בבניה בממשק החדש. בינתיים ניתן להשתמש ב{link}.</span>
                  </div>);

    } else if (this.props.mode === "Login") {
      content = (<LoginPanel fullPanel={this.props.fullPanel} />);
    }
    return content;
  }
});


var ConnectionsPanelHeader = React.createClass({
  propTypes: {
    activeTab:          React.PropTypes.string.isRequired, // "Connections", "Tools"
    setConnectionsMode: React.PropTypes.func.isRequired,
    closePanel:         React.PropTypes.func.isRequired,
    toggleLanguage:     React.PropTypes.func.isRequired,
    interfaceLang:      React.PropTypes.string.isRequired
  },
  render: function() {
    return (<div className="connectionsPanelHeader">
              <ConnectionsPanelTabs
                activeTab={this.props.activeTab}
                setConnectionsMode={this.props.setConnectionsMode}
                interfaceLang={this.props.interfaceLang}/>
              <div className="rightButtons">
                <LanguageToggleButton toggleLanguage={this.props.toggleLanguage} />
                <ReaderNavigationMenuCloseButton icon="arrow" onClick={this.props.closePanel} interfaceLang={this.props.interfaceLang} />
              </div>
            </div>);
  }
});


var ConnectionsPanelTabs = React.createClass({
  propTypes: {
    activeTab:          React.PropTypes.string.isRequired, // "Connections", "Tools"
    setConnectionsMode: React.PropTypes.func.isRequired,
    interfaceLang:      React.PropTypes.string.isRequired
  },
  render: function() {
    var tabNames = [{"en": "Connections", "he": "קישורים"}, {"en": "Tools", "he":"כלים"}];
    var tabs = tabNames.map(function(item) {
      var tabClick = function() {
        this.props.setConnectionsMode(item["en"])
      }.bind(this);
      var active  = item["en"] === this.props.activeTab;
      var classes = classNames({connectionsPanelTab: 1, sans: 1, active: active});
      return (<div className={classes} onClick={tabClick} key={item["en"]}>
                <span className="int-en">{item["en"]}</span>
                <span className="int-he">{item["he"]}</span>
              </div>);
    }.bind(this));

    return (<div className="connectionsPanelTabs">{tabs}</div>);
  }
});


var TextList = React.createClass({
  propTypes: {
    srefs:                   React.PropTypes.array.isRequired,    // an array of ref strings
    filter:                  React.PropTypes.array.isRequired,
    recentFilters:           React.PropTypes.array.isRequired,
    fullPanel:               React.PropTypes.bool,
    multiPanel:              React.PropTypes.bool,
    setFilter:               React.PropTypes.func,
    setConnectionsMode:      React.PropTypes.func,
    onTextClick:             React.PropTypes.func,
    onCitationClick:         React.PropTypes.func,
    onNavigationClick:       React.PropTypes.func,
    onCompareClick:          React.PropTypes.func,
    onOpenConnectionsClick:  React.PropTypes.func,
    openNav:                 React.PropTypes.func,
    openDisplaySettings:     React.PropTypes.func,
    closePanel:              React.PropTypes.func,
    selectedWords:           React.PropTypes.string
  },
  getInitialState: function() {
    return {
      linksLoaded: false,
      textLoaded: false
    }
  },
  componentDidMount: function() {
    this.loadConnections();
    this.scrollToHighlighted();
  },
  componentWillReceiveProps: function(nextProps) {
    this.preloadText(nextProps.filter);
  },
  componentWillUpdate: function(nextProps) {

  },
  componentDidUpdate: function(prevProps, prevState) {
    if (prevProps.filter.length && !this.props.filter.length) {
      this.scrollToHighlighted();
    }
    if (!prevProps.filter.compare(this.props.filter)) {
      this.scrollToHighlighted();
    } else if (!prevState.textLoaded && this.state.textLoaded) {
      this.scrollToHighlighted();
    } else if (!prevProps.srefs.compare(this.props.srefs)) {
      this.loadConnections();
      this.scrollToHighlighted();
    }
  },
  getSectionRef: function() {
    var ref = this.props.srefs[0]; // TODO account for selections spanning sections
    var sectionRef = Sefaria.sectionRef(ref) || ref;
    return sectionRef;
  },
  loadConnections: function() {
    // Load connections data from server for this section
    var sectionRef = this.getSectionRef();
    if (!sectionRef) { return; }
    Sefaria.related(sectionRef, function(data) {
      if (this.isMounted()) {
        this.preloadText(this.props.filter);
        this.setState({
          linksLoaded: true,
        });
      }
    }.bind(this));
  },
  preloadText: function(filter) {
    // Preload text of links if `filter` is a single commentary, or all commentary
    if (filter.length == 1 &&
        Sefaria.index(filter[0]) && 
        Sefaria.index(filter[0]).categories == "Commentary") {
      this.preloadSingleCommentaryText(filter);
    } else if (filter.length == 1 && filter[0] == "Commentary") {
      this.preloadAllCommentaryText(filter);
    } else {
      this.setState({waitForText: false, textLoaded: false});
    }
  },
  preloadSingleCommentaryText: function(filter) {
    var basetext   = this.getSectionRef(); //get the title of the full title for the commentary from the api and use that (only needs the title to end with the base text
    var commentary = filter[0] + " on " + basetext; //TODO: get rid of "on" special casing switch to hack that only switches out the sections
    this.setState({textLoaded: false, waitForText: true});
    Sefaria.text(commentary, {}, function() {
      if (this.isMounted()) {
        this.setState({textLoaded: true});        
      }
    }.bind(this));
  },
  preloadAllCommentaryText: function() {
    var basetext   = this.getSectionRef();
    var summary    = Sefaria.linkSummary(basetext);
    if (summary.length && summary[0].category == "Commentary") {
      this.setState({textLoaded: false, waitForText: true});
      // Get a list of commentators on this section that we need don't have in the cache
      var links = Sefaria.links(basetext);
      var commentators = summary[0].books.map(function(item) {
        return item.book;
      }).filter(function(commentator) {
        var link = Sefaria._filterLinks(links, [commentator])[0];
        if (link.sourceRef.indexOf(link.anchorRef) == -1) {
          // Check if this is Commentary2, exclude if so
          return false;
        }
        // Exclude if we already have this in the cache
        return !Sefaria.text(commentator + " on " + basetext);
      });
      if (commentators.length) {
        this.waitingFor = Sefaria.util.clone(commentators);
        this.target = 0;
        for (var i = 0; i < commentators.length; i++) {
          Sefaria.text(commentators[i] + " on " + basetext, {}, function(data) {
            var index = this.waitingFor.indexOf(data.commentator);
            if (index == -1) {
                // console.log("Failed to clear commentator:");
                // console.log(data);
                this.target += 1;
            }
            if (index > -1) {
                this.waitingFor.splice(index, 1);
            }
            if (this.waitingFor.length == this.target) {
              if (this.isMounted()) {
                this.setState({textLoaded: true});
              }
            }
          }.bind(this));          
        }          
      } else {
        // All commentaries have been loaded already
        this.setState({textLoaded: true});          
      }
    } else {
      // There were no commentaries to load
      this.setState({textLoaded: true});
    }
  },
  scrollToHighlighted: function() {
    if (this.props.fullPanel) {
      return; // We don't currently have any situations where there is lowlighted content in fullpanel sidebar
    }
    window.requestAnimationFrame(function() {
      if (!this.isMounted()) { return; }
      var $highlighted = $(ReactDOM.findDOMNode(this)).find(".texts .textRange").not(".lowlight").first();
      if ($highlighted.length) {
        var $texts = $(ReactDOM.findDOMNode(this)).find(".texts");
        var adjust = parseInt($texts.css("padding-top")) + 18;
        $texts.scrollTo($highlighted, 0, {offset: -adjust});
      }
    }.bind(this));
  },
  showAllFilters: function() {
    this.props.setFilter(null);
    if (Sefaria.site) { Sefaria.site.track.event("Reader", "Show All Filters Click", "1"); }
  },
  render: function() {
    var refs               = this.props.srefs;
    var summary            = Sefaria.relatedSummary(refs);
    var oref               = Sefaria.ref(refs[0]);
    var filter             = this.props.filter;
    var sectionRef         = this.getSectionRef();
    var isSingleCommentary = (filter.length == 1 && Sefaria.index(filter[0]) && Sefaria.index(filter[0]).categories == "Commentary");

    //if (summary.length && !links.length) { debugger; }
    var en = "No connections known" + (filter.length ? " for " + filter.join(", ") : "") + ".";
    var he = "אין קשרים ידועים"       + (filter.length ? " ל"    + filter.join(", ") : "") + ".";
    var loaded  = Sefaria.linksLoaded(sectionRef);
    var message = !loaded ? 
                    (<LoadingMessage />) : 
                      (summary.length === 0 ? 
                        <LoadingMessage message={en} heMessage={he} /> : null);
    
    var showAllFilters = !filter.length;
    if (!showAllFilters) {
      if (filter.compare(["Sheets"])) {
        var sheets  = Sefaria.sheets.sheetsByRef(refs);
        var content = sheets ? sheets.map(function(sheet) {
          return (
            <div className="sheet" key={sheet.sheetUrl}>
              <a href={sheet.ownerProfileUrl}>
                <img className="sheetAuthorImg" src={sheet.ownerImageUrl} />
              </a>
              <div className="sheetViews"><i className="fa fa-eye"></i> {sheet.views}</div>
              <a href={sheet.ownerProfileUrl} className="sheetAuthor">{sheet.ownerName}</a>
              <a href={sheet.sheetUrl} className="sheetTitle">{sheet.title}</a>
            </div>);
        }) : (<LoadingMessage />);
        content = content.length ? content : <LoadingMessage message="No sheets here." />;

      } else if (filter.compare(["Notes"])) {
        var notes   = Sefaria.notes(refs);
        var content = notes ? notes.map(function(note) {
          return (<Note 
                    title={note.title}
                    text={note.text}
                    ownerName={note.ownerName}
                    ownerProfileUrl={note.ownerProfileUrl}
                    ownerImageUrl={note.ownerImageUrl}
                    key={note._id} />) 
        }) : (<LoadingMessage />);
        content = content.length ? content : <LoadingMessage message="No notes here." />;
      } else {
        // Viewing Text Connections
        var sectionLinks = Sefaria.links(sectionRef);
        var links        = sectionLinks.filter(function(link) {
          if ( (this.props.multiPanel || !isSingleCommentary) &&
              Sefaria.splitSpanningRef(link.anchorRef).every(aref => Sefaria.util.inArray(aref, refs) === -1)) {
            // Only show section level links for an individual commentary
            return false;
          }
          return (filter.length == 0 ||
                  Sefaria.util.inArray(link.category, filter) !== -1 || 
                  Sefaria.util.inArray(link.commentator, filter) !== -1 );

          }.bind(this)
        ).sort(function(a, b) {
            if (a.anchorVerse !== b.anchorVerse) {
                return a.anchorVerse - b.anchorVerse;
            } else if ( a.commentaryNum !== b.commentaryNum) {
                return a.commentaryNum - b.commentaryNum;
            } else {
                return a.sourceRef > b.sourceRef ? 1 : -1;
            }
        });
        var content = links.length == 0 ? message :
                      this.state.waitForText && !this.state.textLoaded ? 
                        (<LoadingMessage />) : 
                        links.map(function(link, i) {
                            var hideTitle = link.category === "Commentary" && this.props.filter[0] !== "Commentary";
                            return (<TextRange 
                                        sref={link.sourceRef}
                                        key={i + link.sourceRef}
                                        lowlight={Sefaria.util.inArray(link.anchorRef, refs) === -1}
                                        hideTitle={hideTitle}
                                        numberLabel={link.category === "Commentary" ? link.anchorVerse : 0}
                                        basetext={false}
                                        onRangeClick={this.props.onTextClick}
                                        onCitationClick={this.props.onCitationClick}
                                        onNavigationClick={this.props.onNavigationClick}
                                        onCompareClick={this.props.onCompareClick}
                                        onOpenConnectionsClick={this.props.onOpenConnectionsClick} />);
                          }, this);          
      }
    
    }

    var classes = classNames({textList: 1, fullPanel: this.props.fullPanel});
    if (showAllFilters) {
      return (
            <div className={classes}>
              <div className="textListTop">
                  {message}
              </div>
              <AllFilterSet
                srefs={this.props.srefs}
                summary={summary}
                showText={this.props.showText}
                filter={this.props.filter}
                recentFilters={this.props.recentFilters}
                setFilter={this.props.setFilter}
                selectedWords={this.props.selectedWords}
                oref={oref}/>
            </div>);
    } else if (!this.props.fullPanel) {
      return (
            <div className={classes}>
              <div className="textListTop">
                <RecentFilterSet
                  srefs={this.props.srefs}
                  asHeader={true}
                  showText={this.props.showText}
                  filter={this.props.filter}
                  recentFilters={this.props.recentFilters}
                  textCategory={oref ? oref.categories[0] : null}
                  setFilter={this.props.setFilter}
                  showAllFilters={this.showAllFilters} />
              </div>
              <div className="texts">
                <div className="contentInner">
                  { content }
                </div>
              </div>
            </div>);
    } else {
      return (
            <div className={classes}>
              <div className="texts">
                <div className="contentInner">
                  <RecentFilterSet
                    srefs={this.props.srefs}
                    asHeader={false}
                    showText={this.props.showText}
                    filter={this.props.filter}
                    recentFilters={this.props.recentFilters}
                    textCategory={oref ? oref.categories[0] : null}
                    setFilter={this.props.setFilter}
                    showAllFilters={this.showAllFilters} />
                  { content }
                </div>
              </div>
            </div>
            );
    }
  }
});


var Note = React.createClass({
  propTypes: {
    title:           React.PropTypes.string.isRequired,
    text:            React.PropTypes.string.isRequired,
    ownerName:       React.PropTypes.string,
    ownerImageUrl:   React.PropTypes.string,
    ownerProfileUrl: React.PropTypes.string,
    isPrivate:       React.PropTypes.bool,
    editNote:        React.PropTypes.func
  },
  render: function() {

    var isInMyNotes = !this.props.ownerName; // public notes can appear inside myNotesPanel, use ownerName as a proxy for context

    var authorInfo = isInMyNotes ? null :
        (<div className="noteAuthorInfo">
          <a href={this.props.ownerProfileUrl}>
            <img className="noteAuthorImg" src={this.props.ownerImageUrl} />
          </a>
          <a href={this.props.ownerProfileUrl} className="noteAuthor">{this.props.ownerName}</a>
        </div>);
     
     var buttons = isInMyNotes ? 
                    (<div className="noteButtons">
                      <i className="fa fa-pencil" onClick={this.props.editNote} ></i>
                      {this.props.isPrivate ? null : (<i className="fa fa-unlock-alt"></i>)}
                    </div>) : null; 
     
     return (<div className="note">
                {authorInfo}
                <div className="note-content">
                  <div className="noteTitle">{this.props.title}</div>
                  <span className="noteText" dangerouslySetInnerHTML={{__html:this.props.text}}></span>
                </div>
                {buttons}
              </div>);
  }
});


var AllFilterSet = React.createClass({
  render: function() {
    var categories = this.props.summary.map(function(cat, i) {
      return (
        <CategoryFilter
          srefs={this.props.srefs}
          key={i}
          category={cat.category}
          heCategory={Sefaria.hebrewCategory(cat.category)}
          count={cat.count} 
          books={cat.books}
          filter={this.props.filter}
          updateRecent={true}
          setFilter={this.props.setFilter}
          on={Sefaria.util.inArray(cat.category, this.props.filter) !== -1} />
      );
    }.bind(this));
    return (
      <div className="fullFilterView filterSet">
        <LexiconPanel selectedWords={this.props.selectedWords} oref={this.props.oref}/>
        {categories}
      </div>
    );
  }
});


var CategoryFilter = React.createClass({
  handleClick: function(e) {
    e.preventDefault();
    this.props.setFilter(this.props.category, this.props.updateRecent);
    if (Sefaria.site) { Sefaria.site.track.event("Reader", "Category Filter Click", this.props.category); }
  },
  render: function() {
    var textFilters = this.props.books.map(function(book, i) {
     return (<TextFilter 
                srefs={this.props.srefs}
                key={i}
                book={book.book}
                heBook={book.heBook} 
                count={book.count}
                category={this.props.category}
                hideColors={true}
                updateRecent={true}
                setFilter={this.props.setFilter}
                on={Sefaria.util.inArray(book.book, this.props.filter) !== -1} />);
    }.bind(this));
    
    var notClickable = this.props.category == "Community";
    var color        = Sefaria.palette.categoryColor(this.props.category);
    var style        = notClickable ? {} : {"borderTop": "4px solid " + color};
    var classes      = classNames({categoryFilter: 1, on: this.props.on, notClickable: notClickable});
    var count        = notClickable ? null : (<span className="enInHe"> | {this.props.count}</span>);
    var handleClick  = notClickable ? null : this.handleClick;
    var url = (this.props.srefs && this.props.srefs.length > 0)?"/" + Sefaria.normRef(this.props.srefs[0]) + "?with=" + this.props.category:"";
    var innerFilter = (<div className={classes} onClick={handleClick}>
            <span className="en">{this.props.category}{count}</span>
            <span className="he">{this.props.heCategory}{count}</span>
          </div>);
    var wrappedFilter = notClickable ? innerFilter : <a href={url}>{innerFilter}</a>;
    return (
      <div className="categoryFilterGroup" style={style}>
        {wrappedFilter}
        <TwoBox content={ textFilters } />
      </div>
    );
  }
});


var TextFilter = React.createClass({
  propTypes: {
    srefs:        React.PropTypes.array.isRequired,
    book:         React.PropTypes.string.isRequired,
    heBook:       React.PropTypes.string.isRequired,
    on:           React.PropTypes.bool.isRequired,
    setFilter:    React.PropTypes.func.isRequired,
    updateRecent: React.PropTypes.bool
  },
  handleClick: function(e) {
    e.preventDefault();
    this.props.setFilter(this.props.book, this.props.updateRecent);
    if (Sefaria.site) { Sefaria.site.track.event("Reader", "Text Filter Click", this.props.book); }
  },
  render: function() {
    var classes = classNames({textFilter: 1, on: this.props.on, lowlight: this.props.count == 0});

    if (!this.props.hideColors) {
      var color = Sefaria.palette.categoryColor(this.props.category);
      var style = {"borderTop": "4px solid " + color};
    }
    var name = this.props.book == this.props.category ? this.props.book.toUpperCase() : this.props.book;
    var count = this.props.hideCounts || !this.props.count ? "" : ( <span className="enInHe"> ({this.props.count})</span>);
    var url = (this.props.srefs && this.props.srefs.length > 0)?"/" + Sefaria.normRef(this.props.srefs[0]) + "?with=" + name:"";
    return (
      <a href={url}>
        <div data-name={name}
          className={classes}
          style={style}
          onClick={this.handleClick}>
            <div>
              <span className="en">{name}{count}</span>
              <span className="he">{this.props.heBook}{count}</span>
            </div>
        </div>
      </a>
    );
  }
});


var RecentFilterSet = React.createClass({
  propTypes: {
    srefs:          React.PropTypes.array.isRequired,
    filter:         React.PropTypes.array.isRequired,
    recentFilters:  React.PropTypes.array.isRequired,
    textCategory:   React.PropTypes.string.isRequired,
    setFilter:      React.PropTypes.func.isRequired,
    showAllFilters: React.PropTypes.func.isRequired
  },
  toggleAllFilterView: function() {
    this.setState({showAllFilters: !this.state.showAllFilters});
  },
  render: function() {
    var topLinks = [];

    // Filter top links to exclude items already in recent filter
    topLinks = topLinks.filter(function(link) {
      return (Sefaria.util.inArray(link.book, this.props.recentFilters) == -1);
    }.bind(this));
    
    // Annotate filter texts with category            
    var recentFilters = this.props.recentFilters.map(function(filter) {
      var index = Sefaria.index(filter);
      return {
          book: filter,
          heBook: index ? index.heTitle : Sefaria.hebrewCategory(filter),
          category: index ? index.categories[0] : filter };
    });
    topLinks = recentFilters.concat(topLinks).slice(0,5);

    // If the current filter is not already in the top set, put it first 
    if (this.props.filter.length) {
      var filter = this.props.filter[0];
      for (var i=0; i < topLinks.length; i++) {
        if (topLinks[i].book == filter || 
            topLinks[i].category == filter ) { break; }
      }
      if (i == topLinks.length) {
        var index = Sefaria.index(filter);
        if (index) {
          var annotatedFilter = {book: filter, heBook: index.heTitle, category: index.categories[0] };
        } else {
          var annotatedFilter = {book: filter, heBook: filter, category: "Other" };
        }

        topLinks = [annotatedFilter].concat(topLinks).slice(0,5);
      } else {
        // topLinks.move(i, 0); 
      }        
    }
    var topFilters = topLinks.map(function(book) {
     return (<TextFilter
                srefs={this.props.srefs}
                key={book.book} 
                book={book.book}
                heBook={book.heBook}
                category={book.category}
                hideCounts={true}
                hideColors={true}
                count={book.count}
                updateRecent={false}
                setFilter={this.props.setFilter}
                on={Sefaria.util.inArray(book.book, this.props.filter) !== -1} />);
    }.bind(this));

    var moreButton = this.props.asHeader ? (<div className="showMoreFilters textFilter" style={style}
                        onClick={this.props.showAllFilters}>
                          <div>
                            <span className="dot">●</span><span className="dot">●</span><span className="dot">●</span>
                          </div>                    
                      </div>) : null;
    var style = this.props.asHeader ? {"borderTopColor": Sefaria.palette.categoryColor(this.props.textCategory)} : {};
    var classes = classNames({recentFilterSet: 1, topFilters: this.props.asHeader, filterSet: 1});
    return (
      <div className={classes} style={style}>
        <div className="topFiltersInner">{topFilters}</div>
        {moreButton}
      </div>
    );
  }
});


var LexiconPanel = React.createClass({
  propTypes: {
    selectedWords: React.PropTypes.string,
    oref:          React.PropTypes.object.isRequired
  },
  getInitialState: function() {
    return {
      entries: [],
      loaded: false
    };
  },
  componentDidMount: function(){
    if(this.props.selectedWords){
      this.getLookups(this.props.selectedWords, this.props.oref);
    }
  },
  componentWillReceiveProps: function(nextProps){
    // console.log("component will receive props: ", nextProps.selectedWords);
    if(this.props.selectedWords != nextProps.selectedWords){
      this.clearLookups();
      this.getLookups(nextProps.selectedWords, nextProps.oref);
    }
  },
  clearLookups: function(){
    this.setState({
      loaded: false,
      entries: []
    });
  },
  getLookups: function(words, oref){
    if(this.shouldActivate(words)){
      // console.log('getting data: ', words, oref.ref);
      Sefaria.lexicon(words, oref.ref, function(data) {
        this.setState({
          loaded: true,
          entries: data
        });

        var action = (data.length == 0)? "Open No Result": "Open";
        action += " / " + oref.categories.join("/") + "/" + oref.book;
        Sefaria.site.track.event("Lexicon", action, words);
        
        // console.log('gotten data from Sefaria.js, state re-set: ', this, data);
      }.bind(this));
    }
  },
  shouldActivate: function(selectedWords){
    if(!selectedWords){
      return false;
    }
    var wordList = selectedWords.split(/[\s:\u05c3\u05be\u05c0.]+/);
    var inputLength = wordList.length;
    return (inputLength <= 3);
  },
  render: function(){
    var refCats = this.props.oref.categories.join(", ");
    var enEmpty = "No results found.";
    var heEmpty = "לא נמצאו תוצאות";
    if(!this.shouldActivate(this.props.selectedWords)){
      //console.log("not rendering lexicon");
      return false;
    }
    var content;
    if(!this.state.loaded) {
      // console.log("lexicon not yet loaded");
      content = (<LoadingMessage message="Looking up words..." heMessage="מחפש מילים..."/>);
    }else if(this.state.entries.length == 0) {
      if (this.props.selectedWords.length == 0) {
        //console.log("empty words: nothing to render");
        return false;
      } else {
        //console.log("no results");
        content = (<LoadingMessage message={enEmpty} heMessage={heEmpty}/>);
      }
    }else{
      var entries = this.state.entries;
      content =  entries.filter(e => e['parent_lexicon_details']['text_categories'].indexOf(refCats) > -1).map(function(entry, i) {
            return (<LexiconEntry data={entry} key={i} />)
          });
      content = content.length ? content : <LoadingMessage message={enEmpty} heMessage={heEmpty} />;
    }
    return (
        <div className="lexicon-content">
          <div className="lexicon-results">
            { content }
          </div>
        </div>
      );
  }
});


var LexiconEntry = React.createClass({
  propTypes: {
    data: React.PropTypes.object.isRequired
  },
  render: function(){
    var entry = this.props.data;
    var headwordClassNames = classNames('headword', entry['parent_lexicon_details']["to_language"].slice(0,2));
    var definitionClassNames = classNames('definition-content', entry['parent_lexicon_details']["to_language"].slice(0,2));
    var entryHeadHtml =  (<span className="headword">{entry['headword']}</span>);
    var morphologyHtml = ('morphology' in entry['content']) ?  (<span className="morphology">({entry['content']['morphology']})</span>) :"";
    var senses = this.renderLexiconEntrySenses(entry['content']);
    var attribution = this.renderLexiconAttribution();
    return (
        <div className="entry">
          <div className={headwordClassNames}>{entryHeadHtml}</div>
          <div className={definitionClassNames}>{morphologyHtml}<ol className="definition">{senses}</ol></div>
          <div className="attribution">{attribution}</div>
        </div>
    );
  },
  renderLexiconEntrySenses: function(content){
		var grammar = ('grammar' in content) ? '('+ content['grammar']['verbal_stem'] + ')' : "";
		var def = ('definition' in content) ? content['definition'] : "";
        var notes = ('notes' in content) ? (<span className="notes">{content['notes']}</span>) : "";
        var sensesElems =  ('senses' in content) ? content['senses'].map((sense)=> {
          return this.renderLexiconEntrySenses(sense)
        }) : "";
        var senses = sensesElems.length ? (<ol className="senses">{sensesElems}</ol>) : "";
        return (
            <li className="sense">
              {grammar}
              {def}
              {notes}
              {senses}
            </li>
        );
  },
  renderLexiconAttribution: function(){
    var entry = this.props.data;
		var lexicon_dtls = entry['parent_lexicon_details'];
        return (
            <div>
                <span>
                  <a target="_blank"
                      href={('source_url' in lexicon_dtls) ? lexicon_dtls['source_url'] : ""}>
                    <span className="int-en">Source: </span>
                    <span className="int-he">מקור:</span>
                    {'source' in lexicon_dtls ? lexicon_dtls['source'] : lexicon_dtls['source_url']}
                  </a>
                </span>
                <span>
                  <a target="_blank"
                      href={('attribution_url' in lexicon_dtls) ? lexicon_dtls['attribution_url'] : ""}>
                    <span className="int-en">Creator: </span>
                    <span className="int-he">יוצר:</span>
                    {'attribution' in lexicon_dtls ? lexicon_dtls['attribution'] : lexicon_dtls['attribution_url']}
                  </a>
                </span>
            </div>
        );
  }
});


var ToolsPanel = React.createClass({
  propTypes: {
    srefs:                   React.PropTypes.array.isRequired,  // an array of ref strings
    mode:                    React.PropTypes.string.isRequired, // "Tools", "Share", "Add to Source Sheet", "Add Note", "My Notes", "Add Connection", "Edit Text", "Add Translation"
    filter:                  React.PropTypes.array.isRequired,
    recentFilters:           React.PropTypes.array.isRequired,
    setConnectionsMode:      React.PropTypes.func.isRequired,
    openComparePanel:        React.PropTypes.func.isRequired,
    version:                 React.PropTypes.string,
    versionLanguage:         React.PropTypes.string,
    fullPanel:               React.PropTypes.bool,
    multiPanel:              React.PropTypes.bool,
    canEditText:             React.PropTypes.bool,
    setFilter:               React.PropTypes.func,
    onTextClick:             React.PropTypes.func,
    onCitationClick:         React.PropTypes.func,
    onNavigationClick:       React.PropTypes.func,
    onCompareClick:          React.PropTypes.func,
    onOpenConnectionsClick:  React.PropTypes.func,
    openNav:                 React.PropTypes.func,
    openDisplaySettings:     React.PropTypes.func,
    closePanel:              React.PropTypes.func
  },
  getInitialState: function() {
    return {
    
    };
  },
  render: function() {
    var editText  = this.props.canEditText ? function() {
        var refString = this.props.srefs[0];
        var currentPath = Sefaria.util.currentPath();
        debugger;
        var currentLangParam;
        if (this.props.version) {
          refString += "/" + encodeURIComponent(this.props.versionLanguage) + "/" + encodeURIComponent(this.props.version);
        }
        var path = "/edit/" + refString;
        var nextParam = "?next=" + encodeURIComponent(currentPath);
        path += nextParam;
        Sefaria.site.track.event("Tools", "Edit Text Click", refString,
          {hitCallback: () =>  window.location = path}
        );
    }.bind(this) : null;
    
    var addTranslation = function() {
      var nextParam = "?next=" + Sefaria.util.currentPath();
      Sefaria.site.track.event("Tools", "Add Translation Click", this.props.srefs[0],
          {hitCallback: () => window.location = "/translate/" + this.props.srefs[0] + nextParam}
      );
    }.bind(this);
    
    var classes = classNames({toolsPanel: 1, textList: 1, fullPanel: this.props.fullPanel});
    return (
      <div className={classes}>
        <div className="texts">
          <div className="contentInner">
            <ToolsButton en="Share" he="שתף" image="tools-share.svg" onClick={function() {this.props.setConnectionsMode("Share")}.bind(this)} /> 
            <ToolsButton en="Add to Source Sheet" he="הוסף לדף מקורות" image="tools-add-to-sheet.svg" onClick={function() {this.props.setConnectionsMode("Add to Source Sheet")}.bind(this)} /> 
            <ToolsButton en="Add Note" he="הוסף רשומה" image="tools-write-note.svg" onClick={function() {this.props.setConnectionsMode("Add Note")}.bind(this)} /> 
            <ToolsButton en="My Notes" he="הרשומות שלי" image="tools-my-notes.svg" onClick={function() {this.props.setConnectionsMode("My Notes")}.bind(this)} /> 
            <ToolsButton en="Compare" he="השווה" image="tools-compare.svg" onClick={this.props.openComparePanel} /> 
            <ToolsButton en="Add Translation" he="הוסף תרגום" image="tools-translate.svg" onClick={addTranslation} /> 
            <ToolsButton en="Add Connection" he="הוסף קישור לטקסט אחר" image="tools-add-connection.svg"onClick={function() {this.props.setConnectionsMode("Add Connection")}.bind(this)} /> 
            { editText ? (<ToolsButton en="Edit Text" he="ערוך טקסט" image="tools-edit-text.svg" onClick={editText} />) : null }
          </div>
        </div>
      </div>);
  }
});


var ToolsButton = React.createClass({
  propTypes: {
    en:      React.PropTypes.string.isRequired,
    he:      React.PropTypes.string.isRequired,
    icon:    React.PropTypes.string,
    image:   React.PropTypes.string,
    onClick: React.PropTypes.func,
  },
  render: function() {
    var icon = null;
    if (this.props.icon) {
      var iconName = "fa-" + this.props.icon;
      var classes = {fa: 1, toolsButtonIcon: 1};
      classes[iconName] = 1;
      icon = (<i className={classNames(classes)} />)
    } else if (this.props.image) {
      icon = (<img src={"/static/img/" + this.props.image} className="toolsButtonIcon" />);
    }

    return (
      <div className="toolsButton sans" onClick={this.props.onClick}>
        <div className="int-en">{this.props.en}</div>
        <div className="int-he">{this.props.he}</div>
        {icon}
      </div>)
  }
});


var SharePanel = React.createClass({
  propTypes: {
    url:                React.PropTypes.string.isRequired,
    setConnectionsMode: React.PropTypes.func.isRequired,
    closePanel:         React.PropTypes.func.isRequired,
    fullPanel:          React.PropTypes.bool
  },
  componentDidMount: function() {
    this.focusInput();
  },
  componentDidUpdate: function() {
    this.focusInput();
  },
  focusInput: function() {
    $(ReactDOM.findDOMNode(this)).find("input").select();
  },
  render: function() {
    var url = this.props.url;
    var shareFacebook = function() {
      openInNewTab("https://www.facebook.com/sharer/sharer.php?u=" + url);
    };
    var shareTwitter = function() {
      openInNewTab("https://twitter.com/home?status=" + url);
    };
    var shareEmail = function() {
      openInNewTab("mailto:?&subject=Text on Sefaria&body=" + url);
    };
    var classes = classNames({sharePanel: 1, textList: 1, fullPanel: this.props.fullPanel});
    return (
      <div className={classes}>
        <div className="texts">
          <div className="contentInner">
            <input className="shareInput" value={this.props.url} />
            <ToolsButton en="Facebook" he="פייסבוק" icon="facebook-official" onClick={shareFacebook} />
            <ToolsButton en="Twitter" he="טוויטר" icon="twitter" onClick={shareTwitter} />
            <ToolsButton en="Email" he="אימייל" icon="envelope-o" onClick={shareEmail} />
          </div>
        </div>
      </div>);
  }
});


var AddToSourceSheetPanel = React.createClass({
  propTypes: {
    srefs:              React.PropTypes.array.isRequired,
    setConnectionsMode: React.PropTypes.func.isRequired,
    fullPanel:          React.PropTypes.bool
  },
  getInitialState: function() {
    return {
      selectedSheet: null
    };
  },
  componentDidMount: function() {
    this.loadSheets();
  },
  loadSheets: function() {
    Sefaria.sheets.userSheets(Sefaria._uid, function() {
      this.forceUpdate();
    }.bind(this));
  },
  addToSourceSheet: function() {
    if (!this.state.selectedSheet) { return; }
    var url     = "/api/sheets/" + this.state.selectedSheet + "/add";
    var source  = {refs: this.props.srefs};
    $.post(url, {source: JSON.stringify(source)}, this.confirmAdd); 
  },
  createSheet: function(refs) {
    var title = $(ReactDOM.findDOMNode(this)).find("input").val();
    if (!title) { return; }
    var sheet = {
      title: title,
      options: {numbered: 0},
      sources: []
    };
    var postJSON = JSON.stringify(sheet);
    $.post("/api/sheets/", {"json": postJSON}, function(data) {
      this.setState({selectedSheet: data.id}, function() {
        this.addToSourceSheet();
      });
      Sefaria.sheets.clearUserSheets(Sefaria._uid);
    }.bind(this)); 
  },
  openNewSheet: function() {
    this.setState({showNewSheetInput: true});
  },
  confirmAdd: function() {
    Sefaria.site.track.event("Tools", "Add to Source Sheet Save", this.props.srefs.join("/"));
    this.setState({confirm: true});
  },
  render: function() {
    if (this.state.confirm) {
      return (<ConfirmAddToSheetPanel sheetId={this.state.selectedSheet} />);
    }
    var sheets        = Sefaria.sheets.userSheets(Sefaria._uid);
    var sheetsContent = sheets ? sheets.map(function(sheet) {
      var classes     = classNames({sheet: 1, selected: this.state.selectedSheet == sheet.id});
      var selectSheet = function() { this.setState({selectedSheet: sheet.id}); }.bind(this);
      var title = sheet.title ? sheet.title.stripHtml() : "Untitled Source Sheet";
      return (<div className={classes} onClick={selectSheet} key={sheet.id}>{title}</div>);
    }.bind(this)) : <LoadingMessage />;
    sheetsContent     = sheets && sheets.length == 0 ? 
                          (<div className="sheet"><span className="en">You don&rsquo;t have any Source Sheets yet.</span><span className="he">טרם יצרת דפי מקורות</span></div>) :
                          sheetsContent;
    var createSheet = this.state.showNewSheetInput ? 
          (<div>
            <input className="newSheetInput" placeholder="Title your Sheet"/>
            <div className="button white small" onClick={this.createSheet} >
              <span className="int-en">Create</span>
              <span className="int-he">צור חדש</span>
            </div>
           </div>)
          :
          (<div className="button white" onClick={this.openNewSheet}>
              <span className="int-en">Start a Source Sheet</span>
              <span className="int-he">צור דף מקורות חדש</span>
          </div>);
    var classes = classNames({addToSourceSheetPanel: 1, textList: 1, fullPanel: this.props.fullPanel});
    return (
      <div className={classes}>
        <div className="texts">
          <div className="contentInner">
            {createSheet}
            <div className="sourceSheetSelector">{sheetsContent}</div>
            <div className="button" onClick={this.addToSourceSheet}>
              <span className="int-en">Add to Sheet</span>
              <span className="int-he">הוסף לדף המקורות</span>
            </div>
          </div>
        </div>
      </div>);
  }
});


var ConfirmAddToSheetPanel = React.createClass({
  propType: {
    sheetId: React.PropTypes.number.isRequired
  },
  render: function() {
    return (<div className="confirmAddToSheetPanel">
              <div className="message">
                <span className="int-en">Your source has been added.</span>
                <span className="int-he">הטקסט נוסף בהצלחה לדף המקורות</span>
              </div>
              <a className="button white" href={"/sheets/" + this.props.sheetId}>
                <span className="int-en">Go to Source Sheet <i className="fa fa-angle-right"></i></span>
                <span className="int-he">עבור לדף המקורות<i className="fa fa-angle-left"></i></span>
              </a>
            </div>);
  }
});


var AddNotePanel = React.createClass({
  propTypes: {
    srefs:              React.PropTypes.array.isRequired,
    setConnectionsMode: React.PropTypes.func.isRequired,
    closePanel:         React.PropTypes.func.isRequired,
    fullPanel:          React.PropTypes.bool,
    noteId:             React.PropTypes.string,
    noteText:           React.PropTypes.string,
    noteTitle:          React.PropTypes.string,
    noteIsPublic:       React.PropTypes.bool
  },
  getInitialState: function() {
    return {
      isPrivate: !this.props.noteIsPublic,
      saving: false
    };
  },
  componentDidMount: function() {
    this.focusNoteText();
  },
  focusNoteText: function() {
    $(ReactDOM.findDOMNode(this)).find(".noteText").focus();
  },
  saveNote: function() {
    var note = {
      text: $(ReactDOM.findDOMNode(this)).find(".noteText").val(),
      refs: this.props.srefs,
      anchorText: "",
      type:  "note",
      title: "",
      public: !this.state.isPrivate
    };
    var postData = { json: JSON.stringify(note) };
    var url = (this.props.noteId ? "/api/notes/" + this.props.noteId : "/api/notes/");
    $.post(url, postData, function(data) {
      if (data.error) {
        alert(data.error);
      } else if (data) {
        if (this.props.noteId) {
          Sefaria.clearPrivateNotes(data);
        } else {
          Sefaria.addPrivateNote(data);
        }
        Sefaria.site.track.event("Tools", "Note Save " + ((this.state.isPrivate)?"Private":"Public"), this.props.srefs.join("/"));
        this.props.setConnectionsMode("My Notes");
      } else {
        alert("Sorry, there was a problem saving your note.");
      }
    }.bind(this)).fail( function(xhr, textStatus, errorThrown) {
      alert("Unfortunately, there was an error saving this note. Please try again or try reloading this page.");
    });
    this.setState({saving: true});
  },
  setPrivate: function() {
    this.setState({isPrivate: true});
  },
  setPublic: function() {
    this.setState({isPrivate: false});
  },
  cancel: function() {
    this.props.setConnectionsMode("Tools");
  },
  deleteNote: function() {
    if (!confirm("Are you sure you want to delete this note?")) { return; }
    var url = "/api/notes/" + this.props.noteId;
    $.ajax({
      type: "delete",
      url: url,
      success: function() { 
        alert("Source deleted.");
        Sefaria.clearPrivateNotes();
        this.props.setConnectionsMode("My Notes");
      }.bind(this),
      error: function () {
        alert("Something went wrong (that's all I know).");
      }
    });
  },
  render: function() {
    var classes        = classNames({addNotePanel: 1, textList: 1, fullPanel: this.props.fullPanel});
    var privateClasses = classNames({notePrivateButton: 1, active: this.state.isPrivate});
    var publicClasses  = classNames({notePublicButton: 1, active: !this.state.isPrivate});
    return (<div className={classes}>
              <div className="texts">
                <div className="contentInner">
        
                  <textarea className="noteText" placeholder="Write a note..." defaultValue={this.props.noteText}></textarea>
                  <div className="noteSharingToggle">
                    <div className={privateClasses} onClick={this.setPrivate}>

                      <span className="int-en"><i className="fa fa-lock"></i> Private</span>
                      <span className="int-he"><i className="fa fa-lock"></i>רשומה פרטית</span>
                    </div>
                    <div className={publicClasses} onClick={this.setPublic}>
                      <span className="int-en">Public</span>
                      <span className="int-he">רשומה כללית</span>
                    </div>
                  </div>
                  <div className="line"></div>
                  <div className="button fillWidth" onClick={this.saveNote}>
                    <span className="int-en">{this.props.noteId ? "Save" : "Add Note"}</span>
                    <span className="int-he">{this.props.noteId ? "שמור": "הוסף רשומה"}</span>
                  </div>
                  <div className="button white fillWidth" onClick={this.cancel}>
                    <span className="int-en">Cancel</span>
                    <span className="int-he">בטל</span>
                  </div>
                  {this.props.noteId ? 
                    (<div className="deleteNote" onClick={this.deleteNote}>
                      <span className="int-en">Delete Note</span>
                      <span className="int-he">מחק רשומה</span>
                     </div>): null }

                </div>
              </div>
            </div>);
  }
});


var MyNotesPanel = React.createClass({
  propTypes: {
    srefs:              React.PropTypes.array.isRequired,
    setConnectionsMode: React.PropTypes.func.isRequired,
    closePanel:         React.PropTypes.func.isRequired,
    editNote:           React.PropTypes.func.isRequired,
    fullPanel:          React.PropTypes.bool
  },
  componentDidMount: function() {
    this.loadNotes();
  },
  componentDidUpdate: function(prevProps, prevState) {
    if (!prevProps.srefs.compare(this.props.srefs)) {
      this.loadNotes();
    }
  },
  loadNotes: function() {
    // Rerender this component when privateNotes arrive.
    Sefaria.privateNotes(this.props.srefs, this.rerender);
  },
  rerender: function() {
    this.forceUpdate();
  },
  render: function() {
    var myNotesData = Sefaria.privateNotes(this.props.srefs);
    var myNotes = myNotesData ? myNotesData.map(function(note) {
      var editNote = function() {
        this.props.editNote(note);
      }.bind(this);
      return (<Note 
                title={note.title}
                text={note.text} 
                isPrivate={!note.public}
                editNote={editNote}
                key={note._id} />);
    }.bind(this)) : null ;

    var classes = classNames({myNotesPanel: 1, textList: 1, fullPanel: this.props.fullPanel});
    return (<div className={classes}>
              <div className="texts">
                <div className="contentInner">
                  {myNotes}
                  <ToolsButton 
                    en="Add Note" 
                    he="הוסף רשומה"
                    icon="pencil" 
                    onClick={function() {this.props.setConnectionsMode("Add Note")}.bind(this)} />
                </div>
              </div>
            </div>);
  }
});


var LoginPanel = React.createClass({
  propTypes: {
    fullPanel: React.PropTypes.bool,
  },
  render: function() {
    var nextParam = "?next=" + Sefaria.util.currentPath();
    var classes     = classNames({loginPanel: 1, textList: 1, fullPanel: this.props.fullPanel});
    return (<div className={classes}>
              <div className="texts">
                <div className="contentInner">

                  <div className="loginPanelMessage">
                    <span className="int-en">You must be logged in to use this feature.</span>
                    <span className="int-he">עליך להיות מחובר בכדי להשתמש באפשרות זו.</span>
                  </div>
                  <a className="button" href={"/login" + nextParam}>
                    <span className="int-en">Log In</span>
                    <span className="int-he">התחבר</span>
                  </a>
                  <a className="button" href={"/register" + nextParam}>
                    <span className="int-en">Sign Up</span>
                    <span className="int-he">הרשם</span>
                  </a>

                </div>
              </div>
            </div>);
  }
});


var SearchPage = React.createClass({
    propTypes: {
        query:                React.PropTypes.string,
        appliedFilters:       React.PropTypes.array,
        settings:             React.PropTypes.object,
        close:                React.PropTypes.func,
        onResultClick:        React.PropTypes.func,
        onQueryChange:        React.PropTypes.func,
        updateAppliedFilter:  React.PropTypes.func,
        registerAvailableFilters: React.PropTypes.func,
        availableFilters:     React.PropTypes.array,
        filtersValid:         React.PropTypes.bool,
        hideNavHeader:        React.PropTypes.bool
    },
    getInitialState: function() {
        return {};
    },

    getDefaultProps: function() {
      return {
        appliedFilters: []
      };
    },
    render: function () {
        var fontSize = 62.5; // this.props.settings.fontSize, to make this respond to user setting. disabled for now.
        var style    = {"fontSize": fontSize + "%"};
        var classes  = classNames({readerNavMenu: 1, noHeader: this.props.hideNavHeader});
        var isQueryHebrew = Sefaria.hebrew.isHebrew(this.props.query);
        return (<div className={classes}>
                  {this.props.hideNavHeader ? null :
                    (<div className="readerNavTop search">
                      <CategoryColorLine category="Other" />
                      <ReaderNavigationMenuCloseButton onClick={this.props.close}/>
                      <ReaderNavigationMenuDisplaySettingsButton onClick={this.props.openDisplaySettings} />
                      <SearchBar
                        initialQuery = { this.props.query }
                        updateQuery = { this.props.onQueryChange } />
                    </div>)}
                  <div className="content hasFooter">
                    <div className="contentInner">
                      <div className="searchContentFrame">
                          <h1 classNames={isQueryHebrew?"hebrewQuery":"englishQuery"}>
                            &ldquo;{ this.props.query }&rdquo;
                          </h1>
                          <div className="searchControlsBox">
                          </div>
                          <div className="searchContent" style={style}>
                              <SearchResultList
                                  query = { this.props.query }
                                  appliedFilters = {this.props.appliedFilters}
                                  onResultClick={this.props.onResultClick}
                                  updateAppliedFilter = {this.props.updateAppliedFilter}
                                  registerAvailableFilters={this.props.registerAvailableFilters}
                                  availableFilters={this.props.availableFilters}
                                  filtersValid={this.props.filtersValid} />
                          </div>
                      </div>
                    </div>
                    <footer id="footer" className={`interface-${this.props.interfaceLang} static sans`}>
                      <Footer />
                    </footer>
                  </div>
                </div>);
    }
});


var SearchBar = React.createClass({
    propTypes: {
        initialQuery: React.PropTypes.string,
        updateQuery: React.PropTypes.func
    },
    getInitialState: function() {
        return {query: this.props.initialQuery};
    },
    handleKeypress: function(event) {
        if (event.charCode == 13) {
            this.updateQuery();
            // Blur search input to close keyboard
            $(ReactDOM.findDOMNode(this)).find(".readerSearch").blur();
        }
    },
    updateQuery: function() {
        if (this.props.updateQuery) {
            this.props.updateQuery(this.state.query)
        }
    },
    handleChange: function(event) {
        this.setState({query: event.target.value});
    },
    render: function () {
        return (
            <div>
                <div className="searchBox">
                    <input className="readerSearch" value={this.state.query} onKeyPress={this.handleKeypress} onChange={this.handleChange} placeholder="Search"/>
                    <ReaderNavigationMenuSearchButton onClick={this.updateQuery} />
                </div>
                <div className="description"></div>
            </div>
        )
    }
});


var SearchResultList = React.createClass({
    propTypes: {
        query:                React.PropTypes.string,
        appliedFilters:       React.PropTypes.array,
        onResultClick:        React.PropTypes.func,
        filtersValid:         React.PropTypes.bool,
        availableFilters:     React.PropTypes.array,
        updateAppliedFilter:  React.PropTypes.func,
        registerAvailableFilters: React.PropTypes.func
    },
    initialQuerySize: 100,
    backgroundQuerySize: 1000,
    maxResultSize: 10000,
    resultDisplayStep: 50,
    getDefaultProps: function() {
        return {
            appliedFilters: []
        };
    },
    getInitialState: function() {
        return {
            types: ["text", "sheet"],
            runningQueries: {"text": null, "sheet": null},
            isQueryRunning: {"text": false, "sheet": false},
            moreToLoad: {"text": true, "sheet": true},
            totals: {"text":0, "sheet":0},
            displayedUntil: {"text":50, "sheet":50},
            hits: {"text": [], "sheet": []},
            activeTab: "text",
            error: false
        }
    },
    updateRunningQuery: function(type, ajax) {
        this.state.runningQueries[type] = ajax;
        this.state.isQueryRunning[type] = !!ajax;
        this.setState({
          runningQueries: this.state.runningQueries,
          isQueryRunning: this.state.isQueryRunning
        });
    },
    _abortRunningQueries: function() {
        this.state.types.forEach(t => this._abortRunningQuery(t));
    },
    _abortRunningQuery: function(type) {
        if(this.state.runningQueries[type]) {
            this.state.runningQueries[type].abort();
        }
        this.updateRunningQuery(type, null);
    },
    componentDidMount: function() {
        this._executeQueries();
        $(ReactDOM.findDOMNode(this)).closest(".content").bind("scroll", this.handleScroll);
    },
    componentWillUnmount: function() {
        this._abortRunningQueries();
        $(ReactDOM.findDOMNode(this)).closest(".content").unbind("scroll", this.handleScroll);
    },
    handleScroll: function() {
      var tab = this.state.activeTab;
      if (this.state.displayedUntil[tab] >= this.state.totals[tab]) { return; }
      var $scrollable = $(ReactDOM.findDOMNode(this)).closest(".content");
      var margin = 100;
      if($scrollable.scrollTop() + $scrollable.innerHeight() + margin >= $scrollable[0].scrollHeight) {
        this._extendResultsDisplayed();
      }
    },
    _extendResultsDisplayed: function() {
      var tab = this.state.activeTab;
      this.state.displayedUntil[tab] += this.resultDisplayStep;
      if (this.state.displayedUntil[tab] >= this.state.totals[tab]) {
        this.state.displayedUntil[tab] = this.state.totals[tab];
      }
      this.setState({displayedUntil: this.state.displayedUntil});
    },
    componentWillReceiveProps: function(newProps) {
        if(this.props.query != newProps.query) {
           this.setState({
             totals: {"text":0, "sheet":0},
             hits: {"text": [], "sheet": []},
             moreToLoad: {"text": true, "sheet": true},
             displayedUntil: {"text":50, "sheet":50}
           });
           this._executeQueries(newProps)
        }
        else if (
        (this.props.appliedFilters.length !== newProps.appliedFilters.length) ||
          !(this.props.appliedFilters.every((v,i) => v === newProps.appliedFilters[i]))) {
           this._executeQueries(newProps)
        }
        // Execute a second query to apply filters after an initial query which got available filters
        else if ((this.props.filtersValid != newProps.filtersValid) && this.props.appliedFilters.length > 0) {
           this._executeQueries(newProps);
        }
    },
    _loadRemainder: function(type, last, total, currentHits) {
    // Having loaded "last" results, and with "total" results to load, load the rest, this.backgroundQuerySize at a time
      if (last >= total || last >= this.maxResultSize) {
        this.state.moreToLoad[type] = false;
        this.setState({moreToLoad: this.state.moreToLoad});
        return;
      }
      var query_props = {
        query: this.props.query,
        type: type,
        size: this.backgroundQuerySize,
        from: last,
        error: function() {  console.log("Failure in SearchResultList._loadRemainder"); },
        success: function(data) {
          var hitArray = (type == "text")?this._process_text_hits(data.hits.hits):data.hits.hits;
          var nextHits = currentHits.concat(hitArray);
          this.state.hits[type] = nextHits;
          
          this.setState({hits: this.state.hits});
          this._loadRemainder(type, last + this.backgroundQuerySize, total, nextHits);
        }.bind(this)
      };
      if (type == "text") {
        extend(query_props, {
          get_filters: false,
          applied_filters: this.props.appliedFilters
        });
      }
      Sefaria.search.execute_query(query_props);
    },
    _executeQueries: function(props) {
        //This takes a props object, so as to be able to handle being called from componentWillReceiveProps with newProps
        props = props || this.props;
        if (!props.query) {
            return;
        }

        this._abortRunningQueries();

        // If there are no available filters yet, don't apply filters.  Split into two queries:
        // 1) Get all potential filters and counts
        // 2) Apply filters (Triggered from componentWillReceiveProps)
        var request_applied = props.filtersValid && props.appliedFilters;
        var isCompletionStep = !!request_applied || props.appliedFilters.length == 0;

        var runningSheetQuery = Sefaria.search.execute_query({
            query: props.query,
            type: "sheet",
            size: this.initialQuerySize,
            success: function(data) {
                this.updateRunningQuery("sheet", null);
                  this.setState({
                    hits: extend(this.state.hits, {"sheet": data.hits.hits}),
                    totals: extend(this.state.totals, {"sheet": data.hits.total})
                  });
                  Sefaria.site.track.event("Search", "Query: sheet", props.query, data.hits.total);

                if(isCompletionStep) {
                  this._loadRemainder("sheet", this.initialQuerySize, data.hits.total, data.hits.hits);
                }

            }.bind(this),
            error: this._handle_error
        });

        var runningTextQuery = Sefaria.search.execute_query({
            query: props.query,
            type: "text",
            get_filters: !props.filtersValid,
            applied_filters: request_applied,
            size: this.initialQuerySize,
            success: function(data) {
                this.updateRunningQuery("text", null);
                var hitArray = this._process_text_hits(data.hits.hits);
                this.setState({
                  hits: extend(this.state.hits, {"text": hitArray}),
                  totals: extend(this.state.totals, {"text": data.hits.total})
                });
                var filter_label = (request_applied && request_applied.length > 0)? (" - " + request_applied.join("|")) : ""
                var query_label = props.query + filter_label;
                Sefaria.site.track.event("Search", "Query: text", query_label, data.hits.total);
                if (data.aggregations) {
                  if (data.aggregations.category) {
                    var ftree = this._buildFilterTree(data.aggregations.category.buckets);
                    var orphans = this._applyFilters(ftree, this.props.appliedFilters);
                    this.props.registerAvailableFilters(ftree.availableFilters, ftree.registry, orphans);
                  }
                }
                if(isCompletionStep) {
                  this._loadRemainder("text", this.initialQuerySize, data.hits.total, hitArray);
                }
            }.bind(this),
            error: this._handle_error
        });

        this.updateRunningQuery("text", runningTextQuery);
        this.updateRunningQuery("sheet", runningSheetQuery);
    },
    _handle_error: function(jqXHR, textStatus, errorThrown) {
        if (textStatus == "abort") {
            // Abort is immediately followed by new query, above.  Worried there would be a race if we call updateCurrentQuery(null) from here
            //this.updateCurrentQuery(null);
            return;
        }
        if (this.isMounted()) {
            this.setState({
                error: true
            });
            this.updateRunningQuery(null);
        }
    },
    _process_text_hits: function(hits) {
        var comparingRef = null;
        var newHits = [];

        for(var i = 0, j = 0; i < hits.length; i++) {
            var currentRef = hits[i]._source.ref;
            if(currentRef == comparingRef) {
                newHits[j - 1].duplicates = newHits[j-1].duplicates || [];
                newHits[j - 1].duplicates.push(hits[i]);
            } else {
                newHits[j] = hits[i];
                j++;
                comparingRef = currentRef;
            }
        }
        return newHits;
    },
    _buildFilterTree(aggregation_buckets) {
      //returns object w/ keys 'availableFilters', 'registry'
      //Add already applied filters w/ empty doc count?
      var rawTree = {};

      this.props.appliedFilters.forEach(
          fkey => this._addAvailableFilter(rawTree, fkey, {"docCount":0})
      );

      aggregation_buckets.forEach(
          f => this._addAvailableFilter(rawTree, f["key"], {"docCount":f["doc_count"]})
      );
      this._aggregate(rawTree);
      return this._build(rawTree);
    },
    _addAvailableFilter: function(rawTree, key, data) {
      //key is a '/' separated key list, data is an arbitrary object
      //Based on http://stackoverflow.com/a/11433067/213042
      var keys = key.split("/");
      var base = rawTree;

      // If a value is given, remove the last name and keep it for later:
      var lastName = arguments.length === 3 ? keys.pop() : false;

      // Walk the hierarchy, creating new objects where needed.
      // If the lastName was removed, then the last object is not set yet:
      var i;
      for(i = 0; i < keys.length; i++ ) {
          base = base[ keys[i] ] = base[ keys[i] ] || {};
      }

      // If a value was given, set it to the last name:
      if( lastName ) {
          base = base[ lastName ] = data;
      }

      // Could return the last object in the hierarchy.
      // return base;
    },
    _aggregate: function(rawTree) {
      //Iterates the raw tree to aggregate doc_counts from the bottom up
      //Nod to http://stackoverflow.com/a/17546800/213042
      walker("", rawTree);
      function walker(key, branch) {
          if (branch !== null && typeof branch === "object") {
              // Recurse into children
              $.each(branch, walker);
              // Do the summation with a hacked object 'reduce'
              if ((!("docCount" in branch)) || (branch["docCount"] === 0)) {
                  branch["docCount"] = Object.keys(branch).reduce(function (previous, key) {
                      if (typeof branch[key] === "object" && "docCount" in branch[key]) {
                          previous += branch[key].docCount;
                      }
                      return previous;
                  }, 0);
              }
          }
      }
    },
    _build: function(rawTree) {
      //returns dict w/ keys 'availableFilters', 'registry'
      //Aggregate counts, then sort rawTree into filter objects and add Hebrew using Sefaria.toc as reference
      //Nod to http://stackoverflow.com/a/17546800/213042
      var path = [];
      var filters = [];
      var registry = {};

      var commentaryNode = new Sefaria.search.FilterNode();


      for(var j = 0; j < Sefaria.toc.length; j++) {
          var b = walk.call(this, Sefaria.toc[j]);
          if (b) filters.push(b);

          // Remove after commentary refactor ?
          // If there is commentary on this node, add it as a sibling
          if (commentaryNode.hasChildren()) {
            var toc_branch = Sefaria.toc[j];
            var cat = toc_branch["category"];
            // Append commentary node to result filters, add a fresh one for the next round
            var docCount = 0;
            if (rawTree.Commentary && rawTree.Commentary[cat]) { docCount += rawTree.Commentary[cat].docCount; }
            if (rawTree.Commentary2 && rawTree.Commentary2[cat]) { docCount += rawTree.Commentary2[cat].docCount; }
            extend(commentaryNode, {
                "title": cat + " Commentary",
                "path": "Commentary/" + cat,
                "heTitle": "מפרשי" + " " + toc_branch["heCategory"],
                "docCount": docCount
            });
            registry[commentaryNode.path] = commentaryNode;
            filters.push(commentaryNode);
            commentaryNode = new Sefaria.search.FilterNode();
          }
      }

      return {availableFilters: filters, registry: registry};

      function walk(branch, parentNode) {
          var node = new Sefaria.search.FilterNode();

          //Remove after commentary refactor
          node["docCount"] = 0;
          //

          if("category" in branch) { // Category node
              // Remove after commentary refactor
              if(branch["category"] == "Commentary") { // Special case commentary
                  path.unshift(branch["category"]);  // Place "Commentary" at the *beginning* of the path
                   extend(node, {
                       "title": parentNode.title,
                       "path": path.join("/"),
                       "heTitle": parentNode.heTitle
                   });
              } else {
              // End commentary code

                path.push(branch["category"]);  // Place this category at the *end* of the path
                extend(node, {
                  "title": path.slice(-1)[0],
                  "path": path.join("/"),
                  "heTitle": branch["heCategory"]
                });

              // Remove after commentary refactor
              }
              // End commentary code

              for(var j = 0; j < branch["contents"].length; j++) {
                  var b = walk.call(this, branch["contents"][j], node);
                  if (b) node.append(b);
              }
          }
          else if ("title" in branch) { // Text Node
              path.push(branch["title"]);
              extend(node, {
                 "title": path.slice(-1)[0],
                 "path": path.join("/"),
                 "heTitle": branch["heTitle"]
              });
          }

          try {
              var rawNode = rawTree;
              var i;

              // Remove try and entire catch after commentary refactor
              try {
                for (i = 0; i < path.length; i++) {
                  //For TOC nodes that we don't have results for, we catch the exception below.  For commentary / commentary2, we catch it here.
                  rawNode = rawNode[path[i]];
                }
                node["docCount"] += rawNode.docCount;
              }
              catch (e) {
                if (path[0] == "Commentary") {
                  rawNode = rawTree["Commentary2"];
                  for (i = 1; i < path.length; i++) {
                    rawNode = rawNode[path[i]];
                  }
                  node["docCount"] += rawNode.docCount;
                } else {
                  throw e; 
                }
              }

              // Do we need both of these in the registry?
              registry[node.getId()] = node;
              registry[node.path] = node;

              // Remove after commentary refactor
              if(("category" in branch) && (branch["category"] == "Commentary")) {  // Special case commentary
                  commentaryNode.append(node);
                  path.shift();
                  return false;
              }
              // End commentary code

              path.pop();
              return node;
          }
          catch (e) {
              // Remove after commentary refactor
              if(("category" in branch) && (branch["category"] == "Commentary")) {  // Special case commentary
                  path.shift();
              } else {
              // End commentary code

                path.pop();

              // Remove after commentary refactor
              }
              // End commentary code

              return false;
          }
      }
    },
    _applyFilters: function(ftree, appliedFilters) {
      var orphans = [];  // todo: confirm behavior
      appliedFilters.forEach(path => {
        var node = ftree.registry[path];
        if (node) { node.setSelected(true); }
        else { orphans.push(path); }
      });
      return orphans;
    },
    showSheets: function() {
      this.setState({"activeTab": "sheet"});
    },
    showTexts:  function() {
      this.setState({"activeTab": "text"});
    },
    render: function () {
        if (!(this.props.query)) {  // Push this up? Thought is to choose on the SearchPage level whether to show a ResultList or an EmptySearchMessage.
            return null;
        }

        var tab = this.state.activeTab;
        var results = [];

        if (tab == "text") {
          results = this.state.hits.text.slice(0,this.state.displayedUntil["text"]).map(result =>
            <SearchTextResult
                data={result}
                query={this.props.query}
                key={result._id}
                onResultClick={this.props.onResultClick} />);

        } else if (tab == "sheet") {
          results = this.state.hits.sheet.slice(0, this.state.displayedUntil["sheet"]).map(result =>
              <SearchSheetResult
                    data={result}
                    query={this.props.query}
                    key={result._id} />);
        }

        var loadingMessage   = (<LoadingMessage message="Searching..." heMessage="מבצע חיפוש..." />);
        var noResultsMessage = (<LoadingMessage message="0 results." heMessage="0 תוצאות." />);

        var queryFullyLoaded      = !this.state.moreToLoad[tab] && !this.state.isQueryRunning[tab];
        var haveResults      = !!results.length;
        results              = haveResults ? results : noResultsMessage;
        var searchFilters    = (<SearchFilters
                                  query = {this.props.query}
                                  total = {this.state.totals["text"] + this.state.totals["sheet"]}
                                  textTotal = {this.state.totals["text"]}
                                  sheetTotal = {this.state.totals["sheet"]}
                                  availableFilters={this.props.availableFilters}
                                  appliedFilters = {this.props.appliedFilters}
                                  updateAppliedFilter = {this.props.updateAppliedFilter}
                                  isQueryRunning = {this.state.isQueryRunning[tab]}
                                  activeTab = {this.state.activeTab}
                                  clickTextButton = {this.showTexts}
                                  clickSheetButton = {this.showSheets} />);
        return (
          <div>
            { searchFilters }
            { queryFullyLoaded || haveResults ? results : loadingMessage }
          </div>
        );
    }
});


var SearchFilters = React.createClass({
  propTypes: {
    query:                React.PropTypes.string,
    total:                React.PropTypes.number,
    textTotal:            React.PropTypes.number,
    sheetTotal:           React.PropTypes.number,
    appliedFilters:       React.PropTypes.array,
    availableFilters:     React.PropTypes.array,
    updateAppliedFilter:  React.PropTypes.func,
    isQueryRunning:       React.PropTypes.bool,
    activeTab:            React.PropTypes.string,
    clickTextButton:      React.PropTypes.func,
    clickSheetButton:     React.PropTypes.func
  },
  getInitialState: function() {
    return {
      openedCategory: null,
      openedCategoryBooks: [],
      displayFilters: !!this.props.appliedFilters.length
    }
  },
  getDefaultProps: function() {
    return {
      appliedFilters: [],
      availableFilters: []
    };
  },
  componentWillReceiveProps(newProps) {
    // Save current filters
    // this.props
    // todo: check for cases when we want to rebuild / not

    if ((newProps.query != this.props.query)
        || (newProps.availableFilters.length == 0)) {
      this.setState({
        openedCategory: null,
        openedCategoryBooks: []
      });
    }
    // todo: logically, we should be unapplying filters as well.
    // Because we compute filter removal from teh same object, this ends up sliding in messily in the setState.
    // Hard to see how to get it through the front door.
      //if (this.state.openedCategory) {
      //   debugger;
      // }
     /*
   if (newProps.appliedFilters &&
              ((newProps.appliedFilters.length !== this.props.appliedFilters.length)
               || !(newProps.appliedFilters.every((v,i) => v === this.props.appliedFilters[i]))
              )
            ) {
      if (this.state.openedCategory) {
        this.handleFocusCategory(this.state.openedCategory);
      }
    } */
  },
  getSelectedTitles: function(lang) {
    var results = [];
    for (var i = 0; i < this.props.availableFilters.length; i++) {
        results = results.concat(this.props.availableFilters[i].getSelectedTitles(lang));
    }
    return results;
  },
  handleFocusCategory: function(filterNode) {
    var leaves = filterNode.getLeafNodes();
    this.setState({
      openedCategory: filterNode,
      openedCategoryBooks: leaves
    })
  },
  toggleFilterView: function() {
    this.setState({displayFilters: !this.state.displayFilters});
  },
  _type_button: function(en_singular, en_plural, he_singular, he_plural, total, on_click, active) {
    // if (!total) { return "" }
      var total_with_commas = this._add_commas(total);
      var classes = classNames({"type-button": 1, active: active});

      return <div className={classes} onClick={on_click}>
      <div className="type-button-total">
        {total_with_commas}
      </div>
      <div className="type-button-title">
        <span className="int-en">{(total != 1) ? en_plural : en_singular}</span>
        <span className="int-he">{(total != 1) ? he_plural : he_singular}</span>
      </div>
    </div>;
  },
  _add_commas: function(number) {
    return number.toString().replace(/\B(?=(\d{3})+(?!\d))/g, ",");
  },
  render: function() {

    var runningQueryLine = (<LoadingMessage message="Searching..." heMessage="מבצע חיפוש..." />);

    var buttons = (
      <div className="type-buttons">
        {this._type_button("Text", "Texts", "מקור", "מקורות", this.props.textTotal, this.props.clickTextButton, (this.props.activeTab == "text"))}
        {this._type_button("Sheet", "Sheets", "דף מקורות", "דפי מקורות", this.props.sheetTotal, this.props.clickSheetButton, (this.props.activeTab == "sheet"))}
      </div>
    );

    var selected_filters = (<div className="results-count">
          <span className="int-en">
            {(!!this.props.appliedFilters.length && !!this.props.total)?(this.getSelectedTitles("en").join(", ")):""}
          </span>
          <span className="int-he">
            {(!!this.props.appliedFilters.length && !!this.props.total)?(this.getSelectedTitles("he").join(", ")):""}
          </span>
      </div>);
    var filter_panel = (<div>
      <div className="searchFilterToggle" onClick={this.toggleFilterView}>
        <span className="int-en">Filter by Text   </span>
        <span className="int-he">סנן לפי כותר   </span>
        <i className={(this.state.displayFilters) ? "fa fa-caret-down fa-angle-down":"fa fa-caret-down"} />
      </div>
      <div className={(this.state.displayFilters) ? "searchFilterBoxes":"searchFilterBoxes hidden"}>
        <div className="searchFilterCategoryBox">
        {this.props.availableFilters.map(function(filter) {
            return (<SearchFilter
                filter={filter}
                isInFocus={this.state.openedCategory === filter}
                focusCategory={this.handleFocusCategory}
                updateSelected={this.props.updateAppliedFilter}
                key={filter.path}/>);
        }.bind(this))}
        </div>
        <div className="searchFilterBookBox">
        {this.state.openedCategoryBooks.map(function(filter) {
            return (<SearchFilter
                filter={filter}
                updateSelected={this.props.updateAppliedFilter}
                key={filter.path}/>);
        }.bind(this))}
        </div>
        <div style={{clear: "both"}}/>
      </div>
    </div>);

    return (
      <div className={ classNames({searchTopMatter: 1, loading: this.props.isQueryRunning}) }>
        <div className="searchStatusLine">
          { (this.props.isQueryRunning) ? runningQueryLine : buttons }
          { (this.props.availableFilters.length > 0 && this.props.activeTab == "text") ? selected_filters : ""}
        </div>
        { (this.props.availableFilters.length > 0 && this.props.activeTab == "text") ? filter_panel : "" }
      </div>);
  }
});


var SearchFilter = React.createClass({
  propTypes: {
    filter:         React.PropTypes.object.isRequired,
    isInFocus:      React.PropTypes.bool,
    updateSelected: React.PropTypes.func.isRequired,
    focusCategory:  React.PropTypes.func
  },
  getInitialState: function() {
    return {selected: this.props.filter.selected};
  },
  componentWillReceiveProps(newProps) {
    if (newProps.filter.selected != this.state.selected) {
      this.setState({selected: newProps.filter.selected});
    }
  },
  // Can't set indeterminate in the render phase.  https://github.com/facebook/react/issues/1798
  componentDidMount: function() {
    ReactDOM.findDOMNode(this).querySelector("input").indeterminate = this.props.filter.isPartial();
  },
  componentDidUpdate: function() {
    ReactDOM.findDOMNode(this).querySelector("input").indeterminate = this.props.filter.isPartial();
  },
  handleFilterClick: function(evt) {
    //evt.preventDefault();
    this.props.updateSelected(this.props.filter)
  },
  handleFocusCategory: function() {
    if (this.props.focusCategory) {
      this.props.focusCategory(this.props.filter)
    }
  },
  render: function() {
    return(
      <li onClick={this.handleFocusCategory}>
        <input type="checkbox" id={this.props.filter.path} className="filter" checked={this.state.selected == 1} onChange={this.handleFilterClick}/>
        <label onClick={this.handleFilterClick} for={this.props.filter.path}><span></span></label>
        <span className="int-en"><span className="filter-title">{this.props.filter.title}</span> <span className="filter-count">({this.props.filter.docCount})</span></span>
        <span className="int-he" dir="rtl"><span className="filter-title">{this.props.filter.heTitle}</span> <span className="filter-count">({this.props.filter.docCount})</span></span>
        {this.props.isInFocus?<span className="int-en"><i className="in-focus-arrow fa fa-caret-right"/></span>:""}
        {this.props.isInFocus?<span className="int-he"><i className="in-focus-arrow fa fa-caret-left"/></span>:""}
      </li>);
  }
});


var SearchTextResult = React.createClass({
    propTypes: {
        query: React.PropTypes.string,
        data: React.PropTypes.object,
        onResultClick: React.PropTypes.func
    },
    getInitialState: function() {
        return {
            duplicatesShown: false
        }
    },
    toggleDuplicates: function(event) {
        this.setState({
            duplicatesShown: !this.state.duplicatesShown
        });
    },
    handleResultClick: function(event) {
        if(this.props.onResultClick) {
            event.preventDefault();
            var s = this.props.data._source;
            Sefaria.site.track.event("Search", "Search Result Text Click", `${this.props.query} - ${s.ref}/${s.version}/${s.lang}`);
            this.props.onResultClick(s.ref, s.version, s.lang, {"highlight": this.props.query}); //highlight not yet handled, above in ReaderApp.handleNavigationClick()
        }
    },
    render: function () {
        var data = this.props.data;
        var s = this.props.data._source;
        var href = '/' + Sefaria.normRef(s.ref) + "/" + s.lang + "/" + s.version.replace(/ +/g, "_") + '?qh=' + this.props.query;

        function get_snippet_markup() {
            var snippet;
            // if (data.highlight && data.highlight["content"]) {
            snippet = data.highlight["content"].join("...");
            // } else {
            //     snippet = s["content"];  // We're filtering out content, because it's *huge*, especially on Sheets
            // }
            snippet = $("<div>" + snippet.replace(/^[ .,;:!-)\]]+/, "") + "</div>").html();
            return {__html:snippet}
        }

        var more_results_caret =
            (this.state.duplicatesShown)
            ? <i className="fa fa-caret-down fa-angle-down"></i>
            : <i className="fa fa-caret-down"></i>;

        var more_results_indicator = (!(data.duplicates)) ? "" :
                <div className='similar-trigger-box' onClick={this.toggleDuplicates}>
                    <span className='similar-title int-he'>
                        { data.duplicates.length } {(data.duplicates.length > 1) ? " גרסאות נוספות" : " גרסה נוספת"}
                    </span>
                    <span className='similar-title int-en'>
                        { data.duplicates.length } more version{(data.duplicates.length > 1) ? "s" : null}
                    </span>
                    {more_results_caret}
                </div>;

        var shown_duplicates = (data.duplicates && this.state.duplicatesShown) ?
            (<div className='similar-results'>
                    {data.duplicates.map(function(result) {
                        var key = result._source.ref + "-" + result._source.version;
                        return <SearchTextResult
                            data={result}
                            key={key}
                            query={this.props.query}
                            onResultClick={this.props.onResultClick}
                            />;
                        }.bind(this))}
            </div>) : null;

        return (
            <div className="result text_result">
                <a href={href} onClick={this.handleResultClick}>
                    <div className="result-title">
                        <span className="en">{s.ref}</span>
                        <span className="he">{s.heRef}</span>
                    </div>
                    <div className="snippet" dangerouslySetInnerHTML={get_snippet_markup()} ></div>
                    <div className="version" >{s.version}</div>
                </a>
                {more_results_indicator}
                {shown_duplicates}
            </div>
        )
    }
});


var SearchSheetResult = React.createClass({
    propTypes: {
        query: React.PropTypes.string,
        data: React.PropTypes.object
    },
    handleSheetClick: function(e) {
      var href = e.target.getAttribute("href");
      e.preventDefault();
      var s = this.props.data._source;
      Sefaria.site.track.event("Search", "Search Result Sheet Click", `${this.props.query} - ${s.sheetId}`,
          {hitCallback: () => window.location = href}
      );

    },
    handleProfileClick: function(e) {
      var href = e.target.getAttribute("href");
      e.preventDefault();
      var s = this.props.data._source;
      Sefaria.site.track.event("Search", "Search Result Sheet Owner Click", `${this.props.query} - ${s.sheetId} - ${s.owner_name}`,
          {hitCallback: () => window.location = href}
      );
    },
    render: function() {
        var data = this.props.data;
        var s = data._source;
      
        var snippet = data.highlight.content.join("..."); // data.highlight ? data.highlight.content.join("...") : s.content;
        snippet = $("<div>" + snippet.replace(/^[ .,;:!-)\]]+/, "") + "</div>").text();

        function get_version_markup() {
            return {__html: s.version};
        }
        var clean_title = $("<span>" + s.title + "</span>").text();
        var href = "/sheets/" + s.sheetId;
        return (
            <div className='result sheet_result'>
              <div className="result_img_box"><a href={s.profile_url} onClick={this.handleProfileClick}><img className='owner_image' src={s.owner_image}/></a></div>
              <div className="result_text_box">
                <a href={s.profile_url} onClick={this.handleProfileClick} className='owner_name'>{s.owner_name}</a>
                <a className='result-title' href={href} onClick={this.handleSheetClick}>{clean_title}</a>
                <div className="snippet">{snippet}</div>
              </div>
            </div>
        );
    }
});


var AccountPanel = React.createClass({
  propTypes: {
    interfaceLang: React.PropTypes.string,
  },
  render: function() {
    var width = typeof window !== "undefined" ? $(window).width() : 1000;
    var accountContent = [
      (<BlockLink interfaceLink={true} target="/my/profile" title="Profile" heTitle="פרופיל"/>),
      (<BlockLink interfaceLink={true} target="/sheets/private" title="My Source Sheets" heTitle="דפי מקורות" />),
      (<BlockLink interfaceLink={true} target="/coming-soon?my-notes" title="My Notes" heTitle="רשומות" />),
      (<BlockLink interfaceLink={true} target="/coming-soon?reading-history" title="Reading History" heTitle="היסטורית קריאה" />),
      (<BlockLink interfaceLink={true} target="/settings/account" title="Settings" heTitle="הגדרות" />),
      (<BlockLink interfaceLink={true} target="/logout" title="Log Out" heTitle="ניתוק" />)
    ];
    accountContent = (<TwoOrThreeBox content={accountContent} width={width} />);

    var learnContent = [
      (<BlockLink interfaceLink={true} target="/about" title="About" heTitle="אודות" />),
      (<BlockLink interfaceLink={true} target="/help" title="Help" heTitle="עזרה" />),
      (<BlockLink interfaceLink={true} target="http://blog.sefaria.org" title="Blog" heTitle="בלוג" />),
      (<BlockLink interfaceLink={true} target="/faq" title="FAQ" heTitle="שאלות נפוצות" />),
      (<BlockLink interfaceLink={true} target="/educators" title="Educators" heTitle="מחנכים" />),
      (<BlockLink interfaceLink={true} target="/team" title="Team" heTitle="צוות" />)
    ];
    learnContent = (<TwoOrThreeBox content={learnContent} width={width} />);

    var contributeContent = [
      (<BlockLink interfaceLink={true} target="/activity" title="Recent Activity" heTitle="פעילות אחרונה" />),
      (<BlockLink interfaceLink={true} target="/metrics" title="Metrics" heTitle="מדדים" />),
      (<BlockLink interfaceLink={true} target="/contribute" title="Contribute" heTitle="הצטרפות לעשיה" />),
      (<BlockLink interfaceLink={true} target="/donate" title="Donate" heTitle="תרומות" />),
      (<BlockLink interfaceLink={true} target="/supporters" title="Supporters" heTitle="תומכים" />),
      (<BlockLink interfaceLink={true} target="/jobs" title="Jobs" heTitle="דרושים" />),
    ];
    contributeContent = (<TwoOrThreeBox content={contributeContent} width={width} />);

    var connectContent = [
      (<BlockLink interfaceLink={true} target="https://groups.google.com/forum/?fromgroups#!forum/sefaria" title="Forum" heTitle="פורום" />),
      (<BlockLink interfaceLink={true} target="http://www.facebook.com/sefaria.org" title="Facebook" heTitle="פייסבוק" />),
      (<BlockLink interfaceLink={true} target="http://twitter.com/SefariaProject" title="Twitter" heTitle="טוויטר" />),
      (<BlockLink interfaceLink={true} target="http://www.youtube.com/user/SefariaProject" title="YouTube" heTitle="יוטיוב" />),
      (<BlockLink interfaceLink={true} target="http://www.github.com/Sefaria" title="GitHub" heTitle="גיטהאב" />),
      (<BlockLink interfaceLink={true} target="mailto:hello@sefaria.org" title="Email" heTitle='אימייל' />)
    ];
    connectContent = (<TwoOrThreeBox content={connectContent} width={width} />);

    var footer =  (<footer id="footer" className={`interface-${this.props.interfaceLang} static sans`}>
                    <Footer />
                    </footer> );

    var classes = {accountPanel: 1, systemPanel: 1, readerNavMenu: 1, noHeader: 1 };
    var classStr = classNames(classes);
    return (
      <div className={classStr}>
        <div className="content hasFooter">
          <div className="contentInner">
            <h1>
              <span className="int-en">Account</span>
              <span className="int-he">חשבון משתמש</span>
            </h1>
           <ReaderNavigationMenuSection content={accountContent} />
           <ReaderNavigationMenuSection title="Learn" heTitle="לימוד" content={learnContent} />
           <ReaderNavigationMenuSection title="Contribute" heTitle="עשייה" content={contributeContent} />
           <ReaderNavigationMenuSection title="Connect" heTitle="התחברות" content={connectContent} />
          </div>
            {footer}
        </div>
      </div>
      );
  }
});


var NotificationsPanel = React.createClass({
  propTypes: {
    setUnreadNotificationsCount: React.PropTypes.func.isRequired,
    interfaceLang:               React.PropTypes.string,
  },
  getInitialState: function() {
    return {
      page: 1,
      loadedToEnd: false,
      loading: false
    };
  },
  componentDidMount: function() {
    $(ReactDOM.findDOMNode(this)).find(".content").bind("scroll", this.handleScroll);
    this.markAsRead();
  },
  componentDidUpdate: function() {
    this.markAsRead();
  },
  handleScroll: function() {
    if (this.state.loadedToEnd || this.state.loading) { return; }
    var $scrollable = $(ReactDOM.findDOMNode(this)).find(".content");
    var margin = 100;
    if($scrollable.scrollTop() + $scrollable.innerHeight() + margin >= $scrollable[0].scrollHeight) {
      this.getMoreNotifications();
    }
  },
  markAsRead: function() {
    // Marks each notification that is loaded into the page as read via API call
    var ids = [];
    $(".notification.unread").not(".marked").each(function() {
      ids.push($(this).attr("data-id"));
    });
    if (ids.length) {
      $.post("/api/notifications/read", {notifications: JSON.stringify(ids)}, function(data) {
        $(".notification.unread").addClass("marked");
        this.props.setUnreadNotificationsCount(data.unreadCount);
      }.bind(this));
    }
  },
  getMoreNotifications: function() {
    $.getJSON("/api/notifications?page=" + this.state.page, this.loadMoreNotifications);
    this.setState({loading: true});
  },
  loadMoreNotifications: function(data) {
    if (data.count < data.page_size) {
      this.setState({loadedToEnd: true});
    } 
    Sefaria.notificationsHtml += data.html;
    this.setState({page: data.page + 1, loading: false});
    this.forceUpdate();
  },
  render: function() {
    var classes = {notificationsPanel: 1, systemPanel: 1, readerNavMenu: 1, noHeader: 1 };
    var classStr = classNames(classes);
    return (
      <div className={classStr}>
        <div className="content hasFooter">
          <div className="contentInner">
            <h1>
              <span className="int-en">Notifications</span>
              <span className="int-he">התראות</span>
            </h1>
            { Sefaria.loggedIn ? 
              (<div className="notificationsList" dangerouslySetInnerHTML={ {__html: Sefaria.notificationsHtml } }></div>) :
              (<LoginPanel fullPanel={true} />) }
          </div>
          <footer id="footer" className={`interface-${this.props.interfaceLang} static sans`}>
                    <Footer />
                    </footer>
        </div>
      </div>);
  }
});


var ModeratorToolsPanel = React.createClass({
  propTypes: {
    interfaceLang: React.PropTypes.string
  },
  getInitialState: function () {
    return {
      // Bulk Download
      bulk_format: null,
      bulk_title_pattern: null,
      bulk_version_title_pattern: null,
      bulk_language: null,
      // CSV Upload
      files: [],
      uploading: false,
      uploadError: null,
      uploadMessage: null
    };
  },
  handleFiles: function(event) {
    this.setState({files: event.target.files});
  },
  uploadFiles: function(event) {
    event.preventDefault();
    this.setState({uploading: true, uploadMessage:"Uploading..."});
    var formData = new FormData();
    for (var i = 0; i < this.state.files.length; i++) {
      var file = this.state.files[i];
      formData.append('texts[]', file, file.name);
    }
    $.ajax({
      url: "api/text-upload",
      type: 'POST',
      data: formData,
      success: function(data) {
        if (data.status == "ok") {
          this.setState({uploading: false, uploadMessage: data.message, uploadError: null, files:[]});
          $("#file-form").get(0).reset(); //Remove selected files from the file selector
        } else {
          this.setState({"uploadError": "Error - " + data.error, uploading: false, uploadMessage: data.message});
        }
      }.bind(this),
      error: function(xhr, status, err) {
        this.setState({"uploadError": "Error - " + err.toString(), uploading: false, uploadMessage: null});
      }.bind(this),
      cache: false,
      contentType: false,
      processData: false
    });
  },

  onDlTitleChange: function(event) {
    this.setState({bulk_title_pattern: event.target.value});
  },
  onDlVersionChange: function(event) {
    this.setState({bulk_version_title_pattern: event.target.value});
  },
  onDlLanguageSelect: function(event) {
    this.setState({bulk_language: event.target.value});
  },
  onDlFormatSelect: function(event) {
    this.setState({bulk_format: event.target.value});
  },
  bulkVersionDlLink: function() {
    var args = ["format","title_pattern","version_title_pattern","language"].map(
        arg => this.state["bulk_" + arg]?`${arg}=${encodeURIComponent(this.state["bulk_"+arg])}`:""
    ).filter(a => a).join("&");
    return "download/bulk/versions/?" + args;
  },

  render: function () {
    // Bulk Download
    var dlReady = (this.state.bulk_format && (this.state.bulk_title_pattern || this.state.bulk_version_title_pattern));
    var downloadButton = <div className="versionDownloadButton">
        <div className="downloadButtonInner">
          <span className="int-en">Download</span>
          <span className="int-he">הורדה</span>
        </div>
      </div>;
    var downloadSection = (
      <div className="modToolsSection dlSection">
        <div className="dlSectionTitle">
          <span className="int-en">Bulk Download Text</span>
          <span className="int-he">הורדת הטקסט</span>
        </div>
        <input className="dlVersionSelect" type="text" placeholder="Index Title Pattern" onChange={this.onDlTitleChange} />
        <input className="dlVersionSelect" type="text" placeholder="Version Title Pattern" onChange={this.onDlVersionChange}/>
        <select className="dlVersionSelect dlVersionLanguageSelect" value={this.state.bulk_language || ""} onChange={this.onDlLanguageSelect}>
          <option disabled>Language</option>
          <option key="all" value="" >Hebrew & English</option>
          <option key="he" value="he" >Hebrew</option>
          <option key="en" value="en" >English</option>
        </select>
        <select className="dlVersionSelect dlVersionFormatSelect" value={this.state.bulk_format || ""} onChange={this.onDlFormatSelect}>
          <option disabled>File Format</option>
          <option key="txt" value="txt" >Text</option>
          <option key="csv" value="csv" >CSV</option>
          <option key="json" value="json" >JSON</option>
        </select>
        {dlReady?<a href={this.bulkVersionDlLink()} download>{downloadButton}</a>:downloadButton}
      </div>);

    // Uploading
    var ulReady = (!this.state.uploading) && this.state.files.length > 0;
    var uploadButton = <a><div className="versionDownloadButton" onClick={this.uploadFiles}><div className="downloadButtonInner">
       <span className="int-en">Upload</span>
       <span className="int-he">העלאה</span>
      </div></div></a>;
    var uploadForm = (
      <div className="modToolsSection">
        <div className="dlSectionTitle">
          <span className="int-en">Bulk Upload CSV</span>
          <span className="int-he">הורדת הטקסט</span>
        </div>
         <form id="file-form">
           <input className="dlVersionSelect" type="file" id="file-select"  multiple onChange={this.handleFiles}/>
           {ulReady?uploadButton:""}
         </form>
        {this.state.uploadMessage?<div class="message">{this.state.uploadMessage}</div>:""}
        {this.state.uploadError?<div class="error">{this.state.uploadError}</div>:""}
      </div>);

    return (Sefaria.is_moderator)?<div className="modTools">{downloadSection}{uploadForm}</div>:<div>Tools are only available to logged in moderators.</div>;
  }
});

var UpdatesPanel = React.createClass({
  propTypes: {
    interfaceLang:               React.PropTypes.string
  },
  getInitialState: function() {
    return {
      page: 0,
      loadedToEnd: false,
      loading: false,
      updates: [],
      submitting: false,
      submitCount: 0,
      error: null
    };
  },
  componentDidMount: function() {
    $(ReactDOM.findDOMNode(this)).find(".content").bind("scroll", this.handleScroll);
    this.getMoreNotifications();
  },
  handleScroll: function() {
    if (this.state.loadedToEnd || this.state.loading) { return; }
    var $scrollable = $(ReactDOM.findDOMNode(this)).find(".content");
    var margin = 100;
    if($scrollable.scrollTop() + $scrollable.innerHeight() + margin >= $scrollable[0].scrollHeight) {
      this.getMoreNotifications();
    }
  },
  getMoreNotifications: function() {
    $.getJSON("/api/updates?page=" + this.state.page, this.loadMoreNotifications);
    this.setState({loading: true});
  },
  loadMoreNotifications: function(data) {
    if (data.count < data.page_size) {
      this.setState({loadedToEnd: true});
    }
    this.setState({page: data.page + 1, loading: false, updates: this.state.updates.concat(data.updates)});
  },
  onDelete: function(id) {
    $.ajax({
        url: '/api/updates/' + id,
        type: 'DELETE',
        success: function(result) {
          if (result.status == "ok") {
              this.setState({updates: this.state.updates.filter(u => u._id != id)});
          }
        }.bind(this)
    });
  },

  handleSubmit: function(type, content) {
    this.setState({"submitting": true, "error": null});
    var payload = {
      type: type,
      content: content
    };
    $.ajax({
      url: "/api/updates",
      dataType: 'json',
      type: 'POST',
      data: {json: JSON.stringify(payload)},
      success: function(data) {
        if (data.status == "ok") {
          payload.date = Date();
          this.state.updates.unshift(payload);
          this.setState({submitting: false, updates: this.state.updates, submitCount: this.state.submitCount + 1});
        } else {
          this.setState({"error": "Error - " + data.error});
        }
      }.bind(this),
      error: function(xhr, status, err) {
        this.setState({"error": "Error - " + err.toString()});
        console.error(this.props.url, status, err.toString());
      }.bind(this)
    });
  },

  render: function() {
    var classes = {notificationsPanel: 1, systemPanel: 1, readerNavMenu: 1, noHeader: 1 };
    var classStr = classNames(classes);

    return (
      <div className={classStr}>
        <div className="content hasFooter">
          <div className="contentInner">
            <h1>
              <span className="int-en">Updates</span>
              <span className="int-he">עדכונים</span>
            </h1>

            {Sefaria.is_moderator?<NewUpdateForm handleSubmit={this.handleSubmit} key={this.state.submitCount} error={this.state.error}/>:""}

            <div className="notificationsList">
            {this.state.updates.map(u =>
                <SingleUpdate
                    type={u.type}
                    content={u.content}
                    date={u.date}
                    key={u._id}
                    id={u._id}
                    onDelete={this.onDelete}
                    submitting={this.state.submitting}
                />
            )}
            </div>
          </div>
          <footer id="footer" className={`interface-${this.props.interfaceLang} static sans`}>
                    <Footer />
                    </footer>
        </div>
      </div>);
  }
});

var NewUpdateForm = React.createClass({
  propTypes: {
    error:               React.PropTypes.string,
    handleSubmit:        React.PropTypes.func
  },
  getInitialState: function() {
    return {type: 'index', index: '', language: 'en', version: '', en: '', he: '', error: ''};
  },
  componentWillReceiveProps(nextProps) {
    this.setState({"error": nextProps.error});
  },
  handleEnChange: function(e) {
    this.setState({en: e.target.value, error: null});
  },
  handleHeChange: function(e) {
    this.setState({he: e.target.value, error: null});
  },
  handleTypeChange: function(e) {
    this.setState({type: e.target.value, error: null});
  },
  handleIndexChange: function(e) {
    this.setState({index: e.target.value, error: null});
  },
  handleVersionChange: function(e) {
    this.setState({version: e.target.value, error: null});
  },
  handleLanguageChange: function(e) {
    this.setState({language: e.target.value, error: null});
  },
  handleSubmit: function(e) {
    e.preventDefault();
    var content = {
      "en": this.state.en.trim(),
      "he": this.state.he.trim()
    };
    if (this.state.type == "general") {
      if (!this.state.en || !this.state.he) {
        this.setState({"error": "Both Hebrew and English are required"});
        return;
      }
    } else {
      if (!this.state.index) {
        this.setState({"error": "Index is required"});
        return;
      }
      content["index"] = this.state.index.trim();
    }
    if (this.state.type == "version") {
      if (!this.state.version || !this.state.language) {
        this.setState({"error": "Version is required"});
        return;
      }
      content["version"] = this.state.version.trim();
      content["language"] = this.state.language.trim();
    }
    this.props.handleSubmit(this.state.type, content);

  },
  render: function() {
    return (
      <form className="globalUpdateForm" onSubmit={this.handleSubmit}>
        <div>
          <input type="radio" name="type" value="index" onChange={this.handleTypeChange} checked={this.state.type=="index"}/>Index&nbsp;&nbsp;
          <input type="radio" name="type" value="version" onChange={this.handleTypeChange} checked={this.state.type=="version"}/>Version&nbsp;&nbsp;
          <input type="radio" name="type" value="general" onChange={this.handleTypeChange} checked={this.state.type=="general"}/>General&nbsp;&nbsp;
        </div>
        <div>
          {(this.state.type != "general")?<input type="text" placeholder="Index Title" onChange={this.handleIndexChange} />:""}
          {(this.state.type == "version")?<input type="text" placeholder="Version Title" onChange={this.handleVersionChange}/>:""}
          {(this.state.type == "version")?<select type="text" placeholder="Version Language" onChange={this.handleLanguageChange}>
            <option value="en">English</option>
            <option value="he">Hebrew</option>
          </select>:""}
        </div>
        <div>
          <textarea
            placeholder="English Description (optional for Index and Version)"
            onChange={this.handleEnChange}
            rows="3"
            cols="80"
          />
        </div>
        <div>
          <textarea
            placeholder="Hebrew Description (optional for Index and Version)"
            onChange={this.handleHeChange}
            rows="3"
            cols="80"
          />
        </div>
        <input type="submit" value="Submit" disabled={this.props.submitting}/>
        <span className="error">{this.state.error}</span>
      </form>
    );
  }
});

var SingleUpdate = React.createClass({
  propTypes: {
    id:         React.PropTypes.string,
    type:         React.PropTypes.string,
    content:      React.PropTypes.object,
    onDelete:     React.PropTypes.func,
    date:         React.PropTypes.string
  },
  onDelete: function() {
    this.props.onDelete(this.props.id);
  },
  render: function() {
    var title = this.props.content.index;
    if (title) {
      var heTitle = Sefaria.index(title)?Sefaria.index(title).heTitle:"";
    }

    var url = Sefaria.ref(title)?"/" + Sefaria.normRef(Sefaria.ref(title).book):"/" + Sefaria.normRef(title);

    var d = new Date(this.props.date);

    return (
      <div className="notification">
        <div className="date">
          <span className="int-en">{d.toLocaleDateString("en")}</span>
          <span className="int-he">{d.toLocaleDateString("he")}</span>
          {Sefaria.is_moderator?<i className="fa fa-times-circle delete-update-button" onClick={this.onDelete} aria-hidden="true"/>:""}
        </div>

        {this.props.type == "index"?
        <div>
            <span className="int-en">New Text: <a href={url}>{title}</a></span>
            <span className="int-he">טקסט חדש זמין: <a href={url}>{heTitle}</a></span>
        </div>
        :""}

        {this.props.type == "version"?
        <div>
            <span className="int-en">New { this.props.content.language == "en"?"English":"Hebrew"} version of <a href={url}>{title}</a>: {this.props.content.version}</span>
            <span className="int-he">גרסה חדשה של <a href={url}>{heTitle}</a> ב{ this.props.content.language == "en"?"אנגלית":"עברית"} : {this.props.content.version}</span>
        </div>
        :""}

        <div>
            <span className="int-en" dangerouslySetInnerHTML={ {__html: this.props.content.en } } />
            <span className="int-he" dangerouslySetInnerHTML={ {__html: this.props.content.he } } />
        </div>


      </div>);
  }
});


var InterruptingMessage = React.createClass({
  propTypes: {
    messageName:  React.PropTypes.string.isRequired,
    messageHTML:  React.PropTypes.string.isRequired,
    onClose:      React.PropTypes.func.isRequired
  },
  componentDidMount: function() {
    $("#interruptingMessage .button").click(this.close);
  },
  close: function() {
    this.markAsRead();
    this.props.onClose();
  },
  markAsRead: function() {
    Sefaria._api("/api/interrupting-messages/read/" + this.props.messageName, function(data) {});
    cookie(this.props.messageName, true, {"path": "/"});
    Sefaria.site.track.event("Interrupting Message", "read", this.props.messageName,  {nonInteraction: true});
    Sefaria.interruptingMessage = null;
  },
  render: function() {
    return (<div className="interruptingMessageBox">
              <div className="overlay" onClick={this.close}></div>
              <div id="interruptingMessage">
                  <div id="interruptingMessageClose" onClick={this.close}>×</div>
                  <div id="interruptingMessageContent" dangerouslySetInnerHTML={ {__html: this.props.messageHTML} }></div>
              </div>
            </div>);
  }
});

var ThreeBox = React.createClass({
  // Wrap a list of elements into a three column table
  render: function() {
      var content = this.props.content;
      var length = content.length;
      if (length % 3) {
          length += (3-length%3);
      }
      content.pad(length, "");
      var threes = [];
      for (var i=0; i<length; i+=3) {
        threes.push([content[i], content[i+1], content[i+2]]);
      }
      return (
        <table className="gridBox threeBox">
          <tbody>
          { 
            threes.map(function(row, i) {
              return (
                <tr key={i}>
                  {row[0] ? (<td>{row[0]}</td>) : null}
                  {row[1] ? (<td>{row[1]}</td>) : null}
                  {row[2] ? (<td>{row[2]}</td>) : null}
                </tr>
              );
            })
          }
          </tbody>
        </table>
      );
  }
});


var TwoBox = React.createClass({
  // Wrap a list of elements into a three column table
  propTypes: {
    content: React.PropTypes.array.isRequired
  },
  render: function() {
      var content = this.props.content;
      var length = content.length;
      if (length % 2) {
          length += (2-length%2);
      }
      content.pad(length, "");
      var twos = [];
      for (var i=0; i<length; i+=2) {
        twos.push([content[i], content[i+1]]);
      }
      return (
        <table className="gridBox twoBox">
          <tbody>
          { 
            twos.map(function(row, i) {
              return (
                <tr key={i}>
                  {row[0] ? (<td>{row[0]}</td>) : <td className="empty"></td>}
                  {row[1] ? (<td>{row[1]}</td>) : <td className="empty"></td>}
                </tr>
              );
            })
          }
          </tbody>
        </table>
      );
  }
});


var TwoOrThreeBox = React.createClass({
  // Wrap a list of elements into a two or three column table, depending on window width
  propTypes: {
    content:    React.PropTypes.array.isRequired,
    width:      React.PropTypes.number.isRequired,
    threshhold: React.PropTypes.number
  },
  render: function() {
      var threshhold = this.props.threshhold || 450;
      if (this.props.width > threshhold) {
        return (<ThreeBox content={this.props.content} />);
      } else {
        return (<TwoBox content={this.props.content} />);
      }
  }
});


var LoadingMessage = React.createClass({
  propTypes: {
    message:   React.PropTypes.string,
    heMessage: React.PropTypes.string,
    className: React.PropTypes.string
  },
  render: function() {
    var message = this.props.message || "Loading...";
    var heMessage = this.props.heMessage || "טוען מידע...";
    var classes = "loadingMessage " + (this.props.className || "");
    return (<div className={classes}>
              <span className="int-en">{message}</span>
              <span className="int-he">{heMessage}</span>
            </div>);
  }
});


var TestMessage = React.createClass({
  // Modal explaining development status with links to send feedback or go back to the old site
  propTypes: {
    hide:   React.PropTypes.func
  },
  render: function() {
    return (
      <div className="testMessageBox">
        <div className="overlay" onClick={this.props.hide} ></div>
        <div className="testMessage">
          <div className="title">The new Sefaria is still in development.<br />Thank you for helping us test and improve it.</div>
          <a href="mailto:hello@sefaria.org" target="_blank" className="button">Send Feedback</a>
          <div className="button" onClick={backToS1} >Return to Old Sefaria</div>
        </div>
      </div>);
  }
});


var Footer = React.createClass({
  render: function(){
    var currentPath = Sefaria.util.currentPath();
    var next = encodeURIComponent(currentPath);
    return (
        <div id="footerInner">
          <div className="section">

              <div className="header">
                  <span className="int-en">About</span>
                  <span className="int-he">אודות</span>
              </div>
              <a href="/about" className="outOfAppLink">
                  <span className="int-en">What is Sefaria?</span>
                  <span className="int-he">מהי ספאריה</span>
              </a>
              <a href="/help" className="outOfAppLink">
                  <span className="int-en">Help</span>
                  <span className="int-he">עזרה</span>
              </a>
              <a href="https://blog.sefaria.org" target="_blank" className="outOfAppLink">
                  <span className="int-en">Blog</span>
                  <span className="int-he">בלוג</span>
              </a>
              <a href="/faq" target="_blank" className="outOfAppLink">
                  <span className="int-en">FAQ</span>
                  <span className="int-he">שאלות נפוצות</span>
              </a>
              <a href="/team" className="outOfAppLink">
                  <span className="int-en">Team</span>
                  <span className="int-he">צוות</span>
              </a>
              <a href="/terms" className="outOfAppLink">
                  <span className="int-en">Terms of Use</span>
                  <span className="int-he">תנאי שימוש</span>
              </a>
              <a href="/privacy-policy" className="outOfAppLink">
                  <span className="int-en">Privacy Policy</span>
                  <span className="int-he">מדיניות הפרטיות</span>
              </a>
          </div>

          <div className="section">
              <div className="header">
                      <span className="int-en">Educators</span>
                      <span className="int-he">מחנכים</span>
              </div>
              <a href="/educators" target="_blank" className="outOfAppLink">
                  <span className="int-en">Teach with Sefaria</span>
                  <span className="int-he">למד באמצעות ספאריה</span>
              </a>
              <a href="/sheets" className="outOfAppLink">
                  <span className="int-en">Source Sheets</span>
                  <span className="int-he">דפי מקורות</span>
              </a>
              <a href="/visualizations" className="outOfAppLink">
                  <span className="int-en">Visualizations</span>
                  <span className="int-he">עזרים חזותיים</span>
              </a>
              <a href="/people" className="outOfAppLink">
                  <span className="int-en">Authors</span>
                  <span className="int-he">מחברים</span>
              </a>
              <a href="/updates" className="outOfAppLink">
                  <span className="int-en">New Additions</span>
                  <span className="int-he">מה חדש</span>
              </a>
          </div>

          <div className="section">
              <div className="header">
                  <span className="int-en">Developers</span>
                  <span className="int-he">מפתחים</span>
              </div>
              <a href="/developers" target="_blank" className="outOfAppLink">
                  <span className="int-en">Get Involved</span>
                  <span className="int-he">הצטרף אלינו</span>
              </a>
              <a href="/developers#api" target="_blank" className="outOfAppLink">
                  <span className="int-en">API Docs</span>
                  <span className="int-he">מסמכי API</span>
              </a>
              <a href="https://github.com/Sefaria/Sefaria-Project" target="_blank" className="outOfAppLink">
                  <span className="int-en">Fork us on GitHub</span>
                  <span className="int-he">זלגו חופשי מגיטהאב</span>
              </a>
              <a href="https://github.com/Sefaria/Sefaria-Export" target="_blank" className="outOfAppLink">
                  <span className="int-en">Download our Data</span>
                  <span className="int-he">הורד את בסיס הנתונים שלנו</span>
              </a>
          </div>

          <div className="section">
              <div className="header">
                  <span className="int-en">Join Us</span>
                  <span className="int-he">הצטרף אלינו</span>
              </div>
              <a href="/donate" className="outOfAppLink">
                  <span className="int-en">Donate</span>
                  <span className="int-he">תרומות</span>
              </a>
              <a href="/supporters" className="outOfAppLink">
                  <span className="int-en">Supporters</span>
                  <span className="int-he">תומכים</span>
              </a>
              <a href="/contribute" target="_blank" className="outOfAppLink">
                  <span className="int-en">Contribute</span>
                  <span className="int-he">הצטרף</span>
              </a>
              <a href="/jobs" className="outOfAppLink">
                  <span className="int-en">Jobs</span>
                  <span className="int-he">דרושים</span>
              </a>
          </div>

          <div className="section last">
              <div className="header">
                  <span className="int-en">Connect</span>
                  <span className="int-he">התחבר</span>
              </div>
              <a href="http://www.facebook.com/sefaria.org" target="_blank" className="outOfAppLink">
                  <i className="fa fa-facebook-official"></i>
                  <span className="int-en">Facebook</span>
                  <span className="int-he">פייסבוק</span>

              </a>
              <a href="http://twitter.com/SefariaProject" target="_blank" className="outOfAppLink">
                  <i className="fa fa-twitter"></i>
                  <span className="int-en">Twitter</span>
                  <span className="int-he">טוויטר</span>

              </a>
              <a href="http://www.youtube.com/user/SefariaProject" target="_blank" className="outOfAppLink">
                  <i className="fa fa-youtube"></i>
                  <span className="int-en">YouTube</span>
                  <span className="int-he">יוטיוב</span>

              </a>
              <a href="https://groups.google.com/forum/?fromgroups#!forum/sefaria" target="_blank" className="outOfAppLink">
                  <span className="int-en">Forum</span>
                  <span className="int-he">פורום</span>

              </a>
              <a href="mailto:hello@sefaria.org" target="_blank" className="outOfAppLink">
                  <span className="int-en">Email</span>
                  <span className="int-he">דוא"ל</span>
              </a>
              <div id="siteLanguageToggle">
                  <div id="siteLanguageToggleLabel">
                      <span className="int-en">Site Language:</span>
                      <span className="int-he">שפת האתר</span>
                  </div>
                  <a href={"/interface/english?next=" + next} id="siteLanguageEnglish" className="outOfAppLink">English</a>
                  |
                  <a href={"/interface/hebrew?next=" + next} id="siteLanguageHebrew" className="outOfAppLink">עברית</a>
              </div>
          </div>
        </div>
    );
  }
});


var openInNewTab = function(url) {
  var win = window.open(url, '_blank');
  win.focus();
};


var backToS1 = function() { 
  cookie("s2", "", {path: "/"});
  window.location = "/";
};


var setData = function(data) {
  // Set core data in the module that was loaded in a different scope
  Sefaria.toc       = data.toc;
  Sefaria.books     = data.books;
  Sefaria.calendar  = data.calendar;
  if ("booksDict" in data) {
    Sefaria.booksDict = data.booksDict;
  } else {
    Sefaria._makeBooksDict();
  }

  Sefaria._cacheIndexFromToc(Sefaria.toc);  

  if ("recentlyViewed" in data) {
    // Store data in a mock cookie function
    // (Node doesn't have direct access to Django's cookies, so pass through props in POST data)
    var json = decodeURIComponent(data.recentlyViewed);
    cookie("recentlyViewed", json);
  }

  Sefaria.util._defaultPath = data.path;
  Sefaria.loggedIn = data.loggedIn;
};


if (typeof exports !== 'undefined') {
  exports.ReaderApp           = ReaderApp;
  exports.ReaderPanel         = ReaderPanel;
  exports.ConnectionsPanel    = ConnectionsPanel;
  exports.TextRange           = TextRange;
  exports.TextColumn          = TextColumn;
  exports.Footer              = Footer;
  exports.setData             = setData;
  exports.unpackDataFromProps = Sefaria.unpackDataFromProps;
}<|MERGE_RESOLUTION|>--- conflicted
+++ resolved
@@ -2760,11 +2760,7 @@
                       <span className="he">{heCatTitle}</span>
                     </h1>) : null}
                   {toggle}
-<<<<<<< HEAD
-                  <ReaderNavigationCategoryMenuContents contents={catContents} categories={categories} width={this.props.width} nestLevel={0}/>
-=======
-                  <ReaderNavigationCategoryMenuContents contents={catContents} categories={categories} width={this.props.width} category={this.props.category} />
->>>>>>> 753ff158
+                  <ReaderNavigationCategoryMenuContents contents={catContents} categories={categories} width={this.props.width} category={this.props.category} nestLevel={0} />
                 </div>
                 {footer}
               </div>
@@ -2819,20 +2815,9 @@
                               <span className='en'>{item.category}</span>
                               <span className='he'>{item.heCategory}</span>
                             </h3>
-                            <ReaderNavigationCategoryMenuContents contents={item.contents} categories={newCats} width={this.props.width} nestLevel={this.props.nestLevel + 1} />
+                            <ReaderNavigationCategoryMenuContents contents={item.contents} categories={newCats} width={this.props.width} nestLevel={this.props.nestLevel + 1} category={this.props.category}  />
                           </div>));
           }
-<<<<<<< HEAD
-=======
-          // Add a Category
-          content.push((<div className='category' key={i}>
-                          <h3>
-                            <span className='en'>{item.category}</span>
-                            <span className='he'>{item.heCategory}</span>
-                          </h3>
-                          <ReaderNavigationCategoryMenuContents contents={item.contents} categories={newCats} width={this.props.width} category={this.props.category}  />
-                        </div>));
->>>>>>> 753ff158
         } else {
           // Add a Text
           var title   = item.title.replace(/(Mishneh Torah,|Shulchan Arukh,|Jerusalem Talmud) /, "");
