//if (typeof require !== 'undefined') {
  var INBROWSER    = true,
      React        = require('react'),
      PropTypes    = require('prop-types'),
      ReactDOM     = require('react-dom'),
      $            = require('jquery'),
      extend       = require('extend'),
      classNames   = require('classnames'),
      Sefaria      = require('./sefaria');
      import Component from 'react-class';  //auto-bind this to all event-listeners. see https://www.npmjs.com/package/react-class


  if (typeof document !== 'undefined' ) {
    INBROWSER = false;
    require('jquery.cookie');  //NOTE: these require statements are adding props to the $ obj. The order actually doesn't matter b/c it seems webpack deals with it
    require('jquery-ui');
    require('jquery.scrollto');
    require('./headroom');
  }


class ReaderApp extends Component {
  constructor(props) {
    super(props);
    // TODO clean up generation of initial panels objects.
    // Currently these get generated in reader/views.py, then regenerated in s2.html then regenerated again in ReaderApp.
    this.MIN_PANEL_WIDTH = 360.0;

    var panels               = [];
    var header               = {};
    var defaultVersions      = Sefaria.util.clone(props.initialDefaultVersions) || {};
    var defaultPanelSettings = this.getDefaultPanelSettings();

    if (!props.multiPanel && !props.headerMode) {
      if (props.initialPanels && props.initialPanels.length > 0 && props.initialPanels[0].menuOpen == "book toc") {
        panels[0] = {
            settings: Sefaria.util.clone(defaultPanelSettings),
            menuOpen: "book toc",
            //mode: "Text",
            bookRef:  props.initialPanels[0].bookRef
        };
      } else {
        var mode = props.initialFilter ? "TextAndConnections" : "Text";
        var initialPanel = props.initialPanels && props.initialPanels.length ? props.initialPanels[0] : {};
        panels[0] = {
          refs: props.initialRefs,
          mode: mode,
          filter: props.initialFilter,
          menuOpen: props.initialMenu,
          version: initialPanel.version || null,
          versionLanguage: initialPanel.versionLanguage || null,
          searchQuery: props.initialQuery,
          appliedSearchFilters: props.initialSearchFilters,
          navigationCategories: props.initialNavigationCategories,
          sheetsTag: props.initialSheetsTag,
          group: props.initialGroup,
          searchField: props.initialSearchField,
          searchSortType: props.initialSearchSortType,
          settings: Sefaria.util.clone(defaultPanelSettings)
        };
        if (panels[0].versionLanguage) {
          panels[0].settings.language = (panels[0].versionLanguage == "he")? "hebrew": "english";
        }
        if (mode === "TextAndConnections") {
          panels[0].highlightedRefs = props.initialRefs;
        }
      }
    } else {
      var headerState = {
        mode: "Header",
        refs: props.initialRefs,
        bookRef: props.initialBookRef,
        menuOpen: props.initialMenu,
        searchQuery: props.initialQuery,
        appliedSearchFilters: props.initialSearchFilters,
        searchField: props.initialSearchField,
        searchSortType: props.initialSearchSortType,
        navigationCategories: props.initialNavigationCategories,
        sheetsTag: props.initialSheetsTag,
        group: props.initialGroup,
        settings: Sefaria.util.clone(defaultPanelSettings)
      };
      header = this.makePanelState(headerState);
      if (props.initialRefs.length) {
        var p = {
          refs: props.initialRefs,
          mode: "Text",
          menuOpen: props.initialPanels[0].menuOpen,
          version: props.initialPanels.length ? props.initialPanels[0].version : null,
          versionLanguage: props.initialPanels.length ? props.initialPanels[0].versionLanguage : null,
          settings: ("settings" in props.initialPanels[0]) ? extend(Sefaria.util.clone(defaultPanelSettings), props.initialPanels[0].settings) : Sefaria.util.clone(defaultPanelSettings)
        };
        if (p.versionLanguage && !"settings" in props.initialPanels[0]) {
          p.settings.language = (p.versionLanguage == "he") ? "hebrew" : "english";
        }
        panels.push(p);
      }
      for (var i = panels.length; i < props.initialPanels.length; i++) {
        var panel;
        if (props.initialPanels[i].menuOpen == "book toc") {
          panel = {
              menuOpen: props.initialPanels[i].menuOpen,
              bookRef:  props.initialPanels[i].bookRef,
              settings: ("settings" in props.initialPanels[i]) ? extend(Sefaria.util.clone(defaultPanelSettings), props.initialPanels[i].settings) : Sefaria.util.clone(defaultPanelSettings)
          };
        } else {
          panel = this.clonePanel(props.initialPanels[i]);
          panel.settings = Sefaria.util.clone(defaultPanelSettings);
          if (panel.versionLanguage && !"settings" in props.initialPanels[i]) {
            panel.settings.language = (panel.versionLanguage == "he") ? "hebrew" : "english";
          }
        }
        panels.push(panel);
      }
    }
    panels = panels.map(function(panel) {
      return this.makePanelState(panel);
    }.bind(this) );

    var layoutOrientation = (props.interfaceLang == "english") ? "ltr" : "rtl";
    /*if ((panels.length > 0 && panels[0].settings && panels[0].settings.language == "hebrew")
       || (header.settings && header.settings.language == "hebrew")) {
      layoutOrientation = "rtl";
    }*/

    this.state = {
      panels: panels,
      header: header,
      headerMode: props.headerMode,
      defaultVersions: defaultVersions,
      defaultPanelSettings: Sefaria.util.clone(defaultPanelSettings),
      layoutOrientation: layoutOrientation,
      path: props.initialPath,
      panelCap: props.initialPanelCap,
      initialAnalyticsTracked: false
    };
  }
  componentDidMount() {
    this.updateHistoryState(true); // make sure initial page state is in history, (passing true to replace)
    window.addEventListener("popstate", this.handlePopState);
    window.addEventListener("resize", this.setPanelCap);
    this.setPanelCap();
    if (this.props.headerMode) {
      $(".inAppLink").on("click", this.handleInAppLinkClick);
    }
    // Save all initial panels to recently viewed
    this.state.panels.map(this.saveRecentlyViewed);

    // Set S2 cookie, putting user into S2 mode site wide

    $.cookie("s2", true, {path: "/"});
  }
  componentWillUnmount() {
    window.removeEventListener("popstate", this.handlePopState);
    window.removeEventListener("resize", this.setPanelCap);
  }
  componentWillUpdate(nextProps, nextState) {
  }
  componentDidUpdate(prevProps, prevState) {
    if (this.justPopped) {
      //console.log("Skipping history update - just popped")
      this.justPopped = false;
      return;
    }

    // Set initial page view (deferred from analytics.js instanciation)
    if (!this.state.initialAnalyticsTracked) { this.trackPageview(); }

    // If a new panel has been added, and the panels extend beyond the viewable area, check horizontal scroll
    if (this.state.panels.length > this.state.panelCap && this.state.panels.length > prevState.panels.length) {
      var elem = document.getElementById("panelWrapBox");
      var viewExtent = (this.state.layoutOrientation == "ltr")                      // How far (px) current view extends into viewable area
          ? elem.scrollLeft + this.state.windowWidth
          : elem.scrollWidth - elem.scrollLeft;
      var lastCompletelyVisible = Math.floor(viewExtent / this.MIN_PANEL_WIDTH);    // # of last visible panel - base 1
      var leftover = viewExtent % this.MIN_PANEL_WIDTH;                             // Leftover viewable pixels after last fully visible panel

      var newPanelPosition;                                                         // # of newly inserted panel - base 1
      for (var i = 0; i < this.state.panels.length; i++) {
        if (!prevState.panels[i] || this.state.panels[i] != prevState.panels[i]) {
          newPanelPosition = i+1;
          break;
        }
      }
      if(newPanelPosition > lastCompletelyVisible) {
        var scrollBy = 0;      // Pixels to scroll by
        var panelOffset = 0;   // Account for partial panel scroll
        if (leftover > 0) {    // If a panel is half scrolled, bring it fully into view
          scrollBy += this.MIN_PANEL_WIDTH - leftover;
          panelOffset += 1;
        }
        scrollBy += (newPanelPosition - lastCompletelyVisible - panelOffset) * this.MIN_PANEL_WIDTH;
        elem.scrollLeft = (this.state.layoutOrientation == "ltr")
            ? elem.scrollLeft + scrollBy
            : elem.scrollLeft - scrollBy;
      }
    }

    this.setContainerMode();
    this.updateHistoryState(this.replaceHistory);
  }
  handlePopState(event) {
    var state = event.state;
    // console.log("Pop - " + window.location.pathname);
    // console.log(state);
    if (state) {
      var kind = "";
      if (Sefaria.site) { Sefaria.site.track.event("Reader", "Pop State", kind); }
      this.justPopped = true;
      this.setState(state);
      this.setContainerMode();
    }
  }
  _canTrackPageview() {
      if (!Sefaria.site) { return false; }
      return true;
  }
  trackPageview() {
      if (!this._canTrackPageview()) { return; }

      var headerPanel = this.state.header.menuOpen || (!this.state.panels.length && this.state.header.mode === "Header");
      var panels = headerPanel ? [this.state.header] : this.state.panels;
      var textPanels = panels.filter(panel => (panel.refs.length || panel.bookRef) && panel.mode !== "Connections");
      var connectionPanels = panels.filter(panel => panel.mode == "Connections");

      // Set Page Type
      // Todo: More specificity for sheets - browsing, reading, writing
      if (panels.length < 1) { debugger; }
      else { Sefaria.site.track.setPageType(panels[0].menuOpen || panels[0].mode); }

      // Number of panels as e.g. "2" meaning 2 text panels or "3.2" meaning 3 text panels and 2 connection panels
      if (connectionPanels.length == 0) {
        Sefaria.site.track.setNumberOfPanels(textPanels.length.toString());
      } else {
        Sefaria.site.track.setNumberOfPanels(`${textPanels.length}.${connectionPanels.length}`);
      }

      // refs - per text panel
      var refs =  textPanels.map(panel => (panel.refs.length) ? panel.refs.slice(-1)[0] : panel.bookRef);
      Sefaria.site.track.setRef(refs.join(" | "));

      // Book name (Index record primary name) - per text panel
      var bookNames = refs.map(ref => Sefaria.parseRef(ref).index).filter(b => !!b);
      Sefaria.site.track.setBookName(bookNames.join(" | "));

      // Indexes - per text panel
      var indexes = bookNames.map(b => Sefaria.index(b)).filter(i => !!i);

      // categories - per text panel
      var primaryCats = indexes.map(i => (i.dependence === "Commentary")? i.categories[0] + " Commentary": i.categories[0]);
      Sefaria.site.track.setPrimaryCategory(primaryCats.join(" | "));

      var secondaryCats = indexes.map(i => {
          var cats = i.categories.filter(cat=> cat != "Commentary").slice(1);
          return (cats.length >= 1) ? cats[0] : ""
      });
      Sefaria.site.track.setSecondaryCategory(secondaryCats.join(" | "));

      // panel content languages - per text panel
      var contentLanguages = textPanels.map(panel => panel.settings.language);
      Sefaria.site.track.setContentLanguage(contentLanguages.join(" | "));

      // Set Versions - per text panel
      var versionTitles = textPanels.map(p => p.version?`${p.version}(${p.versionLanguage})`:"default version");
      Sefaria.site.track.setVersionTitle(versionTitles.join(" | "));

      // Set Sidebar usages
      // todo: handle toolbar selections
      var sidebars = connectionPanels.map(panel => panel.filter.length ? panel.filter.join("+") : "all");
      Sefaria.site.track.setSidebars(sidebars.join(" | "));

      // After setting the dimensions, post the hit
      var url = window.location.pathname + window.location.search;
      Sefaria.site.track.pageview(url);

      if (!this.state.initialAnalyticsTracked) {
        this.setState({initialAnalyticsTracked: true});
      }
  }
  shouldHistoryUpdate() {
    // Compare the current state to the state last pushed to history,
    // Return true if the change warrants pushing to history.
    // If there's no history or the number or basic state of panels has changed
    if (!history.state
        || (!history.state.panels && !history.state.header)
        || (!history.state.panels && this.state.panels)
        || (history.state.panels && (history.state.panels.length !== this.state.panels.length))
        || (history.state.header && (history.state.header.menuOpen !== this.state.header.menuOpen))
      ) {
      return true;
    }

    var prevPanels, nextPanels;
    if (this.props.multiPanel) {
      var headerPanel = this.state.header.menuOpen || (!this.state.panels.length && this.state.header.mode === "Header");
      prevPanels = headerPanel ? [history.state.header] : history.state.panels;
      nextPanels = headerPanel ? [this.state.header] : this.state.panels;
    } else {
      prevPanels = history.state.panels;
      nextPanels = this.state.panels;
    }

    for (var i = 0; i < prevPanels.length; i++) {
      // Cycle through each panel, compare previous state to next state, looking for differences
      var prev  = prevPanels[i];
      var next  = nextPanels[i];

      if (!prev || ! next) { return true; }

      if ((prev.mode !== next.mode) ||
          (prev.menuOpen !== next.menuOpen) ||
          (prev.menuOpen === "book toc" && prev.bookRef !== next.bookRef) ||
          (next.mode === "Text" && prev.refs.slice(-1)[0] !== next.refs.slice(-1)[0]) ||
          (next.mode === "Text" && !prev.highlightedRefs.compare(next.highlightedRefs)) ||
          (next.mode === "TextAndConnections" && prev.highlightedRefs.slice(-1)[0] !== next.highlightedRefs.slice(-1)[0]) ||
          ((next.mode === "Connections" || next.mode === "TextAndConnections") && prev.filter && !prev.filter.compare(next.filter)) ||
          (next.mode === "Connections" && !prev.refs.compare(next.refs)) ||
          (prev.navigationSheetTag !== next.navigationSheetTag) ||
          (prev.version !== next.version) ||
          (prev.versionLanguage !== next.versionLanguage) ||
          (prev.searchQuery != next.searchQuery) ||
          (prev.appliedSearchFilters && next.appliedSearchFilters && (prev.appliedSearchFilters.length !== next.appliedSearchFilters.length)) ||
          (prev.appliedSearchFilters && next.appliedSearchFilters && !(prev.appliedSearchFilters.compare(next.appliedSearchFilters))) ||
          (prev.searchField !== next.searchField) ||
          (prev.searchSortType !== next.searchSortType) ||
          (prev.settings.language != next.settings.language))
          {
         return true;
      } else if (prev.navigationCategories !== next.navigationCategories) {
        // Handle array comparison, !== could mean one is null or both are arrays
        if (!prev.navigationCategories || !next.navigationCategories) {
          return true; // They are not equal and one is null
        } else if (!prev.navigationCategories.compare(next.navigationCategories)) {
          return true; // both are set, compare arrays
        }
      }
    }
    return false;
  }
  clonePanel(panel, trimFilters) {
    //Set aside self-referential objects before cloning
    //Todo: Move the multiple instances of this out to a utils file
    if (panel.availableFilters || panel.filterRegistry) {
      var savedAttributes = {
         availableFilters:   panel.availableFilters,
         searchFiltersValid: panel.searchFiltersValid,
         filterRegistry:     panel.filterRegistry
      };
      panel.searchFiltersValid = false;
      panel.availableFilters = [];
      panel.filterRegistry = {};
      var newPanel = (trimFilters) ? Sefaria.util.clone(panel) : extend(Sefaria.util.clone(panel), savedAttributes);
      extend(panel, savedAttributes);
      return newPanel;
    } else {
      return Sefaria.util.clone(panel);
    }
  }
  makeHistoryState() {
    // Returns an object with state, title and url params for the current state
    var histories = [];
    // When the header has a panel open, only look at its content for history
    var headerPanel = this.state.header.menuOpen || (!this.state.panels.length && this.state.header.mode === "Header");
    var panels = headerPanel ? [this.state.header] : this.state.panels;
    var states = [];
    for (var i = 0; i < panels.length; i++) {
      // Walk through each panel, create a history object as though for this panel alone
      states[i] = this.clonePanel(panels[i], true);
      if (!states[i]) { debugger; }
      var state = states[i];
      var hist  = {url: ""};

      if (state.menuOpen) {
        switch (state.menuOpen) {
          case "home":
            hist.title = "Sefaria: a Living Library of Jewish Texts Online";
            hist.url   = "";
            hist.mode  = "home";
            break;
          case "navigation":
            var cats   = state.navigationCategories ? state.navigationCategories.join("/") : "";
            hist.title = cats ? state.navigationCategories.join(", ") + " | Sefaria" : "Table of Contents | Sefaria";
            hist.title = cats == "recent" ? "Recently Viewed Texts | Sefaria" : hist.title;
            hist.url   = "texts" + (cats ? "/" + cats : "");
            hist.mode  = "navigation";
            break;
          case "text toc":
            var ref    = state.refs.slice(-1)[0];
            var bookTitle  = ref ? Sefaria.parseRef(ref).index : "404";
            hist.title = bookTitle + " | Sefaria";
            hist.url   = bookTitle.replace(/ /g, "_");
            hist.mode  = "text toc";
            break;
          case "book toc":
            var bookTitle = state.bookRef;
            hist.title = bookTitle + " | Sefaria";
            hist.url = bookTitle.replace(/ /g, "_");
            hist.mode = "book toc";
            break;
          case "search":
            var query = state.searchQuery ? encodeURIComponent(state.searchQuery) : "";
            hist.title = state.searchQuery ? state.searchQuery + " | " : "";
            hist.title += "Sefaria Search";
            hist.url   = "search" + (state.searchQuery ? ("&q=" + query +
                ((!!state.appliedSearchFilters && !!state.appliedSearchFilters.length) ? "&filters=" + state.appliedSearchFilters.join("|") : "") +
                "&var=" + (state.searchField !== state.searchFieldExact ? "1" : "0") +
                "&sort=" + (state.searchSortType === "chronological" ? "c" : "r"))
                    : "");
            hist.mode  = "search";
            break;
          case "sheets":
            if (states[i].sheetsGroup) {
                hist.url   = "groups/" + state.sheetsGroup.replace(/\s/g,"-");
                hist.title = state.sheetsGroup + " | Sefaria Group";
                hist.mode  = "sheets tag";
            } else if (states[i].navigationSheetTag) {
              if (states[i].navigationSheetTag == "My Sheets") {
                hist.url   = "sheets/private";
                hist.title = "My Sheets | Sefaria Source Sheets";
                hist.mode  = "sheets tag";
              }
              else {
                hist.url   = "sheets/tags/" + state.navigationSheetTag;
                hist.title = state.navigationSheetTag + " | Sefaria Source Sheets";
                hist.mode  = "sheets tag";
              }
            } else {
              hist.url   = "sheets";
              hist.title = "Sefaria Source Sheets";
              hist.mode  = "sheets";
            }
            break;
          case "account":
            hist.title = "Sefaria Account";
            hist.url   = "account";
            hist.mode  = "account";
            break;
          case "notifications":
            hist.title = "Sefaria Notifcations";
            hist.url   = "notifications";
            hist.mode  = "notifications";
            break;
          case "myGroups":
            hist.title = "Sefaria Groups";
            hist.url = "my/groups";
            hist.mode = "myGroups";
            break;
          case "updates":
            hist.title = "New on Sefaria";
            hist.url = "updates";
            hist.mode = "updates";
            break;
          case "modtools":
            hist.title = "Moderator Tools";
            hist.url = "modtools";
            hist.mode = "modtools";
            break;
        }
      } else if (state.mode === "Text") {
        hist.title    = state.highlightedRefs.length ? Sefaria.normRefList(state.highlightedRefs) : state.refs.slice(-1)[0];
        hist.url      = Sefaria.normRef(hist.title);
        hist.version  = state.version;
        hist.versionLanguage = state.versionLanguage;
        hist.mode     = "Text"
      } else if (state.mode === "Connections") {
        var ref       = Sefaria.normRefList(state.refs);
        hist.sources  = state.filter.length ? state.filter.join("+") : "all";
        hist.title    = ref  + " with " + (hist.sources === "all" ? "Connections" : hist.sources);
        hist.url      = Sefaria.normRef(ref); // + "?with=" + sources;
        hist.mode     = "Connections"
      } else if (state.mode === "TextAndConnections") {
        var ref       = Sefaria.normRefList(state.highlightedRefs);
        hist.sources  = state.filter.length ? state.filter[0] : "all";
        hist.title    = ref  + " with " + (hist.sources === "all" ? "Connections" : hist.sources);
        hist.url      = Sefaria.normRef(ref); // + "?with=" + sources;
        hist.version  = state.version;
        hist.versionLanguage = state.versionLanguage;
        hist.mode     = "TextAndConnections"
      } else if (state.mode === "Header") {
        hist.title    = document.title;
        hist.url      = window.location.pathname.slice(1);
        if (window.location.search != ""){
          hist.url += window.location.search;
        }
        hist.mode   = "Header"
      }
      if (state.mode !== "Header") {
        hist.lang =  state.settings.language.substring(0,2);
      }
      histories.push(hist);
    }
    if (!histories.length) {debugger;}

    // Now merge all history objects into one
    var title =  histories.length ? histories[0].title : "Sefaria";

    var url   = "/" + (histories.length ? histories[0].url : "");
    if(histories[0] && histories[0].versionLanguage && histories[0].version) {
        url += "/" + histories[0].versionLanguage + "/" + histories[0].version.replace(/\s/g,"_");
    }
    if (histories[0].mode === "TextAndConnections") {
        url += "&with=" + histories[0].sources;
    }
    if(histories[0].lang) {
        url += "&lang=" + histories[0].lang;
    }
    hist = (headerPanel)
        ? {state: {header: states[0]}, url: url, title: title}
        : {state: {panels: states}, url: url, title: title};
    for (var i = 1; i < histories.length; i++) {
      if (histories[i-1].mode === "Text" && histories[i].mode === "Connections") {
        if (i == 1) {
          // short form for two panels text+commentary - e.g., /Genesis.1?with=Rashi
          hist.url   = "/" + histories[1].url; // Rewrite the URL
          if(histories[0].versionLanguage && histories[0].version) {
            hist.url += "/" + histories[0].versionLanguage + "/" + histories[0].version.replace(/\s/g,"_");
          }
          if(histories[0].lang) {
            hist.url += "&lang=" + histories[0].lang;
          }
          hist.url += "&with=" + histories[1].sources;
          hist.title = histories[1].title;
        } else {
          var replacer = "&p" + i + "=";
          hist.url    = hist.url.replace(RegExp(replacer + ".*"), "");
          hist.url   += replacer + histories[i].url;
          if(histories[i-1].versionLanguage && histories[i-1].version) {
          hist.url += "&l" + (i) + "=" + histories[i-1].versionLanguage +
                      "&v" + (i) + "=" + histories[i-1].version.replace(/\s/g,"_");
          }
          if(histories[i-1].lang) {
            hist.url += "&lang" + (i) + "=" + histories[i-1].lang;
          }
          hist.url   += "&w" + i + "=" + histories[i].sources; //.replace("with=", "with" + i + "=").replace("?", "&");
          hist.title += " & " + histories[i].title; // TODO this doesn't trim title properly
        }
      } else {
        var next    = "&p=" + histories[i].url;
        next        = next.replace("?", "&").replace(/=/g, (i+1) + "=");
        hist.url   += next;
        if(histories[i].versionLanguage && histories[i].version) {
          hist.url += "&l" + (i+1) + "=" + histories[i].versionLanguage +
                      "&v" + (i+1) + "=" + histories[i].version.replace(/\s/g,"_");
        }
        hist.title += " & " + histories[i].title;
      }
      if(histories[i].lang) {
        hist.url += "&lang" + (i+1) + "=" + histories[i].lang;
      }
    }
    // Replace the first only & with a ?
    hist.url = hist.url.replace(/&/, "?");

    return hist;
  }
  // These two methods to check scroll intent have similar implementations on the panel level.  Refactor?
  _refState() {
    // Return a single flat list of all the refs across all panels
    var panels = (this.props.multiPanel)? this.state.panels : [this.state.header];
    return [].concat(...panels.map(p => p.refs || []))
  }
  checkScrollIntentAndTrack() {
    // Record current state of panel refs, and check if it has changed after some delay.  If it remains the same, track analytics.
    var intentDelay = 3000;  // Number of milliseconds to demonstrate intent
    // console.log("Setting scroll intent check");
    window.setTimeout(function(initialRefs){
      // console.log("Checking scroll intent");
      if (initialRefs.compare(this._refState())) {
        this.trackPageview();
      }
    }.bind(this), intentDelay, this._refState());
  }
  updateHistoryState(replace) {
    if (!this.shouldHistoryUpdate()) {
      return;
    }
    var hist = this.makeHistoryState();
    if (replace) {
      history.replaceState(hist.state, hist.title, hist.url);
      // console.log("Replace History - " + hist.url);
      if (this.state.initialAnalyticsTracked) { this.checkScrollIntentAndTrack(); }
      //console.log(hist);
    } else {
      if ((window.location.pathname + window.location.search) == hist.url) { return; } // Never push history with the same URL
      history.pushState(hist.state, hist.title, hist.url);
      // console.log("Push History - " + hist.url);
      this.trackPageview();
      //console.log(hist);
    }

    $("title").html(hist.title);
    this.replaceHistory = false;
  }
  makePanelState(state) {
    // Return a full representation of a single panel's state, given a partial representation in `state`
    var panel = {
      mode:                 state.mode,                // "Text", "TextAndConnections", "Connections"
      refs:                 state.refs                 || [], // array of ref strings
      filter:               state.filter               || [],
      connectionsMode:      state.connectionsMode      || "Connections",
      version:              state.version              || null,
      versionLanguage:      state.versionLanguage      || null,
      highlightedRefs:      state.highlightedRefs      || [],
      recentFilters:        state.recentFilters        || state.filter || [],
      menuOpen:             state.menuOpen             || null, // "navigation", "text toc", "display", "search", "sheets", "home", "book toc"
      navigationCategories: state.navigationCategories || [],
      navigationSheetTag:   state.sheetsTag            || null,
      sheetsGroup:          state.group                || null,
      searchQuery:          state.searchQuery          || null,
      appliedSearchFilters: state.appliedSearchFilters || [],
      searchFieldExact:     "exact",
      searchFieldBroad:     "naive_lemmatizer",
      searchField:          state.searchField          || "exact",
      searchSortType:       state.searchSortType       || "relevance",
      searchFiltersValid:   state.searchFiltersValid   || false,
      availableFilters:     state.availableFilters     || [],
      filterRegistry:       state.filterRegistry       || {},
      orphanSearchFilters:  state.orphanSearchFilters  || [],
      bookRef:              state.bookRef              || null,
      settings:             state.settings ? Sefaria.util.clone(state.settings) : Sefaria.util.clone(this.getDefaultPanelSettings()),
      displaySettingsOpen:  false,
      tagSort:              state.tagSort              || "count",
      mySheetSort:          state.mySheetSort          || "date",
      initialAnalyticsTracked: state.initialAnalyticsTracked || false,
      selectedWords:        state.selectedWords        || null,
    };
    if (this.state && panel.refs.length && !panel.version) {
      var oRef = Sefaria.ref(panel.refs[0]);
      if (oRef) {
        var lang = panel.versionLanguage || (panel.settings.language == "hebrew"?"he":"en");
        panel.version = this.getCachedVersion(oRef.indexTitle, lang);
        if (panel.version) {
          panel.versionLanguage = lang;
        }
      }
    }
    return panel;
  }
  getDefaultPanelSettings() {
    if (this.state && this.state.defaultPanelSettings) {
      return this.state.defaultPanelSettings;
    } else if (this.props.initialSettings) {
      return this.props.initialSettings;
    } else {
      return {
        language:      "bilingual",
        layoutDefault: "segmented",
        layoutTalmud:  "continuous",
        layoutTanakh:  "segmented",
        biLayout:      "stacked",
        color:         "light",
        fontSize:      62.5
      };
    }
  }
  setContainerMode() {
    // Applies CSS classes to the React container so that S2 can function as a header only on top of another page.
    // todo: because headerMode CSS was messing stuff up, header links are reloads in headerMode.  So - not sure if this method is still needed.
    if (this.props.headerMode) {
      if (this.state.header.menuOpen || this.state.panels.length) {
        $("#s2").removeClass("headerOnly");
        $("body").css({overflow: "hidden"});
      } else {
        $("#s2").addClass("headerOnly");
        $("body").css({overflow: "auto"});
      }
    }
  }
  setPanelCap() {
    // In multi panel mode, set the maximum number of visible panels depending on the window width.
    this.setWindowWidth();
    var panelCap = Math.floor($(window).outerWidth() / this.MIN_PANEL_WIDTH);
    // console.log("Setting panelCap: " + panelCap);
    this.setState({panelCap: panelCap});
  }
  setWindowWidth() {
    // console.log("Setting window width: " + $(window).outerWidth());
    this.setState({windowWidth: $(window).outerWidth()});
  }
  handleNavigationClick(ref, version, versionLanguage, options) {
    this.openPanel(ref, version, versionLanguage, options);
  }
  handleSegmentClick(n, ref) {
    // Handle a click on a text segment `ref` in from panel in position `n`
    // Update or add panel after this one to be a TextList
    this.setTextListHighlight(n, [ref]);
    this.openTextListAt(n+1, [ref]);
  }
  handleCitationClick(n, citationRef, textRef) {
    // Handle clicking on the citation `citationRef` which was found inside of `textRef` in panel `n`.
    if (this.state.panels.length > n+1  && this.state.panels[n+1].mode === "Connections") {
      this.closePanel(n+1);
    }
    this.setTextListHighlight(n, [textRef]);
    this.openPanelAt(n, citationRef);
  }
  handleRecentClick(pos, ref, version, versionLanguage) {
    // Click on an item in your Recently Viewed
    if (this.props.multiPanel) {
      this.openPanel(ref, version, versionLanguage);
    } else {
      this.handleNavigationClick(ref, version, versionLanguage);
    }
  }
  handleCompareSearchClick(n, ref, version, versionLanguage, options) {
    // Handle clicking a search result in a compare panel, so that clicks don't clobber open panels
    // todo: support options.highlight, passed up from SearchTextResult.handleResultClick()
    this.replacePanel(n, ref, version, versionLanguage);
  }
  handleInAppLinkClick(e) {
    e.preventDefault();
    var path = $(e.currentTarget).attr("href").slice(1);
    if (path == "texts") {
      this.showLibrary();
    } else if (path == "sheets") {
      this.showSheets();
    } else if (path == "sheets/private") {
      this.showMySheets();
    } else if (path == "my/groups") {
      this.showMyGroups();
    } else if (Sefaria.isRef(path)) {
      this.openPanel(Sefaria.humanRef(path));
    }
  }
  updateQueryInHeader(query) {
    var updates = {searchQuery: query, searchFiltersValid:  false};
    this.setHeaderState(updates);
  }
  updateQueryInPanel(query) {
    var updates = {searchQuery: query, searchFiltersValid:  false};
    this.setPanelState(0, updates);
  }
  updateAvailableFiltersInHeader(availableFilters, registry, orphans) {
    this.setHeaderState({
      availableFilters:    availableFilters,
      filterRegistry:      registry,
      orphanSearchFilters: orphans,
      searchFiltersValid:  true
    });
  }
  updateAvailableFiltersInPanel(availableFilters, registry, orphans) {
    this.setPanelState(0, {
      availableFilters:    availableFilters,
      filterRegistry:      registry,
      orphanSearchFilters: orphans,
      searchFiltersValid:  true
    });
  }
  updateSearchFilterInHeader(filterNode) {
    if (filterNode.isUnselected()) {
      filterNode.setSelected(true);
    } else {
      filterNode.setUnselected(true);
    }
    this.setHeaderState({
      availableFilters: this.state.header.availableFilters,
      appliedSearchFilters: this.getAppliedSearchFilters(this.state.header.availableFilters)
    });
  }
  updateSearchFilterInPanel(filterNode) {
    if (filterNode.isUnselected()) {
      filterNode.setSelected(true);
    } else {
      filterNode.setUnselected(true);
    }
    this.setPanelState(0, {
      availableFilters: this.state.panels[0].availableFilters,
      appliedSearchFilters: this.getAppliedSearchFilters(this.state.panels[0].availableFilters)
    });
  }
  updateSearchOptionFieldInPanel(field) {
    this.setPanelState(0, {
      searchField: field,
      searchFiltersValid:  false
    });
  }
  updateSearchOptionFieldInHeader(field) {
    this.setHeaderState({
      searchField: field,
      searchFiltersValid:  false
    });
  }
  updateSearchOptionSortInPanel(sort) {
    this.setPanelState(0, {
      searchSortType: sort
    });
  }
  updateSearchOptionSortInHeader(sort) {
    this.setHeaderState({
      searchSortType: sort
    });
  }
  getAppliedSearchFilters(availableFilters) {
    var results = [];
    //results = results.concat(this.orphanFilters);
    for (var i = 0; i < availableFilters.length; i++) {
        results = results.concat(availableFilters[i].getAppliedFilters());
    }
    return results;
  }
  setPanelState(n, state, replaceHistory) {
    this.replaceHistory  = Boolean(replaceHistory);
    //console.log(`setPanel State ${n}, replace: ` + this.replaceHistory);
    //console.log(state)
    // When the driving panel changes language, carry that to the dependent panel
    // However, when carrying a language change to the Tools Panel, do not carry over an incorrect version
    var langChange  = state.settings && state.settings.language !== this.state.panels[n].settings.language;
    var next        = this.state.panels[n+1];
    if (langChange && next && next.mode === "Connections" && state.settings.language !== "bilingual") {
        next.settings.language = state.settings.language;
        if (next.settings.language.substring(0,2) != this.state.panels[n].versionLanguage){
            next.versionLanguage = null;
            next.version = null;
        } else {
            next.versionLanguage = this.state.panels[n].versionLanguage;
            next.version = this.state.panels[n].version;
        }
    }
    if (this.didPanelRefChange(this.state.panels[n], state)) {
      this.saveRecentlyViewed(state);
    }
    this.state.panels[n] = extend(this.state.panels[n], state);
    this.setState({panels: this.state.panels});
  }
  didPanelRefChange(prevPanel, nextPanel) {
    // Returns true if nextPanel represents a change in current ref (including version change) from prevPanel.
    if (nextPanel.menu || nextPanel.mode == "Connections" ||
        !nextPanel.refs || nextPanel.refs.length == 0 ||
        !prevPanel.refs || prevPanel.refs.length == 0 ) { return false; }
    if (nextPanel.refs.compare(prevPanel.refs)) {
      if (nextPanel.version !== prevPanel.version) { return true; }
    } else {
      return true;
    }
    return false;
  }
  addToSourceSheet(n, selectedSheet, confirmFunction) {
    // This is invoked from a connections panel.
    // It sends a ref-based (i.e. "inside") source
    var connectionsPanel = this.state.panels[n];
    var textPanel = this.state.panels[n-1];

    var source  = { refs: connectionsPanel.refs };

    // If version exists in main panel, pass it along, use that for the target language.
    var version =  textPanel.version;
    var versionLanguage = textPanel.versionLanguage;
    if (version && versionLanguage) {
      source["version"] = version;
      source["versionLanguage"] = versionLanguage;
    }

    // If something is highlighted and main panel language is not bilingual:
    // Use main panel language to determine which version this highlight covers.
    var language = textPanel.settings.language;
    var selectedWords = connectionsPanel.selectedWords;
    if (selectedWords && language != "bilingual") {
      source[language.slice(0,2)] = selectedWords;
    }

    var url     = "/api/sheets/" + selectedSheet + "/add";
    $.post(url, {source: JSON.stringify(source)}, confirmFunction);

  }
  selectVersion(n, versionName, versionLanguage) {
    // Set the version for panel `n`.
    var panel = this.state.panels[n];
    var oRef = Sefaria.ref(panel.refs[0]);
    if (versionName && versionLanguage) {
      panel.version = versionName;
      panel.versionLanguage = versionLanguage;
      panel.settings.language = (panel.versionLanguage == "he")? "hebrew": "english";

      this.setCachedVersion(oRef.indexTitle, panel.versionLanguage, panel.version);
      Sefaria.site.track.event("Reader", "Choose Version", `${oRef.indexTitle} / ${panel.version} / ${panel.versionLanguage}`)
    } else {
      panel.version = null;
      panel.versionLanguage = null;
      Sefaria.site.track.event("Reader", "Choose Version", `${oRef.indexTitle} / default version / ${panel.settings.language}`)
    }

    if((this.state.panels.length > n+1) && this.state.panels[n+1].mode == "Connections"){
      var connectionsPanel =  this.state.panels[n+1];
      connectionsPanel.version = panel.version;
      connectionsPanel.versionLanguage = panel.versionLanguage;
    }
    this.setState({panels: this.state.panels});
  }
  // this.state.defaultVersion is a depth 2 dictionary - keyed: bookname, language
  getCachedVersion(indexTitle, language) {
    if ((!indexTitle) || (!(this.state.defaultVersions[indexTitle]))) { return null; }
    return (language) ? (this.state.defaultVersions[indexTitle][language] || null) : this.state.defaultVersions[indexTitle];
  }
  setCachedVersion(indexTitle, language, versionTitle) {
    this.state.defaultVersions[indexTitle] = this.state.defaultVersions[indexTitle] || {};
    this.state.defaultVersions[indexTitle][language] = versionTitle;  // Does this need a setState?  I think not.
  }
  setHeaderState(state, replaceHistory) {
    this.state.header = extend(this.state.header, state);
    this.setState({header: this.state.header});
  }
  setDefaultOption(option, value) {
    if (value !== this.state.defaultPanelSettings[option]) {
      this.state.defaultPanelSettings[option] = value;
      this.setState(this.state);
    }
  }
  openPanel(ref, version, versionLanguage, options) {
    // Opens a text panel, replacing all panels currently open.

    //todo: support options.highlight, passed up from SearchTextResult.handleResultClick()
    var highlight;
    if (options) {
      highlight = options.highlight;
    }

    // If book level, Open book toc
    var index = Sefaria.index(ref); // Do we have to worry about normalization, as in Header.submitSearch()?
    var panel;
    if (index) {
      panel = this.makePanelState({"menuOpen": "book toc", "bookRef": index.title});
    } else {
      panel = this.makePanelState({refs: [ref], version: version, versionLanguage: versionLanguage, mode: "Text"});
    }

    this.setHeaderState({menuOpen: null});
    this.setState({panels: [panel]});
    this.saveRecentlyViewed(panel);
  }
  openPanelAt(n, ref, version, versionLanguage) {
    // Open a new panel after `n` with the new ref

    // If book level, Open book toc
    var index = Sefaria.index(ref); // Do we have to worry about normalization, as in Header.subimtSearch()?
    var panel;
    if (index) {
      panel = this.makePanelState({"menuOpen": "book toc", "bookRef": index.title});
    } else {
      panel = this.makePanelState({refs: [ref], version: version, versionLanguage: versionLanguage, mode: "Text"});
    }

    var newPanels = this.state.panels.slice();
    newPanels.splice(n+1, 0, panel);
    this.setState({panels: newPanels});
    this.setHeaderState({menuOpen: null});
    this.saveRecentlyViewed(panel);
  }
  openPanelAtEnd(ref, version, versionLanguage) {
    this.openPanelAt(this.state.panels.length+1, ref, version, versionLanguage);
  }
  openTextListAt(n, refs) {
    // Open a connections panel at position `n` for `refs`
    // Replace panel there if already a connections panel, otherwise splice new panel into position `n`
    // `refs` is an array of ref strings
    var newPanels = this.state.panels.slice();
    var panel = newPanels[n] || {};
    var parentPanel = (n >= 1 && newPanels[n-1].mode == 'Text') ? newPanels[n-1] : null;

    if (panel.mode !== "Connections") {
      // No connections panel is open yet, splice in a new one
      newPanels.splice(n, 0, {});
      panel = newPanels[n];
      panel.filter = [];
    }
    panel.refs           = refs;
    panel.menuOpen       = null;
    panel.mode           = panel.mode || "Connections";
    panel.settings          = panel.settings ? panel.settings : Sefaria.util.clone(this.getDefaultPanelSettings());
    panel.settings.language = panel.settings.language == "hebrew" ? "hebrew" : "english"; // Don't let connections panels be bilingual
    if(parentPanel) {
      panel.filter = parentPanel.filter;
      panel.recentFilters = parentPanel.recentFilters;
      if (panel.settings.language.substring(0, 2) == parentPanel.versionLanguage) {
        panel.version = parentPanel.version;
        panel.versionLanguage = parentPanel.versionLanguage;
      } else {
        panel.version = null;
        panel.versionLanguage = null;
      }
    }

    newPanels[n] = this.makePanelState(panel);
    this.setState({panels: newPanels});
  }
  setTextListHighlight(n, refs) {
    // Set the textListHighlight for panel `n` to `refs`
    refs = typeof refs === "string" ? [refs] : refs;
    this.state.panels[n].highlightedRefs = refs;
    this.setState({panels: this.state.panels});

    // If a connections panel is opened after n, update its refs as well.
    var next = this.state.panels[n+1];
    if (next && next.mode === "Connections" && !next.menuOpen) {
      this.openTextListAt(n+1, refs);
    }
  }
  setConnectionsFilter(n, filter, updateRecent) {
    // Set the filter for connections panel at `n`, carry data onto the panel's basetext as well.
    var connectionsPanel = this.state.panels[n];
    var basePanel        = this.state.panels[n-1];
    if (filter) {
      if (updateRecent) {
        if (Sefaria.util.inArray(filter, connectionsPanel.recentFilters) !== -1) {
            connectionsPanel.recentFilters.toggle(filter);
          }
        connectionsPanel.recentFilters = [filter].concat(connectionsPanel.recentFilters);
      }
      connectionsPanel.filter = [filter];
    } else {
      connectionsPanel.filter = [];
    }
    if (basePanel) {
      basePanel.filter        = connectionsPanel.filter;
      basePanel.recentFilters = connectionsPanel.recentFilters;
    }
    this.setState({panels: this.state.panels});
  }
  setSelectedWords(n, words){
    //console.log(this.state.panels[n].refs);
    var next = this.state.panels[n+1];
    if (next && !next.menuOpen) {
      this.state.panels[n+1].selectedWords = words;
      this.setState({panels: this.state.panels});
    }
  }
  setUnreadNotificationsCount(n) {
    Sefaria.notificationCount = n;
    this.forceUpdate();
  }
  replacePanel(n, ref, version, versionLanguage) {
    // Opens a text in in place of the panel currently open at `n`.
    this.state.panels[n] = this.makePanelState({refs: [ref], version: version, versionLanguage: versionLanguage, mode: "Text"});
    this.setState({panels: this.state.panels});
    this.saveRecentlyViewed(this.state.panels[n]);
  }
  openComparePanel(n) {
    var comparePanel = this.makePanelState({
      menuOpen: "compare"
    });
    Sefaria.site.track.event("Tools", "Compare Click");
    this.state.panels[n] = comparePanel;
    this.setState({panels: this.state.panels});
  }
  closePanel(n) {
    // Removes the panel in position `n`, as well as connections panel in position `n+1` if it exists.
    if (this.state.panels.length == 1 && n == 0) {
      this.state.panels = [];
    } else {
      this.state.panels.splice(n, 1);
      if (this.state.panels[n] && this.state.panels[n].mode === "Connections") {
        // Close connections panel when text panel is closed
        if (this.state.panels.length == 1) {
          this.state.panels = [];
        } else {
          this.state.panels.splice(n, 1);
        }
      }
    }
    var state = {panels: this.state.panels};
    if (state.panels.length == 0) {
      this.showLibrary();
    }
    this.setState(state);
  }
  showLibrary(categories) {
    if (this.props.multiPanel) {
      this.setState({header: this.makePanelState({mode: "Header", menuOpen: "navigation", navigationCategories: categories})});
    } else {
      if (this.state.panels.length) {
        this.state.panels[0].menuOpen = "navigation";
      } else {
        this.state.panels[0] = this.makePanelState({menuOpen: "navigation", navigationCategories: categories});
      }
      this.setState({panels: this.state.panels});
    }
  }
  showSearch(query) {
    var panel;
    if (this.props.multiPanel) {
      panel = this.makePanelState({mode: "Header", menuOpen: "search", searchQuery: query, searchFiltersValid:  false});
      this.setState({header: panel, panels: []});
    } else {
      panel = this.makePanelState({menuOpen: "search", searchQuery: query, searchFiltersValid:  false});
      this.setState({panels: [panel]});
    }
  }
  showSheets() {
    var updates = {menuOpen: "sheets"};
    this.setStateInHeaderOrSinglePanel(updates);
  }
  showMySheets() {
    var updates = {menuOpen: "sheets", navigationSheetTag: "My Sheets"};
    this.setStateInHeaderOrSinglePanel(updates);
  }
  showMyGroups() {
    var updates = {menuOpen: "myGroups"};
    this.setStateInHeaderOrSinglePanel(updates);
  }
  setStateInHeaderOrSinglePanel(state) {
    // Updates state in the header panel if we're in mutli-panel, else in the first panel if we're in single panel
    // If we're in single panel mode but `this.state.panels` is empty, make a default first panel
    if (this.props.multiPanel) {
      this.setHeaderState(state);
    } else {
      state = this.makePanelState(state);
      this.setState({panels: [state]});
    }
  }
  saveRecentlyViewed(panel) {
    if (panel.mode == "Connections" || !panel.refs.length) { return; }
    var ref  = panel.refs.slice(-1)[0];
    Sefaria.ref(ref, function(oRef) {
      var recentItem = {
        ref: ref,
        heRef: oRef.heRef,
        book: oRef.indexTitle,
        version: panel.version,
        versionLanguage: panel.versionLanguage,
      };
      Sefaria.saveRecentItem(recentItem);
    });
  }
  saveOpenPanelsToRecentlyViewed() {
    for (var i = this.state.panels.length-1; i >= 0; i--) {
      this.saveRecentlyViewed(this.state.panels[i], i);
    }
  }
  rerender() {
    this.forceUpdate();
  }
  render() {
     // Only look at the last N panels if we're above panelCap
    //var panelStates = this.state.panels.slice(-this.state.panelCap);
    //if (panelStates.length && panelStates[0].mode === "Connections") {
    //  panelStates = panelStates.slice(1); // Don't leave an orphaned connections panel at the beginning
    //}
    var panelStates = this.state.panels;

    var evenWidth;
    var widths;
    var unit;
    var wrapBoxScroll = false;

    if (panelStates.length <= this.state.panelCap || !this.state.panelCap) {
      evenWidth = (100.0 / panelStates.length);
      unit = "%";
    } else {
      evenWidth = this.MIN_PANEL_WIDTH;
      unit = "px";
      wrapBoxScroll = true;
    }

    if (panelStates.length == 2 && panelStates[0].mode == "Text" && panelStates[1].mode == "Connections") {
      widths = [60.0, 40.0];
      unit = "%";
    } else {
      widths = panelStates.map(function() { return evenWidth; });
    }
    var header = this.props.multiPanel || this.state.panels.length == 0 ?
                  (<Header
                    initialState={this.state.header}
                    interfaceLang={this.props.interfaceLang}
                    setCentralState={this.setHeaderState}
                    onRefClick={this.handleNavigationClick}
                    onRecentClick={this.handleRecentClick}
                    setDefaultOption={this.setDefaultOption}
                    showLibrary={this.showLibrary}
                    showSearch={this.showSearch}
                    onQueryChange={this.updateQueryInHeader}
                    updateSearchFilter={this.updateSearchFilterInHeader}
                    updateSearchOptionField={this.updateSearchOptionFieldInHeader}
                    updateSearchOptionSort={this.updateSearchOptionSortInHeader}
                    registerAvailableFilters={this.updateAvailableFiltersInHeader}
                    setUnreadNotificationsCount={this.setUnreadNotificationsCount}
                    handleInAppLinkClick={this.handleInAppLinkClick}
                    headerMode={this.props.headerMode}
                    panelsOpen={panelStates.length}
                    analyticsInitialized={this.state.initialAnalyticsTracked} />) : null;

    var panels = [];
    for (var i = 0; i < panelStates.length; i++) {
      var panel                    = this.clonePanel(panelStates[i]);
      if (!("settings" in panel )) { debugger; }
      var offset                   = widths.reduce(function(prev, curr, index, arr) { return index < i ? prev+curr : prev}, 0);
      var width                    = widths[i];
      var style                    = (this.state.layoutOrientation=="ltr")?{width: width + unit, left: offset + unit}:{width: width + unit, right: offset + unit};
      var onSegmentClick           = this.props.multiPanel ? this.handleSegmentClick.bind(null, i) : null;
      var onCitationClick          = this.handleCitationClick.bind(null, i);
      var onSearchResultClick      = this.props.multiPanel ? this.handleCompareSearchClick.bind(null, i) : this.handleNavigationClick;
      var onTextListClick          = null; // this.openPanelAt.bind(null, i);
      var onOpenConnectionsClick   = this.openTextListAt.bind(null, i+1);
      var setTextListHighlight     = this.setTextListHighlight.bind(null, i);
      var setSelectedWords         = this.setSelectedWords.bind(null, i);
      var openComparePanel         = this.openComparePanel.bind(null, i);
      var closePanel               = this.closePanel.bind(null, i);
      var setPanelState            = this.setPanelState.bind(null, i);
      var setConnectionsFilter     = this.setConnectionsFilter.bind(this, i);
      var selectVersion            = this.selectVersion.bind(null, i);
      var addToSourceSheet         = this.addToSourceSheet.bind(null, i);

      var ref   = panel.refs && panel.refs.length ? panel.refs[0] : null;
      var oref  = ref ? Sefaria.parseRef(ref) : null;
      var title = oref && oref.book ? oref.book : 0;
      // Keys must be constant as text scrolls, but changing as new panels open in new positions
      // Use a combination of the panel number and text title
      var key   = i + title;
      var classes = classNames({readerPanelBox: 1, sidebar: panel.mode == "Connections"});
      panels.push(<div className={classes} style={style} key={key}>
                    <ReaderPanel
                      initialState={panel}
                      interfaceLang={this.props.interfaceLang}
                      setCentralState={setPanelState}
                      multiPanel={this.props.multiPanel}
                      onSegmentClick={onSegmentClick}
                      onCitationClick={onCitationClick}
                      onTextListClick={onTextListClick}
                      onSearchResultClick={onSearchResultClick}
                      onNavigationClick={this.handleNavigationClick}
                      onRecentClick={this.handleRecentClick}
                      addToSourceSheet={addToSourceSheet}
                      onOpenConnectionsClick={onOpenConnectionsClick}
                      openComparePanel={openComparePanel}
                      setTextListHighlight={setTextListHighlight}
                      setConnectionsFilter={setConnectionsFilter}
                      setSelectedWords={setSelectedWords}
                      selectVersion={selectVersion}
                      setDefaultOption={this.setDefaultOption}
                      onQueryChange={this.updateQueryInPanel}
                      updateSearchFilter={this.updateSearchFilterInPanel}
                      updateSearchOptionField={this.updateSearchOptionFieldInPanel}
                      updateSearchOptionSort={this.updateSearchOptionSortInPanel}
                      registerAvailableFilters={this.updateAvailableFiltersInPanel}
                      setUnreadNotificationsCount={this.setUnreadNotificationsCount}
                      closePanel={closePanel}
                      panelsOpen={panelStates.length}
                      masterPanelLanguage={panel.mode === "Connections" ? panelStates[i-1].settings.language : panel.settings.language}
                      layoutWidth={width}
                      analyticsInitialized={this.state.initialAnalyticsTracked}
                    />
                  </div>);
    }
    var boxClasses = classNames({wrapBoxScroll: wrapBoxScroll});
    var boxWidth = wrapBoxScroll ? this.state.windowWidth + "px" : "100%";
    var boxStyle = {width: boxWidth};
    panels = panels.length ?
              (<div id="panelWrapBox" className={boxClasses} style={boxStyle}>
                {panels}
              </div>) : null;

    var interruptingMessage = Sefaria.interruptingMessage ?
      (<InterruptingMessage
          messageName={Sefaria.interruptingMessage.name}
          messageHTML={Sefaria.interruptingMessage.html}
          onClose={this.rerender} />) : null;
    var classDict = {readerApp: 1, multiPanel: this.props.multiPanel, singlePanel: !this.props.multiPanel};
    var interfaceLangClass = `interface-${this.props.interfaceLang}`;
    classDict[interfaceLangClass] = true
    var classes = classNames(classDict);
    return (<div className={classes}>
              {header}
              {panels}
              {interruptingMessage}
            </div>);
  }
}

ReaderApp.propTypes = {
  multiPanel:                  PropTypes.bool,
  headerMode:                  PropTypes.bool,  // is S2 serving only as a header on top of another page?
  loggedIn:                    PropTypes.bool,
  interfaceLang:               PropTypes.string,
  initialRefs:                 PropTypes.array,
  initialFilter:               PropTypes.array,
  initialMenu:                 PropTypes.string,
  initialGroup:                PropTypes.string,
  initialQuery:                PropTypes.string,
  initialSearchFilters:        PropTypes.array,
  initialSearchField:          PropTypes.string,
  initialSearchSortType:       PropTypes.string,
  initialSheetsTag:            PropTypes.string,
  initialNavigationCategories: PropTypes.array,
  initialSettings:             PropTypes.object,
  initialPanels:               PropTypes.array,
  initialDefaultVersions:      PropTypes.object,
  initialPath:                 PropTypes.string,
  initialPanelCap:             PropTypes.number
};

ReaderApp.defaultProps = {
  multiPanel:                  true,
  headerMode:                  false,  // is S2 serving only as a header on top of another page?
  interfaceLang:               "english",
  initialRefs:                 [],
  initialFilter:               null,
  initialMenu:                 null,
  initialGroup:                null,
  initialQuery:                null,
  initialSearchFilters:        [],
  initialSearchField:          null,
  initialSearchSortType:       null,
  initialSheetsTag:            null,
  initialNavigationCategories: [],
  initialPanels:               [],
  initialDefaultVersions:      {},
  initialPanelCap:             2,
  initialPath:                 "/"
};


class Header extends Component {
  constructor(props) {
    super(props);

    this.state = props.initialState;
    this._searchOverridePre = 'Search for: "';
    this._searchOverridePost = '"';
  }
  componentDidMount() {
    this.initAutocomplete();
  }
  componentWillReceiveProps(nextProps) {
    if (nextProps.initialState) {
      this.setState(nextProps.initialState);
    }
  }

  _searchOverrideRegex() {
    return RegExp(`^${RegExp.escape(this._searchOverridePre)}(.*)${RegExp.escape(this._searchOverridePost)}`);
  }
  initAutocomplete() {
    $.widget( "custom.sefaria_autocomplete", $.ui.autocomplete, {
      _renderItem: function( ul, item) {
        var override = item.label.match(this._searchOverrideRegex());
		return $( "<li></li>" )
			.data( "item.autocomplete", item )
            .toggleClass("search-override", !!override)
			.append( $( "<a></a>" ).text( item.label ) )
			.appendTo( ul );
	  }.bind(this)
    });
    $(ReactDOM.findDOMNode(this)).find("input.search").sefaria_autocomplete({
      position: {my: "left-12 top+14", at: "left bottom"},
      minLength: 3,
      select: function( event, ui ) {
        $(ReactDOM.findDOMNode(this)).find("input.search").val(ui.item.value);  // This will disappear when the next line executes, but the eye can sometimes catch it.
        this.submitSearch(ui.item.value);
        return false;
      }.bind(this),

      source: function(request, response) {
        Sefaria.lookup(
            request.term,
            d => {
              if (d["completions"].length > 0) {
                response(d["completions"].concat([`${this._searchOverridePre}${request.term}${this._searchOverridePost}`]))
              } else {
                response([])
              }
            },
            e => response([])
        );
      }.bind(this)
    });
  }
  showVirtualKeyboardIcon(show){
      if(document.getElementById('keyboardInputMaster')){//if keyboard is open, ignore.
        return; //this prevents the icon from flashing on every key stroke.
      }
      if(this.props.interfaceLang == 'english'){
          var opacity = show ? 0.4 : 0;
          $(ReactDOM.findDOMNode(this)).find(".keyboardInputInitiator").css({"opacity": opacity});
      }
  }
  showDesktop() {
    if (this.props.panelsOpen == 0) {
      var recentlyViewed = Sefaria.recentlyViewed;
      if (recentlyViewed && recentlyViewed.length) {
        this.handleRefClick(recentlyViewed[0].ref, recentlyViewed[0].version, recentlyViewed[0].versionLanguage);
      }
    }
    this.props.setCentralState({menuOpen: null});
    this.clearSearchBox();
  }
  showLibrary(categories) {
    this.props.showLibrary(categories);
    this.clearSearchBox();
  }
  showSearch(query) {
    query = query.trim();
    if (typeof sjs !== "undefined") {
      query = encodeURIComponent(query);
      window.location = `/search?q=${query}`;
      return;
    }
    this.props.showSearch(query);
    $(ReactDOM.findDOMNode(this)).find("input.search").sefaria_autocomplete("close");
  }
  showAccount(e) {
    e.preventDefault();
    if (typeof sjs !== "undefined") {
      window.location = "/account";
      return;
    }
    this.props.setCentralState({menuOpen: "account"});
    this.clearSearchBox();
  }
  showNotifications(e) {
    e.preventDefault();
    if (typeof sjs !== "undefined") {
      window.location = "/notifications";
      return;
    }
    this.props.setCentralState({menuOpen: "notifications"});
    this.clearSearchBox();
  }
  showUpdates() {
    // todo: not used yet
    if (typeof sjs !== "undefined") {
      window.location = "/updates";
      return;
    }
    this.props.setCentralState({menuOpen: "updates"});
    this.clearSearchBox();
  }
  showTestMessage() {
    this.props.setCentralState({showTestMessage: true});
  }
  hideTestMessage() {
    this.props.setCentralState({showTestMessage: false});
  }
  submitSearch(query) {
    var override = query.match(this._searchOverrideRegex());
    if (override) {
      if (Sefaria.site) { Sefaria.site.track.event("Search", "Search Box Navigation - Book Override", override[1]); }
      this.closeSearchAutocomplete();
      this.showSearch(override[1]);
      return;
    }

    Sefaria.lookup(query, function(d) {
      // If the query isn't recognized as a ref, but only for reasons of capitalization. Resubmit with recognizable caps.
      if (Sefaria.isACaseVariant(query, d)) {
        this.submitSearch(Sefaria.repairCaseVariant(query, d));
        return;
      }

      if (d["is_ref"]) {
        var action = d["is_book"] ? "Search Box Navigation - Book" : "Search Box Navigation - Citation";
        Sefaria.site.track.event("Search", action, query);
        this.clearSearchBox();
        this.handleRefClick(d["ref"]);  //todo: pass an onError function through here to the panel onError function which redirects to search
      } else if (d["type"] == "Person") {
        Sefaria.site.track.event("Search", "Search Box Navigation - Person", query);
        this.closeSearchAutocomplete();
        this.showPerson(d["key"]);
      } else if (d["type"] == "TocCategory") {
        Sefaria.site.track.event("Search", "Search Box Navigation - Category", query);
        this.closeSearchAutocomplete();
        this.showLibrary(d["key"]);  // "key" holds the category path
      } else {
        Sefaria.site.track.event("Search", "Search Box Search", query);
        this.closeSearchAutocomplete();
        this.showSearch(query);
      }
    }.bind(this));
  }
  closeSearchAutocomplete() {
    $(ReactDOM.findDOMNode(this)).find("input.search").sefaria_autocomplete("close");
  }
  clearSearchBox() {
    $(ReactDOM.findDOMNode(this)).find("input.search").val("").sefaria_autocomplete("close");
  }
  showPerson(key) {
    //todo: move people into React
    window.location = "/person/" + key;
  }
  handleLibraryClick(e) {
    e.preventDefault();
    if (typeof sjs !== "undefined") {
      window.location = "/texts";
      return;
    }
    if (this.state.menuOpen === "home") {
      return;
    } else if (this.state.menuOpen === "navigation" && this.state.navigationCategories.length == 0) {
      this.showDesktop();
    } else {
      this.showLibrary();
    }
    $(".wrapper").remove();
    $("#footer").remove();
  }
  handleRefClick(ref, version, versionLanguage) {
    if (this.props.headerMode) {
      window.location.assign("/" + ref);
      return;
    }
    this.props.onRefClick(ref, version, versionLanguage);
  }
  handleSearchKeyUp(event) {
    if (event.keyCode === 13) {
      var query = $(event.target).val();
      if (query) {
        this.submitSearch(query);
      }
    }
  }
  handleSearchButtonClick(event) {
    var query = $(ReactDOM.findDOMNode(this)).find(".search").val();
    if (query) {
      this.submitSearch(query);
    }
  }
  render() {
    var viewContent = this.state.menuOpen ?
                        (<ReaderPanel
                          initialState={this.state}
                          interfaceLang={this.props.interfaceLang}
                          setCentralState={this.props.setCentralState}
                          multiPanel={true}
                          onNavTextClick={this.props.onRefClick}
                          onSearchResultClick={this.props.onRefClick}
                          onRecentClick={this.props.onRecentClick}
                          setDefaultOption={this.props.setDefaultOption}
                          onQueryChange={this.props.onQueryChange}
                          updateSearchFilter={this.props.updateSearchFilter}
                          updateSearchOptionField={this.props.updateSearchOptionField}
                          updateSearchOptionSort={this.props.updateSearchOptionSort}
                          registerAvailableFilters={this.props.registerAvailableFilters}
                          setUnreadNotificationsCount={this.props.setUnreadNotificationsCount}
                          handleInAppLinkClick={this.props.handleInAppLinkClick}
                          hideNavHeader={true}
                          analyticsInitialized={this.props.analyticsInitialized}/>) : null;


    var notificationCount = Sefaria.notificationCount || 0;
    var notifcationsClasses = classNames({notifications: 1, unread: notificationCount > 0});
    var nextParam = "?next=" + encodeURIComponent(Sefaria.util.currentPath());
    var headerMessage = this.props.headerMessage ?
                          (<div className="testWarning" onClick={this.showTestMessage} >{ this.props.headerMessage }</div>) :
                          null;
    var loggedInLinks  = (<div className="accountLinks">
                            <a href="/account" className="account" onClick={this.showAccount}><img src="/static/img/user-64.png" alt="My Account"/></a>
                            <a href="/notifications" aria-label="See New Notifications" className={notifcationsClasses} onClick={this.showNotifications}>{notificationCount}</a>
                         </div>);
    var loggedOutLinks = (<div className="accountLinks">
                           <a className="login" href={"/register" + nextParam}>
                             <span className="int-en">Sign up</span>
                             <span className="int-he">הרשם</span>
                           </a>
                           <a className="login" href={"/login" + nextParam}>
                             <span className="int-en">Log in</span>
                             <span className="int-he">התחבר</span>
                           </a>
                         </div>);
    var langSearchPlaceholder = this.props.interfaceLang == 'english' ? "Search" : "חיפוש";
    var vkClassActivator = this.props.interfaceLang == 'english' ? " keyboardInput" : "";
    return (<div className="header">
              <div className="headerInner">
                <div className="headerNavSection">
                    <a href="/texts" aria-label="Toggle Text Table of Contents" className="library" onClick={this.handleLibraryClick}><i className="fa fa-bars"></i></a>
                    <div  className="searchBox">
                      <ReaderNavigationMenuSearchButton onClick={this.handleSearchButtonClick} />
                      <input className={"search"+ vkClassActivator}
                             id="searchInput"
                             placeholder={langSearchPlaceholder}
                             onKeyUp={this.handleSearchKeyUp}
                             onFocus={this.showVirtualKeyboardIcon.bind(this, true)}
                             onBlur={this.showVirtualKeyboardIcon.bind(this, false)}
                      title="Search for Texts or Keywords Here"/>
                    </div>
                </div>
                <div className="headerHomeSection">
                    <a className="home" href="/?home" ><img src="/static/img/sefaria.svg" alt="Sefaria Logo"/></a>
                </div>
                <div className="headerLinksSection">
                  { headerMessage }
                  { Sefaria.loggedIn ? loggedInLinks : loggedOutLinks }
                </div>
              </div>
              { viewContent ?
                (<div className="headerNavContent">
                  {viewContent}
                 </div>) : null}
              { this.state.showTestMessage ? <TestMessage hide={this.hideTestMessage} /> : null}
              <GlobalWarningMessage />
            </div>);
  }
}

Header.propTypes = {
  initialState:                PropTypes.object.isRequired,
  headerMode:                  PropTypes.bool,
  setCentralState:             PropTypes.func,
  interfaceLang:               PropTypes.string,
  onRefClick:                  PropTypes.func,
  onRecentClick:               PropTypes.func,
  showLibrary:                 PropTypes.func,
  showSearch:                  PropTypes.func,
  setDefaultOption:            PropTypes.func,
  onQueryChange:               PropTypes.func,
  updateSearchFilter:          PropTypes.func,
  updateSearchOptionField:     PropTypes.func,
  updateSearchOptionSort:      PropTypes.func,
  registerAvailableFilters:    PropTypes.func,
  setUnreadNotificationsCount: PropTypes.func,
  handleInAppLinkClick:        PropTypes.func,
  headerMesssage:              PropTypes.string,
  panelsOpen:                  PropTypes.number,
  analyticsInitialized:        PropTypes.bool,
};


class GlobalWarningMessage extends Component {
  close() {
    Sefaria.globalWarningMessage = null;
    this.forceUpdate();
  }
  render() {
    return Sefaria.globalWarningMessage ?
      <div id="globalWarningMessage">
        <i className='close fa fa-times' onClick={this.close}></i>
        <div dangerouslySetInnerHTML={ {__html: Sefaria.globalWarningMessage} }></div>
      </div>
      : null;
  }
}


class ReaderPanel extends Component {
  constructor(props) {
    super(props);

    // When this component is managed by a parent, all it takes is initialState
    if (props.initialState) {
      var state = this.clonePanel(props.initialState);
      state["initialAnalyticsTracked"] = false;
      this.state = state;
      return;
    }

    // When this component is independent and manages itself, it takes individual initial state props, with defaults listed here.
    this.state = {
      refs: props.initialRefs || [], // array of ref strings
      bookRef: null,
      mode: props.initialMode, // "Text", "TextAndConnections", "Connections"
      connectionsMode: props.initialConnectionsMode,
      filter: props.initialFilter || [],
      version: props.initialVersion,
      versionLanguage: props.initialVersionLanguage,
      highlightedRefs: props.initialHighlightedRefs || [],
      recentFilters: [],
      settings: props.initialState.settings || {
        language:      "bilingual",
        layoutDefault: "segmented",
        layoutTalmud:  "continuous",
        layoutTanakh:  "segmented",
        biLayout:      "stacked",
        color:         "light",
        fontSize:      62.5
      },
<<<<<<< HEAD
      menuOpen:             props.initialMenu || null, // "navigation", "book toc", "text toc", "display", "search", "sheets", "home", "compare"
      navigationCategories: props.initialNavigationCategories || [],
      navigationSheetTag:   props.initialSheetsTag || null,
      sheetsGroup:          props.initialGroup || null,
      searchQuery:          props.initialQuery || null,
      appliedSearchFilters: props.initialAppliedSearchFilters || [],
      searchFieldExact:     "hebmorph_semi_exact",
=======
      menuOpen:             this.props.initialMenu || null, // "navigation", "book toc", "text toc", "display", "search", "sheets", "home", "compare"
      navigationCategories: this.props.initialNavigationCategories || [],
      navigationSheetTag:   this.props.initialSheetsTag || null,
      sheetsGroup:          this.props.initialGroup || null,
      searchQuery:          this.props.initialQuery || null,
      appliedSearchFilters: this.props.initialAppliedSearchFilters || [],
      searchFieldExact:     "exact",
>>>>>>> dc53aaec
      searchFieldBroad:     "naive_lemmatizer",
      searchField:          props.initialSearchField || "naive_lemmatizer",
      searchSortType:       props.initialSearchSortType || "chronological",
      selectedWords:        null,
      searchFiltersValid:   false,
      availableFilters:     [],
      filterRegistry:       {},
      orphanSearchFilters:  [],
      displaySettingsOpen:  false,
      tagSort: "count",
      mySheetSort: "date",
      initialAnalyticsTracked: false
    }
  }
  componentDidMount() {
    window.addEventListener("resize", this.setWidth);
    this.setWidth();
    this.setHeadroom();
  }
  componentWillUnmount() {
    window.removeEventListener("resize", this.setWidth);
  }
  componentWillReceiveProps(nextProps) {
    if (nextProps.initialFilter && !this.props.multiPanel) {
      this.openConnectionsInPanel(nextProps.initialRefs);
    }
    if (nextProps.searchQuery && this.state.menuOpen !== "search") {
      this.openSearch(nextProps.searchQuery);
    }
    if (this.state.menuOpen !== nextProps.initialMenu) {
      this.setState({menuOpen: nextProps.initialMenu});
    }
    if (nextProps.initialState) {
      this.setState(nextProps.initialState);
    } else {
      this.setState({
        navigationCategories: nextProps.initialNavigationCategories || [],
        navigationSheetTag:   nextProps.initialSheetsTag || null
      });
    }
  }
  componentDidUpdate(prevProps, prevState) {
    this.setHeadroom();
    if (prevProps.layoutWidth !== this.props.layoutWidth) {
      this.setWidth();
    }
    this.replaceHistory = false;
  }
  conditionalSetState(state) {
    // Set state either in the central app or in the local component,
    // depending on whether a setCentralState function was given.
    if (this.props.setCentralState) {
      this.props.setCentralState(state, this.replaceHistory);
      this.replaceHistory = false;
    } else {
      this.setState(state);
    }
  }
  onError(message) {
    if (this.props.onError) {
      this.props.onError(message);
      return;
    }
    this.setState({"error": message})
  }
  clonePanel(panel) {
    // Set aside self-referential objects before cloning
    // Todo: Move the multiple instances of this out to a utils file
    if (panel.availableFilters || panel.filterRegistry) {
      var savedAttributes = {
         availableFilters: panel.availableFilters,
         searchFiltersValid: panel.searchFiltersValid,
         filterRegistry: panel.filterRegistry
      };
      panel.availableFilters = panel.searchFiltersValid = panel.filterRegistry = null;
      var newpanel = extend(Sefaria.util.clone(panel), savedAttributes);
      extend(panel, savedAttributes);
      return newpanel;
    } else {
      return Sefaria.util.clone(panel);
    }
  }
  handleBaseSegmentClick(ref) {
    if (this.state.mode === "TextAndConnections") {
      this.closeConnectionsInPanel();
    } else if (this.state.mode === "Text") {
      if (this.props.multiPanel) {
        this.props.onSegmentClick(ref);
      } else {
        this.openConnectionsInPanel(ref);
      }
    }
  }
  handleCitationClick(citationRef, textRef) {
    if (this.props.multiPanel) {
      this.props.onCitationClick(citationRef, textRef);
    } else {
      this.showBaseText(citationRef);
    }
  }
  handleTextListClick(ref) {
    this.showBaseText(ref);
  }
  setHeadroom() {
    if (this.props.multiPanel) { return; }
    var $node    = $(ReactDOM.findDOMNode(this));
    var $header  = $node.find(".readerControls");
    if (this.state.mode !== "TextAndConnections") {
      var scroller = $node.find(".textColumn")[0];
      $header.headroom({scroller: scroller});
    }
  }
  openConnectionsInPanel(ref) {
    var refs = typeof ref == "string" ? [ref] : ref;
    this.replaceHistory = this.state.mode === "TextAndConnections"; // Don't push history for change in Connections focus
    this.conditionalSetState({highlightedRefs: refs, mode: "TextAndConnections" }, this.replaceHistory);
  }
  closeConnectionsInPanel() {
    // Return to the original text in the ReaderPanel contents
    this.conditionalSetState({highlightedRefs: [], mode: "Text"});
  }
  showBaseText(ref, replaceHistory, version=null, versionLanguage=null) {
    // Set the current primary text
    // `replaceHistory` - bool whether to replace browser history rather than push for this change
    if (!ref) { return; }
    this.replaceHistory = Boolean(replaceHistory);
    if (this.state.mode == "Connections" && this.props.masterPanelLanguage == "bilingual") {
      // Connections panels are forced to be mono-lingual. When opening a text from a connections panel,
      // allow it to return to bilingual.
      this.state.settings.language = "bilingual";
    }
    this.conditionalSetState({
      mode: "Text",
      refs: [ref],
      filter: [],
      recentFilters: [],
      menuOpen: null,
      version: version,
      versionLanguage: versionLanguage,
      settings: this.state.settings
    });
  }
  updateTextColumn(refs) {
    // Change the refs in the current TextColumn, for infinite scroll up/down.
    this.replaceHistory = true;
    this.conditionalSetState({ refs: refs });
  }
  setTextListHighlight(refs) {
    refs = typeof refs === "string" ? [refs] : refs;
    this.replaceHistory = true;
    this.conditionalSetState({highlightedRefs: refs});
    if (this.props.multiPanel) {
      this.props.setTextListHighlight(refs);
    }
  }
  setSelectedWords(words){
    words = (typeof words !== "undefined" && words.length) ?  words : "";
    words = words.trim();
    this.replaceHistory = false;
    if (this.props.multiPanel) {
      this.props.setSelectedWords(words);
    } else {
      this.conditionalSetState({'selectedWords':  words});
    }
  }
  closeMenus() {
    var state = {
      // If there's no content to show, return to home
      menuOpen: this.state.refs.slice(-1)[0] ? null: "home",
      // searchQuery: null,
      // appliedSearchFilters: [],
      navigationCategories: null,
      navigationSheetTag: null
    };
    this.conditionalSetState(state);
  }
  closePanelSearch() {
    // Assumption: Search in a panel is always within a "compare" panel
    var state = {
      // If there's no content to show, return to home
      menuOpen: this.state.refs.slice(-1)[0] ? null: "compare",
      // searchQuery: null,
      // appliedSearchFilters: [],
      navigationCategories: null,
      navigationSheetTag: null
    };
    this.conditionalSetState(state);
  }
  openMenu(menu) {
    this.conditionalSetState({
      menuOpen: menu,
      initialAnalyticsTracked: false,
      // searchQuery: null,
      // appliedSearchFilters: [],
      navigationCategories: null,
      navigationSheetTag: null,
    });
  }
  setNavigationCategories(categories) {
    this.conditionalSetState({navigationCategories: categories});
  }
  setSheetTag (tag) {
    this.conditionalSetState({navigationSheetTag: tag});
  }
  setFilter(filter, updateRecent) {
    // Sets the current filter for Connected Texts (TextList)
    // If updateRecent is true, include the current setting in the list of recent filters.
    if (this.props.setConnectionsFilter) {
      this.props.setConnectionsFilter(filter, updateRecent);
    } else {
      if (updateRecent && filter) {
        if (Sefaria.util.inArray(filter, this.state.recentFilters) !== -1) {
          this.state.recentFilters.toggle(filter);
        }
        this.state.recentFilters = [filter].concat(this.state.recentFilters);
      }
      filter = filter ? [filter] : [];
      this.conditionalSetState({recentFilters: this.state.recentFilters, filter: filter});
    }

  }
  toggleLanguage() {
    if (this.state.settings.language == "hebrew") {
        this.setOption("language", "english");
        if (Sefaria.site) { Sefaria.site.track.event("Reader", "Change Language", "english");}
    } else {
        this.setOption("language", "hebrew");
        if (Sefaria.site) { Sefaria.site.track.event("Reader", "Change Language", "hebrew");}
    }
  }
  openCommentary(commentator) {
    // Tranforms a connections panel into an text panel with a particular commentary
    var baseRef = this.state.refs[0];
    var links   = Sefaria._filterLinks(Sefaria.links(baseRef), [commentator]);
    if (links.length) {
      var ref = links[0].sourceRef;
      // TODO, Hack - stripping at last : to get section level ref for commentary. Breaks for Commentary2?
      ref = ref.substring(0, ref.lastIndexOf(':'));
      this.showBaseText(ref);
    }
  }
  openSearch(query) {
    this.conditionalSetState({
      menuOpen: "search",
      searchQuery: query
    });
  }
  openDisplaySettings() {
    this.conditionalSetState({displaySettingsOpen: true});
  }
  closeDisplaySettings() {
    this.conditionalSetState({displaySettingsOpen: false});
  }
  setOption(option, value) {
    if (option === "fontSize") {
      var step = 1.15;
      var size = this.state.settings.fontSize;
      value = (value === "smaller" ? size/step : size*step);
    } else if (option === "layout") {
      var category = this.currentCategory();
      var option = category === "Tanakh" || category === "Talmud" ? "layout" + category : "layoutDefault";
    }

    this.state.settings[option] = value;
    var state = {settings: this.state.settings};
    if (option !== "fontSize") { state.displaySettingsOpen = false; }
    $.cookie(option, value, {path: "/"});
    if (option === "language") {
      $.cookie("contentLang", value, {path: "/"});
      this.replaceHistory = true;
      this.props.setDefaultOption && this.props.setDefaultOption(option, value);
    }
    this.conditionalSetState(state);
  }
  setConnectionsMode(mode) {
    var loginRequired = {
      "Add to Source Sheet": 1,
      "Add Note": 1,
      "My Notes": 1,
      "Add Connection": 1,
      "Add Translation": 1
    };
    Sefaria.site.track.event("Tools", mode + " Click");
    if (!Sefaria._uid && mode in loginRequired) {
      Sefaria.site.track.event("Tools", "Prompt Login");
      mode = "Login";
    }
    var state = {connectionsMode: mode};
    if (mode === "Connections") {
      this.setFilter();
    }
    this.conditionalSetState(state);
  }
  editNote(note) {
    this.conditionalSetState({
      connectionsMode: "Edit Note",
      noteBeingEdited: note
    });
  }
  setWidth() {
    this.setState({width: $(ReactDOM.findDOMNode(this)).width()});
    //console.log("Setting panel width", this.width);
  }
  setSheetTagSort(sort) {
    this.conditionalSetState({
      tagSort: sort,
    });
  }
  setMySheetSort(sort) {
    this.conditionalSetState({
      mySheetSort: sort,
    });
  }
  currentMode() {
    return this.state.mode;
  }
  currentRef() {
    // Returns a string of the current ref, the first if there are many
    return this.state.refs && this.state.refs.length ? this.state.refs[0] : null;
  }
  lastCurrentRef() {
    // Returns a string of the current ref, the last if there are many
    var ret = this.state.refs && this.state.refs.length ? this.state.refs.slice(-1)[0] : null;
    if (ret && typeof ret == "object") {debugger;}
    return ret;
  }
  currentData() {
    // Returns the data from the library of the current ref
    var ref  = this.currentRef();
    if (!ref) { return null; }
    var data = Sefaria.ref(ref);
    return data;
  }
  currentBook() {
    var data = this.currentData();
    if (data) {
      return data.indexTitle;
    } else {
      var pRef = Sefaria.parseRef(this.currentRef());
      return "book" in pRef ? pRef.book : null;
    }
  }
  currentCategory() {
    var book = this.currentBook();
    return (Sefaria.index(book) ? Sefaria.index(book)['primary_category'] : null);
  }
  currentLayout() {
    if (this.state.settings.language == "bilingual") {
      return this.state.width > 500 ? this.state.settings.biLayout : "stacked";
    }
    var category = this.currentCategory();
    if (!category) { return "layoutDefault"; }
    var option = category === "Tanakh" || category === "Talmud" ? "layout" + category : "layoutDefault";
    return this.state.settings[option];
  }
  render() {
    if (this.state.error) {
      return (
          <div className="readerContent">
            <div className="readerError">
              <span className="int-en">Something went wrong! Please use the back button or the menus above to get back on track.</span>
              <span className="int-he">ארעה תקלה במערכת. אנא חזרו לתפריט הראשי או אחורנית על ידי שימוש בכפתורי התפריט או החזור.</span>
              <div className="readerErrorText">
                <span className="int-en">Error Message: </span>
                <span className="int-he">שגיאה:</span>
                {this.state.error}
              </div>
            </div>
          </div>
        );
    }
    var items = [];
    if (this.state.mode === "Text" || this.state.mode === "TextAndConnections") {
      items.push(<TextColumn
          srefs={this.state.refs.slice()}
          version={this.state.version}
          versionLanguage={this.state.versionLanguage}
          highlightedRefs={this.state.highlightedRefs}
          basetext={true}
          withContext={true}
          loadLinks={true}
          prefetchNextPrev={true}
          multiPanel={this.props.multiPanel}
          mode={this.state.mode}
          settings={Sefaria.util.clone(this.state.settings)}
          interfaceLang={this.props.interfaceLang}
          setOption={this.setOption}
          showBaseText={this.showBaseText}
          updateTextColumn={this.updateTextColumn}
          onSegmentClick={this.handleBaseSegmentClick}
          onCitationClick={this.handleCitationClick}
          setTextListHighlight={this.setTextListHighlight}
          setSelectedWords={this.setSelectedWords}
          panelsOpen={this.props.panelsOpen}
          layoutWidth={this.props.layoutWidth}
          filter={this.state.filter}
          key="text" />);
    }
    if (this.state.mode === "Connections" || this.state.mode === "TextAndConnections") {
      var langMode = this.props.masterPanelLanguage || this.state.settings.language;
      var data     = this.currentData();
      var canEditText = data &&
                        (langMode === "hebrew" && data.heVersionStatus !== "locked") ||
                        (langMode === "english" && data.versionStatus !== "locked") ||
                        (Sefaria.is_moderator && langMode !== "bilingual");
      items.push(<ConnectionsPanel
          srefs={this.state.mode === "Connections" ? this.state.refs.slice() : this.state.highlightedRefs.slice()}
          filter={this.state.filter || []}
          mode={this.state.connectionsMode || "Connections"}
          recentFilters={this.state.recentFilters}
          interfaceLang={this.props.interfaceLang}
          version={this.state.version}
          versionLanguage={this.state.versionLanguage}
          fullPanel={this.props.multiPanel}
          multiPanel={this.props.multiPanel}
          addToSourceSheet={this.props.addToSourceSheet}
          canEditText={canEditText}
          setFilter={this.setFilter}
          setConnectionsMode={this.setConnectionsMode}
          closeConectionsInPanel={this.closeConnectionsInPanel}
          openNav={this.openMenu.bind(null, "navigation")}
          openDisplaySettings={this.openDisplaySettings}
          editNote={this.editNote}
          noteBeingEdited={this.state.noteBeingEdited}
          onTextClick={this.handleTextListClick}
          onCitationClick={this.handleCitationClick}
          onNavigationClick={this.props.onNavigationClick}
          onOpenConnectionsClick={this.props.onOpenConnectionsClick}
          onCompareClick={this.showBaseText}
          openComparePanel={this.props.openComparePanel}
          closePanel={this.props.closePanel}
          selectedWords={this.state.selectedWords}
          key="connections" />
      );
    }

    if (this.state.menuOpen === "home" || this.state.menuOpen == "navigation" || this.state.menuOpen == "compare") {
      var openInPanel   = function(pos, ref) { this.showBaseText(ref) }.bind(this);
      var openNav       = this.state.menuOpen === "compare" ? this.openMenu.bind(null, "compare") : this.openMenu.bind(null, "navigation");
      var onRecentClick = this.state.menuOpen === "compare" || !this.props.onRecentClick ? openInPanel : this.props.onRecentClick;

      var menu = (<ReaderNavigationMenu
                    key={this.state.navigationCategories ? this.state.navigationCategories.join("-") : "navHome"}
                    home={this.state.menuOpen === "home"}
                    compare={this.state.menuOpen === "compare"}
                    interfaceLang={this.props.interfaceLang}
                    multiPanel={this.props.multiPanel}
                    categories={this.state.navigationCategories || []}
                    settings={this.state.settings}
                    setCategories={this.setNavigationCategories || []}
                    setOption={this.setOption}
                    toggleLanguage={this.toggleLanguage}
                    closeNav={this.closeMenus}
                    closePanel={this.props.closePanel}
                    openNav={openNav}
                    openSearch={this.openSearch}
                    openMenu={this.openMenu}
                    openDisplaySettings={this.openDisplaySettings}
                    onTextClick={this.props.onNavTextClick || this.showBaseText}
                    onRecentClick={onRecentClick}
                    hideNavHeader={this.props.hideNavHeader} />);

    }
    else if (this.state.menuOpen === "text toc") {
      var menu = (<ReaderTextTableOfContents
                    mode={this.state.menuOpen}
                    interfaceLang={this.props.interfaceLang}
                    close={this.closeMenus}
                    title={this.currentBook()}
                    version={this.state.version}
                    versionLanguage={this.state.versionLanguage}
                    settingsLanguage={this.state.settings.language == "hebrew"?"he":"en"}
                    category={this.currentCategory()}
                    narrowPanel={!this.props.multiPanel}
                    currentRef={this.lastCurrentRef()}
                    openNav={this.openMenu.bind(null, "navigation")}
                    openDisplaySettings={this.openDisplaySettings}
                    selectVersion={this.props.selectVersion}
                    showBaseText={this.showBaseText}/>);

    } else if (this.state.menuOpen === "book toc") {
      var menu = (<ReaderTextTableOfContents
                    mode={this.state.menuOpen}
                    interfaceLang={this.props.interfaceLang}
                    closePanel={this.props.closePanel}
                    close={this.closeMenus}
                    title={this.state.bookRef}
                    settingsLanguage={this.state.settings.language == "hebrew"?"he":"en"}
                    category={Sefaria.index(this.state.bookRef) ? Sefaria.index(this.state.bookRef).primary_category : null}
                    currentRef={this.state.bookRef}
                    narrowPanel={!this.props.multiPanel}
                    key={this.state.bookRef}
                    openNav={this.openMenu.bind(null, "navigation")}
                    openDisplaySettings={this.openDisplaySettings}
                    selectVersion={this.props.selectVersion}
                    showBaseText={this.showBaseText}/>);

    } else if (this.state.menuOpen === "search" && this.state.searchQuery) {
      var menu = (<SearchPage
                    query={this.state.searchQuery}
                    appliedFilters={this.state.appliedSearchFilters}
                    settings={Sefaria.util.clone(this.state.settings)}
                    onResultClick={this.props.onSearchResultClick}
                    openDisplaySettings={this.openDisplaySettings}
                    toggleLanguage={this.toggleLanguage}
                    close={this.closePanelSearch}
                    hideNavHeader={this.props.hideNavHeader}
                    onQueryChange={this.props.onQueryChange}
                    updateAppliedFilter={this.props.updateSearchFilter}
                    updateAppliedOptionField={this.props.updateSearchOptionField}
                    updateAppliedOptionSort={this.props.updateSearchOptionSort}
                    availableFilters={this.state.availableFilters}
                    filtersValid={this.state.searchFiltersValid}
                    registerAvailableFilters={this.props.registerAvailableFilters}
                    exactField={this.state.searchFieldExact}
                    broadField={this.state.searchFieldBroad}
                    field={this.state.searchField}
                    sortType={this.state.searchSortType}/>);

    } else if (this.state.menuOpen === "sheets") {
      var menu = (<SheetsNav
                    interfaceLang={this.props.interfaceLang}
                    openNav={this.openMenu.bind(null, "navigation")}
                    close={this.closeMenus}
                    multiPanel={this.props.multiPanel}
                    hideNavHeader={this.props.hideNavHeader}
                    toggleLanguage={this.toggleLanguage}
                    tag={this.state.navigationSheetTag}
                    group={this.state.sheetsGroup}
                    tagSort={this.state.tagSort}
                    mySheetSort={this.state.mySheetSort}
                    setMySheetSort={this.setMySheetSort}
                    setSheetTagSort={this.setSheetTagSort}
                    setSheetTag={this.setSheetTag}
                    key={"SheetsNav"} />);

    } else if (this.state.menuOpen === "account") {
      var menu = (<AccountPanel
                    handleInAppLinkClick={this.props.handleInAppLinkClick}
                    interfaceLang={this.props.interfaceLang} />);

    } else if (this.state.menuOpen === "notifications") {
      var menu = (<NotificationsPanel
                    setUnreadNotificationsCount={this.props.setUnreadNotificationsCount}
                    interfaceLang={this.props.interfaceLang} />);

    } else if (this.state.menuOpen === "myGroups") {
      var menu = (<MyGroupsPanel
                    interfaceLang={this.props.interfaceLang} />);

    } else if (this.state.menuOpen === "updates") {
      var menu = (<UpdatesPanel
                    interfaceLang={this.props.interfaceLang} />);

    } else if (this.state.menuOpen === "modtools") {
      var menu = (<ModeratorToolsPanel
                    interfaceLang={this.props.interfaceLang} />);

    } else {
      var menu = null;
    }

    var classes  = {readerPanel: 1, narrowColumn: this.state.width < 730};
    classes[this.currentLayout()]             = 1;
    classes[this.state.settings.color]        = 1;
    classes[this.state.settings.language]     = 1;
    classes = classNames(classes);
    var style = {"fontSize": this.state.settings.fontSize + "%"};
    var hideReaderControls = (
        this.state.mode === "TextAndConnections" ||
        this.state.menuOpen === "text toc" ||
        this.state.menuOpen === "book toc" ||
        this.state.menuOpen === "compare" ||
        this.props.hideNavHeader
    );

    return (
      <div className={classes}>
        {hideReaderControls ? null :
        (<ReaderControls
          showBaseText={this.showBaseText}
          currentRef={this.lastCurrentRef()}
          currentMode={this.currentMode.bind(this)}
          currentCategory={this.currentCategory}
          currentBook={this.currentBook.bind(this)}
          version={this.state.version}
          versionLanguage={this.state.versionLanguage}
          multiPanel={this.props.multiPanel}
          settings={this.state.settings}
          setOption={this.setOption}
          setConnectionsMode={this.setConnectionsMode}
          openMenu={this.openMenu}
          closeMenus={this.closeMenus}
          openDisplaySettings={this.openDisplaySettings}
          currentLayout={this.currentLayout}
          onError={this.onError}
          connectionsMode={this.state.filter.length && this.state.connectionsMode === "Connections" ? "Connection Text" : this.state.connectionsMode}
          closePanel={this.props.closePanel}
          toggleLanguage={this.toggleLanguage}
          interfaceLang={this.props.interfaceLang}/>)}

        {(items.length > 0 && !menu) ?
            <div className="readerContent" style={style}>
              {items}
            </div>
        :""}

        {menu}
        {this.state.displaySettingsOpen ? (<ReaderDisplayOptionsMenu
                                              settings={this.state.settings}
                                              multiPanel={this.props.multiPanel}
                                              setOption={this.setOption}
                                              currentLayout={this.currentLayout}
                                              width={this.state.width}
                                              menuOpen={this.state.menuOpen} />) : null}
        {this.state.displaySettingsOpen ? (<div className="mask" onClick={this.closeDisplaySettings}></div>) : null}

      </div>
    );
  }
}

ReaderPanel.propTypes = {
  initialRefs:                 PropTypes.array,
  initialMode:                 PropTypes.string,
  initialConnectionsMode:      PropTypes.string,
  initialVersion:              PropTypes.string,
  initialVersionLanguage:      PropTypes.string,
  initialFilter:               PropTypes.array,
  initialHighlightedRefs:      PropTypes.array,
  initialMenu:                 PropTypes.string,
  initialQuery:                PropTypes.string,
  initialAppliedSearchFilters: PropTypes.array,
  initialSearchField:          PropTypes.string,
  initialSearchSortType:       PropTypes.oneOf(["relevance", "chronological"]),
  initialSheetsTag:            PropTypes.string,
  initialState:                PropTypes.object, // if present, overrides all props above
  interfaceLang:               PropTypes.string,
  setCentralState:             PropTypes.func,
  onSegmentClick:              PropTypes.func,
  onCitationClick:             PropTypes.func,
  onTextListClick:             PropTypes.func,
  onNavTextClick:              PropTypes.func,
  onRecentClick:               PropTypes.func,
  onSearchResultClick:         PropTypes.func,
  onUpdate:                    PropTypes.func,
  onError:                     PropTypes.func,
  closePanel:                  PropTypes.func,
  closeMenus:                  PropTypes.func,
  setConnectionsFilter:        PropTypes.func,
  setDefaultOption:            PropTypes.func,
  selectVersion:               PropTypes.func,
  onQueryChange:               PropTypes.func,
  updateSearchFilter:          PropTypes.func,
  updateSearchOptionField:     PropTypes.func,
  updateSearchOptionSort:      PropTypes.func,
  registerAvailableFilters:    PropTypes.func,
  openComparePanel:            PropTypes.func,
  setUnreadNotificationsCount: PropTypes.func,
  addToSourceSheet:            PropTypes.func,
  highlightedRefs:             PropTypes.array,
  hideNavHeader:               PropTypes.bool,
  multiPanel:                  PropTypes.bool,
  masterPanelLanguage:         PropTypes.string,
  panelsOpen:                  PropTypes.number,
  layoutWidth:                 PropTypes.number,
  setTextListHighlight:        PropTypes.func,
  setSelectedWords:            PropTypes.func,
  analyticsInitialized:        PropTypes.bool
};


class ReaderControls extends Component {
  // The Header of a Reader panel when looking at a text
  // contains controls for display, navigation etc.
  constructor(props) {
    super(props);
    this.state = {};
  }
  openTextToc(e) {
    e.preventDefault();
    this.props.openMenu("text toc");
  }
  componentDidMount() {
    var title     = this.props.currentRef;
    if (title) {
      var oref = Sefaria.ref(title);
      if (!oref) {
        // If we don't have this data yet, rerender when we do so we can set the Hebrew title
        var ajaxObj = Sefaria.textApi(title, {context: 1}, function(data) {
          if ("error" in data) {
            this.props.onError(data.error);
            return;
          }
          this.setState({runningQuery: null});   // This should have the effect of forcing a re-render
        }.bind(this));
        this.setState({runningQuery: ajaxObj});
      }
    }
  }
  componentWillUnmount() {
    if (this.state.runningQuery) {
      this.state.runningQuery.abort();
    }
  }
  render() {
    var title     = this.props.currentRef;
    var heTitle, categoryAttribution;

    if (title) {
      var oref    = Sefaria.ref(title);
      heTitle = oref ? oref.heTitle : "";
      categoryAttribution = oref && Sefaria.categoryAttribution(oref.categories) ?
                                  <CategoryAttribution categories={oref.categories} /> : null;
    } else {
      heTitle = "";
      categoryAttribution = null;
    }

    var mode              = this.props.currentMode();
    var hideHeader        = !this.props.multiPanel && mode === "Connections";
    var connectionsHeader = this.props.multiPanel && mode === "Connections";
    var showVersion = this.props.versionLanguage == "en" && (this.props.settings.language == "english" || this.props.settings.language == "bilingual");
    var versionTitle = this.props.version ? this.props.version.replace(/_/g," ") : "";
    var url = Sefaria.ref(title) ? "/" + Sefaria.normRef(Sefaria.ref(title).book) : Sefaria.normRef(title);
    var centerContent = connectionsHeader ?
      (<div className="readerTextToc">
          <ConnectionsPanelHeader
            activeTab={this.props.connectionsMode}
            setConnectionsMode={this.props.setConnectionsMode}
            closePanel={this.props.closePanel}
            toggleLanguage={this.props.toggleLanguage}
            interfaceLang={this.props.interfaceLang}/>
        </div>) :
      (<div className={"readerTextToc" + (categoryAttribution ? ' attributed' : '')} onClick={this.openTextToc}>
        <div className="readerTextTocBox">
          <a href={url}>
            { title ? (<i className="fa fa-caret-down invisible"></i>) : null }
            <span className="en">{title}</span>
            <span className="he">{heTitle}</span>
            { title ? (<i className="fa fa-caret-down"></i>) : null }
            { showVersion ? (<span className="readerTextVersion"><span className="en">{versionTitle}</span></span>) : null}
          </a>
          <div onClick={(e) => {e.stopPropagation();}}>
            {categoryAttribution}
          </div>
        </div>
      </div>);
    var leftControls = hideHeader || connectionsHeader ? null :
      (<div className="leftButtons">
          {this.props.multiPanel ? (<ReaderNavigationMenuCloseButton onClick={this.props.closePanel} />) : null}
          {this.props.multiPanel ? null : (<ReaderNavigationMenuMenuButton onClick={this.props.openMenu.bind(null, "navigation")} />)}
        </div>);
    var rightControls = hideHeader || connectionsHeader ? null :
      (<div className="rightButtons">
          <ReaderNavigationMenuDisplaySettingsButton onClick={this.props.openDisplaySettings} />
        </div>);
    var classes = classNames({readerControls: 1, headeroom: 1, connectionsHeader: mode == "Connections"});
    var readerControls = hideHeader ? null :
        (<div className={classes}>
          <div className="readerControlsInner">
            {leftControls}
            {rightControls}
            {centerContent}
          </div>
        </div>);
    return (
      <div>
        <CategoryColorLine category={this.props.currentCategory()} />
        {readerControls}
      </div>
    );
  }
}

ReaderControls.propTypes = {
  settings:                PropTypes.object.isRequired,
  showBaseText:            PropTypes.func.isRequired,
  setOption:               PropTypes.func.isRequired,
  setConnectionsMode:      PropTypes.func.isRequired,
  openMenu:                PropTypes.func.isRequired,
  openDisplaySettings:     PropTypes.func.isRequired,
  closeMenus:              PropTypes.func.isRequired,
  currentMode:             PropTypes.func.isRequired,
  currentCategory:         PropTypes.func.isRequired,
  currentBook:             PropTypes.func.isRequired,
  currentLayout:           PropTypes.func.isRequired,
  onError:                 PropTypes.func.isRequired,
  closePanel:              PropTypes.func,
  toggleLanguage:          PropTypes.func,
  currentRef:              PropTypes.string,
  version:                 PropTypes.string,
  versionLanguage:         PropTypes.string,
  connectionsMode:         PropTypes.string,
  multiPanel:              PropTypes.bool,
  interfaceLang:           PropTypes.string
};


class ReaderDisplayOptionsMenu extends Component {
  render() {
    var languageOptions = [
      {name: "english",   content: "<span class='en'>A</span>", role: "radio", ariaLabel: "Show English Text" },
      {name: "bilingual", content: "<span class='en'>A</span><span class='he'>א</span>", role: "radio", ariaLabel: "Show English & Hebrew Text" },
      {name: "hebrew",    content: "<span class='he'>א</span>", role: "radio", ariaLabel: "Show Hebrew Text" }
    ];
    var languageToggle = (
        <ToggleSet
          role="radiogroup"
          ariaLabel="Language toggle"
          name="language"
          options={languageOptions}
          setOption={this.props.setOption}
          settings={this.props.settings} />);

    var layoutOptions = [
      {name: "continuous", fa: "align-justify", role: "radio", ariaLabel: "Show Text as a paragram" },
      {name: "segmented", fa: "align-left", role: "radio", ariaLabel: "Show Text segmented" },
    ];
    var biLayoutOptions = [
      {name: "stacked", content: "<img src='/static/img/stacked.png' alt='Stacked Language Toggle'/>", role: "radio", ariaLabel: "Show Hebrew & English Stacked"},
      {name: "heLeft", content: "<img src='/static/img/backs.png' alt='Hebrew Left Toggle' />", role: "radio", ariaLabel: "Show Hebrew Text Left of English Text"},
      {name: "heRight", content: "<img src='/static/img/faces.png' alt='Hebrew Right Toggle' />", role: "radio", ariaLabel: "Show Hebrew Text Right of English Text"}
    ];
    var layoutToggle = this.props.settings.language !== "bilingual" ?
      (<ToggleSet
          role="radiogroup"
          ariaLabel="text layout toggle"
          name="layout"
          options={layoutOptions}
          setOption={this.props.setOption}
          currentLayout={this.props.currentLayout}
          settings={this.props.settings} />) :
      (this.props.width > 500 ?
        <ToggleSet
          role="radiogroup"
          ariaLabel="bidirectional text layout toggle"
          name="biLayout"
          options={biLayoutOptions}
          setOption={this.props.setOption}
          currentLayout={this.props.currentLayout}
          settings={this.props.settings} /> : null);

    var colorOptions = [
      {name: "light", content: "", role: "radio", ariaLabel: "Toggle light mode" },
      {name: "sepia", content: "", role: "radio", ariaLabel: "Toggle sepia mode" },
      {name: "dark", content: "", role: "radio", ariaLabel: "Toggle dark mode" }
    ];
    var colorToggle = (
        <ToggleSet
          role="radiogroup"
          ariaLabel="Color toggle"
          name="color"
          separated={true}
          options={colorOptions}
          setOption={this.props.setOption}
          settings={this.props.settings} />);
    colorToggle = this.props.multiPanel ? null : colorToggle;

    var sizeOptions = [
      {name: "smaller", content: "Aa", role: "button", ariaLabel: "Decrease font size" },
      {name: "larger", content: "Aa", role: "button", ariaLabel: "Increase font size"  }
    ];
    var sizeToggle = (
        <ToggleSet
          role="group"
          ariaLabel="Increase/Decrease Font Size Buttons"
          name="fontSize"
          options={sizeOptions}
          setOption={this.props.setOption}
          settings={this.props.settings} />);

    if (this.props.menuOpen === "search") {
      return (<div className="readerOptionsPanel" role="dialog" tabIndex="0">
                <div className="readerOptionsPanelInner">
                  {languageToggle}
                  <div className="line"></div>
                  {sizeToggle}
                </div>
            </div>);
    } else if (this.props.menuOpen) {
      return (<div className="readerOptionsPanel"role="dialog" tabIndex="0">
                <div className="readerOptionsPanelInner">
                  {languageToggle}
                </div>
            </div>);
    } else {
      return (<div className="readerOptionsPanel"role="dialog" tabIndex="0">
                <div className="readerOptionsPanelInner">
                  {languageToggle}
                  {layoutToggle}
                  <div className="line"></div>
                  {colorToggle}
                  {sizeToggle}
                </div>
              </div>);
    }
  }
}

ReaderDisplayOptionsMenu.propTypes = {
  setOption:     PropTypes.func.isRequired,
  currentLayout: PropTypes.func.isRequired,
  menuOpen:      PropTypes.string.isRequired,
  multiPanel:    PropTypes.bool.isRequired,
  width:         PropTypes.number.isRequired,
  settings:      PropTypes.object.isRequired,
};


class ReaderNavigationMenu extends Component {
  // The Navigation menu for browsing and searching texts, plus some site links.
  constructor(props) {
    super(props);

    this.width = 1000;
    this.state = {
      showMore: false
    };
  }
  componentDidMount() {
    this.setWidth();
    window.addEventListener("resize", this.setWidth);
  }
  componentWillUnmount() {
    window.removeEventListener("resize", this.setWidth);
  }
  setWidth() {
    var width = $(ReactDOM.findDOMNode(this)).width();
    // console.log("Setting RNM width: " + width);
    var winWidth = $(window).width();
    var winHeight = $(window).height();
    // console.log("Window width: " + winWidth + ", Window height: " + winHeight);
    var oldWidth = this.width;
    this.width = width;
    if ((oldWidth <= 450 && width > 450) ||
        (oldWidth > 450 && width <= 450)) {
      this.forceUpdate();
    }
  }
  navHome() {
    this.props.setCategories([]);
    this.props.openNav();
  }
  closeNav() {
    if (this.props.compare) {
      this.props.closePanel();
    } else {
      this.props.setCategories([]);
      this.props.closeNav();
    }
  }
  showMore(event) {
    event.preventDefault();
    this.setState({showMore: true});
  }
  handleClick(event) {
    if (!$(event.target).hasClass("outOfAppLink") && !$(event.target.parentElement).hasClass("outOfAppLink")) {
      event.preventDefault();
    }
    if ($(event.target).hasClass("refLink") || $(event.target).parent().hasClass("refLink")) {
      var ref = $(event.target).attr("data-ref") || $(event.target).parent().attr("data-ref");
      var pos = $(event.target).attr("data-position") || $(event.target).parent().attr("data-position");
      var version = $(event.target).attr("data-version") || $(event.target).parent().attr("data-version");
      var versionLanguage = $(event.target).attr("data-versionlanguage") || $(event.target).parent().attr("data-versionlanguage");
      if ($(event.target).hasClass("recentItem") || $(event.target).parent().hasClass("recentItem")) {
        this.props.onRecentClick(parseInt(pos), ref, version, versionLanguage);
      } else {
        this.props.onTextClick(ref, version, versionLanguage);
      }
      if (Sefaria.site) { Sefaria.site.track.event("Reader", "Navigation Text Click", ref); }
    } else if ($(event.target).hasClass("catLink") || $(event.target).parent().hasClass("catLink")) {
      var cats = $(event.target).attr("data-cats") || $(event.target).parent().attr("data-cats");
      cats = cats.split("|");
      this.props.setCategories(cats);
      if (Sefaria.site) { Sefaria.site.track.event("Reader", "Navigation Sub Category Click", cats.join(" / ")); }
    }
  }
  handleSearchKeyUp(event) {
    if (event.keyCode === 13) {
      var query = $(event.target).val();
      this.props.openSearch(query);
    }
  }
  handleSearchButtonClick(event) {
    var query = $(ReactDOM.findDOMNode(this)).find(".readerSearch").val();
    if (query) {
      this.props.openSearch(query);
    }
  }
  render() {
    if (this.props.categories.length && this.props.categories[0] == "recent") {
      return (<div onClick={this.handleClick}>
                <RecentPanel
                  multiPanel={this.props.multiPanel}
                  closeNav={this.closeNav}
                  openDisplaySettings={this.props.openDisplaySettings}
                  toggleLanguage={this.props.toggleLanguage}
                  navHome={this.navHome}
                  compare={this.props.compare}
                  hideNavHeader={this.props.hideNavHeader}
                  width={this.width}
                  interfaceLang={this.props.interfaceLang} />
              </div>);
    } else if (this.props.categories.length) {
      // List of Texts in a Category
      return (<div className="readerNavMenu" onClick={this.handleClick} >
                <ReaderNavigationCategoryMenu
                  categories={this.props.categories}
                  category={this.props.categories.slice(-1)[0]}
                  closeNav={this.closeNav}
                  setCategories={this.props.setCategories}
                  toggleLanguage={this.props.toggleLanguage}
                  openDisplaySettings={this.props.openDisplaySettings}
                  navHome={this.navHome}
                  compare={this.props.compare}
                  hideNavHeader={this.props.hideNavHeader}
                  width={this.width}
                  interfaceLang={this.props.interfaceLang} />
              </div>);
    } else {
      // Root Library Menu
      var categories = [
        "Tanakh",
        "Mishnah",
        "Talmud",
        "Midrash",
        "Halakhah",
        "Kabbalah",
        "Liturgy",
        "Philosophy",
        "Tanaitic",
        "Chasidut",
        "Musar",
        "Responsa",
        "Apocrypha",
        "Modern Works",
        "Other"
      ];
      categories = categories.map(function(cat) {
        var style = {"borderColor": Sefaria.palette.categoryColor(cat)};
        var openCat = function(e) {e.preventDefault(); this.props.setCategories([cat])}.bind(this);
        var heCat   = Sefaria.hebrewTerm(cat);
        return (<a href={`/texts/${cat}`} className="readerNavCategory" data-cat={cat} style={style} onClick={openCat}>
                    <span className="en">{cat}</span>
                    <span className="he">{heCat}</span>
                  </a>
                );
      }.bind(this));
      var more = (<a href="#" className="readerNavCategory readerNavMore" style={{"borderColor": Sefaria.palette.colors.darkblue}} onClick={this.showMore}>
                      <span className="en">More <img src="/static/img/arrow-right.png" alt="" /></span>
                      <span className="he">עוד <img src="/static/img/arrow-left.png" alt="" /></span>
                  </a>);
      var nCats  = this.width < 450 ? 9 : 8;
      categories = this.state.showMore ? categories : categories.slice(0, nCats).concat(more);
      categories = (<div className="readerNavCategories"><TwoOrThreeBox content={categories} width={this.width} /></div>);


      var siteLinks = Sefaria._uid ?
                    [(<a className="siteLink outOfAppLink" key='profile' href="/my/profile">
                        <i className="fa fa-user"></i>
                        <span className="en">Your Profile</span>
                        <span className="he">הפרופיל שלי</span>
                      </a>),
                     (<span className='divider' key="d1">•</span>),
                     (<a className="siteLink outOfAppLink" key='about' href="/about">
                        <span className="en">About Sefaria</span>
                        <span className="he">אודות ספאריה</span>
                      </a>),
                     (<span className='divider' key="d2">•</span>),
                     (<a className="siteLink outOfAppLink" key='logout' href="/logout">
                        <span className="en">Logout</span>
                        <span className="he">התנתק</span>
                      </a>)] :

                    [(<a className="siteLink outOfAppLink" key='about' href="/about">
                        <span className="en">About Sefaria</span>
                        <span className="he">אודות ספאריה</span>
                      </a>),
                     (<span className='divider' key="d1">•</span>),
                     (<a className="siteLink outOfAppLink" key='login' href="/login">
                        <span className="en">Sign In</span>
                        <span className="he">התחבר</span>
                      </a>)];
      siteLinks = (<div className="siteLinks">
                    {siteLinks}
                  </div>);

      var calendar = Sefaria.calendar ?
                     [(<TextBlockLink sref={Sefaria.calendar.parasha} title={Sefaria.calendar.parashaName} heTitle={Sefaria.calendar.heParashaName} category="Tanakh" />),
                      (<TextBlockLink sref={Sefaria.calendar.haftara} title="Haftara" heTitle="הפטרה" category="Tanakh" />),
                      (<TextBlockLink sref={Sefaria.calendar.daf_yomi} title="Daf Yomi" heTitle="דף יומי" category="Talmud" />)] : [];
      calendar = (<div className="readerNavCalendar"><TwoOrThreeBox content={calendar} width={this.width} /></div>);


      var sheetsStyle = {"borderColor": Sefaria.palette.categoryColor("Sheets")};
      var resources = [(<a className="resourcesLink" style={sheetsStyle} href="/sheets" onClick={this.props.openMenu.bind(null, "sheets")}>
                        <img src="/static/img/sheet-icon.png" alt="" />
                        <span className="int-en">Source Sheets</span>
                        <span className="int-he">דפי מקורות</span>
                      </a>),
                     (<a className="resourcesLink outOfAppLink" style={sheetsStyle} href="/visualizations">
                        <img src="/static/img/visualizations-icon.png" alt="" />
                        <span className="int-en">Visualizations</span>
                        <span className="int-he">חזותיים</span>
                      </a>),
                    (<a className="resourcesLink outOfAppLink" style={sheetsStyle} href="/people">
                        <img src="/static/img/authors-icon.png" alt="" />
                        <span className="int-en">Authors</span>
                        <span className="int-he">רשימת מחברים</span>
                      </a>)];
      resources = (<div className="readerNavCalendar"><TwoOrThreeBox content={resources} width={this.width} /></div>);


      var topContent = this.props.home ?
              (<div className="readerNavTop search">
                <CategoryColorLine category="Other" />
                <ReaderNavigationMenuSearchButton onClick={this.navHome} />
                <ReaderNavigationMenuDisplaySettingsButton onClick={this.props.openDisplaySettings} />
                <div className='sefariaLogo'><img src="/static/img/sefaria.svg" alt="Sefaria Logo" /></div>
              </div>) :
              (<div className="readerNavTop search">
                <CategoryColorLine category="Other" />
                <ReaderNavigationMenuCloseButton onClick={this.closeNav}/>
                <ReaderNavigationMenuSearchButton onClick={this.handleSearchButtonClick} />
                <ReaderNavigationMenuDisplaySettingsButton onClick={this.props.openDisplaySettings} />
                <input id="searchInput" className="readerSearch" title="Search for Texts or Keywords Here" placeholder="Search" onKeyUp={this.handleSearchKeyUp} />
              </div>);
      topContent = this.props.hideNavHeader ? null : topContent;


      var nRecent = this.width < 450 ? 4 : 6;
      var recentlyViewed = Sefaria.recentlyViewed;
      var hasMore = recentlyViewed.length > nRecent;
      recentlyViewed = recentlyViewed.slice(0, hasMore ? nRecent-1 : nRecent)
        .map(function(item) {
          return (<TextBlockLink
                    sref={item.ref}
                    heRef={item.heRef}
                    book={item.book}
                    version={item.version}
                    versionLanguage={item.versionLanguage}
                    showSections={true}
                    recentItem={true} />)
          });
      if (hasMore) {
        recentlyViewed.push(
          <a href="/texts/recent" className="readerNavCategory readerNavMore" style={{"borderColor": Sefaria.palette.colors.darkblue}} onClick={this.props.setCategories.bind(null, ["recent"])}>
            <span className="en">More <img src="/static/img/arrow-right.png" alt="" /></span>
            <span className="he">עוד <img src="/static/img/arrow-left.png" alt=""  /></span>
          </a>);
      }
      recentlyViewed = recentlyViewed.length ? <TwoOrThreeBox content={recentlyViewed} width={this.width} /> : null;

      var title = (<h1>
                    { this.props.multiPanel ? <LanguageToggleButton toggleLanguage={this.props.toggleLanguage} /> : null }
                    <span className="int-en">The Sefaria Library</span>
                    <span className="int-he">האוסף של ספאריה</span>
                  </h1>);

      var footer = this.props.compare ? null :
                    (<footer id="footer" className={`interface-${this.props.interfaceLang} static sans`}>
                      <Footer />
                    </footer> );
      var classes = classNames({readerNavMenu:1, noHeader: !this.props.hideHeader, compare: this.props.compare, home: this.props.home });
      var contentClasses = classNames({content: 1, hasFooter: footer != null});
      return(<div className={classes} onClick={this.handleClick} key="0">
              {topContent}
              <div className={contentClasses}>
                <div className="contentInner">
                  { this.props.compare ? null : title }
                  <ReaderNavigationMenuSection title="Recent" heTitle="נצפו לאחרונה" content={recentlyViewed} />
                  <ReaderNavigationMenuSection title="Browse" heTitle="טקסטים" content={categories} />
                  <ReaderNavigationMenuSection title="Calendar" heTitle="לוח יומי" content={calendar} />
                  { this.props.compare ? null : (<ReaderNavigationMenuSection title="Resources" heTitle="קהילה" content={resources} />) }
                  { this.props.multiPanel ? null : siteLinks }
                </div>
                {footer}
              </div>
            </div>);
    }
  }
}

ReaderNavigationMenu.propTypes = {
  categories:    PropTypes.array.isRequired,
  settings:      PropTypes.object.isRequired,
  setCategories: PropTypes.func.isRequired,
  setOption:     PropTypes.func.isRequired,
  closeNav:      PropTypes.func.isRequired,
  openNav:       PropTypes.func.isRequired,
  openSearch:    PropTypes.func.isRequired,
  openMenu:      PropTypes.func.isRequired,
  onTextClick:   PropTypes.func.isRequired,
  onRecentClick: PropTypes.func.isRequired,
  closePanel:    PropTypes.func,
  hideNavHeader: PropTypes.bool,
  multiPanel:    PropTypes.bool,
  home:          PropTypes.bool,
  compare:       PropTypes.bool
};


class ReaderNavigationMenuSection extends Component {
  render() {
    if (!this.props.content) { return null; }
    return (
      <div className="readerNavSection">

        {this.props.title ? (<h2>
          <span className="int-en">{this.props.title}</span>
          <span className="int-he">{this.props.heTitle}</span>
        </h2>) : null }
        {this.props.content}
      </div>
      );
  }
}

ReaderNavigationMenuSection.propTypes = {
  title:   PropTypes.string,
  heTitle: PropTypes.string,
  content: PropTypes.object
};

class TextBlockLink extends Component {
  // Monopoly card style link with category color at top
  render() {
    var index    = Sefaria.index(this.props.book);
    var category = this.props.category || (index ? index.primary_category : "Other");
    var style    = {"borderColor": Sefaria.palette.categoryColor(category)};
    var title    = this.props.title   || (this.props.showSections ? this.props.sref : this.props.book);
    var heTitle  = this.props.heTitle || (this.props.showSections ? this.props.heRef : index.heTitle);

    var position = this.props.position || 0;
    var classes  = classNames({refLink: 1, blockLink: 1, recentItem: this.props.recentItem});
    var url      = "/" + Sefaria.normRef(this.props.sref) + (this.props.version?`/${this.props.versionLanguage}/${this.props.version}`:"");
    return (<a href={url} className={classes} data-ref={this.props.sref} data-version={this.props.version} data-versionlanguage={this.props.versionLanguage} data-position={position} style={style}>
              <span className="en">{title}</span>
              <span className="he">{heTitle}</span>
             </a>);
  }
}

TextBlockLink.propTypes = {
  sref:            PropTypes.string.isRequired,
  version:         PropTypes.string,
  versionLanguage: PropTypes.string,
  heRef:           PropTypes.string,
  book:            PropTypes.string,
  category:        PropTypes.string,
  title:           PropTypes.string,
  heTitle:         PropTypes.string,
  showSections:    PropTypes.bool,
  recentItem:      PropTypes.bool,
  position:        PropTypes.number
};


class LanguageToggleButton extends Component {
  render() {
    return (<div className="languageToggle" onClick={this.props.toggleLanguage}>
              <span className="en"><img src="/static/img/aleph.svg" alt="Hebrew Language Toggle Icon" /></span>
              <span className="he"><img src="/static/img/aye.svg" alt="English Language Toggle Icon" /></span>
            </div>);
  }
}

LanguageToggleButton.propTypes = {
  toggleLanguage: PropTypes.func.isRequired
};


class BlockLink extends Component {
  render() {
    var interfaceClass = this.props.interfaceLink ? 'int-' : '';
    var classes = classNames({blockLink: 1, inAppLink: this.props.inAppLink})
    return (<a className={classes} href={this.props.target}>
              {this.props.image ? <img src={this.props.image} alt="" /> : null}
              <span className={`${interfaceClass}en`}>{this.props.title}</span>
              <span className={`${interfaceClass}he`}>{this.props.heTitle}</span>
           </a>);
  }
}

BlockLink.propTypes = {
  title:         PropTypes.string,
  heTitle:       PropTypes.string,
  target:        PropTypes.string,
  image:         PropTypes.string,
  inAppLink:     PropTypes.bool,
  interfaceLink: PropTypes.bool
};

BlockLink.defaultProps = {
  interfaceLink: false
};


class ReaderNavigationCategoryMenu extends Component {
  // Navigation Menu for a single category of texts (e.g., "Tanakh", "Bavli")
  render() {
    var footer = this.props.compare ? null :
                    (<footer id="footer" className={`interface-${this.props.interfaceLang} static sans`}>
                      <Footer />
                    </footer> );
    // Show Talmud with Toggles
    var categories  = this.props.categories[0] === "Talmud" && this.props.categories.length == 1 ?
                        ["Talmud", "Bavli"] : this.props.categories;

    if (categories[0] === "Talmud" && categories.length <= 2) {
      var setBavli = function() {
        this.props.setCategories(["Talmud", "Bavli"]);
      }.bind(this);
      var setYerushalmi = function() {
        this.props.setCategories(["Talmud", "Yerushalmi"]);
      }.bind(this);
      var bClasses = classNames({navToggle:1, active: categories[1] === "Bavli"});
      var yClasses = classNames({navToggle:1, active: categories[1] === "Yerushalmi", second: 1});

      var toggle =(<div className="navToggles">
                            <span className={bClasses} onClick={setBavli}>
                              <span className="en">Bavli</span>
                              <span className="he">בבלי</span>
                            </span>
                            <span className="navTogglesDivider">|</span>
                            <span className={yClasses} onClick={setYerushalmi}>
                              <span className="en">Yerushalmi</span>
                              <span className="he">ירושלמי</span>
                            </span>
                         </div>);
      var catTitle = (categories.length > 1) ? categories[0] +  " " + categories[1] : categories[0];
      var heCatTitle = (categories.length > 1) ? Sefaria.hebrewTerm(categories[0]) + " " + Sefaria.hebrewTerm(categories[1]): categories[0];
    } else {
      var toggle = null;
      var catTitle = this.props.category;
      var heCatTitle = Sefaria.hebrewTerm(this.props.category);
    }
    var catContents    = Sefaria.tocItemsByCategories(categories);
    var navMenuClasses = classNames({readerNavCategoryMenu: 1, readerNavMenu: 1, noHeader: this.props.hideNavHeader});
    var navTopClasses  = classNames({readerNavTop: 1, searchOnly: 1, colorLineOnly: this.props.hideNavHeader});
    var contentClasses = classNames({content: 1, hasFooter: footer != null});
    return (<div className={navMenuClasses}>
              <div className={navTopClasses}>
                <CategoryColorLine category={categories[0]} />
                {this.props.hideNavHeader ? null : (<ReaderNavigationMenuMenuButton onClick={this.props.navHome} compare={this.props.compare} />)}
                {this.props.hideNavHeader ? null : (<ReaderNavigationMenuDisplaySettingsButton onClick={this.props.openDisplaySettings} />)}
                {this.props.hideNavHeader ? null : (<h2>
                  <span className="en">{catTitle}</span>
                  <span className="he">{heCatTitle}</span>
                </h2>)}
              </div>
              <div className={contentClasses}>
                <div className="contentInner">
                  {this.props.hideNavHeader ? (<h1>
                      <LanguageToggleButton toggleLanguage={this.props.toggleLanguage} />
                      <span className="en">{catTitle}</span>
                      <span className="he">{heCatTitle}</span>
                    </h1>) : null}
                  {toggle}
                  <CategoryAttribution categories={categories} />
                  <ReaderNavigationCategoryMenuContents contents={catContents} categories={categories} width={this.props.width} category={this.props.category} nestLevel={0} />
                </div>
                {footer}
              </div>
            </div>);
  }
}

ReaderNavigationCategoryMenu.propTypes = {
  category:            PropTypes.string.isRequired,
  categories:          PropTypes.array.isRequired,
  closeNav:            PropTypes.func.isRequired,
  setCategories:       PropTypes.func.isRequired,
  toggleLanguage:      PropTypes.func.isRequired,
  openDisplaySettings: PropTypes.func.isRequired,
  navHome:             PropTypes.func.isRequired,
  width:               PropTypes.number,
  compare:             PropTypes.bool,
  hideNavHeader:       PropTypes.bool,
  interfaceLang:       PropTypes.string
};


class ReaderNavigationCategoryMenuContents extends Component {
  // Inner content of Category menu (just category title and boxes of)
  getRenderedTextTitleString(title, heTitle){
    var whiteList = ['Midrash Mishlei', 'Midrash Tehillim', 'Midrash Tanchuma'];
    var displayCategory = this.props.category;
    var displayHeCategory = Sefaria.hebrewTerm(this.props.category);
    if (whiteList.indexOf(title) == -1){
      var replaceTitles = {
        "en": ['Jerusalem Talmud', displayCategory],
        "he": ['תלמוד ירושלמי', displayHeCategory]
      };
      var replaceOther = {
        "en" : [", ", " on ", " to ", " of "],
        "he" : [", ", " על "]
      };
      //this will replace a category name at the beginning of the title string and any connector strings (0 or 1) that follow.
      var titleRe = new RegExp(`^(${replaceTitles['en'].join("|")})(${replaceOther['en'].join("|")})?`);
      var heTitleRe = new RegExp(`^(${replaceTitles['he'].join("|")})(${replaceOther['he'].join("|")})?`);
      title   = title == displayCategory ? title : title.replace(titleRe, "");
      heTitle = heTitle == displayHeCategory ? heTitle : heTitle.replace(heTitleRe, "");
    }
    return [title, heTitle];
  }
  render() {
      var content = [];
      var cats = this.props.categories || [];
      for (var i = 0; i < this.props.contents.length; i++) {
        var item = this.props.contents[i];
        if (item.category) {
          // Category
          var newCats = cats.concat(item.category);
          // Special Case categories which should nest but normally wouldn't given their depth
          var subcats = ["Mishneh Torah", "Shulchan Arukh", "Maharal"];
          if (Sefaria.util.inArray(item.category, subcats) > -1 || this.props.nestLevel > 0) {
            if(item.contents.length == 1 && !("category" in item.contents[0])){
                var chItem = item.contents[0];
                var [title, heTitle] = this.getRenderedTextTitleString(chItem.title, chItem.heTitle);
                var url     = "/" + Sefaria.normRef(chItem.firstSection);
                content.push((<a href={url} className={'refLink sparse' + chItem.sparseness} data-ref={chItem.firstSection} key={"text." + this.props.nestLevel + "." + i}>
                                <span className='en'>{title}</span>
                                <span className='he'>{heTitle}</span>
                              </a>
                              ));
            } else {
              // Create a link to a subcategory
              url = "/texts/" + newCats.join("/");
              content.push((<a href={url} className="catLink" data-cats={newCats.join("|")} key={"cat." + this.props.nestLevel + "." + i}>
                              <span className='en'>{item.category}</span>
                              <span className='he'>{item.heCategory}</span>
                            </a>
                          ));
            }
          } else {
            // Add a Category
            content.push((<div className='category' key={"cat." + this.props.nestLevel + "." + i}>
                            <h3>
                              <span className='en'>{item.category}</span>
                              <span className='he'>{item.heCategory}</span>
                            </h3>
                            <ReaderNavigationCategoryMenuContents contents={item.contents} categories={newCats} width={this.props.width} nestLevel={this.props.nestLevel + 1} category={this.props.category}  />
                          </div>));
          }
        } else {
          // Add a Text
          var [title, heTitle] = this.getRenderedTextTitleString(item.title, item.heTitle);
          var ref = Sefaria.recentRefForText(item.title) || item.firstSection;
          var url = "/" + Sefaria.normRef(ref);
          content.push((<a href={url} className={'refLink sparse' + item.sparseness} data-ref={ref} key={"text." + this.props.nestLevel + "." + i}>
                          <span className='en'>{title}</span>
                          <span className='he'>{heTitle}</span>
                        </a>
                        ));
        }
      }
      var boxedContent = [];
      var currentRun   = [];
      for (var i = 0; i < content.length; i++) {
        // Walk through content looking for runs of texts/subcats to group together into a table
        if (content[i].type == "div") { // this is a subcategory
          if (currentRun.length) {
            boxedContent.push((<TwoOrThreeBox content={currentRun} width={this.props.width} key={i} />));
            currentRun = [];
          }
          boxedContent.push(content[i]);
        } else  { // this is a single text
          currentRun.push(content[i]);
        }
      }
      if (currentRun.length) {
        boxedContent.push((<TwoOrThreeBox content={currentRun} width={this.props.width} key={i} />));
      }
      return (<div>{boxedContent}</div>);
  }
}

ReaderNavigationCategoryMenuContents.propTypes = {
  category:   PropTypes.string.isRequired,
  contents:   PropTypes.array.isRequired,
  categories: PropTypes.array.isRequired,
  width:      PropTypes.number,
  nestLevel:  PropTypes.number
};


class ReaderTextTableOfContents extends Component {
  // Menu for the Table of Contents for a single text
  constructor(props) {
    super(props);

    this.state = {
      versions: [],
      versionsLoaded: false,
      currentVersion: null,
      showAllVersions: false,
      dlVersionTitle: null,
      dlVersionLanguage: null,
      dlVersionFormat: null,
      dlReady: false
    };
  }
  componentDidMount() {
    this.loadData();
  }
  componentDidUpdate(prevProps, prevState) {
    if ((this.props.settingsLanguage != prevProps.settingsLanguage)) {
      this.forceUpdate();
    }
  }
  getDataRef() {
    // Returns ref to be used to looking up data
    return Sefaria.sectionRef(this.props.currentRef) || this.props.currentRef;
  }
  getData() {
    // Gets data about this text from cache, which may be null.
    var data = Sefaria.text(this.getDataRef(), {context: 1, version: this.props.version, language: this.props.versionLanguage});
    return data;
  }
  loadData() {
    // Ensures data this text is in cache, rerenders after data load if needed
    var details = Sefaria.indexDetails(this.props.title);
    if (!details) {
      Sefaria.indexDetails(this.props.title, () => this.forceUpdate() );
    }
    if (this.isBookToc()) {
      var ref  = this.getDataRef();
      var versions = Sefaria.versions(ref)
      if (!versions) {
        Sefaria.versions(ref, () => this.forceUpdate() );
      }
    } else if (this.isTextToc()) {
      var ref  = this.getDataRef();
      var data = this.getData();
      if (!data) {
        Sefaria.text(
          ref,
          {context: 1, version: this.props.version, language: this.props.versionLanguage},
          () => this.forceUpdate());
      }
    }
  }
  getVersionsList() {
    if (this.isTextToc()) {
      var data = this.getData();
      if (!data) { return null; }
      return data.versions;
    } else if (this.isBookToc()) {
      return Sefaria.versions(this.props.title);
    }
  }
  getCurrentVersion() {
    // For now treat bilingual as english. TODO show attribution for 2 versions in bilingual case.
    if (this.isBookToc()) { return null; }
    var d = this.getData();
    if (!d) { return null; }
    var currentLanguage = this.props.settingsLanguage == "he" ? "he" : "en";
    if (currentLanguage == "en" && !d.text.length) {currentLanguage = "he"}
    if (currentLanguage == "he" && !d.he.length) {currentLanguage = "en"}

    var currentVersion = {
      language:            currentLanguage,
      versionTitle:        currentLanguage == "he" ? d.heVersionTitle : d.versionTitle,
      versionSource:       currentLanguage == "he" ? d.heVersionSource : d.versionSource,
      versionStatus:       currentLanguage == "he" ? d.heVersionStatus : d.versionStatus,
      license:             currentLanguage == "he" ? d.heLicense : d.license,
      sources:             currentLanguage == "he" ? d.heSources : d.sources,
      versionNotes:        currentLanguage == "he" ? d.heVersionNotes : d.versionNotes,
      digitizedBySefaria:  currentLanguage == "he" ? d.heDigitizedBySefaria : d.digitizedBySefaria
    };
    currentVersion.merged = !!(currentVersion.sources);

    return currentVersion;
  }
  handleClick(e) {
    var $a = $(e.target).closest("a");
    if ($a.length && ($a.hasClass("sectionLink") || $a.hasClass("linked"))) {
      var ref = $a.attr("data-ref");
      ref = decodeURIComponent(ref);
      ref = Sefaria.humanRef(ref);
      this.props.close();
      this.props.showBaseText(ref, false, this.props.version, this.props.versionLanguage);
      e.preventDefault();
    }
  }
  openVersion(version, language) {
    // Selects a version and closes this menu to show it.
    // Calling this functon wihtout parameters resets to default
    this.props.selectVersion(version, language);
    this.props.close();
  }
  onDlVersionSelect(event) {
    var versionTitle, versionLang;
    [versionTitle, versionLang] = event.target.value.split("/");
    this.setState({
      dlVersionTitle: versionTitle,
      dlVersionLanguage: versionLang
    });
  }
  onDlFormatSelect(event) {
    this.setState({dlVersionFormat: event.target.value});
  }
  versionDlLink() {
    return `/download/version/${this.props.title} - ${this.state.dlVersionLanguage} - ${this.state.dlVersionTitle}.${this.state.dlVersionFormat}`;
  }
  recordDownload() {
    Sefaria.site.track.event("Reader", "Version Download", `${this.props.title} / ${this.state.dlVersionTitle} / ${this.state.dlVersionLanguage} / ${this.state.dlVersionFormat}`);
    return true;
  }
  isBookToc() {
    return (this.props.mode == "book toc")
  }
  isTextToc() {
    return (this.props.mode == "text toc")
  }
  isVersionPublicDomain(v) {
    return !(v.license && v.license.startsWith("Copyright"));
  }
  render() {
    var title     = this.props.title;
    var heTitle   = Sefaria.index(title) ? Sefaria.index(title).heTitle : title;
    var category  = this.props.category;

    var currentVersionElement = null;
    var defaultVersionString = "Default Version";
    var defaultVersionObject = null;
    var versionBlocks = null;
    var downloadSection = null;

    // Text Details
    var details = Sefaria.indexDetails(this.props.title);
    var detailsSection = details ? <TextDetails index={details} narrowPanel={this.props.narrowPanel} /> : null;

    if (this.isTextToc()) {
      var sectionStrings = Sefaria.sectionString(this.props.currentRef);
      var section   = sectionStrings.en.named;
      var heSection = sectionStrings.he.named;
    }

    // Current Version (Text TOC only)
    var cv = this.getCurrentVersion();
    if (cv) {
      if (cv.merged) {
        var uniqueSources = cv.sources.filter(function(item, i, ar){ return ar.indexOf(item) === i; }).join(", ");
        defaultVersionString += " (Merged from " + uniqueSources + ")";
        currentVersionElement = (<div className="versionTitle">Merged from { uniqueSources }</div>);
      } else {
        if (!this.props.version) {
          defaultVersionObject = this.state.versions.find(v => (cv.language == v.language && cv.versionTitle == v.versionTitle));
          defaultVersionString += defaultVersionObject ? " (" + defaultVersionObject.versionTitle + ")" : "";
        }
        currentVersionElement = (<VersionBlock title={title} version={cv} currentRef={this.props.currentRef} showHistory={true}/>);
      }
    }

    // Versions List
    var versions = this.getVersionsList();

    var moderatorSection = Sefaria.is_moderator || Sefaria.is_editor ? (<ModeratorButtons title={title} />) : null;

    // Downloading
    if (versions) {
      var dlReady = (this.state.dlVersionTitle && this.state.dlVersionFormat && this.state.dlVersionLanguage);
      var dl_versions = [<option key="/" value="0" disabled>Version Settings</option>];
      var pdVersions = versions.filter(this.isVersionPublicDomain);
      if (cv && cv.merged) {
        var other_lang = cv.language == "he" ? "en" : "he";
        dl_versions = dl_versions.concat([
          <option value={"merged/" + cv.language} key={"merged/" + cv.language} data-lang={cv.language} data-version="merged">Current Merged Version ({cv.language})</option>,
          <option value={"merged/" + other_lang} key={"merged/" + other_lang} data-lang={other_lang} data-version="merged">Merged Version ({other_lang})</option>
        ]);
        dl_versions = dl_versions.concat(pdVersions.map(v =>
          <option value={v.versionTitle + "/" + v.language} key={v.versionTitle + "/" + v.language}>{v.versionTitle + " (" + v.language + ")"}</option>
        ));
      }
      else if (cv) {
        if (this.isVersionPublicDomain(cv)) {
          dl_versions.push(<option value={cv.versionTitle + "/" + cv.language} key={cv.versionTitle + "/" + cv.language}>Current Version ({cv.versionTitle + " (" + cv.language + ")"})</option>);
        }
        dl_versions = dl_versions.concat([
          <option value="merged/he" key="merged/he">Merged Version (he)</option>,
          <option value="merged/en" key="merged/en">Merged Version (en)</option>
        ]);
        dl_versions = dl_versions.concat(pdVersions.filter(v => v.language != cv.language || v.versionTitle != cv.versionTitle).map(v =>
          <option value={v.versionTitle + "/" + v.language} key={v.versionTitle + "/" + v.language}>{v.versionTitle + " (" + v.language + ")"}</option>
        ));
      }
      else {
        dl_versions = dl_versions.concat([
          <option value="merged/he" key="merged/he">Merged Version (he)</option>,
          <option value="merged/en" key="merged/en">Merged Version (en)</option>
        ]);
        dl_versions = dl_versions.concat(pdVersions.map(v =>
          <option value={v.versionTitle + "/" + v.language} key={v.versionTitle + "/" + v.language}>{v.versionTitle + " (" + v.language + ")"}</option>
        ));
      }
      var downloadButton = <div className="versionDownloadButton">
          <div className="downloadButtonInner">
            <span className="int-en">Download</span>
            <span className="int-he">הורדה</span>
          </div>
        </div>;
      var downloadSection = (
        <div className="dlSection">
          <h2 className="dlSectionTitle">
            <span className="int-en">Download Text</span>
            <span className="int-he">הורדת הטקסט</span>
          </h2>
          <select className="dlVersionSelect dlVersionTitleSelect" value={(this.state.dlVersionTitle && this.state.dlVersionLanguage)?this.state.dlVersionTitle + "/" + this.state.dlVersionLanguage:"0"} onChange={this.onDlVersionSelect}>
            {dl_versions}
          </select>
          <select className="dlVersionSelect dlVersionFormatSelect" value={this.state.dlVersionFormat || "0"} onChange={this.onDlFormatSelect}>
            <option key="none" value="0" disabled>File Format</option>
            <option key="txt" value="txt" >Text (with tags)</option>
            <option key="plain.txt" value="plain.txt" >Text (without tags)</option>
            <option key="csv" value="csv" >CSV</option>
            <option key="json" value="json" >JSON</option>
          </select>
          {dlReady?<a onClick={this.recordDownload} href={this.versionDlLink()} download>{downloadButton}</a>:downloadButton}
        </div>
      );
    }

    var closeClick = (this.isBookToc()) ? this.props.closePanel : this.props.close;
    var classes = classNames({readerTextTableOfContents:1, readerNavMenu:1, narrowPanel: this.props.narrowPanel});
    var categories = Sefaria.index(this.props.title).categories;


    return (<div className={classes}>
              <CategoryColorLine category={category} />
              <div className="readerControls">
                <div className="readerControlsInner">
                  <div className="leftButtons">
                    <ReaderNavigationMenuCloseButton onClick={closeClick}/>
                  </div>
                  <div className="rightButtons">
                    <ReaderNavigationMenuDisplaySettingsButton onClick={this.props.openDisplaySettings} />
                  </div>
                  <div className="readerTextToc readerTextTocHeader">
                    <div className="readerTextTocBox">
                      <span className="int-en">Table of Contents</span>
                      <span className="int-he">תוכן העניינים</span>
                    </div>
                  </div>
                </div>
              </div>
              <div className="content">
                <div className="contentInner">
                  <div className="tocTop">
                    <CategoryAttribution categories={categories} />
                    <div className="tocCategory">
                      <span className="en">{category}</span>
                      <span className="he">{Sefaria.hebrewTerm(category)}</span>
                    </div>
                    <div className="tocTitle">
                      <span className="en">{title}</span>
                      <span className="he">{heTitle}</span>
                      {moderatorSection}
                    </div>
                    {this.isTextToc()?
                      <div className="currentSection">
                        <span className="en">{section}</span>
                        <span className="he">{heSection}</span>
                      </div>
                    : null}
                    {detailsSection}
                  </div>
                  {this.isTextToc()?
                    <div className="currentVersionBox">
                      {currentVersionElement || (<LoadingMessage />)}
                    </div>
                  : null}
                  {details ?
                  <div onClick={this.handleClick}>
                    <TextTableOfContentsNavigation
                      schema={details.schema}
                      commentatorList={Sefaria.commentaryList(this.props.title)}
                      alts={details.alts}
                      versionsList={versions}
                      openVersion={this.openVersion}
                      defaultStruct={"default_struct" in details && details.default_struct in details.alts ? details.default_struct : "default"}
                      currentRef={this.props.currentRef}
                      narrowPanel={this.props.narrowPanel}
                      title={this.props.title} />
                  </div>
                  : <LoadingMessage />}
                  {downloadSection}
                </div>
              </div>
            </div>);
  }
}

ReaderTextTableOfContents.propTypes = {
  mode:             PropTypes.string.isRequired,
  title:            PropTypes.string.isRequired,
  category:         PropTypes.string.isRequired,
  currentRef:       PropTypes.string.isRequired,
  settingsLanguage: PropTypes.string.isRequired,
  versionLanguage:  PropTypes.string,
  version:          PropTypes.string,
  narrowPanel:      PropTypes.bool,
  close:            PropTypes.func.isRequired,
  openNav:          PropTypes.func.isRequired,
  showBaseText:     PropTypes.func.isRequired,
  selectVersion:    PropTypes.func
};


class TextDetails extends Component {
 render() {
    var makeDescriptionText = function(compWord, compPlace, compDate, description) {
      var composed = compPlace || compDate ? compWord + [compPlace, compDate].filter(x => !!x).join(" ") : null;
      return [composed, description].filter(x => !!x).join(". ");
    };
    var enDesc = makeDescriptionText("Composed in ", "compPlaceString" in this.props.index ? this.props.index.compPlaceString.en : null, "compDateString" in this.props.index ? this.props.index.compDateString.en : null, this.props.index.enDesc);
    var heDesc = makeDescriptionText("נוצר/נערך ב", "compPlaceString" in this.props.index ? this.props.index.compPlaceString.he : null, "compDateString" in this.props.index ? this.props.index.compDateString.he : null, this.props.index.heDesc);

    var authors = "authors" in this.props.index ? this.props.index.authors : [];

    if (!authors.length && !enDesc) { return null; }

    var initialWords = this.props.narrowPanel ? 12 : 30;

    return (
      <div className="tocDetails">
        { authors.length ?
          <div className="tocDetail">
              <span className="int-he">
                מחבר: {authors.map(author => <a key={author.en} href={"/person/" + author.en}>{author.he}</a> )}
              </span>
              <span className="int-en">
                Author: {authors.map(author => <a key={author.en} href={"/person/" + author.en}>{author.en}</a> )}
              </span>
          </div>
          : null }
        { !!enDesc ?
          <div className="tocDetail description">
              <div className="int-he">
                <ReadMoreText text={heDesc} initialWords={initialWords} />
              </div>
              <div className="int-en">
                <ReadMoreText text={enDesc} initialWords={initialWords} />
              </div>
          </div>
          : null }
      </div>);
  }
}

TextDetails.propTypes = {
  index:       PropTypes.object.isRequired,
  narrowPanel: PropTypes.bool,
};


class TextTableOfContentsNavigation extends Component {
  // The content section of the text table of contents that includes links to text sections,
  // and tabs for alternate structures, commentary and versions.
  constructor(props) {
    super(props);
    this.shrinkWrap = this.shrinkWrap.bind(this);
    this.state = {
      tab: props.defaultStruct
    };
  }
  componentDidMount() {
    this.shrinkWrap();
    window.addEventListener('resize', this.shrinkWrap);
  }
  componentWillUnmount() {
    window.removeEventListener('resize', this.shrinkWrap);
  }
  componentDidUpdate(prevProps, prevState) {
    if (prevState.tab != this.state.tab &&
        this.state.tab !== "commentary" && this.state.tab != "versions") {
      this.shrinkWrap();
    }
  }
  setTab(tab) {
    this.setState({tab: tab});
  }
  shrinkWrap() {
    // Shrink the width of the container of a grid of inline-line block elements,
    // so that is is tight around its contents thus able to appear centered.
    // As far as I can tell, there's no way to do this in pure CSS.
    // TODO - flexbox should be able to solve this
    var shrink  = function(i, container) {
      var $container = $(container);
      // don't run on complex nodes without sectionlinks
      if ($container.hasClass("schema-node-toc") && !$container.find(".sectionLink").length) { return; }
      var maxWidth   = $container.parent().innerWidth();
      var itemWidth  = $container.find(".sectionLink").outerWidth(true);
      var nItems     = $container.find(".sectionLink").length;

      if (maxWidth / itemWidth > nItems) {
        var width = nItems * itemWidth;
      } else {
        var width = Math.floor(maxWidth / itemWidth) * itemWidth;
      }
      $container.width(width + "px");
    };
    var $root = $(ReactDOM.findDOMNode(this));
    if ($root.find(".tocSection").length) {             // nested simple text
      //$root.find(".tocSection").each(shrink); // Don't bother with these for now
    } else if ($root.find(".schema-node-toc").length) { // complex text or alt struct
      // $root.find(".schema-node-toc, .schema-node-contents").each(shrink);
    } else {
      $root.find(".tocLevel").each(shrink);             // Simple text, no nesting
    }
  }
  render() {
    var options = [{
      name: "default",
      text: "sectionNames" in this.props.schema ? this.props.schema.sectionNames[0] : "Contents",
      heText: "sectionNames" in this.props.schema ? Sefaria.hebrewTerm(this.props.schema.sectionNames[0]) : "תוכן",
      onPress: this.setTab.bind(null, "default")
    }];
    if (this.props.alts) {
      for (var alt in this.props.alts) {
        if (this.props.alts.hasOwnProperty(alt)) {
          options.push({
            name: alt,
            text: alt,
            heText: Sefaria.hebrewTerm(alt),
            onPress: this.setTab.bind(null, alt)
          });
        }
      }
    }
    options = options.sort(function(a, b) {
      return a.name == this.props.defaultStruct ? -1 :
              b.name == this.props.defaultStruct ? 1 : 0;
    }.bind(this));

    if (this.props.commentatorList.length) {
      options.push({
        name: "commentary",
        text: "Commentary",
        heText: "מפרשים",
        onPress: this.setTab.bind(null, "commentary")
      });
    }

    options.push({
      name: "versions",
      text: "Versions",
      heText: "גרסאות",
      onPress: this.setTab.bind(null, "versions")
    });

    var toggle = <TabbedToggleSet
                    options={options}
                    active={this.state.tab}
                    narrowPanel={this.props.narrowPanel} />;

    switch(this.state.tab) {
      case "default":
        var content = <SchemaNode
                          schema={this.props.schema}
                          addressTypes={this.props.schema.addressTypes}
                          refPath={this.props.title} />;
        break;
      case "commentary":
        var content = <CommentatorList
                        commentatorList={this.props.commentatorList} />;
        break;
      case "versions":
        var content = <VersionsList
                        versionsList={this.props.versionsList}
                        openVersion={this.props.openVersion}
                        title={this.props.title}
                        currentRef={this.props.currentRef} />;
        break;
      default:
        var content = <SchemaNode
                          schema={this.props.alts[this.state.tab]}
                          addressTypes={this.props.schema.addressTypes}
                          refPath={this.props.title} />;
        break;
    }

    return (
      <div className="tocContent">
        {toggle}
        {content}
      </div>
    );
  }
}

TextTableOfContentsNavigation.propTypes = {
  schema:          PropTypes.object.isRequired,
  commentatorList: PropTypes.array,
  alts:            PropTypes.object,
  versionsList:    PropTypes.array,
  openVersion:     PropTypes.func,
  defaultStruct:   PropTypes.string,
  currentRef:      PropTypes.string,
  narrowPanel:     PropTypes.bool,
  title:           PropTypes.string.isRequired,
};


class TabbedToggleSet extends Component {
  render() {
    var options = this.props.options.map(function(option, i) {
      var classes = classNames({altStructToggle: 1, active: this.props.active === option.name});
      return (
        <div className="altStructToggleBox" key={i}>
          <span className={classes} onClick={option.onPress}>
              <span className="int-he">{option.heText}</span>
              <span className="int-en">{option.text}</span>
          </span>
        </div>
      );
    }.bind(this));

    if (this.props.narrowPanel) {
      var rows = [];
      var rowSize = options.length == 4 ? 2 : 3;
      for (var i = 0; i < options.length; i += rowSize) {
        rows.push(options.slice(i, i+rowSize));
      }
    } else {
      var rows = [options];
    }

    return (<div className="structToggles">
              {rows.map(function(row, i) {
                return (<div className="structTogglesInner" key={i}>{row}</div>);
              })}
            </div>);
  }
}

TabbedToggleSet.propTypes = {
  options:     PropTypes.array.isRequired, // array of object with `name`. `text`, `heText`, `onPress`
  active:      PropTypes.string.isRequired,
  narrowPanel: PropTypes.bool
};


class SchemaNode extends Component {
  constructor(props) {
    super(props);
    this.state = {
      // Collapse everything except default nodes to start.
      collapsed: "nodes" in props.schema ? props.schema.nodes.map(function(node) { return !(node.default || node.includeSections) }) : []
    };
  }
  toggleCollapse(i) {
    this.state.collapsed[i] = !this.state.collapsed[i];
    this.setState({collapsed: this.state.collapsed});
  }
  render() {
    if (!("nodes" in this.props.schema)) {
      if (this.props.schema.nodeType === "JaggedArrayNode") {
        return (
          <JaggedArrayNode
            schema={this.props.schema}
            refPath={this.props.refPath} />
        );
      } else if (this.props.schema.nodeType === "ArrayMapNode") {
        return (
          <ArrayMapNode schema={this.props.schema} />
        );
      }

    } else {
      var content = this.props.schema.nodes.map(function(node, i) {
        if ("nodes" in node || ("refs" in node && node.refs.length)) {
          // SchemaNode with children (nodes) or ArrayMapNode with depth (refs)
          return (
            <div className="schema-node-toc" key={i}>
              <span className="schema-node-title" onClick={this.toggleCollapse.bind(null, i)}>
                <span className="he">{node.heTitle} <i className={"schema-node-control fa fa-angle-" + (this.state.collapsed[i] ? "left" : "down")}></i></span>
                <span className="en">{node.title} <i className={"schema-node-control fa fa-angle-" + (this.state.collapsed[i] ? "right" : "down")}></i></span>
              </span>
              {!this.state.collapsed[i] ?
              <div className="schema-node-contents">
                <SchemaNode
                  schema={node}
                  refPath={this.props.refPath + ", " + node.title} />
              </div>
              : null }
            </div>);
        } else if (node.nodeType == "ArrayMapNode") {
          // ArrayMapNode with only wholeRef
          return <ArrayMapNode schema={node} key={i} />;
        } else if (node.depth == 1 && !node.default) {
          // SchemaNode title that points straight to content
          var path = this.props.refPath + ", " + node.title;
          return (
            <a className="schema-node-toc linked" href={Sefaria.normRef(path)} data-ref={path} key={i}>
              <span className="schema-node-title">
                <span className="he">{node.heTitle}</span>
                <span className="en">{node.title}</span>
              </span>
            </a>);
        } else {
          // SchemaNode that has a JaggedArray below it
          return (
            <div className="schema-node-toc" key={i}>
              { !node.default ?
              <span className="schema-node-title" onClick={this.toggleCollapse.bind(null, i)}>
                <span className="he">{node.heTitle} <i className={"schema-node-control fa fa-angle-" + (this.state.collapsed[i] ? "left" : "down")}></i></span>
                <span className="en">{node.title} <i className={"schema-node-control fa fa-angle-" + (this.state.collapsed[i] ? "right" : "down")}></i></span>
              </span>
              : null }
              { !this.state.collapsed[i] ?
              <div className="schema-node-contents">
                <JaggedArrayNode
                  schema={node}
                  contentLang={this.props.contentLang}
                  refPath={this.props.refPath + (node.default ? "" : ", " + node.title)} />
              </div>
              : null }
            </div>);
        }
      }.bind(this));
      return (
        <div className="tocLevel">{content}</div>
      );
    }
  }
}

SchemaNode.propTypes = {
  schema:      PropTypes.object.isRequired,
  refPath:     PropTypes.string.isRequired
};

class JaggedArrayNode extends Component {
  render() {
    if ("toc_zoom" in this.props.schema) {
      var zoom = this.props.schema.toc_zoom - 1;
      return (<JaggedArrayNodeSection
                depth={this.props.schema.depth - zoom}
                sectionNames={this.props.schema.sectionNames.slice(0, -zoom)}
                addressTypes={this.props.schema.addressTypes.slice(0, -zoom)}
                contentCounts={this.props.schema.content_counts}
                refPath={this.props.refPath} />);
    }
    return (<JaggedArrayNodeSection
              depth={this.props.schema.depth}
              sectionNames={this.props.schema.sectionNames}
              addressTypes={this.props.schema.addressTypes}
              contentCounts={this.props.schema.content_counts}
              refPath={this.props.refPath} />);
  }
}

JaggedArrayNode.propTypes = {
  schema:      PropTypes.object.isRequired,
  refPath:     PropTypes.string.isRequired
};


class JaggedArrayNodeSection extends Component {
  contentCountIsEmpty(count) {
    // Returns true if count is zero or is an an array (of arrays) of zeros.
    if (typeof count == "number") { return count == 0; }
    var innerCounts = count.map(this.contentCountIsEmpty);
    return innerCounts.unique().compare([true]);
  }
  refPathTerminal(count) {
    // Returns a string to be added to the end of a section link depending on a content count
    // Used in cases of "zoomed" JaggedArrays, where `contentCounts` is deeper than `depth` so that zoomed section
    // links still point to section level.
    if (typeof count == "number") { return ""; }
    var terminal = ":";
    for (var i = 0; i < count.length; i++) {
      if (count[i]) {
        terminal += (i+1) + this.refPathTerminal(count[i]);
        break;
      }
    }
    return terminal;
  }
  render() {
    if (this.props.depth > 2) {
      var content = [];
      for (var i = 0; i < this.props.contentCounts.length; i++) {
        if (this.contentCountIsEmpty(this.props.contentCounts[i])) { continue; }
        if (this.props.addressTypes[0] === "Talmud") {
          var enSection = Sefaria.hebrew.intToDaf(i);
          var heSection = Sefaria.hebrew.encodeHebrewDaf(enSection);
        } else {
          var enSection = i+1;
          var heSection = Sefaria.hebrew.encodeHebrewNumeral(i+1);
        }
        content.push(
          <div className="tocSection" key={i}>
            <div className="sectionName">
              <span className="he">{Sefaria.hebrewTerm(this.props.sectionNames[0]) + " " +heSection}</span>
              <span className="en">{this.props.sectionNames[0] + " " + enSection}</span>
            </div>
            <JaggedArrayNodeSection
              depth={this.props.depth - 1}
              sectionNames={this.props.sectionNames.slice(1)}
              addressTypes={this.props.addressTypes.slice(1)}
              contentCounts={this.props.contentCounts[i]}
              refPath={this.props.refPath + ":" + enSection} />
          </div>);
      }
      return ( <div className="tocLevel">{content}</div> );
    }
    var contentCounts = this.props.depth == 1 ? new Array(this.props.contentCounts).fill(1) : this.props.contentCounts;
    var sectionLinks = [];
    for (var i = 0; i < contentCounts.length; i++) {
      if (this.contentCountIsEmpty(contentCounts[i])) { continue; }
      if (this.props.addressTypes[0] === "Talmud") {
        var section = Sefaria.hebrew.intToDaf(i);
        var heSection = Sefaria.hebrew.encodeHebrewDaf(section);
      } else {
        var section = i+1;
        var heSection = Sefaria.hebrew.encodeHebrewNumeral(i+1);
      }
      var ref  = (this.props.refPath + ":" + section).replace(":", " ") + this.refPathTerminal(contentCounts[i]);
      var link = (
        <a className="sectionLink" href={Sefaria.normRef(ref)} data-ref={ref} key={i}>
          <span className="he">{heSection}</span>
          <span className="en">{section}</span>
        </a>
      );
      sectionLinks.push(link);
    }
    return (
      <div className="tocLevel">{sectionLinks}</div>
    );
  }
}

JaggedArrayNodeSection.propTypes = {
  depth:           PropTypes.number.isRequired,
  sectionNames:    PropTypes.array.isRequired,
  addressTypes:    PropTypes.array.isRequired,
  contentCounts:   PropTypes.oneOfType([
                      PropTypes.array,
                      PropTypes.number
                    ]),
  refPath:         PropTypes.string.isRequired,
};


class ArrayMapNode extends Component {
  constructor(props) {
    super(props);
  }
  render() {
    if ("refs" in this.props.schema && this.props.schema.refs.length) {
      var sectionLinks = this.props.schema.refs.map(function(ref, i) {
        i += this.props.schema.offset || 0;
        if (this.props.schema.addressTypes[0] === "Talmud") {
          var section = Sefaria.hebrew.intToDaf(i);
          var heSection = Sefaria.hebrew.encodeHebrewDaf(section);
        } else {
          var section = i+1;
          var heSection = Sefaria.hebrew.encodeHebrewNumeral(i+1);
        }
        return (
          <a className="sectionLink" href={Sefaria.normRef(ref)} data-ref={ref} key={i}>
            <span className="he">{heSection}</span>
            <span className="en">{section}</span>
          </a>
        );
      }.bind(this));

      return (<div>{sectionLinks}</div>);

    } else {
      return (
        <a className="schema-node-toc linked" href={Sefaria.normRef(this.props.schema.wholeRef)} data-ref={this.props.schema.wholeRef}>
          <span className="schema-node-title">
            <span className="he">{this.props.schema.heTitle} <i className="schema-node-control fa fa-angle-left"></i></span>
            <span className="en">{this.props.schema.title} <i className="schema-node-control fa fa-angle-right"></i></span>
          </span>
        </a>);
    }
  }
}

ArrayMapNode.propTypes = {
  schema:      PropTypes.object.isRequired
};


class CommentatorList extends Component {
  render() {
    var content = this.props.commentatorList.map(function(commentator, i) {
      var ref = commentator.firstSection;
      return (<a className="refLink linked" href={Sefaria.normRef(ref)} data-ref={ref} key={i}>
                <span className="he">{commentator.heCollectiveTitle}</span>
                <span className="en">{commentator.collectiveTitle}</span>
            </a>);
    }.bind(this));

    return (<TwoBox content={content} />);
  }
}

CommentatorList.propTypes = {
  commentatorList: PropTypes.array.isRequired
};


class VersionsList extends Component {
  render() {
    var versions = this.props.versionsList;
    var [heVersionBlocks, enVersionBlocks] = ["he","en"].map(lang =>
     versions.filter(v => v.language == lang).map(v =>
      <VersionBlock
        title={this.props.title}
        version={v}
        currentRef={this.props.currentRef || this.props.title}
        firstSectionRef={"firstSectionRef" in v ? v.firstSectionRef : null}
        openVersion={this.props.openVersion}
        key={v.versionTitle + "/" + v.language}/>
     )
    );

    return (
      <div className="versionBlocks">
        {(!!heVersionBlocks.length) ?
          <div className="versionLanguageBlock">
            <div className="versionLanguageHeader">
              <span className="int-en">Hebrew Versions</span><span className="int-he">בעברית</span>
            </div>
            <div>{heVersionBlocks}</div>
          </div> : null}
        {(!!enVersionBlocks.length) ?
          <div className="versionLanguageBlock">
            <div className="versionLanguageHeader">
              <span className="int-en">English Versions</span><span className="int-he">באנגלית</span>
            </div>
            <div>{enVersionBlocks}</div>
          </div>: null}
      </div>);
  }
}

VersionsList.propType = {
  versionsList: PropTypes.array.isRequired,
  openVersion:  PropTypes.func.isRequired,
  title:        PropTypes.string.isRequired,
  currentRef:   PropTypes.string,
};


class VersionBlock extends Component {
  constructor(props) {
    super(props);
      this.updateableVersionAttributes = [
      "versionTitle",
      "versionSource",
      "versionNotes",
      "license",
      "priority",
      "digitizedBySefaria",
      "status"
    ];
    this.licenseMap = {
      "Public Domain": "https://en.wikipedia.org/wiki/Public_domain",
      "CC0": "https://creativecommons.org/publicdomain/zero/1.0/",
      "CC-BY": "https://creativecommons.org/licenses/by/3.0/",
      "CC-BY-SA": "https://creativecommons.org/licenses/by-sa/3.0/",
      "CC-BY-NC": "https://creativecommons.org/licenses/by-nc/4.0/"
    };





    var s = {
      editing: false,
      error: null,
      originalVersionTitle: props.version["versionTitle"]
    };
    this.updateableVersionAttributes.forEach(attr => s[attr] = props.version[attr]);
    this.state = s;

  }
  openVersion() {
    if (this.props.firstSectionRef) {
      window.location = "/" + this.props.firstSectionRef + "/" + this.props.version.language + "/" + this.props.version.versionTitle
    } else if (this.props.openVersion) {
      this.props.openVersion(this.props.version.versionTitle, this.props.version.language);
    }
  }
  onLicenseChange(event) {
    this.setState({license: event.target.value, "error": null});
  }
  onVersionSourceChange(event) {
    this.setState({versionSource: event.target.value, "error": null});
  }
  onVersionNotesChange(event) {
    this.setState({versionNotes: event.target.value, "error": null});
  }
  onPriorityChange(event) {
    this.setState({priority: event.target.value, "error": null});
  }
  onDigitizedBySefariaChange(event) {
    this.setState({digitizedBySefaria: event.target.checked, "error": null});
  }
  onLockedChange(event) {
    this.setState({status: event.target.checked ? "locked" : null, "error": null});
  }
  onVersionTitleChange(event) {
    this.setState({versionTitle: event.target.value, "error": null});
  }
  saveVersionUpdate(event) {
    var v = this.props.version;

    var payloadVersion = {};
    this.updateableVersionAttributes.forEach(function(attr) {
      if (this.state[attr] || this.state[attr] != this.props.version[attr]) {
        payloadVersion[attr] = this.state[attr];
      }
    }.bind(this));
    delete payloadVersion.versionTitle;
    if (this.state.versionTitle != this.state.originalVersionTitle) {
      payloadVersion.newVersionTitle = this.state.versionTitle;
    }
    this.setState({"error": "Saving.  Page will reload on success."});
    $.ajax({
      url: `/api/version/flags/${this.props.title}/${v.language}/${v.versionTitle}`,
      dataType: 'json',
      type: 'POST',
      data: {json: JSON.stringify(payloadVersion)},
      success: function(data) {
        if (data.status == "ok") {
          document.location.reload(true);
        } else {
          this.setState({error: data.error});
        }
      }.bind(this),
      error: function(xhr, status, err) {
        this.setState({error: err.toString()});
      }.bind(this)
    });
  }
  deleteVersion() {
    if (!confirm("Are you sure you want to delete this text version?")) { return; }

    var title = this.props.title;
    var url = "/api/texts/" + title + "/" + this.props.version.language + "/" + this.props.version.versionTitle;

    $.ajax({
      url: url,
      type: "DELETE",
      success: function(data) {
        if ("error" in data) {
          alert(data.error)
        } else {
          alert("Text Version Deleted.");
          window.location = "/" + Sefaria.normRef(title);
        }
      }
    }).fail(function() {
      alert("Something went wrong. Sorry!");
    });
  }
  openEditor() {
    this.setState({editing:true});
  }
  closeEditor() {
    this.setState({editing:false});
  }
  render() {
    var v = this.props.version;

    if (this.state.editing) {
      // Editing View
      var close_icon = (Sefaria.is_moderator)?<i className="fa fa-times-circle" aria-hidden="true" onClick={this.closeEditor}/>:"";

      var licenses = Object.keys(this.licenseMap);
      licenses = licenses.includes(v.license) ? licenses : [v.license].concat(licenses);

      return (
        <div className = "versionBlock">
          <div className="error">{this.state.error}</div>
          <div className="versionEditForm">

            <label htmlFor="versionTitle" className="">Version Title</label>
            {close_icon}
            <input id="versionTitle" className="" type="text" value={this.state.versionTitle} onChange={this.onVersionTitleChange} />

            <label htmlFor="versionSource">Version Source</label>
            <input id="versionSource" className="" type="text" value={this.state.versionSource} onChange={this.onVersionSourceChange} />

            <label id="license_label" htmlFor="license">License</label>
            <select id="license" className="" value={this.state.license} onChange={this.onLicenseChange}>
              {licenses.map(v => <option key={v} value={v}>{v?v:"(None Listed)"}</option>)}
            </select>

            <label id="digitzedBySefaria_label" htmlFor="digitzedBySefaria">Digitized by Sefaria</label>
            <input type="checkbox" id="digitzedBySefaria" checked={this.state.digitizedBySefaria} onChange={this.onDigitizedBySefariaChange}/>

            <label id="priority_label" htmlFor="priority">Priority</label>
            <input id="priority" className="" type="text" value={this.state.priority} onChange={this.onPriorityChange} />

            <label id="locked_label" htmlFor="locked">Locked</label>
            <input type="checkbox" id="locked" checked={this.state.status == "locked"} onChange={this.onLockedChange}/>

            <label id="versionNotes_label" htmlFor="versionNotes">VersionNotes</label>
            <textarea id="versionNotes" placeholder="Version Notes" onChange={this.onVersionNotesChange} value={this.state.versionNotes} rows="5" cols="40"/>
            <div>
              <div id="delete_button" onClick={this.deleteVersion}>Delete Version</div>
              <div id="save_button" onClick={this.saveVersionUpdate}>SAVE</div>
              <div className="clearFix"></div>
            </div>
          </div>
        </div>
      );
    } else {
      // Presentation View
      var license = this.licenseMap[v.license]?<a href={this.licenseMap[v.license]} target="_blank">{v.license}</a>:v.license;
      var digitizedBySefaria = v.digitizedBySefaria ? <a className="versionDigitizedBySefaria" href="/digitized-by-sefaria">Digitized by Sefaria</a> : "";
      var licenseLine = "";
      if (v.license && v.license != "unknown") {
        licenseLine =
          <span className="versionLicense">
            {license}
            {digitizedBySefaria?" - ":""}{digitizedBySefaria}
          </span>
        ;
      }
      var edit_icon = (Sefaria.is_moderator)?<i className="fa fa-pencil" aria-hidden="true" onClick={this.openEditor}/>:"";

      return (
        <div className = "versionBlock">
          <div className="versionTitle">
            <span onClick={this.openVersion}>{v.versionTitle}</span>
            {edit_icon}
          </div>
          <div className="versionDetails">
            <a className="versionSource" target="_blank" href={v.versionSource}>
            { Sefaria.util.parseURL(v.versionSource).host }
            </a>
            {licenseLine ? <span className="separator">-</span>: null}
            {licenseLine}
            {this.props.showHistory ? <span className="separator">-</span>: null}
            {this.props.showHistory ? <a className="versionHistoryLink" href={`/activity/${Sefaria.normRef(this.props.currentRef)}/${v.language}/${v.versionTitle && v.versionTitle.replace(/\s/g,"_")}`}>Version History&nbsp;›</a>:""}
          </div>
          {this.props.showNotes && !!v.versionNotes ? <div className="versionNotes" dangerouslySetInnerHTML={ {__html: v.versionNotes} }></div>:""}
        </div>
      );
    }

  }
}

VersionBlock.propTypes = {
  title:           PropTypes.string.isRequired,
  version:         PropTypes.object.isRequired,
  currentRef:      PropTypes.string,
  firstSectionref: PropTypes.string,
  showHistory:     PropTypes.bool,
  showNotes:       PropTypes.bool,
  openVersion:     PropTypes.func
};

VersionBlock.defaultProps = {
  showHistory: true,
  showNotes: true
};


class ModeratorButtons extends Component {
  constructor(props) {
    super(props);

    this.state = {
      expanded: false,
      message: null,
    }
  }
  expand() {
    this.setState({expanded: true});
  }
  editIndex() {
    window.location = "/edit/textinfo/" + this.props.title;
  }
  addSection() {
    window.location = "/add/" + this.props.title;
  }
  deleteIndex() {
    var title = this.props.title;

    var confirm = prompt("Are you sure you want to delete this text version? Doing so will completely delete this text from Sefaria, including all existing versions and links. This action CANNOT be undone. Type DELETE to confirm.", "");
    if (confirm !== "DELETE") {
      alert("Delete canceled.");
      return;
    }

    var url = "/api/index/" + title;
    $.ajax({
      url: url,
      type: "DELETE",
      success: function(data) {
        if ("error" in data) {
          alert(data.error)
        } else {
          alert("Text Deleted.");
          window.location = "/";
        }
      }
    }).fail(function() {
      alert("Something went wrong. Sorry!");
    });
    this.setState({message: "Deleting text (this may time a while)..."});
  }
  render() {
    if (!this.state.expanded) {
      return (<div className="moderatorSectionExpand" onClick={this.expand}>
                <i className="fa fa-cog"></i>
              </div>);
    }
    var editTextInfo = <div className="button white" onClick={this.editIndex}>
                          <span><i className="fa fa-info-circle"></i> Edit Text Info</span>
                        </div>;
    var addSection   = <div className="button white" onClick={this.addSection}>
                          <span><i className="fa fa-plus-circle"></i> Add Section</span>
                        </div>;
    var deleteText   = <div className="button white" onClick={this.deleteIndex}>
                          <span><i className="fa fa-exclamation-triangle"></i> Delete {this.props.title}</span>
                        </div>
    var textButtons = (<span className="moderatorTextButtons">
                          {Sefaria.is_moderator ? editTextInfo : null}
                          {Sefaria.is_moderator || Sefaria.is_editor ? addSection : null}
                          {Sefaria.is_moderator ? deleteText : null}
                        </span>);
    var message = this.state.message ? (<div className="moderatorSectionMessage">{this.state.message}</div>) : null;
    return (<div className="moderatorSection">
              {textButtons}
              {message}
            </div>);
  }
}

ModeratorButtons.propTypes = {
  title: PropTypes.string.isRequired,
};


class CategoryAttribution extends Component {
  render() {
    var attribution = Sefaria.categoryAttribution(this.props.categories);
    return attribution ?
      <div className="categoryAttribution">
        <a href={attribution.link} className="outOfAppLink">
          <span className="en">{attribution.english}</span>
          <span className="he">{attribution.hebrew}</span>
        </a>
      </div>
      : null;
  }
}

CategoryAttribution.propTypes = {
  categories: PropTypes.array.isRequired
};


class ReadMoreText extends Component {
  constructor(props) {
    super(props);
    this.state = {expanded: props.text.split(" ").length < props.initialWords};
  }
  render() {
    var text = this.state.expanded ? this.props.text : this.props.text.split(" ").slice(0, this.props.initialWords).join (" ") + "...";
    return <div className="readMoreText">
      {text}
      {this.state.expanded ? null :
        <span className="readMoreLink" onClick={() => this.setState({expanded: true})}>
          <span className="int-en">Read More ›</span>
          <span className="int-he">קרא עוד ›</span>
        </span>
      }
    </div>
  }
}

ReadMoreText.propTypes = {
  text: PropTypes.string.isRequired,
  initialWords: PropTypes.number,
};

ReadMoreText.defaultProps = {
  initialWords: 30
};


class SheetsNav extends Component {
  // Navigation for Sheets
  constructor(props) {
    super(props);
    this.state = {
      width: props.multiPanel ? 1000 : 400,
    };
  }
  componentDidMount() {
    this.setState({width: $(ReactDOM.findDOMNode(this)).width()});
  }
  componentWillReceiveProps(nextProps) {

  }
  changeSort(sort) {
    this.props.setSheetTagSort(sort);
    //Sefaria.sheets.tagList(this.loadTags, event.target.value);
  }
  render() {
    var enTitle = this.props.tag || "Source Sheets";
    var heTitle = this.props.tag || "דפי מקורות";

    if (this.props.tag == "My Sheets") {
      var content = (<MySheetsPage
                        hideNavHeader={this.props.hideNavHeader}
                        tagSort={this.props.tagSort}
                        mySheetSort={this.props.mySheetSort}
                        multiPanel={this.props.multiPanel}
                        setMySheetSort={this.props.setMySheetSort}
                        setSheetTag={this.props.setSheetTag}
                        setSheetTagSort={this.props.setSheetTagSort}
                        width={this.state.width} />);


    } else if (this.props.tag == "All Sheets") {
      var content = (<AllSheetsPage
                        hideNavHeader={this.props.hideNavHeader} />);

    } else if (this.props.tag == "sefaria-groups") {
      var content = (<GroupPage
                        hideNavHeader={this.props.hideNavHeader}
                        multiPanel={this.props.multiPanel}
                        group={this.props.group}
                        width={this.state.width} />);

    } else if (this.props.tag) {
      var content = (<TagSheetsPage
                        tag={this.props.tag}
                        setSheetTag={this.props.setSheetTag}
                        multiPanel={this.props.multiPanel}
                        hideNavHeader={this.props.hideNavHeader}
                        width={this.state.width} />);

    } else {
      var content = (<SheetsHomePage
                       tagSort={this.props.tagSort}
                       setSheetTag={this.props.setSheetTag}
                       setSheetTagSort={this.props.setSheetTagSort}
                       multiPanel={this.props.multiPanel}
                       hideNavHeader={this.props.hideNavHeader}
                       width={this.state.width} />);
    }

    var classes = classNames({readerNavMenu: 1, readerSheetsNav: 1, noHeader: this.props.hideNavHeader});
    return (<div className={classes}>
              <CategoryColorLine category="Sheets" />
              {this.props.hideNavHeader ? null :
                 (<div className="readerNavTop searchOnly" key="navTop">
                    <CategoryColorLine category="Sheets" />
                    <ReaderNavigationMenuMenuButton onClick={this.props.openNav} />
                    <div className="readerOptions"></div>
                    <h2>
                      <span className="int-en">{enTitle}</span>
                      <span className="int-he">{heTitle}</span>
                    </h2>
                  </div>)}
              {content}
            </div>);
  }
}

SheetsNav.propTypes = {
  multiPanel:      PropTypes.bool,
  tag:             PropTypes.string,
  tagSort:         PropTypes.string,
  close:           PropTypes.func.isRequired,
  openNav:         PropTypes.func.isRequired,
  setSheetTag:     PropTypes.func.isRequired,
  setSheetTagSort: PropTypes.func.isRequired,
  hideNavHeader:   PropTypes.bool
};


class SheetsHomePage extends Component {
  // A set of options grouped together.
  componentDidMount() {
    this.ensureData();
  }
  getTopSheetsFromCache() {
    return Sefaria.sheets.topSheets();
  }
  getSheetsFromAPI() {
     Sefaria.sheets.topSheets(this.onDataLoad);
  }
  getTagListFromCache() {
    return Sefaria.sheets.tagList(this.props.tagSort);
  }
  getTagListFromAPI() {
    Sefaria.sheets.tagList(this.props.tagSort, this.onDataLoad);
  }
  getTrendingTagsFromCache() {
    return Sefaria.sheets.trendingTags();
  }
  getTrendingTagsFromAPI() {
    Sefaria.sheets.trendingTags(this.onDataLoad);
  }
  onDataLoad(data) {
    this.forceUpdate();
  }
  ensureData() {
    if (!this.getTopSheetsFromCache()) { this.getSheetsFromAPI(); }
    if (!this.getTagListFromCache()) { this.getTagListFromAPI(); }
    if (!this.getTrendingTagsFromCache()) { this.getTrendingTagsFromAPI(); }
  }
  showYourSheets() {
    this.props.setSheetTag("My Sheets");
  }
  showAllSheets() {
    this.props.setSheetTag("All Sheets");
  }
  changeSort(sort) {
    this.props.setSheetTagSort(sort);
  }
  _type_sheet_button(en, he, on_click, active) {
    var classes = classNames({"type-button": 1, active: active});

    return <div className={classes} onClick={on_click}>
              <div className="type-button-title">
                <span className="int-en">{en}</span>
                <span className="int-he">{he}</span>
              </div>
            </div>;
  }
  render() {
    var trendingTags = this.getTrendingTagsFromCache();
    var topSheets    = this.getTopSheetsFromCache();
    if (this.props.tagSort == "trending") { var tagList  = this.getTrendingTagsFromCache(); }
    else { var tagList = this.getTagListFromCache(); }

    var makeTagButton = tag => <SheetTagButton setSheetTag={this.props.setSheetTag} tag={tag.tag} count={tag.count} key={tag.tag} />;

    var trendingTags    = trendingTags ? trendingTags.slice(0,6).map(makeTagButton) : [<LoadingMessage />];
    var tagList         = tagList ? tagList.map(makeTagButton) : [<LoadingMessage />];
    var publicSheetList = topSheets ? topSheets.map(function(sheet) {
      return (<PublicSheetListing sheet={sheet} key={sheet.id} />);
    }) : <LoadingMessage />;

    var yourSheetsButton  = Sefaria._uid ?
      (<div className="yourSheetsLink navButton" onClick={this.showYourSheets}>
        <span className="int-en">My Source Sheets <i className="fa fa-chevron-right"></i></span>
        <span className="int-he">דפי המקורות שלי <i className="fa fa-chevron-left"></i></span>
       </div>) : null;

    return (<div className="content hasFooter">
              <div className="contentInner">
                {this.props.hideNavHeader ? (<h1>
                  <span className="int-en">Source Sheets</span>
                  <span className="int-he">דפי מקורות</span>
                </h1>) : null}
                { this.props.multiPanel ? null : yourSheetsButton }

                { this.props.multiPanel ?
                  (<h2 className="splitHeader">
                    <span className="int-en">Public Sheets</span>
                    <span className="int-en actionText" onClick={this.showAllSheets}>See All <i className="fa fa-angle-right"></i></span>
                    <span className="int-he">דפי מקורות פומביים</span>
                    <span className="int-he actionText" onClick={this.showAllSheets}>צפה בהכל <i className="fa fa-angle-left"></i></span>
                  </h2>) :
                  (<h2>
                      <span className="int-en">Public Sheets</span>
                      <span className="int-he">דפי מקורות פומביים</span>
                   </h2>)}

                <div className="topSheetsBox">
                  {publicSheetList}
                </div>

                { this.props.multiPanel ? null :
                  (<h2>
                     <span className="int-en">Trending Tags</span>
                    <span className="int-he">תוויות פופולריות</span>
                   </h2>)}

                { this.props.multiPanel ? null : (<TwoOrThreeBox content={trendingTags} width={this.props.width} /> )}

                { this.props.multiPanel ? (
                    <h2 className="tagsHeader">
                      <span className="int-en">All Tags</span>
                      <span className="int-he">כל התוויות</span>
                      <div className="actionText">
                        <div className="type-buttons">
                          {this._type_sheet_button("Most Used", "הכי בשימוש", () => this.changeSort("count"), (this.props.tagSort == "count"))}
                          {this._type_sheet_button("Alphabetical", "אלפביתי", () => this.changeSort("alpha"), (this.props.tagSort == "alpha"))}
                          {this._type_sheet_button("Trending", "פופולרי", () => this.changeSort("trending"), (this.props.tagSort == "trending"))}
                        </div>
                      </div>
                    </h2>
                ) : (
                <h2>
                  <span className="en">All Tags</span>
                  <span className="he">כל התוויות</span>
                </h2>
                )}

                <TwoOrThreeBox content={tagList} width={this.props.width} />
              </div>
              <footer id="footer" className="static sans">
                    <Footer />
              </footer>
             </div>);
  }
}

SheetsHomePage.propTypes = {
  setSheetTag:     PropTypes.func.isRequired,
  setSheetTagSort: PropTypes.func.isRequired,
  hideNavHeader:   PropTypes.bool
};


class GroupPage extends Component {
  constructor(props) {
    super(props);

    this.state = {
      showTags: false,
      sheetFilterTag: null,
      sheetSort: "date",
      tab: "sheets"
    };
  }
  componentDidMount() {
    this.ensureData();
  }
  onDataLoad(data) {
    this.forceUpdate();
  }
  ensureData() {
    if (!Sefaria.groups(this.props.group)) {
      Sefaria.groups(this.props.group, this.onDataLoad);
    }
  }
  getData() {
    return Sefaria.groups(this.props.group, this.state.sheetSort);
  }
  setTab(tab) {
    this.setState({tab: tab});
  }
  toggleSheetTags() {
    this.state.showTags ? this.setState({showTags: false}) : this.setState({showTags: true});
  }
  setSheetTag(tag) {
    this.setState({sheetFilterTag: tag, showTags: false});
  }
  handleTagButtonClick (tag) {
    if (tag == this.state.sheetFilterTag) {
      this.setState({sheetFilterTag: null, showTags: false});
    } else {
      this.setSheetTag(tag);
    }
  }
  changeSheetSort(event) {
    this.setState({sheetSort: event.target.value})
  }
  memberList() {
    var group = this.getData();
    if (!group) { return null; }
    var admins = group.admins.map(function(member) {member.role = "Admin"; return member; });
    var publishers = group.publishers.map(function(member) {member.role = "Publisher"; return member; });
    var members = group.members.map(function(member) {member.role = "Member"; return member; });
    var invitations = group.invitations.map(function(member) {member.role = "Invitation"; return member; });

    return admins.concat(publishers, members, invitations);
  }
  pinSheet(sheetId) {
    if (this.pinning) { return; }
    $.post("/api/groups/" + this.props.group + "/pin-sheet/" + sheetId, function(data) {
      if ("error" in data) {
        alert(data.error);
      } else {
        Sefaria._groups[this.props.group] = data.group;
        this.onDataLoad();
      }
      this.pinning = false;
    }.bind(this)).fail(function() {
        alert("There was an error pinning your sheet.");
        this.pinning = false;
    }.bind(this));
    this.pinning = true;
  }
  render() {
    var group        = this.getData();
    var sheets       = group ? group.sheets : null;
    var groupTagList = group ? group.tags : null;
    var members      = this.memberList();
    var isMember     = members && members.filter(function(x) { return x.uid == Sefaria._uid } ).length !== 0;
    var isAdmin      = group && group.admins.filter(function(x) { return x.uid == Sefaria._uid } ).length !== 0;

    groupTagList = groupTagList ? groupTagList.map(function (tag) {
        var filterThisTag = this.handleTagButtonClick.bind(this, tag.tag);
        var classes = classNames({navButton: 1, sheetButton: 1, active: this.state.sheetFilterTag == tag.tag});
        return (<div className={classes} onClick={filterThisTag} key={tag.tag}>{tag.tag} ({tag.count})</div>);
      }.bind(this)) : null;

    sheets = sheets && this.state.sheetFilterTag ? sheets.filter(function(sheet) {
      return Sefaria.util.inArray(this.state.sheetFilterTag, sheet.tags) >= 0;
    }.bind(this)) : sheets;
    sheets = sheets ? sheets.map(function(sheet) {
      return (<GroupSheetListing
                sheet={sheet}
                pinned={group.pinnedSheets.indexOf(sheet.id) != -1}
                isAdmin={isAdmin}
                multiPanel={this.props.multiPanel}
                pinSheet={this.pinSheet.bind(null, sheet.id)}
                setSheetTag={this.setSheetTag}
                key={sheet.id} />);
    }.bind(this)) : <LoadingMessage />;

    return (<div className="content groupPage sheetList hasFooter">
              <div className="contentInner">

                {group.imageUrl ?
                  <img className="groupImage" src={group.imageUrl} alt={this.props.group}/>
                  : null }

                <div className="groupInfo">
                  <h1>
                    <span className="int-en">{this.props.group}</span>
                    <span className="int-he">{this.props.group}</span>
                  </h1>

                  {group.websiteUrl ?
                    <a className="groupWebsite" target="_blank" href={group.websiteUrl}>{group.websiteUrl}</a>
                    : null }

                  {group.description ?
                    <div className="groupDescription">{group.description}</div>
                    : null }
                </div>

                <div className="tabs">
                  <a className={classNames({bubbleTab: 1, active: this.state.tab == "sheets"})} onClick={this.setTab.bind(null, "sheets")}>
                    <span className="int-en">Sheets</span>
                    <span className="int-he">Sheets</span>
                  </a>
                  <a className={classNames({bubbleTab: 1, active: this.state.tab == "members"})} onClick={this.setTab.bind(null, "members")}>
                    <span className="int-en">Members</span>
                    <span className="int-he">Members</span>
                  </a>
                  { isAdmin ?
                    <a className="bubbleTab" href={"/groups/" + this.props.group.replace(/\s/g, "-") + "/settings"}>
                      <span className="int-en">Settings</span>
                      <span className="int-he">Settings</span>
                    </a>
                    : null }
                </div>

                { this.state.tab == "sheets" ?
                  <div>
                    {sheets.length ?
                    <h2 className="splitHeader">
                      { groupTagList && groupTagList.length ?
                      <span className="filterByTag" onClick={this.toggleSheetTags}>
                        <span className="int-en" >Filter By Tag <i className="fa fa-angle-down"></i></span>
                        <span className="int-he">סנן לפי תווית<i className="fa fa-angle-down"></i></span>
                       </span>
                       : null }

                          <span className="int-en actionText">Sort By:
                            <select value={this.state.sheetSort} onChange={this.changeSheetSort}>
                             <option value="date">Recent</option>
                             <option value="alphabetical">Alphabetical</option>
                             <option value="views">Most Viewed</option>
                           </select> <i className="fa fa-angle-down"></i></span>
                          <span className="int-he actionText">סנן לפי:
                            <select value={this.state.sheetSort} onChange={this.changeSheetSort}>
                             <option value="date">הכי חדש</option>
                             <option value="alphabetical">Alphabetical</option>
                             <option value="views">הכי נצפה</option>
                           </select> <i className="fa fa-angle-down"></i></span>
                    </h2>
                    : null }

                  {this.state.showTags ? <TwoOrThreeBox content={groupTagList} width={this.props.width} /> : null}

                  {sheets.length ?
                    sheets
                    : (isMember ?
                          <div className="emptyMessage">
                            <span className="int-en">There are no sheets in this group yet. <a href="/sheets/new">Start a sheet</a>.</span>
                            <span className="int-he">There are no sheets in this group yet. <a href="/sheets/new">Start a sheet</a>.</span>
                          </div>
                        : <div className="emptyMessage">
                            <span className="int-en">There are no public sheets in this group yet.</span>
                            <span className="int-he">There are no public sheets in this group yet.</span>
                          </div>)}
                  </div>
                  : null }

                  {this.state.tab == "members" ?
                    <div>
                     {isAdmin ? <GroupInvitationBox groupName={this.props.group} onDataChange={this.onDataLoad}/> : null }
                     { members.map(function(member) {
                      return <GroupMemberListing
                                member={member}
                                isAdmin={isAdmin}
                                isSelf={member.uid == Sefaria._uid}
                                groupName={this.props.group}
                                onDataChange={this.onDataLoad}
                                key={member.uid} />;
                     }.bind(this)) }
                    </div>
                  : null }

              </div>
            <footer id="footer" className="static sans">
              <Footer />
            </footer>
            </div>);
  }
}

GroupPage.propTypes = {
  group: PropTypes.string.isRequired,
  width: PropTypes.number
};


class GroupSheetListing extends Component {
  render() {
    var sheet = this.props.sheet;
    var title = sheet.title ? sheet.title.stripHtml() : "Untitled Source Sheet";
    var url = "/sheets/" + sheet.id;

    if (sheet.tags === undefined) { sheet.tags = []; }
    var tagString = sheet.tags.map(function (tag) {
          return(<SheetTagLink setSheetTag={this.props.setSheetTag} tag={tag} key={tag} />);
    }, this);


    var pinButtonClasses = classNames({groupSheetListingPinButton: 1, pinned: this.props.pinned, active: this.props.isAdmin});
    var pinMessage = this.props.pinned && this.props.isAdmin ? "Pinned Sheet - click to unpin" :
                      this.props.pinned ? "Pinned Sheet" : "Pin Sheet";
    var pinButton = <div className={pinButtonClasses} onClick={this.props.isAdmin ? this.props.pinSheet : null}>
                      <img src="/static/img/pin.svg" title={pinMessage} />
                    </div>

    return (<div className="sheet userSheet">
                {pinButton}
                <a className="sheetTitle" href={url} key={url}>{title}</a> <SheetAccessIcon sheet={sheet} />
                <div>{sheet.ownerName} · {sheet.views} Views · {sheet.modified} · <span className="tagString">{tagString}</span></div>
              </div>);

  }
}

GroupSheetListing.propTypes = {
  sheet:       PropTypes.object.isRequired,
  setSheetTag: PropTypes.func.isRequired,
  pinSheet:    PropTypes.func,
  pinned:      PropTypes.bool,
  isAdmin:     PropTypes.bool
};


class GroupInvitationBox extends Component {
  constructor(props) {
    super(props);

    this.state = {
      inviting: false,
      message: null
    };
  }
  onInviteClick() {
    if (!this.state.inviting) {
      this.inviteByEmail($("#groupInvitationInput").val());
    }
  }
  flashMessage(message) {
    this.setState({message: message});
    setTimeout(function() {
      this.setState({message: null});
    }.bind(this), 3000);
  }
  inviteByEmail(email) {
    if (!this.validateEmail(email)) {
      this.flashMessage("That isn't a valid email address.")
      return;
    }
    this.setState({inviting: true, message: "Inviting..."})
    $.post("/api/groups/" + this.props.groupName + "/invite/" + email, function(data) {
      if ("error" in data) {
        alert(data.error);
        this.setState({message: null, inviting: false});
      } else {
        Sefaria._groups[this.props.groupName] = data.group;
        $("#groupInvitationInput").val("");
        this.flashMessage(data.message);
        this.setState({inviting: false})
        this.props.onDataChange();
      }
    }.bind(this)).fail(function() {
        alert("There was an error sending your invitation.");
        this.setState({message: null, inviting: false});
    }.bind(this));
  }
  validateEmail(email) {
    var re = /^(([^<>()\[\]\\.,;:\s@"]+(\.[^<>()\[\]\\.,;:\s@"]+)*)|(".+"))@((\[[0-9]{1,3}\.[0-9]{1,3}\.[0-9]{1,3}\.[0-9]{1,3}])|(([a-zA-Z\-0-9]+\.)+[a-zA-Z]{2,}))$/;
    return re.test(email);
  }
  render() {
    return (<div className="groupInvitationBox">
                <input id="groupInvitationInput" placeholder="Email Address" />
                <div className="button" onClick={this.onInviteClick}>
                  <span className="int-en">Invite</span>
                  <span className="int-he">Invite</span>
                </div>
                {this.state.message ?
                  <div className="groupInvitationBoxMessage">{this.state.message}</div>
                  : null}
              </div>);
  }
}

GroupInvitationBox.propTypes = {
  groupName: PropTypes.string.isRequired,
  onDataChange: PropTypes.func.isRequired,
};


class GroupMemberListing extends Component {
  render() {
    if (this.props.member.role == "Invitation") {
      return this.props.isAdmin ?
        <GroupInvitationListing
          member={this.props.member}
          groupName={this.props.groupName}
          onDataChange={this.props.onDataChange} />
        : null;
    }

    return (
      <div className="groupMemberListing">
        <a href={this.props.member.profileUrl}>
          <img className="groupMemberListingProfileImage" src={this.props.member.imageUrl} alt="" />
        </a>

        <a href={this.props.member.profileUrl} className="groupMemberListingName">
          {this.props.member.name}
        </a>

        <div className="groupMemberListingRoleBox">
          <span className="groupMemberListingRole">{this.props.member.role}</span>
          {this.props.isAdmin || this.props.isSelf ?
            <GroupMemberListingActions
              member={this.props.member}
              groupName={this.props.groupName}
              isAdmin={this.props.isAdmin}
              isSelf={this.props.isSelf}
              onDataChange={this.props.onDataChange} />
            : null }
        </div>

      </div>);
  }
}

GroupMemberListing.propTypes ={
  member:       PropTypes.object.isRequired,
  isAdmin:      PropTypes.bool,
  isSelf:       PropTypes.bool,
  groupName:    PropTypes.string,
  onDataChange: PropTypes.func,
};


class GroupInvitationListing extends Component {
  render() {
    return (
      <div className="groupMemberListing">
        <span className="groupInvitationListing">
          {this.props.member.email}
        </span>

        <div className="groupMemberListingRoleBox">
          <span className="groupMemberListingRole">Invited</span>
          <GroupMemberListingActions
            member={this.props.member}
            groupName={this.props.groupName}
            isInvitation={true}
            onDataChange={this.props.onDataChange} />
        </div>

      </div>);
  }
}

GroupInvitationListing.propTypes = {
  member:       PropTypes.object.isRequired,
  groupName:    PropTypes.string,
  onDataChange: PropTypes.func,
};


class GroupMemberListingActions extends Component {
  constructor(props) {
    super(props);

    this.state = {
      menuOpen: false,
      invitationResent: false
    };
  }
  toggleMenu() {
    this.setState({menuOpen: !this.state.menuOpen});
  }
  setRole(role) {
    if (this.props.isSelf && this.props.isAdmin && role !== "admin") {
      if (!confirm("Are you want to change your group role? You won't be able to undo this action unless another admin restores your permissions.")) {
        return;
      }
    }

    $.post("/api/groups/" + this.props.groupName + "/set-role/" + this.props.member.uid + "/" + role, function(data) {
      if ("error" in data) {
        alert(data.error)
      } else {
        Sefaria._groups[data.name] = data;
        this.props.onDataChange();
      }
    }.bind(this));
  }
  removeMember() {
    var message = this.props.isSelf ?
      "Are you sure you want to leave this group?" :
      "Are you sure you want to remove " + this.props.member.name + " from this group?";

    if (confirm(message)) {
      this.setRole("remove");
    }
  }
  resendInvitation() {
    $.post("/api/groups/" + this.props.groupName + "/invite/" + this.props.member.email, function(data) {
      if ("error" in data) {
        alert(data.error)
      } else {
        Sefaria._groups[this.props.groupName] = data.group;
        this.props.onDataChange();
        this.setState({"invitationResent": true});
      }
    }.bind(this));
  }
  removeInvitation() {
    if (confirm("Are you sure you want to remove this invitation?")) {
      $.post("/api/groups/" + this.props.groupName + "/invite/" + this.props.member.email + "/uninvite", function(data) {
        if ("error" in data) {
          alert(data.error)
        } else {
          Sefaria._groups[this.props.groupName] = data.group;
          this.props.onDataChange();
        }
      }.bind(this));
    }
  }
  render() {
    return (
      <div className="groupMemberListingActions" onClick={this.toggleMenu}>
        <div className="groupMemberListingActionsButton">
          <i className="fa fa-gear"></i>
        </div>
        {this.state.menuOpen ?
          <div className="groupMemberListingActionsMenu">
            {this.props.isAdmin ?
              <div className="action" onClick={this.setRole.bind(this, "admin")}>
                <span className={classNames({role: 1, current: this.props.member.role == "Admin"})}>Admin</span>
                - can invite & edit settings
              </div>
              : null }
            {this.props.isAdmin ?
              <div className="action" onClick={this.setRole.bind(this, "publisher")}>
                <span className={classNames({role: 1, current: this.props.member.role == "Publisher"})}>Publisher</span>
                - can publish
              </div>
              : null }
            {this.props.isAdmin ?
              <div className="action" onClick={this.setRole.bind(this, "member")}>
                <span className={classNames({role: 1, current: this.props.member.role == "Member"})}>Member</span>
                - can view & share within group
              </div>
              : null}
            {this.props.isAdmin || this.props.isSelf ?
              <div className="action" onClick={this.removeMember}>
                <span className="role">{this.props.isSelf ? "Leave Group" : "Remove"}</span>
              </div>
            : null }
            {this.props.isInvitation  && !this.state.invitationResent ?
              <div className="action" onClick={this.resendInvitation}>
                <span className="role">Resend Invitation</span>
              </div>
              : null}
            {this.props.isInvitation  && this.state.invitationResent ?
              <div className="action">
                <span className="role">Invitation Resent</span>
              </div>
              : null}
            {this.props.isInvitation ?
              <div className="action" onClick={this.removeInvitation}>
                <span className="role">Remove</span>

              </div>
              : null}
          </div>
        : null }
      </div>);
  }
}

GroupMemberListingActions.propTypes = {
  member:       PropTypes.object.isRequired,
  groupName:    PropTypes.string.isRequired,
  isAdmin:      PropTypes.bool,
  isSelf:       PropTypes.bool,
  isInvitation: PropTypes.bool,
  onDataChange: PropTypes.func.isRequired
};


class EditGroupPage extends Component {
  constructor(props) {
    super(props);

    this.state = props.initialData || {
        name: null,
        description: null,
        websiteUrl: null,
        imageUrl: null,
        headerUrl: null,
    };
  }
  componentDidMount() {
    $(window).on("beforeunload", function() {
      if (this.changed) {
        return "You have unsaved changes to your group.";
      }
    }.bind(this));
  }
  handleImageChange(e) {
    var MAX_IMAGE_MB = 2;
    var MAX_IMAGE_SIZE = MAX_IMAGE_MB * 1024 * 1024;
    var idToField = {
      groupHeader: "headerUrl",
      groupImage: "imageUrl",
    }
    var field = idToField[e.target.id];
    var file = e.currentTarget.files[0];
    if (file.size > MAX_IMAGE_SIZE) {
      alert("Images must be smaller than " + MAX_IMAGE_MB + "MB.");
      return;
    }
    var formData = new FormData();
    formData.append("file", e.currentTarget.files[0])
    $.ajax({
        url: '/api/file/upload',
        data: formData,
        type: 'POST',
        contentType: false,
        processData: false,
        success: function(data) {
          if ("error" in data) {
            alert(data.error);
            this.clearUploading(field);
          } else {
            var state = {};
            state[field] = data.url;
            this.setState(state);
            this.changed = true;
          }
        }.bind(this),
        fail: function() {
          alert("Unfortunately an error occurred uploading your file.")
          this.clearUploading(field);
        }
    });
    this.setUploading(field);
  }
  setUploading(field) {
    var state = {};
    state[field] = "/static/img/loading.gif";
    this.setState(state);
  }
  clearUploading(field) {
    var state = {};
    state[field] = null;
    this.setState(state);
  }
  handleInputChange(e) {
    var idToField = {
      groupName: "name",
      groupWebsite: "websiteUrl",
      groupDescription: "description"
    }
    var field = idToField[e.target.id];
    var state = {};
    state[field] = e.target.value;
    this.setState(state);
    this.changed = true;
  }
  delete() {
    if (confirm("Are you sure you want to delete this group? This cannot be undone.")) {
     $.ajax({
        url: "/api/groups/" + this.props.initialData.name,
        type: "DELETE",
        success: function(data) {
          if ("error" in data) {
            alert(data.error);
          } else {
            window.location = "/my/groups";
          }
        },
        fail: function() {
          alert("Sorry, an error occurred.");
        }
      });
    }
  }
  save() {
    var groupData = Sefaria.util.clone(this.state);
    if (!this.props.initialData) {
      groupData["new"] = true;
    }
    if (this.props.initialData && this.props.initialData.name !== groupData.name) {
      groupData["previousName"] = this.props.initialData.name;
    }
    if (groupData["headerUrl"] == "/static/img/loading.gif") { groupData["headerUrl"] = null; }
    if (groupData["imageUrl"] == "/static/img/loading.gif") { groupData["imageUrl"] = null; }

    $.post("/api/groups", {json: JSON.stringify(groupData)}, function(data) {
        if ("error" in data) {
          alert(data.error);
        } else {
          this.changed = false;
          window.location = "/groups/" + this.state.name.replace(/ /g, "-");
        }
    }.bind(this)).fail(function() {
        alert("Sorry, an error occurred.");
    });
  }
  render() {
    return (
      <div id="editGroupPage">
        {this.props.initialData
          ? <h1>
              <span className="int-en">Edit Group</span>
              <span className="int-he">Edit Group</span>
            </h1>
          : <h1>
              <span className="int-en">Create a Group</span>
              <span className="int-he">Create a Group</span>
            </h1>}

        <div id="saveCancelButtons">
            <a className="button transparent control-elem" href={this.props.initialData ? "/groups/" + this.state.name.replace(/ /g, "-") : "/my/groups"}>
                <span className="int-en">Cancel</span>
                <span className="int-he">בטל</span>
            </a>
            <div id="saveGroup" className="button blue control-elem" onClick={this.save}>
                <span className="int-en">Save</span>
                <span className="int-he">שמור</span>
            </div>
        </div>

        <div className="field halfWidth">
          <label>
            <span className="int-en">Group Name</span>
            <span className="int-he">Group Name</span>
          </label>
          <input id="groupName" value={this.state.name||""} onChange={this.handleInputChange}/>
        </div>

        <div className="field halfWidth">
          <label>
            <span className="int-en">Website</span>
            <span className="int-he">Website</span>
          </label>
          <input id="groupWebsite" value={this.state.websiteUrl||""} onChange={this.handleInputChange}/>
        </div>

        <div className="field">
          <label>
            <span className="int-en">Description</span>
            <span className="int-he">Description</span>
          </label>
          <textarea id="groupDescription" onChange={this.handleInputChange} value={this.state.description||null}></textarea>
        </div>

        <div className="field">
          <label>
            <span className="int-en">Group Image</span>
            <span className="int-he">Group Image</span>
          </label>
          {this.state.imageUrl
            ? <img className="groupImage" src={this.state.imageUrl} alt="Group Image" />
            : <div className="groupImage placeholder"></div>}
          <FileInput
             name="groupImage"
             accept="image/*"
             text="Upload Image"
             className="button white"
             onChange={this.handleImageChange} />
          <div className="helperText">
            <span className="int-en">Recommended size: 350px x 350px or larger</span>
            <span className="int-he">Recommended size: 350px x 350px or larger</span>
          </div>
        </div>

        <div className="field">
          <label>
            <span className="int-en">Default Sheet Header</span>
            <span className="int-he">Default Sheet Header</span>
          </label>
          {this.state.headerUrl
            ? <div className="groupHeaderBox">
                <img className="groupHeader" src={this.state.headerUrl} alt="Group Header Image" />
                <div className="clearFix"></div>
              </div>
            : <div className="groupHeader placeholder"></div>}
          <FileInput
             name="groupHeader"
             accept="image/*"
             text="Upload Image"
             className="button white"
             onChange={this.handleImageChange} />
          <div className="helperText">
            <span className="int-en">Recommended size: 1000px width to fill sheet, smaller images align right</span>
            <span className="int-he">Recommended size: 1000px width to fill sheet, smaller images align right</span>
          </div>
        </div>

        {this.props.initialData ?
          <div className="deleteGroup" onClick={this.delete}>
            <span className="int-en">Delete Group</span>
            <span className="int-he">Delete Group</span>
          </div>
          : null}

      </div>);
  }
}

EditGroupPage.propTypes = {
  initialData:  PropTypes.object // If present this view is for editing a group, otherwise for creating a new group
};


class FileInput extends Component {
  handleChange(e) {
    if (this.props.onChange) { this.props.onChange(e); }
  }
  render() {
    return (<div>
              <label htmlFor={this.props.name} className={this.props.className}>{this.props.text}</label>
              <input
                type="file"
                id={this.props.name}
                name={this.props.name}
                className="hiddenFileInput"
                accept={this.props.accept}
                onChange={this.handleChange} />
            </div>);
  }
}


class TagSheetsPage extends Component {
  // Page list all public sheets.
  componentDidMount() {
    this.ensureData();
  }
  getSheetsFromCache() {
    return  Sefaria.sheets.sheetsByTag(this.props.tag);
  }
  getSheetsFromAPI() {
     Sefaria.sheets.sheetsByTag(this.props.tag, this.onDataLoad);
  }
  onDataLoad(data) {
    this.forceUpdate();
  }
  ensureData() {
    if (!this.getSheetsFromCache()) { this.getSheetsFromAPI(); }
  }
  render() {
    var sheets = this.getSheetsFromCache();
    sheets = sheets ? sheets.map(function (sheet) {
      return (<PublicSheetListing sheet={sheet} key={sheet.id} />);
    }) : (<LoadingMessage />);
    return (<div className="content sheetList hasFooter">
                      <div className="contentInner">
                        {this.props.hideNavHeader ? (<h1>
                          <span className="int-en">{this.props.tag}</span>
                          <span className="int-he">{this.props.tag}</span>
                        </h1>) : null}
                        {sheets}
                      </div>
                      <footer id="footer" className="static sans">
                        <Footer />
                      </footer>
                    </div>);
  }
}

TagSheetsPage.propTypes = {
  hideNavHeader:   PropTypes.bool
};


class AllSheetsPage extends Component {
  // Page list all public sheets.
  // TODO this is currently loading all public sheets at once, needs pagination
  constructor(props) {
    super(props);

    this.state = {
      page: 1,
      loadedToEnd: false,
      loading: false,
      curSheets: [],
    };
  }
  componentDidMount() {
    $(ReactDOM.findDOMNode(this)).bind("scroll", this.handleScroll);
    this.ensureData();
  }
  handleScroll() {
    if (this.state.loadedToEnd || this.state.loading) { return; }
    var $scrollable = $(ReactDOM.findDOMNode(this));
    var margin = 100;
    if($scrollable.scrollTop() + $scrollable.innerHeight() + margin >= $scrollable[0].scrollHeight) {
      this.getMoreSheets();
    }
  }
  getMoreSheets() {
    if (this.state.page == 1) {
      Sefaria.sheets.publicSheets(0,100,this.loadMoreSheets);
    }
    else {
      Sefaria.sheets.publicSheets( ((this.state.page)*50),50,this.loadMoreSheets);
    }
    this.setState({loading: true});
  }
  loadMoreSheets(data) {
    this.setState({page: this.state.page + 1});
    this.createSheetList(data)
  }
  createSheetList(newSheets) {

      if (newSheets) {
        this.setState({curSheets: this.state.curSheets.concat(newSheets), loading: false});
      }
  }
  getSheetsFromCache(offset) {
    if (!offset) offset=0;
    return  Sefaria.sheets.publicSheets(offset,50);
  }
  getSheetsFromAPI(offset) {
    if (!offset) offset=0;
     Sefaria.sheets.publicSheets(offset,50, this.onDataLoad);
  }
  onDataLoad(data) {
    this.forceUpdate();
  }
  ensureData() {
    if (!this.getSheetsFromCache()) { this.getSheetsFromAPI(); }
  }
  render() {
    if (this.state.page == 1) {
      var sheets = this.getSheetsFromCache();
    }
    else {
      var sheets = this.state.curSheets;
    }
    sheets = sheets ? sheets.map(function (sheet) {
      return (<PublicSheetListing sheet={sheet} />);
    }) : (<LoadingMessage />);
    return (<div className="content sheetList hasFooter">
                      <div className="contentInner">
                        {this.props.hideNavHeader ? (<h1>
                          <span className="int-en">All Sheets</span>
                          <span className="int-he">כל דפי המקורות</span>
                        </h1>) : null}
                        {sheets}
                      </div>
                      <footer id="footer" className="static sans">
                        <Footer />
                      </footer>
                    </div>);
  }
}

AllSheetsPage.propTypes = {
  hideNavHeader:   PropTypes.bool
};


class PublicSheetListing extends Component {
  render() {
    var sheet = this.props.sheet;
    var title = sheet.title ? sheet.title.stripHtml() : "Untitled Source Sheet";
    var url = "/sheets/" + sheet.id;
    return (<a className="sheet" href={url} key={url}>
              {sheet.ownerImageUrl ? (<img className="sheetImg" src={sheet.ownerImageUrl} alt={sheet.ownerName}/>) : null}
              <span className="sheetViews"><i className="fa fa-eye"></i> {sheet.views}</span>
              <div className="sheetAuthor">{sheet.ownerName}</div>
              <div className="sheetTitle">{title}</div>
            </a>);
  }
}

PublicSheetListing.propTypes = {
  sheet: PropTypes.object.isRequired
};


class SheetTagButton extends Component {
  handleTagClick(e) {
    e.preventDefault();
    this.props.setSheetTag(this.props.tag);
  }
  render() {
    return (<a href={`/sheets/tags/${this.props.tag}`} className="navButton" onClick={this.handleTagClick}>{this.props.tag} (<span className="enInHe">{this.props.count}</span>)</a>);
  }
}

SheetTagButton.propTypes = {
  tag:   PropTypes.string.isRequired,
  count: PropTypes.number.isRequired,
  setSheetTag: PropTypes.func.isRequired
};


class MySheetsPage extends Component {
  constructor(props) {
    super(props);

    this.state = {
      showYourSheetTags: false,
      sheetFilterTag: null
    };
  }
  componentDidMount() {
    this.ensureData();
  }
  getSheetsFromCache() {
    return  Sefaria.sheets.userSheets(Sefaria._uid, null, this.props.mySheetSort);
  }
  getSheetsFromAPI() {
     Sefaria.sheets.userSheets(Sefaria._uid, this.onDataLoad, this.props.mySheetSort);
  }
  getTagsFromCache() {
    return Sefaria.sheets.userTagList(Sefaria._uid)
  }
  getTagsFromAPI() {
    Sefaria.sheets.userSheets(Sefaria._uid, this.onDataLoad);
  }
  onDataLoad(data) {
    this.forceUpdate();
  }
  ensureData() {
    if (!this.getSheetsFromCache()) { this.getSheetsFromAPI(); }
    if (!this.getTagsFromCache())   { this.getTagsFromAPI(); }
  }
  toggleSheetTags() {
    this.state.showYourSheetTags ? this.setState({showYourSheetTags: false}) : this.setState({showYourSheetTags: true});
  }
  filterYourSheetsByTag (tag) {
    if (tag.tag == this.state.sheetFilterTag) {
       this.setState({sheetFilterTag: null, showYourSheetTags: false});
    } else {
      this.setState({sheetFilterTag: tag.tag, showYourSheetTags: false});
    }
  }
  changeSortYourSheets(event) {
    this.props.setMySheetSort(event.target.value);
    Sefaria.sheets.userSheets(Sefaria._uid, this.onDataLoad, event.target.value);
  }
  render() {
    var sheets = this.getSheetsFromCache();
    sheets = sheets && this.state.sheetFilterTag ? sheets.filter(function(sheet) {
      return Sefaria.util.inArray(this.state.sheetFilterTag, sheet.tags) >= 0;
    }.bind(this)) : sheets;
    sheets = sheets ? sheets.map(function(sheet) {
      return (<PrivateSheetListing sheet={sheet} setSheetTag={this.props.setSheetTag} key={sheet.id} />);
    }.bind(this)) : (<LoadingMessage />);

    var userTagList = this.getTagsFromCache();
    userTagList = userTagList ? userTagList.map(function (tag) {
      var filterThisTag = this.filterYourSheetsByTag.bind(this, tag);
      var classes = classNames({navButton: 1, sheetButton: 1, active: this.state.sheetFilterTag == tag.tag});
      return (<div className={classes} onClick={filterThisTag} key={tag.tag}>{tag.tag} ({tag.count})</div>);
    }.bind(this)) : null;

    return (<div className="content sheetList">
              <div className="contentInner">
                {this.props.hideNavHeader ?
                  (<h1>
                    <span className="int-en">My Source Sheets</span>
                    <span className="int-he">דפי המקורות שלי</span>
                  </h1>) : null}
                {this.props.hideNavHeader ?
                  (<div className="sheetsNewButton">
                    <a className="button white" href="/sheets/new">
                        <span className="int-en">Create a Source Sheet</span>
                        <span className="int-he">צור דף מקורות חדש</span>
                    </a>
                  </div>) : null }

                {this.props.hideNavHeader ?
                 (<h2 className="splitHeader">
                    <span className="int-en" onClick={this.toggleSheetTags}>Filter By Tag <i className="fa fa-angle-down"></i></span>
                    <span className="int-he" onClick={this.toggleSheetTags}>סנן לפי תווית<i className="fa fa-angle-down"></i></span>
                    <span className="int-en actionText">Sort By:
                      <select value={this.props.mySheetSort} onChange={this.changeSortYourSheets}>
                       <option value="date">Recent</option>
                       <option value="views">Most Viewed</option>
                     </select> <i className="fa fa-angle-down"></i></span>
                    <span className="int-he actionText">סנן לפי:
                      <select value={this.props.mySheetSort} onChange={this.changeSortYourSheets}>
                       <option value="date">הכי חדש</option>
                       <option value="views">הכי נצפה</option>
                     </select> <i className="fa fa-angle-down"></i></span>

                  </h2>) : null }
                {this.state.showYourSheetTags ? <TwoOrThreeBox content={userTagList} width={this.props.width} /> : null}
                {sheets}
              </div>
            </div>);
  }
}

MySheetsPage.propTypes = {
  setSheetTag:     PropTypes.func.isRequired,
  setSheetTagSort: PropTypes.func.isRequired,
  multiPanel:      PropTypes.bool,
  hideNavHeader:   PropTypes.bool

};


class PrivateSheetListing extends Component {
  render() {
    var sheet = this.props.sheet;
    var title = sheet.title ? sheet.title.stripHtml() : "Untitled Source Sheet";
    var url = "/sheets/" + sheet.id;

    if (sheet.tags === undefined) sheet.tags = [];
      var tagString = sheet.tags.map(function (tag) {
          return(<SheetTagLink setSheetTag={this.props.setSheetTag} tag={tag} key={tag} />);
    }, this);

   return (<div className="sheet userSheet" href={url} key={url}>
              <a className="sheetTitle" href={url}>{title}</a>  <SheetAccessIcon sheet={sheet} />
              <div>{sheet.views} Views · {sheet.modified} · <span className="tagString">{tagString}</span></div>
          </div>);
  }
}

PrivateSheetListing.propTypes = {
  sheet:       PropTypes.object.isRequired,
  setSheetTag: PropTypes.func.isRequired
};


class SheetAccessIcon extends Component {
  render() {
    var sheet = this.props.sheet;
    var msg = "group" in sheet ? "Listed for Group members only" : "Private";
    return (sheet.status == "unlisted") ?
      (<i className="fa fa-lock" title={msg}></i>)
      : null;
  }
}

SheetAccessIcon.propTypes = {
  sheet: PropTypes.object.isRequired
};


class SheetTagLink extends Component {
  handleTagClick(e) {
    e.preventDefault();
    this.props.setSheetTag(this.props.tag);
  }
  render() {
    return (<a href={`/sheets/tags/${this.props.tag}`} onClick={this.handleTagClick}>{this.props.tag}</a>);
  }
}

SheetTagLink.propTypes = {
  tag:   PropTypes.string.isRequired,
  setSheetTag: PropTypes.func.isRequired
};


class ToggleSet extends Component {
  // A set of options grouped together.
  render() {
    var classes = {toggleSet: 1, separated: this.props.separated };
    classes[this.props.name] = 1;
    classes = classNames(classes);
    var value = this.props.name === "layout" ? this.props.currentLayout() : this.props.settings[this.props.name];
    var width = 100.0 - (this.props.separated ? (this.props.options.length - 1) * 3 : 0);
    var style = {width: (width/this.props.options.length) + "%", outline: "none"};
    return (
      <div className={classes} role={this.props.role} aria-label={this.props.ariaLabel}>
        {
          this.props.options.map(function(option) {
            return (
              <ToggleOption
                name={option.name}
                key={option.name}
                set={this.props.name}
                role={option.role}
                ariaLable={option.ariaLabel}
                on={value == option.name}
                setOption={this.props.setOption}
                style={style}
                image={option.image}
                fa={option.fa}
                content={option.content} />);
          }.bind(this))
        }
      </div>);
  }
}

ToggleSet.propTypes = {
  name:          PropTypes.string.isRequired,
  setOption:     PropTypes.func.isRequired,
  currentLayout: PropTypes.func,
  settings:      PropTypes.object.isRequired,
  options:       PropTypes.array.isRequired,
  separated:     PropTypes.bool,
  role:          PropTypes.string,
  ariaLabel:     PropTypes.string
};


class ToggleOption extends Component {
  // A single option in a ToggleSet

  handleClick() {
    this.props.setOption(this.props.set, this.props.name);
    if (Sefaria.site) { Sefaria.site.track.event("Reader", "Display Option Click", this.props.set + " - " + this.props.name); }
  }
  render() {
    var classes = {toggleOption: 1, on: this.props.on };
    var tabIndexValue = this.props.on ? 0 : -1;
    var ariaCheckedValue = this.props.on ? "true" : "false";
    classes[this.props.name] = 1;
    classes = classNames(classes);
    var content = this.props.image ? (<img src={this.props.image} alt=""/>) :
                    this.props.fa ? (<i className={"fa fa-" + this.props.fa}></i>) :
                      (<span dangerouslySetInnerHTML={ {__html: this.props.content} }></span>);
    return (
      <div
        role={this.props.role}
        aria-label= {this.props.ariaLabel}
        tabIndex = {this.props.role == "radio"? tabIndexValue : "0"}
        aria-value = {ariaCheckedValue}
        className={classes}
        style={this.props.style}
        onClick={this.handleClick}>
        {content}
      </div>);
  }
}


class ReaderNavigationMenuSearchButton extends Component {
  render() {
    return (<span className="readerNavMenuSearchButton" onClick={this.props.onClick}><i className="fa fa-search"></i></span>);
  }
}


class ReaderNavigationMenuMenuButton extends Component {
  render() {
    var icon = this.props.compare ? (<i className="fa fa-chevron-left"></i>) : (<i className="fa fa-bars"></i>);
    return (<span className="readerNavMenuMenuButton" onClick={this.props.onClick}>{icon}</span>);
  }
}


class ReaderNavigationMenuCloseButton extends Component {
  render() {
    if(this.props.icon == "arrow"){
      var icon_dir = (this.props.interfaceLang == 'english') ? 'left' : 'right';
      var icon_class = "fa fa-caret-"+icon_dir;
      var icon = (<i className={icon_class}></i>);
    }else{
      var icon = "×";
    }
    /*var icon = this.props.icon === "arrow" ? (<i className="fa fa-caret-{icon_dir}"></i>) : "×";*/
    var classes = classNames({readerNavMenuCloseButton: 1, arrow: this.props.icon === "arrow"});
    return (<div className={classes} onClick={this.props.onClick}>{icon}</div>);
  }
}


class ReaderNavigationMenuDisplaySettingsButton extends Component {
  render() {
    return (<a href="#" className="readerOptions" role="button" aria-haspopup="true" onClick={this.props.onClick} onKeyPress={function(e) {e.charCode == 13 ? this.props.onClick(e):null}.bind(this)}><img src="/static/img/ayealeph.svg" alt="Toggle Reader Menu Display Settings"/></a>);
  }
}


class CategoryColorLine extends Component {
  render() {
    var style = {backgroundColor: Sefaria.palette.categoryColor(this.props.category)};
    return (<div className="categoryColorLine" style={style}></div>);
  }
}


class TextColumn extends Component {
  // An infinitely scrollable column of text, composed of TextRanges for each section.
  componentDidMount() {
    this._isMounted = true;
    this.initialScrollTopSet = false;
    this.justTransitioned    = true;
    this.debouncedAdjustTextListHighlight = Sefaria.util.debounce(this.adjustTextListHighlight, 100);
    var node = ReactDOM.findDOMNode(this);
    node.addEventListener("scroll", this.handleScroll);
    this.setScrollPosition();
    this.adjustInfiniteScroll();
    this.setPaddingForScrollbar();
  }
  componentWillUnmount() {
    this._isMounted = false;
    var node = ReactDOM.findDOMNode(this);
    node.removeEventListener("scroll", this.handleScroll);
  }
  componentWillReceiveProps(nextProps) {
    if (this.props.mode === "Text" && nextProps.mode === "TextAndConnections") {
      // When moving into text and connections, scroll to highlighted
      this.justTransitioned    = true;
      this.scrolledToHighlight = false;
      this.initialScrollTopSet = true;

    } else if (this.props.mode === "TextAndConnections" && nextProps.mode === "TextAndConnections") {
      // Don't mess with scroll position within Text and Connections mode
      if (this.justTransitioned) {
        this.justTransitioned = false;
      } else if (!this.initialScrollTopSet) {
        this.scrolledToHighlight = true;

      }
    } else if (this.props.mode === "TextAndConnections" && nextProps.mode === "Text") {
      // Don't mess with scroll position within Text and Connections mode
      this.scrolledToHighlight = true;
      this.initialScrollTopSet = true;

    } else if (this.props.panelsOpen !== nextProps.panelsOpen) {
      this.scrolledToHighlight = false;
    } else if (nextProps.srefs.length == 1 && Sefaria.util.inArray(nextProps.srefs[0], this.props.srefs) == -1) {
      // If we are switching to a single ref not in the current TextColumn, treat it as a fresh open.
      this.initialScrollTopSet = false;
      this.scrolledToHighlight = false;
      this.loadingContentAtTop = false;
    }
  }
  componentDidUpdate(prevProps, prevState) {
    if (!this.props.highlightedRefs.compare(prevProps.highlightedRefs)) {
      this.setScrollPosition();  // highlight change
    }
    if (this.props.layoutWidth !== prevProps.layoutWidth ||
        this.props.settings.language !== prevProps.settings.language) {
      this.scrollToHighlighted();
    }
  }
  handleScroll(event) {
    //console.log("scroll");
    if (this.justScrolled) {
      console.log("pass scroll");
      this.justScrolled = false;
      return;
    }
    if (this.props.highlightedRefs.length) {
      //console.log("Calling debouncedAdjustTextListHighlight");
      this.debouncedAdjustTextListHighlight();
    }
    this.adjustInfiniteScroll();
  }
  handleTextSelection() {
    var selection = window.getSelection();

    if (selection.type === "Range") {
      var $start    = $(Sefaria.util.getSelectionBoundaryElement(true)).closest(".segment");
      var $end      = $(Sefaria.util.getSelectionBoundaryElement(false)).closest(".segment");
      var $segments = $start.is($end) ? $start : $start.nextUntil($end, ".segment").add($start).add($end);
      var refs      = [];

      $segments.each(function() {
        refs.push($(this).attr("data-ref"));
      });

      this.props.setTextListHighlight(refs);
    }
    this.props.setSelectedWords(selection.toString());
  }
  handleTextLoad() {
    if (this.loadingContentAtTop || !this.initialScrollTopSet) {
      // console.log("text load, setting scroll");
      this.setScrollPosition();
    } else if (!this.scrolledToHighlight && $(ReactDOM.findDOMNode(this)).find(".segment.highlight").length) {
      // console.log("scroll to highlighted")
      this.scrollToHighlighted();
      this.scrolledToHighlight = true;
      this.initialScrollTopSet = true;
    }

    // console.log("text load, ais");
    this.adjustInfiniteScroll();
  }
  setScrollPosition() {
    console.log("ssp");
    // Called on every update, checking flags on `this` to see if scroll position needs to be set
    if (this.loadingContentAtTop) {
      // After adding content by infinite scrolling up, scroll back to what the user was just seeing
      console.log("loading at top");
      var $node   = $(ReactDOM.findDOMNode(this));
      var adjust  = 118; // Height of .loadingMessage.base
      var $texts  = $node.find(".basetext");
      if ($texts.length < 2) { return; }
      var top     = $texts.eq(1).position().top + $node.scrollTop() - adjust;
      if (!$texts.eq(0).hasClass("loading")) {
        this.loadingContentAtTop = false;
        this.initialScrollTopSet = true;
        this.justScrolled = true;
        ReactDOM.findDOMNode(this).scrollTop = top;
        this.scrollToHighlighted();
        console.log(top)
      }
    } else if (!this.scrolledToHighlight && $(ReactDOM.findDOMNode(this)).find(".segment.highlight").length) {
       console.log("scroll to highlighted");
      // scroll to highlighted segment
      this.scrollToHighlighted();
      this.scrolledToHighlight = true;
      this.initialScrollTopSet = true;
      this.justScrolled        = true;
    } else if (!this.initialScrollTopSet) {
      console.log("initial scroll to 30");
      // initial value set below 0 so you can scroll up for previous
      var node = ReactDOM.findDOMNode(this);
      node.scrollTop = 30;
      this.initialScrollTopSet = true;
    }
    // This fixes loading of next content when current content is short in viewport,
    // but breaks loading highlighted ref, jumping back up to top of section
    // this.adjustInfiniteScroll();
  }
  adjustInfiniteScroll() {
    // Add or remove TextRanges from the top or bottom, depending on scroll position
    // console.log("adjust Infinite Scroll");
    if (!this._isMounted) { return; }
    var node         = ReactDOM.findDOMNode(this);
    var refs         = this.props.srefs;
    var $lastText    = $(node).find(".textRange.basetext").last();
    if (!$lastText.length) { console.log("no last basetext"); return; }
    var lastTop      = $lastText.position().top;
    var lastBottom   = lastTop + $lastText.outerHeight();
    var windowHeight = $(node).outerHeight();
    var windowTop    = node.scrollTop;
    var windowBottom = windowTop + windowHeight;
    if (lastTop > (windowHeight + 100) && refs.length > 1) {
      // Remove a section scrolled out of view on bottom
      refs = refs.slice(0,-1);
      this.props.updateTextColumn(refs);
    } else if (windowTop < 21 && !this.loadingContentAtTop) {
      // UP: add the previous section above then adjust scroll position so page doesn't jump
      var topRef = refs[0];
      var data   = Sefaria.ref(topRef);
      if (data && data.prev) {
        console.log("Up! Add previous section");
        refs.splice(refs, 0, data.prev);
        this.loadingContentAtTop = true;
        this.props.updateTextColumn(refs);
        if (Sefaria.site) { Sefaria.site.track.event("Reader", "Infinite Scroll", "Up"); }
      }
    } else if ( lastBottom < windowHeight + 80 ) {
      // DOWN: add the next section to bottom
      if ($lastText.hasClass("loading")) {
        // console.log("last text is loading - don't add next section");
        return;
      }
      console.log("Down! Add next section");
      var currentRef = refs.slice(-1)[0];
      var data       = Sefaria.ref(currentRef);
      if (data && data.next) {
        refs.push(data.next);
        this.props.updateTextColumn(refs);
        if (Sefaria.site) { Sefaria.site.track.event("Reader", "Infinite Scroll", "Down"); }
      }
    }  else {
      // nothing happens
    }
  }
  adjustTextListHighlight() {
    console.log("adjustTextListHighlight");

    // When scrolling while the TextList is open, update which segment should be highlighted.
    if (this.props.multiPanel && this.props.layoutWidth == 100) {
      return; // Hacky - don't move around highlighted segment when scrolling a single panel,
    }
    // but we do want to keep the highlightedRefs value in the panel
    // so it will return to the right location after closing other panels.
    var adjustTextListHighlightInner = function() {
      //var start = new Date();
      if (!this._isMounted) { return; }
      var $container   = $(ReactDOM.findDOMNode(this));
      var $readerPanel = $container.closest(".readerPanel");
      var viewport     = $container.outerHeight() - $readerPanel.find(".textList").outerHeight();
      var center       = (viewport/2);
      var midTop       = 300;
      var threshhold   = this.props.multiPanel ? midTop : center;
      $container.find(".basetext .segment").each(function(i, segment) {
        var $segment = $(segment);
        if ($segment.offset().top + $segment.outerHeight() > threshhold) {
          var ref = $segment.attr("data-ref");
          this.props.setTextListHighlight(ref);
          //var end = new Date();
          //elapsed = end - start;
          //console.log("Adjusted Text Highlight in: " + elapsed);
          return false;
        }
      }.bind(this));
    }.bind(this);

    adjustTextListHighlightInner();

      /*
      // Caching segment heights
      // Incomplete, needs to update on infinite scroll, window resize
      // Not clear there's a great perfomance benefit
      if (!this.state.segmentHeights) {
        this.state.segmentHeights = [];
        $readerPanel.find(".basetext .segment").each(function(i, segment) {
          var $segment = $(segment);
          var top = $segment.offset().top;
          this.state.segmentHeights.push({
              top: top,
              bottom: top + $segment.outerHeight(),
              ref: $segment.attr("data-ref")})
        }.bind(this));
        this.setState(this.state);
      }

      for (var i = 0; i < this.state.segmentHeights.length; i++) {
        var segment = this.state.segmentHeights[i];
        if (segment.bottom > center) {
          this.showTextList(segment.ref);
          return;
        }
      }
      */
  }
  scrollToHighlighted() {
    window.requestAnimationFrame(function() {
      if (!this._isMounted) { return; }
      console.log("scroll to highlighted - animation frame");
      var $container   = $(ReactDOM.findDOMNode(this));
      var $readerPanel = $container.closest(".readerPanel");
      var $highlighted = $container.find(".segment.highlight").first();
      if ($highlighted.length) {
        var height     = $highlighted.outerHeight();
        var viewport   = $container.outerHeight() - $readerPanel.find(".textList").outerHeight();
        var offset     = height > viewport + 80 ? 80 : (viewport - height) / 2;
        this.justScrolled = true;
        $container.scrollTo($highlighted, 0, {offset: -offset});
      }
    }.bind(this));
  }
  setPaddingForScrollbar() {
    // Scrollbars take up spacing, causing the centering of TextColumn to be slightly off center
    // compared to the header. This functions sets appropriate padding to compensate.
    var width      = Sefaria.util.getScrollbarWidth();
    var $container = $(ReactDOM.findDOMNode(this));
    if (this.props.interfaceLang == "hebrew") {
      $container.css({paddingRight: width, paddingLeft: 0});
    } else {
      $container.css({paddingRight: 0, paddingLeft: width});
    }
  }
  render() {
    var classes = classNames({textColumn: 1, connectionsOpen: this.props.mode === "TextAndConnections"});
    var content =  this.props.srefs.map(function(ref, k) {
      return (<TextRange
        sref={ref}
        version={this.props.version}
        versionLanguage={this.props.versionLanguage}
        highlightedRefs={this.props.highlightedRefs}
        basetext={true}
        withContext={true}
        loadLinks={true}
        prefetchNextPrev={true}
        settings={this.props.settings}
        setOption={this.props.setOption}
        showBaseText={this.props.showBaseText}
        onSegmentClick={this.props.onSegmentClick}
        onCitationClick={this.props.onCitationClick}
        onTextLoad={this.handleTextLoad.bind(this)}
        filter={this.props.filter}
        panelsOpen={this.props.panelsOpen}
        layoutWidth={this.props.layoutWidth}
        key={k + ref} />);
    }.bind(this));

    if (content.length) {
      // Add Next and Previous loading indicators
      var first   = Sefaria.ref(this.props.srefs[0]);
      var last    = Sefaria.ref(this.props.srefs.slice(-1)[0]);
      var hasPrev = first && first.prev;
      var hasNext = last && last.next;
      var topSymbol  = " ";
      var bottomSymbol = " ";
      if (hasPrev && INBROWSER) {
        content.splice(0, 0, (<LoadingMessage className="base prev" key="prev"/>));
      } else {
        content.splice(0, 0, (<LoadingMessage message={topSymbol} heMessage={topSymbol} className="base prev" key="prev"/>));
      }
      if (hasNext) {
        content.push((<LoadingMessage className="base next" key="next"/>));
      } else {
        content.push((<LoadingMessage message={bottomSymbol} heMessage={bottomSymbol} className="base next final" key="next"/>));
      }
    }

    return (<div className={classes} onMouseUp={this.handleTextSelection}>{content}</div>);
  }
}

TextColumn.propTypes = {
  srefs:                 PropTypes.array.isRequired,
  version:               PropTypes.string,
  versionLanguage:       PropTypes.string,
  highlightedRefs:       PropTypes.array,
  basetext:              PropTypes.bool,
  withContext:           PropTypes.bool,
  loadLinks:             PropTypes.bool,
  prefetchNextPrev:      PropTypes.bool,
  openOnClick:           PropTypes.bool,
  lowlight:              PropTypes.bool,
  multiPanel:            PropTypes.bool,
  mode:                  PropTypes.string,
  settings:              PropTypes.object,
  interfaceLang:         PropTypes.string,
  showBaseText:          PropTypes.func,
  updateTextColumn:      PropTypes.func,
  onSegmentClick:        PropTypes.func,
  onCitationClick:       PropTypes.func,
  setTextListHighlight:  PropTypes.func,
  setSelectedWords:      PropTypes.func,
  onTextLoad:            PropTypes.func,
  panelsOpen:            PropTypes.number,
  layoutWidth:           PropTypes.number
};


class TextRange extends Component {
  // A Range or text defined a by a single Ref. Specially treated when set as 'basetext'.
  // This component is responsible for retrieving data from `Sefaria` for the ref that defines it.

  componentDidMount() {
    this._isMounted = true;
    var data = this.getText();
    if (data && !this.dataPrefetched) {
      // If data was populated server side, onTextLoad was never called
      this.onTextLoad(data);
    } else if (this.props.basetext || this.props.segmentNumber) {
      this.placeSegmentNumbers();
    }
    window.addEventListener('resize', this.handleResize);
  }
  componentWillUnmount() {
    this._isMounted = false
    window.removeEventListener('resize', this.handleResize);
  }
  componentDidUpdate(prevProps, prevState) {
    // Place segment numbers again if update affected layout
    if (this.props.basetext || this.props.segmentNumber) {
      if (this.props.version != prevProps.version ||
          this.props.versionLanguage != prevProps.versionLanguage ||
          prevProps.settings.language !== this.props.settings.language ||
          prevProps.settings.layoutDefault !== this.props.settings.layoutDefault ||
          prevProps.settings.layoutTanakh !== this.props.settings.layoutTanakh ||
          prevProps.settings.layoutTalmud !== this.props.settings.layoutTalmud ||
          prevProps.settings.biLayout !== this.props.settings.biLayout ||
          prevProps.settings.fontSize !== this.props.settings.fontSize ||
          prevProps.layoutWidth !== this.props.layoutWidth) {
            // Rerender in case version has changed
            this.forceUpdate(function() {
                this.placeSegmentNumbers();
            }.bind(this));
      }
    }
  }
  handleResize() {
    if (this.props.basetext || this.props.segmentNumber) {
      this.placeSegmentNumbers();
    }
  }
  handleClick(event) {
    if (window.getSelection().type === "Range") {
      // Don't do anything if this click is part of a selection
      return;
    }
    if (this.props.onRangeClick) {
      //Click on the body of the TextRange itself from TextList
      this.props.onRangeClick(this.props.sref);
      if (Sefaria.site) { Sefaria.site.track.event("Reader", "Click Text from TextList", this.props.sref); }
    }
  }
  getText() {
    var settings = {
      context: this.props.withContext ? 1 : 0,
      version: this.props.version || null,
      language: this.props.versionLanguage || null
    };
    var data = Sefaria.text(this.props.sref, settings);

    if (!data || "updateFromAPI" in data) { // If we don't have data yet, call again with a callback to trigger API call
      Sefaria.text(this.props.sref, settings, this.onTextLoad);
    }
    return data;
  }
  onTextLoad(data) {
    // Initiate additional API calls when text data first loads
    if (this.props.basetext && this.props.sref !== data.ref) {
      // Replace ReaderPanel contents ref with the normalized form of the ref, if they differ.
      // Pass parameter to showBaseText to replaceHistory - normalization should't add a step to history
      this.props.showBaseText(data.ref, true, this.props.version, this.props.versionLanguage);
      return;
    }

    // If this is a ref to a super-section, rewrite it to first available section
    if (data.textDepth - data.sections.length > 1 && data.firstAvailableSectionRef) {
      this.props.showBaseText(data.firstAvailableSectionRef, true, this.props.version, this.props.versionLanguage);
      return;
    }

    this.prefetchData();

    if (this.props.onTextLoad) {
      this.props.onTextLoad();
    }

    if (this._isMounted) {
      this.forceUpdate(function() {
        this.placeSegmentNumbers();
      }.bind(this));
    }
  }
  prefetchData() {
    // Prefetch additional data (next, prev, links, notes etc) for this ref
    if (this.dataPrefetched) { return; }

    var data = this.getText();
    if (!data) { return; }

    // Load links at section level if spanning, so that cache is properly primed with section level refs
    var sectionRefs = data.isSpanning ? data.spanningRefs : [data.sectionRef];
    sectionRefs = sectionRefs.map(function(ref) {
      if (ref.indexOf("-") > -1) {
        ref = ref.split("-")[0];
        ref = ref.slice(0, ref.lastIndexOf(":"));
      }
      return ref;
    });

    if (this.props.loadLinks && !Sefaria.linksLoaded(sectionRefs)) {
      for (var i = 0; i < sectionRefs.length; i++) {
        Sefaria.related(sectionRefs[i], function() {
          if (this._isMounted) { this.forceUpdate(); }
        }.bind(this));
      }
    }

    if (this.props.prefetchNextPrev) {
     if (data.next) {
       Sefaria.text(data.next, {
         context: 1,
         version: this.props.version || null,
         language: this.props.versionLanguage || null
       }, function() {});
     }
     if (data.prev) {
       Sefaria.text(data.prev, {
         context: 1,
         version: this.props.version || null,
         language: this.props.versionLanguage || null
       }, function() {});
     }
     if (data.indexTitle) {
        // Preload data that is used on Text TOC page
        Sefaria.indexDetails(data.indexTitle, function() {});
     }
    }
    this.dataPrefetched = true;
  }
  placeSegmentNumbers() {
    //console.log("placeSegmentNumbers", this.props.sref);
    //debugger
    //console.trace();
    // Set the vertical offsets for segment numbers and link counts, which are dependent
    // on the rendered height of the text of each segment.
    var $text  = $(ReactDOM.findDOMNode(this));
    var elemsAtPosition = {}; // Keyed by top position, an array of elements found there
    var setTop = function() {
      var $elem = $(this);
      var top   = $elem.parent().position().top;
      $elem.css({top: top});
      var list = elemsAtPosition[top] || [];
      list.push($elem);
      elemsAtPosition[top] = list;
    };
    $text.find(".linkCount").each(setTop);
    elemsAtPosition = {};  // resetting because we only want it to track segmentNumbers
    $text.find(".segmentNumber").each(setTop).show();
    var fixCollision = function ($elems) {
      // Takes an array of jQuery elements that all currently appear at the same top position
      if ($elems.length == 1) { return; }
      if ($elems.length == 2) {
        var adjust = 8;
        $elems[0].css({top: "-=" + adjust});
        $elems[1].css({top: "+=" + adjust});
      }
      /* Sketching a general solution for any number of elements, incomplete.
      var halfOrLess = Math.floor($elems.length / 2);
      var above = $elems.slice(0, halfOrLess);
      var below = $elems.slice(-halfOrLess);
      for (var i = 0; i < halfOrLess; i++) {

      }
      */
    };
    for (var top in elemsAtPosition) {
      if (elemsAtPosition.hasOwnProperty(top)) {
        fixCollision(elemsAtPosition[top]);
      }
    }
    $text.find(".segmentNumber").show();
    $text.find(".linkCount").show();

  }
  onFootnoteClick(event) {
      $(event.target).closest("sup").next("i.footnote").toggle();
      this.placeSegmentNumbers();
  }
  render() {

    var data = this.getText();
    if (data && this.props.basetext) {
      var ref              = this.props.withContext ? data.sectionRef : data.ref;
      var sectionStrings   = Sefaria.sectionString(ref);
      var oref             = Sefaria.ref(ref);
      var useShortString   = oref && Sefaria.util.inArray(oref.primary_category, ["Tanakh", "Mishnah", "Talmud", "Tanaitic", "Commentary"]) !== -1;
      var title            = useShortString ? sectionStrings.en.numbered : sectionStrings.en.named;
      var heTitle          = useShortString ? sectionStrings.he.numbered : sectionStrings.he.named;
    } else if (data && !this.props.basetext) {
      var title            = data.ref;
      var heTitle          = data.heRef;
    } else if (!data) {
      var title            = "Loading...";
      var heTitle          = "טעינה...";
    }
    var showNumberLabel    =  data &&
                              data.categories &&
                              data.categories[0] !== "Talmud" &&
                              data.categories[0] !== "Liturgy";

    var showSegmentNumbers = showNumberLabel && this.props.basetext;

    var segments = Sefaria.makeSegments(data, this.props.withContext);
    var textSegments = segments.map(function (segment, i) {
      var highlight = this.props.highlightedRefs && this.props.highlightedRefs.length ?                                  // if highlighted refs are explicitly set
                        Sefaria.util.inArray(segment.ref, this.props.highlightedRefs) !== -1 : // highlight if this ref is in highlighted refs prop
                        this.props.basetext && segment.highlight;                   // otherwise highlight if this a basetext and the ref is specific
      return (
        <TextSegment
            sref={segment.ref}
            en={segment.en}
            he={segment.he}
            highlight={highlight}
            segmentNumber={showSegmentNumbers ? segment.number : 0}
            showLinkCount={this.props.basetext}
            filter={this.props.filter}
            onSegmentClick={this.props.onSegmentClick}
            onCitationClick={this.props.onCitationClick}
            onFootnoteClick={this.onFootnoteClick}
            key={i + segment.ref} />
      );
    }.bind(this));
    textSegments = textSegments.length ?
                    textSegments :
                      this.props.basetext ? "" : (<LoadingMessage />);
    var classes = {
                    textRange: 1,
                    basetext: this.props.basetext,
                    loading: !data,
                    lowlight: this.props.lowlight
                  };
    classes = classNames(classes);

    var open        = function() { this.props.onNavigationClick(this.props.sref)}.bind(this);
    var compare     = function() { this.props.onCompareClick(this.props.sref)}.bind(this);
    var connections = function() { this.props.onOpenConnectionsClick([this.props.sref])}.bind(this);

    var actionLinks = (<div className="actionLinks">
                        <span className="openLink" onClick={open}>
                          <img src="/static/img/open-64.png" alt="" />
                          <span className="en">Open</span>
                          <span className="he">פתח</span>
                        </span>
                        <span className="compareLink" onClick={compare}>
                          <img src="/static/img/compare-64.png" alt="" />
                          <span className="en">Compare</span>
                          <span className="he">השווה</span>
                        </span>
                        <span className="connectionsLink" onClick={connections}>
                          <i className="fa fa-link"></i>
                          <span className="en">Connections</span>
                          <span className="he">קשרים</span>
                        </span>
                      </div>);
    return (
      <div className={classes} onClick={this.handleClick}>
        {showNumberLabel && this.props.numberLabel ?
          (<div className="numberLabel sans">
            <span className="numberLabelInner">
              <span className="en">{this.props.numberLabel}</span>
              <span className="he">{Sefaria.hebrew.encodeHebrewNumeral(this.props.numberLabel)}</span>
            </span>
          </div>)
          : null}
        {this.props.hideTitle ? "" :
        (<div className="title">
          <div className="titleBox">
            <span className="en" >{title}</span>
            <span className="he">{heTitle}</span>
          </div>
        </div>)}
        <div className="text">
          <div className="textInner">
            { textSegments }
            { this.props.showActionLinks ? actionLinks : null }
          </div>
        </div>
      </div>
    );
  }
}

TextRange.propTypes = {
  sref:                   PropTypes.string.isRequired,
  version:                PropTypes.string,
  versionLanguage:        PropTypes.string,
  highlightedRefs:        PropTypes.array,
  basetext:               PropTypes.bool,
  withContext:            PropTypes.bool,
  hideTitle:              PropTypes.bool,
  loadLinks:              PropTypes.bool,
  prefetchNextPrev:       PropTypes.bool,
  openOnClick:            PropTypes.bool,
  lowlight:               PropTypes.bool,
  numberLabel:            PropTypes.number,
  settings:               PropTypes.object,
  filter:                 PropTypes.array,
  onTextLoad:             PropTypes.func,
  onRangeClick:           PropTypes.func,
  onSegmentClick:         PropTypes.func,
  onCitationClick:        PropTypes.func,
  onNavigationClick:      PropTypes.func,
  onCompareClick:         PropTypes.func,
  onOpenConnectionsClick: PropTypes.func,
  showBaseText:           PropTypes.func,
  panelsOpen:             PropTypes.number,
  layoutWidth:            PropTypes.number,
  showActionLinks:        PropTypes.bool
};


class TextSegment extends Component {

  handleClick(event) {
    if ($(event.target).hasClass("refLink")) {
      //Click of citation
      event.preventDefault();//add prevent default
      var ref = Sefaria.humanRef($(event.target).attr("data-ref"));
      this.props.onCitationClick(ref, this.props.sref);
      event.stopPropagation();
      Sefaria.site.track.event("Reader", "Citation Link Click", ref);
    } else if ($(event.target).is("sup") || $(event.target).parents("sup").size()) {
      this.props.onFootnoteClick(event);
      event.stopPropagation();
    } else if (this.props.onSegmentClick) {
      this.props.onSegmentClick(this.props.sref);
      Sefaria.site.track.event("Reader", "Text Segment Click", this.props.sref);
    }
  }
  render() {
    var linkCountElement;
    if (this.props.showLinkCount) {
      var linkCount = Sefaria.linkCount(this.props.sref, this.props.filter);
      var minOpacity = 20, maxOpacity = 70;
      var linkScore = linkCount ? Math.min(linkCount+minOpacity, maxOpacity) / 100.0 : 0;
      var style = {opacity: linkScore};
      linkCountElement = this.props.showLinkCount ? (<div className="linkCount sans" title={linkCount + " Connections Available"}>
                                                    <span className="en"><span className="linkCountDot" style={style}></span></span>
                                                    <span className="he"><span className="linkCountDot" style={style}></span></span>
                                                  </div>) : null;
    } else {
      linkCountElement = "";
    }
    var segmentNumber = this.props.segmentNumber ? (<div className="segmentNumber sans">
                                                      <span className="en"> <span className="segmentNumberInner">{this.props.segmentNumber}</span> </span>
                                                      <span className="he"> <span className="segmentNumberInner">{Sefaria.hebrew.encodeHebrewNumeral(this.props.segmentNumber)}</span> </span>
                                                    </div>) : null;
    var he = this.props.he || "";
    var en = this.props.en || "";
    var classes=classNames({ segment: 1,
                     highlight: this.props.highlight,
                     heOnly: !this.props.en,
                     enOnly: !this.props.he });
    if(!this.props.en && !this.props.he){
        return false;
    }
    return (
      <span className={classes} onClick={this.handleClick} data-ref={this.props.sref}>
        {segmentNumber}
        {linkCountElement}
        <span className="he" dangerouslySetInnerHTML={ {__html: he + " "} }></span>
        <span className="en" dangerouslySetInnerHTML={ {__html: en + " "} }></span>
        <div className="clearFix"></div>
      </span>
    );
  }
}

TextSegment.propTypes = {
  sref:            PropTypes.string,
  en:              PropTypes.string,
  he:              PropTypes.string,
  highlight:       PropTypes.bool,
  segmentNumber:   PropTypes.number,
  showLinkCount:   PropTypes.bool,
  filter:          PropTypes.array,
  onCitationClick: PropTypes.func,
  onSegmentClick:  PropTypes.func,
  onFootnoteClick: PropTypes.func
};


class ConnectionsPanel extends Component {
  render() {
    var content = null;
    if (this.props.mode == "Connections") {
      content = (<TextList
                    srefs={this.props.srefs}
                    filter={this.props.filter}
                    recentFilters={this.props.recentFilters}
                    fullPanel={this.props.fullPanel}
                    multiPanel={this.props.multiPanel}
                    setFilter={this.props.setFilter}
                    setConnectionsMode={this.props.setConnectionsMode}
                    onTextClick={this.props.onTextClick}
                    onCitationClick={this.props.onCitationClick}
                    onNavigationClick={this.props.onNavigationClick}
                    onCompareClick={this.props.onCompareClick}
                    onOpenConnectionsClick={this.props.onOpenConnectionsClick}
                    openNav={this.props.openNav}
                    openDisplaySettings={this.props.openDisplaySettings}
                    closePanel={this.props.closePanel}
                    selectedWords={this.props.selectedWords}/>
                );

    } else if (this.props.mode === "Tools") {
      content = (<ToolsPanel
                    srefs={this.props.srefs}
                    mode={this.props.mode}
                    filter={this.props.filter}
                    recentFilters={this.props.recentFilters}
                    fullPanel={this.props.fullPanel}
                    multiPanel={this.props.multiPanel}
                    canEditText={this.props.canEditText}
                    setFilter={this.props.setFilter}
                    setConnectionsMode={this.props.setConnectionsMode}
                    onTextClick={this.props.onTextClick}
                    onCitationClick={this.props.onCitationClick}
                    onNavigationClick={this.props.onNavigationClick}
                    onCompareClick={this.props.onCompareClick}
                    onOpenConnectionsClick={this.props.onOpenConnectionsClick}
                    openNav={this.props.openNav}
                    openDisplaySettings={this.props.openDisplaySettings}
                    openComparePanel={this.props.openComparePanel}
                    closePanel={this.props.closePanel}
                    version={this.props.version}
                    versionLanguage={this.props.versionLanguage} />);

    } else if (this.props.mode === "Share") {
      content = (<SharePanel
        url={window.location.href}
        fullPanel={this.props.fullPanel}
        closePanel={this.props.closePanel}
        setConnectionsMode={this.props.setConnectionsMode} />);

    } else if (this.props.mode === "Add to Source Sheet") {
      content = (<AddToSourceSheetPanel
        srefs={this.props.srefs}
        fullPanel={this.props.fullPanel}
        setConnectionsMode={this.props.setConnectionsMode}
        version={this.props.version}
        versionLanguage={this.props.versionLanguage}
        addToSourceSheet={this.props.addToSourceSheet}
      />);

    } else if (this.props.mode === "Add Note") {
      content = (<AddNotePanel
                  srefs={this.props.srefs}
                  fullPanel={this.props.fullPanel}
                  closePanel={this.props.closePanel}
                  setConnectionsMode={this.props.setConnectionsMode} />);

    } else if (this.props.mode === "Edit Note") {
      content = (<AddNotePanel
                  srefs={this.props.srefs}
                  noteId={this.props.noteBeingEdited._id}
                  noteText={this.props.noteBeingEdited.text}
                  noteTitle={this.props.noteBeingEdited.title}
                  noteIsPublic={this.props.noteBeingEdited.isPublic}
                  fullPanel={this.props.fullPanel}
                  closePanel={this.props.closePanel}
                  setConnectionsMode={this.props.setConnectionsMode} />);

    } else if (this.props.mode === "My Notes") {
      content = (<MyNotesPanel
                  srefs={this.props.srefs}
                  fullPanel={this.props.fullPanel}
                  closePanel={this.props.closePanel}
                  setConnectionsMode={this.props.setConnectionsMode}
                  editNote={this.props.editNote} />);

    } else if (this.props.mode === "Add Connection") {
      var url  = "/s1?next=" + window.location.pathname;
      var link = (<a href={url}><span className="int-en">old Sefaria</span><span className="int-he">ממשק הישן</span></a>);
      content = (<div className="toolsMessage sans">
                    <span className="int-en">We&apos;re still working on updating this feature for the new Sefaria. In the meantime, to add a connection please use the {link}.</span>
                    <span className="int-he">האפשרות הזו עדיין בבניה בממשק החדש. בינתיים ניתן להשתמש ב{link}.</span>
                  </div>);

    } else if (this.props.mode === "Login") {
      content = (<LoginPanel fullPanel={this.props.fullPanel} />);
    }
    return content;
  }
}

ConnectionsPanel.propTypes = {
  srefs:                   PropTypes.array.isRequired,    // an array of ref strings
  filter:                  PropTypes.array.isRequired,
  recentFilters:           PropTypes.array.isRequired,
  mode:                    PropTypes.string.isRequired,   // "Connections", "Tools", etc. called `connectionsMode` above
  setFilter:               PropTypes.func.isRequired,
  setConnectionsMode:      PropTypes.func.isRequired,
  editNote:                PropTypes.func.isRequired,
  openComparePanel:        PropTypes.func.isRequired,
  addToSourceSheet:        PropTypes.func.isRequired,
  version:                 PropTypes.string,
  versionLanguage:         PropTypes.string,
  noteBeingEdited:         PropTypes.object,
  fullPanel:               PropTypes.bool,
  multiPanel:              PropTypes.bool,
  canEditText:             PropTypes.bool,
  onTextClick:             PropTypes.func,
  onCitationClick:         PropTypes.func,
  onNavigationClick:       PropTypes.func,
  onCompareClick:          PropTypes.func,
  onOpenConnectionsClick:  PropTypes.func,
  openNav:                 PropTypes.func,
  openDisplaySettings:     PropTypes.func,
  closePanel:              PropTypes.func,
  toggleLanguage:          PropTypes.func,
  selectedWords:           PropTypes.string,
  interfaceLang:           PropTypes.string
};


class ConnectionsPanelHeader extends Component {
  render() {
    return (<div className="connectionsPanelHeader">
              <ConnectionsPanelTabs
                activeTab={this.props.activeTab}
                setConnectionsMode={this.props.setConnectionsMode}
                interfaceLang={this.props.interfaceLang}/>
              <div className="rightButtons">
                <LanguageToggleButton toggleLanguage={this.props.toggleLanguage} />
                <ReaderNavigationMenuCloseButton icon="arrow" onClick={this.props.closePanel} interfaceLang={this.props.interfaceLang} />
              </div>
            </div>);
  }
}

ConnectionsPanelHeader.propTypes = {
  activeTab:          PropTypes.string.isRequired, // "Connections", "Tools"
  setConnectionsMode: PropTypes.func.isRequired,
  closePanel:         PropTypes.func.isRequired,
  toggleLanguage:     PropTypes.func.isRequired,
  interfaceLang:      PropTypes.string.isRequired
};


class ConnectionsPanelTabs extends Component {
  render() {
    var tabNames = [{"en": "Connections", "he": "קישורים"}, {"en": "Tools", "he":"כלים"}];
    var tabs = tabNames.map(function(item) {
      var tabClick = function() {
        this.props.setConnectionsMode(item["en"])
      }.bind(this);
      var active  = item["en"] === this.props.activeTab;
      var classes = classNames({connectionsPanelTab: 1, sans: 1, noselect: 1, active: active});
      return (<div className={classes} onClick={tabClick} key={item["en"]}>
                <span className="int-en">{item["en"]}</span>
                <span className="int-he">{item["he"]}</span>
              </div>);
    }.bind(this));

    return (<div className="connectionsPanelTabs">{tabs}</div>);
  }
}

ConnectionsPanelHeader.propTypes = {
  activeTab:          PropTypes.string.isRequired, // "Connections", "Tools"
  setConnectionsMode: PropTypes.func.isRequired,
  interfaceLang:      PropTypes.string.isRequired
};


class TextList extends Component {
  constructor(props) {
    super(props);

    this.state = {
      linksLoaded: false,
      textLoaded: false
    }
  }
  componentDidMount() {
    this._isMounted = true;
    this.loadConnections();
    this.scrollToHighlighted();
  }
  componentWillUnmount() {
    this._isMounted = false;
  }
  componentWillReceiveProps(nextProps) {
    this.preloadText(nextProps.filter);
  }
  componentWillUpdate(nextProps) {

  }
  componentDidUpdate(prevProps, prevState) {
    if (prevProps.filter.length && !this.props.filter.length) {
      this.scrollToHighlighted();
    }
    if (!prevProps.filter.compare(this.props.filter)) {
      this.scrollToHighlighted();
    } else if (!prevState.textLoaded && this.state.textLoaded) {
      this.scrollToHighlighted();
    } else if (!prevProps.srefs.compare(this.props.srefs)) {
      this.loadConnections();
      this.scrollToHighlighted();
    }
  }
  getSectionRef() {
    var ref = this.props.srefs[0]; // TODO account for selections spanning sections
    var sectionRef = Sefaria.sectionRef(ref) || ref;
    return sectionRef;
  }
  loadConnections() {
    // Load connections data from server for this section
    var sectionRef = this.getSectionRef();
    if (!sectionRef) { return; }
    Sefaria.related(sectionRef, function(data) {
      if (this._isMounted) {
        this.preloadText(this.props.filter);
        this.setState({
          linksLoaded: true,
        });
      }
    }.bind(this));
  }
  preloadText(filter) {
    // Preload text of links if `filter` is a single commentary, or all commentary
    if (filter.length == 1 &&
        Sefaria.index(filter[0]) &&
        Sefaria.index(filter[0]).categories == "Commentary") {
      this.preloadSingleCommentaryText(filter);
    } else if (filter.length == 1 && filter[0] == "Commentary") {
      this.preloadAllCommentaryText(filter);
    } else {
      this.setState({waitForText: false, textLoaded: false});
    }
  }
  preloadSingleCommentaryText(filter) {
    var basetext   = this.getSectionRef(); //get the title of the full title for the commentary from the api and use that (only needs the title to end with the base text
    var commentary = filter[0] + " on " + basetext; //TODO: get rid of "on" special casing switch to hack that only switches out the sections
    this.setState({textLoaded: false, waitForText: true});
    Sefaria.text(commentary, {}, function() {
      if (this._isMounted) {
        this.setState({textLoaded: true});
      }
    }.bind(this));
  }
  preloadAllCommentaryText() {
    var basetext   = this.getSectionRef();
    var summary    = Sefaria.linkSummary(basetext);
    if (summary.length && summary[0].category == "Commentary") {
      this.setState({textLoaded: false, waitForText: true});
      // Get a list of commentators on this section that we need don't have in the cache
      var links = Sefaria.links(basetext);
      var commentators = summary[0].books.map(function(item) {
        return item.book;
      }).filter(function(commentator) {
        var link = Sefaria._filterLinks(links, [commentator])[0];
        if (link.sourceRef.indexOf(link.anchorRef) == -1) {
          // Check if this is Commentary2, exclude if so
          return false;
        }
        // Exclude if we already have this in the cache
        return !Sefaria.text(commentator + " on " + basetext);
      });
      if (commentators.length) {
        this.waitingFor = Sefaria.util.clone(commentators);
        this.target = 0;
        for (var i = 0; i < commentators.length; i++) {
          Sefaria.text(commentators[i] + " on " + basetext, {}, function(data) {
            var index = this.waitingFor.indexOf(data.commentator);
            if (index == -1) {
                // console.log("Failed to clear commentator:");
                // console.log(data);
                this.target += 1;
            }
            if (index > -1) {
                this.waitingFor.splice(index, 1);
            }
            if (this.waitingFor.length == this.target) {
              if (this._isMounted) {
                this.setState({textLoaded: true});
              }
            }
          }.bind(this));
        }
      } else {
        // All commentaries have been loaded already
        this.setState({textLoaded: true});
      }
    } else {
      // There were no commentaries to load
      this.setState({textLoaded: true});
    }
  }
  scrollToHighlighted() {
    if (this.props.fullPanel) {
      return; // We don't currently have any situations where there is lowlighted content in fullpanel sidebar
    }
    window.requestAnimationFrame(function() {
      if (!this._isMounted) { return; }
      var $highlighted = $(ReactDOM.findDOMNode(this)).find(".texts .textRange").not(".lowlight").first();
      if ($highlighted.length) {
        var $texts = $(ReactDOM.findDOMNode(this)).find(".texts");
        var adjust = parseInt($texts.css("padding-top")) + 18;
        $texts.scrollTo($highlighted, 0, {offset: -adjust});
      }
    }.bind(this));
  }
  showAllFilters() {
    this.props.setFilter(null);
    if (Sefaria.site) { Sefaria.site.track.event("Reader", "Show All Filters Click", "1"); }
  }
  render() {
    var refs               = this.props.srefs;
    var summary            = Sefaria.relatedSummary(refs);
    var oref               = Sefaria.ref(refs[0]);
    var filter             = this.props.filter;
    var sectionRef         = this.getSectionRef();
    var isSingleCommentary = (filter.length == 1 && Sefaria.index(filter[0]) && Sefaria.index(filter[0]).categories == "Commentary");

    var en = "No connections known" + (filter.length ? " for " + filter.join(", ") : "") + ".";
    var he = "אין קשרים ידועים"       + (filter.length ? " ל"    + filter.map(f => Sefaria.hebrewTerm(f)).join(", ") : "") + ".";
    var loaded  = Sefaria.linksLoaded(sectionRef);
    var noResultsMessage = <LoadingMessage message={en} heMessage={he} />;
    var message = !loaded ? (<LoadingMessage />) : (summary.length === 0 ? noResultsMessage : null);

    var showAllFilters = !filter.length;
    if (!showAllFilters) {
      if (filter.compare(["Sheets"])) {
        var sheets  = Sefaria.sheets.sheetsByRef(refs);
        var content = sheets ? sheets.map(function(sheet) {
          return (
            <div className="sheet" key={sheet.sheetUrl}>
              <a href={sheet.ownerProfileUrl}>
                <img className="sheetAuthorImg" src={sheet.ownerImageUrl} alt={sheet.ownerName} />
              </a>
              <div className="sheetViews"><i className="fa fa-eye"></i> {sheet.views}</div>
              <a href={sheet.ownerProfileUrl} className="sheetAuthor">{sheet.ownerName}</a>
              <a href={sheet.sheetUrl} className="sheetTitle">{sheet.title}</a>
            </div>);
        }) : (<LoadingMessage />);
        content = content.length ? content : <LoadingMessage message="No sheets here." />;

      } else if (filter.compare(["Notes"])) {
        var notes   = Sefaria.notes(refs);
        var content = notes ? notes.map(function(note) {
          return (<Note
                    title={note.title}
                    text={note.text}
                    ownerName={note.ownerName}
                    ownerProfileUrl={note.ownerProfileUrl}
                    ownerImageUrl={note.ownerImageUrl}
                    key={note._id} />)
        }) : (<LoadingMessage />);
        content = content.length ? content : <LoadingMessage message="No notes here." />;
      } else {
        // Viewing Text Connections
          //debugger;
        var sectionLinks = Sefaria.links(sectionRef);
        var links        = sectionLinks.filter(function(link) {
          if ( (this.props.multiPanel || !isSingleCommentary) &&
              Sefaria.splitSpanningRef(link.anchorRef).every(aref => Sefaria.util.inArray(aref, refs) === -1)) {
            // Only show section level links for an individual commentary
            return false;
          }
          return (filter.length == 0 ||
                  Sefaria.util.inArray(link.category, filter) !== -1 ||
                  Sefaria.util.inArray(link.collectiveTitle["en"], filter) !== -1 );

          }.bind(this)
        ).sort(function(a, b) {
            if (a.anchorVerse !== b.anchorVerse) {
                return a.anchorVerse - b.anchorVerse;
            } else if ( a.commentaryNum !== b.commentaryNum) {
                return a.commentaryNum - b.commentaryNum;
            } else {
                return a.sourceRef > b.sourceRef ? 1 : -1;
            }
        });

        var message = !loaded ? (<LoadingMessage />) : (links.length === 0 ? noResultsMessage : null);
        var content = links.length == 0 ? message :
                      this.state.waitForText && !this.state.textLoaded ?
                        (<LoadingMessage />) :
                        links.map(function(link, i) {
                            var hideTitle = link.category === "Commentary" && this.props.filter[0] !== "Commentary";
                            return (<TextRange
                                        sref={link.sourceRef}
                                        key={i + link.sourceRef}
                                        lowlight={Sefaria.util.inArray(link.anchorRef, refs) === -1}
                                        hideTitle={hideTitle}
                                        numberLabel={link.category === "Commentary" ? link.anchorVerse : 0}
                                        basetext={false}
                                        onRangeClick={this.props.onTextClick}
                                        onCitationClick={this.props.onCitationClick}
                                        onNavigationClick={this.props.onNavigationClick}
                                        onCompareClick={this.props.onCompareClick}
                                        onOpenConnectionsClick={this.props.onOpenConnectionsClick} />);
                          }, this);
      }
    }

    var classes = classNames({textList: 1, fullPanel: this.props.fullPanel});
    if (showAllFilters) {
      return (
            <div className={classes}>
              <div className="textListTop">
                  {message}
              </div>
              <AllFilterSet
                srefs={this.props.srefs}
                summary={summary}
                showText={this.props.showText}
                filter={this.props.filter}
                recentFilters={this.props.recentFilters}
                setFilter={this.props.setFilter}
                selectedWords={this.props.selectedWords}
                oref={oref}/>
            </div>);
    } else if (!this.props.fullPanel) {
      return (
            <div className={classes}>
              <div className="textListTop">
                <RecentFilterSet
                  srefs={this.props.srefs}
                  asHeader={true}
                  showText={this.props.showText}
                  filter={this.props.filter}
                  recentFilters={this.props.recentFilters}
                  textCategory={oref ? oref.primary_category : null}
                  setFilter={this.props.setFilter}
                  showAllFilters={this.showAllFilters} />
              </div>
              <div className="texts">
                <div className="contentInner">
                  { content }
                </div>
              </div>
            </div>);
    } else {
      return (
            <div className={classes}>
              <div className="texts">
                <div className="contentInner">
                  <RecentFilterSet
                    srefs={this.props.srefs}
                    asHeader={false}
                    showText={this.props.showText}
                    filter={this.props.filter}
                    recentFilters={this.props.recentFilters}
                    textCategory={oref ? oref.primary_category : null}
                    setFilter={this.props.setFilter}
                    showAllFilters={this.showAllFilters} />
                  { content }
                </div>
              </div>
            </div>
            );
    }
  }
}

TextList.propTypes = {
  srefs:                   PropTypes.array.isRequired,    // an array of ref strings
  filter:                  PropTypes.array.isRequired,
  recentFilters:           PropTypes.array.isRequired,
  fullPanel:               PropTypes.bool,
  multiPanel:              PropTypes.bool,
  setFilter:               PropTypes.func,
  setConnectionsMode:      PropTypes.func,
  onTextClick:             PropTypes.func,
  onCitationClick:         PropTypes.func,
  onNavigationClick:       PropTypes.func,
  onCompareClick:          PropTypes.func,
  onOpenConnectionsClick:  PropTypes.func,
  openNav:                 PropTypes.func,
  openDisplaySettings:     PropTypes.func,
  closePanel:              PropTypes.func,
  selectedWords:           PropTypes.string
};


class Note extends Component {
  render() {

    var isInMyNotes = !this.props.ownerName; // public notes can appear inside myNotesPanel, use ownerName as a proxy for context

    var authorInfo = isInMyNotes ? null :
        (<div className="noteAuthorInfo">
          <a href={this.props.ownerProfileUrl}>
            <img className="noteAuthorImg" src={this.props.ownerImageUrl} alt={this.props.ownerName} />
          </a>
          <a href={this.props.ownerProfileUrl} className="noteAuthor">{this.props.ownerName}</a>
        </div>);

     var buttons = isInMyNotes ?
                    (<div className="noteButtons">
                      <i className="fa fa-pencil" onClick={this.props.editNote} ></i>
                      {this.props.isPrivate ? null : (<i className="fa fa-unlock-alt"></i>)}
                    </div>) : null;

     return (<div className="note">
                {authorInfo}
                <div className="note-content">
                  <div className="noteTitle">{this.props.title}</div>
                  <span className="noteText" dangerouslySetInnerHTML={{__html:this.props.text}}></span>
                </div>
                {buttons}
              </div>);
  }
}

Note.propTypes = {
  title:           PropTypes.string.isRequired,
  text:            PropTypes.string.isRequired,
  ownerName:       PropTypes.string,
  ownerImageUrl:   PropTypes.string,
  ownerProfileUrl: PropTypes.string,
  isPrivate:       PropTypes.bool,
  editNote:        PropTypes.func
};


class AllFilterSet extends Component {
  render() {
    var categories = this.props.summary.map(function(cat, i) {
      return (
        <CategoryFilter
          srefs={this.props.srefs}
          key={i}
          category={cat.category}
          heCategory={Sefaria.hebrewTerm(cat.category)}
          count={cat.count}
          books={cat.books}
          filter={this.props.filter}
          updateRecent={true}
          setFilter={this.props.setFilter}
          on={Sefaria.util.inArray(cat.category, this.props.filter) !== -1} />
      );
    }.bind(this));
    var lexicon = this.props.oref ? (<LexiconPanel selectedWords={this.props.selectedWords} oref={this.props.oref}/>) : null;
    return (
      <div className="fullFilterView filterSet">
          {lexicon}
          {categories}
      </div>
    );
  }
}


class CategoryFilter extends Component {

  handleClick(e) {
    e.preventDefault();
    this.props.setFilter(this.props.category, this.props.updateRecent);
    if (Sefaria.site) { Sefaria.site.track.event("Reader", "Category Filter Click", this.props.category); }
  }
  render() {
    var textFilters = this.props.books.map(function(book, i) {
     return (<TextFilter
                srefs={this.props.srefs}
                key={i}
                book={book.book}
                heBook={book.heBook}
                count={book.count}
                category={this.props.category}
                hideColors={true}
                updateRecent={true}
                setFilter={this.props.setFilter}
                on={Sefaria.util.inArray(book.book, this.props.filter) !== -1} />);
    }.bind(this));

    var notClickable = this.props.category == "Community";
    var color        = Sefaria.palette.categoryColor(this.props.category);
    var style        = notClickable ? {} : {"borderTop": "4px solid " + color};
    var classes      = classNames({categoryFilter: 1, on: this.props.on, notClickable: notClickable});
    var count        = notClickable ? null : (<span className="enInHe"> | {this.props.count}</span>);
    var handleClick  = notClickable ? null : this.handleClick;
    var url = (this.props.srefs && this.props.srefs.length > 0)?"/" + Sefaria.normRef(this.props.srefs[0]) + "?with=" + this.props.category:"";
    var innerFilter = (<div className={classes} onClick={handleClick}>
            <span className="en">{this.props.category}{count}</span>
            <span className="he">{this.props.heCategory}{count}</span>
          </div>);
    var wrappedFilter = notClickable ? innerFilter : <a href={url}>{innerFilter}</a>;
    return (
      <div className="categoryFilterGroup" style={style}>
        {wrappedFilter}
        <TwoBox content={ textFilters } />
      </div>
    );
  }
}


class TextFilter extends Component {

  handleClick(e) {
    e.preventDefault();
    this.props.setFilter(this.props.book, this.props.updateRecent);
    if (Sefaria.site) { Sefaria.site.track.event("Reader", "Text Filter Click", this.props.book); }
  }
  render() {
    var classes = classNames({textFilter: 1, on: this.props.on, lowlight: this.props.count == 0});

    if (!this.props.hideColors) {
      var color = Sefaria.palette.categoryColor(this.props.category);
      var style = {"borderTop": "4px solid " + color};
    }
    var name = this.props.book == this.props.category ? this.props.book.toUpperCase() : this.props.book;
    var count = this.props.hideCounts || !this.props.count ? "" : ( <span className="enInHe"> ({this.props.count})</span>);
    var url = (this.props.srefs && this.props.srefs.length > 0)?"/" + Sefaria.normRef(this.props.srefs[0]) + "?with=" + name:"";
    return (
      <a href={url}>
        <div data-name={name}
          className={classes}
          style={style}
          onClick={this.handleClick}>
            <div>
              <span className="en">{name}{count}</span>
              <span className="he">{this.props.heBook}{count}</span>
            </div>
        </div>
      </a>
    );
  }
}

TextFilter.propTypes = {
  srefs:        PropTypes.array.isRequired,
  book:         PropTypes.string.isRequired,
  heBook:       PropTypes.string.isRequired,
  on:           PropTypes.bool.isRequired,
  setFilter:    PropTypes.func.isRequired,
  updateRecent: PropTypes.bool
};


class RecentFilterSet extends Component {
  toggleAllFilterView() {
    this.setState({showAllFilters: !this.state.showAllFilters});
  }
  render() {
    var topLinks = [];

    // Filter top links to exclude items already in recent filter
    topLinks = topLinks.filter(function(link) {
      return (Sefaria.util.inArray(link.book, this.props.recentFilters) == -1);
    }.bind(this));

    // Annotate filter texts with category
    var recentFilters = this.props.recentFilters.map(function(filter) {
      var index = Sefaria.index(filter);
      return {
          book: filter,
          heBook: index ? index.heTitle : Sefaria.hebrewTerm(filter),
          category: index ? index.primary_category : filter };
    });
    topLinks = recentFilters.concat(topLinks).slice(0,5);

    // If the current filter is not already in the top set, put it first
    if (this.props.filter.length) {
      var filter = this.props.filter[0];
      for (var i=0; i < topLinks.length; i++) {
        if (topLinks[i].book == filter ||
            topLinks[i].category == filter ) { break; }
      }
      if (i == topLinks.length) {
        var index = Sefaria.index(filter);
        if (index) {
          var annotatedFilter = {book: filter, heBook: index.heTitle, category: index.primary_category };
        } else {
          var annotatedFilter = {book: filter, heBook: filter, category: "Other" };
        }

        topLinks = [annotatedFilter].concat(topLinks).slice(0,5);
      } else {
        // topLinks.move(i, 0);
      }
    }
    var topFilters = topLinks.map(function(book) {
     return (<TextFilter
                srefs={this.props.srefs}
                key={book.book}
                book={book.book}
                heBook={book.heBook}
                category={book.category}
                hideCounts={true}
                hideColors={true}
                count={book.count}
                updateRecent={false}
                setFilter={this.props.setFilter}
                on={Sefaria.util.inArray(book.book, this.props.filter) !== -1} />);
    }.bind(this));

    var moreButton = this.props.asHeader ? (<div className="showMoreFilters textFilter" style={style}
                        onClick={this.props.showAllFilters}>
                          <div>
                            <span className="dot">●</span><span className="dot">●</span><span className="dot">●</span>
                          </div>
                      </div>) : null;
    var style = this.props.asHeader ? {"borderTopColor": Sefaria.palette.categoryColor(this.props.textCategory)} : {};
    var classes = classNames({recentFilterSet: 1, topFilters: this.props.asHeader, filterSet: 1});
    return (
      <div className={classes} style={style}>
        <div className="topFiltersInner">{topFilters}</div>
        {moreButton}
      </div>
    );
  }
}

RecentFilterSet.propTypes = {
  srefs:          PropTypes.array.isRequired,
  filter:         PropTypes.array.isRequired,
  recentFilters:  PropTypes.array.isRequired,
  textCategory:   PropTypes.string.isRequired,
  setFilter:      PropTypes.func.isRequired,
  showAllFilters: PropTypes.func.isRequired
};


class LexiconPanel extends Component {
  constructor(props) {
    super(props);
    this.state = {
      entries: [],
      loaded: false
    };
  }
  componentDidMount(){
    if(this.props.selectedWords){
      this.getLookups(this.props.selectedWords, this.props.oref);
    }
  }
  componentWillReceiveProps(nextProps){
    // console.log("component will receive props: ", nextProps.selectedWords);
    if(this.props.selectedWords != nextProps.selectedWords){
      this.clearLookups();
      this.getLookups(nextProps.selectedWords, nextProps.oref);
    }
  }
  clearLookups(){
    this.setState({
      loaded: false,
      entries: []
    });
  }
  getLookups(words, oref){
    if(this.shouldActivate(words)){
      // console.log('getting data: ', words, oref.ref);
      Sefaria.lexicon(words, oref.ref, function(data) {
        this.setState({
          loaded: true,
          entries: data
        });

        var action = (data.length == 0)? "Open No Result": "Open";
        action += " / " + oref.categories.join("/") + "/" + oref.book;
        Sefaria.site.track.event("Lexicon", action, words);

        // console.log('gotten data from Sefaria.js, state re-set: ', this, data);
      }.bind(this));
    }
  }
  shouldActivate(selectedWords){
    if(!selectedWords){
      return false;
    }
    var wordList = selectedWords.split(/[\s:\u05c3\u05be\u05c0.]+/);
    var inputLength = wordList.length;
    return (inputLength <= 3);
  }
  render(){
    var refCats = this.props.oref.categories.join(", "); //TODO: the way to filter by categories is very limiting.
    var enEmpty = "No results found.";
    var heEmpty = "לא נמצאו תוצאות";
    if(!this.shouldActivate(this.props.selectedWords)){
      //console.log("not rendering lexicon");
      return false;
    }
    var content;
    if(!this.state.loaded) {
      // console.log("lexicon not yet loaded");
      content = (<LoadingMessage message="Looking up words..." heMessage="מחפש מילים..."/>);
    } else if(this.state.entries.length == 0) {
      if (this.props.selectedWords.length == 0) {
        //console.log("empty words: nothing to render");
        return false;
      } else {
        //console.log("no results");
        content = (<LoadingMessage message={enEmpty} heMessage={heEmpty}/>);
      }
    }else{
      var entries = this.state.entries;
      content =  entries.filter(e => e['parent_lexicon_details']['text_categories'].length == 0 || e['parent_lexicon_details']['text_categories'].indexOf(refCats) > -1).map(function(entry, i) {
            return (<LexiconEntry data={entry} key={i} />)
          });
      content = content.length ? content : <LoadingMessage message={enEmpty} heMessage={heEmpty} />;
    }
    return (
        <div className="lexicon-content">
          <div className="lexicon-results">
            { content }
          </div>
        </div>
      );
  }
}

LexiconPanel.propTypes = {
  selectedWords: PropTypes.string,
  oref:          PropTypes.object
};


class LexiconEntry extends Component {
  render(){
    var entry = this.props.data;
    var headwordClassNames = classNames('headword', entry['parent_lexicon_details']["to_language"].slice(0,2));
    var definitionClassNames = classNames('definition-content', entry['parent_lexicon_details']["to_language"].slice(0,2));
    var entryHeadHtml =  (<span className="headword">{entry['headword']}</span>);
    var morphologyHtml = ('morphology' in entry['content']) ?  (<span className="morphology">({entry['content']['morphology']})</span>) :"";
    var senses = this.renderLexiconEntrySenses(entry['content']);
    var attribution = this.renderLexiconAttribution();
    return (
        <div className="entry">
          <div className={headwordClassNames}>{entryHeadHtml}</div>
          <div className={definitionClassNames}>{morphologyHtml}<ol className="definition">{senses}</ol></div>
          <div className="attribution">{attribution}</div>
        </div>
    );
  }
  renderLexiconEntrySenses(content){
		var grammar = ('grammar' in content) ? '('+ content['grammar']['verbal_stem'] + ')' : "";
		var def = ('definition' in content) ? content['definition'] : "";
        var notes = ('notes' in content) ? (<span className="notes">{content['notes']}</span>) : "";
        var sensesElems =  ('senses' in content) ? content['senses'].map((sense)=> {
          return this.renderLexiconEntrySenses(sense)
        }) : "";
        var senses = sensesElems.length ? (<ol className="senses">{sensesElems}</ol>) : "";
        return (
            <li className="sense">
              {grammar}
              {def}
              {notes}
              {senses}
            </li>
        );
  }
  renderLexiconAttribution(){
    var entry = this.props.data;
		var lexicon_dtls = entry['parent_lexicon_details'];
        return (
            <div>
                <span>
                  <a target="_blank"
                      href={('source_url' in lexicon_dtls) ? lexicon_dtls['source_url'] : ""}>
                    <span className="int-en">Source: </span>
                    <span className="int-he">מקור:</span>
                    {'source' in lexicon_dtls ? lexicon_dtls['source'] : lexicon_dtls['source_url']}
                  </a>
                </span>
                <span>
                  <a target="_blank"
                      href={('attribution_url' in lexicon_dtls) ? lexicon_dtls['attribution_url'] : ""}>
                    <span className="int-en">Creator: </span>
                    <span className="int-he">יוצר:</span>
                    {'attribution' in lexicon_dtls ? lexicon_dtls['attribution'] : lexicon_dtls['attribution_url']}
                  </a>
                </span>
            </div>
        );
  }
}

LexiconEntry.propTypes = {
  data: PropTypes.object.isRequired
};


class ToolsPanel extends Component {
  constructor(props) {
    super(props);
    this.state = {

    };
  }
  render() {
    var editText  = this.props.canEditText ? function() {
        var refString = this.props.srefs[0];
        var currentPath = Sefaria.util.currentPath();
        var currentLangParam;
        if (this.props.version) {
          refString += "/" + encodeURIComponent(this.props.versionLanguage) + "/" + encodeURIComponent(this.props.version);
        }
        var path = "/edit/" + refString;
        var nextParam = "?next=" + encodeURIComponent(currentPath);
        path += nextParam;
        Sefaria.site.track.event("Tools", "Edit Text Click", refString,
          {hitCallback: () =>  window.location = path}
        );
    }.bind(this) : null;

    var addTranslation = function() {
      var nextParam = "?next=" + Sefaria.util.currentPath();
      Sefaria.site.track.event("Tools", "Add Translation Click", this.props.srefs[0],
          {hitCallback: () => window.location = "/translate/" + this.props.srefs[0] + nextParam}
      );
    }.bind(this);

    var classes = classNames({toolsPanel: 1, textList: 1, fullPanel: this.props.fullPanel});
    return (
      <div className={classes}>
        <div className="texts">
          <div className="contentInner">
            <ToolsButton en="Share" he="שתף" image="tools-share.svg" onClick={function() {this.props.setConnectionsMode("Share")}.bind(this)} />
            <ToolsButton en="Add to Source Sheet" he="הוסף לדף מקורות" image="tools-add-to-sheet.svg" onClick={function() {this.props.setConnectionsMode("Add to Source Sheet")}.bind(this)} />
            <ToolsButton en="Add Note" he="הוסף רשומה" image="tools-write-note.svg" onClick={function() {this.props.setConnectionsMode("Add Note")}.bind(this)} />
            <ToolsButton en="My Notes" he="הרשומות שלי" image="tools-my-notes.svg" onClick={function() {this.props.setConnectionsMode("My Notes")}.bind(this)} />
            <ToolsButton en="Compare" he="השווה" image="tools-compare.svg" onClick={this.props.openComparePanel} />
            <ToolsButton en="Add Translation" he="הוסף תרגום" image="tools-translate.svg" onClick={addTranslation} />
            <ToolsButton en="Add Connection" he="הוסף קישור לטקסט אחר" image="tools-add-connection.svg"onClick={function() {this.props.setConnectionsMode("Add Connection")}.bind(this)} />
            { editText ? (<ToolsButton en="Edit Text" he="ערוך טקסט" image="tools-edit-text.svg" onClick={editText} />) : null }
          </div>
        </div>
      </div>);
  }
}

ToolsPanel.propTypes = {
  srefs:                   PropTypes.array.isRequired,  // an array of ref strings
  mode:                    PropTypes.string.isRequired, // "Tools", "Share", "Add to Source Sheet", "Add Note", "My Notes", "Add Connection", "Edit Text", "Add Translation"
  filter:                  PropTypes.array.isRequired,
  recentFilters:           PropTypes.array.isRequired,
  setConnectionsMode:      PropTypes.func.isRequired,
  openComparePanel:        PropTypes.func.isRequired,
  version:                 PropTypes.string,
  versionLanguage:         PropTypes.string,
  fullPanel:               PropTypes.bool,
  multiPanel:              PropTypes.bool,
  canEditText:             PropTypes.bool,
  setFilter:               PropTypes.func,
  onTextClick:             PropTypes.func,
  onCitationClick:         PropTypes.func,
  onNavigationClick:       PropTypes.func,
  onCompareClick:          PropTypes.func,
  onOpenConnectionsClick:  PropTypes.func,
  openNav:                 PropTypes.func,
  openDisplaySettings:     PropTypes.func,
  closePanel:              PropTypes.func
};


class ToolsButton extends Component {
  render() {
    var icon = null;
    if (this.props.icon) {
      var iconName = "fa-" + this.props.icon;
      var classes = {fa: 1, toolsButtonIcon: 1};
      classes[iconName] = 1;
      icon = (<i className={classNames(classes)} />)
    } else if (this.props.image) {
      icon = (<img src={"/static/img/" + this.props.image} className="toolsButtonIcon" alt="" />);
    }

    return (
      <div className="toolsButton sans noselect" onClick={this.props.onClick}>
        <div className="int-en noselect">{this.props.en}</div>
        <div className="int-he noselect">{this.props.he}</div>
        {icon}
      </div>)
  }
}

ToolsButton.propTypes = {
  en:      PropTypes.string.isRequired,
  he:      PropTypes.string.isRequired,
  icon:    PropTypes.string,
  image:   PropTypes.string,
  onClick: PropTypes.func
};


class SharePanel extends Component {
  componentDidMount() {
    this.focusInput();
  }
  componentDidUpdate() {
    this.focusInput();
  }
  focusInput() {
    $(ReactDOM.findDOMNode(this)).find("input").select();
  }
  render() {
    var url = this.props.url;
    var shareFacebook = function() {
      openInNewTab("https://www.facebook.com/sharer/sharer.php?u=" + url);
    };
    var shareTwitter = function() {
      openInNewTab("https://twitter.com/home?status=" + url);
    };
    var shareEmail = function() {
      openInNewTab("mailto:?&subject=Text on Sefaria&body=" + url);
    };
    var classes = classNames({sharePanel: 1, textList: 1, fullPanel: this.props.fullPanel});
    return (
      <div className={classes}>
        <div className="texts">
          <div className="contentInner">
            <input className="shareInput" value={this.props.url} />
            <ToolsButton en="Facebook" he="פייסבוק" icon="facebook-official" onClick={shareFacebook} />
            <ToolsButton en="Twitter" he="טוויטר" icon="twitter" onClick={shareTwitter} />
            <ToolsButton en="Email" he="אימייל" icon="envelope-o" onClick={shareEmail} />
          </div>
        </div>
      </div>);
  }
}

SharePanel.propTypes = {
  url:                PropTypes.string.isRequired,
  setConnectionsMode: PropTypes.func.isRequired,
  closePanel:         PropTypes.func.isRequired,
  fullPanel:          PropTypes.bool
};


class AddToSourceSheetWindow extends Component {

  close () {
    if (this.props.close) {
      this.props.close();
    }
  }

  render () {
    var nextParam = "?next=" + encodeURIComponent(Sefaria.util.currentPath());

    return (<div className="sourceSheetPanelBox">
      <div className="sourceSheetBoxTitle">
        <i className="fa fa-times-circle" aria-hidden="true" onClick={this.close}/>
        {Sefaria.loggedIn?"":<span>
            In order to add this source to a sheet, please <a href={"/login" + nextParam}>log in.</a>
        </span>}
      </div>
      {Sefaria.loggedIn ?
        <AddToSourceSheetPanel
          srefs = {this.props.srefs}
          en = {this.props.en}
          he = {this.props.he}
        /> : ""}
      </div>);
  }
}

AddToSourceSheetWindow.propTypes = {
  srefs:        PropTypes.array,
  close:        PropTypes.func,
  en:           PropTypes.string,
  he:           PropTypes.string
};


class AddToSourceSheetPanel extends Component {
  // In the main app, the function `addToSourceSheet` is executed in the ReaderApp,
  // and collects the needed data from highlights and app state.
  // It is used in external apps, liked gardens.  In those cases, it's wrapped in AddToSourceSheetWindow,
  // refs and text are passed directly, and the add to source sheets API is invoked from within this object.
  constructor(props) {
    super(props);

    this.state = {
      selectedSheet: null
    };
  }
  componentDidMount() {
    this.loadSheets();
  }
  loadSheets() {
    Sefaria.sheets.userSheets(Sefaria._uid, function() {
      this.forceUpdate();
    }.bind(this));
  }
  addToSourceSheet() {
    if (!this.state.selectedSheet) { return; }
    if (this.props.addToSourceSheet) {
      this.props.addToSourceSheet(this.state.selectedSheet, this.confirmAdd);
    } else {
      var url     = "/api/sheets/" + this.state.selectedSheet + "/add";
      var source = {};
      if (this.props.srefs) {
        source.refs = this.props.srefs;
        if (this.props.en) source.en = this.props.en;
        if (this.props.he) source.he = this.props.he;
      } else {
        if (this.props.en && this.props.he) {
          source.outsideBiText = {he: this.props.he, en: this.props.en};
        } else {
          source.outsideText = this.props.en || this.props.he;
        }
      }
      $.post(url, {source: JSON.stringify(source)}, this.confirmAdd);
    }
  }
  createSheet(refs) {
    var title = $(ReactDOM.findDOMNode(this)).find("input").val();
    if (!title) { return; }
    var sheet = {
      title: title,
      options: {numbered: 0},
      sources: []
    };
    var postJSON = JSON.stringify(sheet);
    $.post("/api/sheets/", {"json": postJSON}, function(data) {
      this.setState({selectedSheet: data.id}, function() {
        this.addToSourceSheet();
      });
      Sefaria.sheets.clearUserSheets(Sefaria._uid);
    }.bind(this));
  }
  openNewSheet() {
    this.setState({showNewSheetInput: true});
  }
  confirmAdd() {
    if (this.props.srefs) {
      Sefaria.site.track.event("Tools", "Add to Source Sheet Save", this.props.srefs.join("/"));
    } else {
      Sefaria.site.track.event("Tools", "Add to Source Sheet Save", "Outside Source");
    }
    this.setState({confirm: true});
  }
  render() {
    if (this.state.confirm) {
      return (<ConfirmAddToSheetPanel sheetId={this.state.selectedSheet} />);
    }
    var sheets        = Sefaria.sheets.userSheets(Sefaria._uid);
    var sheetsContent = sheets ? sheets.map(function(sheet) {
      var classes     = classNames({sheet: 1, noselect: 1, selected: this.state.selectedSheet == sheet.id});
      var selectSheet = function() { this.setState({selectedSheet: sheet.id}); }.bind(this);
      var title = sheet.title ? sheet.title.stripHtml() : "Untitled Source Sheet";
      return (<div className={classes} onClick={selectSheet} key={sheet.id}>{title}</div>);
    }.bind(this)) : <LoadingMessage />;
    sheetsContent     = sheets && sheets.length == 0 ?
                          (<div className="sheet noselect"><span className="en">You don&rsquo;t have any Source Sheets yet.</span><span className="he">טרם יצרת דפי מקורות</span></div>) :
                          sheetsContent;
    var createSheet = this.state.showNewSheetInput ?
          (<div className="noselect">
            <input className="newSheetInput noselect" placeholder="Title your Sheet"/>
            <div className="button white small noselect" onClick={this.createSheet} >
              <span className="int-en">Create</span>
              <span className="int-he">צור חדש</span>
            </div>
           </div>)
          :
          (<div className="button white noselect" onClick={this.openNewSheet}>
              <span className="int-en">Start a Source Sheet</span>
              <span className="int-he">צור דף מקורות חדש</span>
          </div>);
    var classes = classNames({addToSourceSheetPanel: 1, textList: 1, fullPanel: this.props.fullPanel});
    return (
      <div className={classes}>
        <div className="texts">
          <div className="contentInner">
            {createSheet}
            <div className="sourceSheetSelector noselect">{sheetsContent}</div>
            <div className="button noselect" onClick={this.addToSourceSheet}>
              <span className="int-en noselect">Add to Sheet</span>
              <span className="int-he noselect">הוסף לדף המקורות</span>
            </div>
          </div>
        </div>
      </div>);
  }
}

AddToSourceSheetPanel.propTypes = {
  srefs:              PropTypes.array,
  addToSourceSheet:   PropTypes.func,
  fullPanel:          PropTypes.bool,
  en:                 PropTypes.string,
  he:                 PropTypes.string
};


class ConfirmAddToSheetPanel extends Component {
  render() {
    return (<div className="confirmAddToSheetPanel">
              <div className="message">
                <span className="int-en">Your source has been added.</span>
                <span className="int-he">הטקסט נוסף בהצלחה לדף המקורות</span>
              </div>
              <a className="button white" href={"/sheets/" + this.props.sheetId}>
                <span className="int-en">Go to Source Sheet <i className="fa fa-angle-right"></i></span>
                <span className="int-he">עבור לדף המקורות<i className="fa fa-angle-left"></i></span>
              </a>
            </div>);
  }
}

ConfirmAddToSheetPanel.propTypes = {
  sheetId: PropTypes.number.isRequired
};


class AddNotePanel extends Component {
  constructor(props) {
    super(props);

    this.deleteNote =this.deleteNote.bind(this);

    this.state = {
      isPrivate: !props.noteIsPublic,
      saving: false
    };
  }
  componentDidMount() {
    this.focusNoteText();
  }
  focusNoteText() {
    $(ReactDOM.findDOMNode(this)).find(".noteText").focus();
  }
  saveNote() {
    var note = {
      text: $(ReactDOM.findDOMNode(this)).find(".noteText").val(),
      refs: this.props.srefs,
      anchorText: "",
      type:  "note",
      title: "",
      public: !this.state.isPrivate
    };
    var postData = { json: JSON.stringify(note) };
    var url = (this.props.noteId ? "/api/notes/" + this.props.noteId : "/api/notes/");
    $.post(url, postData, function(data) {
      if (data.error) {
        alert(data.error);
      } else if (data) {
        if (this.props.noteId) {
          Sefaria.clearPrivateNotes(data);
        } else {
          Sefaria.addPrivateNote(data);
        }
        Sefaria.site.track.event("Tools", "Note Save " + ((this.state.isPrivate)?"Private":"Public"), this.props.srefs.join("/"));
        this.props.setConnectionsMode("My Notes");
      } else {
        alert("Sorry, there was a problem saving your note.");
      }
    }.bind(this)).fail( function(xhr, textStatus, errorThrown) {
      alert("Unfortunately, there was an error saving this note. Please try again or try reloading this page.");
    });
    this.setState({saving: true});
  }
  setPrivate() {
    this.setState({isPrivate: true});
  }
  setPublic() {
    this.setState({isPrivate: false});
  }
  cancel() {
    this.props.setConnectionsMode("Tools");
  }
  deleteNote() {
    if (!confirm("Are you sure you want to delete this note?")) { return; }
    var url = "/api/notes/" + this.props.noteId;
    $.ajax({
      type: "delete",
      url: url,
      success: function() {
        alert("Source deleted.");
        Sefaria.clearPrivateNotes();
        this.props.setConnectionsMode("My Notes");
      }.bind(this),
      error: function() {
        alert("Something went wrong (that's all I know).");
      }
    });
  }
  render() {
    var classes        = classNames({addNotePanel: 1, textList: 1, fullPanel: this.props.fullPanel});
    var privateClasses = classNames({notePrivateButton: 1, active: this.state.isPrivate});
    var publicClasses  = classNames({notePublicButton: 1, active: !this.state.isPrivate});
    return (<div className={classes}>
              <div className="texts">
                <div className="contentInner">

                  <textarea className="noteText" placeholder="Write a note..." defaultValue={this.props.noteText}></textarea>
                  <div className="noteSharingToggle">
                    <div className={privateClasses} onClick={this.setPrivate}>

                      <span className="int-en"><i className="fa fa-lock"></i> Private</span>
                      <span className="int-he"><i className="fa fa-lock"></i>רשומה פרטית</span>
                    </div>
                    <div className={publicClasses} onClick={this.setPublic}>
                      <span className="int-en">Public</span>
                      <span className="int-he">רשומה כללית</span>
                    </div>
                  </div>
                  <div className="line"></div>
                  <div className="button fillWidth" onClick={this.saveNote}>
                    <span className="int-en">{this.props.noteId ? "Save" : "Add Note"}</span>
                    <span className="int-he">{this.props.noteId ? "שמור": "הוסף רשומה"}</span>
                  </div>
                  <div className="button white fillWidth" onClick={this.cancel}>
                    <span className="int-en">Cancel</span>
                    <span className="int-he">בטל</span>
                  </div>
                  {this.props.noteId ?
                    (<div className="deleteNote" onClick={this.deleteNote}>
                      <span className="int-en">Delete Note</span>
                      <span className="int-he">מחק רשומה</span>
                     </div>): null }

                </div>
              </div>
            </div>);
  }
}

AddNotePanel.propTypes = {
  srefs:              PropTypes.array.isRequired,
  setConnectionsMode: PropTypes.func.isRequired,
  closePanel:         PropTypes.func.isRequired,
  fullPanel:          PropTypes.bool,
  noteId:             PropTypes.string,
  noteText:           PropTypes.string,
  noteTitle:          PropTypes.string,
  noteIsPublic:       PropTypes.bool
};


class MyNotesPanel extends Component {
  componentDidMount() {
    this.loadNotes();
  }
  componentDidUpdate(prevProps, prevState) {
    if (!prevProps.srefs.compare(this.props.srefs)) {
      this.loadNotes();
    }
  }
  loadNotes() {
    // Rerender this component when privateNotes arrive.
    Sefaria.privateNotes(this.props.srefs, this.rerender);
  }
  rerender() {
    this.forceUpdate();
  }
  render() {
    var myNotesData = Sefaria.privateNotes(this.props.srefs);
    var myNotes = myNotesData ? myNotesData.map(function(note) {
      var editNote = function() {
        this.props.editNote(note);
      }.bind(this);
      return (<Note
                title={note.title}
                text={note.text}
                isPrivate={!note.public}
                editNote={editNote}
                key={note._id} />);
    }.bind(this)) : null ;

    var classes = classNames({myNotesPanel: 1, textList: 1, fullPanel: this.props.fullPanel});
    return (<div className={classes}>
              <div className="texts">
                <div className="contentInner">
                  {myNotes}
                  <ToolsButton
                    en="Add Note"
                    he="הוסף רשומה"
                    icon="pencil"
                    onClick={function() {this.props.setConnectionsMode("Add Note")}.bind(this)} />
                </div>
              </div>
            </div>);
  }
}

MyNotesPanel.propTypes = {
  srefs:              PropTypes.array.isRequired,
  setConnectionsMode: PropTypes.func.isRequired,
  closePanel:         PropTypes.func.isRequired,
  editNote:           PropTypes.func.isRequired,
  fullPanel:          PropTypes.bool
};


class LoginPanel extends Component {
  render() {
    var nextParam = "?next=" + encodeURIComponent(Sefaria.util.currentPath());
    var classes     = classNames({loginPanel: 1, textList: 1, fullPanel: this.props.fullPanel});
    return (<div className={classes}>
              <div className="texts">
                <div className="contentInner">

                  <div className="loginPanelMessage">
                    <span className="int-en">You must be logged in to use this feature.</span>
                    <span className="int-he">עליך להיות מחובר בכדי להשתמש באפשרות זו.</span>
                  </div>
                  <a className="button" href={"/login" + nextParam}>
                    <span className="int-en">Log In</span>
                    <span className="int-he">התחבר</span>
                  </a>
                  <a className="button" href={"/register" + nextParam}>
                    <span className="int-en">Sign Up</span>
                    <span className="int-he">הרשם</span>
                  </a>

                </div>
              </div>
            </div>);
  }
}

LoginPanel.propTypes = {
  fullPanel: PropTypes.bool,
};


class SearchPage extends Component {
    constructor(props) {
      super(props);
      this.state = {};
    }

    render () {
        var fontSize = 62.5; // this.props.settings.fontSize, to make this respond to user setting. disabled for now.
        var style    = {"fontSize": fontSize + "%"};
        var classes  = classNames({readerNavMenu: 1, noHeader: this.props.hideNavHeader});
        var isQueryHebrew = Sefaria.hebrew.isHebrew(this.props.query);
        return (<div className={classes} key={this.props.query}>
                  {this.props.hideNavHeader ? null :
                    (<div className="readerNavTop search">
                      <CategoryColorLine category="Other" />
                      <ReaderNavigationMenuCloseButton onClick={this.props.close}/>
                      <ReaderNavigationMenuDisplaySettingsButton onClick={this.props.openDisplaySettings} />
                      <SearchBar
                        initialQuery = { this.props.query }
                        updateQuery = { this.props.onQueryChange } />
                    </div>)}
                  <div className="content hasFooter">
                    <div className="contentInner">
                      <div className="searchContentFrame">
                          <h1 className={classNames({"hebrewQuery": isQueryHebrew, "englishQuery": !isQueryHebrew})}>
                            &ldquo;{ this.props.query }&rdquo;
                          </h1>
                          <div className="searchControlsBox">
                          </div>
                          <div className="searchContent" style={style}>
                              <SearchResultList
                                  query = { this.props.query }
                                  appliedFilters = {this.props.appliedFilters}
                                  onResultClick={this.props.onResultClick}
                                  updateAppliedFilter = {this.props.updateAppliedFilter}
                                  updateAppliedOptionField={this.props.updateAppliedOptionField}
                                  updateAppliedOptionSort={this.props.updateAppliedOptionSort}
                                  registerAvailableFilters={this.props.registerAvailableFilters}
                                  availableFilters={this.props.availableFilters}
                                  filtersValid={this.props.filtersValid}
                                  exactField={this.props.exactField}
                                  broadField={this.props.broadField}
                                  field={this.props.field}
                                  sortType={this.props.sortType}/>
                          </div>
                      </div>
                    </div>
                    <footer id="footer" className={`interface-${this.props.interfaceLang} static sans`}>
                      <Footer />
                    </footer>
                  </div>
                </div>);
    }
}

SearchPage.propTypes = {
    query:                PropTypes.string,
    appliedFilters:       PropTypes.array,
    settings:             PropTypes.object,
    close:                PropTypes.func,
    onResultClick:        PropTypes.func,
    onQueryChange:        PropTypes.func,
    updateAppliedFilter:  PropTypes.func,
    updateAppliedOptionField: PropTypes.func,
    updateAppliedOptionSort:  PropTypes.func,
    registerAvailableFilters: PropTypes.func,
    availableFilters:     PropTypes.array,
    filtersValid:         PropTypes.bool,
    hideNavHeader:        PropTypes.bool,
    exactField:           PropTypes.string,
    broadField:           PropTypes.string,
    field:                PropTypes.string,
    sortType:             PropTypes.oneOf(["relevance","chronological"])
};

SearchPage.defaultProps = {
  appliedFilters: []
};


class SearchBar extends Component {
    constructor(props) {
      super(props);

      this.state = {query: props.initialQuery};
    }
    handleKeypress(event) {
        if (event.charCode == 13) {
            this.updateQuery();
            // Blur search input to close keyboard
            $(ReactDOM.findDOMNode(this)).find(".readerSearch").blur();
        }
    }
    updateQuery() {
        if (this.props.updateQuery) {
            this.props.updateQuery(this.state.query)
        }
    }
    handleChange(event) {
        this.setState({query: event.target.value});
    }
    render () {
        return (
            <div>
                <div className="searchBox">
                    <input className="readerSearch" id="searchInput" title="Search for Texts or Keywords Here" value={this.state.query} onKeyPress={this.handleKeypress} onChange={this.handleChange} placeholder="Search"/>
                    <ReaderNavigationMenuSearchButton onClick={this.updateQuery} />
                </div>
                <div className="description"></div>
            </div>
        )
    }
}

SearchBar.propTypes = {
    initialQuery: PropTypes.string,
    updateQuery: PropTypes.func
};


class SearchResultList extends Component {
    constructor(props) {
        super(props);

        this.initialQuerySize = 100,
        this.backgroundQuerySize = 1000,
        this.maxResultSize = 10000,
        this.resultDisplayStep = 50,
        this.state = {
            types: ["text", "sheet"],
            runningQueries: {"text": null, "sheet": null},
            isQueryRunning: {"text": false, "sheet": false},
            moreToLoad: {"text": true, "sheet": true},
            totals: {"text":0, "sheet":0},
            displayedUntil: {"text":50, "sheet":50},
            hits: {"text": [], "sheet": []},
            activeTab: "text",
            error: false,
            showOverlay: false,
            displayFilters: false,
            displaySort: false
        }
    }
    updateRunningQuery(type, ajax, isLoadingRemainder) {
        this.state.runningQueries[type] = ajax;
        this.state.isQueryRunning[type] = !!ajax && !isLoadingRemainder;
        this.setState({
          runningQueries: this.state.runningQueries,
          isQueryRunning: this.state.isQueryRunning
        });
    }
    _abortRunningQueries() {
        this.state.types.forEach(t => this._abortRunningQuery(t));
    }
    _abortRunningQuery(type) {
        if(this.state.runningQueries[type]) {
            this.state.runningQueries[type].abort();
        }
        this.updateRunningQuery(type, null, false);
    }
    componentDidMount() {
        this._executeQueries();
        $(ReactDOM.findDOMNode(this)).closest(".content").bind("scroll", this.handleScroll);
    }
    componentWillUnmount() {
        this._abortRunningQueries();
        $(ReactDOM.findDOMNode(this)).closest(".content").unbind("scroll", this.handleScroll);
    }
    handleScroll() {
      var tab = this.state.activeTab;
      if (this.state.displayedUntil[tab] >= this.state.totals[tab]) { return; }
      var $scrollable = $(ReactDOM.findDOMNode(this)).closest(".content");
      var margin = 100;
      if($scrollable.scrollTop() + $scrollable.innerHeight() + margin >= $scrollable[0].scrollHeight) {
        this._extendResultsDisplayed();
      }
    }
    _extendResultsDisplayed() {
      var tab = this.state.activeTab;
      this.state.displayedUntil[tab] += this.resultDisplayStep;
      if (this.state.displayedUntil[tab] >= this.state.totals[tab]) {
        this.state.displayedUntil[tab] = this.state.totals[tab];
      }
      this.setState({displayedUntil: this.state.displayedUntil});
    }
    componentWillReceiveProps(newProps) {
        if(this.props.query != newProps.query) {
           this.setState({
             totals: {"text":0, "sheet":0},
             hits: {"text": [], "sheet": []},
             moreToLoad: {"text": true, "sheet": true},
             displayedUntil: {"text":50, "sheet":50},
             displayFilters: false,
             displaySort: false,
             showOverlay: false
           });
           this._executeQueries(newProps)
        }
        else if (
        (this.props.appliedFilters.length !== newProps.appliedFilters.length) ||
          !(this.props.appliedFilters.every((v,i) => v === newProps.appliedFilters[i]))) {
           this._executeQueries(newProps)
        }
        // Execute a second query to apply filters after an initial query which got available filters
        else if ((this.props.filtersValid != newProps.filtersValid) && this.props.appliedFilters.length > 0) {
           this._executeQueries(newProps);
        }
        else if (this.props.field != newProps.field || this.props.sortType != newProps.sortType) {
          this._executeQueries(newProps);
        }
    }
    _loadRemainder(type, last, total, currentHits) {
    // Having loaded "last" results, and with "total" results to load, load the rest, this.backgroundQuerySize at a time
      if (last >= total || last >= this.maxResultSize) {
        this.updateRunningQuery(type, null, false);
        this.state.moreToLoad[type] = false;
        this.setState({moreToLoad: this.state.moreToLoad});
        return;
      }

      var querySize = this.backgroundQuerySize;
      if (last + querySize > this.maxResultSize) {
        querySize = this.maxResultSize - last;
      }

      var field = "content";
      if (type == "text") {
        field = this.props.field;
      }
      var query_props = {
        query: this.props.query,
        type: type,
        size: querySize,
        from: last,
        field: field,
        sort_type: this.props.sortType,
        error: function() {  console.log("Failure in SearchResultList._loadRemainder"); },
        success: function(data) {
          var nextHits;
          if (type === "text") {
            var hitArray = this._process_text_hits(data.hits.hits);
            nextHits = this._remove_duplicate_text_hits(currentHits.concat(hitArray));
          } else {
            nextHits = currentHits.concat(data.hits.hits);
          }

          //var hitArray = (type == "text")?this._process_text_hits(data.hits.hits):data.hits.hits;
          //var nextHits = this._remove_duplicate_text_hits(currentHits.concat(hitArray));
          this.state.hits[type] = nextHits;

          this.setState({hits: this.state.hits});
          this._loadRemainder(type, last + this.backgroundQuerySize, total, nextHits);
        }.bind(this)
      };
      if (type == "text") {
        extend(query_props, {
          get_filters: false,
          applied_filters: this.props.appliedFilters
        });
      }

      var runningLoadRemainderQuery = Sefaria.search.execute_query(query_props);
      this.updateRunningQuery(type, runningLoadRemainderQuery, true);
    }
    _executeQueries(props) {
        //This takes a props object, so as to be able to handle being called from componentWillReceiveProps with newProps
        props = props || this.props;
        if (!props.query) {
            return;
        }

        this._abortRunningQueries();

        // If there are no available filters yet, don't apply filters.  Split into two queries:
        // 1) Get all potential filters and counts
        // 2) Apply filters (Triggered from componentWillReceiveProps)
        var request_applied = props.filtersValid && props.appliedFilters;
        var isCompletionStep = !!request_applied || props.appliedFilters.length == 0;

        var runningSheetQuery = Sefaria.search.execute_query({
            query: props.query,
            type: "sheet",
            size: this.initialQuerySize,
            field: "content",
            sort_type: "chronological",
            success: function(data) {
                this.updateRunningQuery("sheet", null, false);
                  this.setState({
                    hits: extend(this.state.hits, {"sheet": data.hits.hits}),
                    totals: extend(this.state.totals, {"sheet": data.hits.total})
                  });
                  Sefaria.site.track.event("Search", "Query: sheet", props.query, data.hits.total);

                if(isCompletionStep) {
                  this._loadRemainder("sheet", this.initialQuerySize, data.hits.total, data.hits.hits);
                }

            }.bind(this),
            error: this._handle_error
        });

        var runningTextQuery = Sefaria.search.execute_query({
            query: props.query,
            type: "text",
            get_filters: !props.filtersValid,
            applied_filters: request_applied,
            size: this.initialQuerySize,
            field: props.field,
            sort_type: props.sortType,
            success: function(data) {
                this.updateRunningQuery("text", null, false);
                var hitArray = this._remove_duplicate_text_hits(this._process_text_hits(data.hits.hits));
                this.setState({
                  hits: extend(this.state.hits, {"text": hitArray}),
                  totals: extend(this.state.totals, {"text": data.hits.total})
                });
                var filter_label = (request_applied && request_applied.length > 0)? (" - " + request_applied.join("|")) : "";
                var query_label = props.query + filter_label;
                Sefaria.site.track.event("Search", "Query: text", query_label, data.hits.total);
                if (data.aggregations) {
                  if (data.aggregations.category) {
                    var ftree = this._buildFilterTree(data.aggregations.category.buckets);
                    var orphans = this._applyFilters(ftree, this.props.appliedFilters);
                    this.props.registerAvailableFilters(ftree.availableFilters, ftree.registry, orphans);
                  }
                }
                if(isCompletionStep) {
                  this._loadRemainder("text", this.initialQuerySize, data.hits.total, hitArray);
                }
            }.bind(this),
            error: this._handle_error
        });

        this.updateRunningQuery("text", runningTextQuery, false);
        this.updateRunningQuery("sheet", runningSheetQuery, false);
    }
    _handle_error(jqXHR, textStatus, errorThrown) {
        if (textStatus == "abort") {
            // Abort is immediately followed by new query, above.  Worried there would be a race if we call updateCurrentQuery(null) from here
            //this.updateCurrentQuery(null);
            return;
        }
        this.setState({error: true});
        this.updateRunningQuery(null, null, false);
    }
    _remove_duplicate_text_hits(hits) {

      if (this.props.sortType != "relevance") {
        return hits;
      } else {
        var refHash = {};
        var newHits = hits.filter((result, iresult) => {
          let ref = result._source.ref;
          let refExists = refHash[ref];
          //only apply filter if you're sorting by relevance. sorting by chrono keeps refs in the correct order
          if (!refExists) {
            refHash[ref] = true;
            //console.log("adding", ref, iresult);
            return true;
          } else {
            //console.log("filtering", ref, iresult);
            return false;
          }
        }).map((result) => {
          result.duplicates = null;
          return result;
        });
        return newHits;
      }
    }
    _process_text_hits(hits) {
        var comparingRef = null;
        var newHits = [];

        for(var i = 0, j = 0; i < hits.length; i++) {
            var currentRef = hits[i]._source.ref;
            if(currentRef == comparingRef) {
                newHits[j - 1].duplicates = newHits[j-1].duplicates || [];
                newHits[j - 1].duplicates.push(hits[i]);
            } else {
                newHits[j] = hits[i];
                j++;
                comparingRef = currentRef;
            }
        }
        return newHits;
    }
    _buildFilterTree(aggregation_buckets) {
      //returns object w/ keys 'availableFilters', 'registry'
      //Add already applied filters w/ empty doc count?
      var rawTree = {};

      this.props.appliedFilters.forEach(
          fkey => this._addAvailableFilter(rawTree, fkey, {"docCount":0})
      );

      aggregation_buckets.forEach(
          f => this._addAvailableFilter(rawTree, f["key"], {"docCount":f["doc_count"]})
      );
      this._aggregate(rawTree);
      return this._build(rawTree);
    }
    _addAvailableFilter(rawTree, key, data) {
      //key is a '/' separated key list, data is an arbitrary object
      //Based on http://stackoverflow.com/a/11433067/213042
      var keys = key.split("/");
      var base = rawTree;

      // If a value is given, remove the last name and keep it for later:
      var lastName = arguments.length === 3 ? keys.pop() : false;

      // Walk the hierarchy, creating new objects where needed.
      // If the lastName was removed, then the last object is not set yet:
      var i;
      for(i = 0; i < keys.length; i++ ) {
          base = base[ keys[i] ] = base[ keys[i] ] || {};
      }

      // If a value was given, set it to the last name:
      if( lastName ) {
          base = base[ lastName ] = data;
      }

      // Could return the last object in the hierarchy.
      // return base;
    }
    _aggregate(rawTree) {
      //Iterates the raw tree to aggregate doc_counts from the bottom up
      //Nod to http://stackoverflow.com/a/17546800/213042
      walker("", rawTree);
      function walker(key, branch) {
          if (branch !== null && typeof branch === "object") {
              // Recurse into children
              $.each(branch, walker);
              // Do the summation with a hacked object 'reduce'
              if ((!("docCount" in branch)) || (branch["docCount"] === 0)) {
                  branch["docCount"] = Object.keys(branch).reduce(function (previous, key) {
                      if (typeof branch[key] === "object" && "docCount" in branch[key]) {
                          previous += branch[key].docCount;
                      }
                      return previous;
                  }, 0);
              }
          }
      }
    }
    _build(rawTree) {
      //returns dict w/ keys 'availableFilters', 'registry'
      //Aggregate counts, then sort rawTree into filter objects and add Hebrew using Sefaria.toc as reference
      //Nod to http://stackoverflow.com/a/17546800/213042
      var path = [];
      var filters = [];
      var registry = {};

      var commentaryNode = new Sefaria.search.FilterNode();


      for(var j = 0; j < Sefaria.search_toc.length; j++) {
          var b = walk.call(this, Sefaria.search_toc[j]);
          if (b) filters.push(b);

          // Remove after commentary refactor ?
          // If there is commentary on this node, add it as a sibling
          if (commentaryNode.hasChildren()) {
            var toc_branch = Sefaria.toc[j];
            var cat = toc_branch["category"];
            // Append commentary node to result filters, add a fresh one for the next round
            var docCount = 0;
            if (rawTree.Commentary && rawTree.Commentary[cat]) { docCount += rawTree.Commentary[cat].docCount; }
            if (rawTree.Commentary2 && rawTree.Commentary2[cat]) { docCount += rawTree.Commentary2[cat].docCount; }
            extend(commentaryNode, {
                "title": cat + " Commentary",
                "path": "Commentary/" + cat,
                "heTitle": "מפרשי" + " " + toc_branch["heCategory"],
                "docCount": docCount
            });
            registry[commentaryNode.path] = commentaryNode;
            filters.push(commentaryNode);
            commentaryNode = new Sefaria.search.FilterNode();
          }
      }

      return {availableFilters: filters, registry: registry};

      function walk(branch, parentNode) {
          var node = new Sefaria.search.FilterNode();

          node["docCount"] = 0;

          if("category" in branch) { // Category node

            path.push(branch["category"]);  // Place this category at the *end* of the path
            extend(node, {
              "title": path.slice(-1)[0],
              "path": path.join("/"),
              "heTitle": branch["heCategory"]
            });

            for(var j = 0; j < branch["contents"].length; j++) {
                var b = walk.call(this, branch["contents"][j], node);
                if (b) node.append(b);
            }
          }
          else if ("title" in branch) { // Text Node
              path.push(branch["title"]);
              extend(node, {
                 "title": path.slice(-1)[0],
                 "path": path.join("/"),
                 "heTitle": branch["heTitle"]
              });
          }

          try {
              var rawNode = rawTree;
              var i;

              for (i = 0; i < path.length; i++) {
                //For TOC nodes that we don't have results for, we catch the exception below.
                rawNode = rawNode[path[i]];
              }
              node["docCount"] += rawNode.docCount;


              // Do we need both of these in the registry?
              registry[node.getId()] = node;
              registry[node.path] = node;

              path.pop();
              return node;
          }
          catch (e) {
            path.pop();
            return false;
          }
      }
    }
    _applyFilters(ftree, appliedFilters) {
      var orphans = [];  // todo: confirm behavior
      appliedFilters.forEach(path => {
        var node = ftree.registry[path];
        if (node) { node.setSelected(true); }
        else { orphans.push(path); }
      });
      return orphans;
    }
    showSheets() {
      this.setState({"activeTab": "sheet"});
    }
    showTexts() {
      this.setState({"activeTab": "text"});
    }
    showResultsOverlay(shouldShow) {
      //overlay gives opacity to results when either filter box or sort box is open
      this.setState({showOverlay: shouldShow});
    }
    toggleFilterView() {
      this.showResultsOverlay(!this.state.displayFilters);
      this.setState({displayFilters: !this.state.displayFilters, displaySort: false});
    }
    toggleSortView() {
      this.showResultsOverlay(!this.state.displaySort);
      this.setState({displaySort: !this.state.displaySort, displayFilters: false});
    }
    closeFilterView() {
      this.showResultsOverlay(false);
      this.setState({displayFilters: false});
    }
    closeSortView() {
      this.showResultsOverlay(false);
      this.setState({displaySort: false});
    }
    render () {
        if (!(this.props.query)) {  // Push this up? Thought is to choose on the SearchPage level whether to show a ResultList or an EmptySearchMessage.
            return null;
        }

        var tab = this.state.activeTab;
        var results = [];

        if (tab == "text") {
          results = this.state.hits.text.slice(0,this.state.displayedUntil["text"]).filter(result => !!result._source.version).map(result =>
            <SearchTextResult
                data={result}
                query={this.props.query}
                key={result._id}
                onResultClick={this.props.onResultClick} />);

        } else if (tab == "sheet") {
          results = this.state.hits.sheet.slice(0, this.state.displayedUntil["sheet"]).map(result =>
              <SearchSheetResult
                    data={result}
                    query={this.props.query}
                    key={result._id} />);
        }

        var loadingMessage   = (<LoadingMessage message="Searching..." heMessage="מבצע חיפוש..." />);
        var noResultsMessage = (<LoadingMessage message="0 results." heMessage="0 תוצאות." />);

        var queryFullyLoaded      = !this.state.moreToLoad[tab] && !this.state.isQueryRunning[tab];
        var haveResults      = !!results.length;
        results              = haveResults ? results : noResultsMessage;
        var searchFilters    = (<SearchFilters
                                  query = {this.props.query}
                                  total = {this.state.totals["text"] + this.state.totals["sheet"]}
                                  textTotal = {this.state.totals["text"]}
                                  sheetTotal = {this.state.totals["sheet"]}
                                  availableFilters={this.props.availableFilters}
                                  appliedFilters = {this.props.appliedFilters}
                                  updateAppliedFilter = {this.props.updateAppliedFilter}
                                  updateAppliedOptionField = {this.props.updateAppliedOptionField}
                                  updateAppliedOptionSort = {this.props.updateAppliedOptionSort}
                                  exactField = {this.props.exactField}
                                  broadField = {this.props.broadField}
                                  optionField = {this.props.field}
                                  sortType = {this.props.sortType}
                                  isQueryRunning = {this.state.isQueryRunning[tab]}
                                  activeTab = {this.state.activeTab}
                                  clickTextButton = {this.showTexts}
                                  clickSheetButton = {this.showSheets}
                                  showResultsOverlay = {this.showResultsOverlay}
                                  displayFilters={this.state.displayFilters}
                                  displaySort={this.state.displaySort}
                                  toggleFilterView={this.toggleFilterView}
                                  toggleSortView={this.toggleSortView}
                                  closeFilterView={this.closeFilterView}
                                  closeSortView={this.closeSortView}/>);
        return (
          <div>
            { searchFilters }
            <div className={this.state.showOverlay ? "searchResultsOverlay" : ""}>
              { queryFullyLoaded || haveResults ? results : loadingMessage }
            </div>
          </div>
        );
    }
}

SearchResultList.propTypes = {
  query:                PropTypes.string,
  appliedFilters:       PropTypes.array,
  onResultClick:        PropTypes.func,
  filtersValid:         PropTypes.bool,
  availableFilters:     PropTypes.array,
  updateAppliedFilter:  PropTypes.func,
  updateAppliedOptionField: PropTypes.func,
  updateAppliedOptionSort:  PropTypes.func,
  exactField:           PropTypes.string,
  broadField:           PropTypes.string,
  field:                PropTypes.string,
  sortType:            PropTypes.oneOf(["relevance", "chronological"]),
  registerAvailableFilters: PropTypes.func
};

SearchResultList.defaultProps = {
  appliedFilters: []
};


class SearchFilters extends Component {
  constructor(props) {
    super(props);

    this.state = {
      openedCategory: null,
      openedCategoryBooks: [],
      isExactSearch: props.optionField === props.exactField
    }
  }

  componentWillReceiveProps(newProps) {
    // Save current filters
    // this.props
    // todo: check for cases when we want to rebuild / not

    if ((newProps.query != this.props.query)
        || (newProps.availableFilters.length == 0)) {

      this.setState({
        openedCategory: null,
        openedCategoryBooks: [],
        isExactSearch: this.props.optionField === this.props.exactField
      });
    }
    // todo: logically, we should be unapplying filters as well.
    // Because we compute filter removal from teh same object, this ends up sliding in messily in the setState.
    // Hard to see how to get it through the front door.
      //if (this.state.openedCategory) {
      //   debugger;
      // }
     /*
   if (newProps.appliedFilters &&
              ((newProps.appliedFilters.length !== this.props.appliedFilters.length)
               || !(newProps.appliedFilters.every((v,i) => v === this.props.appliedFilters[i]))
              )
            ) {
      if (this.state.openedCategory) {
        this.handleFocusCategory(this.state.openedCategory);
      }
    } */
  }
  getSelectedTitles(lang) {
    var results = [];
    for (var i = 0; i < this.props.availableFilters.length; i++) {
        results = results.concat(this.props.availableFilters[i].getSelectedTitles(lang));
    }
    return results;
  }
  handleFocusCategory(filterNode) {
    var leaves = filterNode.getLeafNodes();
    this.setState({
      openedCategory: filterNode,
      openedCategoryBooks: leaves
    })
  }
  toggleExactSearch() {
    let newExactSearch = !this.state.isExactSearch;
    if (newExactSearch) {
      this.props.updateAppliedOptionField(this.props.exactField);
    } else {
      this.props.updateAppliedOptionField(this.props.broadField);
    }
    this.setState({isExactSearch: newExactSearch});

  }
  _type_button(en_singular, en_plural, he_singular, he_plural, total, on_click, active) {
    // if (!total) { return "" }
      var total_with_commas = this._add_commas(total);
      var classes = classNames({"type-button": 1, active: active});

      return <div className={classes} onClick={on_click}>
      <div className="type-button-total">
        {total_with_commas}
      </div>
      <div className="type-button-title">
        <span className="int-en">{(total != 1) ? en_plural : en_singular}</span>
        <span className="int-he">{(total != 1) ? he_plural : he_singular}</span>
      </div>
    </div>;
  }
  _add_commas(number) {
    return number.toString().replace(/\B(?=(\d{3})+(?!\d))/g, ",");
  }
  render() {

    var runningQueryLine = (<LoadingMessage message="Searching..." heMessage="מבצע חיפוש..." />);

    var buttons = (
      <div className="type-buttons">
        {this._type_button("Text", "Texts", "מקור", "מקורות", this.props.textTotal, this.props.clickTextButton, (this.props.activeTab == "text"))}
        {this._type_button("Sheet", "Sheets", "דף מקורות", "דפי מקורות", this.props.sheetTotal, this.props.clickSheetButton, (this.props.activeTab == "sheet"))}
      </div>
    );

    var selected_filters = (<div className="results-count">
          <span className="int-en">
            {(!!this.props.appliedFilters.length && !!this.props.total)?(this.getSelectedTitles("en").join(", ")):""}
          </span>
          <span className="int-he">
            {(!!this.props.appliedFilters.length && !!this.props.total)?(this.getSelectedTitles("he").join(", ")):""}
          </span>
      </div>);
    var filter_panel = (<SearchFilterPanel
        toggleFilterView={this.props.toggleFilterView}
        toggleExactSearch={this.toggleExactSearch}
        displayFilters={this.props.displayFilters}
        availableFilters={this.props.availableFilters}
        openedCategory={this.state.openedCategory}
        openedCategoryBooks={this.state.openedCategoryBooks}
        updateAppliedFilter={this.props.updateAppliedFilter}
        query={this.props.query}
        closeBox={this.props.closeFilterView}
        isExactSearch={this.props.exactField === this.props.optionField}
        handleFocusCategory={this.handleFocusCategory}
    />);

    var sort_panel = (<SearchSortBox
          visible={this.props.displaySort}
          toggleSortView={this.props.toggleSortView}
          updateAppliedOptionSort={this.props.updateAppliedOptionSort}
          closeBox={this.props.closeSortView}
          sortType={this.props.sortType}/>);
    return (
      <div className={ classNames({searchTopMatter: 1, loading: this.props.isQueryRunning}) }>
        <div className="searchStatusLine">
          { (this.props.isQueryRunning) ? runningQueryLine : buttons }
          { (this.props.availableFilters.length > 0 && this.props.activeTab == "text") ? selected_filters : ""}
        </div>
        { ((true || this.props.availableFilters.length > 0) && this.props.activeTab == "text") ?
            (<div className="filterSortFlexbox">
              {filter_panel}
              {sort_panel}
            </div>)
            : "" }
      </div>);
  }
}

SearchFilters.propTypes = {
  query:                PropTypes.string,
  total:                PropTypes.number,
  textTotal:            PropTypes.number,
  sheetTotal:           PropTypes.number,
  appliedFilters:       PropTypes.array,
  availableFilters:     PropTypes.array,
  updateAppliedFilter:  PropTypes.func,
  updateAppliedOptionField: PropTypes.func,
  updateAppliedOptionSort: PropTypes.func,
  exactField:           PropTypes.string,
  broadField:           PropTypes.string,
  optionField:          PropTypes.string,
  sortType:             PropTypes.string,
  isQueryRunning:       PropTypes.bool,
  activeTab:            PropTypes.string,
  clickTextButton:      PropTypes.func,
  clickSheetButton:     PropTypes.func,
  showResultsOverlay:   PropTypes.func,
  displayFilters:       PropTypes.bool,
  displaySort:          PropTypes.bool,
  toggleFilterView:     PropTypes.func,
  toggleSortView:       PropTypes.func,
  closeFilterView:      PropTypes.func,
  closeSortView:        PropTypes.func
};

SearchFilters.defaultProps = {
  appliedFilters: [],
  availableFilters: []
};


class SearchFilterPanel extends Component {

  componentDidMount() {
    document.addEventListener('mousedown', this.handleClickOutside, false);
  }

  componentWillUnmount() {
    document.removeEventListener('mousedown', this.handleClickOutside, false);
  }
  handleClickOutside(event) {
    const domNode = ReactDOM.findDOMNode(this);
    if ((!domNode || !domNode.contains(event.target)) && this.props.displayFilters) {
      this.props.closeBox();
    }
  }
  render() {
    return (<div>
      <div className="searchFilterToggle" onClick={this.props.toggleFilterView}>
        <span className="int-en">Filter</span>
        <span className="int-he">סינון</span>
        {(this.props.displayFilters) ? <img src="/static/img/arrow-up.png" alt=""/> : <img src="/static/img/arrow-down.png" alt=""/>}
      </div>
      <div className={(this.props.displayFilters) ? "searchFilterBoxes":"searchFilterBoxes hidden"}>
        <div className="searchFilterBoxRow">
          <div className="searchFilterCategoryBox">
          {this.props.availableFilters.map(function(filter) {
              return (<SearchFilter
                  filter={filter}
                  isInFocus={this.props.openedCategory === filter}
                  focusCategory={this.props.handleFocusCategory}
                  updateSelected={this.props.updateAppliedFilter}
                  key={filter.path}/>);
          }.bind(this))}
          </div>
          <div className="searchFilterBookBox">
          {this.props.openedCategoryBooks.map(function(filter) {
              return (<SearchFilter
                  filter={filter}
                  updateSelected={this.props.updateAppliedFilter}
                  key={filter.path}/>);
          }.bind(this))}
          </div>
        </div>
        <div className={(Sefaria.hebrew.isHebrew(this.props.query)) ? "searchFilterExactBox" : "searchFilterExactBox hidden"}>
          <SearchFilterExactBox
            selected={this.props.isExactSearch}
            checkBoxClick={this.props.toggleExactSearch}
            />
        </div>
        <div style={{clear: "both"}}/>
      </div>
    </div>);
  }
}

SearchFilterPanel.propTypes = {
  toggleFilterView:    PropTypes.func,
  displayFilters:      PropTypes.bool,
  availableFilters:    PropTypes.array,
  openedCategory:      PropTypes.object,
  updateAppliedFilter: PropTypes.func,
  openedCategoryBooks: PropTypes.array,
  query:               PropTypes.string,
  isExactSearch:       PropTypes.bool,
  toggleExactSearch:   PropTypes.func,
  closeBox:            PropTypes.func,
  handleFocusCategory: PropTypes.func
};


class SearchSortBox extends Component {
  componentDidMount() {
    document.addEventListener('mousedown', this.handleClickOutside, false);
  }
  componentWillUnmount() {
    document.removeEventListener('mousedown', this.handleClickOutside, false);
  }
  handleClickOutside(event) {
    const domNode = ReactDOM.findDOMNode(this);

    if ((!domNode || !domNode.contains(event.target)) && this.props.visible) {
      this.props.closeBox();
    }
  }
  handleClick(sortType) {
    if (sortType === this.props.sortType) {
      return;
    }
    if (this.props.sortType === "chronological") {
      this.props.updateAppliedOptionSort("relevance");
    } else {
      this.props.updateAppliedOptionSort("chronological");
    }
    this.props.toggleSortView();
  }
  //<i className={(this.props.visible) ? "fa fa-caret-down fa-angle-down":"fa fa-caret-down fa-angle-up"} />
  render() {
    var chronoClass = classNames({'filter-title': 1, 'unselected': this.props.sortType !== "chronological"});
    var releClass = classNames({'filter-title': 1, 'unselected': this.props.sortType !== "relevance"});
    return (<div>
      <div className="searchFilterToggle" onClick={this.props.toggleSortView}>
        <span className="int-en">Sort</span>
        <span className="int-he">מיון</span>
        {(this.props.visible) ? <img src="/static/img/arrow-up.png" alt=""/> : <img src="/static/img/arrow-down.png" alt=""/>}

      </div>
      <div className={(this.props.visible) ? "searchSortBox" :"searchSortBox hidden"}>
        <li onClick={()=>this.handleClick("chronological")}>
          <span className="int-en"><span className={chronoClass}>{"Chronological"}</span></span>
          <span className="int-he" dir="rtl"><span className={chronoClass}>{"כרונולוגי"}</span></span>
        </li>
        <li onClick={()=>this.handleClick("relevance")}>
          <span className="int-en"><span className={releClass}>{"Relevance"}</span></span>
          <span className="int-he" dir="rtl"><span className={releClass}>{"רלוונטיות"}</span></span>
        </li>
      </div>
    </div>);
  }
}

SearchSortBox.propTypes = {
  visible:                 PropTypes.bool,
  toggleSortView:          PropTypes.func,
  updateAppliedOptionSort: PropTypes.func,
  closeBox:                PropTypes.func,
  sortType:                PropTypes.oneOf(["chronological", "relevance"])
};


class SearchFilterExactBox extends Component {
  handleClick() {
    this.props.checkBoxClick();
  }
  render() {
    return (<li>
      <input type="checkbox" id="searchFilterExactBox" className="filter" checked={this.props.selected} onChange={this.handleClick}/>
<<<<<<< HEAD
      <label onClick={this.handleClick} htmlFor={"searchFilterExactBox"}><span></span></label>
      <span className="int-en"><span className="filter-title">{"Show word variants"}</span></span>
      <span className="int-he" dir="rtl"><span className="filter-title">{"חיפוש מרוחב"}</span></span>
=======
      <label onClick={this.handleClick} for={"searchFilterExactBox"}><span></span></label>
      <span className="int-en"><span className="filter-title">{"Exact search"}</span></span>
      <span className="int-he" dir="rtl"><span className="filter-title">{"חיפוש מדויק"}</span></span>
>>>>>>> dc53aaec
    </li>);
  }
}

SearchFilterExactBox.propTypes = {
  selected:      PropTypes.bool,
  checkBoxClick: PropTypes.func
};


class SearchFilter extends Component {
  constructor(props) {
    super(props);

    this.state = {selected: props.filter.selected};
  }
  componentWillReceiveProps(newProps) {
    if (newProps.filter.selected != this.state.selected) {
      this.setState({selected: newProps.filter.selected});
    }
  }
  // Can't set indeterminate in the render phase.  https://github.com/facebook/react/issues/1798
  componentDidMount() {
    ReactDOM.findDOMNode(this).querySelector("input").indeterminate = this.props.filter.isPartial();
  }
  componentDidUpdate() {
    ReactDOM.findDOMNode(this).querySelector("input").indeterminate = this.props.filter.isPartial();
  }
  handleFilterClick(evt) {
    //evt.preventDefault();
    this.props.updateSelected(this.props.filter)
  }
  handleFocusCategory() {
    if (this.props.focusCategory) {
      this.props.focusCategory(this.props.filter)
    }
  }
  render() {
    return(
      <li onClick={this.handleFocusCategory}>
        <input type="checkbox" id={this.props.filter.path} className="filter" checked={this.state.selected == 1} onChange={this.handleFilterClick}/>
        <label onClick={this.handleFilterClick} htmlFor={this.props.filter.path}><span></span></label>
        <span className="int-en"><span className="filter-title">{this.props.filter.title}</span> <span className="filter-count">({this.props.filter.docCount})</span></span>
        <span className="int-he" dir="rtl"><span className="filter-title">{this.props.filter.heTitle}</span> <span className="filter-count">({this.props.filter.docCount})</span></span>
        {this.props.isInFocus?<span className="int-en"><i className="in-focus-arrow fa fa-caret-right"/></span>:""}
        {this.props.isInFocus?<span className="int-he"><i className="in-focus-arrow fa fa-caret-left"/></span>:""}
      </li>);
  }
}

SearchFilter.propTypes = {
  filter:         PropTypes.object.isRequired,
  isInFocus:      PropTypes.bool,
  updateSelected: PropTypes.func.isRequired,
  focusCategory:  PropTypes.func
};


class SearchTextResult extends Component {
    constructor(props) {
        super(props);

        this.state = {
            duplicatesShown: false
        };
    }
    toggleDuplicates(event) {
        this.setState({
            duplicatesShown: !this.state.duplicatesShown
        });
    }
    handleResultClick(event) {
        if(this.props.onResultClick) {
            event.preventDefault();
            var s = this.props.data._source;
            Sefaria.site.track.event("Search", "Search Result Text Click", `${this.props.query} - ${s.ref}/${s.version}/${s.lang}`);
            this.props.onResultClick(s.ref, s.version, s.lang, {"highlight": this.props.query}); //highlight not yet handled, above in ReaderApp.handleNavigationClick()
        }
    }
    render () {
        var data = this.props.data;
        var s = this.props.data._source;
        var href = '/' + Sefaria.normRef(s.ref) + "/" + s.lang + "/" + s.version.replace(/ +/g, "_") + '?qh=' + this.props.query;

        function get_snippet_markup() {
            var snippet;
            var field = Object.keys(data.highlight)[0]; //there should only be one key
            // if (data.highlight && data.highlight[field]) {
            snippet = data.highlight[field].join("...");
            // } else {
            //     snippet = s[field];  // We're filtering out content, because it's *huge*, especially on Sheets
            // }
            let dir = Sefaria.hebrew.isHebrew(snippet) ? "rtl" : "ltr";
            snippet = $("<div>" + snippet.replace(/^[ .,;:!-)\]]+/, "") + "</div>").html();
            return {markup:{__html:snippet}, dir: dir};
        }

        var more_results_caret =
            (this.state.duplicatesShown)
            ? <i className="fa fa-caret-down fa-angle-down"></i>
            : <i className="fa fa-caret-down"></i>;

        var more_results_indicator = (!(data.duplicates)) ? "" :
                <div className='similar-trigger-box' onClick={this.toggleDuplicates}>
                    <span className='similar-title int-he'>
                        { data.duplicates.length } {(data.duplicates.length > 1) ? " גרסאות נוספות" : " גרסה נוספת"}
                    </span>
                    <span className='similar-title int-en'>
                        { data.duplicates.length } more version{(data.duplicates.length > 1) ? "s" : null}
                    </span>
                    {more_results_caret}
                </div>;

        var shown_duplicates = (data.duplicates && this.state.duplicatesShown) ?
            (<div className='similar-results'>
                    {data.duplicates.filter(result => !!result._source.version).map(function(result) {
                        var key = result._source.ref + "-" + result._source.version;
                        return <SearchTextResult
                            data={result}
                            key={key}
                            query={this.props.query}
                            onResultClick={this.props.onResultClick}
                            />;
                        }.bind(this))}
            </div>) : null;

        var snippetMarkup = get_snippet_markup();

        return (
            <div className="result text_result">
                <a href={href} onClick={this.handleResultClick}>
                    <div className="result-title">
                        <span className="en">{s.ref}</span>
                        <span className="he">{s.heRef}</span>
                    </div>
                    <div className="snippet" dir={snippetMarkup.dir} dangerouslySetInnerHTML={snippetMarkup.markup} ></div>
                    <div className="version" >{s.version}</div>
                </a>
                {more_results_indicator}
                {shown_duplicates}
            </div>
        )
    }
}

SearchTextResult.propTypes = {
    query: PropTypes.string,
    data: PropTypes.object,
    onResultClick: PropTypes.func
};


class SearchSheetResult extends Component {

    handleSheetClick(e) {
      var href = e.target.getAttribute("href");
      e.preventDefault();
      var s = this.props.data._source;
      Sefaria.site.track.event("Search", "Search Result Sheet Click", `${this.props.query} - ${s.sheetId}`,
          {hitCallback: () => window.location = href}
      );

    }
    handleProfileClick(e) {
      var href = e.target.getAttribute("href");
      e.preventDefault();
      var s = this.props.data._source;
      Sefaria.site.track.event("Search", "Search Result Sheet Owner Click", `${this.props.query} - ${s.sheetId} - ${s.owner_name}`,
          {hitCallback: () => window.location = href}
      );
    }
    render() {
        var data = this.props.data;
        var s = data._source;

        var snippet = data.highlight.content.join("..."); // data.highlight ? data.highlight.content.join("...") : s.content;
        snippet = $("<div>" + snippet.replace(/^[ .,;:!-)\]]+/, "") + "</div>").text();

        function get_version_markup() {
            return {__html: s.version};
        }
        var clean_title = $("<span>" + s.title + "</span>").text();
        var href = "/sheets/" + s.sheetId;
        return (
            <div className='result sheet_result'>
              <div className="result_img_box"><a href={s.profile_url} onClick={this.handleProfileClick}><img className='owner_image' src={s.owner_image} alt={s.owner_name} /></a></div>
              <div className="result_text_box">
                <a href={s.profile_url} onClick={this.handleProfileClick} className='owner_name'>{s.owner_name}</a>
                <a className='result-title' href={href} onClick={this.handleSheetClick}>{clean_title}</a>
                <div className="snippet">{snippet}</div>
              </div>
            </div>
        );
    }
}

SearchSheetResult.propTypes = {
  query: PropTypes.string,
  data: PropTypes.object
};


class AccountPanel extends Component {
  componentDidMount() {
    $(".inAppLink").on("click", this.props.handleInAppLinkClick);
  }
  render() {
    var width = typeof window !== "undefined" ? $(window).width() : 1000;
    var accountContent = [
      (<BlockLink interfaceLink={true} target="/my/profile" title="Profile" heTitle="פרופיל" image="/static/img/profile.svg" />),
      (<BlockLink interfaceLink={true} target="/sheets/private" inAppLink={true} title="Source Sheets" heTitle="דפי מקורות" image="/static/img/sheet.svg" />),
      (<BlockLink interfaceLink={true} target="/my/groups" inAppLink={true} title="Groups" heTitle="קבוצות" image="/static/img/group.svg" />),
      (<BlockLink interfaceLink={true} target="/texts/recent" title="Reading History" heTitle="היסטורית קריאה" image="/static/img/readinghistory.svg" />),
      (<BlockLink interfaceLink={true} target="/settings/account" title="Settings" heTitle="הגדרות" image="/static/img/settings.svg" />),
      (<BlockLink interfaceLink={true} target="/logout" title="Log Out" heTitle="ניתוק" image="/static/img/logout.svg" />)
    ];
    accountContent = (<TwoOrThreeBox content={accountContent} width={width} />);

    var learnContent = [
      (<BlockLink interfaceLink={true} target="/about" title="About" heTitle="אודות" />),
      (<BlockLink interfaceLink={true} target="/help" title="Help" heTitle="עזרה" />),
      (<BlockLink interfaceLink={true} target="http://blog.sefaria.org" title="Blog" heTitle="בלוג" />),
      (<BlockLink interfaceLink={true} target="/faq" title="FAQ" heTitle="שאלות נפוצות" />),
      (<BlockLink interfaceLink={true} target="/educators" title="Educators" heTitle="מחנכים" />),
      (<BlockLink interfaceLink={true} target="/team" title="Team" heTitle="צוות" />)
    ];
    learnContent = (<TwoOrThreeBox content={learnContent} width={width} />);

    var contributeContent = [
      (<BlockLink interfaceLink={true} target="/activity" title="Recent Activity" heTitle="פעילות אחרונה" />),
      (<BlockLink interfaceLink={true} target="/metrics" title="Metrics" heTitle="מדדים" />),
      (<BlockLink interfaceLink={true} target="/contribute" title="Contribute" heTitle="הצטרפות לעשיה" />),
      (<BlockLink interfaceLink={true} target="/donate" title="Donate" heTitle="תרומות" />),
      (<BlockLink interfaceLink={true} target="/supporters" title="Supporters" heTitle="תומכים" />),
      (<BlockLink interfaceLink={true} target="/jobs" title="Jobs" heTitle="דרושים" />),
    ];
    contributeContent = (<TwoOrThreeBox content={contributeContent} width={width} />);

    var connectContent = [
      (<BlockLink interfaceLink={true} target="https://groups.google.com/forum/?fromgroups#!forum/sefaria" title="Forum" heTitle="פורום" />),
      (<BlockLink interfaceLink={true} target="http://www.facebook.com/sefaria.org" title="Facebook" heTitle="פייסבוק" />),
      (<BlockLink interfaceLink={true} target="http://twitter.com/SefariaProject" title="Twitter" heTitle="טוויטר" />),
      (<BlockLink interfaceLink={true} target="http://www.youtube.com/user/SefariaProject" title="YouTube" heTitle="יוטיוב" />),
      (<BlockLink interfaceLink={true} target="http://www.github.com/Sefaria" title="GitHub" heTitle="גיטהאב" />),
      (<BlockLink interfaceLink={true} target="mailto:hello@sefaria.org" title="Email" heTitle='אימייל' />)
    ];
    connectContent = (<TwoOrThreeBox content={connectContent} width={width} />);

    var footer =  (<footer id="footer" className={`interface-${this.props.interfaceLang} static sans`}>
                    <Footer />
                    </footer> );

    var classes = {accountPanel: 1, systemPanel: 1, readerNavMenu: 1, noHeader: 1 };
    var classStr = classNames(classes);
    return (
      <div className={classStr}>
        <div className="content hasFooter">
          <div className="contentInner">
            <h1>
              <span className="int-en">Account</span>
              <span className="int-he">חשבון משתמש</span>
            </h1>
           <ReaderNavigationMenuSection content={accountContent} />
           <ReaderNavigationMenuSection title="Learn" heTitle="לימוד" content={learnContent} />
           <ReaderNavigationMenuSection title="Contribute" heTitle="עשייה" content={contributeContent} />
           <ReaderNavigationMenuSection title="Connect" heTitle="התחברות" content={connectContent} />
          </div>
            {footer}
        </div>
      </div>
      );
  }
}

AccountPanel.propTypes = {
  interfaceLang: PropTypes.string,
};


class RecentPanel extends Component {
  render() {
    var width = typeof window !== "undefined" ? $(window).width() : 1000;

    var recentItems = Sefaria.recentlyViewed.map(function(item) {
      return (<TextBlockLink
                sref={item.ref}
                heRef={item.heRef}
                book={item.book}
                version={item.version}
                versionLanguage={item.versionLanguage}
                showSections={true}
                recentItem={true} />)
    });
    var recentContent = (<TwoOrThreeBox content={recentItems} width={width} />);

    var footer = this.props.compare ? null :
                    (<footer id="footer" className={`interface-${this.props.interfaceLang} static sans`}>
                      <Footer />
                    </footer> );


    var navMenuClasses = classNames({recentPanel: 1, readerNavMenu: 1, noHeader: this.props.hideNavHeader, compare:this.props.compare});
    var navTopClasses  = classNames({readerNavTop: 1, searchOnly: 1, colorLineOnly: this.props.hideNavHeader});
    var contentClasses = classNames({content: 1, hasFooter: footer != null});
    return (
      <div className={navMenuClasses}>
        {this.props.hideNavHeader ? null :
          <div className={navTopClasses}>
            <CategoryColorLine category={"Other"} />
            <ReaderNavigationMenuMenuButton onClick={this.props.navHome} compare={this.props.compare} />
            <ReaderNavigationMenuDisplaySettingsButton onClick={this.props.openDisplaySettings} />
            <h2>
              <span className="int-en">Recent</span>
              <span className="int-he">נצפו לאחרונה</span>
            </h2>
        </div>}
        <div className={contentClasses}>
          <div className="contentInner">
            {this.props.hideNavHeader ?
              <h1>
              { this.props.multiPanel ? <LanguageToggleButton toggleLanguage={this.props.toggleLanguage} /> : null }
              <span className="int-en">Recent</span>
              <span className="int-he">נצפו לאחרונה</span>
            </h1>
            : null }
            {recentContent}
          </div>
          {footer}
        </div>
      </div>
      );
  }
}

RecentPanel.propTypes = {
  closeNav:            PropTypes.func.isRequired,
  toggleLanguage:      PropTypes.func.isRequired,
  openDisplaySettings: PropTypes.func.isRequired,
  navHome:             PropTypes.func.isRequired,
  width:               PropTypes.number,
  compare:             PropTypes.bool,
  hideNavHeader:       PropTypes.bool,
  interfaceLang:       PropTypes.string
};


class NotificationsPanel extends Component {
  constructor(props) {
    super(props);

    this.state = {
      page: 1,
      loadedToEnd: false,
      loading: false
    };
  }
  componentDidMount() {
    $(ReactDOM.findDOMNode(this)).find(".content").bind("scroll", this.handleScroll);
    this.markAsRead();
  }
  componentDidUpdate() {
    this.markAsRead();
  }
  handleScroll() {
    if (this.state.loadedToEnd || this.state.loading) { return; }
    var $scrollable = $(ReactDOM.findDOMNode(this)).find(".content");
    var margin = 100;
    if($scrollable.scrollTop() + $scrollable.innerHeight() + margin >= $scrollable[0].scrollHeight) {
      this.getMoreNotifications();
    }
  }
  markAsRead() {
    // Marks each notification that is loaded into the page as read via API call
    var ids = [];
    $(".notification.unread").not(".marked").each(function() {
      ids.push($(this).attr("data-id"));
    });
    if (ids.length) {
      $.post("/api/notifications/read", {notifications: JSON.stringify(ids)}, function(data) {
        $(".notification.unread").addClass("marked");
        this.props.setUnreadNotificationsCount(data.unreadCount);
      }.bind(this));
    }
  }
  getMoreNotifications() {
    $.getJSON("/api/notifications?page=" + this.state.page, this.loadMoreNotifications);
    this.setState({loading: true});
  }
  loadMoreNotifications(data) {
    if (data.count < data.page_size) {
      this.setState({loadedToEnd: true});
    }
    Sefaria.notificationsHtml += data.html;
    this.setState({page: data.page + 1, loading: false});
    this.forceUpdate();
  }
  render() {
    var classes = {notificationsPanel: 1, systemPanel: 1, readerNavMenu: 1, noHeader: 1 };
    var classStr = classNames(classes);
    return (
      <div className={classStr}>
        <div className="content hasFooter">
          <div className="contentInner">
            <h1>
              <span className="int-en">Notifications</span>
              <span className="int-he">התראות</span>
            </h1>
            { Sefaria.loggedIn ?
              (<div className="notificationsList" dangerouslySetInnerHTML={ {__html: Sefaria.notificationsHtml } }></div>) :
              (<LoginPanel fullPanel={true} />) }
          </div>
          <footer id="footer" className={`interface-${this.props.interfaceLang} static sans`}>
            <Footer />
          </footer>
        </div>
      </div>);
  }
}

NotificationsPanel.propTypes = {
  setUnreadNotificationsCount: PropTypes.func.isRequired,
  interfaceLang:               PropTypes.string,
};


class MyGroupsPanel extends Component {
  componentDidMount() {
    if (!Sefaria.groupsList()) {
      Sefaria.groupsList(function() {
        this.forceUpdate();
      }.bind(this));
    }
  }
  render() {
    var groupsList = Sefaria.groupsList();
    var classes = {myGroupsPanel: 1, systemPanel: 1, readerNavMenu: 1, noHeader: 1 };
    var classStr = classNames(classes);
    return (
      <div className={classStr}>
        <div className="content hasFooter">
          <div className="contentInner">
            <h1>
              <span className="int-en">My Groups</span>
              <span className="int-he">הקבוצות שלי</span>
            </h1>
            <center>
              <a className="button white" href="/groups/new">
                <span className="int-en">Create a Group</span>
                <span className="int-he">ליצור קבוצה</span>
              </a>
            </center>

            <div className="groupsList">
              { groupsList ?
                  (groupsList.private.length ?
                    groupsList.private.map(function(item) {
                      return <GroupListing data={item} />
                    })
                    : <LoadingMessage message="You aren't a member of any groups yet." heMessage="You aren't a member of any groups yet." />)
                  : <LoadingMessage />
              }
            </div>

          </div>
          <footer id="footer" className={`interface-${this.props.interfaceLang} static sans`}>
            <Footer />
          </footer>
        </div>
      </div>);
  }
}

MyGroupsPanel.propTypes = {
  interfaceLang: PropTypes.string,
};


class GroupListing extends Component {
  render() {
    var imageUrl = this.props.data.imageUrl || "/static/img/group.svg"
    var imageClass = classNames({groupListingImage: 1, default: !this.props.data.imageUrl});
    var groupUrl = "/groups/" + this.props.data.name.replace(/\s/g, "-")
    return (<div className="groupListing">
              <a href={groupUrl}>
                <div className="groupListingImageBox">
                  <img className={imageClass} src={imageUrl} alt="Group Logo"/>
                </div>
              </a>
              <a href={groupUrl} className="groupListingName">{this.props.data.name}</a>
              <div className="groupListingDetails">
                <span className="groupListingDetail groupListingMemberCount">
                  <span className="int-en">{this.props.data.memberCount} Members</span>
                  <span className="int-he">{this.props.data.memberCount} חברים</span>
                </span>
                <span className="groupListingDetailSeparator">•</span>
                <span className="groupListingDetail groupListingSheetCount">
                  <span className="int-en">{this.props.data.sheetCount} Sheets</span>
                  <span className="int-he">{this.props.data.sheetCount} דפים</span>
                </span>
              </div>
              <div className="clearFix"></div>
            </div>);
  }
}

GroupListing.propTypes = {
  data: PropTypes.object.isRequired,
};


class ModeratorToolsPanel extends Component {
  constructor(props) {
    super(props);

    this.state = {
      // Bulk Download
      bulk_format: null,
      bulk_title_pattern: null,
      bulk_version_title_pattern: null,
      bulk_language: null,
      // CSV Upload
      files: [],
      uploading: false,
      uploadError: null,
      uploadMessage: null
    };
  }
  handleFiles(event) {
    this.setState({files: event.target.files});
  }
  uploadFiles(event) {
    event.preventDefault();
    this.setState({uploading: true, uploadMessage:"Uploading..."});
    var formData = new FormData();
    for (var i = 0; i < this.state.files.length; i++) {
      var file = this.state.files[i];
      formData.append('texts[]', file, file.name);
    }
    $.ajax({
      url: "api/text-upload",
      type: 'POST',
      data: formData,
      success: function(data) {
        if (data.status == "ok") {
          this.setState({uploading: false, uploadMessage: data.message, uploadError: null, files:[]});
          $("#file-form").get(0).reset(); //Remove selected files from the file selector
        } else {
          this.setState({"uploadError": "Error - " + data.error, uploading: false, uploadMessage: data.message});
        }
      }.bind(this),
      error: function(xhr, status, err) {
        this.setState({"uploadError": "Error - " + err.toString(), uploading: false, uploadMessage: null});
      }.bind(this),
      cache: false,
      contentType: false,
      processData: false
    });
  }

  onDlTitleChange(event) {
    this.setState({bulk_title_pattern: event.target.value});
  }
  onDlVersionChange(event) {
    this.setState({bulk_version_title_pattern: event.target.value});
  }
  onDlLanguageSelect(event) {
    this.setState({bulk_language: event.target.value});
  }
  onDlFormatSelect(event) {
    this.setState({bulk_format: event.target.value});
  }
  bulkVersionDlLink() {
    var args = ["format","title_pattern","version_title_pattern","language"].map(
        arg => this.state["bulk_" + arg]?`${arg}=${encodeURIComponent(this.state["bulk_"+arg])}`:""
    ).filter(a => a).join("&");
    return "download/bulk/versions/?" + args;
  }

  render () {
    // Bulk Download
    var dlReady = (this.state.bulk_format && (this.state.bulk_title_pattern || this.state.bulk_version_title_pattern));
    var downloadButton = <div className="versionDownloadButton">
        <div className="downloadButtonInner">
          <span className="int-en">Download</span>
          <span className="int-he">הורדה</span>
        </div>
      </div>;
    var downloadSection = (
      <div className="modToolsSection dlSection">
        <div className="dlSectionTitle">
          <span className="int-en">Bulk Download Text</span>
          <span className="int-he">הורדת הטקסט</span>
        </div>
        <input className="dlVersionSelect" type="text" placeholder="Index Title Pattern" onChange={this.onDlTitleChange} />
        <input className="dlVersionSelect" type="text" placeholder="Version Title Pattern" onChange={this.onDlVersionChange}/>
        <select className="dlVersionSelect dlVersionLanguageSelect" value={this.state.bulk_language || ""} onChange={this.onDlLanguageSelect}>
          <option disabled>Language</option>
          <option key="all" value="" >Hebrew & English</option>
          <option key="he" value="he" >Hebrew</option>
          <option key="en" value="en" >English</option>
        </select>
        <select className="dlVersionSelect dlVersionFormatSelect" value={this.state.bulk_format || ""} onChange={this.onDlFormatSelect}>
          <option disabled>File Format</option>
          <option key="txt" value="txt" >Text (with tags)</option>
          <option key="plain.txt" value="plain.txt" >Text (without tags)</option>
          <option key="csv" value="csv" >CSV</option>
          <option key="json" value="json" >JSON</option>
        </select>
        {dlReady?<a href={this.bulkVersionDlLink()} download>{downloadButton}</a>:downloadButton}
      </div>);

    // Uploading
    var ulReady = (!this.state.uploading) && this.state.files.length > 0;
    var uploadButton = <a><div className="versionDownloadButton" onClick={this.uploadFiles}><div className="downloadButtonInner">
       <span className="int-en">Upload</span>
       <span className="int-he">העלאה</span>
      </div></div></a>;
    var uploadForm = (
      <div className="modToolsSection">
        <div className="dlSectionTitle">
          <span className="int-en">Bulk Upload CSV</span>
          <span className="int-he">הורדת הטקסט</span>
        </div>
         <form id="file-form">
           <input className="dlVersionSelect" type="file" id="file-select"  multiple onChange={this.handleFiles}/>
           {ulReady?uploadButton:""}
         </form>
        {this.state.uploadMessage?<div className="message">{this.state.uploadMessage}</div>:""}
        {this.state.uploadError?<div className="error">{this.state.uploadError}</div>:""}
      </div>);

    return (Sefaria.is_moderator)?<div className="modTools">{downloadSection}{uploadForm}</div>:<div>Tools are only available to logged in moderators.</div>;
  }
}

ModeratorToolsPanel.propTypes = {
  interfaceLang: PropTypes.string
};


class UpdatesPanel extends Component {
  constructor(props) {
    super(props);

    this.state = {
      page: 0,
      loadedToEnd: false,
      loading: false,
      updates: [],
      submitting: false,
      submitCount: 0,
      error: null
    };
  }
  componentDidMount() {
    $(ReactDOM.findDOMNode(this)).find(".content").bind("scroll", this.handleScroll);
    this.getMoreNotifications();
  }
  handleScroll() {
    if (this.state.loadedToEnd || this.state.loading) { return; }
    var $scrollable = $(ReactDOM.findDOMNode(this)).find(".content");
    var margin = 100;
    if($scrollable.scrollTop() + $scrollable.innerHeight() + margin >= $scrollable[0].scrollHeight) {
      this.getMoreNotifications();
    }
  }
  getMoreNotifications() {
    $.getJSON("/api/updates?page=" + this.state.page, this.loadMoreNotifications);
    this.setState({loading: true});
  }
  loadMoreNotifications(data) {
    if (data.count < data.page_size) {
      this.setState({loadedToEnd: true});
    }
    this.setState({page: data.page + 1, loading: false, updates: this.state.updates.concat(data.updates)});
  }
  onDelete(id) {
    $.ajax({
        url: '/api/updates/' + id,
        type: 'DELETE',
        success: function(result) {
          if (result.status == "ok") {
              this.setState({updates: this.state.updates.filter(u => u._id != id)});
          }
        }.bind(this)
    });
  }

  handleSubmit(type, content) {
    this.setState({"submitting": true, "error": null});
    var payload = {
      type: type,
      content: content
    };
    $.ajax({
      url: "/api/updates",
      dataType: 'json',
      type: 'POST',
      data: {json: JSON.stringify(payload)},
      success: function(data) {
        if (data.status == "ok") {
          payload.date = Date();
          this.state.updates.unshift(payload);
          this.setState({submitting: false, updates: this.state.updates, submitCount: this.state.submitCount + 1});
        } else {
          this.setState({"error": "Error - " + data.error});
        }
      }.bind(this),
      error: function(xhr, status, err) {
        this.setState({"error": "Error - " + err.toString()});
        console.error(this.props.url, status, err.toString());
      }.bind(this)
    });
  }

  render() {
    var classes = {notificationsPanel: 1, systemPanel: 1, readerNavMenu: 1, noHeader: 1 };
    var classStr = classNames(classes);

    return (
      <div className={classStr}>
        <div className="content hasFooter">
          <div className="contentInner">
            <h1>
              <span className="int-en">Updates</span>
              <span className="int-he">עדכונים</span>
            </h1>

            {Sefaria.is_moderator?<NewUpdateForm handleSubmit={this.handleSubmit} key={this.state.submitCount} error={this.state.error}/>:""}

            <div className="notificationsList">
            {this.state.updates.map(u =>
                <SingleUpdate
                    type={u.type}
                    content={u.content}
                    date={u.date}
                    key={u._id}
                    id={u._id}
                    onDelete={this.onDelete}
                    submitting={this.state.submitting}
                />
            )}
            </div>
          </div>
          <footer id="footer" className={`interface-${this.props.interfaceLang} static sans`}>
                    <Footer />
                    </footer>
        </div>
      </div>);
  }
}

UpdatesPanel.propTypes = {
  interfaceLang:               PropTypes.string
};


class NewUpdateForm extends Component {
  constructor(props) {
    super(props);
    this.state = {type: 'index', index: '', language: 'en', version: '', en: '', he: '', error: ''};
  }
  componentWillReceiveProps(nextProps) {
    this.setState({"error": nextProps.error});
  }
  handleEnChange(e) {
    this.setState({en: e.target.value, error: null});
  }
  handleHeChange(e) {
    this.setState({he: e.target.value, error: null});
  }
  handleTypeChange(e) {
    this.setState({type: e.target.value, error: null});
  }
  handleIndexChange(e) {
    this.setState({index: e.target.value, error: null});
  }
  handleVersionChange(e) {
    this.setState({version: e.target.value, error: null});
  }
  handleLanguageChange(e) {
    this.setState({language: e.target.value, error: null});
  }
  handleSubmit(e) {
    e.preventDefault();
    var content = {
      "en": this.state.en.trim(),
      "he": this.state.he.trim()
    };
    if (this.state.type == "general") {
      if (!this.state.en || !this.state.he) {
        this.setState({"error": "Both Hebrew and English are required"});
        return;
      }
    } else {
      if (!this.state.index) {
        this.setState({"error": "Index is required"});
        return;
      }
      content["index"] = this.state.index.trim();
    }
    if (this.state.type == "version") {
      if (!this.state.version || !this.state.language) {
        this.setState({"error": "Version is required"});
        return;
      }
      content["version"] = this.state.version.trim();
      content["language"] = this.state.language.trim();
    }
    this.props.handleSubmit(this.state.type, content);

  }
  render() {
    return (
      <form className="globalUpdateForm" onSubmit={this.handleSubmit}>
        <div>
          <input type="radio" name="type" value="index" onChange={this.handleTypeChange} checked={this.state.type=="index"}/>Index&nbsp;&nbsp;
          <input type="radio" name="type" value="version" onChange={this.handleTypeChange} checked={this.state.type=="version"}/>Version&nbsp;&nbsp;
          <input type="radio" name="type" value="general" onChange={this.handleTypeChange} checked={this.state.type=="general"}/>General&nbsp;&nbsp;
        </div>
        <div>
          {(this.state.type != "general")?<input type="text" placeholder="Index Title" onChange={this.handleIndexChange} />:""}
          {(this.state.type == "version")?<input type="text" placeholder="Version Title" onChange={this.handleVersionChange}/>:""}
          {(this.state.type == "version")?<select type="text" placeholder="Version Language" onChange={this.handleLanguageChange}>
            <option value="en">English</option>
            <option value="he">Hebrew</option>
          </select>:""}
        </div>
        <div>
          <textarea
            placeholder="English Description (optional for Index and Version)"
            onChange={this.handleEnChange}
            rows="3"
            cols="80"
          />
        </div>
        <div>
          <textarea
            placeholder="Hebrew Description (optional for Index and Version)"
            onChange={this.handleHeChange}
            rows="3"
            cols="80"
          />
        </div>
        <input type="submit" value="Submit" disabled={this.props.submitting}/>
        <span className="error">{this.state.error}</span>
      </form>
    );
  }
}

NewUpdateForm.propTypes = {
  error:               PropTypes.string,
  handleSubmit:        PropTypes.func
};


class SingleUpdate extends Component {

  onDelete() {
    this.props.onDelete(this.props.id);
  }
  render() {
    var title = this.props.content.index;
    if (title) {
      var heTitle = Sefaria.index(title)?Sefaria.index(title).heTitle:"";
    }

    var url = Sefaria.ref(title)?"/" + Sefaria.normRef(Sefaria.ref(title).book):"/" + Sefaria.normRef(title);

    var d = new Date(this.props.date);

    return (
      <div className="notification">
        <div className="date">
          <span className="int-en">{d.toLocaleDateString("en")}</span>
          <span className="int-he">{d.toLocaleDateString("he")}</span>
          {Sefaria.is_moderator?<i className="fa fa-times-circle delete-update-button" onClick={this.onDelete} aria-hidden="true"/>:""}
        </div>

        {this.props.type == "index"?
        <div>
            <span className="int-en">New Text: <a href={url}>{title}</a></span>
            <span className="int-he">טקסט חדש זמין: <a href={url}>{heTitle}</a></span>
        </div>
        :""}

        {this.props.type == "version"?
        <div>
            <span className="int-en">New { this.props.content.language == "en"?"English":"Hebrew"} version of <a href={url}>{title}</a>: {this.props.content.version}</span>
            <span className="int-he">גרסה חדשה של <a href={url}>{heTitle}</a> ב{ this.props.content.language == "en"?"אנגלית":"עברית"} : {this.props.content.version}</span>
        </div>
        :""}

        <div>
            <span className="int-en" dangerouslySetInnerHTML={ {__html: this.props.content.en } } />
            <span className="int-he" dangerouslySetInnerHTML={ {__html: this.props.content.he } } />
        </div>


      </div>);
  }
}

SingleUpdate.propTypes = {
  id:         PropTypes.string,
  type:         PropTypes.string,
  content:      PropTypes.object,
  onDelete:     PropTypes.func,
  date:         PropTypes.string
};


class InterruptingMessage extends Component {
  constructor(props) {
    super(props);
    this.displayName = 'InterruptingMessage';
  }
  componentDidMount() {
    $("#interruptingMessage .button").click(this.close);
  }
  close() {
    this.markAsRead();
    this.props.onClose();
  }
  markAsRead() {
    Sefaria._api("/api/interrupting-messages/read/" + this.props.messageName, function (data) {});
    $.cookie(this.props.messageName, true, { "path": "/" });
    Sefaria.site.track.event("Interrupting Message", "read", this.props.messageName, { nonInteraction: true });
    Sefaria.interruptingMessage = null;
  }
  render() {
    return React.createElement(
      'div',
      { className: 'interruptingMessageBox' },
      React.createElement('div', { className: 'overlay', onClick: this.close }),
      React.createElement(
        'div',
        { id: 'interruptingMessage' },
        React.createElement(
          'div',
          { id: 'interruptingMessageClose', onClick: this.close },
          '×'
        ),
        React.createElement('div', { id: 'interruptingMessageContent', dangerouslySetInnerHTML: { __html: this.props.messageHTML } })
      )
    );
  }
}

InterruptingMessage.propTypes = {
  messageName: PropTypes.string.isRequired,
  messageHTML: PropTypes.string.isRequired,
  onClose: PropTypes.func.isRequired
};


class ThreeBox extends Component {
  // Wrap a list of elements into a three column table
  render() {
      var content = this.props.content;
      var length = content.length;
      if (length % 3) {
          length += (3-length%3);
      }
      content.pad(length, "");
      var threes = [];
      for (var i=0; i<length; i+=3) {
        threes.push([content[i], content[i+1], content[i+2]]);
      }
      return (
        <table className="gridBox threeBox">
          <tbody>
          {
            threes.map(function(row, i) {
              return (
                <tr key={i}>
                  {row[0] ? (<td>{row[0]}</td>) : null}
                  {row[1] ? (<td>{row[1]}</td>) : null}
                  {row[2] ? (<td>{row[2]}</td>) : null}
                </tr>
              );
            })
          }
          </tbody>
        </table>
      );
  }
}


class TwoBox extends Component {
  // Wrap a list of elements into a three column table
  render() {
      var content = this.props.content;
      var length = content.length;
      if (length % 2) {
          length += (2-length%2);
      }
      content.pad(length, "");
      var twos = [];
      for (var i=0; i<length; i+=2) {
        twos.push([content[i], content[i+1]]);
      }
      return (
        <table className="gridBox twoBox">
          <tbody>
          {
            twos.map(function(row, i) {
              return (
                <tr key={i}>
                  {row[0] ? (<td>{row[0]}</td>) : <td className="empty"></td>}
                  {row[1] ? (<td>{row[1]}</td>) : <td className="empty"></td>}
                </tr>
              );
            })
          }
          </tbody>
        </table>
      );
  }
}

TwoBox.propTypes = {
  content: PropTypes.array.isRequired
};


class TwoOrThreeBox extends Component {
  // Wrap a list of elements into a two or three column table, depending on window width
  render() {
      var threshhold = this.props.threshhold || 450;
      if (this.props.width > threshhold) {
        return (<ThreeBox content={this.props.content} />);
      } else {
        return (<TwoBox content={this.props.content} />);
      }
  }
}

TwoOrThreeBox.propTypes = {
  content:    PropTypes.array.isRequired,
  width:      PropTypes.number.isRequired,
  threshhold: PropTypes.number
};


class LoadingMessage extends Component {
  render() {
    var message = this.props.message || "Loading...";
    var heMessage = this.props.heMessage || "טוען מידע...";
    var classes = "loadingMessage " + (this.props.className || "");
    return (<div className={classes}>
              <span className="int-en">{message}</span>
              <span className="int-he">{heMessage}</span>
            </div>);
  }
}

LoadingMessage.propTypes = {
  message:   PropTypes.string,
  heMessage: PropTypes.string,
  className: PropTypes.string
};


class TestMessage extends Component {
  // Modal explaining development status with links to send feedback or go back to the old site
  render() {
    return (
      <div className="testMessageBox">
        <div className="overlay" onClick={this.props.hide} ></div>
        <div className="testMessage">
          <div className="title">The new Sefaria is still in development.<br />Thank you for helping us test and improve it.</div>
          <a href="mailto:hello@sefaria.org" target="_blank" className="button">Send Feedback</a>
          <div className="button" onClick={backToS1} >Return to Old Sefaria</div>
        </div>
      </div>);
  }
}

TestMessage.propTypes = {
  hide:   PropTypes.func
};


class Footer extends Component {
  trackLanguageClick(language){
    Sefaria.site.track.setInterfaceLanguage('interface language footer', language);
  }
  render(){
    var currentPath = Sefaria.util.currentPath();
    var currentPathEncoded = encodeURIComponent(currentPath);
    var next = currentPathEncoded ? currentPathEncoded : '?home';
    return (
        <div id="footerInner">
          <div className="section">

              <div className="header">
                  <span className="int-en">About</span>
                  <span className="int-he">אודות</span>
              </div>
              <a href="/about" className="outOfAppLink">
                  <span className="int-en">What is Sefaria?</span>
                  <span className="int-he">מהי ספאריה</span>
              </a>
              <a href="/help" className="outOfAppLink">
                  <span className="int-en">Help</span>
                  <span className="int-he">עזרה</span>
              </a>
              <a href="https://blog.sefaria.org" target="_blank" className="outOfAppLink">
                  <span className="int-en">Blog</span>
                  <span className="int-he">בלוג</span>
              </a>
              <a href="/faq" target="_blank" className="outOfAppLink">
                  <span className="int-en">FAQ</span>
                  <span className="int-he">שאלות נפוצות</span>
              </a>
              <a href="/team" className="outOfAppLink">
                  <span className="int-en">Team</span>
                  <span className="int-he">צוות</span>
              </a>
              <a href="/terms" className="outOfAppLink">
                  <span className="int-en">Terms of Use</span>
                  <span className="int-he">תנאי שימוש</span>
              </a>
              <a href="/privacy-policy" className="outOfAppLink">
                  <span className="int-en">Privacy Policy</span>
                  <span className="int-he">מדיניות הפרטיות</span>
              </a>
          </div>

          <div className="section">
              <div className="header">
                      <span className="int-en">Educators</span>
                      <span className="int-he">מחנכים</span>
              </div>
              <a href="/educators" className="outOfAppLink">
                  <span className="int-en">Teach with Sefaria</span>
                  <span className="int-he">למד באמצעות ספאריה</span>
              </a>
              <a href="/sheets" className="outOfAppLink">
                  <span className="int-en">Source Sheets</span>
                  <span className="int-he">דפי מקורות</span>
              </a>
              <a href="/visualizations" className="outOfAppLink">
                  <span className="int-en">Visualizations</span>
                  <span className="int-he">עזרים חזותיים</span>
              </a>
              <a href="/people" className="outOfAppLink">
                  <span className="int-en">Authors</span>
                  <span className="int-he">מחברים</span>
              </a>
              <a href="/updates" className="outOfAppLink">
                  <span className="int-en">New Additions</span>
                  <span className="int-he">מה חדש</span>
              </a>
          </div>

          <div className="section">
              <div className="header">
                  <span className="int-en">Developers</span>
                  <span className="int-he">מפתחים</span>
              </div>
              <a href="/developers" target="_blank" className="outOfAppLink">
                  <span className="int-en">Get Involved</span>
                  <span className="int-he">הצטרף אלינו</span>
              </a>
              <a href="/developers#api" target="_blank" className="outOfAppLink">
                  <span className="int-en">API Docs</span>
                  <span className="int-he">מסמכי API</span>
              </a>
              <a href="https://github.com/Sefaria/Sefaria-Project" target="_blank" className="outOfAppLink">
                  <span className="int-en">Fork us on GitHub</span>
                  <span className="int-he">זלגו חופשי מגיטהאב</span>
              </a>
              <a href="https://github.com/Sefaria/Sefaria-Export" target="_blank" className="outOfAppLink">
                  <span className="int-en">Download our Data</span>
                  <span className="int-he">הורד את בסיס הנתונים שלנו</span>
              </a>
          </div>

          <div className="section">
              <div className="header">
                  <span className="int-en">Join Us</span>
                  <span className="int-he">הצטרף אלינו</span>
              </div>
              <a href="/donate" className="outOfAppLink">
                  <span className="int-en">Donate</span>
                  <span className="int-he">תרומות</span>
              </a>
              <a href="/supporters" className="outOfAppLink">
                  <span className="int-en">Supporters</span>
                  <span className="int-he">תומכים</span>
              </a>
              <a href="/contribute" target="_blank" className="outOfAppLink">
                  <span className="int-en">Contribute</span>
                  <span className="int-he">הצטרף</span>
              </a>
              <a href="/jobs" className="outOfAppLink">
                  <span className="int-en">Jobs</span>
                  <span className="int-he">דרושים</span>
              </a>
          </div>

          <div className="section last">
              <div className="header">
                  <span className="int-en">Connect</span>
                  <span className="int-he">התחבר</span>
              </div>
              <a href="http://www.facebook.com/sefaria.org" target="_blank" className="outOfAppLink">
                  <i className="fa fa-facebook-official"></i>
                  <span className="int-en">Facebook</span>
                  <span className="int-he">פייסבוק</span>

              </a>
              <a href="http://twitter.com/SefariaProject" target="_blank" className="outOfAppLink">
                  <i className="fa fa-twitter"></i>
                  <span className="int-en">Twitter</span>
                  <span className="int-he">טוויטר</span>

              </a>
              <a href="http://www.youtube.com/user/SefariaProject" target="_blank" className="outOfAppLink">
                  <i className="fa fa-youtube"></i>
                  <span className="int-en">YouTube</span>
                  <span className="int-he">יוטיוב</span>

              </a>
              <a href="https://groups.google.com/forum/?fromgroups#!forum/sefaria" target="_blank" className="outOfAppLink">
                  <span className="int-en">Forum</span>
                  <span className="int-he">פורום</span>

              </a>
              <a href="mailto:hello@sefaria.org" target="_blank" className="outOfAppLink">
                  <span className="int-en">Email</span>
                  <span className="int-he">דוא&quot;ל</span>
              </a>
              <div id="siteLanguageToggle">
                  <div id="siteLanguageToggleLabel">
                      <span className="int-en">Site Language:</span>
                      <span className="int-he">שפת האתר</span>
                  </div>
                  <a href={"/interface/english?next=" + next} id="siteLanguageEnglish" className="outOfAppLink"
                     onClick={this.trackLanguageClick.bind(null, "English")}>English
                  </a>
                  |
                  <a href={"/interface/hebrew?next=" + next} id="siteLanguageHebrew" className="outOfAppLink"
                      onClick={this.trackLanguageClick.bind(null, "Hebrew")}>                 עברית
                  </a>
              </div>
          </div>
        </div>
    );
  }
}


var openInNewTab = function(url) {
  var win = window.open(url, '_blank');
  win.focus();
};


var backToS1 = function() {
  $.cookie("s2", "", {path: "/"});
  window.location = "/";
};


var setData = function(data) {
  // Set core data in the module that was loaded in a different scope
  Sefaria.toc       = data.toc;
  Sefaria.books     = data.books;
  // Note Sefaria.booksDict in generated on the client from Sefaria.books, but not on the server to save cycles
  Sefaria.calendar  = data.calendar;


  console.log(data.recentlyViewed);
  Sefaria._cacheIndexFromToc(Sefaria.toc);
  Sefaria.recentlyViewed    = data.recentlyViewed ? data.recentlyViewed.map(Sefaria.unpackRecentItem) : [];
  Sefaria.util._defaultPath = data.path;
  Sefaria.loggedIn          = data.loggedIn;
  Sefaria._uid              = data._uid;
  Sefaria.is_moderator      = data.is_moderator;
  Sefaria.is_editor         = data.is_editor;
};

exports.ReaderApp           = ReaderApp;
exports.ReaderPanel         = ReaderPanel;
exports.ConnectionsPanel    = ConnectionsPanel;
exports.TextRange           = TextRange;
exports.TextColumn          = TextColumn;
exports.Footer              = Footer;
exports.setData             = setData;
exports.unpackDataFromProps = Sefaria.unpackDataFromProps;<|MERGE_RESOLUTION|>--- conflicted
+++ resolved
@@ -1659,23 +1659,13 @@
         color:         "light",
         fontSize:      62.5
       },
-<<<<<<< HEAD
       menuOpen:             props.initialMenu || null, // "navigation", "book toc", "text toc", "display", "search", "sheets", "home", "compare"
       navigationCategories: props.initialNavigationCategories || [],
       navigationSheetTag:   props.initialSheetsTag || null,
       sheetsGroup:          props.initialGroup || null,
       searchQuery:          props.initialQuery || null,
       appliedSearchFilters: props.initialAppliedSearchFilters || [],
-      searchFieldExact:     "hebmorph_semi_exact",
-=======
-      menuOpen:             this.props.initialMenu || null, // "navigation", "book toc", "text toc", "display", "search", "sheets", "home", "compare"
-      navigationCategories: this.props.initialNavigationCategories || [],
-      navigationSheetTag:   this.props.initialSheetsTag || null,
-      sheetsGroup:          this.props.initialGroup || null,
-      searchQuery:          this.props.initialQuery || null,
-      appliedSearchFilters: this.props.initialAppliedSearchFilters || [],
       searchFieldExact:     "exact",
->>>>>>> dc53aaec
       searchFieldBroad:     "naive_lemmatizer",
       searchField:          props.initialSearchField || "naive_lemmatizer",
       searchSortType:       props.initialSearchSortType || "chronological",
@@ -8941,15 +8931,9 @@
   render() {
     return (<li>
       <input type="checkbox" id="searchFilterExactBox" className="filter" checked={this.props.selected} onChange={this.handleClick}/>
-<<<<<<< HEAD
       <label onClick={this.handleClick} htmlFor={"searchFilterExactBox"}><span></span></label>
-      <span className="int-en"><span className="filter-title">{"Show word variants"}</span></span>
-      <span className="int-he" dir="rtl"><span className="filter-title">{"חיפוש מרוחב"}</span></span>
-=======
-      <label onClick={this.handleClick} for={"searchFilterExactBox"}><span></span></label>
       <span className="int-en"><span className="filter-title">{"Exact search"}</span></span>
       <span className="int-he" dir="rtl"><span className="filter-title">{"חיפוש מדויק"}</span></span>
->>>>>>> dc53aaec
     </li>);
   }
 }
