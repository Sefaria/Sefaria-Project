//if (typeof require !== 'undefined') {
  var INBROWSER    = true,
      React        = require('react'),
      PropTypes    = require('prop-types'),
      ReactDOM     = require('react-dom'),
      $            = require('jquery'),
      extend       = require('extend'),
      classNames   = require('classnames'),
      Sefaria      = require('./sefaria');
      import Component from 'react-class';  //auto-bind this to all event-listeners. see https://www.npmjs.com/package/react-class


  if (typeof document !== 'undefined' ) {
    INBROWSER = false;
    require('jquery.cookie');  //NOTE: these require statements are adding props to the $ obj. The order actually doesn't matter b/c it seems webpack deals with it
    require('jquery-ui');
    require('jquery.scrollto');
    require('./headroom');
  }

class ReaderApp extends Component {
  constructor(props) {
    super(props);
    // TODO clean up generation of initial panels objects.
    // Currently these get generated in reader/views.py, then regenerated in s2.html then regenerated again in ReaderApp.
    this.MIN_PANEL_WIDTH = 360.0;

    var panels               = [];
    var header               = {};
    var defaultVersions      = Sefaria.util.clone(props.initialDefaultVersions) || {};
    var defaultPanelSettings = this.getDefaultPanelSettings();

    if (!props.multiPanel && !props.headerMode) {
      if (props.initialPanels && props.initialPanels.length > 0 && props.initialPanels[0].menuOpen == "book toc") {
        panels[0] = {
            settings: Sefaria.util.clone(defaultPanelSettings),
            menuOpen: "book toc",
            //mode: "Text",
            bookRef:  props.initialPanels[0].bookRef
        };
      } else {
        var mode = props.initialFilter ? "TextAndConnections" : "Text";
        var initialPanel = props.initialPanels && props.initialPanels.length ? props.initialPanels[0] : {};
        panels[0] = {
          refs: props.initialRefs,
          mode: mode,
          filter: props.initialFilter,
          menuOpen: props.initialMenu,
          version: initialPanel.version || null,
          versionLanguage: initialPanel.versionLanguage || null,
          searchQuery: props.initialQuery,
          appliedSearchFilters: props.initialSearchFilters,
          navigationCategories: props.initialNavigationCategories,
          sheetsTag: props.initialSheetsTag,
          group: props.initialGroup,
          searchField: props.initialSearchField,
          searchSortType: props.initialSearchSortType,
          settings: Sefaria.util.clone(defaultPanelSettings)
        };
        if (panels[0].versionLanguage) {
          panels[0].settings.language = (panels[0].versionLanguage == "he")? "hebrew": "english";
        }
        if (mode === "TextAndConnections") {
          panels[0].highlightedRefs = props.initialRefs;
        }
      }
    } else {
      var headerState = {
        mode: "Header",
        refs: props.initialRefs,
        bookRef: props.initialBookRef,
        menuOpen: props.initialMenu,
        searchQuery: props.initialQuery,
        appliedSearchFilters: props.initialSearchFilters,
        searchField: props.initialSearchField,
        searchSortType: props.initialSearchSortType,
        navigationCategories: props.initialNavigationCategories,
        sheetsTag: props.initialSheetsTag,
        group: props.initialGroup,
        settings: Sefaria.util.clone(defaultPanelSettings)
      };
      header = this.makePanelState(headerState);
      if (props.initialRefs.length) {
        var p = {
          refs: props.initialRefs,
          mode: "Text",
          menuOpen: props.initialPanels[0].menuOpen,
          version: props.initialPanels.length ? props.initialPanels[0].version : null,
          versionLanguage: props.initialPanels.length ? props.initialPanels[0].versionLanguage : null,
          settings: ("settings" in props.initialPanels[0]) ? extend(Sefaria.util.clone(defaultPanelSettings), props.initialPanels[0].settings) : Sefaria.util.clone(defaultPanelSettings)
        };
        if (p.versionLanguage && !"settings" in props.initialPanels[0]) {
          p.settings.language = (p.versionLanguage == "he") ? "hebrew" : "english";
        }
        panels.push(p);
      }
      for (var i = panels.length; i < props.initialPanels.length; i++) {
        var panel;
        if (props.initialPanels[i].menuOpen == "book toc") {
          panel = {
              menuOpen: props.initialPanels[i].menuOpen,
              bookRef:  props.initialPanels[i].bookRef,
              settings: ("settings" in props.initialPanels[i]) ? extend(Sefaria.util.clone(defaultPanelSettings), props.initialPanels[i].settings) : Sefaria.util.clone(defaultPanelSettings)
          };
        } else {
          panel = this.clonePanel(props.initialPanels[i]);
          panel.settings = Sefaria.util.clone(defaultPanelSettings);
          if (panel.versionLanguage && !"settings" in props.initialPanels[i]) {
            panel.settings.language = (panel.versionLanguage == "he") ? "hebrew" : "english";
          }
        }
        panels.push(panel);
      }
    }
    panels = panels.map(function(panel) {
      return this.makePanelState(panel);
    }.bind(this) );

    var layoutOrientation = (props.interfaceLang == "english") ? "ltr" : "rtl";
    /*if ((panels.length > 0 && panels[0].settings && panels[0].settings.language == "hebrew")
       || (header.settings && header.settings.language == "hebrew")) {
      layoutOrientation = "rtl";
    }*/

    this.state = {
      panels: panels,
      header: header,
      headerMode: props.headerMode,
      defaultVersions: defaultVersions,
      defaultPanelSettings: Sefaria.util.clone(defaultPanelSettings),
      layoutOrientation: layoutOrientation,
      path: props.initialPath,
      panelCap: props.initialPanelCap,
      initialAnalyticsTracked: false
    };
  }
  componentDidMount() {
    this.updateHistoryState(true); // make sure initial page state is in history, (passing true to replace)
    window.addEventListener("popstate", this.handlePopState);
    window.addEventListener("resize", this.setPanelCap);
    this.setPanelCap();
    if (this.props.headerMode) {
      $(".inAppLink").on("click", this.handleInAppLinkClick);
    }
    // Save all initial panels to recently viewed
    this.state.panels.map(this.saveRecentlyViewed);

    // Set S2 cookie, putting user into S2 mode site wide

    $.cookie("s2", true, {path: "/"});
  }
  componentWillUnmount() {
    window.removeEventListener("popstate", this.handlePopState);
    window.removeEventListener("resize", this.setPanelCap);
  }
  componentWillUpdate(nextProps, nextState) {
  }
  componentDidUpdate(prevProps, prevState) {
    if (this.justPopped) {
      //console.log("Skipping history update - just popped")
      this.justPopped = false;
      return;
    }

    // Set initial page view (deferred from analytics.js instanciation)
    if (!this.state.initialAnalyticsTracked) { this.trackPageview(); }

    // If a new panel has been added, and the panels extend beyond the viewable area, check horizontal scroll
    if (this.state.panels.length > this.state.panelCap && this.state.panels.length > prevState.panels.length) {
      var elem = document.getElementById("panelWrapBox");
      var viewExtent = (this.state.layoutOrientation == "ltr")                      // How far (px) current view extends into viewable area
          ? elem.scrollLeft + this.state.windowWidth
          : elem.scrollWidth - elem.scrollLeft;
      var lastCompletelyVisible = Math.floor(viewExtent / this.MIN_PANEL_WIDTH);    // # of last visible panel - base 1
      var leftover = viewExtent % this.MIN_PANEL_WIDTH;                             // Leftover viewable pixels after last fully visible panel

      var newPanelPosition;                                                         // # of newly inserted panel - base 1
      for (var i = 0; i < this.state.panels.length; i++) {
        if (!prevState.panels[i] || this.state.panels[i] != prevState.panels[i]) {
          newPanelPosition = i+1;
          break;
        }
      }
      if(newPanelPosition > lastCompletelyVisible) {
        var scrollBy = 0;      // Pixels to scroll by
        var panelOffset = 0;   // Account for partial panel scroll
        if (leftover > 0) {    // If a panel is half scrolled, bring it fully into view
          scrollBy += this.MIN_PANEL_WIDTH - leftover;
          panelOffset += 1;
        }
        scrollBy += (newPanelPosition - lastCompletelyVisible - panelOffset) * this.MIN_PANEL_WIDTH;
        elem.scrollLeft = (this.state.layoutOrientation == "ltr")
            ? elem.scrollLeft + scrollBy
            : elem.scrollLeft - scrollBy;
      }
    }

    this.setContainerMode();
    this.updateHistoryState(this.replaceHistory);
  }
  handlePopState(event) {
    var state = event.state;
    // console.log("Pop - " + window.location.pathname);
    // console.log(state);
    if (state) {
      var kind = "";
      if (Sefaria.site) { Sefaria.site.track.event("Reader", "Pop State", kind); }
      this.justPopped = true;
      this.setState(state);
      this.setContainerMode();
    }
  }
  _canTrackPageview() {
      if (!Sefaria.site) { return false; }
      return true;
  }
  trackPageview() {
      if (!this._canTrackPageview()) { return; }

      var headerPanel = this.state.header.menuOpen || (!this.state.panels.length && this.state.header.mode === "Header");
      var panels = headerPanel ? [this.state.header] : this.state.panels;
      var textPanels = panels.filter(panel => (panel.refs.length || panel.bookRef) && panel.mode !== "Connections");
      var connectionPanels = panels.filter(panel => panel.mode == "Connections");

      // Set Page Type
      // Todo: More specificity for sheets - browsing, reading, writing
      if (panels.length < 1) { debugger; }
      else { Sefaria.site.track.setPageType(panels[0].menuOpen || panels[0].mode); }

      // Number of panels as e.g. "2" meaning 2 text panels or "3.2" meaning 3 text panels and 2 connection panels
      if (connectionPanels.length == 0) {
        Sefaria.site.track.setNumberOfPanels(textPanels.length.toString());
      } else {
        Sefaria.site.track.setNumberOfPanels(`${textPanels.length}.${connectionPanels.length}`);
      }

      // refs - per text panel
      var refs =  textPanels.map(panel => (panel.refs.length) ? panel.refs.slice(-1)[0] : panel.bookRef);
      Sefaria.site.track.setRef(refs.join(" | "));

      // Book name (Index record primary name) - per text panel
      var bookNames = refs.map(ref => Sefaria.parseRef(ref).index).filter(b => !!b);
      Sefaria.site.track.setBookName(bookNames.join(" | "));

      // Indexes - per text panel
      var indexes = bookNames.map(b => Sefaria.index(b)).filter(i => !!i);

      // categories - per text panel
      var primaryCats = indexes.map(i => (i.dependence === "Commentary")? i.categories[0] + " Commentary": i.categories[0]);
      Sefaria.site.track.setPrimaryCategory(primaryCats.join(" | "));

      var secondaryCats = indexes.map(i => {
          var cats = i.categories.filter(cat=> cat != "Commentary").slice(1);
          return (cats.length >= 1) ? cats[0] : ""
      });
      Sefaria.site.track.setSecondaryCategory(secondaryCats.join(" | "));

      // panel content languages - per text panel
      var contentLanguages = textPanels.map(panel => panel.settings.language);
      Sefaria.site.track.setContentLanguage(contentLanguages.join(" | "));

      // Set Versions - per text panel
      var versionTitles = textPanels.map(p => p.version?`${p.version}(${p.versionLanguage})`:"default version");
      Sefaria.site.track.setVersionTitle(versionTitles.join(" | "));

      // Set Sidebar usages
      // todo: handle toolbar selections
      var sidebars = connectionPanels.map(panel => panel.filter.length ? panel.filter.join("+") : "all");
      Sefaria.site.track.setSidebars(sidebars.join(" | "));

      // After setting the dimensions, post the hit
      var url = window.location.pathname + window.location.search;
      Sefaria.site.track.pageview(url);

      if (!this.state.initialAnalyticsTracked) {
        this.setState({initialAnalyticsTracked: true});
      }
  }
  shouldHistoryUpdate() {
    // Compare the current state to the state last pushed to history,
    // Return true if the change warrants pushing to history.
    // If there's no history or the number or basic state of panels has changed
    if (!history.state
        || (!history.state.panels && !history.state.header)
        || (!history.state.panels && this.state.panels)
        || (history.state.panels && (history.state.panels.length !== this.state.panels.length))
        || (history.state.header && (history.state.header.menuOpen !== this.state.header.menuOpen))
      ) {
      return true;
    }

    var prevPanels, nextPanels;
    if (this.props.multiPanel) {
      var headerPanel = this.state.header.menuOpen || (!this.state.panels.length && this.state.header.mode === "Header");
      prevPanels = headerPanel ? [history.state.header] : history.state.panels;
      nextPanels = headerPanel ? [this.state.header] : this.state.panels;
    } else {
      prevPanels = history.state.panels;
      nextPanels = this.state.panels;
    }

    for (var i = 0; i < prevPanels.length; i++) {
      // Cycle through each panel, compare previous state to next state, looking for differences
      var prev  = prevPanels[i];
      var next  = nextPanels[i];

      if (!prev || ! next) { return true; }

      if ((prev.mode !== next.mode) ||
          (prev.menuOpen !== next.menuOpen) ||
          (prev.menuOpen === "book toc" && prev.bookRef !== next.bookRef) ||
          (next.mode === "Text" && prev.refs.slice(-1)[0] !== next.refs.slice(-1)[0]) ||
          (next.mode === "Text" && !prev.highlightedRefs.compare(next.highlightedRefs)) ||
          (next.mode === "TextAndConnections" && prev.highlightedRefs.slice(-1)[0] !== next.highlightedRefs.slice(-1)[0]) ||
          ((next.mode === "Connections" || next.mode === "TextAndConnections") && prev.filter && !prev.filter.compare(next.filter)) ||
          (next.mode === "Connections" && !prev.refs.compare(next.refs)) ||
          (prev.navigationSheetTag !== next.navigationSheetTag) ||
          (prev.version !== next.version) ||
          (prev.versionLanguage !== next.versionLanguage) ||
          (prev.searchQuery != next.searchQuery) ||
          (prev.appliedSearchFilters && next.appliedSearchFilters && (prev.appliedSearchFilters.length !== next.appliedSearchFilters.length)) ||
          (prev.appliedSearchFilters && next.appliedSearchFilters && !(prev.appliedSearchFilters.compare(next.appliedSearchFilters))) ||
          (prev.searchField !== next.searchField) ||
          (prev.searchSortType !== next.searchSortType) ||
          (prev.settings.language != next.settings.language))
          {
         return true;
      } else if (prev.navigationCategories !== next.navigationCategories) {
        // Handle array comparison, !== could mean one is null or both are arrays
        if (!prev.navigationCategories || !next.navigationCategories) {
          return true; // They are not equal and one is null
        } else if (!prev.navigationCategories.compare(next.navigationCategories)) {
          return true; // both are set, compare arrays
        }
      }
    }
    return false;
  }
  clonePanel(panel, trimFilters) {
    //Set aside self-referential objects before cloning
    //Todo: Move the multiple instances of this out to a utils file
    if (panel.availableFilters || panel.filterRegistry) {
      var savedAttributes = {
         availableFilters:   panel.availableFilters,
         searchFiltersValid: panel.searchFiltersValid,
         filterRegistry:     panel.filterRegistry
      };
      panel.searchFiltersValid = false;
      panel.availableFilters = [];
      panel.filterRegistry = {};
      var newPanel = (trimFilters) ? Sefaria.util.clone(panel) : extend(Sefaria.util.clone(panel), savedAttributes);
      extend(panel, savedAttributes);
      return newPanel;
    } else {
      return Sefaria.util.clone(panel);
    }
  }
  makeHistoryState() {
    // Returns an object with state, title and url params for the current state
    var histories = [];
    // When the header has a panel open, only look at its content for history
    var headerPanel = this.state.header.menuOpen || (!this.state.panels.length && this.state.header.mode === "Header");
    var panels = headerPanel ? [this.state.header] : this.state.panels;
    var states = [];
    for (var i = 0; i < panels.length; i++) {
      // Walk through each panel, create a history object as though for this panel alone
      states[i] = this.clonePanel(panels[i], true);
      if (!states[i]) { debugger; }
      var state = states[i];
      var hist  = {url: ""};

      if (state.menuOpen) {
        switch (state.menuOpen) {
          case "home":
            hist.title = "Sefaria: a Living Library of Jewish Texts Online";
            hist.url   = "";
            hist.mode  = "home";
            break;
          case "navigation":
            var cats   = state.navigationCategories ? state.navigationCategories.join("/") : "";
            hist.title = cats ? state.navigationCategories.join(", ") + " | Sefaria" : "Table of Contents | Sefaria";
            hist.title = cats == "recent" ? "Recently Viewed Texts | Sefaria" : hist.title;
            hist.url   = "texts" + (cats ? "/" + cats : "");
            hist.mode  = "navigation";
            break;
          case "text toc":
            var ref    = state.refs.slice(-1)[0];
            var bookTitle  = ref ? Sefaria.parseRef(ref).index : "404";
            hist.title = bookTitle + " | Sefaria";
            hist.url   = bookTitle.replace(/ /g, "_");
            hist.mode  = "text toc";
            break;
          case "book toc":
            var bookTitle = state.bookRef;
            hist.title = bookTitle + " | Sefaria";
            hist.url = bookTitle.replace(/ /g, "_");
            hist.mode = "book toc";
            break;
          case "search":
            var query = state.searchQuery ? encodeURIComponent(state.searchQuery) : "";
            hist.title = state.searchQuery ? state.searchQuery + " | " : "";
            hist.title += "Sefaria Search";
            hist.url   = "search" + (state.searchQuery ? ("&q=" + query +
                ((!!state.appliedSearchFilters && !!state.appliedSearchFilters.length) ? "&filters=" + state.appliedSearchFilters.join("|") : "") +
                "&var=" + (state.searchField !== state.searchFieldExact ? "1" : "0") +
                "&sort=" + (state.searchSortType === "chronological" ? "c" : "r"))
                    : "");
            hist.mode  = "search";
            break;
          case "sheets":
            if (states[i].sheetsGroup) {
                hist.url   = "groups/" + state.sheetsGroup.replace(/\s/g,"-");
                hist.title = state.sheetsGroup + " | Sefaria Group";
                hist.mode  = "sheets tag";
            } else if (states[i].navigationSheetTag) {
              if (states[i].navigationSheetTag == "My Sheets") {
                hist.url   = "sheets/private";
                hist.title = "My Sheets | Sefaria Source Sheets";
                hist.mode  = "sheets tag";
              }
              else {
                hist.url   = "sheets/tags/" + state.navigationSheetTag;
                hist.title = state.navigationSheetTag + " | Sefaria Source Sheets";
                hist.mode  = "sheets tag";
              }
            } else {
              hist.url   = "sheets";
              hist.title = "Sefaria Source Sheets";
              hist.mode  = "sheets";
            }
            break;
          case "account":
            hist.title = "Sefaria Account";
            hist.url   = "account";
            hist.mode  = "account";
            break;
          case "notifications":
            hist.title = "Sefaria Notifcations";
            hist.url   = "notifications";
            hist.mode  = "notifications";
            break;
          case "myGroups":
            hist.title = "Sefaria Groups";
            hist.url = "my/groups";
            hist.mode = "myGroups";
            break;
          case "updates":
            hist.title = "New on Sefaria";
            hist.url = "updates";
            hist.mode = "updates";
            break;
          case "modtools":
            hist.title = "Moderator Tools";
            hist.url = "modtools";
            hist.mode = "modtools";
            break;
        }
      } else if (state.mode === "Text") {
        hist.title    = state.highlightedRefs.length ? Sefaria.normRefList(state.highlightedRefs) : state.refs.slice(-1)[0];
        hist.url      = Sefaria.normRef(hist.title);
        hist.version  = state.version;
        hist.versionLanguage = state.versionLanguage;
        hist.mode     = "Text"
      } else if (state.mode === "Connections") {
        var ref       = Sefaria.normRefList(state.refs);
        hist.sources  = state.filter.length ? state.filter.join("+") : "all";
        hist.title    = ref  + " with " + (hist.sources === "all" ? "Connections" : hist.sources);
        hist.url      = Sefaria.normRef(ref); // + "?with=" + sources;
        hist.mode     = "Connections"
      } else if (state.mode === "TextAndConnections") {
        var ref       = Sefaria.normRefList(state.highlightedRefs);
        hist.sources  = state.filter.length ? state.filter[0] : "all";
        hist.title    = ref  + " with " + (hist.sources === "all" ? "Connections" : hist.sources);
        hist.url      = Sefaria.normRef(ref); // + "?with=" + sources;
        hist.version  = state.version;
        hist.versionLanguage = state.versionLanguage;
        hist.mode     = "TextAndConnections"
      } else if (state.mode === "Header") {
        hist.title    = document.title;
        hist.url      = window.location.pathname.slice(1);
        if (window.location.search != ""){
          hist.url += window.location.search;
        }
        hist.mode   = "Header"
      }
      if (state.mode !== "Header") {
        hist.lang =  state.settings.language.substring(0,2);
      }
      histories.push(hist);
    }
    if (!histories.length) {debugger;}

    // Now merge all history objects into one
    var title =  histories.length ? histories[0].title : "Sefaria";

    var url   = "/" + (histories.length ? histories[0].url : "");
    if(histories[0] && histories[0].versionLanguage && histories[0].version) {
        url += "/" + histories[0].versionLanguage + "/" + histories[0].version.replace(/\s/g,"_");
    }
    if (histories[0].mode === "TextAndConnections") {
        url += "&with=" + histories[0].sources;
    }
    if(histories[0].lang) {
        url += "&lang=" + histories[0].lang;
    }
    hist = (headerPanel)
        ? {state: {header: states[0]}, url: url, title: title}
        : {state: {panels: states}, url: url, title: title};
    for (var i = 1; i < histories.length; i++) {
      if (histories[i-1].mode === "Text" && histories[i].mode === "Connections") {
        if (i == 1) {
          // short form for two panels text+commentary - e.g., /Genesis.1?with=Rashi
          hist.url   = "/" + histories[1].url; // Rewrite the URL
          if(histories[0].versionLanguage && histories[0].version) {
            hist.url += "/" + histories[0].versionLanguage + "/" + histories[0].version.replace(/\s/g,"_");
          }
          if(histories[0].lang) {
            hist.url += "&lang=" + histories[0].lang;
          }
          hist.url += "&with=" + histories[1].sources;
          hist.title = histories[1].title;
        } else {
          var replacer = "&p" + i + "=";
          hist.url    = hist.url.replace(RegExp(replacer + ".*"), "");
          hist.url   += replacer + histories[i].url;
          if(histories[i-1].versionLanguage && histories[i-1].version) {
          hist.url += "&l" + (i) + "=" + histories[i-1].versionLanguage +
                      "&v" + (i) + "=" + histories[i-1].version.replace(/\s/g,"_");
          }
          if(histories[i-1].lang) {
            hist.url += "&lang" + (i) + "=" + histories[i-1].lang;
          }
          hist.url   += "&w" + i + "=" + histories[i].sources; //.replace("with=", "with" + i + "=").replace("?", "&");
          hist.title += " & " + histories[i].title; // TODO this doesn't trim title properly
        }
      } else {
        var next    = "&p=" + histories[i].url;
        next        = next.replace("?", "&").replace(/=/g, (i+1) + "=");
        hist.url   += next;
        if(histories[i].versionLanguage && histories[i].version) {
          hist.url += "&l" + (i+1) + "=" + histories[i].versionLanguage +
                      "&v" + (i+1) + "=" + histories[i].version.replace(/\s/g,"_");
        }
        hist.title += " & " + histories[i].title;
      }
      if(histories[i].lang) {
        hist.url += "&lang" + (i+1) + "=" + histories[i].lang;
      }
    }
    // Replace the first only & with a ?
    hist.url = hist.url.replace(/&/, "?");

    return hist;
  }
  // These two methods to check scroll intent have similar implementations on the panel level.  Refactor?
  _refState() {
    // Return a single flat list of all the refs across all panels
    var panels = (this.props.multiPanel)? this.state.panels : [this.state.header];
    return [].concat(...panels.map(p => p.refs || []))
  }
  checkScrollIntentAndTrack() {
    // Record current state of panel refs, and check if it has changed after some delay.  If it remains the same, track analytics.
    var intentDelay = 3000;  // Number of milliseconds to demonstrate intent
    // console.log("Setting scroll intent check");
    window.setTimeout(function(initialRefs){
      // console.log("Checking scroll intent");
      if (initialRefs.compare(this._refState())) {
        this.trackPageview();
      }
    }.bind(this), intentDelay, this._refState());
  }
  updateHistoryState(replace) {
    if (!this.shouldHistoryUpdate()) {
      return;
    }
    var hist = this.makeHistoryState();
    if (replace) {
      history.replaceState(hist.state, hist.title, hist.url);
      // console.log("Replace History - " + hist.url);
      if (this.state.initialAnalyticsTracked) { this.checkScrollIntentAndTrack(); }
      //console.log(hist);
    } else {
      if ((window.location.pathname + window.location.search) == hist.url) { return; } // Never push history with the same URL
      history.pushState(hist.state, hist.title, hist.url);
      // console.log("Push History - " + hist.url);
      this.trackPageview();
      //console.log(hist);
    }

    $("title").html(hist.title);
    this.replaceHistory = false;
  }
  makePanelState(state) {
    // Return a full representation of a single panel's state, given a partial representation in `state`
    var panel = {
      mode:                 state.mode,                // "Text", "TextAndConnections", "Connections"
      refs:                 state.refs                 || [], // array of ref strings
      filter:               state.filter               || [],
      connectionsMode:      state.connectionsMode      || "Connections",
      version:              state.version              || null,
      versionLanguage:      state.versionLanguage      || null,
      highlightedRefs:      state.highlightedRefs      || [],
      recentFilters:        state.recentFilters        || state.filter || [],
      menuOpen:             state.menuOpen             || null, // "navigation", "text toc", "display", "search", "sheets", "home", "book toc"
      navigationCategories: state.navigationCategories || [],
      navigationSheetTag:   state.sheetsTag            || null,
      sheetsGroup:          state.group                || null,
      searchQuery:          state.searchQuery          || null,
      appliedSearchFilters: state.appliedSearchFilters || [],
      searchFieldExact:     "exact",
      searchFieldBroad:     "naive_lemmatizer",
      searchField:          state.searchField          || "naive_lemmatizer",
      searchSortType:       state.searchSortType       || "relevance",
      searchFiltersValid:   state.searchFiltersValid   || false,
      availableFilters:     state.availableFilters     || [],
      filterRegistry:       state.filterRegistry       || {},
      orphanSearchFilters:  state.orphanSearchFilters  || [],
      bookRef:              state.bookRef              || null,
      settings:             state.settings ? Sefaria.util.clone(state.settings) : Sefaria.util.clone(this.getDefaultPanelSettings()),
      displaySettingsOpen:  false,
      tagSort:              state.tagSort              || "count",
      mySheetSort:          state.mySheetSort          || "date",
      initialAnalyticsTracked: state.initialAnalyticsTracked || false,
      selectedWords:        state.selectedWords        || null,
    };
    if (this.state && panel.refs.length && !panel.version) {
      var oRef = Sefaria.ref(panel.refs[0]);
      if (oRef) {
        var lang = panel.versionLanguage || (panel.settings.language == "hebrew"?"he":"en");
        panel.version = this.getCachedVersion(oRef.indexTitle, lang);
        if (panel.version) {
          panel.versionLanguage = lang;
        }
      }
    }
    return panel;
  }
  getDefaultPanelSettings() {
    if (this.state && this.state.defaultPanelSettings) {
      return this.state.defaultPanelSettings;
    } else if (this.props.initialSettings) {
      return this.props.initialSettings;
    } else {
      return {
        language:      "bilingual",
        layoutDefault: "segmented",
        layoutTalmud:  "continuous",
        layoutTanakh:  "segmented",
        biLayout:      "stacked",
        color:         "light",
        fontSize:      62.5
      };
    }
  }
  setContainerMode() {
    // Applies CSS classes to the React container so that S2 can function as a header only on top of another page.
    // todo: because headerMode CSS was messing stuff up, header links are reloads in headerMode.  So - not sure if this method is still needed.
    if (this.props.headerMode) {
      if (this.state.header.menuOpen || this.state.panels.length) {
        $("#s2").removeClass("headerOnly");
        $("body").css({overflow: "hidden"});
      } else {
        $("#s2").addClass("headerOnly");
        $("body").css({overflow: "auto"});
      }
    }
  }
  setPanelCap() {
    // In multi panel mode, set the maximum number of visible panels depending on the window width.
    this.setWindowWidth();
    var panelCap = Math.floor($(window).outerWidth() / this.MIN_PANEL_WIDTH);
    // console.log("Setting panelCap: " + panelCap);
    this.setState({panelCap: panelCap});
  }
  setWindowWidth() {
    // console.log("Setting window width: " + $(window).outerWidth());
    this.setState({windowWidth: $(window).outerWidth()});
  }
  handleNavigationClick(ref, version, versionLanguage, options) {
    this.openPanel(ref, version, versionLanguage, options);
  }
  handleSegmentClick(n, ref) {
    // Handle a click on a text segment `ref` in from panel in position `n`
    // Update or add panel after this one to be a TextList
    this.setTextListHighlight(n, [ref]);
    this.openTextListAt(n+1, [ref]);
  }
  handleCitationClick(n, citationRef, textRef) {
    // Handle clicking on the citation `citationRef` which was found inside of `textRef` in panel `n`.
    if (this.state.panels.length > n+1  && this.state.panels[n+1].mode === "Connections") {
      this.closePanel(n+1);
    }
    this.setTextListHighlight(n, [textRef]);
    this.openPanelAt(n, citationRef);
  }
  handleRecentClick(pos, ref, version, versionLanguage) {
    // Click on an item in your Recently Viewed
    if (this.props.multiPanel) {
      this.openPanel(ref, version, versionLanguage);
    } else {
      this.handleNavigationClick(ref, version, versionLanguage);
    }
  }
  handleCompareSearchClick(n, ref, version, versionLanguage, options) {
    // Handle clicking a search result in a compare panel, so that clicks don't clobber open panels
    // todo: support options.highlight, passed up from SearchTextResult.handleResultClick()
    this.replacePanel(n, ref, version, versionLanguage);
  }
  handleInAppLinkClick(e) {
    e.preventDefault();
    var path = $(e.currentTarget).attr("href").slice(1);
    if (path == "texts") {
      this.showLibrary();
    } else if (path == "sheets") {
      this.showSheets();
    } else if (path == "sheets/private") {
      this.showMySheets();
    } else if (path == "my/groups") {
      this.showMyGroups();
    } else if (Sefaria.isRef(path)) {
      this.openPanel(Sefaria.humanRef(path));
    }
  }
  updateQueryInHeader(query) {
    var updates = {searchQuery: query, searchFiltersValid:  false};
    this.setHeaderState(updates);
  }
  updateQueryInPanel(query) {
    var updates = {searchQuery: query, searchFiltersValid:  false};
    this.setPanelState(0, updates);
  }
  updateAvailableFiltersInHeader(availableFilters, registry, orphans) {
    this.setHeaderState({
      availableFilters:    availableFilters,
      filterRegistry:      registry,
      orphanSearchFilters: orphans,
      searchFiltersValid:  true
    });
  }
  updateAvailableFiltersInPanel(availableFilters, registry, orphans) {
    this.setPanelState(0, {
      availableFilters:    availableFilters,
      filterRegistry:      registry,
      orphanSearchFilters: orphans,
      searchFiltersValid:  true
    });
  }
  updateSearchFilterInHeader(filterNode) {
    if (filterNode.isUnselected()) {
      filterNode.setSelected(true);
    } else {
      filterNode.setUnselected(true);
    }
    this.setHeaderState({
      availableFilters: this.state.header.availableFilters,
      appliedSearchFilters: this.getAppliedSearchFilters(this.state.header.availableFilters)
    });
  }
  updateSearchFilterInPanel(filterNode) {
    if (filterNode.isUnselected()) {
      filterNode.setSelected(true);
    } else {
      filterNode.setUnselected(true);
    }
    this.setPanelState(0, {
      availableFilters: this.state.panels[0].availableFilters,
      appliedSearchFilters: this.getAppliedSearchFilters(this.state.panels[0].availableFilters)
    });
  }
  updateSearchOptionFieldInPanel(field) {
    this.setPanelState(0, {
      searchField: field,
      searchFiltersValid:  false
    });
  }
  updateSearchOptionFieldInHeader(field) {
    this.setHeaderState({
      searchField: field,
      searchFiltersValid:  false
    });
  }
  updateSearchOptionSortInPanel(sort) {
    this.setPanelState(0, {
      searchSortType: sort
    });
  }
  updateSearchOptionSortInHeader(sort) {
    this.setHeaderState({
      searchSortType: sort
    });
  }
  getAppliedSearchFilters(availableFilters) {
    var results = [];
    //results = results.concat(this.orphanFilters);
    for (var i = 0; i < availableFilters.length; i++) {
        results = results.concat(availableFilters[i].getAppliedFilters());
    }
    return results;
  }
  setPanelState(n, state, replaceHistory) {
    this.replaceHistory  = Boolean(replaceHistory);
    //console.log(`setPanel State ${n}, replace: ` + this.replaceHistory);
    //console.log(state)
    // When the driving panel changes language, carry that to the dependent panel
    // However, when carrying a language change to the Tools Panel, do not carry over an incorrect version
    var langChange  = state.settings && state.settings.language !== this.state.panels[n].settings.language;
    var next        = this.state.panels[n+1];
    if (langChange && next && next.mode === "Connections" && state.settings.language !== "bilingual") {
        next.settings.language = state.settings.language;
        if (next.settings.language.substring(0,2) != this.state.panels[n].versionLanguage){
            next.versionLanguage = null;
            next.version = null;
        } else {
            next.versionLanguage = this.state.panels[n].versionLanguage;
            next.version = this.state.panels[n].version;
        }
    }
    if (this.didPanelRefChange(this.state.panels[n], state)) {
      this.saveRecentlyViewed(state);
    }
    this.state.panels[n] = extend(this.state.panels[n], state);
    this.setState({panels: this.state.panels});
  }
  didPanelRefChange(prevPanel, nextPanel) {
    // Returns true if nextPanel represents a change in current ref (including version change) from prevPanel.
    if (nextPanel.menu || nextPanel.mode == "Connections" ||
        !nextPanel.refs || nextPanel.refs.length == 0 ||
        !prevPanel.refs || prevPanel.refs.length == 0 ) { return false; }
    if (nextPanel.refs.compare(prevPanel.refs)) {
      if (nextPanel.version !== prevPanel.version) { return true; }
    } else {
      return true;
    }
    return false;
  }
  addToSourceSheet(n, selectedSheet, confirmFunction) {
    // This is invoked from a connections panel.
    // It sends a ref-based (i.e. "inside") source
    var connectionsPanel = this.state.panels[n];
    var textPanel = this.state.panels[n-1];

    var source  = { refs: connectionsPanel.refs };

    // If version exists in main panel, pass it along, use that for the target language.
    var version =  textPanel.version;
    var versionLanguage = textPanel.versionLanguage;
    if (version && versionLanguage) {
      source["version"] = version;
      source["versionLanguage"] = versionLanguage;
    }

    // If something is highlighted and main panel language is not bilingual:
    // Use main panel language to determine which version this highlight covers.
    var language = textPanel.settings.language;
    var selectedWords = connectionsPanel.selectedWords;
    if (selectedWords && language != "bilingual") {
      source[language.slice(0,2)] = selectedWords;
    }

    var url     = "/api/sheets/" + selectedSheet + "/add";
    $.post(url, {source: JSON.stringify(source)}, confirmFunction);

  }
  selectVersion(n, versionName, versionLanguage) {
    // Set the version for panel `n`.
    var panel = this.state.panels[n];
    var oRef = Sefaria.ref(panel.refs[0]);
    if (versionName && versionLanguage) {
      panel.version = versionName;
      panel.versionLanguage = versionLanguage;
      panel.settings.language = (panel.versionLanguage == "he")? "hebrew": "english";

      this.setCachedVersion(oRef.indexTitle, panel.versionLanguage, panel.version);
      Sefaria.site.track.event("Reader", "Choose Version", `${oRef.indexTitle} / ${panel.version} / ${panel.versionLanguage}`)
    } else {
      panel.version = null;
      panel.versionLanguage = null;
      Sefaria.site.track.event("Reader", "Choose Version", `${oRef.indexTitle} / default version / ${panel.settings.language}`)
    }

    if((this.state.panels.length > n+1) && this.state.panels[n+1].mode == "Connections"){
      var connectionsPanel =  this.state.panels[n+1];
      connectionsPanel.version = panel.version;
      connectionsPanel.versionLanguage = panel.versionLanguage;
    }
    this.setState({panels: this.state.panels});
  }
  // this.state.defaultVersion is a depth 2 dictionary - keyed: bookname, language
  getCachedVersion(indexTitle, language) {
    if ((!indexTitle) || (!(this.state.defaultVersions[indexTitle]))) { return null; }
    return (language) ? (this.state.defaultVersions[indexTitle][language] || null) : this.state.defaultVersions[indexTitle];
  }
  setCachedVersion(indexTitle, language, versionTitle) {
    this.state.defaultVersions[indexTitle] = this.state.defaultVersions[indexTitle] || {};
    this.state.defaultVersions[indexTitle][language] = versionTitle;  // Does this need a setState?  I think not.
  }
  setHeaderState(state, replaceHistory) {
    this.state.header = extend(this.state.header, state);
    this.setState({header: this.state.header});
  }
  setDefaultOption(option, value) {
    if (value !== this.state.defaultPanelSettings[option]) {
      this.state.defaultPanelSettings[option] = value;
      this.setState(this.state);
    }
  }
  openPanel(ref, version, versionLanguage, options) {
    // Opens a text panel, replacing all panels currently open.

    //todo: support options.highlight, passed up from SearchTextResult.handleResultClick()
    var highlight;
    if (options) {
      highlight = options.highlight;
    }

    // If book level, Open book toc
    var index = Sefaria.index(ref); // Do we have to worry about normalization, as in Header.submitSearch()?
    var panel;
    if (index) {
      panel = this.makePanelState({"menuOpen": "book toc", "bookRef": index.title});
    } else {
      panel = this.makePanelState({refs: [ref], version: version, versionLanguage: versionLanguage, mode: "Text"});
    }

    this.setHeaderState({menuOpen: null});
    this.setState({panels: [panel]});
    this.saveRecentlyViewed(panel);
  }
  openPanelAt(n, ref, version, versionLanguage) {
    // Open a new panel after `n` with the new ref

    // If book level, Open book toc
    var index = Sefaria.index(ref); // Do we have to worry about normalization, as in Header.subimtSearch()?
    var panel;
    if (index) {
      panel = this.makePanelState({"menuOpen": "book toc", "bookRef": index.title});
    } else {
      panel = this.makePanelState({refs: [ref], version: version, versionLanguage: versionLanguage, mode: "Text"});
    }

    var newPanels = this.state.panels.slice();
    newPanels.splice(n+1, 0, panel);
    this.setState({panels: newPanels});
    this.setHeaderState({menuOpen: null});
    this.saveRecentlyViewed(panel);
  }
  openPanelAtEnd(ref, version, versionLanguage) {
    this.openPanelAt(this.state.panels.length+1, ref, version, versionLanguage);
  }
  openTextListAt(n, refs) {
    // Open a connections panel at position `n` for `refs`
    // Replace panel there if already a connections panel, otherwise splice new panel into position `n`
    // `refs` is an array of ref strings
    var newPanels = this.state.panels.slice();
    var panel = newPanels[n] || {};
    var parentPanel = (n >= 1 && newPanels[n-1].mode == 'Text') ? newPanels[n-1] : null;

    if (panel.mode !== "Connections") {
      // No connections panel is open yet, splice in a new one
      newPanels.splice(n, 0, {});
      panel = newPanels[n];
      panel.filter = [];
    }
    panel.refs           = refs;
    panel.menuOpen       = null;
    panel.mode           = panel.mode || "Connections";
    panel.settings          = panel.settings ? panel.settings : Sefaria.util.clone(this.getDefaultPanelSettings());
    panel.settings.language = panel.settings.language == "hebrew" ? "hebrew" : "english"; // Don't let connections panels be bilingual
    if(parentPanel) {
      panel.filter = parentPanel.filter;
      panel.recentFilters = parentPanel.recentFilters;
      if (panel.settings.language.substring(0, 2) == parentPanel.versionLanguage) {
        panel.version = parentPanel.version;
        panel.versionLanguage = parentPanel.versionLanguage;
      } else {
        panel.version = null;
        panel.versionLanguage = null;
      }
    }

    newPanels[n] = this.makePanelState(panel);
    this.setState({panels: newPanels});
  }
  setTextListHighlight(n, refs) {
    // Set the textListHighlight for panel `n` to `refs`
    refs = typeof refs === "string" ? [refs] : refs;
    this.state.panels[n].highlightedRefs = refs;
    this.setState({panels: this.state.panels});

    // If a connections panel is opened after n, update its refs as well.
    var next = this.state.panels[n+1];
    if (next && next.mode === "Connections" && !next.menuOpen) {
      this.openTextListAt(n+1, refs);
    }
  }
  setConnectionsFilter(n, filter, updateRecent) {
    // Set the filter for connections panel at `n`, carry data onto the panel's basetext as well.
    var connectionsPanel = this.state.panels[n];
    var basePanel        = this.state.panels[n-1];
    if (filter) {
      if (updateRecent) {
        if (Sefaria.util.inArray(filter, connectionsPanel.recentFilters) !== -1) {
            connectionsPanel.recentFilters.toggle(filter);
          }
        connectionsPanel.recentFilters = [filter].concat(connectionsPanel.recentFilters);
      }
      connectionsPanel.filter = [filter];
    } else {
      connectionsPanel.filter = [];
    }
    if (basePanel) {
      basePanel.filter        = connectionsPanel.filter;
      basePanel.recentFilters = connectionsPanel.recentFilters;
    }
    this.setState({panels: this.state.panels});
  }
  setSelectedWords(n, words){
    //console.log(this.state.panels[n].refs);
    var next = this.state.panels[n+1];
    if (next && !next.menuOpen) {
      this.state.panels[n+1].selectedWords = words;
      this.setState({panels: this.state.panels});
    }
  }
  setUnreadNotificationsCount(n) {
    Sefaria.notificationCount = n;
    this.forceUpdate();
  }
  replacePanel(n, ref, version, versionLanguage) {
    // Opens a text in in place of the panel currently open at `n`.
    this.state.panels[n] = this.makePanelState({refs: [ref], version: version, versionLanguage: versionLanguage, mode: "Text"});
    this.setState({panels: this.state.panels});
    this.saveRecentlyViewed(this.state.panels[n]);
  }
  openComparePanel(n) {
    var comparePanel = this.makePanelState({
      menuOpen: "compare"
    });
    Sefaria.site.track.event("Tools", "Compare Click");
    this.state.panels[n] = comparePanel;
    this.setState({panels: this.state.panels});
  }
  closePanel(n) {
    // Removes the panel in position `n`, as well as connections panel in position `n+1` if it exists.
    if (this.state.panels.length == 1 && n == 0) {
      this.state.panels = [];
    } else {
      this.state.panels.splice(n, 1);
      if (this.state.panels[n] && this.state.panels[n].mode === "Connections") {
        // Close connections panel when text panel is closed
        if (this.state.panels.length == 1) {
          this.state.panels = [];
        } else {
          this.state.panels.splice(n, 1);
        }
      }
    }
    var state = {panels: this.state.panels};
    if (state.panels.length == 0) {
      this.showLibrary();
    }
    this.setState(state);
  }
  showLibrary(categories) {
    if (this.props.multiPanel) {
      this.setState({header: this.makePanelState({mode: "Header", menuOpen: "navigation", navigationCategories: categories})});
    } else {
      if (this.state.panels.length) {
        this.state.panels[0].menuOpen = "navigation";
      } else {
        this.state.panels[0] = this.makePanelState({menuOpen: "navigation", navigationCategories: categories});
      }
      this.setState({panels: this.state.panels});
    }
  }
  showSearch(query) {
    var panel;
    if (this.props.multiPanel) {
      panel = this.makePanelState({mode: "Header", menuOpen: "search", searchQuery: query, searchFiltersValid:  false});
      this.setState({header: panel, panels: []});
    } else {
      panel = this.makePanelState({menuOpen: "search", searchQuery: query, searchFiltersValid:  false});
      this.setState({panels: [panel]});
    }
  }
  showSheets() {
    var updates = {menuOpen: "sheets"};
    this.setStateInHeaderOrSinglePanel(updates);
  }
  showMySheets() {
    var updates = {menuOpen: "sheets", navigationSheetTag: "My Sheets"};
    this.setStateInHeaderOrSinglePanel(updates);
  }
  showMyGroups() {
    var updates = {menuOpen: "myGroups"};
    this.setStateInHeaderOrSinglePanel(updates);
  }
  setStateInHeaderOrSinglePanel(state) {
    // Updates state in the header panel if we're in mutli-panel, else in the first panel if we're in single panel
    // If we're in single panel mode but `this.state.panels` is empty, make a default first panel
    if (this.props.multiPanel) {
      this.setHeaderState(state);
    } else {
      state = this.makePanelState(state);
      this.setState({panels: [state]});
    }
  }
  saveRecentlyViewed(panel) {
    if (panel.mode == "Connections" || !panel.refs.length) { return; }
    var ref  = panel.refs.slice(-1)[0];
    Sefaria.ref(ref, function(oRef) {
      var recentItem = {
        ref: ref,
        heRef: oRef.heRef,
        book: oRef.indexTitle,
        version: panel.version,
        versionLanguage: panel.versionLanguage,
      };
      Sefaria.saveRecentItem(recentItem);
    });
  }
  saveOpenPanelsToRecentlyViewed() {
    for (var i = this.state.panels.length-1; i >= 0; i--) {
      this.saveRecentlyViewed(this.state.panels[i], i);
    }
  }
  rerender() {
    this.forceUpdate();
  }
  render() {
     // Only look at the last N panels if we're above panelCap
    //var panelStates = this.state.panels.slice(-this.state.panelCap);
    //if (panelStates.length && panelStates[0].mode === "Connections") {
    //  panelStates = panelStates.slice(1); // Don't leave an orphaned connections panel at the beginning
    //}
    var panelStates = this.state.panels;

    var evenWidth;
    var widths;
    var unit;
    var wrapBoxScroll = false;

    if (panelStates.length <= this.state.panelCap || !this.state.panelCap) {
      evenWidth = (100.0 / panelStates.length);
      unit = "%";
    } else {
      evenWidth = this.MIN_PANEL_WIDTH;
      unit = "px";
      wrapBoxScroll = true;
    }

    if (panelStates.length == 2 && panelStates[0].mode == "Text" && panelStates[1].mode == "Connections") {
      widths = [60.0, 40.0];
      unit = "%";
    } else {
      widths = panelStates.map(function() { return evenWidth; });
    }
    var header = this.props.multiPanel || this.state.panels.length == 0 ?
                  (<Header
                    initialState={this.state.header}
                    interfaceLang={this.props.interfaceLang}
                    setCentralState={this.setHeaderState}
                    onRefClick={this.handleNavigationClick}
                    onRecentClick={this.handleRecentClick}
                    setDefaultOption={this.setDefaultOption}
                    showLibrary={this.showLibrary}
                    showSearch={this.showSearch}
                    onQueryChange={this.updateQueryInHeader}
                    updateSearchFilter={this.updateSearchFilterInHeader}
                    updateSearchOptionField={this.updateSearchOptionFieldInHeader}
                    updateSearchOptionSort={this.updateSearchOptionSortInHeader}
                    registerAvailableFilters={this.updateAvailableFiltersInHeader}
                    setUnreadNotificationsCount={this.setUnreadNotificationsCount}
                    handleInAppLinkClick={this.handleInAppLinkClick}
                    headerMode={this.props.headerMode}
                    panelsOpen={panelStates.length}
                    analyticsInitialized={this.state.initialAnalyticsTracked} />) : null;

    var panels = [];
    for (var i = 0; i < panelStates.length; i++) {
      var panel                    = this.clonePanel(panelStates[i]);
      if (!("settings" in panel )) { debugger; }
      var offset                   = widths.reduce(function(prev, curr, index, arr) { return index < i ? prev+curr : prev}, 0);
      var width                    = widths[i];
      var style                    = (this.state.layoutOrientation=="ltr")?{width: width + unit, left: offset + unit}:{width: width + unit, right: offset + unit};
      var onSegmentClick           = this.props.multiPanel ? this.handleSegmentClick.bind(null, i) : null;
      var onCitationClick          = this.handleCitationClick.bind(null, i);
      var onSearchResultClick      = this.props.multiPanel ? this.handleCompareSearchClick.bind(null, i) : this.handleNavigationClick;
      var onTextListClick          = null; // this.openPanelAt.bind(null, i);
      var onOpenConnectionsClick   = this.openTextListAt.bind(null, i+1);
      var setTextListHighlight     = this.setTextListHighlight.bind(null, i);
      var setSelectedWords         = this.setSelectedWords.bind(null, i);
      var openComparePanel         = this.openComparePanel.bind(null, i);
      var closePanel               = this.closePanel.bind(null, i);
      var setPanelState            = this.setPanelState.bind(null, i);
      var setConnectionsFilter     = this.setConnectionsFilter.bind(this, i);
      var selectVersion            = this.selectVersion.bind(null, i);
      var addToSourceSheet         = this.addToSourceSheet.bind(null, i);

      var ref   = panel.refs && panel.refs.length ? panel.refs[0] : null;
      var oref  = ref ? Sefaria.parseRef(ref) : null;
      var title = oref && oref.book ? oref.book : 0;
      // Keys must be constant as text scrolls, but changing as new panels open in new positions
      // Use a combination of the panel number and text title
      var key   = i + title;
      var classes = classNames({readerPanelBox: 1, sidebar: panel.mode == "Connections"});
      panels.push(<div className={classes} style={style} key={key}>
                    <ReaderPanel
                      initialState={panel}
                      interfaceLang={this.props.interfaceLang}
                      setCentralState={setPanelState}
                      multiPanel={this.props.multiPanel}
                      onSegmentClick={onSegmentClick}
                      onCitationClick={onCitationClick}
                      onTextListClick={onTextListClick}
                      onSearchResultClick={onSearchResultClick}
                      onNavigationClick={this.handleNavigationClick}
                      onRecentClick={this.handleRecentClick}
                      addToSourceSheet={addToSourceSheet}
                      onOpenConnectionsClick={onOpenConnectionsClick}
                      openComparePanel={openComparePanel}
                      setTextListHighlight={setTextListHighlight}
                      setConnectionsFilter={setConnectionsFilter}
                      setSelectedWords={setSelectedWords}
                      selectVersion={selectVersion}
                      setDefaultOption={this.setDefaultOption}
                      onQueryChange={this.updateQueryInPanel}
                      updateSearchFilter={this.updateSearchFilterInPanel}
                      updateSearchOptionField={this.updateSearchOptionFieldInPanel}
                      updateSearchOptionSort={this.updateSearchOptionSortInPanel}
                      registerAvailableFilters={this.updateAvailableFiltersInPanel}
                      setUnreadNotificationsCount={this.setUnreadNotificationsCount}
                      closePanel={closePanel}
                      panelsOpen={panelStates.length}
                      masterPanelLanguage={panel.mode === "Connections" ? panelStates[i-1].settings.language : panel.settings.language}
                      layoutWidth={width}
                      analyticsInitialized={this.state.initialAnalyticsTracked}
                    />
                  </div>);
    }
    var boxClasses = classNames({wrapBoxScroll: wrapBoxScroll});
    var boxWidth = wrapBoxScroll ? this.state.windowWidth + "px" : "100%";
    var boxStyle = {width: boxWidth};
    panels = panels.length ?
              (<div id="panelWrapBox" className={boxClasses} style={boxStyle}>
                {panels}
              </div>) : null;

    var interruptingMessage = Sefaria.interruptingMessage ?
      (<InterruptingMessage
          messageName={Sefaria.interruptingMessage.name}
          messageHTML={Sefaria.interruptingMessage.html}
          onClose={this.rerender} />) : null;
    var classDict = {readerApp: 1, multiPanel: this.props.multiPanel, singlePanel: !this.props.multiPanel};
    var interfaceLangClass = `interface-${this.props.interfaceLang}`;
    classDict[interfaceLangClass] = true;
    var classes = classNames(classDict);
    return (<div className={classes}>
              {header}
              {panels}
              {interruptingMessage}
            </div>);
  }
}

ReaderApp.propTypes = {
  multiPanel:                  PropTypes.bool,
  headerMode:                  PropTypes.bool,  // is S2 serving only as a header on top of another page?
  loggedIn:                    PropTypes.bool,
  interfaceLang:               PropTypes.string,
  initialRefs:                 PropTypes.array,
  initialFilter:               PropTypes.array,
  initialMenu:                 PropTypes.string,
  initialGroup:                PropTypes.string,
  initialQuery:                PropTypes.string,
  initialSearchFilters:        PropTypes.array,
  initialSearchField:          PropTypes.string,
  initialSearchSortType:       PropTypes.string,
  initialSheetsTag:            PropTypes.string,
  initialNavigationCategories: PropTypes.array,
  initialSettings:             PropTypes.object,
  initialPanels:               PropTypes.array,
  initialDefaultVersions:      PropTypes.object,
  initialPath:                 PropTypes.string,
  initialPanelCap:             PropTypes.number
};

ReaderApp.defaultProps = {
  multiPanel:                  true,
  headerMode:                  false,  // is S2 serving only as a header on top of another page?
  interfaceLang:               "english",
  initialRefs:                 [],
  initialFilter:               null,
  initialMenu:                 null,
  initialGroup:                null,
  initialQuery:                null,
  initialSearchFilters:        [],
  initialSearchField:          null,
  initialSearchSortType:       null,
  initialSheetsTag:            null,
  initialNavigationCategories: [],
  initialPanels:               [],
  initialDefaultVersions:      {},
  initialPanelCap:             2,
  initialPath:                 "/"
};


class Header extends Component {
  constructor(props) {
    super(props);

    this.state = props.initialState;
    this._searchOverridePre = 'Search for: "';
    this._searchOverridePost = '"';
  }
  componentDidMount() {
    this.initAutocomplete();
  }
  componentWillReceiveProps(nextProps) {
    if (nextProps.initialState) {
      this.setState(nextProps.initialState);
    }
  }

  _searchOverrideRegex() {
    return RegExp(`^${RegExp.escape(this._searchOverridePre)}(.*)${RegExp.escape(this._searchOverridePost)}`);
  }
  initAutocomplete() {
    $.widget( "custom.sefaria_autocomplete", $.ui.autocomplete, {
      _renderItem: function( ul, item) {
        var override = item.label.match(this._searchOverrideRegex());
		return $( "<li></li>" )
			.data( "item.autocomplete", item )
            .toggleClass("search-override", !!override)
			.append( $( "<a></a>" ).text( item.label ) )
			.appendTo( ul );
	  }.bind(this)
    });
    $(ReactDOM.findDOMNode(this)).find("input.search").sefaria_autocomplete({
      position: {my: "left-12 top+14", at: "left bottom"},
      minLength: 3,
      select: function( event, ui ) {
        $(ReactDOM.findDOMNode(this)).find("input.search").val(ui.item.value);  // This will disappear when the next line executes, but the eye can sometimes catch it.
        this.submitSearch(ui.item.value);
        return false;
      }.bind(this),

      source: function(request, response) {
        Sefaria.lookup(
            request.term,
            d => {
              if (d["completions"].length > 0) {
                response(d["completions"].concat([`${this._searchOverridePre}${request.term}${this._searchOverridePost}`]))
              } else {
                response([])
              }
            },
            e => response([])
        );
      }.bind(this)
    });
  }
  showVirtualKeyboardIcon(show){
      if(document.getElementById('keyboardInputMaster')){//if keyboard is open, ignore.
        return; //this prevents the icon from flashing on every key stroke.
      }
      if(this.props.interfaceLang == 'english'){
          var opacity = show ? 0.4 : 0;
          $(ReactDOM.findDOMNode(this)).find(".keyboardInputInitiator").css({"opacity": opacity});
      }
  }
  showDesktop() {
    if (this.props.panelsOpen == 0) {
      var recentlyViewed = Sefaria.recentlyViewed;
      if (recentlyViewed && recentlyViewed.length) {
        this.handleRefClick(recentlyViewed[0].ref, recentlyViewed[0].version, recentlyViewed[0].versionLanguage);
      }
    }
    this.props.setCentralState({menuOpen: null});
    this.clearSearchBox();
  }
  showLibrary(categories) {
    this.props.showLibrary(categories);
    this.clearSearchBox();
  }
  showSearch(query) {
    query = query.trim();
    if (typeof sjs !== "undefined") {
      query = encodeURIComponent(query);
      window.location = `/search?q=${query}`;
      return;
    }
    this.props.showSearch(query);
    $(ReactDOM.findDOMNode(this)).find("input.search").sefaria_autocomplete("close");
  }
  showAccount(e) {
    e.preventDefault();
    if (typeof sjs !== "undefined") {
      window.location = "/account";
      return;
    }
    this.props.setCentralState({menuOpen: "account"});
    this.clearSearchBox();
  }
  showNotifications(e) {
    e.preventDefault();
    if (typeof sjs !== "undefined") {
      window.location = "/notifications";
      return;
    }
    this.props.setCentralState({menuOpen: "notifications"});
    this.clearSearchBox();
  }
  showUpdates() {
    // todo: not used yet
    if (typeof sjs !== "undefined") {
      window.location = "/updates";
      return;
    }
    this.props.setCentralState({menuOpen: "updates"});
    this.clearSearchBox();
  }
  showTestMessage() {
    this.props.setCentralState({showTestMessage: true});
  }
  hideTestMessage() {
    this.props.setCentralState({showTestMessage: false});
  }
  submitSearch(query) {
    var override = query.match(this._searchOverrideRegex());
    if (override) {
      if (Sefaria.site) { Sefaria.site.track.event("Search", "Search Box Navigation - Book Override", override[1]); }
      this.closeSearchAutocomplete();
      this.showSearch(override[1]);
      return;
    }

    Sefaria.lookup(query, function(d) {
      // If the query isn't recognized as a ref, but only for reasons of capitalization. Resubmit with recognizable caps.
      if (Sefaria.isACaseVariant(query, d)) {
        this.submitSearch(Sefaria.repairCaseVariant(query, d));
        return;
      }

      if (d["is_ref"]) {
        var action = d["is_book"] ? "Search Box Navigation - Book" : "Search Box Navigation - Citation";
        Sefaria.site.track.event("Search", action, query);
        this.clearSearchBox();
        this.handleRefClick(d["ref"]);  //todo: pass an onError function through here to the panel onError function which redirects to search
      } else if (d["type"] == "Person") {
        Sefaria.site.track.event("Search", "Search Box Navigation - Person", query);
        this.closeSearchAutocomplete();
        this.showPerson(d["key"]);
      } else if (d["type"] == "TocCategory") {
        Sefaria.site.track.event("Search", "Search Box Navigation - Category", query);
        this.closeSearchAutocomplete();
        this.showLibrary(d["key"]);  // "key" holds the category path
      } else {
        Sefaria.site.track.event("Search", "Search Box Search", query);
        this.closeSearchAutocomplete();
        this.showSearch(query);
      }
    }.bind(this));
  }
  closeSearchAutocomplete() {
    $(ReactDOM.findDOMNode(this)).find("input.search").sefaria_autocomplete("close");
  }
  clearSearchBox() {
    $(ReactDOM.findDOMNode(this)).find("input.search").val("").sefaria_autocomplete("close");
  }
  showPerson(key) {
    //todo: move people into React
    window.location = "/person/" + key;
  }
  handleLibraryClick(e) {
    e.preventDefault();
    if (typeof sjs !== "undefined") {
      window.location = "/texts";
      return;
    }
    if (this.state.menuOpen === "home") {
      return;
    } else if (this.state.menuOpen === "navigation" && this.state.navigationCategories.length == 0) {
      this.showDesktop();
    } else {
      this.showLibrary();
    }
    $(".wrapper").remove();
    $("#footer").remove();
  }
  handleRefClick(ref, version, versionLanguage) {
    if (this.props.headerMode) {
      window.location.assign("/" + ref);
      return;
    }
    this.props.onRefClick(ref, version, versionLanguage);
  }
  handleSearchKeyUp(event) {
    if (event.keyCode === 13) {
      var query = $(event.target).val();
      if (query) {
        this.submitSearch(query);
      }
    }
  }
  handleSearchButtonClick(event) {
    var query = $(ReactDOM.findDOMNode(this)).find(".search").val();
    if (query) {
      this.submitSearch(query);
    }
  }
  render() {
    var viewContent = this.state.menuOpen ?
                        (<ReaderPanel
                          initialState={this.state}
                          interfaceLang={this.props.interfaceLang}
                          setCentralState={this.props.setCentralState}
                          multiPanel={true}
                          onNavTextClick={this.props.onRefClick}
                          onSearchResultClick={this.props.onRefClick}
                          onRecentClick={this.props.onRecentClick}
                          setDefaultOption={this.props.setDefaultOption}
                          onQueryChange={this.props.onQueryChange}
                          updateSearchFilter={this.props.updateSearchFilter}
                          updateSearchOptionField={this.props.updateSearchOptionField}
                          updateSearchOptionSort={this.props.updateSearchOptionSort}
                          registerAvailableFilters={this.props.registerAvailableFilters}
                          setUnreadNotificationsCount={this.props.setUnreadNotificationsCount}
                          handleInAppLinkClick={this.props.handleInAppLinkClick}
                          hideNavHeader={true}
                          analyticsInitialized={this.props.analyticsInitialized}/>) : null;


    var notificationCount = Sefaria.notificationCount || 0;
    var notifcationsClasses = classNames({notifications: 1, unread: notificationCount > 0});
    var nextParam = "?next=" + encodeURIComponent(Sefaria.util.currentPath());
    var headerMessage = this.props.headerMessage ?
                          (<div className="testWarning" onClick={this.showTestMessage} >{ this.props.headerMessage }</div>) :
                          null;
    var loggedInLinks  = (<div className="accountLinks">
                            <a href="/account" className="account" onClick={this.showAccount}><img src="/static/img/user-64.png" alt="My Account"/></a>
                            <a href="/notifications" aria-label="See New Notifications" className={notifcationsClasses} onClick={this.showNotifications}>{notificationCount}</a>
                         </div>);
    var loggedOutLinks = (<div className="accountLinks">
                           <a className="login" href={"/register" + nextParam}>
                             <span className="int-en">Sign up</span>
                             <span className="int-he">הרשם</span>
                           </a>
                           <a className="login" href={"/login" + nextParam}>
                             <span className="int-en">Log in</span>
                             <span className="int-he">התחבר</span>
                           </a>
                         </div>);
    var langSearchPlaceholder = this.props.interfaceLang == 'english' ? "Search" : "חיפוש";
    var vkClassActivator = this.props.interfaceLang == 'english' ? " keyboardInput" : "";
    return (<div className="header">
              <div className="headerInner">
                <div className="headerNavSection">
                    <a href="/texts" aria-label="Toggle Text Table of Contents" className="library" onClick={this.handleLibraryClick}><i className="fa fa-bars"></i></a>
                    <div  className="searchBox">
                      <ReaderNavigationMenuSearchButton onClick={this.handleSearchButtonClick} />
                      <input className={"search"+ vkClassActivator}
                             id="searchInput"
                             placeholder={langSearchPlaceholder}
                             onKeyUp={this.handleSearchKeyUp}
                             onFocus={this.showVirtualKeyboardIcon.bind(this, true)}
                             onBlur={this.showVirtualKeyboardIcon.bind(this, false)}
                      title="Search for Texts or Keywords Here"/>
                    </div>
                </div>
                <div className="headerHomeSection">
                    <a className="home" href="/?home" ><img src="/static/img/sefaria.svg" alt="Sefaria Logo"/></a>
                </div>
                <div className="headerLinksSection">
                  { headerMessage }
                  { Sefaria.loggedIn ? loggedInLinks : loggedOutLinks }
                </div>
              </div>
              { viewContent ?
                (<div className="headerNavContent">
                  {viewContent}
                 </div>) : null}
              { this.state.showTestMessage ? <TestMessage hide={this.hideTestMessage} /> : null}
              <GlobalWarningMessage />
            </div>);
  }
}

Header.propTypes = {
  initialState:                PropTypes.object.isRequired,
  headerMode:                  PropTypes.bool,
  setCentralState:             PropTypes.func,
  interfaceLang:               PropTypes.string,
  onRefClick:                  PropTypes.func,
  onRecentClick:               PropTypes.func,
  showLibrary:                 PropTypes.func,
  showSearch:                  PropTypes.func,
  setDefaultOption:            PropTypes.func,
  onQueryChange:               PropTypes.func,
  updateSearchFilter:          PropTypes.func,
  updateSearchOptionField:     PropTypes.func,
  updateSearchOptionSort:      PropTypes.func,
  registerAvailableFilters:    PropTypes.func,
  setUnreadNotificationsCount: PropTypes.func,
  handleInAppLinkClick:        PropTypes.func,
  headerMesssage:              PropTypes.string,
  panelsOpen:                  PropTypes.number,
  analyticsInitialized:        PropTypes.bool,
};


class GlobalWarningMessage extends Component {
  close() {
    Sefaria.globalWarningMessage = null;
    this.forceUpdate();
  }
  render() {
    return Sefaria.globalWarningMessage ?
      <div id="globalWarningMessage">
        <i className='close fa fa-times' onClick={this.close}></i>
        <div dangerouslySetInnerHTML={ {__html: Sefaria.globalWarningMessage} }></div>
      </div>
      : null;
  }
}


class ReaderPanel extends Component {
  constructor(props) {
    super(props);

    // When this component is managed by a parent, all it takes is initialState
    if (props.initialState) {
      var state = this.clonePanel(props.initialState);
      state["initialAnalyticsTracked"] = false;
      this.state = state;
      return;
    }

    // When this component is independent and manages itself, it takes individual initial state props, with defaults listed here.
    this.state = {
      refs: props.initialRefs || [], // array of ref strings
      bookRef: null,
      mode: props.initialMode, // "Text", "TextAndConnections", "Connections"
      connectionsMode: props.initialConnectionsMode,
      filter: props.initialFilter || [],
      version: props.initialVersion,
      versionLanguage: props.initialVersionLanguage,
      highlightedRefs: props.initialHighlightedRefs || [],
      recentFilters: [],
      settings: props.initialState.settings || {
        language:      "bilingual",
        layoutDefault: "segmented",
        layoutTalmud:  "continuous",
        layoutTanakh:  "segmented",
        biLayout:      "stacked",
        color:         "light",
        fontSize:      62.5
      },
      menuOpen:             props.initialMenu || null, // "navigation", "book toc", "text toc", "display", "search", "sheets", "home", "compare"
      navigationCategories: props.initialNavigationCategories || [],
      navigationSheetTag:   props.initialSheetsTag || null,
      sheetsGroup:          props.initialGroup || null,
      searchQuery:          props.initialQuery || null,
      appliedSearchFilters: props.initialAppliedSearchFilters || [],
      searchFieldExact:     "exact",
      searchFieldBroad:     "naive_lemmatizer",
      searchField:          props.initialSearchField || "naive_lemmatizer",
      searchSortType:       props.initialSearchSortType || "chronological",
      selectedWords:        null,
      searchFiltersValid:   false,
      availableFilters:     [],
      filterRegistry:       {},
      orphanSearchFilters:  [],
      displaySettingsOpen:  false,
      tagSort: "count",
      mySheetSort: "date",
      initialAnalyticsTracked: false
    }
  }
  componentDidMount() {
    window.addEventListener("resize", this.setWidth);
    this.setWidth();
    this.setHeadroom();
  }
  componentWillUnmount() {
    window.removeEventListener("resize", this.setWidth);
  }
  componentWillReceiveProps(nextProps) {
    if (nextProps.initialFilter && !this.props.multiPanel) {
      this.openConnectionsInPanel(nextProps.initialRefs);
    }
    if (nextProps.searchQuery && this.state.menuOpen !== "search") {
      this.openSearch(nextProps.searchQuery);
    }
    if (this.state.menuOpen !== nextProps.initialMenu) {
      this.setState({menuOpen: nextProps.initialMenu});
    }
    if (nextProps.initialState) {
      this.setState(nextProps.initialState);
    } else {
      this.setState({
        navigationCategories: nextProps.initialNavigationCategories || [],
        navigationSheetTag:   nextProps.initialSheetsTag || null
      });
    }
  }
  componentDidUpdate(prevProps, prevState) {
    this.setHeadroom();
    if (prevProps.layoutWidth !== this.props.layoutWidth) {
      this.setWidth();
    }
    this.replaceHistory = false;
  }
  conditionalSetState(state) {
    // Set state either in the central app or in the local component,
    // depending on whether a setCentralState function was given.
    if (this.props.setCentralState) {
      this.props.setCentralState(state, this.replaceHistory);
      this.replaceHistory = false;
    } else {
      this.setState(state);
    }
  }
  onError(message) {
    if (this.props.onError) {
      this.props.onError(message);
      return;
    }
    this.setState({"error": message})
  }
  clonePanel(panel) {
    // Set aside self-referential objects before cloning
    // Todo: Move the multiple instances of this out to a utils file
    if (panel.availableFilters || panel.filterRegistry) {
      var savedAttributes = {
         availableFilters: panel.availableFilters,
         searchFiltersValid: panel.searchFiltersValid,
         filterRegistry: panel.filterRegistry
      };
      panel.availableFilters = panel.searchFiltersValid = panel.filterRegistry = null;
      var newpanel = extend(Sefaria.util.clone(panel), savedAttributes);
      extend(panel, savedAttributes);
      return newpanel;
    } else {
      return Sefaria.util.clone(panel);
    }
  }
  handleBaseSegmentClick(ref) {
    if (this.state.mode === "TextAndConnections") {
      this.closeConnectionsInPanel();
    } else if (this.state.mode === "Text") {
      if (this.props.multiPanel) {
        this.props.onSegmentClick(ref);
      } else {
        this.openConnectionsInPanel(ref);
      }
    }
  }
  handleCitationClick(citationRef, textRef) {
    if (this.props.multiPanel) {
      this.props.onCitationClick(citationRef, textRef);
    } else {
      this.showBaseText(citationRef);
    }
  }
  handleTextListClick(ref) {
    this.showBaseText(ref);
  }
  setHeadroom() {
    if (this.props.multiPanel) { return; }
    var $node    = $(ReactDOM.findDOMNode(this));
    var $header  = $node.find(".readerControls");
    if (this.state.mode !== "TextAndConnections") {
      var scroller = $node.find(".textColumn")[0];
      $header.headroom({scroller: scroller});
    }
  }
  openConnectionsInPanel(ref) {
    var refs = typeof ref == "string" ? [ref] : ref;
    this.replaceHistory = this.state.mode === "TextAndConnections"; // Don't push history for change in Connections focus
    this.conditionalSetState({highlightedRefs: refs, mode: "TextAndConnections" }, this.replaceHistory);
  }
  closeConnectionsInPanel() {
    // Return to the original text in the ReaderPanel contents
    this.conditionalSetState({highlightedRefs: [], mode: "Text"});
  }
  showBaseText(ref, replaceHistory, version=null, versionLanguage=null) {
    // Set the current primary text
    // `replaceHistory` - bool whether to replace browser history rather than push for this change
    if (!ref) { return; }
    this.replaceHistory = Boolean(replaceHistory);
    if (this.state.mode == "Connections" && this.props.masterPanelLanguage == "bilingual") {
      // Connections panels are forced to be mono-lingual. When opening a text from a connections panel,
      // allow it to return to bilingual.
      this.state.settings.language = "bilingual";
    }
    this.conditionalSetState({
      mode: "Text",
      refs: [ref],
      filter: [],
      recentFilters: [],
      menuOpen: null,
      version: version,
      versionLanguage: versionLanguage,
      settings: this.state.settings
    });
  }
  updateTextColumn(refs) {
    // Change the refs in the current TextColumn, for infinite scroll up/down.
    this.replaceHistory = true;
    this.conditionalSetState({ refs: refs });
  }
  setTextListHighlight(refs) {
    refs = typeof refs === "string" ? [refs] : refs;
    this.replaceHistory = true;
    this.conditionalSetState({highlightedRefs: refs});
    if (this.props.multiPanel) {
      this.props.setTextListHighlight(refs);
    }
  }
  setSelectedWords(words){
    words = (typeof words !== "undefined" && words.length) ?  words : "";
    words = words.trim();
    this.replaceHistory = false;
    if (this.props.multiPanel) {
      this.props.setSelectedWords(words);
    } else {
      this.conditionalSetState({'selectedWords':  words});
    }
  }
  closeMenus() {
    var state = {
      // If there's no content to show, return to home
      menuOpen: this.state.refs.slice(-1)[0] ? null: "home",
      // searchQuery: null,
      // appliedSearchFilters: [],
      navigationCategories: null,
      navigationSheetTag: null
    };
    this.conditionalSetState(state);
  }
  closePanelSearch() {
    // Assumption: Search in a panel is always within a "compare" panel
    var state = {
      // If there's no content to show, return to home
      menuOpen: this.state.refs.slice(-1)[0] ? null: "compare",
      // searchQuery: null,
      // appliedSearchFilters: [],
      navigationCategories: null,
      navigationSheetTag: null
    };
    this.conditionalSetState(state);
  }
  openMenu(menu) {
    this.conditionalSetState({
      menuOpen: menu,
      initialAnalyticsTracked: false,
      // searchQuery: null,
      // appliedSearchFilters: [],
      navigationCategories: null,
      navigationSheetTag: null,
    });
  }
  setNavigationCategories(categories) {
    this.conditionalSetState({navigationCategories: categories});
  }
  setSheetTag (tag) {
    this.conditionalSetState({navigationSheetTag: tag});
  }
  setFilter(filter, updateRecent) {
    // Sets the current filter for Connected Texts (TextList)
    // If updateRecent is true, include the current setting in the list of recent filters.
    if (this.props.setConnectionsFilter) {
      this.props.setConnectionsFilter(filter, updateRecent);
    } else {
      if (updateRecent && filter) {
        if (Sefaria.util.inArray(filter, this.state.recentFilters) !== -1) {
          this.state.recentFilters.toggle(filter);
        }
        this.state.recentFilters = [filter].concat(this.state.recentFilters);
      }
      filter = filter ? [filter] : [];
      this.conditionalSetState({recentFilters: this.state.recentFilters, filter: filter});
    }

  }
  toggleLanguage() {
    if (this.state.settings.language == "hebrew") {
        this.setOption("language", "english");
        if (Sefaria.site) { Sefaria.site.track.event("Reader", "Change Language", "english");}
    } else {
        this.setOption("language", "hebrew");
        if (Sefaria.site) { Sefaria.site.track.event("Reader", "Change Language", "hebrew");}
    }
  }
  openCommentary(commentator) {
    // Tranforms a connections panel into an text panel with a particular commentary
    var baseRef = this.state.refs[0];
    var links   = Sefaria._filterLinks(Sefaria.links(baseRef), [commentator]);
    if (links.length) {
      var ref = links[0].sourceRef;
      // TODO, Hack - stripping at last : to get section level ref for commentary. Breaks for Commentary2?
      ref = ref.substring(0, ref.lastIndexOf(':'));
      this.showBaseText(ref);
    }
  }
  openSearch(query) {
    this.conditionalSetState({
      menuOpen: "search",
      searchQuery: query
    });
  }
  openDisplaySettings() {
    this.conditionalSetState({displaySettingsOpen: true});
  }
  closeDisplaySettings() {
    this.conditionalSetState({displaySettingsOpen: false});
  }
  setOption(option, value) {
    if (option === "fontSize") {
      var step = 1.15;
      var size = this.state.settings.fontSize;
      value = (value === "smaller" ? size/step : size*step);
    } else if (option === "layout") {
      var category = this.currentCategory();
      var option = category === "Tanakh" || category === "Talmud" ? "layout" + category : "layoutDefault";
    }

    this.state.settings[option] = value;
    var state = {settings: this.state.settings};
    if (option !== "fontSize") { state.displaySettingsOpen = false; }
    $.cookie(option, value, {path: "/"});
    if (option === "language") {
      $.cookie("contentLang", value, {path: "/"});
      this.replaceHistory = true;
      this.props.setDefaultOption && this.props.setDefaultOption(option, value);
    }
    this.conditionalSetState(state);
  }
  setConnectionsMode(mode) {
    var loginRequired = {
      "Add to Source Sheet": 1,
      "Add Note": 1,
      "My Notes": 1,
      "Add Connection": 1,
      "Add Translation": 1
    };
    Sefaria.site.track.event("Tools", mode + " Click");
    if (!Sefaria._uid && mode in loginRequired) {
      Sefaria.site.track.event("Tools", "Prompt Login");
      mode = "Login";
    }
    var state = {connectionsMode: mode};
    if (mode === "Connections") {
      this.setFilter();
    }
    this.conditionalSetState(state);
  }
  editNote(note) {
    this.conditionalSetState({
      connectionsMode: "Edit Note",
      noteBeingEdited: note
    });
  }
  setWidth() {
    this.setState({width: $(ReactDOM.findDOMNode(this)).width()});
    //console.log("Setting panel width", this.width);
  }
  setSheetTagSort(sort) {
    this.conditionalSetState({
      tagSort: sort,
    });
  }
  setMySheetSort(sort) {
    this.conditionalSetState({
      mySheetSort: sort,
    });
  }
  currentMode() {
    return this.state.mode;
  }
  currentRef() {
    // Returns a string of the current ref, the first if there are many
    return this.state.refs && this.state.refs.length ? this.state.refs[0] : null;
  }
  lastCurrentRef() {
    // Returns a string of the current ref, the last if there are many
    var ret = this.state.refs && this.state.refs.length ? this.state.refs.slice(-1)[0] : null;
    if (ret && typeof ret == "object") {debugger;}
    return ret;
  }
  currentData() {
    // Returns the data from the library of the current ref
    var ref  = this.currentRef();
    if (!ref) { return null; }
    var data = Sefaria.ref(ref);
    return data;
  }
  currentBook() {
    var data = this.currentData();
    if (data) {
      return data.indexTitle;
    } else {
      var pRef = Sefaria.parseRef(this.currentRef());
      return "book" in pRef ? pRef.book : null;
    }
  }
  currentCategory() {
    var book = this.currentBook();
    return (Sefaria.index(book) ? Sefaria.index(book)['primary_category'] : null);
  }
  currentLayout() {
    if (this.state.settings.language == "bilingual") {
      return this.state.width > 500 ? this.state.settings.biLayout : "stacked";
    }
    var category = this.currentCategory();
    if (!category) { return "layoutDefault"; }
    var option = category === "Tanakh" || category === "Talmud" ? "layout" + category : "layoutDefault";
    return this.state.settings[option];
  }
  render() {
    if (this.state.error) {
      return (
          <div className="readerContent">
            <div className="readerError">
              <span className="int-en">Something went wrong! Please use the back button or the menus above to get back on track.</span>
              <span className="int-he">ארעה תקלה במערכת. אנא חזרו לתפריט הראשי או אחורנית על ידי שימוש בכפתורי התפריט או החזור.</span>
              <div className="readerErrorText">
                <span className="int-en">Error Message: </span>
                <span className="int-he">שגיאה:</span>
                {this.state.error}
              </div>
            </div>
          </div>
        );
    }
    var items = [];
    if (this.state.mode === "Text" || this.state.mode === "TextAndConnections") {
      items.push(<TextColumn
          srefs={this.state.refs.slice()}
          version={this.state.version}
          versionLanguage={this.state.versionLanguage}
          highlightedRefs={this.state.highlightedRefs}
          basetext={true}
          withContext={true}
          loadLinks={true}
          prefetchNextPrev={true}
          multiPanel={this.props.multiPanel}
          mode={this.state.mode}
          settings={Sefaria.util.clone(this.state.settings)}
          interfaceLang={this.props.interfaceLang}
          setOption={this.setOption}
          showBaseText={this.showBaseText}
          updateTextColumn={this.updateTextColumn}
          onSegmentClick={this.handleBaseSegmentClick}
          onCitationClick={this.handleCitationClick}
          setTextListHighlight={this.setTextListHighlight}
          setSelectedWords={this.setSelectedWords}
          panelsOpen={this.props.panelsOpen}
          layoutWidth={this.props.layoutWidth}
          filter={this.state.filter}
          key="text" />);
    }
    if (this.state.mode === "Connections" || this.state.mode === "TextAndConnections") {
      var langMode = this.props.masterPanelLanguage || this.state.settings.language;
      var data     = this.currentData();
      var canEditText = data &&
                        (langMode === "hebrew" && data.heVersionStatus !== "locked") ||
                        (langMode === "english" && data.versionStatus !== "locked") ||
                        (Sefaria.is_moderator && langMode !== "bilingual");
      items.push(<ConnectionsPanel
          srefs={this.state.mode === "Connections" ? this.state.refs.slice() : this.state.highlightedRefs.slice()}
          filter={this.state.filter || []}
          mode={this.state.connectionsMode || "Connections"}
          recentFilters={this.state.recentFilters}
          interfaceLang={this.props.interfaceLang}
          version={this.state.version}
          versionLanguage={this.state.versionLanguage}
          fullPanel={this.props.multiPanel}
          multiPanel={this.props.multiPanel}
          addToSourceSheet={this.props.addToSourceSheet}
          canEditText={canEditText}
          setFilter={this.setFilter}
          setConnectionsMode={this.setConnectionsMode}
          closeConectionsInPanel={this.closeConnectionsInPanel}
          openNav={this.openMenu.bind(null, "navigation")}
          openDisplaySettings={this.openDisplaySettings}
          editNote={this.editNote}
          noteBeingEdited={this.state.noteBeingEdited}
          onTextClick={this.handleTextListClick}
          onCitationClick={this.handleCitationClick}
          onNavigationClick={this.props.onNavigationClick}
          onOpenConnectionsClick={this.props.onOpenConnectionsClick}
          onCompareClick={this.showBaseText}
          openComparePanel={this.props.openComparePanel}
          closePanel={this.props.closePanel}
          selectedWords={this.state.selectedWords}
          key="connections" />
      );
    }

    if (this.state.menuOpen === "home" || this.state.menuOpen == "navigation" || this.state.menuOpen == "compare") {
      var openInPanel   = function(pos, ref) { this.showBaseText(ref) }.bind(this);
      var openNav       = this.state.menuOpen === "compare" ? this.openMenu.bind(null, "compare") : this.openMenu.bind(null, "navigation");
      var onRecentClick = this.state.menuOpen === "compare" || !this.props.onRecentClick ? openInPanel : this.props.onRecentClick;

      var menu = (<ReaderNavigationMenu
                    key={this.state.navigationCategories ? this.state.navigationCategories.join("-") : "navHome"}
                    home={this.state.menuOpen === "home"}
                    compare={this.state.menuOpen === "compare"}
                    interfaceLang={this.props.interfaceLang}
                    multiPanel={this.props.multiPanel}
                    categories={this.state.navigationCategories || []}
                    settings={this.state.settings}
                    setCategories={this.setNavigationCategories || []}
                    setOption={this.setOption}
                    toggleLanguage={this.toggleLanguage}
                    closeNav={this.closeMenus}
                    closePanel={this.props.closePanel}
                    openNav={openNav}
                    openSearch={this.openSearch}
                    openMenu={this.openMenu}
                    openDisplaySettings={this.openDisplaySettings}
                    onTextClick={this.props.onNavTextClick || this.showBaseText}
                    onRecentClick={onRecentClick}
                    hideNavHeader={this.props.hideNavHeader} />);

    }
    else if (this.state.menuOpen === "text toc") {
      var menu = (<ReaderTextTableOfContents
                    mode={this.state.menuOpen}
                    interfaceLang={this.props.interfaceLang}
                    close={this.closeMenus}
                    title={this.currentBook()}
                    version={this.state.version}
                    versionLanguage={this.state.versionLanguage}
                    settingsLanguage={this.state.settings.language == "hebrew"?"he":"en"}
                    category={this.currentCategory()}
                    narrowPanel={!this.props.multiPanel}
                    currentRef={this.lastCurrentRef()}
                    openNav={this.openMenu.bind(null, "navigation")}
                    openDisplaySettings={this.openDisplaySettings}
                    selectVersion={this.props.selectVersion}
                    showBaseText={this.showBaseText}/>);

    } else if (this.state.menuOpen === "book toc") {
      var menu = (<ReaderTextTableOfContents
                    mode={this.state.menuOpen}
                    interfaceLang={this.props.interfaceLang}
                    closePanel={this.props.closePanel}
                    close={this.closeMenus}
                    title={this.state.bookRef}
                    settingsLanguage={this.state.settings.language == "hebrew"?"he":"en"}
                    category={Sefaria.index(this.state.bookRef) ? Sefaria.index(this.state.bookRef).primary_category : null}
                    currentRef={this.state.bookRef}
                    narrowPanel={!this.props.multiPanel}
                    key={this.state.bookRef}
                    openNav={this.openMenu.bind(null, "navigation")}
                    openDisplaySettings={this.openDisplaySettings}
                    selectVersion={this.props.selectVersion}
                    showBaseText={this.showBaseText}/>);

    } else if (this.state.menuOpen === "search" && this.state.searchQuery) {
      var menu = (<SearchPage
                    query={this.state.searchQuery}
                    appliedFilters={this.state.appliedSearchFilters}
                    settings={Sefaria.util.clone(this.state.settings)}
                    onResultClick={this.props.onSearchResultClick}
                    openDisplaySettings={this.openDisplaySettings}
                    toggleLanguage={this.toggleLanguage}
                    close={this.closePanelSearch}
                    hideNavHeader={this.props.hideNavHeader}
                    onQueryChange={this.props.onQueryChange}
                    updateAppliedFilter={this.props.updateSearchFilter}
                    updateAppliedOptionField={this.props.updateSearchOptionField}
                    updateAppliedOptionSort={this.props.updateSearchOptionSort}
                    availableFilters={this.state.availableFilters}
                    filtersValid={this.state.searchFiltersValid}
                    registerAvailableFilters={this.props.registerAvailableFilters}
                    exactField={this.state.searchFieldExact}
                    broadField={this.state.searchFieldBroad}
                    field={this.state.searchField}
                    sortType={this.state.searchSortType}/>);

    } else if (this.state.menuOpen === "sheets") {
      var menu = (<SheetsNav
                    interfaceLang={this.props.interfaceLang}
                    openNav={this.openMenu.bind(null, "navigation")}
                    close={this.closeMenus}
                    multiPanel={this.props.multiPanel}
                    hideNavHeader={this.props.hideNavHeader}
                    toggleLanguage={this.toggleLanguage}
                    tag={this.state.navigationSheetTag}
                    group={this.state.sheetsGroup}
                    tagSort={this.state.tagSort}
                    mySheetSort={this.state.mySheetSort}
                    setMySheetSort={this.setMySheetSort}
                    setSheetTagSort={this.setSheetTagSort}
                    setSheetTag={this.setSheetTag}
                    key={"SheetsNav"} />);

    } else if (this.state.menuOpen === "account") {
      var menu = (<AccountPanel
                    handleInAppLinkClick={this.props.handleInAppLinkClick}
                    interfaceLang={this.props.interfaceLang} />);

    } else if (this.state.menuOpen === "notifications") {
      var menu = (<NotificationsPanel
                    setUnreadNotificationsCount={this.props.setUnreadNotificationsCount}
                    interfaceLang={this.props.interfaceLang} />);

    } else if (this.state.menuOpen === "myGroups") {
      var menu = (<MyGroupsPanel
                    interfaceLang={this.props.interfaceLang} />);

    } else if (this.state.menuOpen === "updates") {
      var menu = (<UpdatesPanel
                    interfaceLang={this.props.interfaceLang} />);

    } else if (this.state.menuOpen === "modtools") {
      var menu = (<ModeratorToolsPanel
                    interfaceLang={this.props.interfaceLang} />);

    } else {
      var menu = null;
    }

    var classes  = {readerPanel: 1, narrowColumn: this.state.width < 730};
    classes[this.currentLayout()]             = 1;
    classes[this.state.settings.color]        = 1;
    classes[this.state.settings.language]     = 1;
    classes = classNames(classes);
    var style = {"fontSize": this.state.settings.fontSize + "%"};
    var hideReaderControls = (
        this.state.mode === "TextAndConnections" ||
        this.state.menuOpen === "text toc" ||
        this.state.menuOpen === "book toc" ||
        this.state.menuOpen === "compare" ||
        this.props.hideNavHeader
    );

    return (
      <div className={classes}>
        {hideReaderControls ? null :
        (<ReaderControls
          showBaseText={this.showBaseText}
          currentRef={this.lastCurrentRef()}
          currentMode={this.currentMode.bind(this)}
          currentCategory={this.currentCategory}
          currentBook={this.currentBook.bind(this)}
          version={this.state.version}
          versionLanguage={this.state.versionLanguage}
          multiPanel={this.props.multiPanel}
          settings={this.state.settings}
          setOption={this.setOption}
          setConnectionsMode={this.setConnectionsMode}
          openMenu={this.openMenu}
          closeMenus={this.closeMenus}
          openDisplaySettings={this.openDisplaySettings}
          currentLayout={this.currentLayout}
          onError={this.onError}
          connectionsMode={this.state.filter.length && this.state.connectionsMode === "Connections" ? "Connection Text" : this.state.connectionsMode}
          closePanel={this.props.closePanel}
          toggleLanguage={this.toggleLanguage}
          interfaceLang={this.props.interfaceLang}/>)}

        {(items.length > 0 && !menu) ?
            <div className="readerContent" style={style}>
              {items}
            </div>
        :""}

        {menu}
        {this.state.displaySettingsOpen ? (<ReaderDisplayOptionsMenu
                                              settings={this.state.settings}
                                              multiPanel={this.props.multiPanel}
                                              setOption={this.setOption}
                                              currentLayout={this.currentLayout}
                                              width={this.state.width}
                                              menuOpen={this.state.menuOpen} />) : null}
        {this.state.displaySettingsOpen ? (<div className="mask" onClick={this.closeDisplaySettings}></div>) : null}

      </div>
    );
  }
}

ReaderPanel.propTypes = {
  initialRefs:                 PropTypes.array,
  initialMode:                 PropTypes.string,
  initialConnectionsMode:      PropTypes.string,
  initialVersion:              PropTypes.string,
  initialVersionLanguage:      PropTypes.string,
  initialFilter:               PropTypes.array,
  initialHighlightedRefs:      PropTypes.array,
  initialMenu:                 PropTypes.string,
  initialQuery:                PropTypes.string,
  initialAppliedSearchFilters: PropTypes.array,
  initialSearchField:          PropTypes.string,
  initialSearchSortType:       PropTypes.oneOf(["relevance", "chronological"]),
  initialSheetsTag:            PropTypes.string,
  initialState:                PropTypes.object, // if present, overrides all props above
  interfaceLang:               PropTypes.string,
  setCentralState:             PropTypes.func,
  onSegmentClick:              PropTypes.func,
  onCitationClick:             PropTypes.func,
  onTextListClick:             PropTypes.func,
  onNavTextClick:              PropTypes.func,
  onRecentClick:               PropTypes.func,
  onSearchResultClick:         PropTypes.func,
  onUpdate:                    PropTypes.func,
  onError:                     PropTypes.func,
  closePanel:                  PropTypes.func,
  closeMenus:                  PropTypes.func,
  setConnectionsFilter:        PropTypes.func,
  setDefaultOption:            PropTypes.func,
  selectVersion:               PropTypes.func,
  onQueryChange:               PropTypes.func,
  updateSearchFilter:          PropTypes.func,
  updateSearchOptionField:     PropTypes.func,
  updateSearchOptionSort:      PropTypes.func,
  registerAvailableFilters:    PropTypes.func,
  openComparePanel:            PropTypes.func,
  setUnreadNotificationsCount: PropTypes.func,
  addToSourceSheet:            PropTypes.func,
  highlightedRefs:             PropTypes.array,
  hideNavHeader:               PropTypes.bool,
  multiPanel:                  PropTypes.bool,
  masterPanelLanguage:         PropTypes.string,
  panelsOpen:                  PropTypes.number,
  layoutWidth:                 PropTypes.number,
  setTextListHighlight:        PropTypes.func,
  setSelectedWords:            PropTypes.func,
  analyticsInitialized:        PropTypes.bool
};


class ReaderControls extends Component {
  // The Header of a Reader panel when looking at a text
  // contains controls for display, navigation etc.
  constructor(props) {
    super(props);
    this.state = {};
  }
  openTextToc(e) {
    e.preventDefault();
    this.props.openMenu("text toc");
  }
  componentDidMount() {
    var title     = this.props.currentRef;
    if (title) {
      var oref = Sefaria.ref(title);
      if (!oref) {
        // If we don't have this data yet, rerender when we do so we can set the Hebrew title
        var ajaxObj = Sefaria.textApi(title, {context: 1}, function(data) {
          if ("error" in data) {
            this.props.onError(data.error);
            return;
          }
          this.setState({runningQuery: null});   // This should have the effect of forcing a re-render
        }.bind(this));
        this.setState({runningQuery: ajaxObj});
      }
    }
  }
  componentWillUnmount() {
    if (this.state.runningQuery) {
      this.state.runningQuery.abort();
    }
  }
  render() {
    var title     = this.props.currentRef;
    var heTitle, categoryAttribution;

    if (title) {
      var oref    = Sefaria.ref(title);
      heTitle = oref ? oref.heTitle : "";
      categoryAttribution = oref && Sefaria.categoryAttribution(oref.categories) ?
                                  <CategoryAttribution categories={oref.categories} /> : null;
    } else {
      heTitle = "";
      categoryAttribution = null;
    }

    var mode              = this.props.currentMode();
    var hideHeader        = !this.props.multiPanel && mode === "Connections";
    var connectionsHeader = this.props.multiPanel && mode === "Connections";
    var showVersion = this.props.versionLanguage == "en" && (this.props.settings.language == "english" || this.props.settings.language == "bilingual");
    var versionTitle = this.props.version ? this.props.version.replace(/_/g," ") : "";
    var url = Sefaria.ref(title) ? "/" + Sefaria.normRef(Sefaria.ref(title).book) : Sefaria.normRef(title);
    var centerContent = connectionsHeader ?
      (<div className="readerTextToc">
          <ConnectionsPanelHeader
            activeTab={this.props.connectionsMode}
            setConnectionsMode={this.props.setConnectionsMode}
            closePanel={this.props.closePanel}
            toggleLanguage={this.props.toggleLanguage}
            interfaceLang={this.props.interfaceLang}/>
        </div>) :
      (<div className={"readerTextToc" + (categoryAttribution ? ' attributed' : '')} onClick={this.openTextToc}>
        <div className="readerTextTocBox">
          <a href={url}>
            { title ? (<i className="fa fa-caret-down invisible"></i>) : null }
            <span className="en">{title}</span>
            <span className="he">{heTitle}</span>
            { title ? (<i className="fa fa-caret-down"></i>) : null }
            { showVersion ? (<span className="readerTextVersion"><span className="en">{versionTitle}</span></span>) : null}
          </a>
          <div onClick={(e) => {e.stopPropagation();}}>
            {categoryAttribution}
          </div>
        </div>
      </div>);
    var leftControls = hideHeader || connectionsHeader ? null :
      (<div className="leftButtons">
          {this.props.multiPanel ? (<ReaderNavigationMenuCloseButton onClick={this.props.closePanel} />) : null}
          {this.props.multiPanel ? null : (<ReaderNavigationMenuMenuButton onClick={this.props.openMenu.bind(null, "navigation")} />)}
        </div>);
    var rightControls = hideHeader || connectionsHeader ? null :
      (<div className="rightButtons">
          <ReaderNavigationMenuDisplaySettingsButton onClick={this.props.openDisplaySettings} />
        </div>);
    var classes = classNames({readerControls: 1, headeroom: 1, connectionsHeader: mode == "Connections"});
    var readerControls = hideHeader ? null :
        (<div className={classes}>
          <div className="readerControlsInner">
            {leftControls}
            {rightControls}
            {centerContent}
          </div>
        </div>);
    return (
      <div>
        <CategoryColorLine category={this.props.currentCategory()} />
        {readerControls}
      </div>
    );
  }
}

ReaderControls.propTypes = {
  settings:                PropTypes.object.isRequired,
  showBaseText:            PropTypes.func.isRequired,
  setOption:               PropTypes.func.isRequired,
  setConnectionsMode:      PropTypes.func.isRequired,
  openMenu:                PropTypes.func.isRequired,
  openDisplaySettings:     PropTypes.func.isRequired,
  closeMenus:              PropTypes.func.isRequired,
  currentMode:             PropTypes.func.isRequired,
  currentCategory:         PropTypes.func.isRequired,
  currentBook:             PropTypes.func.isRequired,
  currentLayout:           PropTypes.func.isRequired,
  onError:                 PropTypes.func.isRequired,
  closePanel:              PropTypes.func,
  toggleLanguage:          PropTypes.func,
  currentRef:              PropTypes.string,
  version:                 PropTypes.string,
  versionLanguage:         PropTypes.string,
  connectionsMode:         PropTypes.string,
  multiPanel:              PropTypes.bool,
  interfaceLang:           PropTypes.string
};


class ReaderDisplayOptionsMenu extends Component {
  render() {
    var languageOptions = [
      {name: "english",   content: "<span class='en'>A</span>", role: "radio", ariaLabel: "Show English Text" },
      {name: "bilingual", content: "<span class='en'>A</span><span class='he'>א</span>", role: "radio", ariaLabel: "Show English & Hebrew Text" },
      {name: "hebrew",    content: "<span class='he'>א</span>", role: "radio", ariaLabel: "Show Hebrew Text" }
    ];
    var languageToggle = (
        <ToggleSet
          role="radiogroup"
          ariaLabel="Language toggle"
          name="language"
          options={languageOptions}
          setOption={this.props.setOption}
          settings={this.props.settings} />);

    var layoutOptions = [
      {name: "continuous", fa: "align-justify", role: "radio", ariaLabel: "Show Text as a paragram" },
      {name: "segmented", fa: "align-left", role: "radio", ariaLabel: "Show Text segmented" },
    ];
    var biLayoutOptions = [
      {name: "stacked", content: "<img src='/static/img/stacked.png' alt='Stacked Language Toggle'/>", role: "radio", ariaLabel: "Show Hebrew & English Stacked"},
      {name: "heLeft", content: "<img src='/static/img/backs.png' alt='Hebrew Left Toggle' />", role: "radio", ariaLabel: "Show Hebrew Text Left of English Text"},
      {name: "heRight", content: "<img src='/static/img/faces.png' alt='Hebrew Right Toggle' />", role: "radio", ariaLabel: "Show Hebrew Text Right of English Text"}
    ];
    var layoutToggle = this.props.settings.language !== "bilingual" ?
      (<ToggleSet
          role="radiogroup"
          ariaLabel="text layout toggle"
          name="layout"
          options={layoutOptions}
          setOption={this.props.setOption}
          currentLayout={this.props.currentLayout}
          settings={this.props.settings} />) :
      (this.props.width > 500 ?
        <ToggleSet
          role="radiogroup"
          ariaLabel="bidirectional text layout toggle"
          name="biLayout"
          options={biLayoutOptions}
          setOption={this.props.setOption}
          currentLayout={this.props.currentLayout}
          settings={this.props.settings} /> : null);

    var colorOptions = [
      {name: "light", content: "", role: "radio", ariaLabel: "Toggle light mode" },
      {name: "sepia", content: "", role: "radio", ariaLabel: "Toggle sepia mode" },
      {name: "dark", content: "", role: "radio", ariaLabel: "Toggle dark mode" }
    ];
    var colorToggle = (
        <ToggleSet
          role="radiogroup"
          ariaLabel="Color toggle"
          name="color"
          separated={true}
          options={colorOptions}
          setOption={this.props.setOption}
          settings={this.props.settings} />);
    colorToggle = this.props.multiPanel ? null : colorToggle;

    var sizeOptions = [
      {name: "smaller", content: "Aa", role: "button", ariaLabel: "Decrease font size" },
      {name: "larger", content: "Aa", role: "button", ariaLabel: "Increase font size"  }
    ];
    var sizeToggle = (
        <ToggleSet
          role="group"
          ariaLabel="Increase/Decrease Font Size Buttons"
          name="fontSize"
          options={sizeOptions}
          setOption={this.props.setOption}
          settings={this.props.settings} />);

    if (this.props.menuOpen === "search") {
      return (<div className="readerOptionsPanel" role="dialog" tabIndex="0">
                <div className="readerOptionsPanelInner">
                  {languageToggle}
                  <div className="line"></div>
                  {sizeToggle}
                </div>
            </div>);
    } else if (this.props.menuOpen) {
      return (<div className="readerOptionsPanel"role="dialog" tabIndex="0">
                <div className="readerOptionsPanelInner">
                  {languageToggle}
                </div>
            </div>);
    } else {
      return (<div className="readerOptionsPanel"role="dialog" tabIndex="0">
                <div className="readerOptionsPanelInner">
                  {languageToggle}
                  {layoutToggle}
                  <div className="line"></div>
                  {colorToggle}
                  {sizeToggle}
                </div>
              </div>);
    }
  }
}

ReaderDisplayOptionsMenu.propTypes = {
  setOption:     PropTypes.func.isRequired,
  currentLayout: PropTypes.func.isRequired,
  menuOpen:      PropTypes.string,
  multiPanel:    PropTypes.bool.isRequired,
  width:         PropTypes.number.isRequired,
  settings:      PropTypes.object.isRequired,
};


class ReaderNavigationMenu extends Component {
  // The Navigation menu for browsing and searching texts, plus some site links.
  constructor(props) {
    super(props);

    this.width = 1000;
    this.state = {
      showMore: false
    };
  }
  componentDidMount() {
    this.setWidth();
    window.addEventListener("resize", this.setWidth);
  }
  componentWillUnmount() {
    window.removeEventListener("resize", this.setWidth);
  }
  setWidth() {
    var width = $(ReactDOM.findDOMNode(this)).width();
    // console.log("Setting RNM width: " + width);
    var winWidth = $(window).width();
    var winHeight = $(window).height();
    // console.log("Window width: " + winWidth + ", Window height: " + winHeight);
    var oldWidth = this.width;
    this.width = width;
    if ((oldWidth <= 450 && width > 450) ||
        (oldWidth > 450 && width <= 450)) {
      this.forceUpdate();
    }
  }
  navHome() {
    this.props.setCategories([]);
    this.props.openNav();
  }
  closeNav() {
    if (this.props.compare) {
      this.props.closePanel();
    } else {
      this.props.setCategories([]);
      this.props.closeNav();
    }
  }
  showMore(event) {
    event.preventDefault();
    this.setState({showMore: true});
  }
  handleClick(event) {
    if (!$(event.target).hasClass("outOfAppLink") && !$(event.target.parentElement).hasClass("outOfAppLink")) {
      event.preventDefault();
    }
    if ($(event.target).hasClass("refLink") || $(event.target).parent().hasClass("refLink")) {
      var ref = $(event.target).attr("data-ref") || $(event.target).parent().attr("data-ref");
      var pos = $(event.target).attr("data-position") || $(event.target).parent().attr("data-position");
      var version = $(event.target).attr("data-version") || $(event.target).parent().attr("data-version");
      var versionLanguage = $(event.target).attr("data-versionlanguage") || $(event.target).parent().attr("data-versionlanguage");
      if ($(event.target).hasClass("recentItem") || $(event.target).parent().hasClass("recentItem")) {
        this.props.onRecentClick(parseInt(pos), ref, version, versionLanguage);
      } else {
        this.props.onTextClick(ref, version, versionLanguage);
      }
      if (Sefaria.site) { Sefaria.site.track.event("Reader", "Navigation Text Click", ref); }
    } else if ($(event.target).hasClass("catLink") || $(event.target).parent().hasClass("catLink")) {
      var cats = $(event.target).attr("data-cats") || $(event.target).parent().attr("data-cats");
      cats = cats.split("|");
      this.props.setCategories(cats);
      if (Sefaria.site) { Sefaria.site.track.event("Reader", "Navigation Sub Category Click", cats.join(" / ")); }
    }
  }
  handleSearchKeyUp(event) {
    if (event.keyCode === 13) {
      var query = $(event.target).val();
      this.props.openSearch(query);
    }
  }
  handleSearchButtonClick(event) {
    var query = $(ReactDOM.findDOMNode(this)).find(".readerSearch").val();
    if (query) {
      this.props.openSearch(query);
    }
  }
  render() {
    if (this.props.categories.length && this.props.categories[0] == "recent") {
      return (<div onClick={this.handleClick}>
                <RecentPanel
                  multiPanel={this.props.multiPanel}
                  closeNav={this.closeNav}
                  openDisplaySettings={this.props.openDisplaySettings}
                  toggleLanguage={this.props.toggleLanguage}
                  navHome={this.navHome}
                  compare={this.props.compare}
                  hideNavHeader={this.props.hideNavHeader}
                  width={this.width}
                  interfaceLang={this.props.interfaceLang} />
              </div>);
    } else if (this.props.categories.length) {
      // List of Texts in a Category
      return (<div className="readerNavMenu" onClick={this.handleClick} >
                <ReaderNavigationCategoryMenu
                  categories={this.props.categories}
                  category={this.props.categories.slice(-1)[0]}
                  closeNav={this.closeNav}
                  setCategories={this.props.setCategories}
                  toggleLanguage={this.props.toggleLanguage}
                  openDisplaySettings={this.props.openDisplaySettings}
                  navHome={this.navHome}
                  compare={this.props.compare}
                  hideNavHeader={this.props.hideNavHeader}
                  width={this.width}
                  interfaceLang={this.props.interfaceLang} />
              </div>);
    } else {
      // Root Library Menu
      var categories = [
        "Tanakh",
        "Mishnah",
        "Talmud",
        "Midrash",
        "Halakhah",
        "Kabbalah",
        "Liturgy",
        "Philosophy",
        "Tanaitic",
        "Chasidut",
        "Musar",
        "Responsa",
        "Apocrypha",
        "Modern Works",
        "Other"
      ];
      categories = categories.map(function(cat) {
        var style = {"borderColor": Sefaria.palette.categoryColor(cat)};
        var openCat = function(e) {e.preventDefault(); this.props.setCategories([cat])}.bind(this);
        var heCat   = Sefaria.hebrewTerm(cat);
        return (<a href={`/texts/${cat}`} className="readerNavCategory" data-cat={cat} style={style} onClick={openCat}>
                    <span className="en">{cat}</span>
                    <span className="he">{heCat}</span>
                  </a>
                );
      }.bind(this));
      var more = (<a href="#" className="readerNavCategory readerNavMore" style={{"borderColor": Sefaria.palette.colors.darkblue}} onClick={this.showMore}>
                      <span className="en">More <img src="/static/img/arrow-right.png" alt="" /></span>
                      <span className="he">עוד <img src="/static/img/arrow-left.png" alt="" /></span>
                  </a>);
      var nCats  = this.width < 450 ? 9 : 8;
      categories = this.state.showMore ? categories : categories.slice(0, nCats).concat(more);
      categories = (<div className="readerNavCategories"><TwoOrThreeBox content={categories} width={this.width} /></div>);


      var siteLinks = Sefaria._uid ?
                    [(<a className="siteLink outOfAppLink" key='profile' href="/my/profile">
                        <i className="fa fa-user"></i>
                        <span className="en">Your Profile</span>
                        <span className="he">הפרופיל שלי</span>
                      </a>),
                     (<span className='divider' key="d1">•</span>),
                     (<a className="siteLink outOfAppLink" key='about' href="/about">
                        <span className="en">About Sefaria</span>
                        <span className="he">אודות ספאריה</span>
                      </a>),
                     (<span className='divider' key="d2">•</span>),
                     (<a className="siteLink outOfAppLink" key='logout' href="/logout">
                        <span className="en">Logout</span>
                        <span className="he">התנתק</span>
                      </a>)] :

                    [(<a className="siteLink outOfAppLink" key='about' href="/about">
                        <span className="en">About Sefaria</span>
                        <span className="he">אודות ספאריה</span>
                      </a>),
                     (<span className='divider' key="d1">•</span>),
                     (<a className="siteLink outOfAppLink" key='login' href="/login">
                        <span className="en">Sign In</span>
                        <span className="he">התחבר</span>
                      </a>)];
      siteLinks = (<div className="siteLinks">
                    {siteLinks}
                  </div>);

      var calendar = Sefaria.calendar ?
                     [(<TextBlockLink sref={Sefaria.calendar.parasha} title={Sefaria.calendar.parashaName} heTitle={Sefaria.calendar.heParashaName} category="Tanakh" />),
                      (<TextBlockLink sref={Sefaria.calendar.haftara} title="Haftara" heTitle="הפטרה" category="Tanakh" />),
                      (<TextBlockLink sref={Sefaria.calendar.daf_yomi} title="Daf Yomi" heTitle="דף יומי" category="Talmud" />)] : [];
      calendar = (<div className="readerNavCalendar"><TwoOrThreeBox content={calendar} width={this.width} /></div>);


      var sheetsStyle = {"borderColor": Sefaria.palette.categoryColor("Sheets")};
      var resources = [(<a className="resourcesLink" style={sheetsStyle} href="/sheets" onClick={this.props.openMenu.bind(null, "sheets")}>
                        <img src="/static/img/sheet-icon.png" alt="" />
                        <span className="int-en">Source Sheets</span>
                        <span className="int-he">דפי מקורות</span>
                      </a>),
                     (<a className="resourcesLink outOfAppLink" style={sheetsStyle} href="/visualizations">
                        <img src="/static/img/visualizations-icon.png" alt="" />
                        <span className="int-en">Visualizations</span>
                        <span className="int-he">חזותיים</span>
                      </a>),
                    (<a className="resourcesLink outOfAppLink" style={sheetsStyle} href="/people">
                        <img src="/static/img/authors-icon.png" alt="" />
                        <span className="int-en">Authors</span>
                        <span className="int-he">רשימת מחברים</span>
                      </a>)];
      resources = (<div className="readerNavCalendar"><TwoOrThreeBox content={resources} width={this.width} /></div>);


      var topContent = this.props.home ?
              (<div className="readerNavTop search">
                <CategoryColorLine category="Other" />
                <ReaderNavigationMenuSearchButton onClick={this.navHome} />
                <ReaderNavigationMenuDisplaySettingsButton onClick={this.props.openDisplaySettings} />
                <div className='sefariaLogo'><img src="/static/img/sefaria.svg" alt="Sefaria Logo" /></div>
              </div>) :
              (<div className="readerNavTop search">
                <CategoryColorLine category="Other" />
                <ReaderNavigationMenuCloseButton onClick={this.closeNav}/>
                <ReaderNavigationMenuSearchButton onClick={this.handleSearchButtonClick} />
                <ReaderNavigationMenuDisplaySettingsButton onClick={this.props.openDisplaySettings} />
                <input id="searchInput" className="readerSearch" title="Search for Texts or Keywords Here" placeholder="Search" onKeyUp={this.handleSearchKeyUp} />
              </div>);
      topContent = this.props.hideNavHeader ? null : topContent;


      var nRecent = this.width < 450 ? 4 : 6;
      var recentlyViewed = Sefaria.recentlyViewed;
      var hasMore = recentlyViewed.length > nRecent;
      recentlyViewed = recentlyViewed.slice(0, hasMore ? nRecent-1 : nRecent)
        .map(function(item) {
          return (<TextBlockLink
                    sref={item.ref}
                    heRef={item.heRef}
                    book={item.book}
                    version={item.version}
                    versionLanguage={item.versionLanguage}
                    showSections={true}
                    recentItem={true} />)
          });
      if (hasMore) {
        recentlyViewed.push(
          <a href="/texts/recent" className="readerNavCategory readerNavMore" style={{"borderColor": Sefaria.palette.colors.darkblue}} onClick={this.props.setCategories.bind(null, ["recent"])}>
            <span className="en">More <img src="/static/img/arrow-right.png" alt="" /></span>
            <span className="he">עוד <img src="/static/img/arrow-left.png" alt=""  /></span>
          </a>);
      }
      recentlyViewed = recentlyViewed.length ? <TwoOrThreeBox content={recentlyViewed} width={this.width} /> : null;

      var title = (<h1>
                    { this.props.multiPanel ? <LanguageToggleButton toggleLanguage={this.props.toggleLanguage} /> : null }
                    <span className="int-en">The Sefaria Library</span>
                    <span className="int-he">האוסף של ספאריה</span>
                  </h1>);

      var footer = this.props.compare ? null :
                    (<footer id="footer" className={`interface-${this.props.interfaceLang} static sans`}>
                      <Footer />
                    </footer> );
      var classes = classNames({readerNavMenu:1, noHeader: !this.props.hideHeader, compare: this.props.compare, home: this.props.home });
      var contentClasses = classNames({content: 1, hasFooter: footer != null});
      return(<div className={classes} onClick={this.handleClick} key="0">
              {topContent}
              <div className={contentClasses}>
                <div className="contentInner">
                  { this.props.compare ? null : title }
                  <ReaderNavigationMenuSection title="Recent" heTitle="נצפו לאחרונה" content={recentlyViewed} />
                  <ReaderNavigationMenuSection title="Browse" heTitle="טקסטים" content={categories} />
                  <ReaderNavigationMenuSection title="Calendar" heTitle="לוח יומי" content={calendar} />
                  { this.props.compare ? null : (<ReaderNavigationMenuSection title="Resources" heTitle="קהילה" content={resources} />) }
                  { this.props.multiPanel ? null : siteLinks }
                </div>
                {footer}
              </div>
            </div>);
    }
  }
}

ReaderNavigationMenu.propTypes = {
  categories:    PropTypes.array.isRequired,
  settings:      PropTypes.object.isRequired,
  setCategories: PropTypes.func.isRequired,
  setOption:     PropTypes.func.isRequired,
  closeNav:      PropTypes.func.isRequired,
  openNav:       PropTypes.func.isRequired,
  openSearch:    PropTypes.func.isRequired,
  openMenu:      PropTypes.func.isRequired,
  onTextClick:   PropTypes.func.isRequired,
  onRecentClick: PropTypes.func.isRequired,
  closePanel:    PropTypes.func,
  hideNavHeader: PropTypes.bool,
  multiPanel:    PropTypes.bool,
  home:          PropTypes.bool,
  compare:       PropTypes.bool
};


class ReaderNavigationMenuSection extends Component {
  render() {
    if (!this.props.content) { return null; }
    return (
      <div className="readerNavSection">

        {this.props.title ? (<h2>
          <span className="int-en">{this.props.title}</span>
          <span className="int-he">{this.props.heTitle}</span>
        </h2>) : null }
        {this.props.content}
      </div>
      );
  }
}

ReaderNavigationMenuSection.propTypes = {
  title:   PropTypes.string,
  heTitle: PropTypes.string,
  content: PropTypes.object
};

class TextBlockLink extends Component {
  // Monopoly card style link with category color at top
  render() {
    var index    = Sefaria.index(this.props.book);
    var category = this.props.category || (index ? index.primary_category : "Other");
    var style    = {"borderColor": Sefaria.palette.categoryColor(category)};
    var title    = this.props.title   || (this.props.showSections ? this.props.sref : this.props.book);
    var heTitle  = this.props.heTitle || (this.props.showSections ? this.props.heRef : index.heTitle);

    var position = this.props.position || 0;
    var classes  = classNames({refLink: 1, blockLink: 1, recentItem: this.props.recentItem});
    var url      = "/" + Sefaria.normRef(this.props.sref) + (this.props.version?`/${this.props.versionLanguage}/${this.props.version}`:"");
    return (<a href={url} className={classes} data-ref={this.props.sref} data-version={this.props.version} data-versionlanguage={this.props.versionLanguage} data-position={position} style={style}>
              <span className="en">{title}</span>
              <span className="he">{heTitle}</span>
             </a>);
  }
}

TextBlockLink.propTypes = {
  sref:            PropTypes.string.isRequired,
  version:         PropTypes.string,
  versionLanguage: PropTypes.string,
  heRef:           PropTypes.string,
  book:            PropTypes.string,
  category:        PropTypes.string,
  title:           PropTypes.string,
  heTitle:         PropTypes.string,
  showSections:    PropTypes.bool,
  recentItem:      PropTypes.bool,
  position:        PropTypes.number
};


class LanguageToggleButton extends Component {
  render() {
    return (<div className="languageToggle" onClick={this.props.toggleLanguage}>
              <span className="en"><img src="/static/img/aleph.svg" alt="Hebrew Language Toggle Icon" /></span>
              <span className="he"><img src="/static/img/aye.svg" alt="English Language Toggle Icon" /></span>
            </div>);
  }
}

LanguageToggleButton.propTypes = {
  toggleLanguage: PropTypes.func.isRequired
};


class BlockLink extends Component {
  render() {
    var interfaceClass = this.props.interfaceLink ? 'int-' : '';
    var classes = classNames({blockLink: 1, inAppLink: this.props.inAppLink})
    return (<a className={classes} href={this.props.target}>
              {this.props.image ? <img src={this.props.image} alt="" /> : null}
              <span className={`${interfaceClass}en`}>{this.props.title}</span>
              <span className={`${interfaceClass}he`}>{this.props.heTitle}</span>
           </a>);
  }
}

BlockLink.propTypes = {
  title:         PropTypes.string,
  heTitle:       PropTypes.string,
  target:        PropTypes.string,
  image:         PropTypes.string,
  inAppLink:     PropTypes.bool,
  interfaceLink: PropTypes.bool
};

BlockLink.defaultProps = {
  interfaceLink: false
};


class ReaderNavigationCategoryMenu extends Component {
  // Navigation Menu for a single category of texts (e.g., "Tanakh", "Bavli")
  render() {
    var footer = this.props.compare ? null :
                    (<footer id="footer" className={`interface-${this.props.interfaceLang} static sans`}>
                      <Footer />
                    </footer> );
    // Show Talmud with Toggles
    var categories  = this.props.categories[0] === "Talmud" && this.props.categories.length == 1 ?
                        ["Talmud", "Bavli"] : this.props.categories;

    if (categories[0] === "Talmud" && categories.length <= 2) {
      var setBavli = function() {
        this.props.setCategories(["Talmud", "Bavli"]);
      }.bind(this);
      var setYerushalmi = function() {
        this.props.setCategories(["Talmud", "Yerushalmi"]);
      }.bind(this);
      var bClasses = classNames({navToggle:1, active: categories[1] === "Bavli"});
      var yClasses = classNames({navToggle:1, active: categories[1] === "Yerushalmi", second: 1});

      var toggle =(<div className="navToggles">
                            <span className={bClasses} onClick={setBavli}>
                              <span className="en">Bavli</span>
                              <span className="he">בבלי</span>
                            </span>
                            <span className="navTogglesDivider">|</span>
                            <span className={yClasses} onClick={setYerushalmi}>
                              <span className="en">Yerushalmi</span>
                              <span className="he">ירושלמי</span>
                            </span>
                         </div>);
      var catTitle = (categories.length > 1) ? categories[0] +  " " + categories[1] : categories[0];
      var heCatTitle = (categories.length > 1) ? Sefaria.hebrewTerm(categories[0]) + " " + Sefaria.hebrewTerm(categories[1]): categories[0];
    } else {
      var toggle = null;
      var catTitle = this.props.category;
      var heCatTitle = Sefaria.hebrewTerm(this.props.category);
    }
    var catContents    = Sefaria.tocItemsByCategories(categories);
    var navMenuClasses = classNames({readerNavCategoryMenu: 1, readerNavMenu: 1, noHeader: this.props.hideNavHeader});
    var navTopClasses  = classNames({readerNavTop: 1, searchOnly: 1, colorLineOnly: this.props.hideNavHeader});
    var contentClasses = classNames({content: 1, hasFooter: footer != null});
    return (<div className={navMenuClasses}>
              <div className={navTopClasses}>
                <CategoryColorLine category={categories[0]} />
                {this.props.hideNavHeader ? null : (<ReaderNavigationMenuMenuButton onClick={this.props.navHome} compare={this.props.compare} />)}
                {this.props.hideNavHeader ? null : (<ReaderNavigationMenuDisplaySettingsButton onClick={this.props.openDisplaySettings} />)}
                {this.props.hideNavHeader ? null : (<h2>
                  <span className="en">{catTitle}</span>
                  <span className="he">{heCatTitle}</span>
                </h2>)}
              </div>
              <div className={contentClasses}>
                <div className="contentInner">
                  {this.props.hideNavHeader ? (<h1>
                      <LanguageToggleButton toggleLanguage={this.props.toggleLanguage} />
                      <span className="en">{catTitle}</span>
                      <span className="he">{heCatTitle}</span>
                    </h1>) : null}
                  {toggle}
                  <CategoryAttribution categories={categories} />
                  <ReaderNavigationCategoryMenuContents contents={catContents} categories={categories} width={this.props.width} category={this.props.category} nestLevel={0} />
                </div>
                {footer}
              </div>
            </div>);
  }
}

ReaderNavigationCategoryMenu.propTypes = {
  category:            PropTypes.string.isRequired,
  categories:          PropTypes.array.isRequired,
  closeNav:            PropTypes.func.isRequired,
  setCategories:       PropTypes.func.isRequired,
  toggleLanguage:      PropTypes.func.isRequired,
  openDisplaySettings: PropTypes.func.isRequired,
  navHome:             PropTypes.func.isRequired,
  width:               PropTypes.number,
  compare:             PropTypes.bool,
  hideNavHeader:       PropTypes.bool,
  interfaceLang:       PropTypes.string
};


class ReaderNavigationCategoryMenuContents extends Component {
  // Inner content of Category menu (just category title and boxes of)
  getRenderedTextTitleString(title, heTitle){
    var whiteList = ['Midrash Mishlei', 'Midrash Tehillim', 'Midrash Tanchuma'];
    var displayCategory = this.props.category;
    var displayHeCategory = Sefaria.hebrewTerm(this.props.category);
    if (whiteList.indexOf(title) == -1){
      var replaceTitles = {
        "en": ['Jerusalem Talmud', displayCategory],
        "he": ['תלמוד ירושלמי', displayHeCategory]
      };
      var replaceOther = {
        "en" : [", ", " on ", " to ", " of "],
        "he" : [", ", " על "]
      };
      //this will replace a category name at the beginning of the title string and any connector strings (0 or 1) that follow.
      var titleRe = new RegExp(`^(${replaceTitles['en'].join("|")})(${replaceOther['en'].join("|")})?`);
      var heTitleRe = new RegExp(`^(${replaceTitles['he'].join("|")})(${replaceOther['he'].join("|")})?`);
      title   = title == displayCategory ? title : title.replace(titleRe, "");
      heTitle = heTitle == displayHeCategory ? heTitle : heTitle.replace(heTitleRe, "");
    }
    return [title, heTitle];
  }
  render() {
      var content = [];
      var cats = this.props.categories || [];
      for (var i = 0; i < this.props.contents.length; i++) {
        var item = this.props.contents[i];
        if (item.category) {
          // Category
          var newCats = cats.concat(item.category);
          // Special Case categories which should nest but normally wouldn't given their depth
          var subcats = ["Mishneh Torah", "Shulchan Arukh", "Maharal"];
          if (Sefaria.util.inArray(item.category, subcats) > -1 || this.props.nestLevel > 0) {
            if(item.contents.length == 1 && !("category" in item.contents[0])){
                var chItem = item.contents[0];
                var [title, heTitle] = this.getRenderedTextTitleString(chItem.title, chItem.heTitle);
                var url     = "/" + Sefaria.normRef(chItem.firstSection);
                content.push((<a href={url} className={'refLink sparse' + chItem.sparseness} data-ref={chItem.firstSection} key={"text." + this.props.nestLevel + "." + i}>
                                <span className='en'>{title}</span>
                                <span className='he'>{heTitle}</span>
                              </a>
                              ));
            } else {
              // Create a link to a subcategory
              url = "/texts/" + newCats.join("/");
              content.push((<a href={url} className="catLink" data-cats={newCats.join("|")} key={"cat." + this.props.nestLevel + "." + i}>
                              <span className='en'>{item.category}</span>
                              <span className='he'>{item.heCategory}</span>
                            </a>
                          ));
            }
          } else {
            // Add a Category
            content.push((<div className='category' key={"cat." + this.props.nestLevel + "." + i}>
                            <h3>
                              <span className='en'>{item.category}</span>
                              <span className='he'>{item.heCategory}</span>
                            </h3>
                            <ReaderNavigationCategoryMenuContents contents={item.contents} categories={newCats} width={this.props.width} nestLevel={this.props.nestLevel + 1} category={this.props.category}  />
                          </div>));
          }
        } else {
          // Add a Text
          var [title, heTitle] = this.getRenderedTextTitleString(item.title, item.heTitle);
          var ref = Sefaria.recentRefForText(item.title) || item.firstSection;
          var url = "/" + Sefaria.normRef(ref);
          content.push((<a href={url} className={'refLink sparse' + item.sparseness} data-ref={ref} key={"text." + this.props.nestLevel + "." + i}>
                          <span className='en'>{title}</span>
                          <span className='he'>{heTitle}</span>
                        </a>
                        ));
        }
      }
      var boxedContent = [];
      var currentRun   = [];
      for (var i = 0; i < content.length; i++) {
        // Walk through content looking for runs of texts/subcats to group together into a table
        if (content[i].type == "div") { // this is a subcategory
          if (currentRun.length) {
            boxedContent.push((<TwoOrThreeBox content={currentRun} width={this.props.width} key={i} />));
            currentRun = [];
          }
          boxedContent.push(content[i]);
        } else  { // this is a single text
          currentRun.push(content[i]);
        }
      }
      if (currentRun.length) {
        boxedContent.push((<TwoOrThreeBox content={currentRun} width={this.props.width} key={i} />));
      }
      return (<div>{boxedContent}</div>);
  }
}

ReaderNavigationCategoryMenuContents.propTypes = {
  category:   PropTypes.string.isRequired,
  contents:   PropTypes.array.isRequired,
  categories: PropTypes.array.isRequired,
  width:      PropTypes.number,
  nestLevel:  PropTypes.number
};


class ReaderTextTableOfContents extends Component {
  // Menu for the Table of Contents for a single text
  constructor(props) {
    super(props);

    this.state = {
      versions: [],
      versionsLoaded: false,
      currentVersion: null,
      showAllVersions: false,
      dlVersionTitle: null,
      dlVersionLanguage: null,
      dlVersionFormat: null,
      dlReady: false
    };
  }
  componentDidMount() {
    this.loadData();
  }
  componentDidUpdate(prevProps, prevState) {
    if ((this.props.settingsLanguage != prevProps.settingsLanguage)) {
      this.forceUpdate();
    }
  }
  getDataRef() {
    // Returns ref to be used to looking up data
    return Sefaria.sectionRef(this.props.currentRef) || this.props.currentRef;
  }
  getData() {
    // Gets data about this text from cache, which may be null.
    var data = Sefaria.text(this.getDataRef(), {context: 1, version: this.props.version, language: this.props.versionLanguage});
    return data;
  }
  loadData() {
    // Ensures data this text is in cache, rerenders after data load if needed
    var details = Sefaria.indexDetails(this.props.title);
    if (!details) {
      Sefaria.indexDetails(this.props.title, () => this.forceUpdate() );
    }
    if (this.isBookToc()) {
      var ref  = this.getDataRef();
      var versions = Sefaria.versions(ref)
      if (!versions) {
        Sefaria.versions(ref, () => this.forceUpdate() );
      }
    } else if (this.isTextToc()) {
      var ref  = this.getDataRef();
      var data = this.getData();
      if (!data) {
        Sefaria.text(
          ref,
          {context: 1, version: this.props.version, language: this.props.versionLanguage},
          () => this.forceUpdate());
      }
    }
  }
  getVersionsList() {
    if (this.isTextToc()) {
      var data = this.getData();
      if (!data) { return null; }
      return data.versions;
    } else if (this.isBookToc()) {
      return Sefaria.versions(this.props.title);
    }
  }
  getCurrentVersion() {
    // For now treat bilingual as english. TODO show attribution for 2 versions in bilingual case.
    if (this.isBookToc()) { return null; }
    var d = this.getData();
    if (!d) { return null; }
    var currentLanguage = this.props.settingsLanguage == "he" ? "he" : "en";
    if (currentLanguage == "en" && !d.text.length) {currentLanguage = "he"}
    if (currentLanguage == "he" && !d.he.length) {currentLanguage = "en"}

    var currentVersion = {
      language:            currentLanguage,
      versionTitle:        currentLanguage == "he" ? d.heVersionTitle : d.versionTitle,
      versionSource:       currentLanguage == "he" ? d.heVersionSource : d.versionSource,
      versionStatus:       currentLanguage == "he" ? d.heVersionStatus : d.versionStatus,
      license:             currentLanguage == "he" ? d.heLicense : d.license,
      sources:             currentLanguage == "he" ? d.heSources : d.sources,
      versionNotes:        currentLanguage == "he" ? d.heVersionNotes : d.versionNotes,
      digitizedBySefaria:  currentLanguage == "he" ? d.heDigitizedBySefaria : d.digitizedBySefaria
    };
    currentVersion.merged = !!(currentVersion.sources);

    return currentVersion;
  }
  handleClick(e) {
    var $a = $(e.target).closest("a");
    if ($a.length && ($a.hasClass("sectionLink") || $a.hasClass("linked"))) {
      var ref = $a.attr("data-ref");
      ref = decodeURIComponent(ref);
      ref = Sefaria.humanRef(ref);
      this.props.close();
      this.props.showBaseText(ref, false, this.props.version, this.props.versionLanguage);
      e.preventDefault();
    }
  }
  openVersion(version, language) {
    // Selects a version and closes this menu to show it.
    // Calling this functon wihtout parameters resets to default
    this.props.selectVersion(version, language);
    this.props.close();
  }
  onDlVersionSelect(event) {
    var versionTitle, versionLang;
    [versionTitle, versionLang] = event.target.value.split("/");
    this.setState({
      dlVersionTitle: versionTitle,
      dlVersionLanguage: versionLang
    });
  }
  onDlFormatSelect(event) {
    this.setState({dlVersionFormat: event.target.value});
  }
  versionDlLink() {
    return `/download/version/${this.props.title} - ${this.state.dlVersionLanguage} - ${this.state.dlVersionTitle}.${this.state.dlVersionFormat}`;
  }
  recordDownload() {
    Sefaria.site.track.event("Reader", "Version Download", `${this.props.title} / ${this.state.dlVersionTitle} / ${this.state.dlVersionLanguage} / ${this.state.dlVersionFormat}`);
    return true;
  }
  isBookToc() {
    return (this.props.mode == "book toc")
  }
  isTextToc() {
    return (this.props.mode == "text toc")
  }
  isVersionPublicDomain(v) {
    return !(v.license && v.license.startsWith("Copyright"));
  }
  render() {
    var title     = this.props.title;
    var heTitle   = Sefaria.index(title) ? Sefaria.index(title).heTitle : title;
    var category  = this.props.category;

    var currentVersionElement = null;
    var defaultVersionString = "Default Version";
    var defaultVersionObject = null;
    var versionBlocks = null;
    var downloadSection = null;

    // Text Details
    var details = Sefaria.indexDetails(this.props.title);
    var detailsSection = details ? <TextDetails index={details} narrowPanel={this.props.narrowPanel} /> : null;

    if (this.isTextToc()) {
      var sectionStrings = Sefaria.sectionString(this.props.currentRef);
      var section   = sectionStrings.en.named;
      var heSection = sectionStrings.he.named;
    }

    // Current Version (Text TOC only)
    var cv = this.getCurrentVersion();
    if (cv) {
      if (cv.merged) {
        var uniqueSources = cv.sources.filter(function(item, i, ar){ return ar.indexOf(item) === i; }).join(", ");
        defaultVersionString += " (Merged from " + uniqueSources + ")";
        currentVersionElement = (<div className="versionTitle">Merged from { uniqueSources }</div>);
      } else {
        if (!this.props.version) {
          defaultVersionObject = this.state.versions.find(v => (cv.language == v.language && cv.versionTitle == v.versionTitle));
          defaultVersionString += defaultVersionObject ? " (" + defaultVersionObject.versionTitle + ")" : "";
        }
        currentVersionElement = (<VersionBlock title={title} version={cv} currentRef={this.props.currentRef} showHistory={true}/>);
      }
    }

    // Versions List
    var versions = this.getVersionsList();

    var moderatorSection = Sefaria.is_moderator || Sefaria.is_editor ? (<ModeratorButtons title={title} />) : null;

    // Downloading
    if (versions) {
      var dlReady = (this.state.dlVersionTitle && this.state.dlVersionFormat && this.state.dlVersionLanguage);
      var dl_versions = [<option key="/" value="0" disabled>Version Settings</option>];
      var pdVersions = versions.filter(this.isVersionPublicDomain);
      if (cv && cv.merged) {
        var other_lang = cv.language == "he" ? "en" : "he";
        dl_versions = dl_versions.concat([
          <option value={"merged/" + cv.language} key={"merged/" + cv.language} data-lang={cv.language} data-version="merged">Current Merged Version ({cv.language})</option>,
          <option value={"merged/" + other_lang} key={"merged/" + other_lang} data-lang={other_lang} data-version="merged">Merged Version ({other_lang})</option>
        ]);
        dl_versions = dl_versions.concat(pdVersions.map(v =>
          <option value={v.versionTitle + "/" + v.language} key={v.versionTitle + "/" + v.language}>{v.versionTitle + " (" + v.language + ")"}</option>
        ));
      }
      else if (cv) {
        if (this.isVersionPublicDomain(cv)) {
          dl_versions.push(<option value={cv.versionTitle + "/" + cv.language} key={cv.versionTitle + "/" + cv.language}>Current Version ({cv.versionTitle + " (" + cv.language + ")"})</option>);
        }
        dl_versions = dl_versions.concat([
          <option value="merged/he" key="merged/he">Merged Version (he)</option>,
          <option value="merged/en" key="merged/en">Merged Version (en)</option>
        ]);
        dl_versions = dl_versions.concat(pdVersions.filter(v => v.language != cv.language || v.versionTitle != cv.versionTitle).map(v =>
          <option value={v.versionTitle + "/" + v.language} key={v.versionTitle + "/" + v.language}>{v.versionTitle + " (" + v.language + ")"}</option>
        ));
      }
      else {
        dl_versions = dl_versions.concat([
          <option value="merged/he" key="merged/he">Merged Version (he)</option>,
          <option value="merged/en" key="merged/en">Merged Version (en)</option>
        ]);
        dl_versions = dl_versions.concat(pdVersions.map(v =>
          <option value={v.versionTitle + "/" + v.language} key={v.versionTitle + "/" + v.language}>{v.versionTitle + " (" + v.language + ")"}</option>
        ));
      }
      var downloadButton = <div className="versionDownloadButton">
          <div className="downloadButtonInner">
            <span className="int-en">Download</span>
            <span className="int-he">הורדה</span>
          </div>
        </div>;
      var downloadSection = (
        <div className="dlSection">
          <h2 className="dlSectionTitle">
            <span className="int-en">Download Text</span>
            <span className="int-he">הורדת הטקסט</span>
          </h2>
          <select className="dlVersionSelect dlVersionTitleSelect" value={(this.state.dlVersionTitle && this.state.dlVersionLanguage)?this.state.dlVersionTitle + "/" + this.state.dlVersionLanguage:"0"} onChange={this.onDlVersionSelect}>
            {dl_versions}
          </select>
          <select className="dlVersionSelect dlVersionFormatSelect" value={this.state.dlVersionFormat || "0"} onChange={this.onDlFormatSelect}>
            <option key="none" value="0" disabled>File Format</option>
            <option key="txt" value="txt" >Text (with tags)</option>
            <option key="plain.txt" value="plain.txt" >Text (without tags)</option>
            <option key="csv" value="csv" >CSV</option>
            <option key="json" value="json" >JSON</option>
          </select>
          {dlReady?<a onClick={this.recordDownload} href={this.versionDlLink()} download>{downloadButton}</a>:downloadButton}
        </div>
      );
    }

    var closeClick = (this.isBookToc()) ? this.props.closePanel : this.props.close;
    var classes = classNames({readerTextTableOfContents:1, readerNavMenu:1, narrowPanel: this.props.narrowPanel});
    var categories = Sefaria.index(this.props.title).categories;


    return (<div className={classes}>
              <CategoryColorLine category={category} />
              <div className="readerControls">
                <div className="readerControlsInner">
                  <div className="leftButtons">
                    <ReaderNavigationMenuCloseButton onClick={closeClick}/>
                  </div>
                  <div className="rightButtons">
                    <ReaderNavigationMenuDisplaySettingsButton onClick={this.props.openDisplaySettings} />
                  </div>
                  <div className="readerTextToc readerTextTocHeader">
                    <div className="readerTextTocBox">
                      <span className="int-en">Table of Contents</span>
                      <span className="int-he">תוכן העניינים</span>
                    </div>
                  </div>
                </div>
              </div>
              <div className="content">
                <div className="contentInner">
                  <div className="tocTop">
                    <CategoryAttribution categories={categories} />
                    <div className="tocCategory">
                      <span className="en">{category}</span>
                      <span className="he">{Sefaria.hebrewTerm(category)}</span>
                    </div>
                    <div className="tocTitle">
                      <span className="en">{title}</span>
                      <span className="he">{heTitle}</span>
                      {moderatorSection}
                    </div>
                    {this.isTextToc()?
                      <div className="currentSection">
                        <span className="en">{section}</span>
                        <span className="he">{heSection}</span>
                      </div>
                    : null}
                    {detailsSection}
                  </div>
                  {this.isTextToc()?
                    <div className="currentVersionBox">
                      {currentVersionElement || (<LoadingMessage />)}
                    </div>
                  : null}
                  {details ?
                  <div onClick={this.handleClick}>
                    <TextTableOfContentsNavigation
                      schema={details.schema}
                      commentatorList={Sefaria.commentaryList(this.props.title)}
                      alts={details.alts}
                      versionsList={versions}
                      openVersion={this.openVersion}
                      defaultStruct={"default_struct" in details && details.default_struct in details.alts ? details.default_struct : "default"}
                      currentRef={this.props.currentRef}
                      narrowPanel={this.props.narrowPanel}
                      title={this.props.title} />
                  </div>
                  : <LoadingMessage />}
                  {downloadSection}
                </div>
              </div>
            </div>);
  }
}

ReaderTextTableOfContents.propTypes = {
  mode:             PropTypes.string.isRequired,
  title:            PropTypes.string.isRequired,
  category:         PropTypes.string.isRequired,
  currentRef:       PropTypes.string.isRequired,
  settingsLanguage: PropTypes.string.isRequired,
  versionLanguage:  PropTypes.string,
  version:          PropTypes.string,
  narrowPanel:      PropTypes.bool,
  close:            PropTypes.func.isRequired,
  openNav:          PropTypes.func.isRequired,
  showBaseText:     PropTypes.func.isRequired,
  selectVersion:    PropTypes.func
};


class TextDetails extends Component {
 render() {
    var makeDescriptionText = function(compWord, compPlace, compDate, description) {
      var composed = compPlace || compDate ? compWord + [compPlace, compDate].filter(x => !!x).join(" ") : null;
      return [composed, description].filter(x => !!x).join(". ");
    };
    var enDesc = makeDescriptionText("Composed in ", "compPlaceString" in this.props.index ? this.props.index.compPlaceString.en : null, "compDateString" in this.props.index ? this.props.index.compDateString.en : null, this.props.index.enDesc);
    var heDesc = makeDescriptionText("נוצר/נערך ב", "compPlaceString" in this.props.index ? this.props.index.compPlaceString.he : null, "compDateString" in this.props.index ? this.props.index.compDateString.he : null, this.props.index.heDesc);

    var authors = "authors" in this.props.index ? this.props.index.authors : [];

    if (!authors.length && !enDesc) { return null; }

    var initialWords = this.props.narrowPanel ? 12 : 30;

    return (
      <div className="tocDetails">
        { authors.length ?
          <div className="tocDetail">
              <span className="int-he">
                מחבר: {authors.map(author => <a key={author.en} href={"/person/" + author.en}>{author.he}</a> )}
              </span>
              <span className="int-en">
                Author: {authors.map(author => <a key={author.en} href={"/person/" + author.en}>{author.en}</a> )}
              </span>
          </div>
          : null }
        { !!enDesc ?
          <div className="tocDetail description">
              <div className="int-he">
                <ReadMoreText text={heDesc} initialWords={initialWords} />
              </div>
              <div className="int-en">
                <ReadMoreText text={enDesc} initialWords={initialWords} />
              </div>
          </div>
          : null }
      </div>);
  }
}

TextDetails.propTypes = {
  index:       PropTypes.object.isRequired,
  narrowPanel: PropTypes.bool,
};


class TextTableOfContentsNavigation extends Component {
  // The content section of the text table of contents that includes links to text sections,
  // and tabs for alternate structures, commentary and versions.
  constructor(props) {
    super(props);
    this.shrinkWrap = this.shrinkWrap.bind(this);
    this.state = {
      tab: props.defaultStruct
    };
  }
  componentDidMount() {
    this.shrinkWrap();
    window.addEventListener('resize', this.shrinkWrap);
  }
  componentWillUnmount() {
    window.removeEventListener('resize', this.shrinkWrap);
  }
  componentDidUpdate(prevProps, prevState) {
    if (prevState.tab != this.state.tab &&
        this.state.tab !== "commentary" && this.state.tab != "versions") {
      this.shrinkWrap();
    }
  }
  setTab(tab) {
    this.setState({tab: tab});
  }
  shrinkWrap() {
    // Shrink the width of the container of a grid of inline-line block elements,
    // so that is is tight around its contents thus able to appear centered.
    // As far as I can tell, there's no way to do this in pure CSS.
    // TODO - flexbox should be able to solve this
    var shrink  = function(i, container) {
      var $container = $(container);
      // don't run on complex nodes without sectionlinks
      if ($container.hasClass("schema-node-toc") && !$container.find(".sectionLink").length) { return; }
      var maxWidth   = $container.parent().innerWidth();
      var itemWidth  = $container.find(".sectionLink").outerWidth(true);
      var nItems     = $container.find(".sectionLink").length;

      if (maxWidth / itemWidth > nItems) {
        var width = nItems * itemWidth;
      } else {
        var width = Math.floor(maxWidth / itemWidth) * itemWidth;
      }
      $container.width(width + "px");
    };
    var $root = $(ReactDOM.findDOMNode(this));
    if ($root.find(".tocSection").length) {             // nested simple text
      //$root.find(".tocSection").each(shrink); // Don't bother with these for now
    } else if ($root.find(".schema-node-toc").length) { // complex text or alt struct
      // $root.find(".schema-node-toc, .schema-node-contents").each(shrink);
    } else {
      $root.find(".tocLevel").each(shrink);             // Simple text, no nesting
    }
  }
  render() {
    var options = [{
      name: "default",
      text: "sectionNames" in this.props.schema ? this.props.schema.sectionNames[0] : "Contents",
      heText: "sectionNames" in this.props.schema ? Sefaria.hebrewTerm(this.props.schema.sectionNames[0]) : "תוכן",
      onPress: this.setTab.bind(null, "default")
    }];
    if (this.props.alts) {
      for (var alt in this.props.alts) {
        if (this.props.alts.hasOwnProperty(alt)) {
          options.push({
            name: alt,
            text: alt,
            heText: Sefaria.hebrewTerm(alt),
            onPress: this.setTab.bind(null, alt)
          });
        }
      }
    }
    options = options.sort(function(a, b) {
      return a.name == this.props.defaultStruct ? -1 :
              b.name == this.props.defaultStruct ? 1 : 0;
    }.bind(this));

    if (this.props.commentatorList.length) {
      options.push({
        name: "commentary",
        text: "Commentary",
        heText: "מפרשים",
        onPress: this.setTab.bind(null, "commentary")
      });
    }

    options.push({
      name: "versions",
      text: "Versions",
      heText: "גרסאות",
      onPress: this.setTab.bind(null, "versions")
    });

    var toggle = <TabbedToggleSet
                    options={options}
                    active={this.state.tab}
                    narrowPanel={this.props.narrowPanel} />;

    switch(this.state.tab) {
      case "default":
        var content = <SchemaNode
                          schema={this.props.schema}
                          addressTypes={this.props.schema.addressTypes}
                          refPath={this.props.title} />;
        break;
      case "commentary":
        var content = <CommentatorList
                        commentatorList={this.props.commentatorList} />;
        break;
      case "versions":
        var content = <VersionsList
                        versionsList={this.props.versionsList}
                        openVersion={this.props.openVersion}
                        title={this.props.title}
                        currentRef={this.props.currentRef} />;
        break;
      default:
        var content = <SchemaNode
                          schema={this.props.alts[this.state.tab]}
                          addressTypes={this.props.schema.addressTypes}
                          refPath={this.props.title} />;
        break;
    }

    return (
      <div className="tocContent">
        {toggle}
        {content}
      </div>
    );
  }
}

TextTableOfContentsNavigation.propTypes = {
  schema:          PropTypes.object.isRequired,
  commentatorList: PropTypes.array,
  alts:            PropTypes.object,
  versionsList:    PropTypes.array,
  openVersion:     PropTypes.func,
  defaultStruct:   PropTypes.string,
  currentRef:      PropTypes.string,
  narrowPanel:     PropTypes.bool,
  title:           PropTypes.string.isRequired,
};


class TabbedToggleSet extends Component {
  render() {
    var options = this.props.options.map(function(option, i) {
      var classes = classNames({altStructToggle: 1, active: this.props.active === option.name});
      return (
        <div className="altStructToggleBox" key={i}>
          <span className={classes} onClick={option.onPress}>
              <span className="int-he">{option.heText}</span>
              <span className="int-en">{option.text}</span>
          </span>
        </div>
      );
    }.bind(this));

    if (this.props.narrowPanel) {
      var rows = [];
      var rowSize = options.length == 4 ? 2 : 3;
      for (var i = 0; i < options.length; i += rowSize) {
        rows.push(options.slice(i, i+rowSize));
      }
    } else {
      var rows = [options];
    }

    return (<div className="structToggles">
              {rows.map(function(row, i) {
                return (<div className="structTogglesInner" key={i}>{row}</div>);
              })}
            </div>);
  }
}

TabbedToggleSet.propTypes = {
  options:     PropTypes.array.isRequired, // array of object with `name`. `text`, `heText`, `onPress`
  active:      PropTypes.string.isRequired,
  narrowPanel: PropTypes.bool
};


class SchemaNode extends Component {
  constructor(props) {
    super(props);
    this.state = {
      // Collapse everything except default nodes to start.
      collapsed: "nodes" in props.schema ? props.schema.nodes.map(function(node) { return !(node.default || node.includeSections) }) : []
    };
  }
  toggleCollapse(i) {
    this.state.collapsed[i] = !this.state.collapsed[i];
    this.setState({collapsed: this.state.collapsed});
  }
  render() {
    if (!("nodes" in this.props.schema)) {
      if (this.props.schema.nodeType === "JaggedArrayNode") {
        return (
          <JaggedArrayNode
            schema={this.props.schema}
            refPath={this.props.refPath} />
        );
      } else if (this.props.schema.nodeType === "ArrayMapNode") {
        return (
          <ArrayMapNode schema={this.props.schema} />
        );
      }

    } else {
      var content = this.props.schema.nodes.map(function(node, i) {
        if ("nodes" in node || ("refs" in node && node.refs.length)) {
          // SchemaNode with children (nodes) or ArrayMapNode with depth (refs)
          return (
            <div className="schema-node-toc" key={i}>
              <span className="schema-node-title" onClick={this.toggleCollapse.bind(null, i)}>
                <span className="he">{node.heTitle} <i className={"schema-node-control fa fa-angle-" + (this.state.collapsed[i] ? "left" : "down")}></i></span>
                <span className="en">{node.title} <i className={"schema-node-control fa fa-angle-" + (this.state.collapsed[i] ? "right" : "down")}></i></span>
              </span>
              {!this.state.collapsed[i] ?
              <div className="schema-node-contents">
                <SchemaNode
                  schema={node}
                  refPath={this.props.refPath + ", " + node.title} />
              </div>
              : null }
            </div>);
        } else if (node.nodeType == "ArrayMapNode") {
          // ArrayMapNode with only wholeRef
          return <ArrayMapNode schema={node} key={i} />;
        } else if (node.depth == 1 && !node.default) {
          // SchemaNode title that points straight to content
          var path = this.props.refPath + ", " + node.title;
          return (
            <a className="schema-node-toc linked" href={Sefaria.normRef(path)} data-ref={path} key={i}>
              <span className="schema-node-title">
                <span className="he">{node.heTitle}</span>
                <span className="en">{node.title}</span>
              </span>
            </a>);
        } else {
          // SchemaNode that has a JaggedArray below it
          return (
            <div className="schema-node-toc" key={i}>
              { !node.default ?
              <span className="schema-node-title" onClick={this.toggleCollapse.bind(null, i)}>
                <span className="he">{node.heTitle} <i className={"schema-node-control fa fa-angle-" + (this.state.collapsed[i] ? "left" : "down")}></i></span>
                <span className="en">{node.title} <i className={"schema-node-control fa fa-angle-" + (this.state.collapsed[i] ? "right" : "down")}></i></span>
              </span>
              : null }
              { !this.state.collapsed[i] ?
              <div className="schema-node-contents">
                <JaggedArrayNode
                  schema={node}
                  contentLang={this.props.contentLang}
                  refPath={this.props.refPath + (node.default ? "" : ", " + node.title)} />
              </div>
              : null }
            </div>);
        }
      }.bind(this));
      return (
        <div className="tocLevel">{content}</div>
      );
    }
  }
}

SchemaNode.propTypes = {
  schema:      PropTypes.object.isRequired,
  refPath:     PropTypes.string.isRequired
};

class JaggedArrayNode extends Component {
  render() {
    if ("toc_zoom" in this.props.schema) {
      var zoom = this.props.schema.toc_zoom - 1;
      return (<JaggedArrayNodeSection
                depth={this.props.schema.depth - zoom}
                sectionNames={this.props.schema.sectionNames.slice(0, -zoom)}
                addressTypes={this.props.schema.addressTypes.slice(0, -zoom)}
                contentCounts={this.props.schema.content_counts}
                refPath={this.props.refPath} />);
    }
    return (<JaggedArrayNodeSection
              depth={this.props.schema.depth}
              sectionNames={this.props.schema.sectionNames}
              addressTypes={this.props.schema.addressTypes}
              contentCounts={this.props.schema.content_counts}
              refPath={this.props.refPath} />);
  }
}

JaggedArrayNode.propTypes = {
  schema:      PropTypes.object.isRequired,
  refPath:     PropTypes.string.isRequired
};


class JaggedArrayNodeSection extends Component {
  contentCountIsEmpty(count) {
    // Returns true if count is zero or is an an array (of arrays) of zeros.
    if (typeof count == "number") { return count == 0; }
    var innerCounts = count.map(this.contentCountIsEmpty);
    return innerCounts.unique().compare([true]);
  }
  refPathTerminal(count) {
    // Returns a string to be added to the end of a section link depending on a content count
    // Used in cases of "zoomed" JaggedArrays, where `contentCounts` is deeper than `depth` so that zoomed section
    // links still point to section level.
    if (typeof count == "number") { return ""; }
    var terminal = ":";
    for (var i = 0; i < count.length; i++) {
      if (count[i]) {
        terminal += (i+1) + this.refPathTerminal(count[i]);
        break;
      }
    }
    return terminal;
  }
  render() {
    if (this.props.depth > 2) {
      var content = [];
      for (var i = 0; i < this.props.contentCounts.length; i++) {
        if (this.contentCountIsEmpty(this.props.contentCounts[i])) { continue; }
        if (this.props.addressTypes[0] === "Talmud") {
          var enSection = Sefaria.hebrew.intToDaf(i);
          var heSection = Sefaria.hebrew.encodeHebrewDaf(enSection);
        } else {
          var enSection = i+1;
          var heSection = Sefaria.hebrew.encodeHebrewNumeral(i+1);
        }
        content.push(
          <div className="tocSection" key={i}>
            <div className="sectionName">
              <span className="he">{Sefaria.hebrewTerm(this.props.sectionNames[0]) + " " +heSection}</span>
              <span className="en">{this.props.sectionNames[0] + " " + enSection}</span>
            </div>
            <JaggedArrayNodeSection
              depth={this.props.depth - 1}
              sectionNames={this.props.sectionNames.slice(1)}
              addressTypes={this.props.addressTypes.slice(1)}
              contentCounts={this.props.contentCounts[i]}
              refPath={this.props.refPath + ":" + enSection} />
          </div>);
      }
      return ( <div className="tocLevel">{content}</div> );
    }
    var contentCounts = this.props.depth == 1 ? new Array(this.props.contentCounts).fill(1) : this.props.contentCounts;
    var sectionLinks = [];
    for (var i = 0; i < contentCounts.length; i++) {
      if (this.contentCountIsEmpty(contentCounts[i])) { continue; }
      if (this.props.addressTypes[0] === "Talmud") {
        var section = Sefaria.hebrew.intToDaf(i);
        var heSection = Sefaria.hebrew.encodeHebrewDaf(section);
      } else {
        var section = i+1;
        var heSection = Sefaria.hebrew.encodeHebrewNumeral(i+1);
      }
      var ref  = (this.props.refPath + ":" + section).replace(":", " ") + this.refPathTerminal(contentCounts[i]);
      var link = (
        <a className="sectionLink" href={Sefaria.normRef(ref)} data-ref={ref} key={i}>
          <span className="he">{heSection}</span>
          <span className="en">{section}</span>
        </a>
      );
      sectionLinks.push(link);
    }
    return (
      <div className="tocLevel">{sectionLinks}</div>
    );
  }
}

JaggedArrayNodeSection.propTypes = {
  depth:           PropTypes.number.isRequired,
  sectionNames:    PropTypes.array.isRequired,
  addressTypes:    PropTypes.array.isRequired,
  contentCounts:   PropTypes.oneOfType([
                      PropTypes.array,
                      PropTypes.number
                    ]),
  refPath:         PropTypes.string.isRequired,
};


class ArrayMapNode extends Component {
  constructor(props) {
    super(props);
  }
  render() {
    if ("refs" in this.props.schema && this.props.schema.refs.length) {
      var sectionLinks = this.props.schema.refs.map(function(ref, i) {
        i += this.props.schema.offset || 0;
        if (this.props.schema.addressTypes[0] === "Talmud") {
          var section = Sefaria.hebrew.intToDaf(i);
          var heSection = Sefaria.hebrew.encodeHebrewDaf(section);
        } else {
          var section = i+1;
          var heSection = Sefaria.hebrew.encodeHebrewNumeral(i+1);
        }
        return (
          <a className="sectionLink" href={Sefaria.normRef(ref)} data-ref={ref} key={i}>
            <span className="he">{heSection}</span>
            <span className="en">{section}</span>
          </a>
        );
      }.bind(this));

      return (<div>{sectionLinks}</div>);

    } else {
      return (
        <a className="schema-node-toc linked" href={Sefaria.normRef(this.props.schema.wholeRef)} data-ref={this.props.schema.wholeRef}>
          <span className="schema-node-title">
            <span className="he">{this.props.schema.heTitle} <i className="schema-node-control fa fa-angle-left"></i></span>
            <span className="en">{this.props.schema.title} <i className="schema-node-control fa fa-angle-right"></i></span>
          </span>
        </a>);
    }
  }
}

ArrayMapNode.propTypes = {
  schema:      PropTypes.object.isRequired
};


class CommentatorList extends Component {
  render() {
    var content = this.props.commentatorList.map(function(commentator, i) {
      var ref = commentator.firstSection;
      return (<a className="refLink linked" href={Sefaria.normRef(ref)} data-ref={ref} key={i}>
                <span className="he">{commentator.heCollectiveTitle}</span>
                <span className="en">{commentator.collectiveTitle}</span>
            </a>);
    }.bind(this));

    return (<TwoBox content={content} />);
  }
}

CommentatorList.propTypes = {
  commentatorList: PropTypes.array.isRequired
};


class VersionsList extends Component {
  render() {
    var versions = this.props.versionsList;
    var [heVersionBlocks, enVersionBlocks] = ["he","en"].map(lang =>
     versions.filter(v => v.language == lang).map(v =>
      <VersionBlock
        title={this.props.title}
        version={v}
        currentRef={this.props.currentRef || this.props.title}
        firstSectionRef={"firstSectionRef" in v ? v.firstSectionRef : null}
        openVersion={this.props.openVersion}
        key={v.versionTitle + "/" + v.language}/>
     )
    );

    return (
      <div className="versionBlocks">
        {(!!heVersionBlocks.length) ?
          <div className="versionLanguageBlock">
            <div className="versionLanguageHeader">
              <span className="int-en">Hebrew Versions</span><span className="int-he">בעברית</span>
            </div>
            <div>{heVersionBlocks}</div>
          </div> : null}
        {(!!enVersionBlocks.length) ?
          <div className="versionLanguageBlock">
            <div className="versionLanguageHeader">
              <span className="int-en">English Versions</span><span className="int-he">באנגלית</span>
            </div>
            <div>{enVersionBlocks}</div>
          </div>: null}
      </div>);
  }
}

VersionsList.propType = {
  versionsList: PropTypes.array.isRequired,
  openVersion:  PropTypes.func.isRequired,
  title:        PropTypes.string.isRequired,
  currentRef:   PropTypes.string,
};


class VersionBlock extends Component {
  constructor(props) {
    super(props);
      this.updateableVersionAttributes = [
      "versionTitle",
      "versionSource",
      "versionNotes",
      "license",
      "priority",
      "digitizedBySefaria",
      "status"
    ];
    this.licenseMap = {
      "Public Domain": "https://en.wikipedia.org/wiki/Public_domain",
      "CC0": "https://creativecommons.org/publicdomain/zero/1.0/",
      "CC-BY": "https://creativecommons.org/licenses/by/3.0/",
      "CC-BY-SA": "https://creativecommons.org/licenses/by-sa/3.0/",
      "CC-BY-NC": "https://creativecommons.org/licenses/by-nc/4.0/"
    };





    var s = {
      editing: false,
      error: null,
      originalVersionTitle: props.version["versionTitle"]
    };
    this.updateableVersionAttributes.forEach(attr => s[attr] = props.version[attr]);
    this.state = s;

  }
  openVersion() {
    if (this.props.firstSectionRef) {
      window.location = "/" + this.props.firstSectionRef + "/" + this.props.version.language + "/" + this.props.version.versionTitle
    } else if (this.props.openVersion) {
      this.props.openVersion(this.props.version.versionTitle, this.props.version.language);
    }
  }
  onLicenseChange(event) {
    this.setState({license: event.target.value, "error": null});
  }
  onVersionSourceChange(event) {
    this.setState({versionSource: event.target.value, "error": null});
  }
  onVersionNotesChange(event) {
    this.setState({versionNotes: event.target.value, "error": null});
  }
  onPriorityChange(event) {
    this.setState({priority: event.target.value, "error": null});
  }
  onDigitizedBySefariaChange(event) {
    this.setState({digitizedBySefaria: event.target.checked, "error": null});
  }
  onLockedChange(event) {
    this.setState({status: event.target.checked ? "locked" : null, "error": null});
  }
  onVersionTitleChange(event) {
    this.setState({versionTitle: event.target.value, "error": null});
  }
  saveVersionUpdate(event) {
    var v = this.props.version;

    var payloadVersion = {};
    this.updateableVersionAttributes.forEach(function(attr) {
      if (this.state[attr] || this.state[attr] != this.props.version[attr]) {
        payloadVersion[attr] = this.state[attr];
      }
    }.bind(this));
    delete payloadVersion.versionTitle;
    if (this.state.versionTitle != this.state.originalVersionTitle) {
      payloadVersion.newVersionTitle = this.state.versionTitle;
    }
    this.setState({"error": "Saving.  Page will reload on success."});
    $.ajax({
      url: `/api/version/flags/${this.props.title}/${v.language}/${v.versionTitle}`,
      dataType: 'json',
      type: 'POST',
      data: {json: JSON.stringify(payloadVersion)},
      success: function(data) {
        if (data.status == "ok") {
          document.location.reload(true);
        } else {
          this.setState({error: data.error});
        }
      }.bind(this),
      error: function(xhr, status, err) {
        this.setState({error: err.toString()});
      }.bind(this)
    });
  }
  deleteVersion() {
    if (!confirm("Are you sure you want to delete this text version?")) { return; }

    var title = this.props.title;
    var url = "/api/texts/" + title + "/" + this.props.version.language + "/" + this.props.version.versionTitle;

    $.ajax({
      url: url,
      type: "DELETE",
      success: function(data) {
        if ("error" in data) {
          alert(data.error)
        } else {
          alert("Text Version Deleted.");
          window.location = "/" + Sefaria.normRef(title);
        }
      }
    }).fail(function() {
      alert("Something went wrong. Sorry!");
    });
  }
  openEditor() {
    this.setState({editing:true});
  }
  closeEditor() {
    this.setState({editing:false});
  }
  render() {
    var v = this.props.version;

    if (this.state.editing) {
      // Editing View
      var close_icon = (Sefaria.is_moderator)?<i className="fa fa-times-circle" aria-hidden="true" onClick={this.closeEditor}/>:"";

      var licenses = Object.keys(this.licenseMap);
      licenses = licenses.includes(v.license) ? licenses : [v.license].concat(licenses);

      return (
        <div className = "versionBlock">
          <div className="error">{this.state.error}</div>
          <div className="versionEditForm">

            <label htmlFor="versionTitle" className="">Version Title</label>
            {close_icon}
            <input id="versionTitle" className="" type="text" value={this.state.versionTitle} onChange={this.onVersionTitleChange} />

            <label htmlFor="versionSource">Version Source</label>
            <input id="versionSource" className="" type="text" value={this.state.versionSource} onChange={this.onVersionSourceChange} />

            <label id="license_label" htmlFor="license">License</label>
            <select id="license" className="" value={this.state.license} onChange={this.onLicenseChange}>
              {licenses.map(v => <option key={v} value={v}>{v?v:"(None Listed)"}</option>)}
            </select>

            <label id="digitzedBySefaria_label" htmlFor="digitzedBySefaria">Digitized by Sefaria</label>
            <input type="checkbox" id="digitzedBySefaria" checked={this.state.digitizedBySefaria} onChange={this.onDigitizedBySefariaChange}/>

            <label id="priority_label" htmlFor="priority">Priority</label>
            <input id="priority" className="" type="text" value={this.state.priority} onChange={this.onPriorityChange} />

            <label id="locked_label" htmlFor="locked">Locked</label>
            <input type="checkbox" id="locked" checked={this.state.status == "locked"} onChange={this.onLockedChange}/>

            <label id="versionNotes_label" htmlFor="versionNotes">VersionNotes</label>
            <textarea id="versionNotes" placeholder="Version Notes" onChange={this.onVersionNotesChange} value={this.state.versionNotes} rows="5" cols="40"/>
            <div>
              <div id="delete_button" onClick={this.deleteVersion}>Delete Version</div>
              <div id="save_button" onClick={this.saveVersionUpdate}>SAVE</div>
              <div className="clearFix"></div>
            </div>
          </div>
        </div>
      );
    } else {
      // Presentation View
      var license = this.licenseMap[v.license]?<a href={this.licenseMap[v.license]} target="_blank">{v.license}</a>:v.license;
      var digitizedBySefaria = v.digitizedBySefaria ? <a className="versionDigitizedBySefaria" href="/digitized-by-sefaria">Digitized by Sefaria</a> : "";
      var licenseLine = "";
      if (v.license && v.license != "unknown") {
        licenseLine =
          <span className="versionLicense">
            {license}
            {digitizedBySefaria?" - ":""}{digitizedBySefaria}
          </span>
        ;
      }
      var edit_icon = (Sefaria.is_moderator)?<i className="fa fa-pencil" aria-hidden="true" onClick={this.openEditor}/>:"";

      return (
        <div className = "versionBlock">
          <div className="versionTitle">
            <span onClick={this.openVersion}>{v.versionTitle}</span>
            {edit_icon}
          </div>
          <div className="versionDetails">
            <a className="versionSource" target="_blank" href={v.versionSource}>
            { Sefaria.util.parseURL(v.versionSource).host }
            </a>
            {licenseLine ? <span className="separator">-</span>: null}
            {licenseLine}
            {this.props.showHistory ? <span className="separator">-</span>: null}
            {this.props.showHistory ? <a className="versionHistoryLink" href={`/activity/${Sefaria.normRef(this.props.currentRef)}/${v.language}/${v.versionTitle && v.versionTitle.replace(/\s/g,"_")}`}>Version History&nbsp;›</a>:""}
          </div>
          {this.props.showNotes && !!v.versionNotes ? <div className="versionNotes" dangerouslySetInnerHTML={ {__html: v.versionNotes} }></div>:""}
        </div>
      );
    }

  }
}

VersionBlock.propTypes = {
  title:           PropTypes.string.isRequired,
  version:         PropTypes.object.isRequired,
  currentRef:      PropTypes.string,
  firstSectionref: PropTypes.string,
  showHistory:     PropTypes.bool,
  showNotes:       PropTypes.bool,
  openVersion:     PropTypes.func
};

VersionBlock.defaultProps = {
  showHistory: true,
  showNotes: true
};


class ModeratorButtons extends Component {
  constructor(props) {
    super(props);

    this.state = {
      expanded: false,
      message: null,
    }
  }
  expand() {
    this.setState({expanded: true});
  }
  editIndex() {
    window.location = "/edit/textinfo/" + this.props.title;
  }
  addSection() {
    window.location = "/add/" + this.props.title;
  }
  deleteIndex() {
    var title = this.props.title;

    var confirm = prompt("Are you sure you want to delete this text version? Doing so will completely delete this text from Sefaria, including all existing versions and links. This action CANNOT be undone. Type DELETE to confirm.", "");
    if (confirm !== "DELETE") {
      alert("Delete canceled.");
      return;
    }

    var url = "/api/index/" + title;
    $.ajax({
      url: url,
      type: "DELETE",
      success: function(data) {
        if ("error" in data) {
          alert(data.error)
        } else {
          alert("Text Deleted.");
          window.location = "/";
        }
      }
    }).fail(function() {
      alert("Something went wrong. Sorry!");
    });
    this.setState({message: "Deleting text (this may time a while)..."});
  }
  render() {
    if (!this.state.expanded) {
      return (<div className="moderatorSectionExpand" onClick={this.expand}>
                <i className="fa fa-cog"></i>
              </div>);
    }
    var editTextInfo = <div className="button white" onClick={this.editIndex}>
                          <span><i className="fa fa-info-circle"></i> Edit Text Info</span>
                        </div>;
    var addSection   = <div className="button white" onClick={this.addSection}>
                          <span><i className="fa fa-plus-circle"></i> Add Section</span>
                        </div>;
    var deleteText   = <div className="button white" onClick={this.deleteIndex}>
                          <span><i className="fa fa-exclamation-triangle"></i> Delete {this.props.title}</span>
                        </div>
    var textButtons = (<span className="moderatorTextButtons">
                          {Sefaria.is_moderator ? editTextInfo : null}
                          {Sefaria.is_moderator || Sefaria.is_editor ? addSection : null}
                          {Sefaria.is_moderator ? deleteText : null}
                        </span>);
    var message = this.state.message ? (<div className="moderatorSectionMessage">{this.state.message}</div>) : null;
    return (<div className="moderatorSection">
              {textButtons}
              {message}
            </div>);
  }
}

ModeratorButtons.propTypes = {
  title: PropTypes.string.isRequired,
};


class CategoryAttribution extends Component {
  render() {
    var attribution = Sefaria.categoryAttribution(this.props.categories);
    return attribution ?
      <div className="categoryAttribution">
        <a href={attribution.link} className="outOfAppLink">
          <span className="en">{attribution.english}</span>
          <span className="he">{attribution.hebrew}</span>
        </a>
      </div>
      : null;
  }
}

CategoryAttribution.propTypes = {
  categories: PropTypes.array.isRequired
};


class ReadMoreText extends Component {
  constructor(props) {
    super(props);
    this.state = {expanded: props.text.split(" ").length < props.initialWords};
  }
  render() {
    var text = this.state.expanded ? this.props.text : this.props.text.split(" ").slice(0, this.props.initialWords).join (" ") + "...";
    return <div className="readMoreText">
      {text}
      {this.state.expanded ? null :
        <span className="readMoreLink" onClick={() => this.setState({expanded: true})}>
          <span className="int-en">Read More ›</span>
          <span className="int-he">קרא עוד ›</span>
        </span>
      }
    </div>
  }
}

ReadMoreText.propTypes = {
  text: PropTypes.string.isRequired,
  initialWords: PropTypes.number,
};

ReadMoreText.defaultProps = {
  initialWords: 30
};


class SheetsNav extends Component {
  // Navigation for Sheets
  constructor(props) {
    super(props);
    this.state = {
      width: props.multiPanel ? 1000 : 400,
    };
  }
  componentDidMount() {
    this.setState({width: $(ReactDOM.findDOMNode(this)).width()});
  }
  componentWillReceiveProps(nextProps) {

  }
  changeSort(sort) {
    this.props.setSheetTagSort(sort);
    //Sefaria.sheets.tagList(this.loadTags, event.target.value);
  }
  render() {
    var enTitle = this.props.tag || "Source Sheets";
    var heTitle = this.props.tag || "דפי מקורות";

    if (this.props.tag == "My Sheets") {
      var content = (<MySheetsPage
                        hideNavHeader={this.props.hideNavHeader}
                        tagSort={this.props.tagSort}
                        mySheetSort={this.props.mySheetSort}
                        multiPanel={this.props.multiPanel}
                        setMySheetSort={this.props.setMySheetSort}
                        setSheetTag={this.props.setSheetTag}
                        setSheetTagSort={this.props.setSheetTagSort}
                        width={this.state.width} />);


    } else if (this.props.tag == "All Sheets") {
      var content = (<AllSheetsPage
                        hideNavHeader={this.props.hideNavHeader} />);

    } else if (this.props.tag == "sefaria-groups") {
      var content = (<GroupPage
                        hideNavHeader={this.props.hideNavHeader}
                        multiPanel={this.props.multiPanel}
                        group={this.props.group}
                        width={this.state.width} />);

    } else if (this.props.tag) {
      var content = (<TagSheetsPage
                        tag={this.props.tag}
                        setSheetTag={this.props.setSheetTag}
                        multiPanel={this.props.multiPanel}
                        hideNavHeader={this.props.hideNavHeader}
                        width={this.state.width} />);

    } else {
      var content = (<SheetsHomePage
                       tagSort={this.props.tagSort}
                       setSheetTag={this.props.setSheetTag}
                       setSheetTagSort={this.props.setSheetTagSort}
                       multiPanel={this.props.multiPanel}
                       hideNavHeader={this.props.hideNavHeader}
                       width={this.state.width} />);
    }

    var classes = classNames({readerNavMenu: 1, readerSheetsNav: 1, noHeader: this.props.hideNavHeader});
    return (<div className={classes}>
              <CategoryColorLine category="Sheets" />
              {this.props.hideNavHeader ? null :
                 (<div className="readerNavTop searchOnly" key="navTop">
                    <CategoryColorLine category="Sheets" />
                    <ReaderNavigationMenuMenuButton onClick={this.props.openNav} />
                    <div className="readerOptions"></div>
                    <h2>
                      <span className="int-en">{enTitle}</span>
                      <span className="int-he">{heTitle}</span>
                    </h2>
                  </div>)}
              {content}
            </div>);
  }
}

SheetsNav.propTypes = {
  multiPanel:      PropTypes.bool,
  tag:             PropTypes.string,
  tagSort:         PropTypes.string,
  close:           PropTypes.func.isRequired,
  openNav:         PropTypes.func.isRequired,
  setSheetTag:     PropTypes.func.isRequired,
  setSheetTagSort: PropTypes.func.isRequired,
  hideNavHeader:   PropTypes.bool
};


class SheetsHomePage extends Component {
  // A set of options grouped together.
  componentDidMount() {
    this.ensureData();
  }
  getTopSheetsFromCache() {
    return Sefaria.sheets.topSheets();
  }
  getSheetsFromAPI() {
     Sefaria.sheets.topSheets(this.onDataLoad);
  }
  getTagListFromCache() {
    return Sefaria.sheets.tagList(this.props.tagSort);
  }
  getTagListFromAPI() {
    Sefaria.sheets.tagList(this.props.tagSort, this.onDataLoad);
  }
  getTrendingTagsFromCache() {
    return Sefaria.sheets.trendingTags();
  }
  getTrendingTagsFromAPI() {
    Sefaria.sheets.trendingTags(this.onDataLoad);
  }
  onDataLoad(data) {
    this.forceUpdate();
  }
  ensureData() {
    if (!this.getTopSheetsFromCache()) { this.getSheetsFromAPI(); }
    if (!this.getTagListFromCache()) { this.getTagListFromAPI(); }
    if (!this.getTrendingTagsFromCache()) { this.getTrendingTagsFromAPI(); }
  }
  showYourSheets() {
    this.props.setSheetTag("My Sheets");
  }
  showAllSheets() {
    this.props.setSheetTag("All Sheets");
  }
  changeSort(sort) {
    this.props.setSheetTagSort(sort);
  }
  _type_sheet_button(en, he, on_click, active) {
    var classes = classNames({"type-button": 1, active: active});

    return <div className={classes} onClick={on_click}>
              <div className="type-button-title">
                <span className="int-en">{en}</span>
                <span className="int-he">{he}</span>
              </div>
            </div>;
  }
  render() {
    var trendingTags = this.getTrendingTagsFromCache();
    var topSheets    = this.getTopSheetsFromCache();
    if (this.props.tagSort == "trending") { var tagList  = this.getTrendingTagsFromCache(); }
    else { var tagList = this.getTagListFromCache(); }

    var makeTagButton = tag => <SheetTagButton setSheetTag={this.props.setSheetTag} tag={tag.tag} count={tag.count} key={tag.tag} />;

    var trendingTags    = trendingTags ? trendingTags.slice(0,6).map(makeTagButton) : [<LoadingMessage />];
    var tagList         = tagList ? tagList.map(makeTagButton) : [<LoadingMessage />];
    var publicSheetList = topSheets ? topSheets.map(function(sheet) {
      return (<PublicSheetListing sheet={sheet} key={sheet.id} />);
    }) : <LoadingMessage />;

    var yourSheetsButton  = Sefaria._uid ?
      (<div className="yourSheetsLink navButton" onClick={this.showYourSheets}>
        <span className="int-en">My Source Sheets <i className="fa fa-chevron-right"></i></span>
        <span className="int-he">דפי המקורות שלי <i className="fa fa-chevron-left"></i></span>
       </div>) : null;

    return (<div className="content hasFooter">
              <div className="contentInner">
                {this.props.hideNavHeader ? (<h1>
                  <span className="int-en">Source Sheets</span>
                  <span className="int-he">דפי מקורות</span>
                </h1>) : null}
                { this.props.multiPanel ? null : yourSheetsButton }

                { this.props.multiPanel ?
                  (<h2 className="splitHeader">
                    <span className="int-en">Public Sheets</span>
                    <span className="int-en actionText" onClick={this.showAllSheets}>See All <i className="fa fa-angle-right"></i></span>
                    <span className="int-he">דפי מקורות פומביים</span>
                    <span className="int-he actionText" onClick={this.showAllSheets}>צפה בהכל <i className="fa fa-angle-left"></i></span>
                  </h2>) :
                  (<h2>
                      <span className="int-en">Public Sheets</span>
                      <span className="int-he">דפי מקורות פומביים</span>
                   </h2>)}

                <div className="topSheetsBox">
                  {publicSheetList}
                </div>

                { this.props.multiPanel ? null :
                  (<h2>
                     <span className="int-en">Trending Tags</span>
                    <span className="int-he">תוויות פופולריות</span>
                   </h2>)}

                { this.props.multiPanel ? null : (<TwoOrThreeBox content={trendingTags} width={this.props.width} /> )}

                { this.props.multiPanel ? (
                    <h2 className="tagsHeader">
                      <span className="int-en">All Tags</span>
                      <span className="int-he">כל התוויות</span>
                      <div className="actionText">
                        <div className="type-buttons">
                          {this._type_sheet_button("Most Used", "הכי בשימוש", () => this.changeSort("count"), (this.props.tagSort == "count"))}
                          {this._type_sheet_button("Alphabetical", "אלפביתי", () => this.changeSort("alpha"), (this.props.tagSort == "alpha"))}
                          {this._type_sheet_button("Trending", "פופולרי", () => this.changeSort("trending"), (this.props.tagSort == "trending"))}
                        </div>
                      </div>
                    </h2>
                ) : (
                <h2>
                  <span className="en">All Tags</span>
                  <span className="he">כל התוויות</span>
                </h2>
                )}

                <TwoOrThreeBox content={tagList} width={this.props.width} />
              </div>
              <footer id="footer" className="static sans">
                    <Footer />
              </footer>
             </div>);
  }
}

SheetsHomePage.propTypes = {
  setSheetTag:     PropTypes.func.isRequired,
  setSheetTagSort: PropTypes.func.isRequired,
  hideNavHeader:   PropTypes.bool
};


class GroupPage extends Component {
  constructor(props) {
    super(props);

    this.state = {
      showTags: false,
      sheetFilterTag: null,
      sheetSort: "date",
      tab: "sheets"
    };
  }
  componentDidMount() {
    this.ensureData();
  }
  onDataLoad(data) {
    this.forceUpdate();
  }
  ensureData() {
    if (!Sefaria.groups(this.props.group)) {
      Sefaria.groups(this.props.group, this.onDataLoad);
    }
  }
  getData() {
    return Sefaria.groups(this.props.group, this.state.sheetSort);
  }
  setTab(tab) {
    this.setState({tab: tab});
  }
  toggleSheetTags() {
    this.state.showTags ? this.setState({showTags: false}) : this.setState({showTags: true});
  }
  setSheetTag(tag) {
    this.setState({sheetFilterTag: tag, showTags: false});
  }
  handleTagButtonClick (tag) {
    if (tag == this.state.sheetFilterTag) {
      this.setState({sheetFilterTag: null, showTags: false});
    } else {
      this.setSheetTag(tag);
    }
  }
  changeSheetSort(event) {
    this.setState({sheetSort: event.target.value})
  }
  memberList() {
    var group = this.getData();
    if (!group) { return null; }
    var admins = group.admins.map(function(member) {member.role = "Admin"; return member; });
    var publishers = group.publishers.map(function(member) {member.role = "Publisher"; return member; });
    var members = group.members.map(function(member) {member.role = "Member"; return member; });
    var invitations = group.invitations.map(function(member) {member.role = "Invitation"; return member; });

    return admins.concat(publishers, members, invitations);
  }
  pinSheet(sheetId) {
    if (this.pinning) { return; }
    $.post("/api/groups/" + this.props.group + "/pin-sheet/" + sheetId, function(data) {
      if ("error" in data) {
        alert(data.error);
      } else {
        Sefaria._groups[this.props.group] = data.group;
        this.onDataLoad();
      }
      this.pinning = false;
    }.bind(this)).fail(function() {
        alert("There was an error pinning your sheet.");
        this.pinning = false;
    }.bind(this));
    this.pinning = true;
  }
  render() {
    var group        = this.getData();
    var sheets       = group ? group.sheets : null;
    var groupTagList = group ? group.tags : null;
    var members      = this.memberList();
    var isMember     = members && members.filter(function(x) { return x.uid == Sefaria._uid } ).length !== 0;
    var isAdmin      = group && group.admins.filter(function(x) { return x.uid == Sefaria._uid } ).length !== 0;

    groupTagList = groupTagList ? groupTagList.map(function (tag) {
        var filterThisTag = this.handleTagButtonClick.bind(this, tag.tag);
        var classes = classNames({navButton: 1, sheetButton: 1, active: this.state.sheetFilterTag == tag.tag});
        return (<div className={classes} onClick={filterThisTag} key={tag.tag}>{tag.tag} ({tag.count})</div>);
      }.bind(this)) : null;

    sheets = sheets && this.state.sheetFilterTag ? sheets.filter(function(sheet) {
      return Sefaria.util.inArray(this.state.sheetFilterTag, sheet.tags) >= 0;
    }.bind(this)) : sheets;
    sheets = sheets ? sheets.map(function(sheet) {
      return (<GroupSheetListing
                sheet={sheet}
                pinned={group.pinnedSheets.indexOf(sheet.id) != -1}
                isAdmin={isAdmin}
                multiPanel={this.props.multiPanel}
                pinSheet={this.pinSheet.bind(null, sheet.id)}
                setSheetTag={this.setSheetTag}
                key={sheet.id} />);
    }.bind(this)) : <LoadingMessage />;

    return (<div className="content groupPage sheetList hasFooter">
              <div className="contentInner">

                {group.imageUrl ?
                  <img className="groupImage" src={group.imageUrl} alt={this.props.group}/>
                  : null }

                <div className="groupInfo">
                  <h1>
                    <span className="int-en">{this.props.group}</span>
                    <span className="int-he">{this.props.group}</span>
                  </h1>

                  {group.websiteUrl ?
                    <a className="groupWebsite" target="_blank" href={group.websiteUrl}>{group.websiteUrl}</a>
                    : null }

                  {group.description ?
                    <div className="groupDescription">{group.description}</div>
                    : null }
                </div>

                <div className="tabs">
                  <a className={classNames({bubbleTab: 1, active: this.state.tab == "sheets"})} onClick={this.setTab.bind(null, "sheets")}>
                    <span className="int-en">Sheets</span>
                    <span className="int-he">Sheets</span>
                  </a>
                  <a className={classNames({bubbleTab: 1, active: this.state.tab == "members"})} onClick={this.setTab.bind(null, "members")}>
                    <span className="int-en">Members</span>
                    <span className="int-he">Members</span>
                  </a>
                  { isAdmin ?
                    <a className="bubbleTab" href={"/groups/" + this.props.group.replace(/\s/g, "-") + "/settings"}>
                      <span className="int-en">Settings</span>
                      <span className="int-he">Settings</span>
                    </a>
                    : null }
                </div>

                { this.state.tab == "sheets" ?
                  <div>
                    {sheets.length ?
                    <h2 className="splitHeader">
                      { groupTagList && groupTagList.length ?
                      <span className="filterByTag" onClick={this.toggleSheetTags}>
                        <span className="int-en" >Filter By Tag <i className="fa fa-angle-down"></i></span>
                        <span className="int-he">סנן לפי תווית<i className="fa fa-angle-down"></i></span>
                       </span>
                       : null }

                          <span className="int-en actionText">Sort By:
                            <select value={this.state.sheetSort} onChange={this.changeSheetSort}>
                             <option value="date">Recent</option>
                             <option value="alphabetical">Alphabetical</option>
                             <option value="views">Most Viewed</option>
                           </select> <i className="fa fa-angle-down"></i></span>
                          <span className="int-he actionText">סנן לפי:
                            <select value={this.state.sheetSort} onChange={this.changeSheetSort}>
                             <option value="date">הכי חדש</option>
                             <option value="alphabetical">Alphabetical</option>
                             <option value="views">הכי נצפה</option>
                           </select> <i className="fa fa-angle-down"></i></span>
                    </h2>
                    : null }

                  {this.state.showTags ? <TwoOrThreeBox content={groupTagList} width={this.props.width} /> : null}

                  {sheets.length ?
                    sheets
                    : (isMember ?
                          <div className="emptyMessage">
                            <span className="int-en">There are no sheets in this group yet. <a href="/sheets/new">Start a sheet</a>.</span>
                            <span className="int-he">There are no sheets in this group yet. <a href="/sheets/new">Start a sheet</a>.</span>
                          </div>
                        : <div className="emptyMessage">
                            <span className="int-en">There are no public sheets in this group yet.</span>
                            <span className="int-he">There are no public sheets in this group yet.</span>
                          </div>)}
                  </div>
                  : null }

                  {this.state.tab == "members" ?
                    <div>
                     {isAdmin ? <GroupInvitationBox groupName={this.props.group} onDataChange={this.onDataLoad}/> : null }
                     { members.map(function(member) {
                      return <GroupMemberListing
                                member={member}
                                isAdmin={isAdmin}
                                isSelf={member.uid == Sefaria._uid}
                                groupName={this.props.group}
                                onDataChange={this.onDataLoad}
                                key={member.uid} />;
                     }.bind(this)) }
                    </div>
                  : null }

              </div>
            <footer id="footer" className="static sans">
              <Footer />
            </footer>
            </div>);
  }
}

GroupPage.propTypes = {
  group: PropTypes.string.isRequired,
  width: PropTypes.number
};


class GroupSheetListing extends Component {
  render() {
    var sheet = this.props.sheet;
    var title = sheet.title ? sheet.title.stripHtml() : "Untitled Source Sheet";
    var url = "/sheets/" + sheet.id;

    if (sheet.tags === undefined) { sheet.tags = []; }
    var tagString = sheet.tags.map(function (tag) {
          return(<SheetTagLink setSheetTag={this.props.setSheetTag} tag={tag} key={tag} />);
    }, this);


    var pinButtonClasses = classNames({groupSheetListingPinButton: 1, pinned: this.props.pinned, active: this.props.isAdmin});
    var pinMessage = this.props.pinned && this.props.isAdmin ? "Pinned Sheet - click to unpin" :
                      this.props.pinned ? "Pinned Sheet" : "Pin Sheet";
    var pinButton = <div className={pinButtonClasses} onClick={this.props.isAdmin ? this.props.pinSheet : null}>
                      <img src="/static/img/pin.svg" title={pinMessage} />
                    </div>

    return (<div className="sheet userSheet">
                {pinButton}
                <a className="sheetTitle" href={url} key={url}>{title}</a> <SheetAccessIcon sheet={sheet} />
                <div>{sheet.ownerName} · {sheet.views} Views · {sheet.modified} · <span className="tagString">{tagString}</span></div>
              </div>);

  }
}

GroupSheetListing.propTypes = {
  sheet:       PropTypes.object.isRequired,
  setSheetTag: PropTypes.func.isRequired,
  pinSheet:    PropTypes.func,
  pinned:      PropTypes.bool,
  isAdmin:     PropTypes.bool
};


class GroupInvitationBox extends Component {
  constructor(props) {
    super(props);

    this.state = {
      inviting: false,
      message: null
    };
  }
  onInviteClick() {
    if (!this.state.inviting) {
      this.inviteByEmail($("#groupInvitationInput").val());
    }
  }
  flashMessage(message) {
    this.setState({message: message});
    setTimeout(function() {
      this.setState({message: null});
    }.bind(this), 3000);
  }
  inviteByEmail(email) {
    if (!this.validateEmail(email)) {
      this.flashMessage("That isn't a valid email address.")
      return;
    }
    this.setState({inviting: true, message: "Inviting..."})
    $.post("/api/groups/" + this.props.groupName + "/invite/" + email, function(data) {
      if ("error" in data) {
        alert(data.error);
        this.setState({message: null, inviting: false});
      } else {
        Sefaria._groups[this.props.groupName] = data.group;
        $("#groupInvitationInput").val("");
        this.flashMessage(data.message);
        this.setState({inviting: false})
        this.props.onDataChange();
      }
    }.bind(this)).fail(function() {
        alert("There was an error sending your invitation.");
        this.setState({message: null, inviting: false});
    }.bind(this));
  }
  validateEmail(email) {
    var re = /^(([^<>()\[\]\\.,;:\s@"]+(\.[^<>()\[\]\\.,;:\s@"]+)*)|(".+"))@((\[[0-9]{1,3}\.[0-9]{1,3}\.[0-9]{1,3}\.[0-9]{1,3}])|(([a-zA-Z\-0-9]+\.)+[a-zA-Z]{2,}))$/;
    return re.test(email);
  }
  render() {
    return (<div className="groupInvitationBox">
                <input id="groupInvitationInput" placeholder="Email Address" />
                <div className="button" onClick={this.onInviteClick}>
                  <span className="int-en">Invite</span>
                  <span className="int-he">Invite</span>
                </div>
                {this.state.message ?
                  <div className="groupInvitationBoxMessage">{this.state.message}</div>
                  : null}
              </div>);
  }
}

GroupInvitationBox.propTypes = {
  groupName: PropTypes.string.isRequired,
  onDataChange: PropTypes.func.isRequired,
};


class GroupMemberListing extends Component {
  render() {
    if (this.props.member.role == "Invitation") {
      return this.props.isAdmin ?
        <GroupInvitationListing
          member={this.props.member}
          groupName={this.props.groupName}
          onDataChange={this.props.onDataChange} />
        : null;
    }

    return (
      <div className="groupMemberListing">
        <a href={this.props.member.profileUrl}>
          <img className="groupMemberListingProfileImage" src={this.props.member.imageUrl} alt="" />
        </a>

        <a href={this.props.member.profileUrl} className="groupMemberListingName">
          {this.props.member.name}
        </a>

        <div className="groupMemberListingRoleBox">
          <span className="groupMemberListingRole">{this.props.member.role}</span>
          {this.props.isAdmin || this.props.isSelf ?
            <GroupMemberListingActions
              member={this.props.member}
              groupName={this.props.groupName}
              isAdmin={this.props.isAdmin}
              isSelf={this.props.isSelf}
              onDataChange={this.props.onDataChange} />
            : null }
        </div>

      </div>);
  }
}

GroupMemberListing.propTypes ={
  member:       PropTypes.object.isRequired,
  isAdmin:      PropTypes.bool,
  isSelf:       PropTypes.bool,
  groupName:    PropTypes.string,
  onDataChange: PropTypes.func,
};


class GroupInvitationListing extends Component {
  render() {
    return (
      <div className="groupMemberListing">
        <span className="groupInvitationListing">
          {this.props.member.email}
        </span>

        <div className="groupMemberListingRoleBox">
          <span className="groupMemberListingRole">Invited</span>
          <GroupMemberListingActions
            member={this.props.member}
            groupName={this.props.groupName}
            isInvitation={true}
            onDataChange={this.props.onDataChange} />
        </div>

      </div>);
  }
}

GroupInvitationListing.propTypes = {
  member:       PropTypes.object.isRequired,
  groupName:    PropTypes.string,
  onDataChange: PropTypes.func,
};


class GroupMemberListingActions extends Component {
  constructor(props) {
    super(props);

    this.state = {
      menuOpen: false,
      invitationResent: false
    };
  }
  toggleMenu() {
    this.setState({menuOpen: !this.state.menuOpen});
  }
  setRole(role) {
    if (this.props.isSelf && this.props.isAdmin && role !== "admin") {
      if (!confirm("Are you want to change your group role? You won't be able to undo this action unless another admin restores your permissions.")) {
        return;
      }
    }

    $.post("/api/groups/" + this.props.groupName + "/set-role/" + this.props.member.uid + "/" + role, function(data) {
      if ("error" in data) {
        alert(data.error)
      } else {
        Sefaria._groups[data.name] = data;
        this.props.onDataChange();
      }
    }.bind(this));
  }
  removeMember() {
    var message = this.props.isSelf ?
      "Are you sure you want to leave this group?" :
      "Are you sure you want to remove " + this.props.member.name + " from this group?";

    if (confirm(message)) {
      this.setRole("remove");
    }
  }
  resendInvitation() {
    $.post("/api/groups/" + this.props.groupName + "/invite/" + this.props.member.email, function(data) {
      if ("error" in data) {
        alert(data.error)
      } else {
        Sefaria._groups[this.props.groupName] = data.group;
        this.props.onDataChange();
        this.setState({"invitationResent": true});
      }
    }.bind(this));
  }
  removeInvitation() {
    if (confirm("Are you sure you want to remove this invitation?")) {
      $.post("/api/groups/" + this.props.groupName + "/invite/" + this.props.member.email + "/uninvite", function(data) {
        if ("error" in data) {
          alert(data.error)
        } else {
          Sefaria._groups[this.props.groupName] = data.group;
          this.props.onDataChange();
        }
      }.bind(this));
    }
  }
  render() {
    return (
      <div className="groupMemberListingActions" onClick={this.toggleMenu}>
        <div className="groupMemberListingActionsButton">
          <i className="fa fa-gear"></i>
        </div>
        {this.state.menuOpen ?
          <div className="groupMemberListingActionsMenu">
            {this.props.isAdmin ?
              <div className="action" onClick={this.setRole.bind(this, "admin")}>
                <span className={classNames({role: 1, current: this.props.member.role == "Admin"})}>Admin</span>
                - can invite & edit settings
              </div>
              : null }
            {this.props.isAdmin ?
              <div className="action" onClick={this.setRole.bind(this, "publisher")}>
                <span className={classNames({role: 1, current: this.props.member.role == "Publisher"})}>Publisher</span>
                - can publish
              </div>
              : null }
            {this.props.isAdmin ?
              <div className="action" onClick={this.setRole.bind(this, "member")}>
                <span className={classNames({role: 1, current: this.props.member.role == "Member"})}>Member</span>
                - can view & share within group
              </div>
              : null}
            {this.props.isAdmin || this.props.isSelf ?
              <div className="action" onClick={this.removeMember}>
                <span className="role">{this.props.isSelf ? "Leave Group" : "Remove"}</span>
              </div>
            : null }
            {this.props.isInvitation  && !this.state.invitationResent ?
              <div className="action" onClick={this.resendInvitation}>
                <span className="role">Resend Invitation</span>
              </div>
              : null}
            {this.props.isInvitation  && this.state.invitationResent ?
              <div className="action">
                <span className="role">Invitation Resent</span>
              </div>
              : null}
            {this.props.isInvitation ?
              <div className="action" onClick={this.removeInvitation}>
                <span className="role">Remove</span>

              </div>
              : null}
          </div>
        : null }
      </div>);
  }
}

GroupMemberListingActions.propTypes = {
  member:       PropTypes.object.isRequired,
  groupName:    PropTypes.string.isRequired,
  isAdmin:      PropTypes.bool,
  isSelf:       PropTypes.bool,
  isInvitation: PropTypes.bool,
  onDataChange: PropTypes.func.isRequired
};


class EditGroupPage extends Component {
  constructor(props) {
    super(props);

    this.state = props.initialData || {
        name: null,
        description: null,
        websiteUrl: null,
        imageUrl: null,
        headerUrl: null,
    };
  }
  componentDidMount() {
    $(window).on("beforeunload", function() {
      if (this.changed) {
        return "You have unsaved changes to your group.";
      }
    }.bind(this));
  }
  handleImageChange(e) {
    var MAX_IMAGE_MB = 2;
    var MAX_IMAGE_SIZE = MAX_IMAGE_MB * 1024 * 1024;
    var idToField = {
      groupHeader: "headerUrl",
      groupImage: "imageUrl",
    }
    var field = idToField[e.target.id];
    var file = e.currentTarget.files[0];
    if (file.size > MAX_IMAGE_SIZE) {
      alert("Images must be smaller than " + MAX_IMAGE_MB + "MB.");
      return;
    }
    var formData = new FormData();
    formData.append("file", e.currentTarget.files[0])
    $.ajax({
        url: '/api/file/upload',
        data: formData,
        type: 'POST',
        contentType: false,
        processData: false,
        success: function(data) {
          if ("error" in data) {
            alert(data.error);
            this.clearUploading(field);
          } else {
            var state = {};
            state[field] = data.url;
            this.setState(state);
            this.changed = true;
          }
        }.bind(this),
        fail: function() {
          alert("Unfortunately an error occurred uploading your file.")
          this.clearUploading(field);
        }
    });
    this.setUploading(field);
  }
  setUploading(field) {
    var state = {};
    state[field] = "/static/img/loading.gif";
    this.setState(state);
  }
  clearUploading(field) {
    var state = {};
    state[field] = null;
    this.setState(state);
  }
  handleInputChange(e) {
    var idToField = {
      groupName: "name",
      groupWebsite: "websiteUrl",
      groupDescription: "description"
    }
    var field = idToField[e.target.id];
    var state = {};
    state[field] = e.target.value;
    this.setState(state);
    this.changed = true;
  }
  delete() {
    if (confirm("Are you sure you want to delete this group? This cannot be undone.")) {
     $.ajax({
        url: "/api/groups/" + this.props.initialData.name,
        type: "DELETE",
        success: function(data) {
          if ("error" in data) {
            alert(data.error);
          } else {
            window.location = "/my/groups";
          }
        },
        fail: function() {
          alert("Sorry, an error occurred.");
        }
      });
    }
  }
  save() {
    var groupData = Sefaria.util.clone(this.state);
    if (!this.props.initialData) {
      groupData["new"] = true;
    }
    if (this.props.initialData && this.props.initialData.name !== groupData.name) {
      groupData["previousName"] = this.props.initialData.name;
    }
    if (groupData["headerUrl"] == "/static/img/loading.gif") { groupData["headerUrl"] = null; }
    if (groupData["imageUrl"] == "/static/img/loading.gif") { groupData["imageUrl"] = null; }

    $.post("/api/groups", {json: JSON.stringify(groupData)}, function(data) {
        if ("error" in data) {
          alert(data.error);
        } else {
          this.changed = false;
          window.location = "/groups/" + this.state.name.replace(/ /g, "-");
        }
    }.bind(this)).fail(function() {
        alert("Sorry, an error occurred.");
    });
  }
  render() {
    return (
      <div id="editGroupPage">
        {this.props.initialData
          ? <h1>
              <span className="int-en">Edit Group</span>
              <span className="int-he">Edit Group</span>
            </h1>
          : <h1>
              <span className="int-en">Create a Group</span>
              <span className="int-he">Create a Group</span>
            </h1>}

        <div id="saveCancelButtons">
            <a className="button transparent control-elem" href={this.props.initialData ? "/groups/" + this.state.name.replace(/ /g, "-") : "/my/groups"}>
                <span className="int-en">Cancel</span>
                <span className="int-he">בטל</span>
            </a>
            <div id="saveGroup" className="button blue control-elem" onClick={this.save}>
                <span className="int-en">Save</span>
                <span className="int-he">שמור</span>
            </div>
        </div>

        <div className="field halfWidth">
          <label>
            <span className="int-en">Group Name</span>
            <span className="int-he">Group Name</span>
          </label>
          <input id="groupName" value={this.state.name||""} onChange={this.handleInputChange}/>
        </div>

        <div className="field halfWidth">
          <label>
            <span className="int-en">Website</span>
            <span className="int-he">Website</span>
          </label>
          <input id="groupWebsite" value={this.state.websiteUrl||""} onChange={this.handleInputChange}/>
        </div>

        <div className="field">
          <label>
            <span className="int-en">Description</span>
            <span className="int-he">Description</span>
          </label>
          <textarea id="groupDescription" onChange={this.handleInputChange} value={this.state.description||null}></textarea>
        </div>

        <div className="field">
          <label>
            <span className="int-en">Group Image</span>
            <span className="int-he">Group Image</span>
          </label>
          {this.state.imageUrl
            ? <img className="groupImage" src={this.state.imageUrl} alt="Group Image" />
            : <div className="groupImage placeholder"></div>}
          <FileInput
             name="groupImage"
             accept="image/*"
             text="Upload Image"
             className="button white"
             onChange={this.handleImageChange} />
          <div className="helperText">
            <span className="int-en">Recommended size: 350px x 350px or larger</span>
            <span className="int-he">Recommended size: 350px x 350px or larger</span>
          </div>
        </div>

        <div className="field">
          <label>
            <span className="int-en">Default Sheet Header</span>
            <span className="int-he">Default Sheet Header</span>
          </label>
          {this.state.headerUrl
            ? <div className="groupHeaderBox">
                <img className="groupHeader" src={this.state.headerUrl} alt="Group Header Image" />
                <div className="clearFix"></div>
              </div>
            : <div className="groupHeader placeholder"></div>}
          <FileInput
             name="groupHeader"
             accept="image/*"
             text="Upload Image"
             className="button white"
             onChange={this.handleImageChange} />
          <div className="helperText">
            <span className="int-en">Recommended size: 1000px width to fill sheet, smaller images align right</span>
            <span className="int-he">Recommended size: 1000px width to fill sheet, smaller images align right</span>
          </div>
        </div>

        {this.props.initialData ?
          <div className="deleteGroup" onClick={this.delete}>
            <span className="int-en">Delete Group</span>
            <span className="int-he">Delete Group</span>
          </div>
          : null}

      </div>);
  }
}

EditGroupPage.propTypes = {
  initialData:  PropTypes.object // If present this view is for editing a group, otherwise for creating a new group
};


class FileInput extends Component {
  handleChange(e) {
    if (this.props.onChange) { this.props.onChange(e); }
  }
  render() {
    return (<div>
              <label htmlFor={this.props.name} className={this.props.className}>{this.props.text}</label>
              <input
                type="file"
                id={this.props.name}
                name={this.props.name}
                className="hiddenFileInput"
                accept={this.props.accept}
                onChange={this.handleChange} />
            </div>);
  }
}


class TagSheetsPage extends Component {
  // Page list all public sheets.
  componentDidMount() {
    this.ensureData();
  }
  getSheetsFromCache() {
    return  Sefaria.sheets.sheetsByTag(this.props.tag);
  }
  getSheetsFromAPI() {
     Sefaria.sheets.sheetsByTag(this.props.tag, this.onDataLoad);
  }
  onDataLoad(data) {
    this.forceUpdate();
  }
  ensureData() {
    if (!this.getSheetsFromCache()) { this.getSheetsFromAPI(); }
  }
  render() {
    var sheets = this.getSheetsFromCache();
    sheets = sheets ? sheets.map(function (sheet) {
      return (<PublicSheetListing sheet={sheet} key={sheet.id} />);
    }) : (<LoadingMessage />);
    return (<div className="content sheetList hasFooter">
                      <div className="contentInner">
                        {this.props.hideNavHeader ? (<h1>
                          <span className="int-en">{this.props.tag}</span>
                          <span className="int-he">{this.props.tag}</span>
                        </h1>) : null}
                        {sheets}
                      </div>
                      <footer id="footer" className="static sans">
                        <Footer />
                      </footer>
                    </div>);
  }
}

TagSheetsPage.propTypes = {
  hideNavHeader:   PropTypes.bool
};


class AllSheetsPage extends Component {
  // Page list all public sheets.
  // TODO this is currently loading all public sheets at once, needs pagination
  constructor(props) {
    super(props);

    this.state = {
      page: 1,
      loadedToEnd: false,
      loading: false,
      curSheets: [],
    };
  }
  componentDidMount() {
    $(ReactDOM.findDOMNode(this)).bind("scroll", this.handleScroll);
    this.ensureData();
  }
  handleScroll() {
    if (this.state.loadedToEnd || this.state.loading) { return; }
    var $scrollable = $(ReactDOM.findDOMNode(this));
    var margin = 100;
    if($scrollable.scrollTop() + $scrollable.innerHeight() + margin >= $scrollable[0].scrollHeight) {
      this.getMoreSheets();
    }
  }
  getMoreSheets() {
    if (this.state.page == 1) {
      Sefaria.sheets.publicSheets(0,100,this.loadMoreSheets);
    }
    else {
      Sefaria.sheets.publicSheets( ((this.state.page)*50),50,this.loadMoreSheets);
    }
    this.setState({loading: true});
  }
  loadMoreSheets(data) {
    this.setState({page: this.state.page + 1});
    this.createSheetList(data)
  }
  createSheetList(newSheets) {

      if (newSheets) {
        this.setState({curSheets: this.state.curSheets.concat(newSheets), loading: false});
      }
  }
  getSheetsFromCache(offset) {
    if (!offset) offset=0;
    return  Sefaria.sheets.publicSheets(offset,50);
  }
  getSheetsFromAPI(offset) {
    if (!offset) offset=0;
     Sefaria.sheets.publicSheets(offset,50, this.onDataLoad);
  }
  onDataLoad(data) {
    this.forceUpdate();
  }
  ensureData() {
    if (!this.getSheetsFromCache()) { this.getSheetsFromAPI(); }
  }
  render() {
    if (this.state.page == 1) {
      var sheets = this.getSheetsFromCache();
    }
    else {
      var sheets = this.state.curSheets;
    }
    sheets = sheets ? sheets.map(function (sheet) {
      return (<PublicSheetListing sheet={sheet} />);
    }) : (<LoadingMessage />);
    return (<div className="content sheetList hasFooter">
                      <div className="contentInner">
                        {this.props.hideNavHeader ? (<h1>
                          <span className="int-en">All Sheets</span>
                          <span className="int-he">כל דפי המקורות</span>
                        </h1>) : null}
                        {sheets}
                      </div>
                      <footer id="footer" className="static sans">
                        <Footer />
                      </footer>
                    </div>);
  }
}

AllSheetsPage.propTypes = {
  hideNavHeader:   PropTypes.bool
};


class PublicSheetListing extends Component {
  render() {
    var sheet = this.props.sheet;
    var title = sheet.title ? sheet.title.stripHtml() : "Untitled Source Sheet";
    var url = "/sheets/" + sheet.id;
    return (<a className="sheet" href={url} key={url}>
              {sheet.ownerImageUrl ? (<img className="sheetImg" src={sheet.ownerImageUrl} alt={sheet.ownerName}/>) : null}
              <span className="sheetViews"><i className="fa fa-eye"></i> {sheet.views}</span>
              <div className="sheetAuthor">{sheet.ownerName}</div>
              <div className="sheetTitle">{title}</div>
            </a>);
  }
}

PublicSheetListing.propTypes = {
  sheet: PropTypes.object.isRequired
};


class SheetTagButton extends Component {
  handleTagClick(e) {
    e.preventDefault();
    this.props.setSheetTag(this.props.tag);
  }
  render() {
    return (<a href={`/sheets/tags/${this.props.tag}`} className="navButton" onClick={this.handleTagClick}>{this.props.tag} (<span className="enInHe">{this.props.count}</span>)</a>);
  }
}

SheetTagButton.propTypes = {
  tag:   PropTypes.string.isRequired,
  count: PropTypes.number.isRequired,
  setSheetTag: PropTypes.func.isRequired
};


class MySheetsPage extends Component {
  constructor(props) {
    super(props);

    this.state = {
      showYourSheetTags: false,
      sheetFilterTag: null
    };
  }
  componentDidMount() {
    this.ensureData();
  }
  getSheetsFromCache() {
    return  Sefaria.sheets.userSheets(Sefaria._uid, null, this.props.mySheetSort);
  }
  getSheetsFromAPI() {
     Sefaria.sheets.userSheets(Sefaria._uid, this.onDataLoad, this.props.mySheetSort);
  }
  getTagsFromCache() {
    return Sefaria.sheets.userTagList(Sefaria._uid)
  }
  getTagsFromAPI() {
    Sefaria.sheets.userSheets(Sefaria._uid, this.onDataLoad);
  }
  onDataLoad(data) {
    this.forceUpdate();
  }
  ensureData() {
    if (!this.getSheetsFromCache()) { this.getSheetsFromAPI(); }
    if (!this.getTagsFromCache())   { this.getTagsFromAPI(); }
  }
  toggleSheetTags() {
    this.state.showYourSheetTags ? this.setState({showYourSheetTags: false}) : this.setState({showYourSheetTags: true});
  }
  filterYourSheetsByTag (tag) {
    if (tag.tag == this.state.sheetFilterTag) {
       this.setState({sheetFilterTag: null, showYourSheetTags: false});
    } else {
      this.setState({sheetFilterTag: tag.tag, showYourSheetTags: false});
    }
  }
  changeSortYourSheets(event) {
    this.props.setMySheetSort(event.target.value);
    Sefaria.sheets.userSheets(Sefaria._uid, this.onDataLoad, event.target.value);
  }
  render() {
    var sheets = this.getSheetsFromCache();
    sheets = sheets && this.state.sheetFilterTag ? sheets.filter(function(sheet) {
      return Sefaria.util.inArray(this.state.sheetFilterTag, sheet.tags) >= 0;
    }.bind(this)) : sheets;
    sheets = sheets ? sheets.map(function(sheet) {
      return (<PrivateSheetListing sheet={sheet} setSheetTag={this.props.setSheetTag} key={sheet.id} />);
    }.bind(this)) : (<LoadingMessage />);

    var userTagList = this.getTagsFromCache();
    userTagList = userTagList ? userTagList.map(function (tag) {
      var filterThisTag = this.filterYourSheetsByTag.bind(this, tag);
      var classes = classNames({navButton: 1, sheetButton: 1, active: this.state.sheetFilterTag == tag.tag});
      return (<div className={classes} onClick={filterThisTag} key={tag.tag}>{tag.tag} ({tag.count})</div>);
    }.bind(this)) : null;

    return (<div className="content sheetList">
              <div className="contentInner">
                {this.props.hideNavHeader ?
                  (<h1>
                    <span className="int-en">My Source Sheets</span>
                    <span className="int-he">דפי המקורות שלי</span>
                  </h1>) : null}
                {this.props.hideNavHeader ?
                  (<div className="sheetsNewButton">
                    <a className="button white" href="/sheets/new">
                        <span className="int-en">Create a Source Sheet</span>
                        <span className="int-he">צור דף מקורות חדש</span>
                    </a>
                  </div>) : null }

                {this.props.hideNavHeader ?
                 (<h2 className="splitHeader">
                    <span className="int-en" onClick={this.toggleSheetTags}>Filter By Tag <i className="fa fa-angle-down"></i></span>
                    <span className="int-he" onClick={this.toggleSheetTags}>סנן לפי תווית<i className="fa fa-angle-down"></i></span>
                    <span className="int-en actionText">Sort By:
                      <select value={this.props.mySheetSort} onChange={this.changeSortYourSheets}>
                       <option value="date">Recent</option>
                       <option value="views">Most Viewed</option>
                     </select> <i className="fa fa-angle-down"></i></span>
                    <span className="int-he actionText">סנן לפי:
                      <select value={this.props.mySheetSort} onChange={this.changeSortYourSheets}>
                       <option value="date">הכי חדש</option>
                       <option value="views">הכי נצפה</option>
                     </select> <i className="fa fa-angle-down"></i></span>

                  </h2>) : null }
                {this.state.showYourSheetTags ? <TwoOrThreeBox content={userTagList} width={this.props.width} /> : null}
                {sheets}
              </div>
            </div>);
  }
}

MySheetsPage.propTypes = {
  setSheetTag:     PropTypes.func.isRequired,
  setSheetTagSort: PropTypes.func.isRequired,
  multiPanel:      PropTypes.bool,
  hideNavHeader:   PropTypes.bool

};


class PrivateSheetListing extends Component {
  render() {
    var sheet = this.props.sheet;
    var title = sheet.title ? sheet.title.stripHtml() : "Untitled Source Sheet";
    var url = "/sheets/" + sheet.id;

    if (sheet.tags === undefined) sheet.tags = [];
      var tagString = sheet.tags.map(function (tag) {
          return(<SheetTagLink setSheetTag={this.props.setSheetTag} tag={tag} key={tag} />);
    }, this);

   return (<div className="sheet userSheet" href={url} key={url}>
              <a className="sheetTitle" href={url}>{title}</a>  <SheetAccessIcon sheet={sheet} />
              <div>{sheet.views} Views · {sheet.modified} · <span className="tagString">{tagString}</span></div>
          </div>);
  }
}

PrivateSheetListing.propTypes = {
  sheet:       PropTypes.object.isRequired,
  setSheetTag: PropTypes.func.isRequired
};


class SheetAccessIcon extends Component {
  render() {
    var sheet = this.props.sheet;
    var msg = "group" in sheet ? "Listed for Group members only" : "Private";
    return (sheet.status == "unlisted") ?
      (<i className="fa fa-lock" title={msg}></i>)
      : null;
  }
}

SheetAccessIcon.propTypes = {
  sheet: PropTypes.object.isRequired
};


class SheetTagLink extends Component {
  handleTagClick(e) {
    e.preventDefault();
    this.props.setSheetTag(this.props.tag);
  }
  render() {
    return (<a href={`/sheets/tags/${this.props.tag}`} onClick={this.handleTagClick}>{this.props.tag}</a>);
  }
}

SheetTagLink.propTypes = {
  tag:   PropTypes.string.isRequired,
  setSheetTag: PropTypes.func.isRequired
};


class ToggleSet extends Component {
  // A set of options grouped together.
  render() {
    var classes = {toggleSet: 1, separated: this.props.separated };
    classes[this.props.name] = 1;
    classes = classNames(classes);
    var value = this.props.name === "layout" ? this.props.currentLayout() : this.props.settings[this.props.name];
    var width = 100.0 - (this.props.separated ? (this.props.options.length - 1) * 3 : 0);
    var style = {width: (width/this.props.options.length) + "%", outline: "none"};
    return (
      <div className={classes} role={this.props.role} aria-label={this.props.ariaLabel}>
        {
          this.props.options.map(function(option) {
            return (
              <ToggleOption
                name={option.name}
                key={option.name}
                set={this.props.name}
                role={option.role}
                ariaLable={option.ariaLabel}
                on={value == option.name}
                setOption={this.props.setOption}
                style={style}
                image={option.image}
                fa={option.fa}
                content={option.content} />);
          }.bind(this))
        }
      </div>);
  }
}

ToggleSet.propTypes = {
  name:          PropTypes.string.isRequired,
  setOption:     PropTypes.func.isRequired,
  currentLayout: PropTypes.func,
  settings:      PropTypes.object.isRequired,
  options:       PropTypes.array.isRequired,
  separated:     PropTypes.bool,
  role:          PropTypes.string,
  ariaLabel:     PropTypes.string
};


class ToggleOption extends Component {
  // A single option in a ToggleSet

  handleClick() {
    this.props.setOption(this.props.set, this.props.name);
    if (Sefaria.site) { Sefaria.site.track.event("Reader", "Display Option Click", this.props.set + " - " + this.props.name); }
  }
  render() {
    var classes = {toggleOption: 1, on: this.props.on };
    var tabIndexValue = this.props.on ? 0 : -1;
    var ariaCheckedValue = this.props.on ? "true" : "false";
    classes[this.props.name] = 1;
    classes = classNames(classes);
    var content = this.props.image ? (<img src={this.props.image} alt=""/>) :
                    this.props.fa ? (<i className={"fa fa-" + this.props.fa}></i>) :
                      (<span dangerouslySetInnerHTML={ {__html: this.props.content} }></span>);
    return (
      <div
        role={this.props.role}
        aria-label= {this.props.ariaLabel}
        tabIndex = {this.props.role == "radio"? tabIndexValue : "0"}
        aria-value = {ariaCheckedValue}
        className={classes}
        style={this.props.style}
        onClick={this.handleClick}>
        {content}
      </div>);
  }
}


class ReaderNavigationMenuSearchButton extends Component {
  render() {
    return (<span className="readerNavMenuSearchButton" onClick={this.props.onClick}><i className="fa fa-search"></i></span>);
  }
}


class ReaderNavigationMenuMenuButton extends Component {
  render() {
    var icon = this.props.compare ? (<i className="fa fa-chevron-left"></i>) : (<i className="fa fa-bars"></i>);
    return (<span className="readerNavMenuMenuButton" onClick={this.props.onClick}>{icon}</span>);
  }
}


class ReaderNavigationMenuCloseButton extends Component {
  render() {
    if(this.props.icon == "arrow"){
      var icon_dir = (this.props.interfaceLang == 'english') ? 'left' : 'right';
      var icon_class = "fa fa-caret-"+icon_dir;
      var icon = (<i className={icon_class}></i>);
    }else{
      var icon = "×";
    }
    /*var icon = this.props.icon === "arrow" ? (<i className="fa fa-caret-{icon_dir}"></i>) : "×";*/
    var classes = classNames({readerNavMenuCloseButton: 1, arrow: this.props.icon === "arrow"});
    return (<div className={classes} onClick={this.props.onClick}>{icon}</div>);
  }
}


class ReaderNavigationMenuDisplaySettingsButton extends Component {
  render() {
    return (<a href="#" className="readerOptions" role="button" aria-haspopup="true" onClick={this.props.onClick} onKeyPress={function(e) {e.charCode == 13 ? this.props.onClick(e):null}.bind(this)}><img src="/static/img/ayealeph.svg" alt="Toggle Reader Menu Display Settings"/></a>);
  }
}


class CategoryColorLine extends Component {
  render() {
    var style = {backgroundColor: Sefaria.palette.categoryColor(this.props.category)};
    return (<div className="categoryColorLine" style={style}></div>);
  }
}


class TextColumn extends Component {
  // An infinitely scrollable column of text, composed of TextRanges for each section.
  componentDidMount() {
    this._isMounted = true;
    this.initialScrollTopSet = false;
    this.justTransitioned    = true;
    this.debouncedAdjustTextListHighlight = Sefaria.util.debounce(this.adjustTextListHighlight, 100);
    var node = ReactDOM.findDOMNode(this);
    node.addEventListener("scroll", this.handleScroll);
    this.setScrollPosition();
    this.adjustInfiniteScroll();
    this.setPaddingForScrollbar();
  }
  componentWillUnmount() {
    this._isMounted = false;
    var node = ReactDOM.findDOMNode(this);
    node.removeEventListener("scroll", this.handleScroll);
  }
  componentWillReceiveProps(nextProps) {
    if (this.props.mode === "Text" && nextProps.mode === "TextAndConnections") {
      // When moving into text and connections, scroll to highlighted
      this.justTransitioned    = true;
      this.scrolledToHighlight = false;
      this.initialScrollTopSet = true;

    } else if (this.props.mode === "TextAndConnections" && nextProps.mode === "TextAndConnections") {
      // Don't mess with scroll position within Text and Connections mode
      if (this.justTransitioned) {
        this.justTransitioned = false;
      } else if (!this.initialScrollTopSet) {
        this.scrolledToHighlight = true;

      }
    } else if (this.props.mode === "TextAndConnections" && nextProps.mode === "Text") {
      // Don't mess with scroll position within Text and Connections mode
      this.scrolledToHighlight = true;
      this.initialScrollTopSet = true;

    } else if (this.props.panelsOpen !== nextProps.panelsOpen) {
      this.scrolledToHighlight = false;
    } else if (nextProps.srefs.length == 1 && Sefaria.util.inArray(nextProps.srefs[0], this.props.srefs) == -1) {
      // If we are switching to a single ref not in the current TextColumn, treat it as a fresh open.
      this.initialScrollTopSet = false;
      this.scrolledToHighlight = false;
      this.loadingContentAtTop = false;
    }
  }
  componentDidUpdate(prevProps, prevState) {
    if (!this.props.highlightedRefs.compare(prevProps.highlightedRefs)) {
      this.setScrollPosition();  // highlight change
    }
    if (this.props.layoutWidth !== prevProps.layoutWidth ||
        this.props.settings.language !== prevProps.settings.language) {
      this.scrollToHighlighted();
    }
  }
  handleScroll(event) {
    //console.log("scroll");
    if (this.justScrolled) {
      console.log("pass scroll");
      this.justScrolled = false;
      return;
    }
    if (this.props.highlightedRefs.length) {
      //console.log("Calling debouncedAdjustTextListHighlight");
      this.debouncedAdjustTextListHighlight();
    }
    this.adjustInfiniteScroll();
  }
  handleTextSelection() {
    var selection = window.getSelection();

    if (selection.type === "Range") {
      var $start    = $(Sefaria.util.getSelectionBoundaryElement(true)).closest(".segment");
      var $end      = $(Sefaria.util.getSelectionBoundaryElement(false)).closest(".segment");
      var $segments = $start.is($end) ? $start : $start.nextUntil($end, ".segment").add($start).add($end);
      var refs      = [];

      $segments.each(function() {
        refs.push($(this).attr("data-ref"));
      });

      this.props.setTextListHighlight(refs);
    }
    this.props.setSelectedWords(selection.toString());
  }
  handleTextLoad() {
    if (this.loadingContentAtTop || !this.initialScrollTopSet) {
      // console.log("text load, setting scroll");
      this.setScrollPosition();
    } else if (!this.scrolledToHighlight && $(ReactDOM.findDOMNode(this)).find(".segment.highlight").length) {
      // console.log("scroll to highlighted")
      this.scrollToHighlighted();
      this.scrolledToHighlight = true;
      this.initialScrollTopSet = true;
    }

    // console.log("text load, ais");
    this.adjustInfiniteScroll();
  }
  setScrollPosition() {
    console.log("ssp");
    // Called on every update, checking flags on `this` to see if scroll position needs to be set
    if (this.loadingContentAtTop) {
      // After adding content by infinite scrolling up, scroll back to what the user was just seeing
      console.log("loading at top");
      var $node   = $(ReactDOM.findDOMNode(this));
      var adjust  = 118; // Height of .loadingMessage.base
      var $texts  = $node.find(".basetext");
      if ($texts.length < 2) { return; }
      var top     = $texts.eq(1).position().top + $node.scrollTop() - adjust;
      if (!$texts.eq(0).hasClass("loading")) {
        this.loadingContentAtTop = false;
        this.initialScrollTopSet = true;
        this.justScrolled = true;
        ReactDOM.findDOMNode(this).scrollTop = top;
        this.scrollToHighlighted();
        console.log(top)
      }
    } else if (!this.scrolledToHighlight && $(ReactDOM.findDOMNode(this)).find(".segment.highlight").length) {
       console.log("scroll to highlighted");
      // scroll to highlighted segment
      this.scrollToHighlighted();
      this.scrolledToHighlight = true;
      this.initialScrollTopSet = true;
      this.justScrolled        = true;
    } else if (!this.initialScrollTopSet) {
      console.log("initial scroll to 30");
      // initial value set below 0 so you can scroll up for previous
      var node = ReactDOM.findDOMNode(this);
      node.scrollTop = 30;
      this.initialScrollTopSet = true;
    }
    // This fixes loading of next content when current content is short in viewport,
    // but breaks loading highlighted ref, jumping back up to top of section
    // this.adjustInfiniteScroll();
  }
  adjustInfiniteScroll() {
    // Add or remove TextRanges from the top or bottom, depending on scroll position
    // console.log("adjust Infinite Scroll");
    if (!this._isMounted) { return; }
    var node         = ReactDOM.findDOMNode(this);
    var refs         = this.props.srefs;
    var $lastText    = $(node).find(".textRange.basetext").last();
    if (!$lastText.length) { console.log("no last basetext"); return; }
    var lastTop      = $lastText.position().top;
    var lastBottom   = lastTop + $lastText.outerHeight();
    var windowHeight = $(node).outerHeight();
    var windowTop    = node.scrollTop;
    var windowBottom = windowTop + windowHeight;
    if (lastTop > (windowHeight + 100) && refs.length > 1) {
      // Remove a section scrolled out of view on bottom
      refs = refs.slice(0,-1);
      this.props.updateTextColumn(refs);
    } else if (windowTop < 21 && !this.loadingContentAtTop) {
      // UP: add the previous section above then adjust scroll position so page doesn't jump
      var topRef = refs[0];
      var data   = Sefaria.ref(topRef);
      if (data && data.prev) {
        console.log("Up! Add previous section");
        refs.splice(refs, 0, data.prev);
        this.loadingContentAtTop = true;
        this.props.updateTextColumn(refs);
        if (Sefaria.site) { Sefaria.site.track.event("Reader", "Infinite Scroll", "Up"); }
      }
    } else if ( lastBottom < windowHeight + 80 ) {
      // DOWN: add the next section to bottom
      if ($lastText.hasClass("loading")) {
        // console.log("last text is loading - don't add next section");
        return;
      }
      console.log("Down! Add next section");
      var currentRef = refs.slice(-1)[0];
      var data       = Sefaria.ref(currentRef);
      if (data && data.next) {
        refs.push(data.next);
        this.props.updateTextColumn(refs);
        if (Sefaria.site) { Sefaria.site.track.event("Reader", "Infinite Scroll", "Down"); }
      }
    }  else {
      // nothing happens
    }
  }
  adjustTextListHighlight() {
    console.log("adjustTextListHighlight");

    // When scrolling while the TextList is open, update which segment should be highlighted.
    if (this.props.multiPanel && this.props.layoutWidth == 100) {
      return; // Hacky - don't move around highlighted segment when scrolling a single panel,
    }
    // but we do want to keep the highlightedRefs value in the panel
    // so it will return to the right location after closing other panels.
    var adjustTextListHighlightInner = function() {
      //var start = new Date();
      if (!this._isMounted) { return; }
      var $container   = $(ReactDOM.findDOMNode(this));
      var $readerPanel = $container.closest(".readerPanel");
      var viewport     = $container.outerHeight() - $readerPanel.find(".textList").outerHeight();
      var center       = (viewport/2);
      var midTop       = 300;
      var threshhold   = this.props.multiPanel ? midTop : center;
      $container.find(".basetext .segment").each(function(i, segment) {
        var $segment = $(segment);
        if ($segment.offset().top + $segment.outerHeight() > threshhold) {
          var ref = $segment.attr("data-ref");
          this.props.setTextListHighlight(ref);
          //var end = new Date();
          //elapsed = end - start;
          //console.log("Adjusted Text Highlight in: " + elapsed);
          return false;
        }
      }.bind(this));
    }.bind(this);

    adjustTextListHighlightInner();

      /*
      // Caching segment heights
      // Incomplete, needs to update on infinite scroll, window resize
      // Not clear there's a great perfomance benefit
      if (!this.state.segmentHeights) {
        this.state.segmentHeights = [];
        $readerPanel.find(".basetext .segment").each(function(i, segment) {
          var $segment = $(segment);
          var top = $segment.offset().top;
          this.state.segmentHeights.push({
              top: top,
              bottom: top + $segment.outerHeight(),
              ref: $segment.attr("data-ref")})
        }.bind(this));
        this.setState(this.state);
      }

      for (var i = 0; i < this.state.segmentHeights.length; i++) {
        var segment = this.state.segmentHeights[i];
        if (segment.bottom > center) {
          this.showTextList(segment.ref);
          return;
        }
      }
      */
  }
  scrollToHighlighted() {
    window.requestAnimationFrame(function() {
      if (!this._isMounted) { return; }
      console.log("scroll to highlighted - animation frame");
      var $container   = $(ReactDOM.findDOMNode(this));
      var $readerPanel = $container.closest(".readerPanel");
      var $highlighted = $container.find(".segment.highlight").first();
      if ($highlighted.length) {
        var height     = $highlighted.outerHeight();
        var viewport   = $container.outerHeight() - $readerPanel.find(".textList").outerHeight();
        var offset     = height > viewport + 80 ? 80 : (viewport - height) / 2;
        this.justScrolled = true;
        $container.scrollTo($highlighted, 0, {offset: -offset});
      }
    }.bind(this));
  }
  setPaddingForScrollbar() {
    // Scrollbars take up spacing, causing the centering of TextColumn to be slightly off center
    // compared to the header. This functions sets appropriate padding to compensate.
    var width      = Sefaria.util.getScrollbarWidth();
    var $container = $(ReactDOM.findDOMNode(this));
    if (this.props.interfaceLang == "hebrew") {
      $container.css({paddingRight: width, paddingLeft: 0});
    } else {
      $container.css({paddingRight: 0, paddingLeft: width});
    }
  }
  render() {
    var classes = classNames({textColumn: 1, connectionsOpen: this.props.mode === "TextAndConnections"});
    var content =  this.props.srefs.map(function(ref, k) {
      return (<TextRange
        sref={ref}
        version={this.props.version}
        versionLanguage={this.props.versionLanguage}
        highlightedRefs={this.props.highlightedRefs}
        basetext={true}
        withContext={true}
        loadLinks={true}
        prefetchNextPrev={true}
        settings={this.props.settings}
        setOption={this.props.setOption}
        showBaseText={this.props.showBaseText}
        onSegmentClick={this.props.onSegmentClick}
        onCitationClick={this.props.onCitationClick}
        onTextLoad={this.handleTextLoad.bind(this)}
        filter={this.props.filter}
        panelsOpen={this.props.panelsOpen}
        layoutWidth={this.props.layoutWidth}
        key={k + ref} />);
    }.bind(this));

    if (content.length) {
      // Add Next and Previous loading indicators
      var first   = Sefaria.ref(this.props.srefs[0]);
      var last    = Sefaria.ref(this.props.srefs.slice(-1)[0]);
      var hasPrev = first && first.prev;
      var hasNext = last && last.next;
      var topSymbol  = " ";
      var bottomSymbol = " ";
      if (hasPrev && INBROWSER) {
        content.splice(0, 0, (<LoadingMessage className="base prev" key="prev"/>));
      } else {
        content.splice(0, 0, (<LoadingMessage message={topSymbol} heMessage={topSymbol} className="base prev" key="prev"/>));
      }
      if (hasNext) {
        content.push((<LoadingMessage className="base next" key="next"/>));
      } else {
        content.push((<LoadingMessage message={bottomSymbol} heMessage={bottomSymbol} className="base next final" key="next"/>));
      }
    }

    return (<div className={classes} onMouseUp={this.handleTextSelection}>{content}</div>);
  }
}

TextColumn.propTypes = {
  srefs:                 PropTypes.array.isRequired,
  version:               PropTypes.string,
  versionLanguage:       PropTypes.string,
  highlightedRefs:       PropTypes.array,
  basetext:              PropTypes.bool,
  withContext:           PropTypes.bool,
  loadLinks:             PropTypes.bool,
  prefetchNextPrev:      PropTypes.bool,
  openOnClick:           PropTypes.bool,
  lowlight:              PropTypes.bool,
  multiPanel:            PropTypes.bool,
  mode:                  PropTypes.string,
  settings:              PropTypes.object,
  interfaceLang:         PropTypes.string,
  showBaseText:          PropTypes.func,
  updateTextColumn:      PropTypes.func,
  onSegmentClick:        PropTypes.func,
  onCitationClick:       PropTypes.func,
  setTextListHighlight:  PropTypes.func,
  setSelectedWords:      PropTypes.func,
  onTextLoad:            PropTypes.func,
  panelsOpen:            PropTypes.number,
  layoutWidth:           PropTypes.number
};


class TextRange extends Component {
  // A Range or text defined a by a single Ref. Specially treated when set as 'basetext'.
  // This component is responsible for retrieving data from `Sefaria` for the ref that defines it.

  componentDidMount() {
    this._isMounted = true;
    var data = this.getText();
    if (data && !this.dataPrefetched) {
      // If data was populated server side, onTextLoad was never called
      this.onTextLoad(data);
    } else if (this.props.basetext || this.props.segmentNumber) {
      this.placeSegmentNumbers();
    }
    window.addEventListener('resize', this.handleResize);
  }
  componentWillUnmount() {
    this._isMounted = false
    window.removeEventListener('resize', this.handleResize);
  }
  componentDidUpdate(prevProps, prevState) {
    // Place segment numbers again if update affected layout
    if (this.props.basetext || this.props.segmentNumber) {
      if (this.props.version != prevProps.version ||
          this.props.versionLanguage != prevProps.versionLanguage ||
          prevProps.settings.language !== this.props.settings.language ||
          prevProps.settings.layoutDefault !== this.props.settings.layoutDefault ||
          prevProps.settings.layoutTanakh !== this.props.settings.layoutTanakh ||
          prevProps.settings.layoutTalmud !== this.props.settings.layoutTalmud ||
          prevProps.settings.biLayout !== this.props.settings.biLayout ||
          prevProps.settings.fontSize !== this.props.settings.fontSize ||
          prevProps.layoutWidth !== this.props.layoutWidth) {
            // Rerender in case version has changed
            this.forceUpdate(function() {
                this.placeSegmentNumbers();
            }.bind(this));
      }
    }
  }
  handleResize() {
    if (this.props.basetext || this.props.segmentNumber) {
      this.placeSegmentNumbers();
    }
  }
  handleClick(event) {
    if (window.getSelection().type === "Range") {
      // Don't do anything if this click is part of a selection
      return;
    }
    if (this.props.onRangeClick) {
      //Click on the body of the TextRange itself from TextList
      this.props.onRangeClick(this.props.sref);
      if (Sefaria.site) { Sefaria.site.track.event("Reader", "Click Text from TextList", this.props.sref); }
    }
  }
  getText() {
    var settings = {
      context: this.props.withContext ? 1 : 0,
      version: this.props.version || null,
      language: this.props.versionLanguage || null
    };
    var data = Sefaria.text(this.props.sref, settings);

    if (!data || "updateFromAPI" in data) { // If we don't have data yet, call again with a callback to trigger API call
      Sefaria.text(this.props.sref, settings, this.onTextLoad);
    }
    return data;
  }
  onTextLoad(data) {
    // Initiate additional API calls when text data first loads
    if (this.props.basetext && this.props.sref !== data.ref) {
      // Replace ReaderPanel contents ref with the normalized form of the ref, if they differ.
      // Pass parameter to showBaseText to replaceHistory - normalization should't add a step to history
      this.props.showBaseText(data.ref, true, this.props.version, this.props.versionLanguage);
      return;
    }

    // If this is a ref to a super-section, rewrite it to first available section
    if (data.textDepth - data.sections.length > 1 && data.firstAvailableSectionRef) {
      this.props.showBaseText(data.firstAvailableSectionRef, true, this.props.version, this.props.versionLanguage);
      return;
    }

    this.prefetchData();

    if (this.props.onTextLoad) {
      this.props.onTextLoad();
    }

    if (this._isMounted) {
      this.forceUpdate(function() {
        this.placeSegmentNumbers();
      }.bind(this));
    }
  }
  prefetchData() {
    // Prefetch additional data (next, prev, links, notes etc) for this ref
    if (this.dataPrefetched) { return; }

    var data = this.getText();
    if (!data) { return; }

    // Load links at section level if spanning, so that cache is properly primed with section level refs
    var sectionRefs = data.isSpanning ? data.spanningRefs : [data.sectionRef];
    sectionRefs = sectionRefs.map(function(ref) {
      if (ref.indexOf("-") > -1) {
        ref = ref.split("-")[0];
        ref = ref.slice(0, ref.lastIndexOf(":"));
      }
      return ref;
    });

    if (this.props.loadLinks && !Sefaria.linksLoaded(sectionRefs)) {
      for (var i = 0; i < sectionRefs.length; i++) {
        Sefaria.related(sectionRefs[i], function() {
          if (this._isMounted) { this.forceUpdate(); }
        }.bind(this));
      }
    }

    if (this.props.prefetchNextPrev) {
     if (data.next) {
       Sefaria.text(data.next, {
         context: 1,
         version: this.props.version || null,
         language: this.props.versionLanguage || null
       }, function() {});
     }
     if (data.prev) {
       Sefaria.text(data.prev, {
         context: 1,
         version: this.props.version || null,
         language: this.props.versionLanguage || null
       }, function() {});
     }
     if (data.indexTitle) {
        // Preload data that is used on Text TOC page
        Sefaria.indexDetails(data.indexTitle, function() {});
     }
    }
    this.dataPrefetched = true;
  }
  placeSegmentNumbers() {
    //console.log("placeSegmentNumbers", this.props.sref);
    //debugger
    //console.trace();
    // Set the vertical offsets for segment numbers and link counts, which are dependent
    // on the rendered height of the text of each segment.
    var $text  = $(ReactDOM.findDOMNode(this));
    var elemsAtPosition = {}; // Keyed by top position, an array of elements found there
    var setTop = function() {
      var $elem = $(this);
      var top   = $elem.parent().position().top;
      $elem.css({top: top});
      var list = elemsAtPosition[top] || [];
      list.push($elem);
      elemsAtPosition[top] = list;
    };
    $text.find(".linkCount").each(setTop);
    elemsAtPosition = {};  // resetting because we only want it to track segmentNumbers
    $text.find(".segmentNumber").each(setTop).show();
    var fixCollision = function ($elems) {
      // Takes an array of jQuery elements that all currently appear at the same top position
      if ($elems.length == 1) { return; }
      if ($elems.length == 2) {
        var adjust = 8;
        $elems[0].css({top: "-=" + adjust});
        $elems[1].css({top: "+=" + adjust});
      }
      /* Sketching a general solution for any number of elements, incomplete.
      var halfOrLess = Math.floor($elems.length / 2);
      var above = $elems.slice(0, halfOrLess);
      var below = $elems.slice(-halfOrLess);
      for (var i = 0; i < halfOrLess; i++) {

      }
      */
    };
    for (var top in elemsAtPosition) {
      if (elemsAtPosition.hasOwnProperty(top)) {
        fixCollision(elemsAtPosition[top]);
      }
    }
    $text.find(".segmentNumber").show();
    $text.find(".linkCount").show();

  }
  onFootnoteClick(event) {
      $(event.target).closest("sup").next("i.footnote").toggle();
      this.placeSegmentNumbers();
  }
  render() {

    var data = this.getText();
    if (data && this.props.basetext) {
      var ref              = this.props.withContext ? data.sectionRef : data.ref;
      var sectionStrings   = Sefaria.sectionString(ref);
      var oref             = Sefaria.ref(ref);
      var useShortString   = oref && Sefaria.util.inArray(oref.primary_category, ["Tanakh", "Mishnah", "Talmud", "Tanaitic", "Commentary"]) !== -1;
      var title            = useShortString ? sectionStrings.en.numbered : sectionStrings.en.named;
      var heTitle          = useShortString ? sectionStrings.he.numbered : sectionStrings.he.named;
    } else if (data && !this.props.basetext) {
      var title            = data.ref;
      var heTitle          = data.heRef;
    } else if (!data) {
      var title            = "Loading...";
      var heTitle          = "טעינה...";
    }
    var showNumberLabel    =  data &&
                              data.categories &&
                              data.categories[0] !== "Talmud" &&
                              data.categories[0] !== "Liturgy";

    var showSegmentNumbers = showNumberLabel && this.props.basetext;

    var segments = Sefaria.makeSegments(data, this.props.withContext);
    var textSegments = segments.map(function (segment, i) {
      var highlight = this.props.highlightedRefs && this.props.highlightedRefs.length ?                                  // if highlighted refs are explicitly set
                        Sefaria.util.inArray(segment.ref, this.props.highlightedRefs) !== -1 : // highlight if this ref is in highlighted refs prop
                        this.props.basetext && segment.highlight;                   // otherwise highlight if this a basetext and the ref is specific
      return (
        <TextSegment
            sref={segment.ref}
            en={segment.en}
            he={segment.he}
            highlight={highlight}
            segmentNumber={showSegmentNumbers ? segment.number : 0}
            showLinkCount={this.props.basetext}
            filter={this.props.filter}
            onSegmentClick={this.props.onSegmentClick}
            onCitationClick={this.props.onCitationClick}
            onFootnoteClick={this.onFootnoteClick}
            key={i + segment.ref} />
      );
    }.bind(this));
    textSegments = textSegments.length ?
                    textSegments :
                      this.props.basetext ? "" : (<LoadingMessage />);
    var classes = {
                    textRange: 1,
                    basetext: this.props.basetext,
                    loading: !data,
                    lowlight: this.props.lowlight
                  };
    classes = classNames(classes);

    var open        = function() { this.props.onNavigationClick(this.props.sref)}.bind(this);
    var compare     = function() { this.props.onCompareClick(this.props.sref)}.bind(this);
    var connections = function() { this.props.onOpenConnectionsClick([this.props.sref])}.bind(this);

    var actionLinks = (<div className="actionLinks">
                        <span className="openLink" onClick={open}>
                          <img src="/static/img/open-64.png" alt="" />
                          <span className="en">Open</span>
                          <span className="he">פתח</span>
                        </span>
                        <span className="compareLink" onClick={compare}>
                          <img src="/static/img/compare-64.png" alt="" />
                          <span className="en">Compare</span>
                          <span className="he">השווה</span>
                        </span>
                        <span className="connectionsLink" onClick={connections}>
                          <i className="fa fa-link"></i>
                          <span className="en">Connections</span>
                          <span className="he">קשרים</span>
                        </span>
                      </div>);
    return (
      <div className={classes} onClick={this.handleClick}>
        {showNumberLabel && this.props.numberLabel ?
          (<div className="numberLabel sans">
            <span className="numberLabelInner">
              <span className="en">{this.props.numberLabel}</span>
              <span className="he">{Sefaria.hebrew.encodeHebrewNumeral(this.props.numberLabel)}</span>
            </span>
          </div>)
          : null}
        {this.props.hideTitle ? "" :
        (<div className="title">
          <div className="titleBox">
            <span className="en" >{title}</span>
            <span className="he">{heTitle}</span>
          </div>
        </div>)}
        <div className="text">
          <div className="textInner">
            { textSegments }
            { this.props.showActionLinks ? actionLinks : null }
          </div>
        </div>
      </div>
    );
  }
}

TextRange.propTypes = {
  sref:                   PropTypes.string.isRequired,
  version:                PropTypes.string,
  versionLanguage:        PropTypes.string,
  highlightedRefs:        PropTypes.array,
  basetext:               PropTypes.bool,
  withContext:            PropTypes.bool,
  hideTitle:              PropTypes.bool,
  loadLinks:              PropTypes.bool,
  prefetchNextPrev:       PropTypes.bool,
  openOnClick:            PropTypes.bool,
  lowlight:               PropTypes.bool,
  numberLabel:            PropTypes.number,
  settings:               PropTypes.object,
  filter:                 PropTypes.array,
  onTextLoad:             PropTypes.func,
  onRangeClick:           PropTypes.func,
  onSegmentClick:         PropTypes.func,
  onCitationClick:        PropTypes.func,
  onNavigationClick:      PropTypes.func,
  onCompareClick:         PropTypes.func,
  onOpenConnectionsClick: PropTypes.func,
  showBaseText:           PropTypes.func,
  panelsOpen:             PropTypes.number,
  layoutWidth:            PropTypes.number,
  showActionLinks:        PropTypes.bool
};


class TextSegment extends Component {

  handleClick(event) {
    if ($(event.target).hasClass("refLink")) {
      //Click of citation
      event.preventDefault();//add prevent default
      var ref = Sefaria.humanRef($(event.target).attr("data-ref"));
      this.props.onCitationClick(ref, this.props.sref);
      event.stopPropagation();
      Sefaria.site.track.event("Reader", "Citation Link Click", ref);
    } else if ($(event.target).is("sup") || $(event.target).parents("sup").size()) {
      this.props.onFootnoteClick(event);
      event.stopPropagation();
    } else if (this.props.onSegmentClick) {
      this.props.onSegmentClick(this.props.sref);
      Sefaria.site.track.event("Reader", "Text Segment Click", this.props.sref);
    }
  }
  render() {
    var linkCountElement;
    if (this.props.showLinkCount) {
      var linkCount = Sefaria.linkCount(this.props.sref, this.props.filter);
      var minOpacity = 20, maxOpacity = 70;
      var linkScore = linkCount ? Math.min(linkCount+minOpacity, maxOpacity) / 100.0 : 0;
      var style = {opacity: linkScore};
      linkCountElement = this.props.showLinkCount ? (<div className="linkCount sans" title={linkCount + " Connections Available"}>
                                                    <span className="en"><span className="linkCountDot" style={style}></span></span>
                                                    <span className="he"><span className="linkCountDot" style={style}></span></span>
                                                  </div>) : null;
    } else {
      linkCountElement = "";
    }
    var segmentNumber = this.props.segmentNumber ? (<div className="segmentNumber sans">
                                                      <span className="en"> <span className="segmentNumberInner">{this.props.segmentNumber}</span> </span>
                                                      <span className="he"> <span className="segmentNumberInner">{Sefaria.hebrew.encodeHebrewNumeral(this.props.segmentNumber)}</span> </span>
                                                    </div>) : null;
    var he = this.props.he || "";
    var en = this.props.en || "";
    var classes=classNames({ segment: 1,
                     highlight: this.props.highlight,
                     heOnly: !this.props.en,
                     enOnly: !this.props.he });
    if(!this.props.en && !this.props.he){
        return false;
    }
    return (
      <span className={classes} onClick={this.handleClick} data-ref={this.props.sref}>
        {segmentNumber}
        {linkCountElement}
        <span className="he" dangerouslySetInnerHTML={ {__html: he + " "} }></span>
        <span className="en" dangerouslySetInnerHTML={ {__html: en + " "} }></span>
        <div className="clearFix"></div>
      </span>
    );
  }
}

TextSegment.propTypes = {
  sref:            PropTypes.string,
  en:              PropTypes.string,
  he:              PropTypes.string,
  highlight:       PropTypes.bool,
  segmentNumber:   PropTypes.number,
  showLinkCount:   PropTypes.bool,
  filter:          PropTypes.array,
  onCitationClick: PropTypes.func,
  onSegmentClick:  PropTypes.func,
  onFootnoteClick: PropTypes.func
};


class ConnectionsPanel extends Component {
  render() {
    var content = null;
    if (this.props.mode == "Connections") {
      content = (<TextList
                    srefs={this.props.srefs}
                    filter={this.props.filter}
                    recentFilters={this.props.recentFilters}
                    fullPanel={this.props.fullPanel}
                    multiPanel={this.props.multiPanel}
                    setFilter={this.props.setFilter}
                    setConnectionsMode={this.props.setConnectionsMode}
                    onTextClick={this.props.onTextClick}
                    onCitationClick={this.props.onCitationClick}
                    onNavigationClick={this.props.onNavigationClick}
                    onCompareClick={this.props.onCompareClick}
                    onOpenConnectionsClick={this.props.onOpenConnectionsClick}
                    openNav={this.props.openNav}
                    openDisplaySettings={this.props.openDisplaySettings}
                    closePanel={this.props.closePanel}
                    selectedWords={this.props.selectedWords}/>
                );

    } else if (this.props.mode === "Tools") {
      content = (<ToolsPanel
                    srefs={this.props.srefs}
                    mode={this.props.mode}
                    filter={this.props.filter}
                    recentFilters={this.props.recentFilters}
                    fullPanel={this.props.fullPanel}
                    multiPanel={this.props.multiPanel}
                    canEditText={this.props.canEditText}
                    setFilter={this.props.setFilter}
                    setConnectionsMode={this.props.setConnectionsMode}
                    onTextClick={this.props.onTextClick}
                    onCitationClick={this.props.onCitationClick}
                    onNavigationClick={this.props.onNavigationClick}
                    onCompareClick={this.props.onCompareClick}
                    onOpenConnectionsClick={this.props.onOpenConnectionsClick}
                    openNav={this.props.openNav}
                    openDisplaySettings={this.props.openDisplaySettings}
                    openComparePanel={this.props.openComparePanel}
                    closePanel={this.props.closePanel}
                    version={this.props.version}
                    versionLanguage={this.props.versionLanguage} />);

    } else if (this.props.mode === "Share") {
      content = (<SharePanel
        url={window.location.href}
        fullPanel={this.props.fullPanel}
        closePanel={this.props.closePanel}
        setConnectionsMode={this.props.setConnectionsMode} />);

    } else if (this.props.mode === "Add to Source Sheet") {
      content = (<AddToSourceSheetPanel
        srefs={this.props.srefs}
        fullPanel={this.props.fullPanel}
        setConnectionsMode={this.props.setConnectionsMode}
        version={this.props.version}
        versionLanguage={this.props.versionLanguage}
        addToSourceSheet={this.props.addToSourceSheet}
      />);

    } else if (this.props.mode === "Add Note") {
      content = (<AddNotePanel
                  srefs={this.props.srefs}
                  fullPanel={this.props.fullPanel}
                  closePanel={this.props.closePanel}
                  setConnectionsMode={this.props.setConnectionsMode} />);

    } else if (this.props.mode === "Edit Note") {
      content = (<AddNotePanel
                  srefs={this.props.srefs}
                  noteId={this.props.noteBeingEdited._id}
                  noteText={this.props.noteBeingEdited.text}
                  noteTitle={this.props.noteBeingEdited.title}
                  noteIsPublic={this.props.noteBeingEdited.isPublic}
                  fullPanel={this.props.fullPanel}
                  closePanel={this.props.closePanel}
                  setConnectionsMode={this.props.setConnectionsMode} />);

    } else if (this.props.mode === "My Notes") {
      content = (<MyNotesPanel
                  srefs={this.props.srefs}
                  fullPanel={this.props.fullPanel}
                  closePanel={this.props.closePanel}
                  setConnectionsMode={this.props.setConnectionsMode}
                  editNote={this.props.editNote} />);

    } else if (this.props.mode === "Add Connection") {
      var url  = "/s1?next=" + window.location.pathname;
      var link = (<a href={url}><span className="int-en">old Sefaria</span><span className="int-he">ממשק הישן</span></a>);
      content = (<div className="toolsMessage sans">
                    <span className="int-en">We&apos;re still working on updating this feature for the new Sefaria. In the meantime, to add a connection please use the {link}.</span>
                    <span className="int-he">האפשרות הזו עדיין בבניה בממשק החדש. בינתיים ניתן להשתמש ב{link}.</span>
                  </div>);

    } else if (this.props.mode === "Login") {
      content = (<LoginPanel fullPanel={this.props.fullPanel} />);
    }
    return content;
  }
}

ConnectionsPanel.propTypes = {
  srefs:                   PropTypes.array.isRequired,    // an array of ref strings
  filter:                  PropTypes.array.isRequired,
  recentFilters:           PropTypes.array.isRequired,
  mode:                    PropTypes.string.isRequired,   // "Connections", "Tools", etc. called `connectionsMode` above
  setFilter:               PropTypes.func.isRequired,
  setConnectionsMode:      PropTypes.func.isRequired,
  editNote:                PropTypes.func.isRequired,
  openComparePanel:        PropTypes.func.isRequired,
  addToSourceSheet:        PropTypes.func.isRequired,
  version:                 PropTypes.string,
  versionLanguage:         PropTypes.string,
  noteBeingEdited:         PropTypes.object,
  fullPanel:               PropTypes.bool,
  multiPanel:              PropTypes.bool,
  canEditText:             PropTypes.bool,
  onTextClick:             PropTypes.func,
  onCitationClick:         PropTypes.func,
  onNavigationClick:       PropTypes.func,
  onCompareClick:          PropTypes.func,
  onOpenConnectionsClick:  PropTypes.func,
  openNav:                 PropTypes.func,
  openDisplaySettings:     PropTypes.func,
  closePanel:              PropTypes.func,
  toggleLanguage:          PropTypes.func,
  selectedWords:           PropTypes.string,
  interfaceLang:           PropTypes.string
};


class ConnectionsPanelHeader extends Component {
  render() {
    return (<div className="connectionsPanelHeader">
              <ConnectionsPanelTabs
                activeTab={this.props.activeTab}
                setConnectionsMode={this.props.setConnectionsMode}
                interfaceLang={this.props.interfaceLang}/>
              <div className="rightButtons">
                <LanguageToggleButton toggleLanguage={this.props.toggleLanguage} />
                <ReaderNavigationMenuCloseButton icon="arrow" onClick={this.props.closePanel} interfaceLang={this.props.interfaceLang} />
              </div>
            </div>);
  }
}

ConnectionsPanelHeader.propTypes = {
  activeTab:          PropTypes.string.isRequired, // "Connections", "Tools"
  setConnectionsMode: PropTypes.func.isRequired,
  closePanel:         PropTypes.func.isRequired,
  toggleLanguage:     PropTypes.func.isRequired,
  interfaceLang:      PropTypes.string.isRequired
};


class ConnectionsPanelTabs extends Component {
  render() {
    var tabNames = [{"en": "Connections", "he": "קישורים"}, {"en": "Tools", "he":"כלים"}];
    var tabs = tabNames.map(function(item) {
      var tabClick = function() {
        this.props.setConnectionsMode(item["en"])
      }.bind(this);
      var active  = item["en"] === this.props.activeTab;
      var classes = classNames({connectionsPanelTab: 1, sans: 1, noselect: 1, active: active});
      return (<div className={classes} onClick={tabClick} key={item["en"]}>
                <span className="int-en">{item["en"]}</span>
                <span className="int-he">{item["he"]}</span>
              </div>);
    }.bind(this));

    return (<div className="connectionsPanelTabs">{tabs}</div>);
  }
}

ConnectionsPanelHeader.propTypes = {
  activeTab:          PropTypes.string.isRequired, // "Connections", "Tools"
  setConnectionsMode: PropTypes.func.isRequired,
  interfaceLang:      PropTypes.string.isRequired
};


class TextList extends Component {
  constructor(props) {
    super(props);

    this.state = {
      linksLoaded: false,
      textLoaded: false
    }
  }
  componentDidMount() {
    this._isMounted = true;
    this.loadConnections();
    this.scrollToHighlighted();
  }
  componentWillUnmount() {
    this._isMounted = false;
  }
  componentWillReceiveProps(nextProps) {
    this.preloadText(nextProps.filter);
  }
  componentWillUpdate(nextProps) {

  }
  componentDidUpdate(prevProps, prevState) {
    if (prevProps.filter.length && !this.props.filter.length) {
      this.scrollToHighlighted();
    }
    if (!prevProps.filter.compare(this.props.filter)) {
      this.scrollToHighlighted();
    } else if (!prevState.textLoaded && this.state.textLoaded) {
      this.scrollToHighlighted();
    } else if (!prevProps.srefs.compare(this.props.srefs)) {
      this.loadConnections();
      this.scrollToHighlighted();
    }
  }
  getSectionRef() {
    var ref = this.props.srefs[0]; // TODO account for selections spanning sections
    var sectionRef = Sefaria.sectionRef(ref) || ref;
    return sectionRef;
  }
  loadConnections() {
    // Load connections data from server for this section
    var sectionRef = this.getSectionRef();
    if (!sectionRef) { return; }
    Sefaria.related(sectionRef, function(data) {
      if (this._isMounted) {
        this.preloadText(this.props.filter);
        this.setState({
          linksLoaded: true,
        });
      }
    }.bind(this));
  }
  preloadText(filter) {
    // Preload text of links if `filter` is a single commentary, or all commentary
    if (filter.length == 1 &&
        Sefaria.index(filter[0]) &&
        Sefaria.index(filter[0]).categories == "Commentary") {
      this.preloadSingleCommentaryText(filter);
    } else if (filter.length == 1 && filter[0] == "Commentary") {
      this.preloadAllCommentaryText(filter);
    } else {
      this.setState({waitForText: false, textLoaded: false});
    }
  }
  preloadSingleCommentaryText(filter) {
    var basetext   = this.getSectionRef(); //get the title of the full title for the commentary from the api and use that (only needs the title to end with the base text
    var commentary = filter[0] + " on " + basetext; //TODO: get rid of "on" special casing switch to hack that only switches out the sections
    this.setState({textLoaded: false, waitForText: true});
    Sefaria.text(commentary, {}, function() {
      if (this._isMounted) {
        this.setState({textLoaded: true});
      }
    }.bind(this));
  }
  preloadAllCommentaryText() {
    var basetext   = this.getSectionRef();
    var summary    = Sefaria.linkSummary(basetext);
    if (summary.length && summary[0].category == "Commentary") {
      this.setState({textLoaded: false, waitForText: true});
      // Get a list of commentators on this section that we need don't have in the cache
      var links = Sefaria.links(basetext);
      var commentators = summary[0].books.map(function(item) {
        return item.book;
      }).filter(function(commentator) {
        var link = Sefaria._filterLinks(links, [commentator])[0];
        if (link.sourceRef.indexOf(link.anchorRef) == -1) {
          // Check if this is Commentary2, exclude if so
          return false;
        }
        // Exclude if we already have this in the cache
        return !Sefaria.text(commentator + " on " + basetext);
      });
      if (commentators.length) {
        this.waitingFor = Sefaria.util.clone(commentators);
        this.target = 0;
        for (var i = 0; i < commentators.length; i++) {
          Sefaria.text(commentators[i] + " on " + basetext, {}, function(data) {
            var index = this.waitingFor.indexOf(data.commentator);
            if (index == -1) {
                // console.log("Failed to clear commentator:");
                // console.log(data);
                this.target += 1;
            }
            if (index > -1) {
                this.waitingFor.splice(index, 1);
            }
            if (this.waitingFor.length == this.target) {
              if (this._isMounted) {
                this.setState({textLoaded: true});
              }
            }
          }.bind(this));
        }
      } else {
        // All commentaries have been loaded already
        this.setState({textLoaded: true});
      }
    } else {
      // There were no commentaries to load
      this.setState({textLoaded: true});
    }
  }
  scrollToHighlighted() {
    if (this.props.fullPanel) {
      return; // We don't currently have any situations where there is lowlighted content in fullpanel sidebar
    }
    window.requestAnimationFrame(function() {
      if (!this._isMounted) { return; }
      var $highlighted = $(ReactDOM.findDOMNode(this)).find(".texts .textRange").not(".lowlight").first();
      if ($highlighted.length) {
        var $texts = $(ReactDOM.findDOMNode(this)).find(".texts");
        var adjust = parseInt($texts.css("padding-top")) + 18;
        $texts.scrollTo($highlighted, 0, {offset: -adjust});
      }
    }.bind(this));
  }
  showAllFilters() {
    this.props.setFilter(null);
    if (Sefaria.site) { Sefaria.site.track.event("Reader", "Show All Filters Click", "1"); }
  }
  render() {
    var refs               = this.props.srefs;
    var summary            = Sefaria.relatedSummary(refs);
    var oref               = Sefaria.ref(refs[0]);
    var filter             = this.props.filter;
    var sectionRef         = this.getSectionRef();
    var isSingleCommentary = (filter.length == 1 && Sefaria.index(filter[0]) && Sefaria.index(filter[0]).categories == "Commentary");

    var en = "No connections known" + (filter.length ? " for " + filter.join(", ") : "") + ".";
    var he = "אין קשרים ידועים"       + (filter.length ? " ל"    + filter.map(f => Sefaria.hebrewTerm(f)).join(", ") : "") + ".";
    var loaded  = Sefaria.linksLoaded(sectionRef);
    var noResultsMessage = <LoadingMessage message={en} heMessage={he} />;
    var message = !loaded ? (<LoadingMessage />) : (summary.length === 0 ? noResultsMessage : null);

    var showAllFilters = !filter.length;
    if (!showAllFilters) {
      if (filter.compare(["Sheets"])) {
        var sheets  = Sefaria.sheets.sheetsByRef(refs);
        var content = sheets ? sheets.map(function(sheet) {
          return (
            <div className="sheet" key={sheet.sheetUrl}>
              <a href={sheet.ownerProfileUrl}>
                <img className="sheetAuthorImg" src={sheet.ownerImageUrl} alt={sheet.ownerName} />
              </a>
              <div className="sheetViews"><i className="fa fa-eye"></i> {sheet.views}</div>
              <a href={sheet.ownerProfileUrl} className="sheetAuthor">{sheet.ownerName}</a>
              <a href={sheet.sheetUrl} className="sheetTitle">{sheet.title}</a>
            </div>);
        }) : (<LoadingMessage />);
        content = content.length ? content : <LoadingMessage message="No sheets here." />;

      } else if (filter.compare(["Notes"])) {
        var notes   = Sefaria.notes(refs);
        var content = notes ? notes.map(function(note) {
          return (<Note
                    title={note.title}
                    text={note.text}
                    ownerName={note.ownerName}
                    ownerProfileUrl={note.ownerProfileUrl}
                    ownerImageUrl={note.ownerImageUrl}
                    key={note._id} />)
        }) : (<LoadingMessage />);
        content = content.length ? content : <LoadingMessage message="No notes here." />;
      } else {
        // Viewing Text Connections
          //debugger;
        var sectionLinks = Sefaria.links(sectionRef);
        var links        = sectionLinks.filter(function(link) {
          if ( (this.props.multiPanel || !isSingleCommentary) &&
              Sefaria.splitSpanningRef(link.anchorRef).every(aref => Sefaria.util.inArray(aref, refs) === -1)) {
            // Only show section level links for an individual commentary
            return false;
          }
          return (filter.length == 0 ||
                  Sefaria.util.inArray(link.category, filter) !== -1 ||
                  Sefaria.util.inArray(link.collectiveTitle["en"], filter) !== -1 );

          }.bind(this)
        ).sort(function(a, b) {
            if (a.anchorVerse !== b.anchorVerse) {
                return a.anchorVerse - b.anchorVerse;
            } else if ( a.commentaryNum !== b.commentaryNum) {
                return a.commentaryNum - b.commentaryNum;
            } else {
                return a.sourceRef > b.sourceRef ? 1 : -1;
            }
        });

        var message = !loaded ? (<LoadingMessage />) : (links.length === 0 ? noResultsMessage : null);
        var content = links.length == 0 ? message :
                      this.state.waitForText && !this.state.textLoaded ?
                        (<LoadingMessage />) :
                        links.map(function(link, i) {
                            var hideTitle = link.category === "Commentary" && this.props.filter[0] !== "Commentary";
                            return (<TextRange
                                        sref={link.sourceRef}
                                        key={i + link.sourceRef}
                                        lowlight={Sefaria.util.inArray(link.anchorRef, refs) === -1}
                                        hideTitle={hideTitle}
                                        numberLabel={link.category === "Commentary" ? link.anchorVerse : 0}
                                        basetext={false}
                                        onRangeClick={this.props.onTextClick}
                                        onCitationClick={this.props.onCitationClick}
                                        onNavigationClick={this.props.onNavigationClick}
                                        onCompareClick={this.props.onCompareClick}
                                        onOpenConnectionsClick={this.props.onOpenConnectionsClick} />);
                          }, this);
      }
    }

    var classes = classNames({textList: 1, fullPanel: this.props.fullPanel});
    if (showAllFilters) {
      return (
            <div className={classes}>
              <div className="textListTop">
                  {message}
              </div>
              <AllFilterSet
                srefs={this.props.srefs}
                summary={summary}
                showText={this.props.showText}
                filter={this.props.filter}
                recentFilters={this.props.recentFilters}
                setFilter={this.props.setFilter}
                selectedWords={this.props.selectedWords}
                oref={oref}/>
            </div>);
    } else if (!this.props.fullPanel) {
      return (
            <div className={classes}>
              <div className="textListTop">
                <RecentFilterSet
                  srefs={this.props.srefs}
                  asHeader={true}
                  showText={this.props.showText}
                  filter={this.props.filter}
                  recentFilters={this.props.recentFilters}
                  textCategory={oref ? oref.primary_category : null}
                  setFilter={this.props.setFilter}
                  showAllFilters={this.showAllFilters} />
              </div>
              <div className="texts">
                <div className="contentInner">
                  { content }
                </div>
              </div>
            </div>);
    } else {
      return (
            <div className={classes}>
              <div className="texts">
                <div className="contentInner">
                  <RecentFilterSet
                    srefs={this.props.srefs}
                    asHeader={false}
                    showText={this.props.showText}
                    filter={this.props.filter}
                    recentFilters={this.props.recentFilters}
                    textCategory={oref ? oref.primary_category : null}
                    setFilter={this.props.setFilter}
                    showAllFilters={this.showAllFilters} />
                  { content }
                </div>
              </div>
            </div>
            );
    }
  }
}

TextList.propTypes = {
  srefs:                   PropTypes.array.isRequired,    // an array of ref strings
  filter:                  PropTypes.array.isRequired,
  recentFilters:           PropTypes.array.isRequired,
  fullPanel:               PropTypes.bool,
  multiPanel:              PropTypes.bool,
  setFilter:               PropTypes.func,
  setConnectionsMode:      PropTypes.func,
  onTextClick:             PropTypes.func,
  onCitationClick:         PropTypes.func,
  onNavigationClick:       PropTypes.func,
  onCompareClick:          PropTypes.func,
  onOpenConnectionsClick:  PropTypes.func,
  openNav:                 PropTypes.func,
  openDisplaySettings:     PropTypes.func,
  closePanel:              PropTypes.func,
  selectedWords:           PropTypes.string
};


class Note extends Component {
  render() {

    var isInMyNotes = !this.props.ownerName; // public notes can appear inside myNotesPanel, use ownerName as a proxy for context

    var authorInfo = isInMyNotes ? null :
        (<div className="noteAuthorInfo">
          <a href={this.props.ownerProfileUrl}>
            <img className="noteAuthorImg" src={this.props.ownerImageUrl} alt={this.props.ownerName} />
          </a>
          <a href={this.props.ownerProfileUrl} className="noteAuthor">{this.props.ownerName}</a>
        </div>);

     var buttons = isInMyNotes ?
                    (<div className="noteButtons">
                      <i className="fa fa-pencil" onClick={this.props.editNote} ></i>
                      {this.props.isPrivate ? null : (<i className="fa fa-unlock-alt"></i>)}
                    </div>) : null;

     return (<div className="note">
                {authorInfo}
                <div className="note-content">
                  <div className="noteTitle">{this.props.title}</div>
                  <span className="noteText" dangerouslySetInnerHTML={{__html:this.props.text}}></span>
                </div>
                {buttons}
              </div>);
  }
}

Note.propTypes = {
  title:           PropTypes.string.isRequired,
  text:            PropTypes.string.isRequired,
  ownerName:       PropTypes.string,
  ownerImageUrl:   PropTypes.string,
  ownerProfileUrl: PropTypes.string,
  isPrivate:       PropTypes.bool,
  editNote:        PropTypes.func
};


class AllFilterSet extends Component {
  render() {
    var categories = this.props.summary.map(function(cat, i) {
      return (
        <CategoryFilter
          srefs={this.props.srefs}
          key={i}
          category={cat.category}
          heCategory={Sefaria.hebrewTerm(cat.category)}
          count={cat.count}
          books={cat.books}
          filter={this.props.filter}
          updateRecent={true}
          setFilter={this.props.setFilter}
          on={Sefaria.util.inArray(cat.category, this.props.filter) !== -1} />
      );
    }.bind(this));
    var lexicon = this.props.oref ? (<LexiconPanel selectedWords={this.props.selectedWords} oref={this.props.oref}/>) : null;
    return (
      <div className="fullFilterView filterSet">
          {lexicon}
          {categories}
      </div>
    );
  }
}


class CategoryFilter extends Component {

  handleClick(e) {
    e.preventDefault();
    this.props.setFilter(this.props.category, this.props.updateRecent);
    if (Sefaria.site) { Sefaria.site.track.event("Reader", "Category Filter Click", this.props.category); }
  }
  render() {
    var textFilters = this.props.books.map(function(book, i) {
     return (<TextFilter
                srefs={this.props.srefs}
                key={i}
                book={book.book}
                heBook={book.heBook}
                count={book.count}
                category={this.props.category}
                hideColors={true}
                updateRecent={true}
                setFilter={this.props.setFilter}
                on={Sefaria.util.inArray(book.book, this.props.filter) !== -1} />);
    }.bind(this));

    var notClickable = this.props.category == "Community";
    var color        = Sefaria.palette.categoryColor(this.props.category);
    var style        = notClickable ? {} : {"borderTop": "4px solid " + color};
    var classes      = classNames({categoryFilter: 1, on: this.props.on, notClickable: notClickable});
    var count        = notClickable ? null : (<span className="enInHe"> | {this.props.count}</span>);
    var handleClick  = notClickable ? null : this.handleClick;
    var url = (this.props.srefs && this.props.srefs.length > 0)?"/" + Sefaria.normRef(this.props.srefs[0]) + "?with=" + this.props.category:"";
    var innerFilter = (<div className={classes} onClick={handleClick}>
            <span className="en">{this.props.category}{count}</span>
            <span className="he">{this.props.heCategory}{count}</span>
          </div>);
    var wrappedFilter = notClickable ? innerFilter : <a href={url}>{innerFilter}</a>;
    return (
      <div className="categoryFilterGroup" style={style}>
        {wrappedFilter}
        <TwoBox content={ textFilters } />
      </div>
    );
  }
}


class TextFilter extends Component {

  handleClick(e) {
    e.preventDefault();
    this.props.setFilter(this.props.book, this.props.updateRecent);
    if (Sefaria.site) { Sefaria.site.track.event("Reader", "Text Filter Click", this.props.book); }
  }
  render() {
    var classes = classNames({textFilter: 1, on: this.props.on, lowlight: this.props.count == 0});

    if (!this.props.hideColors) {
      var color = Sefaria.palette.categoryColor(this.props.category);
      var style = {"borderTop": "4px solid " + color};
    }
    var name = this.props.book == this.props.category ? this.props.book.toUpperCase() : this.props.book;
    var count = this.props.hideCounts || !this.props.count ? "" : ( <span className="enInHe"> ({this.props.count})</span>);
    var url = (this.props.srefs && this.props.srefs.length > 0)?"/" + Sefaria.normRef(this.props.srefs[0]) + "?with=" + name:"";
    return (
      <a href={url}>
        <div data-name={name}
          className={classes}
          style={style}
          onClick={this.handleClick}>
            <div>
              <span className="en">{name}{count}</span>
              <span className="he">{this.props.heBook}{count}</span>
            </div>
        </div>
      </a>
    );
  }
}

TextFilter.propTypes = {
  srefs:        PropTypes.array.isRequired,
  book:         PropTypes.string.isRequired,
  heBook:       PropTypes.string.isRequired,
  on:           PropTypes.bool.isRequired,
  setFilter:    PropTypes.func.isRequired,
  updateRecent: PropTypes.bool
};


class RecentFilterSet extends Component {
  toggleAllFilterView() {
    this.setState({showAllFilters: !this.state.showAllFilters});
  }
  render() {
    var topLinks = [];

    // Filter top links to exclude items already in recent filter
    topLinks = topLinks.filter(function(link) {
      return (Sefaria.util.inArray(link.book, this.props.recentFilters) == -1);
    }.bind(this));

    // Annotate filter texts with category
    var recentFilters = this.props.recentFilters.map(function(filter) {
      var index = Sefaria.index(filter);
      return {
          book: filter,
          heBook: index ? index.heTitle : Sefaria.hebrewTerm(filter),
          category: index ? index.primary_category : filter };
    });
    topLinks = recentFilters.concat(topLinks).slice(0,5);

    // If the current filter is not already in the top set, put it first
    if (this.props.filter.length) {
      var filter = this.props.filter[0];
      for (var i=0; i < topLinks.length; i++) {
        if (topLinks[i].book == filter ||
            topLinks[i].category == filter ) { break; }
      }
      if (i == topLinks.length) {
        var index = Sefaria.index(filter);
        if (index) {
          var annotatedFilter = {book: filter, heBook: index.heTitle, category: index.primary_category };
        } else {
          var annotatedFilter = {book: filter, heBook: filter, category: "Other" };
        }

        topLinks = [annotatedFilter].concat(topLinks).slice(0,5);
      } else {
        // topLinks.move(i, 0);
      }
    }
    var topFilters = topLinks.map(function(book) {
     return (<TextFilter
                srefs={this.props.srefs}
                key={book.book}
                book={book.book}
                heBook={book.heBook}
                category={book.category}
                hideCounts={true}
                hideColors={true}
                count={book.count}
                updateRecent={false}
                setFilter={this.props.setFilter}
                on={Sefaria.util.inArray(book.book, this.props.filter) !== -1} />);
    }.bind(this));

    var moreButton = this.props.asHeader ? (<div className="showMoreFilters textFilter" style={style}
                        onClick={this.props.showAllFilters}>
                          <div>
                            <span className="dot">●</span><span className="dot">●</span><span className="dot">●</span>
                          </div>
                      </div>) : null;
    var style = this.props.asHeader ? {"borderTopColor": Sefaria.palette.categoryColor(this.props.textCategory)} : {};
    var classes = classNames({recentFilterSet: 1, topFilters: this.props.asHeader, filterSet: 1});
    return (
      <div className={classes} style={style}>
        <div className="topFiltersInner">{topFilters}</div>
        {moreButton}
      </div>
    );
  }
}

RecentFilterSet.propTypes = {
  srefs:          PropTypes.array.isRequired,
  filter:         PropTypes.array.isRequired,
  recentFilters:  PropTypes.array.isRequired,
  textCategory:   PropTypes.string.isRequired,
  setFilter:      PropTypes.func.isRequired,
  showAllFilters: PropTypes.func.isRequired
};


class LexiconPanel extends Component {
  constructor(props) {
    super(props);
    this.state = {
      entries: [],
      loaded: false
    };
  }
  componentDidMount(){
    if(this.props.selectedWords){
      this.getLookups(this.props.selectedWords, this.props.oref);
    }
  }
  componentWillReceiveProps(nextProps){
    // console.log("component will receive props: ", nextProps.selectedWords);
    if(this.props.selectedWords != nextProps.selectedWords){
      this.clearLookups();
      this.getLookups(nextProps.selectedWords, nextProps.oref);
    }
  }
  clearLookups(){
    this.setState({
      loaded: false,
      entries: []
    });
  }
  getLookups(words, oref){
    if(this.shouldActivate(words)){
      // console.log('getting data: ', words, oref.ref);
      Sefaria.lexicon(words, oref.ref, function(data) {
        this.setState({
          loaded: true,
          entries: data
        });

        var action = (data.length == 0)? "Open No Result": "Open";
        action += " / " + oref.categories.join("/") + "/" + oref.book;
        Sefaria.site.track.event("Lexicon", action, words);

        // console.log('gotten data from Sefaria.js, state re-set: ', this, data);
      }.bind(this));
    }
  }
  shouldActivate(selectedWords){
    if(!selectedWords){
      return false;
    }
    var wordList = selectedWords.split(/[\s:\u05c3\u05be\u05c0.]+/);
    var inputLength = wordList.length;
    return (inputLength <= 3);
  }
  render(){
    var refCats = this.props.oref.categories.join(", "); //TODO: the way to filter by categories is very limiting.
    var enEmpty = "No results found.";
    var heEmpty = "לא נמצאו תוצאות";
    if(!this.shouldActivate(this.props.selectedWords)){
      //console.log("not rendering lexicon");
      return false;
    }
    var content;
    if(!this.state.loaded) {
      // console.log("lexicon not yet loaded");
      content = (<LoadingMessage message="Looking up words..." heMessage="מחפש מילים..."/>);
    } else if(this.state.entries.length == 0) {
      if (this.props.selectedWords.length == 0) {
        //console.log("empty words: nothing to render");
        return false;
      } else {
        //console.log("no results");
        content = (<LoadingMessage message={enEmpty} heMessage={heEmpty}/>);
      }
    }else{
      var entries = this.state.entries;
      content =  entries.filter(e => e['parent_lexicon_details']['text_categories'].length == 0 || e['parent_lexicon_details']['text_categories'].indexOf(refCats) > -1).map(function(entry, i) {
            return (<LexiconEntry data={entry} key={i} />)
          });
      content = content.length ? content : <LoadingMessage message={enEmpty} heMessage={heEmpty} />;
    }
    return (
        <div className="lexicon-content">
          <div className="lexicon-results">
            { content }
          </div>
        </div>
      );
  }
}

LexiconPanel.propTypes = {
  selectedWords: PropTypes.string,
  oref:          PropTypes.object
};


class LexiconEntry extends Component {
  render(){
    var entry = this.props.data;
    var headwordClassNames = classNames('headword', entry['parent_lexicon_details']["to_language"].slice(0,2));
    var definitionClassNames = classNames('definition-content', entry['parent_lexicon_details']["to_language"].slice(0,2));
    var entryHeadHtml =  (<span className="headword">{entry['headword']}</span>);
    var morphologyHtml = ('morphology' in entry['content']) ?  (<span className="morphology">({entry['content']['morphology']})</span>) :"";
    var senses = this.renderLexiconEntrySenses(entry['content']);
    var attribution = this.renderLexiconAttribution();
    return (
        <div className="entry">
          <div className={headwordClassNames}>{entryHeadHtml}</div>
          <div className={definitionClassNames}>{morphologyHtml}<ol className="definition">{senses}</ol></div>
          <div className="attribution">{attribution}</div>
        </div>
    );
  }
  renderLexiconEntrySenses(content){
		var grammar = ('grammar' in content) ? '('+ content['grammar']['verbal_stem'] + ')' : "";
		var def = ('definition' in content) ? content['definition'] : "";
        var notes = ('notes' in content) ? (<span className="notes">{content['notes']}</span>) : "";
        var sensesElems =  ('senses' in content) ? content['senses'].map((sense)=> {
          return this.renderLexiconEntrySenses(sense)
        }) : "";
        var senses = sensesElems.length ? (<ol className="senses">{sensesElems}</ol>) : "";
        return (
            <li className="sense">
              {grammar}
              {def}
              {notes}
              {senses}
            </li>
        );
  }
  renderLexiconAttribution(){
    var entry = this.props.data;
		var lexicon_dtls = entry['parent_lexicon_details'];
        return (
            <div>
                <span>
                  <a target="_blank"
                      href={('source_url' in lexicon_dtls) ? lexicon_dtls['source_url'] : ""}>
                    <span className="int-en">Source: </span>
                    <span className="int-he">מקור:</span>
                    {'source' in lexicon_dtls ? lexicon_dtls['source'] : lexicon_dtls['source_url']}
                  </a>
                </span>
                <span>
                  <a target="_blank"
                      href={('attribution_url' in lexicon_dtls) ? lexicon_dtls['attribution_url'] : ""}>
                    <span className="int-en">Creator: </span>
                    <span className="int-he">יוצר:</span>
                    {'attribution' in lexicon_dtls ? lexicon_dtls['attribution'] : lexicon_dtls['attribution_url']}
                  </a>
                </span>
            </div>
        );
  }
}

LexiconEntry.propTypes = {
  data: PropTypes.object.isRequired
};


class ToolsPanel extends Component {
  constructor(props) {
    super(props);
    this.state = {

    };
  }
  render() {
    var editText  = this.props.canEditText ? function() {
        var refString = this.props.srefs[0];
        var currentPath = Sefaria.util.currentPath();
        var currentLangParam;
        if (this.props.version) {
          refString += "/" + encodeURIComponent(this.props.versionLanguage) + "/" + encodeURIComponent(this.props.version);
        }
        var path = "/edit/" + refString;
        var nextParam = "?next=" + encodeURIComponent(currentPath);
        path += nextParam;
        Sefaria.site.track.event("Tools", "Edit Text Click", refString,
          {hitCallback: () =>  window.location = path}
        );
    }.bind(this) : null;

    var addTranslation = function() {
      var nextParam = "?next=" + Sefaria.util.currentPath();
      Sefaria.site.track.event("Tools", "Add Translation Click", this.props.srefs[0],
          {hitCallback: () => window.location = "/translate/" + this.props.srefs[0] + nextParam}
      );
    }.bind(this);

    var classes = classNames({toolsPanel: 1, textList: 1, fullPanel: this.props.fullPanel});
    return (
      <div className={classes}>
        <div className="texts">
          <div className="contentInner">
            <ToolsButton en="Share" he="שתף" image="tools-share.svg" onClick={function() {this.props.setConnectionsMode("Share")}.bind(this)} />
            <ToolsButton en="Add to Source Sheet" he="הוסף לדף מקורות" image="tools-add-to-sheet.svg" onClick={function() {this.props.setConnectionsMode("Add to Source Sheet")}.bind(this)} />
            <ToolsButton en="Add Note" he="הוסף רשומה" image="tools-write-note.svg" onClick={function() {this.props.setConnectionsMode("Add Note")}.bind(this)} />
            <ToolsButton en="My Notes" he="הרשומות שלי" image="tools-my-notes.svg" onClick={function() {this.props.setConnectionsMode("My Notes")}.bind(this)} />
            <ToolsButton en="Compare" he="השווה" image="tools-compare.svg" onClick={this.props.openComparePanel} />
            <ToolsButton en="Add Translation" he="הוסף תרגום" image="tools-translate.svg" onClick={addTranslation} />
            <ToolsButton en="Add Connection" he="הוסף קישור לטקסט אחר" image="tools-add-connection.svg"onClick={function() {this.props.setConnectionsMode("Add Connection")}.bind(this)} />
            { editText ? (<ToolsButton en="Edit Text" he="ערוך טקסט" image="tools-edit-text.svg" onClick={editText} />) : null }
          </div>
        </div>
      </div>);
  }
}

ToolsPanel.propTypes = {
  srefs:                   PropTypes.array.isRequired,  // an array of ref strings
  mode:                    PropTypes.string.isRequired, // "Tools", "Share", "Add to Source Sheet", "Add Note", "My Notes", "Add Connection", "Edit Text", "Add Translation"
  filter:                  PropTypes.array.isRequired,
  recentFilters:           PropTypes.array.isRequired,
  setConnectionsMode:      PropTypes.func.isRequired,
  openComparePanel:        PropTypes.func.isRequired,
  version:                 PropTypes.string,
  versionLanguage:         PropTypes.string,
  fullPanel:               PropTypes.bool,
  multiPanel:              PropTypes.bool,
  canEditText:             PropTypes.bool,
  setFilter:               PropTypes.func,
  onTextClick:             PropTypes.func,
  onCitationClick:         PropTypes.func,
  onNavigationClick:       PropTypes.func,
  onCompareClick:          PropTypes.func,
  onOpenConnectionsClick:  PropTypes.func,
  openNav:                 PropTypes.func,
  openDisplaySettings:     PropTypes.func,
  closePanel:              PropTypes.func
};


class ToolsButton extends Component {
  render() {
    var icon = null;
    if (this.props.icon) {
      var iconName = "fa-" + this.props.icon;
      var classes = {fa: 1, toolsButtonIcon: 1};
      classes[iconName] = 1;
      icon = (<i className={classNames(classes)} />)
    } else if (this.props.image) {
      icon = (<img src={"/static/img/" + this.props.image} className="toolsButtonIcon" alt="" />);
    }

    return (
      <div className="toolsButton sans noselect" onClick={this.props.onClick}>
        <div className="int-en noselect">{this.props.en}</div>
        <div className="int-he noselect">{this.props.he}</div>
        {icon}
      </div>)
  }
}

ToolsButton.propTypes = {
  en:      PropTypes.string.isRequired,
  he:      PropTypes.string.isRequired,
  icon:    PropTypes.string,
  image:   PropTypes.string,
  onClick: PropTypes.func
};


class SharePanel extends Component {
  componentDidMount() {
    this.focusInput();
  }
  componentDidUpdate() {
    this.focusInput();
  }
  focusInput() {
    $(ReactDOM.findDOMNode(this)).find("input").select();
  }
  render() {
    var url = this.props.url;
    var shareFacebook = function() {
      openInNewTab("https://www.facebook.com/sharer/sharer.php?u=" + url);
    };
    var shareTwitter = function() {
      openInNewTab("https://twitter.com/home?status=" + url);
    };
    var shareEmail = function() {
      openInNewTab("mailto:?&subject=Text on Sefaria&body=" + url);
    };
    var classes = classNames({sharePanel: 1, textList: 1, fullPanel: this.props.fullPanel});
    return (
      <div className={classes}>
        <div className="texts">
          <div className="contentInner">
            <input className="shareInput" value={this.props.url} />
            <ToolsButton en="Facebook" he="פייסבוק" icon="facebook-official" onClick={shareFacebook} />
            <ToolsButton en="Twitter" he="טוויטר" icon="twitter" onClick={shareTwitter} />
            <ToolsButton en="Email" he="אימייל" icon="envelope-o" onClick={shareEmail} />
          </div>
        </div>
      </div>);
  }
}

SharePanel.propTypes = {
  url:                PropTypes.string.isRequired,
  setConnectionsMode: PropTypes.func.isRequired,
  closePanel:         PropTypes.func.isRequired,
  fullPanel:          PropTypes.bool
};


class AddToSourceSheetWindow extends Component {

  close () {
    if (this.props.close) {
      this.props.close();
    }
  }

  render () {
    var nextParam = "?next=" + encodeURIComponent(Sefaria.util.currentPath());

    return (<div className="sourceSheetPanelBox">
      <div className="sourceSheetBoxTitle">
        <i className="fa fa-times-circle" aria-hidden="true" onClick={this.close}/>
        {Sefaria.loggedIn?"":<span>
            In order to add this source to a sheet, please <a href={"/login" + nextParam}>log in.</a>
        </span>}
      </div>
      {Sefaria.loggedIn ?
        <AddToSourceSheetPanel
          srefs = {this.props.srefs}
          en = {this.props.en}
          he = {this.props.he}
        /> : ""}
      </div>);
  }
}

AddToSourceSheetWindow.propTypes = {
  srefs:        PropTypes.array,
  close:        PropTypes.func,
  en:           PropTypes.string,
  he:           PropTypes.string
};


class AddToSourceSheetPanel extends Component {
  // In the main app, the function `addToSourceSheet` is executed in the ReaderApp,
  // and collects the needed data from highlights and app state.
  // It is used in external apps, liked gardens.  In those cases, it's wrapped in AddToSourceSheetWindow,
  // refs and text are passed directly, and the add to source sheets API is invoked from within this object.
  constructor(props) {
    super(props);

    this.state = {
      selectedSheet: null
    };
  }
  componentDidMount() {
    this.loadSheets();
  }
  loadSheets() {
    Sefaria.sheets.userSheets(Sefaria._uid, function() {
      this.forceUpdate();
    }.bind(this));
  }
  addToSourceSheet() {
    if (!this.state.selectedSheet) { return; }
    if (this.props.addToSourceSheet) {
      this.props.addToSourceSheet(this.state.selectedSheet, this.confirmAdd);
    } else {
      var url     = "/api/sheets/" + this.state.selectedSheet + "/add";
      var source = {};
      if (this.props.srefs) {
        source.refs = this.props.srefs;
        if (this.props.en) source.en = this.props.en;
        if (this.props.he) source.he = this.props.he;
      } else {
        if (this.props.en && this.props.he) {
          source.outsideBiText = {he: this.props.he, en: this.props.en};
        } else {
          source.outsideText = this.props.en || this.props.he;
        }
      }
      $.post(url, {source: JSON.stringify(source)}, this.confirmAdd);
    }
  }
  createSheet(refs) {
    var title = $(ReactDOM.findDOMNode(this)).find("input").val();
    if (!title) { return; }
    var sheet = {
      title: title,
      options: {numbered: 0},
      sources: []
    };
    var postJSON = JSON.stringify(sheet);
    $.post("/api/sheets/", {"json": postJSON}, function(data) {
      this.setState({selectedSheet: data.id}, function() {
        this.addToSourceSheet();
      });
      Sefaria.sheets.clearUserSheets(Sefaria._uid);
    }.bind(this));
  }
  openNewSheet() {
    this.setState({showNewSheetInput: true});
  }
  confirmAdd() {
    if (this.props.srefs) {
      Sefaria.site.track.event("Tools", "Add to Source Sheet Save", this.props.srefs.join("/"));
    } else {
      Sefaria.site.track.event("Tools", "Add to Source Sheet Save", "Outside Source");
    }
    this.setState({confirm: true});
  }
  render() {
    if (this.state.confirm) {
      return (<ConfirmAddToSheetPanel sheetId={this.state.selectedSheet} />);
    }
    var sheets        = Sefaria.sheets.userSheets(Sefaria._uid);
    var sheetsContent = sheets ? sheets.map(function(sheet) {
      var classes     = classNames({sheet: 1, noselect: 1, selected: this.state.selectedSheet == sheet.id});
      var selectSheet = function() { this.setState({selectedSheet: sheet.id}); }.bind(this);
      var title = sheet.title ? sheet.title.stripHtml() : "Untitled Source Sheet";
      return (<div className={classes} onClick={selectSheet} key={sheet.id}>{title}</div>);
    }.bind(this)) : <LoadingMessage />;
    sheetsContent     = sheets && sheets.length == 0 ?
                          (<div className="sheet noselect"><span className="en">You don&rsquo;t have any Source Sheets yet.</span><span className="he">טרם יצרת דפי מקורות</span></div>) :
                          sheetsContent;
    var createSheet = this.state.showNewSheetInput ?
          (<div className="noselect">
            <input className="newSheetInput noselect" placeholder="Title your Sheet"/>
            <div className="button white small noselect" onClick={this.createSheet} >
              <span className="int-en">Create</span>
              <span className="int-he">צור חדש</span>
            </div>
           </div>)
          :
          (<div className="button white noselect" onClick={this.openNewSheet}>
              <span className="int-en">Start a Source Sheet</span>
              <span className="int-he">צור דף מקורות חדש</span>
          </div>);
    var classes = classNames({addToSourceSheetPanel: 1, textList: 1, fullPanel: this.props.fullPanel});
    return (
      <div className={classes}>
        <div className="texts">
          <div className="contentInner">
            {createSheet}
            <div className="sourceSheetSelector noselect">{sheetsContent}</div>
            <div className="button noselect" onClick={this.addToSourceSheet}>
              <span className="int-en noselect">Add to Sheet</span>
              <span className="int-he noselect">הוסף לדף המקורות</span>
            </div>
          </div>
        </div>
      </div>);
  }
}

AddToSourceSheetPanel.propTypes = {
  srefs:              PropTypes.array,
  addToSourceSheet:   PropTypes.func,
  fullPanel:          PropTypes.bool,
  en:                 PropTypes.string,
  he:                 PropTypes.string
};


class ConfirmAddToSheetPanel extends Component {
  render() {
    return (<div className="confirmAddToSheetPanel">
              <div className="message">
                <span className="int-en">Your source has been added.</span>
                <span className="int-he">הטקסט נוסף בהצלחה לדף המקורות</span>
              </div>
              <a className="button white" href={"/sheets/" + this.props.sheetId}>
                <span className="int-en">Go to Source Sheet <i className="fa fa-angle-right"></i></span>
                <span className="int-he">עבור לדף המקורות<i className="fa fa-angle-left"></i></span>
              </a>
            </div>);
  }
}

ConfirmAddToSheetPanel.propTypes = {
  sheetId: PropTypes.number.isRequired
};


class AddNotePanel extends Component {
  constructor(props) {
    super(props);

    this.deleteNote =this.deleteNote.bind(this);

    this.state = {
      isPrivate: !props.noteIsPublic,
      saving: false
    };
  }
  componentDidMount() {
    this.focusNoteText();
  }
  focusNoteText() {
    $(ReactDOM.findDOMNode(this)).find(".noteText").focus();
  }
  saveNote() {
    var note = {
      text: $(ReactDOM.findDOMNode(this)).find(".noteText").val(),
      refs: this.props.srefs,
      anchorText: "",
      type:  "note",
      title: "",
      public: !this.state.isPrivate
    };
    var postData = { json: JSON.stringify(note) };
    var url = (this.props.noteId ? "/api/notes/" + this.props.noteId : "/api/notes/");
    $.post(url, postData, function(data) {
      if (data.error) {
        alert(data.error);
      } else if (data) {
        if (this.props.noteId) {
          Sefaria.clearPrivateNotes(data);
        } else {
          Sefaria.addPrivateNote(data);
        }
        Sefaria.site.track.event("Tools", "Note Save " + ((this.state.isPrivate)?"Private":"Public"), this.props.srefs.join("/"));
        this.props.setConnectionsMode("My Notes");
      } else {
        alert("Sorry, there was a problem saving your note.");
      }
    }.bind(this)).fail( function(xhr, textStatus, errorThrown) {
      alert("Unfortunately, there was an error saving this note. Please try again or try reloading this page.");
    });
    this.setState({saving: true});
  }
  setPrivate() {
    this.setState({isPrivate: true});
  }
  setPublic() {
    this.setState({isPrivate: false});
  }
  cancel() {
    this.props.setConnectionsMode("Tools");
  }
  deleteNote() {
    if (!confirm("Are you sure you want to delete this note?")) { return; }
    var url = "/api/notes/" + this.props.noteId;
    $.ajax({
      type: "delete",
      url: url,
      success: function() {
        alert("Source deleted.");
        Sefaria.clearPrivateNotes();
        this.props.setConnectionsMode("My Notes");
      }.bind(this),
      error: function() {
        alert("Something went wrong (that's all I know).");
      }
    });
  }
  render() {
    var classes        = classNames({addNotePanel: 1, textList: 1, fullPanel: this.props.fullPanel});
    var privateClasses = classNames({notePrivateButton: 1, active: this.state.isPrivate});
    var publicClasses  = classNames({notePublicButton: 1, active: !this.state.isPrivate});
    return (<div className={classes}>
              <div className="texts">
                <div className="contentInner">

                  <textarea className="noteText" placeholder="Write a note..." defaultValue={this.props.noteText}></textarea>
                  <div className="noteSharingToggle">
                    <div className={privateClasses} onClick={this.setPrivate}>

                      <span className="int-en"><i className="fa fa-lock"></i> Private</span>
                      <span className="int-he"><i className="fa fa-lock"></i>רשומה פרטית</span>
                    </div>
                    <div className={publicClasses} onClick={this.setPublic}>
                      <span className="int-en">Public</span>
                      <span className="int-he">רשומה כללית</span>
                    </div>
                  </div>
                  <div className="line"></div>
                  <div className="button fillWidth" onClick={this.saveNote}>
                    <span className="int-en">{this.props.noteId ? "Save" : "Add Note"}</span>
                    <span className="int-he">{this.props.noteId ? "שמור": "הוסף רשומה"}</span>
                  </div>
                  <div className="button white fillWidth" onClick={this.cancel}>
                    <span className="int-en">Cancel</span>
                    <span className="int-he">בטל</span>
                  </div>
                  {this.props.noteId ?
                    (<div className="deleteNote" onClick={this.deleteNote}>
                      <span className="int-en">Delete Note</span>
                      <span className="int-he">מחק רשומה</span>
                     </div>): null }

                </div>
              </div>
            </div>);
  }
}

AddNotePanel.propTypes = {
  srefs:              PropTypes.array.isRequired,
  setConnectionsMode: PropTypes.func.isRequired,
  closePanel:         PropTypes.func.isRequired,
  fullPanel:          PropTypes.bool,
  noteId:             PropTypes.string,
  noteText:           PropTypes.string,
  noteTitle:          PropTypes.string,
  noteIsPublic:       PropTypes.bool
};


class MyNotesPanel extends Component {
  componentDidMount() {
    this.loadNotes();
  }
  componentDidUpdate(prevProps, prevState) {
    if (!prevProps.srefs.compare(this.props.srefs)) {
      this.loadNotes();
    }
  }
  loadNotes() {
    // Rerender this component when privateNotes arrive.
    Sefaria.privateNotes(this.props.srefs, this.rerender);
  }
  rerender() {
    this.forceUpdate();
  }
  render() {
    var myNotesData = Sefaria.privateNotes(this.props.srefs);
    var myNotes = myNotesData ? myNotesData.map(function(note) {
      var editNote = function() {
        this.props.editNote(note);
      }.bind(this);
      return (<Note
                title={note.title}
                text={note.text}
                isPrivate={!note.public}
                editNote={editNote}
                key={note._id} />);
    }.bind(this)) : null ;

    var classes = classNames({myNotesPanel: 1, textList: 1, fullPanel: this.props.fullPanel});
    return (<div className={classes}>
              <div className="texts">
                <div className="contentInner">
                  {myNotes}
                  <ToolsButton
                    en="Add Note"
                    he="הוסף רשומה"
                    icon="pencil"
                    onClick={function() {this.props.setConnectionsMode("Add Note")}.bind(this)} />
                </div>
              </div>
            </div>);
  }
}

MyNotesPanel.propTypes = {
  srefs:              PropTypes.array.isRequired,
  setConnectionsMode: PropTypes.func.isRequired,
  closePanel:         PropTypes.func.isRequired,
  editNote:           PropTypes.func.isRequired,
  fullPanel:          PropTypes.bool
};


class LoginPanel extends Component {
  render() {
    var nextParam = "?next=" + encodeURIComponent(Sefaria.util.currentPath());
    var classes     = classNames({loginPanel: 1, textList: 1, fullPanel: this.props.fullPanel});
    return (<div className={classes}>
              <div className="texts">
                <div className="contentInner">

                  <div className="loginPanelMessage">
                    <span className="int-en">You must be logged in to use this feature.</span>
                    <span className="int-he">עליך להיות מחובר בכדי להשתמש באפשרות זו.</span>
                  </div>
                  <a className="button" href={"/login" + nextParam}>
                    <span className="int-en">Log In</span>
                    <span className="int-he">התחבר</span>
                  </a>
                  <a className="button" href={"/register" + nextParam}>
                    <span className="int-en">Sign Up</span>
                    <span className="int-he">הרשם</span>
                  </a>

                </div>
              </div>
            </div>);
  }
}

LoginPanel.propTypes = {
  fullPanel: PropTypes.bool,
};


class SearchPage extends Component {
    constructor(props) {
      super(props);
      this.state = {};
    }

    render () {
        var fontSize = 62.5; // this.props.settings.fontSize, to make this respond to user setting. disabled for now.
        var style    = {"fontSize": fontSize + "%"};
        var classes  = classNames({readerNavMenu: 1, noHeader: this.props.hideNavHeader});
        var isQueryHebrew = Sefaria.hebrew.isHebrew(this.props.query);
        return (<div className={classes} key={this.props.query}>
                  {this.props.hideNavHeader ? null :
                    (<div className="readerNavTop search">
                      <CategoryColorLine category="Other" />
                      <ReaderNavigationMenuCloseButton onClick={this.props.close}/>
                      <ReaderNavigationMenuDisplaySettingsButton onClick={this.props.openDisplaySettings} />
                      <SearchBar
                        initialQuery = { this.props.query }
                        updateQuery = { this.props.onQueryChange } />
                    </div>)}
                  <div className="content hasFooter">
                    <div className="contentInner">
                      <div className="searchContentFrame">
                          <h1 className={classNames({"hebrewQuery": isQueryHebrew, "englishQuery": !isQueryHebrew})}>
                            &ldquo;{ this.props.query }&rdquo;
                          </h1>
                          <div className="searchControlsBox">
                          </div>
                          <div className="searchContent" style={style}>
                              <SearchResultList
                                  query = { this.props.query }
                                  appliedFilters = {this.props.appliedFilters}
                                  onResultClick={this.props.onResultClick}
                                  updateAppliedFilter = {this.props.updateAppliedFilter}
                                  updateAppliedOptionField={this.props.updateAppliedOptionField}
                                  updateAppliedOptionSort={this.props.updateAppliedOptionSort}
                                  registerAvailableFilters={this.props.registerAvailableFilters}
                                  availableFilters={this.props.availableFilters}
                                  filtersValid={this.props.filtersValid}
                                  exactField={this.props.exactField}
                                  broadField={this.props.broadField}
                                  field={this.props.field}
                                  sortType={this.props.sortType}/>
                          </div>
                      </div>
                    </div>
                    <footer id="footer" className={`interface-${this.props.interfaceLang} static sans`}>
                      <Footer />
                    </footer>
                  </div>
                </div>);
    }
}

SearchPage.propTypes = {
    query:                PropTypes.string,
    appliedFilters:       PropTypes.array,
    settings:             PropTypes.object,
    close:                PropTypes.func,
    onResultClick:        PropTypes.func,
    onQueryChange:        PropTypes.func,
    updateAppliedFilter:  PropTypes.func,
    updateAppliedOptionField: PropTypes.func,
    updateAppliedOptionSort:  PropTypes.func,
    registerAvailableFilters: PropTypes.func,
    availableFilters:     PropTypes.array,
    filtersValid:         PropTypes.bool,
    hideNavHeader:        PropTypes.bool,
    exactField:           PropTypes.string,
    broadField:           PropTypes.string,
    field:                PropTypes.string,
    sortType:             PropTypes.oneOf(["relevance","chronological"])
};

SearchPage.defaultProps = {
  appliedFilters: []
};


class SearchBar extends Component {
    constructor(props) {
      super(props);

      this.state = {query: props.initialQuery};
    }
    handleKeypress(event) {
        if (event.charCode == 13) {
            this.updateQuery();
            // Blur search input to close keyboard
            $(ReactDOM.findDOMNode(this)).find(".readerSearch").blur();
        }
    }
    updateQuery() {
        if (this.props.updateQuery) {
            this.props.updateQuery(this.state.query)
        }
    }
    handleChange(event) {
        this.setState({query: event.target.value});
    }
    render () {
        return (
            <div>
                <div className="searchBox">
                    <input className="readerSearch" id="searchInput" title="Search for Texts or Keywords Here" value={this.state.query} onKeyPress={this.handleKeypress} onChange={this.handleChange} placeholder="Search"/>
                    <ReaderNavigationMenuSearchButton onClick={this.updateQuery} />
                </div>
                <div className="description"></div>
            </div>
        )
    }
}

SearchBar.propTypes = {
    initialQuery: PropTypes.string,
    updateQuery: PropTypes.func
};


class SearchResultList extends Component {
    constructor(props) {
        super(props);

        this.initialQuerySize = 100,
        this.backgroundQuerySize = 1000,
        this.maxResultSize = 10000,
        this.resultDisplayStep = 50,
        this.state = {
            types: ["text", "sheet"],
            runningQueries: {"text": null, "sheet": null},
            isQueryRunning: {"text": false, "sheet": false},
            moreToLoad: {"text": true, "sheet": true},
            totals: {"text":0, "sheet":0},
            displayedUntil: {"text":50, "sheet":50},
            hits: {"text": [], "sheet": []},
            activeTab: "text",
            error: false,
            showOverlay: false,
            displayFilters: false,
            displaySort: false
        }
    }
    updateRunningQuery(type, ajax, isLoadingRemainder) {
        this.state.runningQueries[type] = ajax;
        this.state.isQueryRunning[type] = !!ajax && !isLoadingRemainder;
        this.setState({
          runningQueries: this.state.runningQueries,
          isQueryRunning: this.state.isQueryRunning
        });
    }
    _abortRunningQueries() {
        this.state.types.forEach(t => this._abortRunningQuery(t));
    }
    _abortRunningQuery(type) {
        if(this.state.runningQueries[type]) {
            this.state.runningQueries[type].abort();
        }
        this.updateRunningQuery(type, null, false);
    }
    componentDidMount() {
        this._executeQueries();
        $(ReactDOM.findDOMNode(this)).closest(".content").bind("scroll", this.handleScroll);
    }
    componentWillUnmount() {
        this._abortRunningQueries();
        $(ReactDOM.findDOMNode(this)).closest(".content").unbind("scroll", this.handleScroll);
    }
    handleScroll() {
      var tab = this.state.activeTab;
      if (this.state.displayedUntil[tab] >= this.state.totals[tab]) { return; }
      var $scrollable = $(ReactDOM.findDOMNode(this)).closest(".content");
      var margin = 100;
      if($scrollable.scrollTop() + $scrollable.innerHeight() + margin >= $scrollable[0].scrollHeight) {
        this._extendResultsDisplayed();
      }
    }
    _extendResultsDisplayed() {
      var tab = this.state.activeTab;
      this.state.displayedUntil[tab] += this.resultDisplayStep;
      if (this.state.displayedUntil[tab] >= this.state.totals[tab]) {
        this.state.displayedUntil[tab] = this.state.totals[tab];
      }
      this.setState({displayedUntil: this.state.displayedUntil});
    }
    componentWillReceiveProps(newProps) {
        if(this.props.query != newProps.query) {
           this.setState({
             totals: {"text":0, "sheet":0},
             hits: {"text": [], "sheet": []},
             moreToLoad: {"text": true, "sheet": true},
             displayedUntil: {"text":50, "sheet":50},
             displayFilters: false,
             displaySort: false,
             showOverlay: false
           });
           this._executeQueries(newProps)
        }
        else if (
        (this.props.appliedFilters.length !== newProps.appliedFilters.length) ||
          !(this.props.appliedFilters.every((v,i) => v === newProps.appliedFilters[i]))) {
           this._executeQueries(newProps)
        }
        // Execute a second query to apply filters after an initial query which got available filters
        else if ((this.props.filtersValid != newProps.filtersValid) && this.props.appliedFilters.length > 0) {
           this._executeQueries(newProps);
        }
        else if (this.props.field != newProps.field || this.props.sortType != newProps.sortType) {
          this._executeQueries(newProps);
        }
    }
    _loadRemainder(type, last, total, currentHits) {
    // Having loaded "last" results, and with "total" results to load, load the rest, this.backgroundQuerySize at a time
      if (last >= total || last >= this.maxResultSize) {
        this.updateRunningQuery(type, null, false);
        this.state.moreToLoad[type] = false;
        this.setState({moreToLoad: this.state.moreToLoad});
        return;
      }

      var querySize = this.backgroundQuerySize;
      if (last + querySize > this.maxResultSize) {
        querySize = this.maxResultSize - last;
      }

      var field = "content";
      if (type == "text") {
        field = this.props.field;
      }
      var query_props = {
        query: this.props.query,
        type: type,
        size: querySize,
        from: last,
        field: field,
        sort_type: this.props.sortType,
        exact: this.props.exactField === this.props.field,
        error: function() {  console.log("Failure in SearchResultList._loadRemainder"); },
        success: function(data) {
          var nextHits = currentHits.concat(data.hits.hits);
          if (type === "text") {
            nextHits = this._process_text_hits(nextHits);
          }

          this.state.hits[type] = nextHits;

          this.setState({hits: this.state.hits});
          this._loadRemainder(type, last + this.backgroundQuerySize, total, nextHits);
        }.bind(this)
      };
      if (type == "text") {
        extend(query_props, {
          get_filters: false,
          applied_filters: this.props.appliedFilters
        });
      }

      var runningLoadRemainderQuery = Sefaria.search.execute_query(query_props);
      this.updateRunningQuery(type, runningLoadRemainderQuery, true);
    }
    _executeQueries(props) {
        //This takes a props object, so as to be able to handle being called from componentWillReceiveProps with newProps
        props = props || this.props;
        if (!props.query) {
            return;
        }

        this._abortRunningQueries();

        // If there are no available filters yet, don't apply filters.  Split into two queries:
        // 1) Get all potential filters and counts
        // 2) Apply filters (Triggered from componentWillReceiveProps)
        var request_applied = props.filtersValid && props.appliedFilters;
        var isCompletionStep = !!request_applied || props.appliedFilters.length == 0;

        var runningSheetQuery = Sefaria.search.execute_query({
            query: props.query,
            type: "sheet",
            size: this.initialQuerySize,
            field: "content",
            sort_type: "chronological",
            exact: true,
            success: function(data) {
                this.updateRunningQuery("sheet", null, false);
                  this.setState({
                    hits: extend(this.state.hits, {"sheet": data.hits.hits}),
                    totals: extend(this.state.totals, {"sheet": data.hits.total})
                  });
                  Sefaria.site.track.event("Search", "Query: sheet", props.query, data.hits.total);

                if(isCompletionStep) {
                  this._loadRemainder("sheet", this.initialQuerySize, data.hits.total, data.hits.hits);
                }

            }.bind(this),
            error: this._handle_error
        });

        var runningTextQuery = Sefaria.search.execute_query({
            query: props.query,
            type: "text",
            get_filters: !props.filtersValid,
            applied_filters: request_applied,
            size: this.initialQuerySize,
            field: props.field,
            sort_type: props.sortType,
            exact: props.exactField === props.field,
            success: function(data) {
                this.updateRunningQuery("text", null, false);
                var hitArray = this._process_text_hits(data.hits.hits);
                this.setState({
                  hits: extend(this.state.hits, {"text": hitArray}),
                  totals: extend(this.state.totals, {"text": data.hits.total})
                });
                var filter_label = (request_applied && request_applied.length > 0)? (" - " + request_applied.join("|")) : "";
                var query_label = props.query + filter_label;
                Sefaria.site.track.event("Search", "Query: text", query_label, data.hits.total);
                if (data.aggregations) {
                  if (data.aggregations.category) {
                    var ftree = this._buildFilterTree(data.aggregations.category.buckets);
                    var orphans = this._applyFilters(ftree, this.props.appliedFilters);
                    this.props.registerAvailableFilters(ftree.availableFilters, ftree.registry, orphans);
                  }
                }
                if(isCompletionStep) {
                  this._loadRemainder("text", this.initialQuerySize, data.hits.total, hitArray);
                }
            }.bind(this),
            error: this._handle_error
        });

        this.updateRunningQuery("text", runningTextQuery, false);
        this.updateRunningQuery("sheet", runningSheetQuery, false);
    }
    _handle_error(jqXHR, textStatus, errorThrown) {
        if (textStatus == "abort") {
            // Abort is immediately followed by new query, above.  Worried there would be a race if we call updateCurrentQuery(null) from here
            //this.updateCurrentQuery(null);
            return;
        }
        this.setState({error: true});
        this.updateRunningQuery(null, null, false);
    }
    _process_text_hits(hits) {
      var newHits = [];
      var newHitsObj = {};  // map ref -> index in newHits
      for (var i = 0; i < hits.length; i++) {
        let currRef = hits[i]._source.ref;
        let newHitsIndex = newHitsObj[currRef];
        if (typeof newHitsIndex != "undefined") {
          newHits[newHitsIndex].duplicates = newHits[newHitsIndex].duplicates || [];
          newHits[newHitsIndex].duplicates.push(hits[i]);
        } else {
          newHits.push(hits[i])
          newHitsObj[currRef] = newHits.length - 1;
        }
      }
      return newHits;
    }
    _buildFilterTree(aggregation_buckets) {
      //returns object w/ keys 'availableFilters', 'registry'
      //Add already applied filters w/ empty doc count?
      var rawTree = {};

      this.props.appliedFilters.forEach(
          fkey => this._addAvailableFilter(rawTree, fkey, {"docCount":0})
      );

      aggregation_buckets.forEach(
          f => this._addAvailableFilter(rawTree, f["key"], {"docCount":f["doc_count"]})
      );
      this._aggregate(rawTree);
      return this._build(rawTree);
    }
    _addAvailableFilter(rawTree, key, data) {
      //key is a '/' separated key list, data is an arbitrary object
      //Based on http://stackoverflow.com/a/11433067/213042
      var keys = key.split("/");
      var base = rawTree;

      // If a value is given, remove the last name and keep it for later:
      var lastName = arguments.length === 3 ? keys.pop() : false;

      // Walk the hierarchy, creating new objects where needed.
      // If the lastName was removed, then the last object is not set yet:
      var i;
      for(i = 0; i < keys.length; i++ ) {
          base = base[ keys[i] ] = base[ keys[i] ] || {};
      }

      // If a value was given, set it to the last name:
      if( lastName ) {
          base = base[ lastName ] = data;
      }

      // Could return the last object in the hierarchy.
      // return base;
    }
    _aggregate(rawTree) {
      //Iterates the raw tree to aggregate doc_counts from the bottom up
      //Nod to http://stackoverflow.com/a/17546800/213042
      walker("", rawTree);
      function walker(key, branch) {
          if (branch !== null && typeof branch === "object") {
              // Recurse into children
              $.each(branch, walker);
              // Do the summation with a hacked object 'reduce'
              if ((!("docCount" in branch)) || (branch["docCount"] === 0)) {
                  branch["docCount"] = Object.keys(branch).reduce(function (previous, key) {
                      if (typeof branch[key] === "object" && "docCount" in branch[key]) {
                          previous += branch[key].docCount;
                      }
                      return previous;
                  }, 0);
              }
          }
      }
    }
    _build(rawTree) {
      //returns dict w/ keys 'availableFilters', 'registry'
      //Aggregate counts, then sort rawTree into filter objects and add Hebrew using Sefaria.toc as reference
      //Nod to http://stackoverflow.com/a/17546800/213042
      var path = [];
      var filters = [];
      var registry = {};

      var commentaryNode = new Sefaria.search.FilterNode();


      for(var j = 0; j < Sefaria.search_toc.length; j++) {
          var b = walk.call(this, Sefaria.search_toc[j]);
          if (b) filters.push(b);

          // Remove after commentary refactor ?
          // If there is commentary on this node, add it as a sibling
          if (commentaryNode.hasChildren()) {
            var toc_branch = Sefaria.toc[j];
            var cat = toc_branch["category"];
            // Append commentary node to result filters, add a fresh one for the next round
            var docCount = 0;
            if (rawTree.Commentary && rawTree.Commentary[cat]) { docCount += rawTree.Commentary[cat].docCount; }
            if (rawTree.Commentary2 && rawTree.Commentary2[cat]) { docCount += rawTree.Commentary2[cat].docCount; }
            extend(commentaryNode, {
                "title": cat + " Commentary",
                "path": "Commentary/" + cat,
                "heTitle": "מפרשי" + " " + toc_branch["heCategory"],
                "docCount": docCount
            });
            registry[commentaryNode.path] = commentaryNode;
            filters.push(commentaryNode);
            commentaryNode = new Sefaria.search.FilterNode();
          }
      }

      return {availableFilters: filters, registry: registry};

      function walk(branch, parentNode) {
          var node = new Sefaria.search.FilterNode();

          node["docCount"] = 0;

          if("category" in branch) { // Category node

            path.push(branch["category"]);  // Place this category at the *end* of the path
            extend(node, {
              "title": path.slice(-1)[0],
              "path": path.join("/"),
              "heTitle": branch["heCategory"]
            });

            for(var j = 0; j < branch["contents"].length; j++) {
                var b = walk.call(this, branch["contents"][j], node);
                if (b) node.append(b);
            }
          }
          else if ("title" in branch) { // Text Node
              path.push(branch["title"]);
              extend(node, {
                 "title": path.slice(-1)[0],
                 "path": path.join("/"),
                 "heTitle": branch["heTitle"]
              });
          }

          try {
              var rawNode = rawTree;
              var i;

              for (i = 0; i < path.length; i++) {
                //For TOC nodes that we don't have results for, we catch the exception below.
                rawNode = rawNode[path[i]];
              }
              node["docCount"] += rawNode.docCount;


              // Do we need both of these in the registry?
              registry[node.getId()] = node;
              registry[node.path] = node;

              path.pop();
              return node;
          }
          catch (e) {
            path.pop();
            return false;
          }
      }
    }
    _applyFilters(ftree, appliedFilters) {
      var orphans = [];  // todo: confirm behavior
      appliedFilters.forEach(path => {
        var node = ftree.registry[path];
        if (node) { node.setSelected(true); }
        else { orphans.push(path); }
      });
      return orphans;
    }
    showSheets() {
      this.setState({"activeTab": "sheet"});
    }
    showTexts() {
      this.setState({"activeTab": "text"});
    }
    showResultsOverlay(shouldShow) {
      //overlay gives opacity to results when either filter box or sort box is open
      this.setState({showOverlay: shouldShow});
    }
    toggleFilterView() {
      this.showResultsOverlay(!this.state.displayFilters);
      this.setState({displayFilters: !this.state.displayFilters, displaySort: false});
    }
    toggleSortView() {
      this.showResultsOverlay(!this.state.displaySort);
      this.setState({displaySort: !this.state.displaySort, displayFilters: false});
    }
    closeFilterView() {
      this.showResultsOverlay(false);
      this.setState({displayFilters: false});
    }
    closeSortView() {
      this.showResultsOverlay(false);
      this.setState({displaySort: false});
    }
    render () {
        if (!(this.props.query)) {  // Push this up? Thought is to choose on the SearchPage level whether to show a ResultList or an EmptySearchMessage.
            return null;
        }

        var tab = this.state.activeTab;
        var results = [];

        if (tab == "text") {
          results = this.state.hits.text.slice(0,this.state.displayedUntil["text"]).filter(result => !!result._source.version).map(result =>
            <SearchTextResult
                data={result}
                query={this.props.query}
                key={result._id}
                onResultClick={this.props.onResultClick} />);

        } else if (tab == "sheet") {
          results = this.state.hits.sheet.slice(0, this.state.displayedUntil["sheet"]).map(result =>
              <SearchSheetResult
                    data={result}
                    query={this.props.query}
                    key={result._id} />);
        }

        var loadingMessage   = (<LoadingMessage message="Searching..." heMessage="מבצע חיפוש..." />);
        var noResultsMessage = (<LoadingMessage message="0 results." heMessage="0 תוצאות." />);

        var queryFullyLoaded      = !this.state.moreToLoad[tab] && !this.state.isQueryRunning[tab];
        var haveResults      = !!results.length;
        results              = haveResults ? results : noResultsMessage;
        var searchFilters    = (<SearchFilters
                                  query = {this.props.query}
                                  total = {this.state.totals["text"] + this.state.totals["sheet"]}
                                  textTotal = {this.state.totals["text"]}
                                  sheetTotal = {this.state.totals["sheet"]}
                                  availableFilters={this.props.availableFilters}
                                  appliedFilters = {this.props.appliedFilters}
                                  updateAppliedFilter = {this.props.updateAppliedFilter}
                                  updateAppliedOptionField = {this.props.updateAppliedOptionField}
                                  updateAppliedOptionSort = {this.props.updateAppliedOptionSort}
                                  exactField = {this.props.exactField}
                                  broadField = {this.props.broadField}
                                  optionField = {this.props.field}
                                  sortType = {this.props.sortType}
                                  isQueryRunning = {this.state.isQueryRunning[tab]}
                                  activeTab = {this.state.activeTab}
                                  clickTextButton = {this.showTexts}
                                  clickSheetButton = {this.showSheets}
                                  showResultsOverlay = {this.showResultsOverlay}
                                  displayFilters={this.state.displayFilters}
                                  displaySort={this.state.displaySort}
                                  toggleFilterView={this.toggleFilterView}
                                  toggleSortView={this.toggleSortView}
                                  closeFilterView={this.closeFilterView}
                                  closeSortView={this.closeSortView}/>);
        return (
          <div>
            { searchFilters }
            <div className={this.state.showOverlay ? "searchResultsOverlay" : ""}>
              { queryFullyLoaded || haveResults ? results : loadingMessage }
            </div>
          </div>
        );
    }
}

SearchResultList.propTypes = {
  query:                PropTypes.string,
  appliedFilters:       PropTypes.array,
  onResultClick:        PropTypes.func,
  filtersValid:         PropTypes.bool,
  availableFilters:     PropTypes.array,
  updateAppliedFilter:  PropTypes.func,
  updateAppliedOptionField: PropTypes.func,
  updateAppliedOptionSort:  PropTypes.func,
  exactField:           PropTypes.string,
  broadField:           PropTypes.string,
  field:                PropTypes.string,
  sortType:            PropTypes.oneOf(["relevance", "chronological"]),
  registerAvailableFilters: PropTypes.func
};

SearchResultList.defaultProps = {
  appliedFilters: []
};


class SearchFilters extends Component {
  constructor(props) {
    super(props);

    this.state = {
      openedCategory: null,
      openedCategoryBooks: [],
      isExactSearch: props.optionField === props.exactField
    }
  }

  componentWillReceiveProps(newProps) {
    // Save current filters
    // this.props
    // todo: check for cases when we want to rebuild / not

    if ((newProps.query != this.props.query)
        || (newProps.availableFilters.length == 0)) {

      this.setState({
        openedCategory: null,
        openedCategoryBooks: [],
        isExactSearch: this.props.optionField === this.props.exactField
      });
    }
    // todo: logically, we should be unapplying filters as well.
    // Because we compute filter removal from teh same object, this ends up sliding in messily in the setState.
    // Hard to see how to get it through the front door.
      //if (this.state.openedCategory) {
      //   debugger;
      // }
     /*
   if (newProps.appliedFilters &&
              ((newProps.appliedFilters.length !== this.props.appliedFilters.length)
               || !(newProps.appliedFilters.every((v,i) => v === this.props.appliedFilters[i]))
              )
            ) {
      if (this.state.openedCategory) {
        this.handleFocusCategory(this.state.openedCategory);
      }
    } */
  }
  getSelectedTitles(lang) {
    var results = [];
    for (var i = 0; i < this.props.availableFilters.length; i++) {
        results = results.concat(this.props.availableFilters[i].getSelectedTitles(lang));
    }
    return results;
  }
  handleFocusCategory(filterNode) {
    var leaves = filterNode.getLeafNodes();
    this.setState({
      openedCategory: filterNode,
      openedCategoryBooks: leaves
    })
  }
  toggleExactSearch() {
    let newExactSearch = !this.state.isExactSearch;
    if (newExactSearch) {
      this.props.updateAppliedOptionField(this.props.exactField);
    } else {
      this.props.updateAppliedOptionField(this.props.broadField);
    }
    this.setState({isExactSearch: newExactSearch});

  }
  _type_button(en_singular, en_plural, he_singular, he_plural, total, on_click, active) {
    // if (!total) { return "" }
      var total_with_commas = this._add_commas(total);
      var classes = classNames({"type-button": 1, active: active});

      return <div className={classes} onClick={on_click}>
      <div className="type-button-total">
        {total_with_commas}
      </div>
      <div className="type-button-title">
        <span className="int-en">{(total != 1) ? en_plural : en_singular}</span>
        <span className="int-he">{(total != 1) ? he_plural : he_singular}</span>
      </div>
    </div>;
  }
  _add_commas(number) {
    return number.toString().replace(/\B(?=(\d{3})+(?!\d))/g, ",");
  }
  render() {

    var runningQueryLine = (<LoadingMessage message="Searching..." heMessage="מבצע חיפוש..." />);

    var buttons = (
      <div className="type-buttons">
        {this._type_button("Text", "Texts", "מקור", "מקורות", this.props.textTotal, this.props.clickTextButton, (this.props.activeTab == "text"))}
        {this._type_button("Sheet", "Sheets", "דף מקורות", "דפי מקורות", this.props.sheetTotal, this.props.clickSheetButton, (this.props.activeTab == "sheet"))}
      </div>
    );

    var selected_filters = (<div className="results-count">
          <span className="int-en">
            {(!!this.props.appliedFilters.length && !!this.props.total)?(this.getSelectedTitles("en").join(", ")):""}
          </span>
          <span className="int-he">
            {(!!this.props.appliedFilters.length && !!this.props.total)?(this.getSelectedTitles("he").join(", ")):""}
          </span>
      </div>);
    var filter_panel = (<SearchFilterPanel
        toggleFilterView={this.props.toggleFilterView}
        toggleExactSearch={this.toggleExactSearch}
        displayFilters={this.props.displayFilters}
        availableFilters={this.props.availableFilters}
        openedCategory={this.state.openedCategory}
        openedCategoryBooks={this.state.openedCategoryBooks}
        updateAppliedFilter={this.props.updateAppliedFilter}
        query={this.props.query}
        closeBox={this.props.closeFilterView}
        isExactSearch={this.props.exactField === this.props.optionField}
        handleFocusCategory={this.handleFocusCategory}
    />);

    var sort_panel = (<SearchSortBox
          visible={this.props.displaySort}
          toggleSortView={this.props.toggleSortView}
          updateAppliedOptionSort={this.props.updateAppliedOptionSort}
          closeBox={this.props.closeSortView}
          sortType={this.props.sortType}/>);
    return (
      <div className={ classNames({searchTopMatter: 1, loading: this.props.isQueryRunning}) }>
        <div className="searchStatusLine">
          { (this.props.isQueryRunning) ? runningQueryLine : buttons }
          { (this.props.availableFilters.length > 0 && this.props.activeTab == "text") ? selected_filters : ""}
        </div>
        { ((true || this.props.availableFilters.length > 0) && this.props.activeTab == "text") ?
            (<div className="filterSortFlexbox">
              {filter_panel}
              {sort_panel}
            </div>)
            : "" }
      </div>);
  }
}

SearchFilters.propTypes = {
  query:                PropTypes.string,
  total:                PropTypes.number,
  textTotal:            PropTypes.number,
  sheetTotal:           PropTypes.number,
  appliedFilters:       PropTypes.array,
  availableFilters:     PropTypes.array,
  updateAppliedFilter:  PropTypes.func,
  updateAppliedOptionField: PropTypes.func,
  updateAppliedOptionSort: PropTypes.func,
  exactField:           PropTypes.string,
  broadField:           PropTypes.string,
  optionField:          PropTypes.string,
  sortType:             PropTypes.string,
  isQueryRunning:       PropTypes.bool,
  activeTab:            PropTypes.string,
  clickTextButton:      PropTypes.func,
  clickSheetButton:     PropTypes.func,
  showResultsOverlay:   PropTypes.func,
  displayFilters:       PropTypes.bool,
  displaySort:          PropTypes.bool,
  toggleFilterView:     PropTypes.func,
  toggleSortView:       PropTypes.func,
  closeFilterView:      PropTypes.func,
  closeSortView:        PropTypes.func
};

SearchFilters.defaultProps = {
  appliedFilters: [],
  availableFilters: []
};


class SearchFilterPanel extends Component {

  componentDidMount() {
    document.addEventListener('mousedown', this.handleClickOutside, false);
  }

  componentWillUnmount() {
    document.removeEventListener('mousedown', this.handleClickOutside, false);
  }
  handleClickOutside(event) {
    const domNode = ReactDOM.findDOMNode(this);
    if ((!domNode || !domNode.contains(event.target)) && this.props.displayFilters) {
      this.props.closeBox();
    }
  }
  render() {
    return (<div>
      <div className="searchFilterToggle" onClick={this.props.toggleFilterView}>
        <span className="int-en">Filter</span>
        <span className="int-he">סינון</span>
        {(this.props.displayFilters) ? <img src="/static/img/arrow-up.png" alt=""/> : <img src="/static/img/arrow-down.png" alt=""/>}
      </div>
      <div className={(this.props.displayFilters) ? "searchFilterBoxes":"searchFilterBoxes hidden"}>
        <div className="searchFilterBoxRow">
          <div className="searchFilterCategoryBox">
          {this.props.availableFilters.map(function(filter) {
              return (<SearchFilter
                  filter={filter}
                  isInFocus={this.props.openedCategory === filter}
                  focusCategory={this.props.handleFocusCategory}
                  updateSelected={this.props.updateAppliedFilter}
                  key={filter.path}/>);
          }.bind(this))}
          </div>
          <div className="searchFilterBookBox">
          {this.props.openedCategoryBooks.map(function(filter) {
              return (<SearchFilter
                  filter={filter}
                  updateSelected={this.props.updateAppliedFilter}
                  key={filter.path}/>);
          }.bind(this))}
          </div>
        </div>
        <div className={"searchFilterExactBox"}>
          <SearchFilterExactBox
            selected={this.props.isExactSearch}
            checkBoxClick={this.props.toggleExactSearch}
            />
        </div>
        <div style={{clear: "both"}}/>
      </div>
    </div>);
  }
}

SearchFilterPanel.propTypes = {
  toggleFilterView:    PropTypes.func,
  displayFilters:      PropTypes.bool,
  availableFilters:    PropTypes.array,
  openedCategory:      PropTypes.object,
  updateAppliedFilter: PropTypes.func,
  openedCategoryBooks: PropTypes.array,
  query:               PropTypes.string,
  isExactSearch:       PropTypes.bool,
  toggleExactSearch:   PropTypes.func,
  closeBox:            PropTypes.func,
  handleFocusCategory: PropTypes.func
};


class SearchSortBox extends Component {
  componentDidMount() {
    document.addEventListener('mousedown', this.handleClickOutside, false);
  }
  componentWillUnmount() {
    document.removeEventListener('mousedown', this.handleClickOutside, false);
  }
  handleClickOutside(event) {
    const domNode = ReactDOM.findDOMNode(this);

    if ((!domNode || !domNode.contains(event.target)) && this.props.visible) {
      this.props.closeBox();
    }
  }
  handleClick(sortType) {
    if (sortType === this.props.sortType) {
      return;
    }
    if (this.props.sortType === "chronological") {
      this.props.updateAppliedOptionSort("relevance");
    } else {
      this.props.updateAppliedOptionSort("chronological");
    }
    this.props.toggleSortView();
  }
  //<i className={(this.props.visible) ? "fa fa-caret-down fa-angle-down":"fa fa-caret-down fa-angle-up"} />
  render() {
    var chronoClass = classNames({'filter-title': 1, 'unselected': this.props.sortType !== "chronological"});
    var releClass = classNames({'filter-title': 1, 'unselected': this.props.sortType !== "relevance"});
    return (<div>
      <div className="searchFilterToggle" onClick={this.props.toggleSortView}>
        <span className="int-en">Sort</span>
        <span className="int-he">מיון</span>
        {(this.props.visible) ? <img src="/static/img/arrow-up.png" alt=""/> : <img src="/static/img/arrow-down.png" alt=""/>}

      </div>
      <div className={(this.props.visible) ? "searchSortBox" :"searchSortBox hidden"}>
        <table>
          <tbody>
            <tr  className={releClass} onClick={()=>this.handleClick("relevance")}>
              <td>
                <img className="searchSortCheck" src="/static/img/check-mark.svg" alt="relevance sort selected"/>
              </td>
              <td>
                <span className="int-en">{"Relevance"}</span>
                <span className="int-he" dir="rtl">{"רלוונטיות"}</span>
              </td>
            </tr>
            <tr className={chronoClass} onClick={()=>this.handleClick("chronological")}>
              <td>
                <img className="searchSortCheck" src="/static/img/check-mark.svg" alt="chronological sort selected"/>
              </td>
              <td>
                <span className="int-en">{"Chronological"}</span>
                <span className="int-he" dir="rtl">{"כרונולוגי"}</span>
              </td>
            </tr>
          </tbody>
        </table>
      </div>
    </div>);
  }
}

SearchSortBox.propTypes = {
  visible:                 PropTypes.bool,
  toggleSortView:          PropTypes.func,
  updateAppliedOptionSort: PropTypes.func,
  closeBox:                PropTypes.func,
  sortType:                PropTypes.oneOf(["chronological", "relevance"])
};


class SearchFilterExactBox extends Component {
  handleClick() {
    this.props.checkBoxClick();
  }
  render() {
    return (<li>
      <input type="checkbox" id="searchFilterExactBox" className="filter" checked={this.props.selected} onChange={this.handleClick}/>
<<<<<<< HEAD
      <label onClick={this.handleClick} htmlFor={"searchFilterExactBox"}><span></span></label>
=======
      <label onClick={this.handleClick}><span></span></label>
>>>>>>> cc743846
      <span className="int-en"><span className="filter-title">{"Exact search"}</span></span>
      <span className="int-he" dir="rtl"><span className="filter-title">{"חיפוש מדויק"}</span></span>
    </li>);
  }
}

SearchFilterExactBox.propTypes = {
  selected:      PropTypes.bool,
  checkBoxClick: PropTypes.func
};


class SearchFilter extends Component {
  constructor(props) {
    super(props);

    this.state = {selected: props.filter.selected};
  }
  componentWillReceiveProps(newProps) {
    if (newProps.filter.selected != this.state.selected) {
      this.setState({selected: newProps.filter.selected});
    }
  }
  // Can't set indeterminate in the render phase.  https://github.com/facebook/react/issues/1798
  componentDidMount() {
    ReactDOM.findDOMNode(this).querySelector("input").indeterminate = this.props.filter.isPartial();
  }
  componentDidUpdate() {
    ReactDOM.findDOMNode(this).querySelector("input").indeterminate = this.props.filter.isPartial();
  }
  handleFilterClick(evt) {
    //evt.preventDefault();
    this.props.updateSelected(this.props.filter)
  }
  handleFocusCategory() {
    if (this.props.focusCategory) {
      this.props.focusCategory(this.props.filter)
    }
  }
  render() {
    return(
      <li onClick={this.handleFocusCategory}>
        <input type="checkbox" id={this.props.filter.path} className="filter" checked={this.state.selected == 1} onChange={this.handleFilterClick}/>
<<<<<<< HEAD
        <label onClick={this.handleFilterClick} htmlFor={this.props.filter.path}><span></span></label>
=======
        <label onClick={this.handleFilterClick}><span></span></label>
>>>>>>> cc743846
        <span className="int-en"><span className="filter-title">{this.props.filter.title}</span> <span className="filter-count">({this.props.filter.docCount})</span></span>
        <span className="int-he" dir="rtl"><span className="filter-title">{this.props.filter.heTitle}</span> <span className="filter-count">({this.props.filter.docCount})</span></span>
        {this.props.isInFocus?<span className="int-en"><i className="in-focus-arrow fa fa-caret-right"/></span>:""}
        {this.props.isInFocus?<span className="int-he"><i className="in-focus-arrow fa fa-caret-left"/></span>:""}
      </li>);
  }
}

SearchFilter.propTypes = {
  filter:         PropTypes.object.isRequired,
  isInFocus:      PropTypes.bool,
  updateSelected: PropTypes.func.isRequired,
  focusCategory:  PropTypes.func
};


class SearchTextResult extends Component {
    constructor(props) {
        super(props);

        this.state = {
            duplicatesShown: false
        };
    }
    toggleDuplicates(event) {
        this.setState({
            duplicatesShown: !this.state.duplicatesShown
        });
    }
    handleResultClick(event) {
        if(this.props.onResultClick) {
            event.preventDefault();
            var s = this.props.data._source;
            Sefaria.site.track.event("Search", "Search Result Text Click", `${this.props.query} - ${s.ref}/${s.version}/${s.lang}`);
            this.props.onResultClick(s.ref, s.version, s.lang, {"highlight": this.props.query}); //highlight not yet handled, above in ReaderApp.handleNavigationClick()
        }
    }
    render () {
        var data = this.props.data;
        var s = this.props.data._source;
        var href = '/' + Sefaria.normRef(s.ref) + "/" + s.lang + "/" + s.version.replace(/ +/g, "_") + '?qh=' + this.props.query;

        function get_snippet_markup() {
            var snippet;
            var field = Object.keys(data.highlight)[0]; //there should only be one key
            // if (data.highlight && data.highlight[field]) {
            snippet = data.highlight[field].join("...");
            // } else {
            //     snippet = s[field];  // We're filtering out content, because it's *huge*, especially on Sheets
            // }
            let dir = Sefaria.hebrew.isHebrew(snippet) ? "rtl" : "ltr";
            snippet = $("<div>" + snippet.replace(/^[ .,;:!-)\]]+/, "") + "</div>").html();
            return {markup:{__html:snippet}, dir: dir};
        }

        var more_results_caret =
            (this.state.duplicatesShown)
            ? <i className="fa fa-caret-down fa-angle-down"></i>
            : <i className="fa fa-caret-down"></i>;

        var more_results_indicator = (!(data.duplicates)) ? "" :
                <div className='similar-trigger-box' onClick={this.toggleDuplicates}>
                    <span className='similar-title int-he'>
                        { data.duplicates.length } {(data.duplicates.length > 1) ? " גרסאות נוספות" : " גרסה נוספת"}
                    </span>
                    <span className='similar-title int-en'>
                        { data.duplicates.length } more version{(data.duplicates.length > 1) ? "s" : null}
                    </span>
                    {more_results_caret}
                </div>;

        var shown_duplicates = (data.duplicates && this.state.duplicatesShown) ?
            (<div className='similar-results'>
                    {data.duplicates.filter(result => !!result._source.version).map(function(result) {
                        var key = result._source.ref + "-" + result._source.version;
                        return <SearchTextResult
                            data={result}
                            key={key}
                            query={this.props.query}
                            onResultClick={this.props.onResultClick}
                            />;
                        }.bind(this))}
            </div>) : null;

        var snippetMarkup = get_snippet_markup();

        return (
            <div className="result text_result">
                <a href={href} onClick={this.handleResultClick}>
                    <div className="result-title">
                        <span className="en">{s.ref}</span>
                        <span className="he">{s.heRef}</span>
                    </div>
                    <div className="snippet" dir={snippetMarkup.dir} dangerouslySetInnerHTML={snippetMarkup.markup} ></div>
                    <div className="version" >{s.version}</div>
                </a>
                {more_results_indicator}
                {shown_duplicates}
            </div>
        )
    }
}

SearchTextResult.propTypes = {
    query: PropTypes.string,
    data: PropTypes.object,
    onResultClick: PropTypes.func
};


class SearchSheetResult extends Component {

    handleSheetClick(e) {
      var href = e.target.getAttribute("href");
      e.preventDefault();
      var s = this.props.data._source;
      Sefaria.site.track.event("Search", "Search Result Sheet Click", `${this.props.query} - ${s.sheetId}`,
          {hitCallback: () => window.location = href}
      );

    }
    handleProfileClick(e) {
      var href = e.target.getAttribute("href");
      e.preventDefault();
      var s = this.props.data._source;
      Sefaria.site.track.event("Search", "Search Result Sheet Owner Click", `${this.props.query} - ${s.sheetId} - ${s.owner_name}`,
          {hitCallback: () => window.location = href}
      );
    }
    render() {
        var data = this.props.data;
        var s = data._source;

        var snippet = data.highlight.content.join("..."); // data.highlight ? data.highlight.content.join("...") : s.content;
        snippet = $("<div>" + snippet.replace(/^[ .,;:!-)\]]+/, "") + "</div>").text();

        function get_version_markup() {
            return {__html: s.version};
        }
        var clean_title = $("<span>" + s.title + "</span>").text();
        var href = "/sheets/" + s.sheetId;
        return (
            <div className='result sheet_result'>
              <div className="result_img_box"><a href={s.profile_url} onClick={this.handleProfileClick}><img className='owner_image' src={s.owner_image} alt={s.owner_name} /></a></div>
              <div className="result_text_box">
                <a href={s.profile_url} onClick={this.handleProfileClick} className='owner_name'>{s.owner_name}</a>
                <a className='result-title' href={href} onClick={this.handleSheetClick}>{clean_title}</a>
                <div className="snippet">{snippet}</div>
              </div>
            </div>
        );
    }
}

SearchSheetResult.propTypes = {
  query: PropTypes.string,
  data: PropTypes.object
};


class AccountPanel extends Component {
  componentDidMount() {
    $(".inAppLink").on("click", this.props.handleInAppLinkClick);
  }
  render() {
    var width = typeof window !== "undefined" ? $(window).width() : 1000;
    var accountContent = [
      (<BlockLink interfaceLink={true} target="/my/profile" title="Profile" heTitle="פרופיל" image="/static/img/profile.svg" />),
      (<BlockLink interfaceLink={true} target="/sheets/private" inAppLink={true} title="Source Sheets" heTitle="דפי מקורות" image="/static/img/sheet.svg" />),
      (<BlockLink interfaceLink={true} target="/my/groups" inAppLink={true} title="Groups" heTitle="קבוצות" image="/static/img/group.svg" />),
      (<BlockLink interfaceLink={true} target="/texts/recent" title="Reading History" heTitle="היסטורית קריאה" image="/static/img/readinghistory.svg" />),
      (<BlockLink interfaceLink={true} target="/settings/account" title="Settings" heTitle="הגדרות" image="/static/img/settings.svg" />),
      (<BlockLink interfaceLink={true} target="/logout" title="Log Out" heTitle="ניתוק" image="/static/img/logout.svg" />)
    ];
    accountContent = (<TwoOrThreeBox content={accountContent} width={width} />);

    var learnContent = [
      (<BlockLink interfaceLink={true} target="/about" title="About" heTitle="אודות" />),
      (<BlockLink interfaceLink={true} target="/help" title="Help" heTitle="עזרה" />),
      (<BlockLink interfaceLink={true} target="http://blog.sefaria.org" title="Blog" heTitle="בלוג" />),
      (<BlockLink interfaceLink={true} target="/faq" title="FAQ" heTitle="שאלות נפוצות" />),
      (<BlockLink interfaceLink={true} target="/educators" title="Educators" heTitle="מחנכים" />),
      (<BlockLink interfaceLink={true} target="/team" title="Team" heTitle="צוות" />)
    ];
    learnContent = (<TwoOrThreeBox content={learnContent} width={width} />);

    var contributeContent = [
      (<BlockLink interfaceLink={true} target="/activity" title="Recent Activity" heTitle="פעילות אחרונה" />),
      (<BlockLink interfaceLink={true} target="/metrics" title="Metrics" heTitle="מדדים" />),
      (<BlockLink interfaceLink={true} target="/contribute" title="Contribute" heTitle="הצטרפות לעשיה" />),
      (<BlockLink interfaceLink={true} target="/donate" title="Donate" heTitle="תרומות" />),
      (<BlockLink interfaceLink={true} target="/supporters" title="Supporters" heTitle="תומכים" />),
      (<BlockLink interfaceLink={true} target="/jobs" title="Jobs" heTitle="דרושים" />),
    ];
    contributeContent = (<TwoOrThreeBox content={contributeContent} width={width} />);

    var connectContent = [
      (<BlockLink interfaceLink={true} target="https://groups.google.com/forum/?fromgroups#!forum/sefaria" title="Forum" heTitle="פורום" />),
      (<BlockLink interfaceLink={true} target="http://www.facebook.com/sefaria.org" title="Facebook" heTitle="פייסבוק" />),
      (<BlockLink interfaceLink={true} target="http://twitter.com/SefariaProject" title="Twitter" heTitle="טוויטר" />),
      (<BlockLink interfaceLink={true} target="http://www.youtube.com/user/SefariaProject" title="YouTube" heTitle="יוטיוב" />),
      (<BlockLink interfaceLink={true} target="http://www.github.com/Sefaria" title="GitHub" heTitle="גיטהאב" />),
      (<BlockLink interfaceLink={true} target="mailto:hello@sefaria.org" title="Email" heTitle='אימייל' />)
    ];
    connectContent = (<TwoOrThreeBox content={connectContent} width={width} />);

    var footer =  (<footer id="footer" className={`interface-${this.props.interfaceLang} static sans`}>
                    <Footer />
                    </footer> );

    var classes = {accountPanel: 1, systemPanel: 1, readerNavMenu: 1, noHeader: 1 };
    var classStr = classNames(classes);
    return (
      <div className={classStr}>
        <div className="content hasFooter">
          <div className="contentInner">
            <h1>
              <span className="int-en">Account</span>
              <span className="int-he">חשבון משתמש</span>
            </h1>
           <ReaderNavigationMenuSection content={accountContent} />
           <ReaderNavigationMenuSection title="Learn" heTitle="לימוד" content={learnContent} />
           <ReaderNavigationMenuSection title="Contribute" heTitle="עשייה" content={contributeContent} />
           <ReaderNavigationMenuSection title="Connect" heTitle="התחברות" content={connectContent} />
          </div>
            {footer}
        </div>
      </div>
      );
  }
}

AccountPanel.propTypes = {
  interfaceLang: PropTypes.string,
};


class RecentPanel extends Component {
  render() {
    var width = typeof window !== "undefined" ? $(window).width() : 1000;

    var recentItems = Sefaria.recentlyViewed.map(function(item) {
      return (<TextBlockLink
                sref={item.ref}
                heRef={item.heRef}
                book={item.book}
                version={item.version}
                versionLanguage={item.versionLanguage}
                showSections={true}
                recentItem={true} />)
    });
    var recentContent = (<TwoOrThreeBox content={recentItems} width={width} />);

    var footer = this.props.compare ? null :
                    (<footer id="footer" className={`interface-${this.props.interfaceLang} static sans`}>
                      <Footer />
                    </footer> );


    var navMenuClasses = classNames({recentPanel: 1, readerNavMenu: 1, noHeader: this.props.hideNavHeader, compare:this.props.compare});
    var navTopClasses  = classNames({readerNavTop: 1, searchOnly: 1, colorLineOnly: this.props.hideNavHeader});
    var contentClasses = classNames({content: 1, hasFooter: footer != null});
    return (
      <div className={navMenuClasses}>
        {this.props.hideNavHeader ? null :
          <div className={navTopClasses}>
            <CategoryColorLine category={"Other"} />
            <ReaderNavigationMenuMenuButton onClick={this.props.navHome} compare={this.props.compare} />
            <ReaderNavigationMenuDisplaySettingsButton onClick={this.props.openDisplaySettings} />
            <h2>
              <span className="int-en">Recent</span>
              <span className="int-he">נצפו לאחרונה</span>
            </h2>
        </div>}
        <div className={contentClasses}>
          <div className="contentInner">
            {this.props.hideNavHeader ?
              <h1>
              { this.props.multiPanel ? <LanguageToggleButton toggleLanguage={this.props.toggleLanguage} /> : null }
              <span className="int-en">Recent</span>
              <span className="int-he">נצפו לאחרונה</span>
            </h1>
            : null }
            {recentContent}
          </div>
          {footer}
        </div>
      </div>
      );
  }
}

RecentPanel.propTypes = {
  closeNav:            PropTypes.func.isRequired,
  toggleLanguage:      PropTypes.func.isRequired,
  openDisplaySettings: PropTypes.func.isRequired,
  navHome:             PropTypes.func.isRequired,
  width:               PropTypes.number,
  compare:             PropTypes.bool,
  hideNavHeader:       PropTypes.bool,
  interfaceLang:       PropTypes.string
};


class NotificationsPanel extends Component {
  constructor(props) {
    super(props);

    this.state = {
      page: 1,
      loadedToEnd: false,
      loading: false
    };
  }
  componentDidMount() {
    $(ReactDOM.findDOMNode(this)).find(".content").bind("scroll", this.handleScroll);
    this.markAsRead();
  }
  componentDidUpdate() {
    this.markAsRead();
  }
  handleScroll() {
    if (this.state.loadedToEnd || this.state.loading) { return; }
    var $scrollable = $(ReactDOM.findDOMNode(this)).find(".content");
    var margin = 100;
    if($scrollable.scrollTop() + $scrollable.innerHeight() + margin >= $scrollable[0].scrollHeight) {
      this.getMoreNotifications();
    }
  }
  markAsRead() {
    // Marks each notification that is loaded into the page as read via API call
    var ids = [];
    $(".notification.unread").not(".marked").each(function() {
      ids.push($(this).attr("data-id"));
    });
    if (ids.length) {
      $.post("/api/notifications/read", {notifications: JSON.stringify(ids)}, function(data) {
        $(".notification.unread").addClass("marked");
        this.props.setUnreadNotificationsCount(data.unreadCount);
      }.bind(this));
    }
  }
  getMoreNotifications() {
    $.getJSON("/api/notifications?page=" + this.state.page, this.loadMoreNotifications);
    this.setState({loading: true});
  }
  loadMoreNotifications(data) {
    if (data.count < data.page_size) {
      this.setState({loadedToEnd: true});
    }
    Sefaria.notificationsHtml += data.html;
    this.setState({page: data.page + 1, loading: false});
    this.forceUpdate();
  }
  render() {
    var classes = {notificationsPanel: 1, systemPanel: 1, readerNavMenu: 1, noHeader: 1 };
    var classStr = classNames(classes);
    return (
      <div className={classStr}>
        <div className="content hasFooter">
          <div className="contentInner">
            <h1>
              <span className="int-en">Notifications</span>
              <span className="int-he">התראות</span>
            </h1>
            { Sefaria.loggedIn ?
              (<div className="notificationsList" dangerouslySetInnerHTML={ {__html: Sefaria.notificationsHtml } }></div>) :
              (<LoginPanel fullPanel={true} />) }
          </div>
          <footer id="footer" className={`interface-${this.props.interfaceLang} static sans`}>
            <Footer />
          </footer>
        </div>
      </div>);
  }
}

NotificationsPanel.propTypes = {
  setUnreadNotificationsCount: PropTypes.func.isRequired,
  interfaceLang:               PropTypes.string,
};


class MyGroupsPanel extends Component {
  componentDidMount() {
    if (!Sefaria.groupsList()) {
      Sefaria.groupsList(function() {
        this.forceUpdate();
      }.bind(this));
    }
  }
  render() {
    var groupsList = Sefaria.groupsList();
    var classes = {myGroupsPanel: 1, systemPanel: 1, readerNavMenu: 1, noHeader: 1 };
    var classStr = classNames(classes);
    return (
      <div className={classStr}>
        <div className="content hasFooter">
          <div className="contentInner">
            <h1>
              <span className="int-en">My Groups</span>
              <span className="int-he">הקבוצות שלי</span>
            </h1>
            <center>
              <a className="button white" href="/groups/new">
                <span className="int-en">Create a Group</span>
                <span className="int-he">ליצור קבוצה</span>
              </a>
            </center>

            <div className="groupsList">
              { groupsList ?
                  (groupsList.private.length ?
                    groupsList.private.map(function(item) {
                      return <GroupListing data={item} />
                    })
                    : <LoadingMessage message="You aren't a member of any groups yet." heMessage="You aren't a member of any groups yet." />)
                  : <LoadingMessage />
              }
            </div>

          </div>
          <footer id="footer" className={`interface-${this.props.interfaceLang} static sans`}>
            <Footer />
          </footer>
        </div>
      </div>);
  }
}

MyGroupsPanel.propTypes = {
  interfaceLang: PropTypes.string,
};


class GroupListing extends Component {
  render() {
    var imageUrl = this.props.data.imageUrl || "/static/img/group.svg"
    var imageClass = classNames({groupListingImage: 1, default: !this.props.data.imageUrl});
    var groupUrl = "/groups/" + this.props.data.name.replace(/\s/g, "-")
    return (<div className="groupListing">
              <a href={groupUrl}>
                <div className="groupListingImageBox">
                  <img className={imageClass} src={imageUrl} alt="Group Logo"/>
                </div>
              </a>
              <a href={groupUrl} className="groupListingName">{this.props.data.name}</a>
              <div className="groupListingDetails">
                <span className="groupListingDetail groupListingMemberCount">
                  <span className="int-en">{this.props.data.memberCount} Members</span>
                  <span className="int-he">{this.props.data.memberCount} חברים</span>
                </span>
                <span className="groupListingDetailSeparator">•</span>
                <span className="groupListingDetail groupListingSheetCount">
                  <span className="int-en">{this.props.data.sheetCount} Sheets</span>
                  <span className="int-he">{this.props.data.sheetCount} דפים</span>
                </span>
              </div>
              <div className="clearFix"></div>
            </div>);
  }
}

GroupListing.propTypes = {
  data: PropTypes.object.isRequired,
};


class ModeratorToolsPanel extends Component {
  constructor(props) {
    super(props);

    this.state = {
      // Bulk Download
      bulk_format: null,
      bulk_title_pattern: null,
      bulk_version_title_pattern: null,
      bulk_language: null,
      // CSV Upload
      files: [],
      uploading: false,
      uploadError: null,
      uploadMessage: null
    };
  }
  handleFiles(event) {
    this.setState({files: event.target.files});
  }
  uploadFiles(event) {
    event.preventDefault();
    this.setState({uploading: true, uploadMessage:"Uploading..."});
    var formData = new FormData();
    for (var i = 0; i < this.state.files.length; i++) {
      var file = this.state.files[i];
      formData.append('texts[]', file, file.name);
    }
    $.ajax({
      url: "api/text-upload",
      type: 'POST',
      data: formData,
      success: function(data) {
        if (data.status == "ok") {
          this.setState({uploading: false, uploadMessage: data.message, uploadError: null, files:[]});
          $("#file-form").get(0).reset(); //Remove selected files from the file selector
        } else {
          this.setState({"uploadError": "Error - " + data.error, uploading: false, uploadMessage: data.message});
        }
      }.bind(this),
      error: function(xhr, status, err) {
        this.setState({"uploadError": "Error - " + err.toString(), uploading: false, uploadMessage: null});
      }.bind(this),
      cache: false,
      contentType: false,
      processData: false
    });
  }

  onDlTitleChange(event) {
    this.setState({bulk_title_pattern: event.target.value});
  }
  onDlVersionChange(event) {
    this.setState({bulk_version_title_pattern: event.target.value});
  }
  onDlLanguageSelect(event) {
    this.setState({bulk_language: event.target.value});
  }
  onDlFormatSelect(event) {
    this.setState({bulk_format: event.target.value});
  }
  bulkVersionDlLink() {
    var args = ["format","title_pattern","version_title_pattern","language"].map(
        arg => this.state["bulk_" + arg]?`${arg}=${encodeURIComponent(this.state["bulk_"+arg])}`:""
    ).filter(a => a).join("&");
    return "download/bulk/versions/?" + args;
  }

  render () {
    // Bulk Download
    var dlReady = (this.state.bulk_format && (this.state.bulk_title_pattern || this.state.bulk_version_title_pattern));
    var downloadButton = <div className="versionDownloadButton">
        <div className="downloadButtonInner">
          <span className="int-en">Download</span>
          <span className="int-he">הורדה</span>
        </div>
      </div>;
    var downloadSection = (
      <div className="modToolsSection dlSection">
        <div className="dlSectionTitle">
          <span className="int-en">Bulk Download Text</span>
          <span className="int-he">הורדת הטקסט</span>
        </div>
        <input className="dlVersionSelect" type="text" placeholder="Index Title Pattern" onChange={this.onDlTitleChange} />
        <input className="dlVersionSelect" type="text" placeholder="Version Title Pattern" onChange={this.onDlVersionChange}/>
        <select className="dlVersionSelect dlVersionLanguageSelect" value={this.state.bulk_language || ""} onChange={this.onDlLanguageSelect}>
          <option disabled>Language</option>
          <option key="all" value="" >Hebrew & English</option>
          <option key="he" value="he" >Hebrew</option>
          <option key="en" value="en" >English</option>
        </select>
        <select className="dlVersionSelect dlVersionFormatSelect" value={this.state.bulk_format || ""} onChange={this.onDlFormatSelect}>
          <option disabled>File Format</option>
          <option key="txt" value="txt" >Text (with tags)</option>
          <option key="plain.txt" value="plain.txt" >Text (without tags)</option>
          <option key="csv" value="csv" >CSV</option>
          <option key="json" value="json" >JSON</option>
        </select>
        {dlReady?<a href={this.bulkVersionDlLink()} download>{downloadButton}</a>:downloadButton}
      </div>);

    // Uploading
    var ulReady = (!this.state.uploading) && this.state.files.length > 0;
    var uploadButton = <a><div className="versionDownloadButton" onClick={this.uploadFiles}><div className="downloadButtonInner">
       <span className="int-en">Upload</span>
       <span className="int-he">העלאה</span>
      </div></div></a>;
    var uploadForm = (
      <div className="modToolsSection">
        <div className="dlSectionTitle">
          <span className="int-en">Bulk Upload CSV</span>
          <span className="int-he">הורדת הטקסט</span>
        </div>
         <form id="file-form">
           <input className="dlVersionSelect" type="file" id="file-select"  multiple onChange={this.handleFiles}/>
           {ulReady?uploadButton:""}
         </form>
        {this.state.uploadMessage?<div className="message">{this.state.uploadMessage}</div>:""}
        {this.state.uploadError?<div className="error">{this.state.uploadError}</div>:""}
      </div>);

    return (Sefaria.is_moderator)?<div className="modTools">{downloadSection}{uploadForm}</div>:<div>Tools are only available to logged in moderators.</div>;
  }
}

ModeratorToolsPanel.propTypes = {
  interfaceLang: PropTypes.string
};


class UpdatesPanel extends Component {
  constructor(props) {
    super(props);

    this.state = {
      page: 0,
      loadedToEnd: false,
      loading: false,
      updates: [],
      submitting: false,
      submitCount: 0,
      error: null
    };
  }
  componentDidMount() {
    $(ReactDOM.findDOMNode(this)).find(".content").bind("scroll", this.handleScroll);
    this.getMoreNotifications();
  }
  handleScroll() {
    if (this.state.loadedToEnd || this.state.loading) { return; }
    var $scrollable = $(ReactDOM.findDOMNode(this)).find(".content");
    var margin = 100;
    if($scrollable.scrollTop() + $scrollable.innerHeight() + margin >= $scrollable[0].scrollHeight) {
      this.getMoreNotifications();
    }
  }
  getMoreNotifications() {
    $.getJSON("/api/updates?page=" + this.state.page, this.loadMoreNotifications);
    this.setState({loading: true});
  }
  loadMoreNotifications(data) {
    if (data.count < data.page_size) {
      this.setState({loadedToEnd: true});
    }
    this.setState({page: data.page + 1, loading: false, updates: this.state.updates.concat(data.updates)});
  }
  onDelete(id) {
    $.ajax({
        url: '/api/updates/' + id,
        type: 'DELETE',
        success: function(result) {
          if (result.status == "ok") {
              this.setState({updates: this.state.updates.filter(u => u._id != id)});
          }
        }.bind(this)
    });
  }

  handleSubmit(type, content) {
    this.setState({"submitting": true, "error": null});
    var payload = {
      type: type,
      content: content
    };
    $.ajax({
      url: "/api/updates",
      dataType: 'json',
      type: 'POST',
      data: {json: JSON.stringify(payload)},
      success: function(data) {
        if (data.status == "ok") {
          payload.date = Date();
          this.state.updates.unshift(payload);
          this.setState({submitting: false, updates: this.state.updates, submitCount: this.state.submitCount + 1});
        } else {
          this.setState({"error": "Error - " + data.error});
        }
      }.bind(this),
      error: function(xhr, status, err) {
        this.setState({"error": "Error - " + err.toString()});
        console.error(this.props.url, status, err.toString());
      }.bind(this)
    });
  }

  render() {
    var classes = {notificationsPanel: 1, systemPanel: 1, readerNavMenu: 1, noHeader: 1 };
    var classStr = classNames(classes);

    return (
      <div className={classStr}>
        <div className="content hasFooter">
          <div className="contentInner">
            <h1>
              <span className="int-en">Updates</span>
              <span className="int-he">עדכונים</span>
            </h1>

            {Sefaria.is_moderator?<NewUpdateForm handleSubmit={this.handleSubmit} key={this.state.submitCount} error={this.state.error}/>:""}

            <div className="notificationsList">
            {this.state.updates.map(u =>
                <SingleUpdate
                    type={u.type}
                    content={u.content}
                    date={u.date}
                    key={u._id}
                    id={u._id}
                    onDelete={this.onDelete}
                    submitting={this.state.submitting}
                />
            )}
            </div>
          </div>
          <footer id="footer" className={`interface-${this.props.interfaceLang} static sans`}>
                    <Footer />
                    </footer>
        </div>
      </div>);
  }
}

UpdatesPanel.propTypes = {
  interfaceLang:               PropTypes.string
};


class NewUpdateForm extends Component {
  constructor(props) {
    super(props);
    this.state = {type: 'index', index: '', language: 'en', version: '', en: '', he: '', error: ''};
  }
  componentWillReceiveProps(nextProps) {
    this.setState({"error": nextProps.error});
  }
  handleEnChange(e) {
    this.setState({en: e.target.value, error: null});
  }
  handleHeChange(e) {
    this.setState({he: e.target.value, error: null});
  }
  handleTypeChange(e) {
    this.setState({type: e.target.value, error: null});
  }
  handleIndexChange(e) {
    this.setState({index: e.target.value, error: null});
  }
  handleVersionChange(e) {
    this.setState({version: e.target.value, error: null});
  }
  handleLanguageChange(e) {
    this.setState({language: e.target.value, error: null});
  }
  handleSubmit(e) {
    e.preventDefault();
    var content = {
      "en": this.state.en.trim(),
      "he": this.state.he.trim()
    };
    if (this.state.type == "general") {
      if (!this.state.en || !this.state.he) {
        this.setState({"error": "Both Hebrew and English are required"});
        return;
      }
    } else {
      if (!this.state.index) {
        this.setState({"error": "Index is required"});
        return;
      }
      content["index"] = this.state.index.trim();
    }
    if (this.state.type == "version") {
      if (!this.state.version || !this.state.language) {
        this.setState({"error": "Version is required"});
        return;
      }
      content["version"] = this.state.version.trim();
      content["language"] = this.state.language.trim();
    }
    this.props.handleSubmit(this.state.type, content);

  }
  render() {
    return (
      <form className="globalUpdateForm" onSubmit={this.handleSubmit}>
        <div>
          <input type="radio" name="type" value="index" onChange={this.handleTypeChange} checked={this.state.type=="index"}/>Index&nbsp;&nbsp;
          <input type="radio" name="type" value="version" onChange={this.handleTypeChange} checked={this.state.type=="version"}/>Version&nbsp;&nbsp;
          <input type="radio" name="type" value="general" onChange={this.handleTypeChange} checked={this.state.type=="general"}/>General&nbsp;&nbsp;
        </div>
        <div>
          {(this.state.type != "general")?<input type="text" placeholder="Index Title" onChange={this.handleIndexChange} />:""}
          {(this.state.type == "version")?<input type="text" placeholder="Version Title" onChange={this.handleVersionChange}/>:""}
          {(this.state.type == "version")?<select type="text" placeholder="Version Language" onChange={this.handleLanguageChange}>
            <option value="en">English</option>
            <option value="he">Hebrew</option>
          </select>:""}
        </div>
        <div>
          <textarea
            placeholder="English Description (optional for Index and Version)"
            onChange={this.handleEnChange}
            rows="3"
            cols="80"
          />
        </div>
        <div>
          <textarea
            placeholder="Hebrew Description (optional for Index and Version)"
            onChange={this.handleHeChange}
            rows="3"
            cols="80"
          />
        </div>
        <input type="submit" value="Submit" disabled={this.props.submitting}/>
        <span className="error">{this.state.error}</span>
      </form>
    );
  }
}

NewUpdateForm.propTypes = {
  error:               PropTypes.string,
  handleSubmit:        PropTypes.func
};


class SingleUpdate extends Component {

  onDelete() {
    this.props.onDelete(this.props.id);
  }
  render() {
    var title = this.props.content.index;
    if (title) {
      var heTitle = Sefaria.index(title)?Sefaria.index(title).heTitle:"";
    }

    var url = Sefaria.ref(title)?"/" + Sefaria.normRef(Sefaria.ref(title).book):"/" + Sefaria.normRef(title);

    var d = new Date(this.props.date);

    return (
      <div className="notification">
        <div className="date">
          <span className="int-en">{d.toLocaleDateString("en")}</span>
          <span className="int-he">{d.toLocaleDateString("he")}</span>
          {Sefaria.is_moderator?<i className="fa fa-times-circle delete-update-button" onClick={this.onDelete} aria-hidden="true"/>:""}
        </div>

        {this.props.type == "index"?
        <div>
            <span className="int-en">New Text: <a href={url}>{title}</a></span>
            <span className="int-he">טקסט חדש זמין: <a href={url}>{heTitle}</a></span>
        </div>
        :""}

        {this.props.type == "version"?
        <div>
            <span className="int-en">New { this.props.content.language == "en"?"English":"Hebrew"} version of <a href={url}>{title}</a>: {this.props.content.version}</span>
            <span className="int-he">גרסה חדשה של <a href={url}>{heTitle}</a> ב{ this.props.content.language == "en"?"אנגלית":"עברית"} : {this.props.content.version}</span>
        </div>
        :""}

        <div>
            <span className="int-en" dangerouslySetInnerHTML={ {__html: this.props.content.en } } />
            <span className="int-he" dangerouslySetInnerHTML={ {__html: this.props.content.he } } />
        </div>


      </div>);
  }
}

SingleUpdate.propTypes = {
  id:         PropTypes.string,
  type:         PropTypes.string,
  content:      PropTypes.object,
  onDelete:     PropTypes.func,
  date:         PropTypes.string
};


class InterruptingMessage extends Component {
  constructor(props) {
    super(props);
    this.displayName = 'InterruptingMessage';
  }
  componentDidMount() {
    $("#interruptingMessage .button").click(this.close);
  }
  close() {
    this.markAsRead();
    this.props.onClose();
  }
  markAsRead() {
    Sefaria._api("/api/interrupting-messages/read/" + this.props.messageName, function (data) {});
    $.cookie(this.props.messageName, true, { "path": "/" });
    Sefaria.site.track.event("Interrupting Message", "read", this.props.messageName, { nonInteraction: true });
    Sefaria.interruptingMessage = null;
  }
  render() {
    return React.createElement(
      'div',
      { className: 'interruptingMessageBox' },
      React.createElement('div', { className: 'overlay', onClick: this.close }),
      React.createElement(
        'div',
        { id: 'interruptingMessage' },
        React.createElement(
          'div',
          { id: 'interruptingMessageClose', onClick: this.close },
          '×'
        ),
        React.createElement('div', { id: 'interruptingMessageContent', dangerouslySetInnerHTML: { __html: this.props.messageHTML } })
      )
    );
  }
}

InterruptingMessage.propTypes = {
  messageName: PropTypes.string.isRequired,
  messageHTML: PropTypes.string.isRequired,
  onClose: PropTypes.func.isRequired
};


class ThreeBox extends Component {
  // Wrap a list of elements into a three column table
  render() {
      var content = this.props.content;
      var length = content.length;
      if (length % 3) {
          length += (3-length%3);
      }
      content.pad(length, "");
      var threes = [];
      for (var i=0; i<length; i+=3) {
        threes.push([content[i], content[i+1], content[i+2]]);
      }
      return (
        <table className="gridBox threeBox">
          <tbody>
          {
            threes.map(function(row, i) {
              return (
                <tr key={i}>
                  {row[0] ? (<td>{row[0]}</td>) : null}
                  {row[1] ? (<td>{row[1]}</td>) : null}
                  {row[2] ? (<td>{row[2]}</td>) : null}
                </tr>
              );
            })
          }
          </tbody>
        </table>
      );
  }
}


class TwoBox extends Component {
  // Wrap a list of elements into a three column table
  render() {
      var content = this.props.content;
      var length = content.length;
      if (length % 2) {
          length += (2-length%2);
      }
      content.pad(length, "");
      var twos = [];
      for (var i=0; i<length; i+=2) {
        twos.push([content[i], content[i+1]]);
      }
      return (
        <table className="gridBox twoBox">
          <tbody>
          {
            twos.map(function(row, i) {
              return (
                <tr key={i}>
                  {row[0] ? (<td>{row[0]}</td>) : <td className="empty"></td>}
                  {row[1] ? (<td>{row[1]}</td>) : <td className="empty"></td>}
                </tr>
              );
            })
          }
          </tbody>
        </table>
      );
  }
}

TwoBox.propTypes = {
  content: PropTypes.array.isRequired
};


class TwoOrThreeBox extends Component {
  // Wrap a list of elements into a two or three column table, depending on window width
  render() {
      var threshhold = this.props.threshhold || 450;
      if (this.props.width > threshhold) {
        return (<ThreeBox content={this.props.content} />);
      } else {
        return (<TwoBox content={this.props.content} />);
      }
  }
}

TwoOrThreeBox.propTypes = {
  content:    PropTypes.array.isRequired,
  width:      PropTypes.number.isRequired,
  threshhold: PropTypes.number
};


class LoadingMessage extends Component {
  render() {
    var message = this.props.message || "Loading...";
    var heMessage = this.props.heMessage || "טוען מידע...";
    var classes = "loadingMessage " + (this.props.className || "");
    return (<div className={classes}>
              <span className="int-en">{message}</span>
              <span className="int-he">{heMessage}</span>
            </div>);
  }
}

LoadingMessage.propTypes = {
  message:   PropTypes.string,
  heMessage: PropTypes.string,
  className: PropTypes.string
};


class TestMessage extends Component {
  // Modal explaining development status with links to send feedback or go back to the old site
  render() {
    return (
      <div className="testMessageBox">
        <div className="overlay" onClick={this.props.hide} ></div>
        <div className="testMessage">
          <div className="title">The new Sefaria is still in development.<br />Thank you for helping us test and improve it.</div>
          <a href="mailto:hello@sefaria.org" target="_blank" className="button">Send Feedback</a>
          <div className="button" onClick={backToS1} >Return to Old Sefaria</div>
        </div>
      </div>);
  }
}

TestMessage.propTypes = {
  hide:   PropTypes.func
};


class Footer extends Component {
  trackLanguageClick(language){
    Sefaria.site.track.setInterfaceLanguage('interface language footer', language);
  }
  render(){
    var currentPath = Sefaria.util.currentPath();
    var currentPathEncoded = encodeURIComponent(currentPath);
    var next = currentPathEncoded ? currentPathEncoded : '?home';
    return (
        <div id="footerInner">
          <div className="section">

              <div className="header">
                  <span className="int-en">About</span>
                  <span className="int-he">אודות</span>
              </div>
              <a href="/about" className="outOfAppLink">
                  <span className="int-en">What is Sefaria?</span>
                  <span className="int-he">מהי ספאריה</span>
              </a>
              <a href="/help" className="outOfAppLink">
                  <span className="int-en">Help</span>
                  <span className="int-he">עזרה</span>
              </a>
              <a href="https://blog.sefaria.org" target="_blank" className="outOfAppLink">
                  <span className="int-en">Blog</span>
                  <span className="int-he">בלוג</span>
              </a>
              <a href="/faq" target="_blank" className="outOfAppLink">
                  <span className="int-en">FAQ</span>
                  <span className="int-he">שאלות נפוצות</span>
              </a>
              <a href="/team" className="outOfAppLink">
                  <span className="int-en">Team</span>
                  <span className="int-he">צוות</span>
              </a>
              <a href="/terms" className="outOfAppLink">
                  <span className="int-en">Terms of Use</span>
                  <span className="int-he">תנאי שימוש</span>
              </a>
              <a href="/privacy-policy" className="outOfAppLink">
                  <span className="int-en">Privacy Policy</span>
                  <span className="int-he">מדיניות הפרטיות</span>
              </a>
          </div>

          <div className="section">
              <div className="header">
                      <span className="int-en">Educators</span>
                      <span className="int-he">מחנכים</span>
              </div>
              <a href="/educators" className="outOfAppLink">
                  <span className="int-en">Teach with Sefaria</span>
                  <span className="int-he">למד באמצעות ספאריה</span>
              </a>
              <a href="/sheets" className="outOfAppLink">
                  <span className="int-en">Source Sheets</span>
                  <span className="int-he">דפי מקורות</span>
              </a>
              <a href="/visualizations" className="outOfAppLink">
                  <span className="int-en">Visualizations</span>
                  <span className="int-he">עזרים חזותיים</span>
              </a>
              <a href="/people" className="outOfAppLink">
                  <span className="int-en">Authors</span>
                  <span className="int-he">מחברים</span>
              </a>
              <a href="/updates" className="outOfAppLink">
                  <span className="int-en">New Additions</span>
                  <span className="int-he">מה חדש</span>
              </a>
          </div>

          <div className="section">
              <div className="header">
                  <span className="int-en">Developers</span>
                  <span className="int-he">מפתחים</span>
              </div>
              <a href="/developers" target="_blank" className="outOfAppLink">
                  <span className="int-en">Get Involved</span>
                  <span className="int-he">הצטרף אלינו</span>
              </a>
              <a href="/developers#api" target="_blank" className="outOfAppLink">
                  <span className="int-en">API Docs</span>
                  <span className="int-he">מסמכי API</span>
              </a>
              <a href="https://github.com/Sefaria/Sefaria-Project" target="_blank" className="outOfAppLink">
                  <span className="int-en">Fork us on GitHub</span>
                  <span className="int-he">זלגו חופשי מגיטהאב</span>
              </a>
              <a href="https://github.com/Sefaria/Sefaria-Export" target="_blank" className="outOfAppLink">
                  <span className="int-en">Download our Data</span>
                  <span className="int-he">הורד את בסיס הנתונים שלנו</span>
              </a>
          </div>

          <div className="section">
              <div className="header">
                  <span className="int-en">Join Us</span>
                  <span className="int-he">הצטרף אלינו</span>
              </div>
              <a href="/donate" className="outOfAppLink">
                  <span className="int-en">Donate</span>
                  <span className="int-he">תרומות</span>
              </a>
              <a href="/supporters" className="outOfAppLink">
                  <span className="int-en">Supporters</span>
                  <span className="int-he">תומכים</span>
              </a>
              <a href="/contribute" target="_blank" className="outOfAppLink">
                  <span className="int-en">Contribute</span>
                  <span className="int-he">הצטרף</span>
              </a>
              <a href="/jobs" className="outOfAppLink">
                  <span className="int-en">Jobs</span>
                  <span className="int-he">דרושים</span>
              </a>
          </div>

          <div className="section last">
              <div className="header">
                  <span className="int-en">Connect</span>
                  <span className="int-he">התחבר</span>
              </div>
              <a href="http://www.facebook.com/sefaria.org" target="_blank" className="outOfAppLink">
                  <i className="fa fa-facebook-official"></i>
                  <span className="int-en">Facebook</span>
                  <span className="int-he">פייסבוק</span>

              </a>
              <a href="http://twitter.com/SefariaProject" target="_blank" className="outOfAppLink">
                  <i className="fa fa-twitter"></i>
                  <span className="int-en">Twitter</span>
                  <span className="int-he">טוויטר</span>

              </a>
              <a href="http://www.youtube.com/user/SefariaProject" target="_blank" className="outOfAppLink">
                  <i className="fa fa-youtube"></i>
                  <span className="int-en">YouTube</span>
                  <span className="int-he">יוטיוב</span>

              </a>
              <a href="https://groups.google.com/forum/?fromgroups#!forum/sefaria" target="_blank" className="outOfAppLink">
                  <span className="int-en">Forum</span>
                  <span className="int-he">פורום</span>

              </a>
              <a href="mailto:hello@sefaria.org" target="_blank" className="outOfAppLink">
                  <span className="int-en">Email</span>
                  <span className="int-he">דוא&quot;ל</span>
              </a>
              <div id="siteLanguageToggle">
                  <div id="siteLanguageToggleLabel">
                      <span className="int-en">Site Language:</span>
                      <span className="int-he">שפת האתר</span>
                  </div>
                  <a href={"/interface/english?next=" + next} id="siteLanguageEnglish" className="outOfAppLink"
                     onClick={this.trackLanguageClick.bind(null, "English")}>English
                  </a>
                  |
                  <a href={"/interface/hebrew?next=" + next} id="siteLanguageHebrew" className="outOfAppLink"
                      onClick={this.trackLanguageClick.bind(null, "Hebrew")}>                 עברית
                  </a>
              </div>
          </div>
        </div>
    );
  }
}


var openInNewTab = function(url) {
  var win = window.open(url, '_blank');
  win.focus();
};


var backToS1 = function() {
  $.cookie("s2", "", {path: "/"});
  window.location = "/";
};


var setData = function(data) {
  // Set core data in the module that was loaded in a different scope
  Sefaria.toc       = data.toc;
  Sefaria.books     = data.books;
  // Note Sefaria.booksDict in generated on the client from Sefaria.books, but not on the server to save cycles
  Sefaria.calendar  = data.calendar;


  console.log(data.recentlyViewed);
  Sefaria._cacheIndexFromToc(Sefaria.toc);
  Sefaria.recentlyViewed    = data.recentlyViewed ? data.recentlyViewed.map(Sefaria.unpackRecentItem) : [];
  Sefaria.util._defaultPath = data.path;
  Sefaria.loggedIn          = data.loggedIn;
  Sefaria._uid              = data._uid;
  Sefaria.is_moderator      = data.is_moderator;
  Sefaria.is_editor         = data.is_editor;
};

exports.ReaderApp           = ReaderApp;
exports.ReaderPanel         = ReaderPanel;
exports.ConnectionsPanel    = ConnectionsPanel;
exports.TextRange           = TextRange;
exports.TextColumn          = TextColumn;
exports.Footer              = Footer;
exports.sefariaSetup        = Sefaria.setup;
exports.unpackDataFromProps = Sefaria.unpackDataFromProps;<|MERGE_RESOLUTION|>--- conflicted
+++ resolved
@@ -8916,11 +8916,7 @@
   render() {
     return (<li>
       <input type="checkbox" id="searchFilterExactBox" className="filter" checked={this.props.selected} onChange={this.handleClick}/>
-<<<<<<< HEAD
-      <label onClick={this.handleClick} htmlFor={"searchFilterExactBox"}><span></span></label>
-=======
       <label onClick={this.handleClick}><span></span></label>
->>>>>>> cc743846
       <span className="int-en"><span className="filter-title">{"Exact search"}</span></span>
       <span className="int-he" dir="rtl"><span className="filter-title">{"חיפוש מדויק"}</span></span>
     </li>);
@@ -8964,11 +8960,7 @@
     return(
       <li onClick={this.handleFocusCategory}>
         <input type="checkbox" id={this.props.filter.path} className="filter" checked={this.state.selected == 1} onChange={this.handleFilterClick}/>
-<<<<<<< HEAD
-        <label onClick={this.handleFilterClick} htmlFor={this.props.filter.path}><span></span></label>
-=======
         <label onClick={this.handleFilterClick}><span></span></label>
->>>>>>> cc743846
         <span className="int-en"><span className="filter-title">{this.props.filter.title}</span> <span className="filter-count">({this.props.filter.docCount})</span></span>
         <span className="int-he" dir="rtl"><span className="filter-title">{this.props.filter.heTitle}</span> <span className="filter-count">({this.props.filter.docCount})</span></span>
         {this.props.isInFocus?<span className="int-en"><i className="in-focus-arrow fa fa-caret-right"/></span>:""}
