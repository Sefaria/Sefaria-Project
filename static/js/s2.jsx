--- conflicted
+++ resolved
@@ -684,16 +684,12 @@
     // Update or add panel after this one to be a TextList
     this.setTextListHighlight(n, [ref]);
     this.openTextListAt(n+1, [ref]);
-<<<<<<< HEAD
     if ($(".readerPanel")[n+1]) {
       $(".readerPanel")[n+1].focus();
     }
-  },
-  handleCitationClick: function(n, citationRef, textRef) {
-=======
+
   }
   handleCitationClick(n, citationRef, textRef) {
->>>>>>> 5dbcb794
     // Handle clicking on the citation `citationRef` which was found inside of `textRef` in panel `n`.
     if (this.state.panels.length > n+1  && this.state.panels[n+1].mode === "Connections") {
       this.closePanel(n+1);
@@ -728,15 +724,10 @@
     } else if (Sefaria.isRef(path)) {
       this.openPanel(Sefaria.humanRef(path));
     }
-<<<<<<< HEAD
     $( ".wrapper" ).remove();
     $( "#footer" ).remove();
-  },
-  updateQueryInHeader: function(query) {
-=======
   }
   updateQueryInHeader(query) {
->>>>>>> 5dbcb794
     var updates = {searchQuery: query, searchFiltersValid:  false};
     this.setHeaderState(updates);
   }
@@ -1639,62 +1630,6 @@
       </div>
       : null;
   }
-<<<<<<< HEAD
-});
-
-
-var ReaderPanel = React.createClass({
-  propTypes: {
-    initialRefs:                 React.PropTypes.array,
-    initialMode:                 React.PropTypes.string,
-    initialConnectionsMode:      React.PropTypes.string,
-    initialVersion:              React.PropTypes.string,
-    initialVersionLanguage:      React.PropTypes.string,
-    initialFilter:               React.PropTypes.array,
-    initialHighlightedRefs:      React.PropTypes.array,
-    initialMenu:                 React.PropTypes.string,
-    initialQuery:                React.PropTypes.string,
-    initialAppliedSearchFilters: React.PropTypes.array,
-    initialSearchField:          React.PropTypes.string,
-    initialSearchSortType:       React.PropTypes.oneOf(["relevance", "chronological"]),
-    initialSheetsTag:            React.PropTypes.string,
-    initialState:                React.PropTypes.object, // if present, overrides all props above
-    interfaceLang:               React.PropTypes.string,
-    setCentralState:             React.PropTypes.func,
-    onSegmentClick:              React.PropTypes.func,
-    onCitationClick:             React.PropTypes.func,
-    onTextListClick:             React.PropTypes.func,
-    onNavTextClick:              React.PropTypes.func,
-    onRecentClick:               React.PropTypes.func,
-    onSearchResultClick:         React.PropTypes.func,
-    onUpdate:                    React.PropTypes.func,
-    onError:                     React.PropTypes.func,
-    closePanel:                  React.PropTypes.func,
-    closeMenus:                  React.PropTypes.func,
-    setConnectionsFilter:        React.PropTypes.func,
-    setDefaultOption:            React.PropTypes.func,
-    selectVersion:               React.PropTypes.func,
-    onQueryChange:               React.PropTypes.func,
-    updateSearchFilter:          React.PropTypes.func,
-    updateSearchOptionField:     React.PropTypes.func,
-    updateSearchOptionSort:      React.PropTypes.func,
-    registerAvailableFilters:    React.PropTypes.func,
-    openComparePanel:            React.PropTypes.func,
-    setUnreadNotificationsCount: React.PropTypes.func,
-    addToSourceSheet:            React.PropTypes.func,
-    highlightedRefs:             React.PropTypes.array,
-    hideNavHeader:               React.PropTypes.bool,
-    multiPanel:                  React.PropTypes.bool,
-    masterPanelLanguage:         React.PropTypes.string,
-    panelPosition:               React.PropTypes.number,
-    panelsOpen:                  React.PropTypes.number,
-    layoutWidth:                 React.PropTypes.number,
-    setTextListHighlight:        React.PropTypes.func,
-    setSelectedWords:            React.PropTypes.func,
-    analyticsInitialized:        React.PropTypes.bool
-  },
-  getInitialState: function() {
-=======
 }
 
 
@@ -1702,7 +1637,6 @@
   constructor(props) {
     super(props);
 
->>>>>>> 5dbcb794
     // When this component is managed by a parent, all it takes is initialState
     if (props.initialState) {
       var state = this.clonePanel(props.initialState);
@@ -1756,16 +1690,11 @@
     window.addEventListener("resize", this.setWidth);
     this.setWidth();
     this.setHeadroom();
-<<<<<<< HEAD
     if (this.props.panelPosition) {
       $(".readerPanel")[this.props.panelPosition].focus();
     }
-  },
-  componentWillUnmount: function() {
-=======
   }
   componentWillUnmount() {
->>>>>>> 5dbcb794
     window.removeEventListener("resize", this.setWidth);
   }
   componentWillReceiveProps(nextProps) {
@@ -2100,18 +2029,13 @@
     if (!category) { return "layoutDefault"; }
     var option = category === "Tanakh" || category === "Talmud" ? "layout" + category : "layoutDefault";
     return this.state.settings[option];
-<<<<<<< HEAD
-  },
-  handleKeyPress: function(e) {
+  }
+  handleKeyPress(e) {
     if (e.keyCode === 27) {
       this.props.closePanel(e);
     }
-  },
-  render: function() {
-=======
   }
   render() {
->>>>>>> 5dbcb794
     if (this.state.error) {
       return (
           <div className="readerContent">
@@ -3724,10 +3648,7 @@
         break;
       case "commentary":
         var content = <CommentatorList
-                        commentatorList={this.props.commentatorList}
-                        title={this.props.title} />;
-
-
+                        commentatorList={this.props.commentatorList} />;
         break;
       case "versions":
         var content = <VersionsList
@@ -4050,20 +3971,10 @@
 };
 
 
-<<<<<<< HEAD
-var CommentatorList = React.createClass({
-  propTypes: {
-    commentatorList: React.PropTypes.array.isRequired,
-      title:         React.PropTypes.string.isRequired
-  },
-  render: function() {
-    console.log(this.props.commentatorList);
-=======
 class CommentatorList extends Component {
   render() {
->>>>>>> 5dbcb794
     var content = this.props.commentatorList.map(function(commentator, i) {
-      var ref = commentator.refs_to_base_texts[this.props.title];
+      var ref = commentator.firstSection;
       return (<a className="refLink linked" href={Sefaria.normRef(ref)} data-ref={ref} key={i}>
                 <span className="he">{commentator.heCollectiveTitle}</span>
                 <span className="en">{commentator.collectiveTitle}</span>
@@ -6586,18 +6497,13 @@
       this.props.onSegmentClick(this.props.sref);
       Sefaria.site.track.event("Reader", "Text Segment Click", this.props.sref);
     }
-<<<<<<< HEAD
-  },
-  handleKeyPress: function(event) {
+  }
+  handleKeyPress(event) {
     if (event.charCode == 13) {
       this.handleClick(event);
     }
-  },
-  render: function() {
-=======
   }
   render() {
->>>>>>> 5dbcb794
     var linkCountElement;
     if (this.props.showLinkCount) {
       var linkCount = Sefaria.linkCount(this.props.sref, this.props.filter);
